/*
 * Copyright (C) 2005-2010 MaNGOS <http://getmangos.com/>
 *
 * This program is free software; you can redistribute it and/or modify
 * it under the terms of the GNU General Public License as published by
 * the Free Software Foundation; either version 2 of the License, or
 * (at your option) any later version.
 *
 * This program is distributed in the hope that it will be useful,
 * but WITHOUT ANY WARRANTY; without even the implied warranty of
 * MERCHANTABILITY or FITNESS FOR A PARTICULAR PURPOSE.  See the
 * GNU General Public License for more details.
 *
 * You should have received a copy of the GNU General Public License
 * along with this program; if not, write to the Free Software
 * Foundation, Inc., 59 Temple Place, Suite 330, Boston, MA  02111-1307  USA
 */

#include "Common.h"
#include "Database/DatabaseEnv.h"
#include "WorldPacket.h"
#include "WorldSession.h"
#include "Opcodes.h"
#include "Log.h"
#include "UpdateMask.h"
#include "World.h"
#include "ObjectMgr.h"
#include "SpellMgr.h"
#include "Player.h"
#include "Unit.h"
#include "Spell.h"
#include "DynamicObject.h"
#include "Group.h"
#include "UpdateData.h"
#include "ObjectAccessor.h"
#include "Policies/SingletonImp.h"
#include "Totem.h"
#include "Creature.h"
#include "Formulas.h"
#include "BattleGround.h"
#include "CreatureAI.h"
#include "ScriptCalls.h"
#include "Util.h"
#include "GridNotifiers.h"
#include "GridNotifiersImpl.h"
#include "Vehicle.h"
#include "CellImpl.h"

#define NULL_AURA_SLOT 0xFF

pAuraHandler AuraHandler[TOTAL_AURAS]=
{
    &Aura::HandleNULL,                                      //  0 SPELL_AURA_NONE
    &Aura::HandleBindSight,                                 //  1 SPELL_AURA_BIND_SIGHT
    &Aura::HandleModPossess,                                //  2 SPELL_AURA_MOD_POSSESS
    &Aura::HandlePeriodicDamage,                            //  3 SPELL_AURA_PERIODIC_DAMAGE
    &Aura::HandleAuraDummy,                                 //  4 SPELL_AURA_DUMMY
    &Aura::HandleModConfuse,                                //  5 SPELL_AURA_MOD_CONFUSE
    &Aura::HandleModCharm,                                  //  6 SPELL_AURA_MOD_CHARM
    &Aura::HandleModFear,                                   //  7 SPELL_AURA_MOD_FEAR
    &Aura::HandlePeriodicHeal,                              //  8 SPELL_AURA_PERIODIC_HEAL
    &Aura::HandleModAttackSpeed,                            //  9 SPELL_AURA_MOD_ATTACKSPEED
    &Aura::HandleModThreat,                                 // 10 SPELL_AURA_MOD_THREAT
    &Aura::HandleModTaunt,                                  // 11 SPELL_AURA_MOD_TAUNT
    &Aura::HandleAuraModStun,                               // 12 SPELL_AURA_MOD_STUN
    &Aura::HandleModDamageDone,                             // 13 SPELL_AURA_MOD_DAMAGE_DONE
    &Aura::HandleNoImmediateEffect,                         // 14 SPELL_AURA_MOD_DAMAGE_TAKEN   implemented in Unit::MeleeDamageBonus and Unit::SpellBaseDamageBonusForVictim
    &Aura::HandleNoImmediateEffect,                         // 15 SPELL_AURA_DAMAGE_SHIELD      implemented in Unit::DealMeleeDamage
    &Aura::HandleModStealth,                                // 16 SPELL_AURA_MOD_STEALTH
    &Aura::HandleNoImmediateEffect,                         // 17 SPELL_AURA_MOD_STEALTH_DETECT implemented in Unit::isVisibleForOrDetect
    &Aura::HandleInvisibility,                              // 18 SPELL_AURA_MOD_INVISIBILITY
    &Aura::HandleInvisibilityDetect,                        // 19 SPELL_AURA_MOD_INVISIBILITY_DETECTION
    &Aura::HandleAuraModTotalHealthPercentRegen,            // 20 SPELL_AURA_OBS_MOD_HEALTH
    &Aura::HandleAuraModTotalManaPercentRegen,              // 21 SPELL_AURA_OBS_MOD_MANA
    &Aura::HandleAuraModResistance,                         // 22 SPELL_AURA_MOD_RESISTANCE
    &Aura::HandlePeriodicTriggerSpell,                      // 23 SPELL_AURA_PERIODIC_TRIGGER_SPELL
    &Aura::HandlePeriodicEnergize,                          // 24 SPELL_AURA_PERIODIC_ENERGIZE
    &Aura::HandleAuraModPacify,                             // 25 SPELL_AURA_MOD_PACIFY
    &Aura::HandleAuraModRoot,                               // 26 SPELL_AURA_MOD_ROOT
    &Aura::HandleAuraModSilence,                            // 27 SPELL_AURA_MOD_SILENCE
    &Aura::HandleNoImmediateEffect,                         // 28 SPELL_AURA_REFLECT_SPELLS        implement in Unit::SpellHitResult
    &Aura::HandleAuraModStat,                               // 29 SPELL_AURA_MOD_STAT
    &Aura::HandleAuraModSkill,                              // 30 SPELL_AURA_MOD_SKILL
    &Aura::HandleAuraModIncreaseSpeed,                      // 31 SPELL_AURA_MOD_INCREASE_SPEED
    &Aura::HandleAuraModIncreaseMountedSpeed,               // 32 SPELL_AURA_MOD_INCREASE_MOUNTED_SPEED
    &Aura::HandleAuraModDecreaseSpeed,                      // 33 SPELL_AURA_MOD_DECREASE_SPEED
    &Aura::HandleAuraModIncreaseHealth,                     // 34 SPELL_AURA_MOD_INCREASE_HEALTH
    &Aura::HandleAuraModIncreaseEnergy,                     // 35 SPELL_AURA_MOD_INCREASE_ENERGY
    &Aura::HandleAuraModShapeshift,                         // 36 SPELL_AURA_MOD_SHAPESHIFT
    &Aura::HandleAuraModEffectImmunity,                     // 37 SPELL_AURA_EFFECT_IMMUNITY
    &Aura::HandleAuraModStateImmunity,                      // 38 SPELL_AURA_STATE_IMMUNITY
    &Aura::HandleAuraModSchoolImmunity,                     // 39 SPELL_AURA_SCHOOL_IMMUNITY
    &Aura::HandleAuraModDmgImmunity,                        // 40 SPELL_AURA_DAMAGE_IMMUNITY
    &Aura::HandleAuraModDispelImmunity,                     // 41 SPELL_AURA_DISPEL_IMMUNITY
    &Aura::HandleAuraProcTriggerSpell,                      // 42 SPELL_AURA_PROC_TRIGGER_SPELL  implemented in Unit::ProcDamageAndSpellFor and Unit::HandleProcTriggerSpell
    &Aura::HandleNoImmediateEffect,                         // 43 SPELL_AURA_PROC_TRIGGER_DAMAGE implemented in Unit::ProcDamageAndSpellFor
    &Aura::HandleAuraTrackCreatures,                        // 44 SPELL_AURA_TRACK_CREATURES
    &Aura::HandleAuraTrackResources,                        // 45 SPELL_AURA_TRACK_RESOURCES
    &Aura::HandleUnused,                                    // 46 SPELL_AURA_46 (used in test spells 54054 and 54058, and spell 48050) (3.0.8a-3.2.2a)
    &Aura::HandleAuraModParryPercent,                       // 47 SPELL_AURA_MOD_PARRY_PERCENT
    &Aura::HandleNULL,                                      // 48 SPELL_AURA_48 spell Napalm (area damage spell with additional delayed damage effect)
    &Aura::HandleAuraModDodgePercent,                       // 49 SPELL_AURA_MOD_DODGE_PERCENT
    &Aura::HandleNoImmediateEffect,                         // 50 SPELL_AURA_MOD_CRITICAL_HEALING_AMOUNT implemented in Unit::SpellCriticalHealingBonus
    &Aura::HandleAuraModBlockPercent,                       // 51 SPELL_AURA_MOD_BLOCK_PERCENT
    &Aura::HandleAuraModCritPercent,                        // 52 SPELL_AURA_MOD_CRIT_PERCENT
    &Aura::HandlePeriodicLeech,                             // 53 SPELL_AURA_PERIODIC_LEECH
    &Aura::HandleModHitChance,                              // 54 SPELL_AURA_MOD_HIT_CHANCE
    &Aura::HandleModSpellHitChance,                         // 55 SPELL_AURA_MOD_SPELL_HIT_CHANCE
    &Aura::HandleAuraTransform,                             // 56 SPELL_AURA_TRANSFORM
    &Aura::HandleModSpellCritChance,                        // 57 SPELL_AURA_MOD_SPELL_CRIT_CHANCE
    &Aura::HandleAuraModIncreaseSwimSpeed,                  // 58 SPELL_AURA_MOD_INCREASE_SWIM_SPEED
    &Aura::HandleNoImmediateEffect,                         // 59 SPELL_AURA_MOD_DAMAGE_DONE_CREATURE implemented in Unit::MeleeDamageBonus and Unit::SpellDamageBonus
    &Aura::HandleAuraModPacifyAndSilence,                   // 60 SPELL_AURA_MOD_PACIFY_SILENCE
    &Aura::HandleAuraModScale,                              // 61 SPELL_AURA_MOD_SCALE
    &Aura::HandlePeriodicHealthFunnel,                      // 62 SPELL_AURA_PERIODIC_HEALTH_FUNNEL
    &Aura::HandleUnused,                                    // 63 unused (3.0.8a-3.2.2a) old SPELL_AURA_PERIODIC_MANA_FUNNEL
    &Aura::HandlePeriodicManaLeech,                         // 64 SPELL_AURA_PERIODIC_MANA_LEECH
    &Aura::HandleModCastingSpeed,                           // 65 SPELL_AURA_MOD_CASTING_SPEED_NOT_STACK
    &Aura::HandleFeignDeath,                                // 66 SPELL_AURA_FEIGN_DEATH
    &Aura::HandleAuraModDisarm,                             // 67 SPELL_AURA_MOD_DISARM
    &Aura::HandleAuraModStalked,                            // 68 SPELL_AURA_MOD_STALKED
    &Aura::HandleSchoolAbsorb,                              // 69 SPELL_AURA_SCHOOL_ABSORB implemented in Unit::CalcAbsorbResist
    &Aura::HandleUnused,                                    // 70 SPELL_AURA_EXTRA_ATTACKS      Useless, used by only one spell 41560 that has only visual effect (3.2.2a)
    &Aura::HandleModSpellCritChanceShool,                   // 71 SPELL_AURA_MOD_SPELL_CRIT_CHANCE_SCHOOL
    &Aura::HandleModPowerCostPCT,                           // 72 SPELL_AURA_MOD_POWER_COST_SCHOOL_PCT
    &Aura::HandleModPowerCost,                              // 73 SPELL_AURA_MOD_POWER_COST_SCHOOL
    &Aura::HandleNoImmediateEffect,                         // 74 SPELL_AURA_REFLECT_SPELLS_SCHOOL  implemented in Unit::SpellHitResult
    &Aura::HandleNoImmediateEffect,                         // 75 SPELL_AURA_MOD_LANGUAGE           implemented in WorldSession::HandleMessagechatOpcode
    &Aura::HandleFarSight,                                  // 76 SPELL_AURA_FAR_SIGHT
    &Aura::HandleModMechanicImmunity,                       // 77 SPELL_AURA_MECHANIC_IMMUNITY
    &Aura::HandleAuraMounted,                               // 78 SPELL_AURA_MOUNTED
    &Aura::HandleModDamagePercentDone,                      // 79 SPELL_AURA_MOD_DAMAGE_PERCENT_DONE
    &Aura::HandleModPercentStat,                            // 80 SPELL_AURA_MOD_PERCENT_STAT
    &Aura::HandleNoImmediateEffect,                         // 81 SPELL_AURA_SPLIT_DAMAGE_PCT       implemented in Unit::CalcAbsorbResist
    &Aura::HandleWaterBreathing,                            // 82 SPELL_AURA_WATER_BREATHING
    &Aura::HandleModBaseResistance,                         // 83 SPELL_AURA_MOD_BASE_RESISTANCE
    &Aura::HandleModRegen,                                  // 84 SPELL_AURA_MOD_REGEN
    &Aura::HandleModPowerRegen,                             // 85 SPELL_AURA_MOD_POWER_REGEN
    &Aura::HandleChannelDeathItem,                          // 86 SPELL_AURA_CHANNEL_DEATH_ITEM
    &Aura::HandleNoImmediateEffect,                         // 87 SPELL_AURA_MOD_DAMAGE_PERCENT_TAKEN implemented in Unit::MeleeDamageBonus and Unit::SpellDamageBonus
    &Aura::HandleNoImmediateEffect,                         // 88 SPELL_AURA_MOD_HEALTH_REGEN_PERCENT implemented in Player::RegenerateHealth
    &Aura::HandlePeriodicDamagePCT,                         // 89 SPELL_AURA_PERIODIC_DAMAGE_PERCENT
    &Aura::HandleUnused,                                    // 90 unused (3.0.8a-3.2.2a) old SPELL_AURA_MOD_RESIST_CHANCE
    &Aura::HandleNoImmediateEffect,                         // 91 SPELL_AURA_MOD_DETECT_RANGE implemented in Creature::GetAttackDistance
    &Aura::HandlePreventFleeing,                            // 92 SPELL_AURA_PREVENTS_FLEEING
    &Aura::HandleModUnattackable,                           // 93 SPELL_AURA_MOD_UNATTACKABLE
    &Aura::HandleNoImmediateEffect,                         // 94 SPELL_AURA_INTERRUPT_REGEN implemented in Player::RegenerateAll
    &Aura::HandleAuraGhost,                                 // 95 SPELL_AURA_GHOST
    &Aura::HandleNoImmediateEffect,                         // 96 SPELL_AURA_SPELL_MAGNET implemented in Unit::SelectMagnetTarget
    &Aura::HandleManaShield,                                // 97 SPELL_AURA_MANA_SHIELD implemented in Unit::CalcAbsorbResist
    &Aura::HandleAuraModSkill,                              // 98 SPELL_AURA_MOD_SKILL_TALENT
    &Aura::HandleAuraModAttackPower,                        // 99 SPELL_AURA_MOD_ATTACK_POWER
    &Aura::HandleUnused,                                    //100 SPELL_AURA_AURAS_VISIBLE obsolete 3.x? all player can see all auras now, but still have 2 spells including GM-spell (1852,2855)
    &Aura::HandleModResistancePercent,                      //101 SPELL_AURA_MOD_RESISTANCE_PCT
    &Aura::HandleNoImmediateEffect,                         //102 SPELL_AURA_MOD_MELEE_ATTACK_POWER_VERSUS implemented in Unit::MeleeDamageBonus
    &Aura::HandleAuraModTotalThreat,                        //103 SPELL_AURA_MOD_TOTAL_THREAT
    &Aura::HandleAuraWaterWalk,                             //104 SPELL_AURA_WATER_WALK
    &Aura::HandleAuraFeatherFall,                           //105 SPELL_AURA_FEATHER_FALL
    &Aura::HandleAuraHover,                                 //106 SPELL_AURA_HOVER
    &Aura::HandleAddModifier,                               //107 SPELL_AURA_ADD_FLAT_MODIFIER
    &Aura::HandleAddModifier,                               //108 SPELL_AURA_ADD_PCT_MODIFIER
    &Aura::HandleAddTargetTrigger,                          //109 SPELL_AURA_ADD_TARGET_TRIGGER
    &Aura::HandleModPowerRegenPCT,                          //110 SPELL_AURA_MOD_POWER_REGEN_PERCENT
    &Aura::HandleNoImmediateEffect,                         //111 SPELL_AURA_ADD_CASTER_HIT_TRIGGER implemented in Unit::SelectMagnetTarget
    &Aura::HandleNoImmediateEffect,                         //112 SPELL_AURA_OVERRIDE_CLASS_SCRIPTS implemented in diff functions.
    &Aura::HandleNoImmediateEffect,                         //113 SPELL_AURA_MOD_RANGED_DAMAGE_TAKEN implemented in Unit::MeleeDamageBonus
    &Aura::HandleNoImmediateEffect,                         //114 SPELL_AURA_MOD_RANGED_DAMAGE_TAKEN_PCT implemented in Unit::MeleeDamageBonus
    &Aura::HandleNoImmediateEffect,                         //115 SPELL_AURA_MOD_HEALING                 implemented in Unit::SpellBaseHealingBonusForVictim
    &Aura::HandleNoImmediateEffect,                         //116 SPELL_AURA_MOD_REGEN_DURING_COMBAT     imppemented in Player::RegenerateAll and Player::RegenerateHealth
    &Aura::HandleNoImmediateEffect,                         //117 SPELL_AURA_MOD_MECHANIC_RESISTANCE     implemented in Unit::MagicSpellHitResult
    &Aura::HandleNoImmediateEffect,                         //118 SPELL_AURA_MOD_HEALING_PCT             implemented in Unit::SpellHealingBonus
    &Aura::HandleUnused,                                    //119 unused (3.0.8a-3.2.2a) old SPELL_AURA_SHARE_PET_TRACKING
    &Aura::HandleAuraUntrackable,                           //120 SPELL_AURA_UNTRACKABLE
    &Aura::HandleAuraEmpathy,                               //121 SPELL_AURA_EMPATHY
    &Aura::HandleModOffhandDamagePercent,                   //122 SPELL_AURA_MOD_OFFHAND_DAMAGE_PCT
    &Aura::HandleModTargetResistance,                       //123 SPELL_AURA_MOD_TARGET_RESISTANCE
    &Aura::HandleAuraModRangedAttackPower,                  //124 SPELL_AURA_MOD_RANGED_ATTACK_POWER
    &Aura::HandleNoImmediateEffect,                         //125 SPELL_AURA_MOD_MELEE_DAMAGE_TAKEN implemented in Unit::MeleeDamageBonus
    &Aura::HandleNoImmediateEffect,                         //126 SPELL_AURA_MOD_MELEE_DAMAGE_TAKEN_PCT implemented in Unit::MeleeDamageBonus
    &Aura::HandleNoImmediateEffect,                         //127 SPELL_AURA_RANGED_ATTACK_POWER_ATTACKER_BONUS implemented in Unit::MeleeDamageBonus
    &Aura::HandleModPossessPet,                             //128 SPELL_AURA_MOD_POSSESS_PET
    &Aura::HandleAuraModIncreaseSpeed,                      //129 SPELL_AURA_MOD_SPEED_ALWAYS
    &Aura::HandleAuraModIncreaseMountedSpeed,               //130 SPELL_AURA_MOD_MOUNTED_SPEED_ALWAYS
    &Aura::HandleNoImmediateEffect,                         //131 SPELL_AURA_MOD_RANGED_ATTACK_POWER_VERSUS implemented in Unit::MeleeDamageBonus
    &Aura::HandleAuraModIncreaseEnergyPercent,              //132 SPELL_AURA_MOD_INCREASE_ENERGY_PERCENT
    &Aura::HandleAuraModIncreaseHealthPercent,              //133 SPELL_AURA_MOD_INCREASE_HEALTH_PERCENT
    &Aura::HandleAuraModRegenInterrupt,                     //134 SPELL_AURA_MOD_MANA_REGEN_INTERRUPT
    &Aura::HandleModHealingDone,                            //135 SPELL_AURA_MOD_HEALING_DONE
    &Aura::HandleNoImmediateEffect,                         //136 SPELL_AURA_MOD_HEALING_DONE_PERCENT   implemented in Unit::SpellHealingBonus
    &Aura::HandleModTotalPercentStat,                       //137 SPELL_AURA_MOD_TOTAL_STAT_PERCENTAGE
    &Aura::HandleHaste,                                     //138 SPELL_AURA_MOD_HASTE
    &Aura::HandleForceReaction,                             //139 SPELL_AURA_FORCE_REACTION
    &Aura::HandleAuraModRangedHaste,                        //140 SPELL_AURA_MOD_RANGED_HASTE
    &Aura::HandleRangedAmmoHaste,                           //141 SPELL_AURA_MOD_RANGED_AMMO_HASTE
    &Aura::HandleAuraModBaseResistancePCT,                  //142 SPELL_AURA_MOD_BASE_RESISTANCE_PCT
    &Aura::HandleAuraModResistanceExclusive,                //143 SPELL_AURA_MOD_RESISTANCE_EXCLUSIVE
    &Aura::HandleAuraSafeFall,                              //144 SPELL_AURA_SAFE_FALL                  implemented in WorldSession::HandleMovementOpcodes
    &Aura::HandleAuraModPetTalentsPoints,                   //145 SPELL_AURA_MOD_PET_TALENT_POINTS
    &Aura::HandleNoImmediateEffect,                         //146 SPELL_AURA_ALLOW_TAME_PET_TYPE        implemented in Player::CanTameExoticPets
    &Aura::HandleModMechanicImmunityMask,                   //147 SPELL_AURA_MECHANIC_IMMUNITY_MASK     implemented in Unit::IsImmunedToSpell and Unit::IsImmunedToSpellEffect (check part)
    &Aura::HandleAuraRetainComboPoints,                     //148 SPELL_AURA_RETAIN_COMBO_POINTS
    &Aura::HandleNoImmediateEffect,                         //149 SPELL_AURA_REDUCE_PUSHBACK            implemented in Spell::Delayed and Spell::DelayedChannel
    &Aura::HandleShieldBlockValue,                          //150 SPELL_AURA_MOD_SHIELD_BLOCKVALUE_PCT
    &Aura::HandleAuraTrackStealthed,                        //151 SPELL_AURA_TRACK_STEALTHED
    &Aura::HandleNoImmediateEffect,                         //152 SPELL_AURA_MOD_DETECTED_RANGE         implemented in Creature::GetAttackDistance
    &Aura::HandleNoImmediateEffect,                         //153 SPELL_AURA_SPLIT_DAMAGE_FLAT          implemented in Unit::CalcAbsorbResist
    &Aura::HandleNoImmediateEffect,                         //154 SPELL_AURA_MOD_STEALTH_LEVEL          implemented in Unit::isVisibleForOrDetect
    &Aura::HandleNoImmediateEffect,                         //155 SPELL_AURA_MOD_WATER_BREATHING        implemented in Player::getMaxTimer
    &Aura::HandleNoImmediateEffect,                         //156 SPELL_AURA_MOD_REPUTATION_GAIN        implemented in Player::CalculateReputationGain
    &Aura::HandleUnused,                                    //157 SPELL_AURA_PET_DAMAGE_MULTI (single test like spell 20782, also single for 214 aura)
    &Aura::HandleShieldBlockValue,                          //158 SPELL_AURA_MOD_SHIELD_BLOCKVALUE
    &Aura::HandleNoImmediateEffect,                         //159 SPELL_AURA_NO_PVP_CREDIT              implemented in Player::RewardHonor
    &Aura::HandleNoImmediateEffect,                         //160 SPELL_AURA_MOD_AOE_AVOIDANCE          implemented in Unit::MagicSpellHitResult
    &Aura::HandleNoImmediateEffect,                         //161 SPELL_AURA_MOD_HEALTH_REGEN_IN_COMBAT implemented in Player::RegenerateAll and Player::RegenerateHealth
    &Aura::HandleAuraPowerBurn,                             //162 SPELL_AURA_POWER_BURN_MANA
    &Aura::HandleNoImmediateEffect,                         //163 SPELL_AURA_MOD_CRIT_DAMAGE_BONUS      implemented in Unit::CalculateMeleeDamage and Unit::SpellCriticalDamageBonus
    &Aura::HandleUnused,                                    //164 unused (3.0.8a-3.2.2a), only one test spell 10654
    &Aura::HandleNoImmediateEffect,                         //165 SPELL_AURA_MELEE_ATTACK_POWER_ATTACKER_BONUS implemented in Unit::MeleeDamageBonus
    &Aura::HandleAuraModAttackPowerPercent,                 //166 SPELL_AURA_MOD_ATTACK_POWER_PCT
    &Aura::HandleAuraModRangedAttackPowerPercent,           //167 SPELL_AURA_MOD_RANGED_ATTACK_POWER_PCT
    &Aura::HandleNoImmediateEffect,                         //168 SPELL_AURA_MOD_DAMAGE_DONE_VERSUS            implemented in Unit::SpellDamageBonus, Unit::MeleeDamageBonus
    &Aura::HandleNoImmediateEffect,                         //169 SPELL_AURA_MOD_CRIT_PERCENT_VERSUS           implemented in Unit::DealDamageBySchool, Unit::DoAttackDamage, Unit::SpellCriticalBonus
    &Aura::HandleNULL,                                      //170 SPELL_AURA_DETECT_AMORE       different spells that ignore transformation effects
    &Aura::HandleAuraModIncreaseSpeed,                      //171 SPELL_AURA_MOD_SPEED_NOT_STACK
    &Aura::HandleAuraModIncreaseMountedSpeed,               //172 SPELL_AURA_MOD_MOUNTED_SPEED_NOT_STACK
    &Aura::HandleUnused,                                    //173 unused (3.0.8a-3.2.2a) no spells, old SPELL_AURA_ALLOW_CHAMPION_SPELLS  only for Proclaim Champion spell
    &Aura::HandleModSpellDamagePercentFromStat,             //174 SPELL_AURA_MOD_SPELL_DAMAGE_OF_STAT_PERCENT  implemented in Unit::SpellBaseDamageBonus
    &Aura::HandleModSpellHealingPercentFromStat,            //175 SPELL_AURA_MOD_SPELL_HEALING_OF_STAT_PERCENT implemented in Unit::SpellBaseHealingBonus
    &Aura::HandleSpiritOfRedemption,                        //176 SPELL_AURA_SPIRIT_OF_REDEMPTION   only for Spirit of Redemption spell, die at aura end
    &Aura::HandleNULL,                                      //177 SPELL_AURA_AOE_CHARM (22 spells)
    &Aura::HandleNoImmediateEffect,                         //178 SPELL_AURA_MOD_DEBUFF_RESISTANCE          implemented in Unit::MagicSpellHitResult
    &Aura::HandleNoImmediateEffect,                         //179 SPELL_AURA_MOD_ATTACKER_SPELL_CRIT_CHANCE implemented in Unit::SpellCriticalBonus
    &Aura::HandleNoImmediateEffect,                         //180 SPELL_AURA_MOD_FLAT_SPELL_DAMAGE_VERSUS   implemented in Unit::SpellDamageBonus
    &Aura::HandleUnused,                                    //181 unused (3.0.8a-3.2.2a) old SPELL_AURA_MOD_FLAT_SPELL_CRIT_DAMAGE_VERSUS
    &Aura::HandleAuraModResistenceOfStatPercent,            //182 SPELL_AURA_MOD_RESISTANCE_OF_STAT_PERCENT
    &Aura::HandleNoImmediateEffect,                         //183 SPELL_AURA_MOD_CRITICAL_THREAT only used in 28746, implemented in ThreatCalcHelper::calcThreat
    &Aura::HandleNoImmediateEffect,                         //184 SPELL_AURA_MOD_ATTACKER_MELEE_HIT_CHANCE  implemented in Unit::RollMeleeOutcomeAgainst
    &Aura::HandleNoImmediateEffect,                         //185 SPELL_AURA_MOD_ATTACKER_RANGED_HIT_CHANCE implemented in Unit::RollMeleeOutcomeAgainst
    &Aura::HandleNoImmediateEffect,                         //186 SPELL_AURA_MOD_ATTACKER_SPELL_HIT_CHANCE  implemented in Unit::MagicSpellHitResult
    &Aura::HandleNoImmediateEffect,                         //187 SPELL_AURA_MOD_ATTACKER_MELEE_CRIT_CHANCE  implemented in Unit::GetUnitCriticalChance
    &Aura::HandleNoImmediateEffect,                         //188 SPELL_AURA_MOD_ATTACKER_RANGED_CRIT_CHANCE implemented in Unit::GetUnitCriticalChance
    &Aura::HandleModRating,                                 //189 SPELL_AURA_MOD_RATING
    &Aura::HandleNoImmediateEffect,                         //190 SPELL_AURA_MOD_FACTION_REPUTATION_GAIN     implemented in Player::CalculateReputationGain
    &Aura::HandleAuraModUseNormalSpeed,                     //191 SPELL_AURA_USE_NORMAL_MOVEMENT_SPEED
    &Aura::HandleModMeleeRangedSpeedPct,                    //192 SPELL_AURA_HASTE_MELEE
    &Aura::HandleModCombatSpeedPct,                         //193 SPELL_AURA_HASTE_ALL (in fact combat (any type attack) speed pct)
    &Aura::HandleNoImmediateEffect,                         //194 SPELL_AURA_MOD_IGNORE_ABSORB_SCHOOL       implement in Unit::CalcNotIgnoreAbsorbDamage
    &Aura::HandleNoImmediateEffect,                         //195 SPELL_AURA_MOD_IGNORE_ABSORB_FOR_SPELL    implement in Unit::CalcNotIgnoreAbsorbDamage
    &Aura::HandleNULL,                                      //196 SPELL_AURA_MOD_COOLDOWN (single spell 24818 in 3.2.2a)
    &Aura::HandleNoImmediateEffect,                         //197 SPELL_AURA_MOD_ATTACKER_SPELL_AND_WEAPON_CRIT_CHANCE implemented in Unit::SpellCriticalBonus Unit::GetUnitCriticalChance
    &Aura::HandleUnused,                                    //198 unused (3.0.8a-3.2.2a) old SPELL_AURA_MOD_ALL_WEAPON_SKILLS
    &Aura::HandleNoImmediateEffect,                         //199 SPELL_AURA_MOD_INCREASES_SPELL_PCT_TO_HIT  implemented in Unit::MagicSpellHitResult
    &Aura::HandleNoImmediateEffect,                         //200 SPELL_AURA_MOD_KILL_XP_PCT                 implemented in Player::GiveXP
    &Aura::HandleAuraAllowFlight,                           //201 SPELL_AURA_FLY                             this aura enable flight mode...
    &Aura::HandleNoImmediateEffect,                         //202 SPELL_AURA_CANNOT_BE_DODGED                implemented in Unit::RollPhysicalOutcomeAgainst
    &Aura::HandleNoImmediateEffect,                         //203 SPELL_AURA_MOD_ATTACKER_MELEE_CRIT_DAMAGE  implemented in Unit::CalculateMeleeDamage and Unit::SpellCriticalDamageBonus
    &Aura::HandleNoImmediateEffect,                         //204 SPELL_AURA_MOD_ATTACKER_RANGED_CRIT_DAMAGE implemented in Unit::CalculateMeleeDamage and Unit::SpellCriticalDamageBonus
    &Aura::HandleNoImmediateEffect,                         //205 SPELL_AURA_MOD_ATTACKER_SPELL_CRIT_DAMAGE  implemented in Unit::SpellCriticalDamageBonus
    &Aura::HandleAuraModIncreaseFlightSpeed,                //206 SPELL_AURA_MOD_SPEED_MOUNTED
    &Aura::HandleAuraModIncreaseFlightSpeed,                //207 SPELL_AURA_MOD_INCREASE_FLIGHT_SPEED
    &Aura::HandleAuraModIncreaseFlightSpeed,                //208 SPELL_AURA_MOD_SPEED_FLIGHT, used only in spell: Flight Form (Passive)
    &Aura::HandleAuraModIncreaseFlightSpeed,                //209 SPELL_AURA_MOD_FLIGHT_SPEED_ALWAYS
    &Aura::HandleNULL,                                      //210 "Increase flight speed by"
    &Aura::HandleAuraModIncreaseFlightSpeed,                //211 SPELL_AURA_MOD_FLIGHT_SPEED_NOT_STACK
    &Aura::HandleAuraModRangedAttackPowerOfStatPercent,     //212 SPELL_AURA_MOD_RANGED_ATTACK_POWER_OF_STAT_PERCENT
    &Aura::HandleNoImmediateEffect,                         //213 SPELL_AURA_MOD_RAGE_FROM_DAMAGE_DEALT implemented in Player::RewardRage
    &Aura::HandleUnused,                                    //214 Tamed Pet Passive (single test like spell 20782, also single for 157 aura)
    &Aura::HandleArenaPreparation,                          //215 SPELL_AURA_ARENA_PREPARATION
    &Aura::HandleModCastingSpeed,                           //216 SPELL_AURA_HASTE_SPELLS
    &Aura::HandleUnused,                                    //217 unused (3.0.8a-3.2.2a)
    &Aura::HandleAuraModRangedHaste,                        //218 SPELL_AURA_HASTE_RANGED
    &Aura::HandleModManaRegen,                              //219 SPELL_AURA_MOD_MANA_REGEN_FROM_STAT
    &Aura::HandleModRatingFromStat,                         //220 SPELL_AURA_MOD_RATING_FROM_STAT
    &Aura::HandleNULL,                                      //221 ignored
    &Aura::HandleUnused,                                    //222 unused (3.0.8a-3.2.2a) only for spell 44586 that not used in real spell cast
    &Aura::HandleNULL,                                      //223 dummy code (cast damage spell to attacker) and another dymmy (jump to another nearby raid member)
    &Aura::HandleUnused,                                    //224 unused (3.0.8a-3.2.2a)
    &Aura::HandleNoImmediateEffect,                         //225 SPELL_AURA_PRAYER_OF_MENDING
    &Aura::HandleAuraPeriodicDummy,                         //226 SPELL_AURA_PERIODIC_DUMMY
    &Aura::HandlePeriodicTriggerSpellWithValue,             //227 SPELL_AURA_PERIODIC_TRIGGER_SPELL_WITH_VALUE
    &Aura::HandleNoImmediateEffect,                         //228 SPELL_AURA_DETECT_STEALTH
    &Aura::HandleNoImmediateEffect,                         //229 SPELL_AURA_MOD_AOE_DAMAGE_AVOIDANCE        implemented in Unit::SpellDamageBonus
    &Aura::HandleAuraModIncreaseMaxHealth,                  //230 Commanding Shout
    &Aura::HandleNoImmediateEffect,                         //231 SPELL_AURA_PROC_TRIGGER_SPELL_WITH_VALUE
    &Aura::HandleNoImmediateEffect,                         //232 SPELL_AURA_MECHANIC_DURATION_MOD           implement in Unit::CalculateSpellDuration
    &Aura::HandleNULL,                                      //233 set model id to the one of the creature with id m_modifier.m_miscvalue
    &Aura::HandleNoImmediateEffect,                         //234 SPELL_AURA_MECHANIC_DURATION_MOD_NOT_STACK implement in Unit::CalculateSpellDuration
    &Aura::HandleAuraModDispelResist,                       //235 SPELL_AURA_MOD_DISPEL_RESIST               implement in Unit::MagicSpellHitResult
    &Aura::HandleAuraControlVehicle,                        //236 SPELL_AURA_CONTROL_VEHICLE
    &Aura::HandleModSpellDamagePercentFromAttackPower,      //237 SPELL_AURA_MOD_SPELL_DAMAGE_OF_ATTACK_POWER  implemented in Unit::SpellBaseDamageBonus
    &Aura::HandleModSpellHealingPercentFromAttackPower,     //238 SPELL_AURA_MOD_SPELL_HEALING_OF_ATTACK_POWER implemented in Unit::SpellBaseHealingBonus
    &Aura::HandleAuraModScale,                              //239 SPELL_AURA_MOD_SCALE_2 only in Noggenfogger Elixir (16595) before 2.3.0 aura 61
    &Aura::HandleAuraModExpertise,                          //240 SPELL_AURA_MOD_EXPERTISE
    &Aura::HandleForceMoveForward,                          //241 Forces the player to move forward
    &Aura::HandleUnused,                                    //242 SPELL_AURA_MOD_SPELL_DAMAGE_FROM_HEALING (only 2 test spels in 3.2.2a)
    &Aura::HandleNULL,                                      //243 faction reaction override spells
    &Aura::HandleComprehendLanguage,                        //244 SPELL_AURA_COMPREHEND_LANGUAGE
    &Aura::HandleNoImmediateEffect,                         //245 SPELL_AURA_MOD_DURATION_OF_MAGIC_EFFECTS     implemented in Unit::CalculateSpellDuration
    &Aura::HandleNoImmediateEffect,                         //246 SPELL_AURA_MOD_DURATION_OF_EFFECTS_BY_DISPEL implemented in Unit::CalculateSpellDuration
    &Aura::HandleAuraCloneCaster,                           //247 SPELL_AURA_CLONE_CASTER
    &Aura::HandleNoImmediateEffect,                         //248 SPELL_AURA_MOD_COMBAT_RESULT_CHANCE         implemented in Unit::RollMeleeOutcomeAgainst
    &Aura::HandleAuraConvertRune,                           //249 SPELL_AURA_CONVERT_RUNE
    &Aura::HandleAuraModIncreaseHealth,                     //250 SPELL_AURA_MOD_INCREASE_HEALTH_2
    &Aura::HandleNULL,                                      //251 SPELL_AURA_MOD_ENEMY_DODGE
    &Aura::HandleModCombatSpeedPct,                         //252 SPELL_AURA_SLOW_ALL
    &Aura::HandleNoImmediateEffect,                         //253 SPELL_AURA_MOD_BLOCK_CRIT_CHANCE             implemented in Unit::CalculateMeleeDamage
    &Aura::HandleNULL,                                      //254 SPELL_AURA_MOD_DISARM_SHIELD disarm Shield
    &Aura::HandleNoImmediateEffect,                         //255 SPELL_AURA_MOD_MECHANIC_DAMAGE_TAKEN_PERCENT    implemented in Unit::SpellDamageBonus
    &Aura::HandleNoReagentUseAura,                          //256 SPELL_AURA_NO_REAGENT_USE Use SpellClassMask for spell select
    &Aura::HandleNULL,                                      //257 SPELL_AURA_MOD_TARGET_RESIST_BY_SPELL_CLASS Use SpellClassMask for spell select
    &Aura::HandleNULL,                                      //258 SPELL_AURA_MOD_SPELL_VISUAL
    &Aura::HandleNULL,                                      //259 corrupt healing over time spell
    &Aura::HandleNoImmediateEffect,                         //260 SPELL_AURA_SCREEN_EFFECT (miscvalue = id in ScreenEffect.dbc) not required any code
    &Aura::HandlePhase,                                     //261 SPELL_AURA_PHASE undetectable invisibility?     implemented in Unit::isVisibleForOrDetect
    &Aura::HandleIgnoreUnitState,                           //262 SPELL_AURA_IGNORE_UNIT_STATE Allows some abilities which are avaible only in some cases.... implemented in Unit::isIgnoreUnitState & Spell::CheckCast
    &Aura::HandleAllowOnlyAbility,                          //263 SPELL_AURA_ALLOW_ONLY_ABILITY player can use only abilities set in SpellClassMask
    &Aura::HandleUnused,                                    //264 unused (3.0.8a-3.2.2a)
    &Aura::HandleUnused,                                    //265 unused (3.0.8a-3.2.2a)
    &Aura::HandleUnused,                                    //266 unused (3.0.8a-3.2.2a)
    &Aura::HandleNoImmediateEffect,                         //267 SPELL_AURA_MOD_IMMUNE_AURA_APPLY_SCHOOL         implemented in Unit::IsImmunedToSpellEffect
    &Aura::HandleAuraModAttackPowerOfStatPercent,           //268 SPELL_AURA_MOD_ATTACK_POWER_OF_STAT_PERCENT
    &Aura::HandleNoImmediateEffect,                         //269 SPELL_AURA_MOD_IGNORE_DAMAGE_REDUCTION_SCHOOL   implemented in Unit::CalcNotIgnoreDamageRedunction
    &Aura::HandleUnused,                                    //270 SPELL_AURA_MOD_IGNORE_TARGET_RESIST (unused in 3.2.2a)
    &Aura::HandleNoImmediateEffect,                         //271 SPELL_AURA_MOD_DAMAGE_FROM_CASTER    implemented in Unit::SpellDamageBonus
    &Aura::HandleNoImmediateEffect,                         //272 SPELL_AURA_MAELSTROM_WEAPON (unclear use for aura, it used in (3.2.2a...3.3.0) in single spell 53817 that spellmode stacked and charged spell expected to be drop as stack
    &Aura::HandleNoImmediateEffect,                         //273 SPELL_AURA_X_RAY (client side implementation)
    &Aura::HandleNULL,                                      //274 proc free shot?
    &Aura::HandleNoImmediateEffect,                         //275 SPELL_AURA_MOD_IGNORE_SHAPESHIFT Use SpellClassMask for spell select
    &Aura::HandleNULL,                                      //276 mod damage % mechanic?
    &Aura::HandleNoImmediateEffect,                         //277 SPELL_AURA_MOD_MAX_AFFECTED_TARGETS Use SpellClassMask for spell select
    &Aura::HandleNULL,                                      //278 SPELL_AURA_MOD_DISARM_RANGED disarm ranged weapon
    &Aura::HandleAuraInitializeImages,                      //279 SPELL_AURA_INITIALIZE_IMAGES
    &Aura::HandleModTargetArmorPct,                         //280 SPELL_AURA_MOD_TARGET_ARMOR_PCT
    &Aura::HandleNoImmediateEffect,                         //281 SPELL_AURA_MOD_HONOR_GAIN             implemented in Player::RewardHonor
    &Aura::HandleAuraIncreaseBaseHealthPercent,             //282 SPELL_AURA_INCREASE_BASE_HEALTH_PERCENT
    &Aura::HandleNoImmediateEffect,                         //283 SPELL_AURA_MOD_HEALING_RECEIVED       implemented in Unit::SpellHealingBonus
    &Aura::HandleAuraLinked,                                //284 SPELL_AURA_LINKED
    &Aura::HandleAuraModAttackPowerOfArmor,                 //285 SPELL_AURA_MOD_ATTACK_POWER_OF_ARMOR  implemented in Player::UpdateAttackPowerAndDamage
    &Aura::HandleNoImmediateEffect,                         //286 SPELL_AURA_ABILITY_PERIODIC_CRIT      implemented in Aura::IsCritFromAbilityAura called from Aura::PeriodicTick
    &Aura::HandleNoImmediateEffect,                         //287 SPELL_AURA_DEFLECT_SPELLS             implemented in Unit::MagicSpellHitResult and Unit::MeleeSpellHitResult
    &Aura::HandleNULL,                                      //288 increase parry/deflect, prevent attack (single spell used 67801)
    &Aura::HandleUnused,                                    //289 unused (3.2.2a)
    &Aura::HandleAuraModAllCritChance,                      //290 SPELL_AURA_MOD_ALL_CRIT_CHANCE
    &Aura::HandleNoImmediateEffect,                         //291 SPELL_AURA_MOD_QUEST_XP_PCT           implemented in Player::GiveXP
    &Aura::HandleAuraOpenStable,                            //292 call stabled pet
    &Aura::HandleNULL,                                      //293 3 spells
    &Aura::HandleNULL,                                      //294 2 spells, possible prevent mana regen
    &Aura::HandleUnused,                                    //295 unused (3.2.2a)
    &Aura::HandleNULL,                                      //296 2 spells
    &Aura::HandleNULL,                                      //297 1 spell (counter spell school?)
    &Aura::HandleUnused,                                    //298 unused (3.2.2a)
    &Aura::HandleUnused,                                    //299 unused (3.2.2a)
    &Aura::HandleNULL,                                      //300 3 spells (share damage?)
    &Aura::HandleNULL,                                      //301 5 spells
    &Aura::HandleUnused,                                    //302 unused (3.2.2a)
    &Aura::HandleNULL,                                      //303 17 spells
    &Aura::HandleNULL,                                      //304 2 spells (alcohol effect?)
    &Aura::HandleAuraModIncreaseSpeed,                      //305 SPELL_AURA_MOD_MINIMUM_SPEED
    &Aura::HandleNULL,                                      //306 1 spell
    &Aura::HandleNULL,                                      //307 absorb healing?
    &Aura::HandleNULL,                                      //308 new aura for hunter traps
    &Aura::HandleNULL,                                      //309 absorb healing?
    &Aura::HandleNULL,                                      //310 pet avoidance passive?
    &Aura::HandleNULL,                                      //311 0 spells in 3.3
    &Aura::HandleNULL,                                      //312 0 spells in 3.3
    &Aura::HandleNULL,                                      //313 0 spells in 3.3
    &Aura::HandleNULL,                                      //314 1 test spell (reduce duration of silince/magic)
    &Aura::HandleNULL,                                      //315 underwater walking
    &Aura::HandleNULL                                       //316 makes haste affect HOT/DOT ticks
};

static AuraType const frozenAuraTypes[] = { SPELL_AURA_MOD_ROOT, SPELL_AURA_MOD_STUN, SPELL_AURA_NONE };

Aura::Aura(SpellEntry const* spellproto, SpellEffectIndex eff, int32 *currentBasePoints, Unit *target, Unit *caster, Item* castItem) :
m_spellmod(NULL), m_caster_guid(0), m_target(target), m_castItemGuid(castItem?castItem->GetGUID():0),
m_timeCla(1000), m_periodicTimer(0), m_periodicTick(0), m_removeMode(AURA_REMOVE_BY_DEFAULT), m_AuraDRGroup(DIMINISHING_NONE),
m_effIndex(eff), m_auraSlot(MAX_AURAS), m_auraFlags(AFLAG_NONE), m_auraLevel(1), m_procCharges(0), m_stackAmount(1),
m_positive(false), m_permanent(false), m_isPeriodic(false), m_isAreaAura(false), m_isPersistent(false),
m_isRemovedOnShapeLost(true), m_in_use(0), m_deleted(false)
{
    ASSERT(target);

    ASSERT(spellproto && spellproto == sSpellStore.LookupEntry( spellproto->Id ) && "`info` must be pointer to sSpellStore element");

    m_spellProto = spellproto;

    m_currentBasePoints = currentBasePoints ? *currentBasePoints : m_spellProto->CalculateSimpleValue(eff);

    m_isPassive = IsPassiveSpell(GetId());
    m_positive = IsPositiveEffect(GetId(), m_effIndex);

    m_isSingleTargetAura = IsSingleTargetSpell(m_spellProto);

    m_applyTime = time(NULL);

    int32 damage;
    if(!caster)
    {
        m_caster_guid = target->GetGUID();
        damage = m_currentBasePoints;
        m_maxduration = target->CalculateSpellDuration(m_spellProto, m_effIndex, target);
    }
    else
    {
        m_caster_guid = caster->GetGUID();

        damage        = caster->CalculateSpellDamage(target, m_spellProto, m_effIndex, &m_currentBasePoints);
        m_maxduration = caster->CalculateSpellDuration(m_spellProto, m_effIndex, target);

        if (!damage && castItem && castItem->GetItemSuffixFactor())
        {
            ItemRandomSuffixEntry const *item_rand_suffix = sItemRandomSuffixStore.LookupEntry(abs(castItem->GetItemRandomPropertyId()));
            if(item_rand_suffix)
            {
                for (int k = 0; k < 3; ++k)
                {
                    SpellItemEnchantmentEntry const *pEnchant = sSpellItemEnchantmentStore.LookupEntry(item_rand_suffix->enchant_id[k]);
                    if(pEnchant)
                    {
                        for (int t = 0; t < 3; ++t)
                            if(pEnchant->spellid[t] == m_spellProto->Id)
                        {
                            damage = uint32((item_rand_suffix->prefix[k]*castItem->GetItemSuffixFactor()) / 10000 );
                            break;
                        }
                    }

                    if(damage)
                        break;
                }
            }
        }
    }

    if(m_maxduration == -1 || m_isPassive && m_spellProto->DurationIndex == 0)
        m_permanent = true;

    Player* modOwner = caster ? caster->GetSpellModOwner() : NULL;

    if(!m_permanent && modOwner)
    {
        modOwner->ApplySpellMod(GetId(), SPELLMOD_DURATION, m_maxduration);
        // Get zero duration aura after - need set m_maxduration > 0 for apply/remove aura work
        if (m_maxduration<=0)
            m_maxduration = 1;
    }

    m_duration = m_maxduration;

    sLog.outDebug("Aura: construct Spellid : %u, Aura : %u Duration : %d Target : %d Damage : %d", m_spellProto->Id, m_spellProto->EffectApplyAuraName[eff], m_maxduration, m_spellProto->EffectImplicitTargetA[eff],damage);

    SetModifier(AuraType(m_spellProto->EffectApplyAuraName[eff]), damage, m_spellProto->EffectAmplitude[eff], m_spellProto->EffectMiscValue[eff]);

    // Apply periodic time mod
    if(modOwner && m_modifier.periodictime)
        modOwner->ApplySpellMod(GetId(), SPELLMOD_ACTIVATION_TIME, m_modifier.periodictime);

    // Start periodic on next tick or at aura apply
    if (!(m_spellProto->AttributesEx5 & SPELL_ATTR_EX5_START_PERIODIC_AT_APPLY))
        m_periodicTimer += m_modifier.periodictime;

    m_isDeathPersist = IsDeathPersistentSpell(m_spellProto);

    m_procCharges = m_spellProto->procCharges;
    if(modOwner)
        modOwner->ApplySpellMod(GetId(), SPELLMOD_CHARGES, m_procCharges);

    m_isRemovedOnShapeLost = (m_caster_guid==m_target->GetGUID() &&
                              m_spellProto->Stances &&
                            !(m_spellProto->AttributesEx2 & SPELL_ATTR_EX2_NOT_NEED_SHAPESHIFT) &&
                            !(m_spellProto->Attributes & SPELL_ATTR_NOT_SHAPESHIFT));

    if (caster && m_spellProto->Id == 22959)                // Improved Scorch
    {
        // Glyph of Improved Scorch
        if (Aura* glyph = caster->GetDummyAura(56371))
            m_stackAmount = glyph->GetModifier()->m_amount;
    }
}

Aura::~Aura()
{
}

AreaAura::AreaAura(SpellEntry const* spellproto, SpellEffectIndex eff, int32 *currentBasePoints, Unit *target,
Unit *caster, Item* castItem) : Aura(spellproto, eff, currentBasePoints, target, caster, castItem)
{
    m_isAreaAura = true;

    // caster==NULL in constructor args if target==caster in fact
    Unit* caster_ptr = caster ? caster : target;

    m_radius = GetSpellRadius(sSpellRadiusStore.LookupEntry(GetSpellProto()->EffectRadiusIndex[m_effIndex]));
    if(Player* modOwner = caster_ptr->GetSpellModOwner())
        modOwner->ApplySpellMod(GetId(), SPELLMOD_RADIUS, m_radius);

    switch(spellproto->Effect[eff])
    {
        case SPELL_EFFECT_APPLY_AREA_AURA_PARTY:
            m_areaAuraType = AREA_AURA_PARTY;
            if (target->GetTypeId() == TYPEID_UNIT && ((Creature*)target)->isTotem())
                m_modifier.m_auraname = SPELL_AURA_NONE;
            break;
        case SPELL_EFFECT_APPLY_AREA_AURA_RAID:
            m_areaAuraType = AREA_AURA_RAID;
            if (target->GetTypeId() == TYPEID_UNIT && ((Creature*)target)->isTotem())
                m_modifier.m_auraname = SPELL_AURA_NONE;
            // Light's Beacon not applied to caster itself (TODO: more generic check for another simialr spell if any?)
            else if (target == caster_ptr && m_spellProto->Id == 53651)
                m_modifier.m_auraname = SPELL_AURA_NONE;
            break;
        case SPELL_EFFECT_APPLY_AREA_AURA_FRIEND:
            m_areaAuraType = AREA_AURA_FRIEND;
            break;
        case SPELL_EFFECT_APPLY_AREA_AURA_ENEMY:
            m_areaAuraType = AREA_AURA_ENEMY;
            if (target == caster_ptr)
                m_modifier.m_auraname = SPELL_AURA_NONE;    // Do not do any effect on self
            break;
        case SPELL_EFFECT_APPLY_AREA_AURA_PET:
            m_areaAuraType = AREA_AURA_PET;
            break;
        case SPELL_EFFECT_APPLY_AREA_AURA_OWNER:
            m_areaAuraType = AREA_AURA_OWNER;
            if (target == caster_ptr)
                m_modifier.m_auraname = SPELL_AURA_NONE;
            break;
        default:
            sLog.outError("Wrong spell effect in AreaAura constructor");
            ASSERT(false);
            break;
    }
}

AreaAura::~AreaAura()
{
}

PersistentAreaAura::PersistentAreaAura(SpellEntry const* spellproto, SpellEffectIndex eff, int32 *currentBasePoints, Unit *target,
Unit *caster, Item* castItem) : Aura(spellproto, eff, currentBasePoints, target, caster, castItem)
{
    m_isPersistent = true;
}

PersistentAreaAura::~PersistentAreaAura()
{
}

SingleEnemyTargetAura::SingleEnemyTargetAura(SpellEntry const* spellproto, SpellEffectIndex eff, int32 *currentBasePoints, Unit *target,
Unit *caster, Item* castItem) : Aura(spellproto, eff, currentBasePoints, target, caster, castItem)
{
    if (caster)
        m_casters_target_guid = caster->GetTypeId()==TYPEID_PLAYER ? ((Player*)caster)->GetSelection() : caster->GetTargetGUID();
    else
        m_casters_target_guid = 0;
}

SingleEnemyTargetAura::~SingleEnemyTargetAura()
{
}

Unit* SingleEnemyTargetAura::GetTriggerTarget() const
{
    return ObjectAccessor::GetUnit(*m_target, m_casters_target_guid);
}

Aura* CreateAura(SpellEntry const* spellproto, SpellEffectIndex eff, int32 *currentBasePoints, Unit *target, Unit *caster, Item* castItem)
{
    if (IsAreaAuraEffect(spellproto->Effect[eff]))
        return new AreaAura(spellproto, eff, currentBasePoints, target, caster, castItem);

    uint32 triggeredSpellId = spellproto->EffectTriggerSpell[eff];

    if(SpellEntry const* triggeredSpellInfo = sSpellStore.LookupEntry(triggeredSpellId))
        for (int i = 0; i < MAX_EFFECT_INDEX; ++i)
            if (triggeredSpellInfo->EffectImplicitTargetA[i] == TARGET_SINGLE_ENEMY)
                return new SingleEnemyTargetAura(spellproto, eff, currentBasePoints, target, caster, castItem);

    return new Aura(spellproto, eff, currentBasePoints, target, caster, castItem);
}

Unit* Aura::GetCaster() const
{
    if(m_caster_guid == m_target->GetGUID())
        return m_target;

    //return ObjectAccessor::GetUnit(*m_target,m_caster_guid);
    //must return caster even if it's in another grid/map
    Unit *unit = ObjectAccessor::GetUnitInWorld(*m_target,m_caster_guid);
    return unit && unit->IsInWorld() ? unit : NULL;
}

void Aura::SetModifier(AuraType t, int32 a, uint32 pt, int32 miscValue)
{
    m_modifier.m_auraname = t;
    m_modifier.m_amount = a;
    m_modifier.m_miscvalue = miscValue;
    m_modifier.periodictime = pt;
}

void Aura::Update(uint32 diff)
{
    if (m_duration > 0)
    {
        m_duration -= diff;
        if (m_duration < 0)
            m_duration = 0;
        m_timeCla -= diff;

        // GetEffIndex()==0 prevent double/triple apply manaPerSecond/manaPerSecondPerLevel to same spell with many auras
        // all spells with manaPerSecond/manaPerSecondPerLevel have aura in effect 0
        if (GetEffIndex() == EFFECT_INDEX_0 && m_timeCla <= 0)
        {
            if(Unit* caster = GetCaster())
            {
                Powers powertype = Powers(m_spellProto->powerType);
                int32 manaPerSecond = m_spellProto->manaPerSecond + m_spellProto->manaPerSecondPerLevel * caster->getLevel();
                m_timeCla = 1*IN_MILLISECONDS;
                if (manaPerSecond)
                {
                    if(powertype==POWER_HEALTH)
                        caster->ModifyHealth(-manaPerSecond);
                    else
                        caster->ModifyPower(powertype,-manaPerSecond);
                }
            }
        }
    }

    // Channeled aura required check distance from caster
    if(IsChanneledSpell(m_spellProto) && m_caster_guid != m_target->GetGUID())
    {
        Unit* caster = GetCaster();
        if(!caster)
        {
            m_target->RemoveAura(GetId(), GetEffIndex());
            return;
        }

        // need check distance for channeled target only
        if (caster->GetChannelObjectGUID() == m_target->GetGUID())
        {
            // Get spell range
            float max_range = GetSpellMaxRange(sSpellRangeStore.LookupEntry(m_spellProto->rangeIndex));

            if(Player* modOwner = caster->GetSpellModOwner())
                modOwner->ApplySpellMod(GetId(), SPELLMOD_RANGE, max_range, NULL);

            if(!caster->IsWithinDistInMap(m_target, max_range))
            {
                m_target->RemoveAura(GetId(), GetEffIndex());
                return;
            }
        }
    }

    if(m_isPeriodic && (m_duration >= 0 || m_isPassive || m_permanent))
    {
        m_periodicTimer -= diff;
        if(m_periodicTimer <= 0) // tick also at m_periodicTimer==0 to prevent lost last tick in case max m_duration == (max m_periodicTimer)*N
        {
            // update before applying (aura can be removed in TriggerSpell or PeriodicTick calls)
            m_periodicTimer += m_modifier.periodictime;
            ++m_periodicTick;                               // for some infinity auras in some cases can overflow and reset
            PeriodicTick();
        }
    }
}

void AreaAura::Update(uint32 diff)
{
    // update for the caster of the aura
    if(m_caster_guid == m_target->GetGUID())
    {
        Unit* caster = m_target;

        if( !caster->hasUnitState(UNIT_STAT_ISOLATED) )
        {
            Unit* owner = caster->GetCharmerOrOwner();
            if (!owner)
                owner = caster;
            std::list<Unit *> targets;

            switch(m_areaAuraType)
            {
                case AREA_AURA_PARTY:
                {
                    Group *pGroup = NULL;

                    if (owner->GetTypeId() == TYPEID_PLAYER)
                        pGroup = ((Player*)owner)->GetGroup();

                    if( pGroup)
                    {
                        uint8 subgroup = ((Player*)owner)->GetSubGroup();
                        for(GroupReference *itr = pGroup->GetFirstMember(); itr != NULL; itr = itr->next())
                        {
                            Player* Target = itr->getSource();
                            if(Target && Target->isAlive() && Target->GetSubGroup()==subgroup && caster->IsFriendlyTo(Target))
                            {
                                if(caster->IsWithinDistInMap(Target, m_radius))
                                    targets.push_back(Target);
                                Pet *pet = Target->GetPet();
                                if(pet && pet->isAlive() && caster->IsWithinDistInMap(pet, m_radius))
                                    targets.push_back(pet);
                            }
                        }
                    }
                    else
                    {
                        // add owner
                        if( owner != caster && caster->IsWithinDistInMap(owner, m_radius) )
                            targets.push_back(owner);
                        // add caster's pet
                        Unit* pet = caster->GetPet();
                        if( pet && caster->IsWithinDistInMap(pet, m_radius))
                            targets.push_back(pet);
                    }
                    break;
                }
                case AREA_AURA_RAID:
                {
                    Group *pGroup = NULL;

                    if (owner->GetTypeId() == TYPEID_PLAYER)
                        pGroup = ((Player*)owner)->GetGroup();

                    if( pGroup)
                    {
                        for(GroupReference *itr = pGroup->GetFirstMember(); itr != NULL; itr = itr->next())
                        {
                            Player* Target = itr->getSource();
                            if(Target && Target->isAlive() && caster->IsFriendlyTo(Target))
                            {
                                if(caster->IsWithinDistInMap(Target, m_radius))
                                    targets.push_back(Target);
                                Pet *pet = Target->GetPet();
                                if(pet && pet->isAlive() && caster->IsWithinDistInMap(pet, m_radius))
                                    targets.push_back(pet);
                            }
                        }
                    }
                    else
                    {
                        // add owner
                        if( owner != caster && caster->IsWithinDistInMap(owner, m_radius) )
                            targets.push_back(owner);
                        // add caster's pet
                        Unit* pet = caster->GetPet();
                        if( pet && caster->IsWithinDistInMap(pet, m_radius))
                            targets.push_back(pet);
                    }
                    break;
                }
                case AREA_AURA_FRIEND:
                {
                    MaNGOS::AnyFriendlyUnitInObjectRangeCheck u_check(caster, m_radius);
                    MaNGOS::UnitListSearcher<MaNGOS::AnyFriendlyUnitInObjectRangeCheck> searcher(caster,targets, u_check);
                    Cell::VisitAllObjects(caster, searcher, m_radius);
                    break;
                }
                case AREA_AURA_ENEMY:
                {
                    MaNGOS::AnyAoETargetUnitInObjectRangeCheck u_check(caster, m_radius); // No GetCharmer in searcher
                    MaNGOS::UnitListSearcher<MaNGOS::AnyAoETargetUnitInObjectRangeCheck> searcher(caster, targets, u_check);
                    Cell::VisitAllObjects(caster, searcher, m_radius);
                    break;
                }
                case AREA_AURA_OWNER:
                case AREA_AURA_PET:
                {
                    if(owner != caster && caster->IsWithinDistInMap(owner, m_radius))
                        targets.push_back(owner);
                    break;
                }
            }

            for(std::list<Unit *>::iterator tIter = targets.begin(); tIter != targets.end(); tIter++)
            {
                // flag for seelction is need apply aura to current iteration target
                bool apply = true;

                // we need ignore present caster self applied are auras sometime
                // in cases if this only auras applied for spell effect
                Unit::spellEffectPair spair = Unit::spellEffectPair(GetId(), m_effIndex);
                for(Unit::AuraMap::const_iterator i = (*tIter)->GetAuras().lower_bound(spair); i != (*tIter)->GetAuras().upper_bound(spair); ++i)
                {
                    if (i->second->IsDeleted())
                        continue;

                    switch(m_areaAuraType)
                    {
                        case AREA_AURA_ENEMY:
                            // non caster self-casted auras (non stacked)
                            if(i->second->GetModifier()->m_auraname != SPELL_AURA_NONE)
                                apply = false;
                            break;
                        case AREA_AURA_RAID:
                            // non caster self-casted auras (stacked from diff. casters)
                            if(i->second->GetModifier()->m_auraname != SPELL_AURA_NONE  || i->second->GetCasterGUID() == GetCasterGUID())
                                apply = false;
                            break;
                        default:
                            // in generic case not allow stacking area auras
                            apply = false;
                            break;
                    }

                    if(!apply)
                        break;
                }

                if(!apply)
                    continue;

                if(SpellEntry const *actualSpellInfo = sSpellMgr.SelectAuraRankForPlayerLevel(GetSpellProto(), (*tIter)->getLevel()))
                {
                    int32 actualBasePoints = m_currentBasePoints;
                    // recalculate basepoints for lower rank (all AreaAura spell not use custom basepoints?)
                    if(actualSpellInfo != GetSpellProto())
                        actualBasePoints = actualSpellInfo->CalculateSimpleValue(m_effIndex);
                    AreaAura *aur = new AreaAura(actualSpellInfo, m_effIndex, &actualBasePoints, (*tIter), caster, NULL);
                    aur->SetAuraDuration(GetAuraDuration());
                    (*tIter)->AddAura(aur);
                }
            }
        }
        Aura::Update(diff);
    }
    else                                                    // aura at non-caster
    {
        Unit* caster = GetCaster();

        Aura::Update(diff);

        // remove aura if out-of-range from caster (after teleport for example)
        // or caster is isolated or caster no longer has the aura
        // or caster is (no longer) friendly
        bool needFriendly = (m_areaAuraType == AREA_AURA_ENEMY ? false : true);
        if( !caster || caster->hasUnitState(UNIT_STAT_ISOLATED) ||
            !caster->IsWithinDistInMap(m_target, m_radius)      ||
            !caster->HasAura(GetId(), GetEffIndex())            ||
            caster->IsFriendlyTo(m_target) != needFriendly
           )
        {
            m_target->RemoveAurasByCasterSpell(GetId(), GetEffIndex(),GetCasterGUID());
        }
        else if( m_areaAuraType == AREA_AURA_PARTY)         // check if in same sub group
        {
            // not check group if target == owner or target == pet
            if (caster->GetCharmerOrOwnerGUID() != m_target->GetGUID() && caster->GetGUID() != m_target->GetCharmerOrOwnerGUID())
            {
                Player* check = caster->GetCharmerOrOwnerPlayerOrPlayerItself();

                Group *pGroup = check ? check->GetGroup() : NULL;
                if( pGroup )
                {
                    Player* checkTarget = m_target->GetCharmerOrOwnerPlayerOrPlayerItself();
                    if(!checkTarget || !pGroup->SameSubGroup(check, checkTarget))
                        m_target->RemoveAura(GetId(), GetEffIndex());
                }
                else
                    m_target->RemoveAura(GetId(), GetEffIndex());
            }
        }
        else if( m_areaAuraType == AREA_AURA_RAID)          // TODO: fix me!
        {
            // not check group if target == owner or target == pet
            if (caster->GetCharmerOrOwnerGUID() != m_target->GetGUID() && caster->GetGUID() != m_target->GetCharmerOrOwnerGUID())
            {
                Player* check = caster->GetCharmerOrOwnerPlayerOrPlayerItself();

                Group *pGroup = check ? check->GetGroup() : NULL;
                if( pGroup )
                {
                    Player* checkTarget = m_target->GetCharmerOrOwnerPlayerOrPlayerItself();
                    if(!checkTarget)
                        m_target->RemoveAurasByCasterSpell(GetId(), GetEffIndex(), GetCasterGUID());
                }
                else
                    m_target->RemoveAurasByCasterSpell(GetId(), GetEffIndex(), GetCasterGUID());
            }
        }
        else if( m_areaAuraType == AREA_AURA_PET || m_areaAuraType == AREA_AURA_OWNER )
        {
            if( m_target->GetGUID() != caster->GetCharmerOrOwnerGUID() )
                m_target->RemoveAurasByCasterSpell(GetId(), GetEffIndex(), GetCasterGUID());
        }
    }
}

void PersistentAreaAura::Update(uint32 diff)
{
    bool remove = false;

    // remove the aura if its caster or the dynamic object causing it was removed
    // or if the target moves too far from the dynamic object
    if(Unit *caster = GetCaster())
    {
        DynamicObject *dynObj = caster->GetDynObject(GetId(), GetEffIndex());
        if (dynObj)
        {
            if (!m_target->IsWithinDistInMap(dynObj, dynObj->GetRadius()))
                remove = true;
        }
        else
            remove = true;
    }
    else
        remove = true;

    Aura::Update(diff);

    if(remove)
        m_target->RemoveAura(GetId(), GetEffIndex());
}

void Aura::ApplyModifier(bool apply, bool Real)
{
    AuraType aura = m_modifier.m_auraname;

    SetInUse(true);
    if(aura < TOTAL_AURAS)
        (*this.*AuraHandler [aura])(apply, Real);
    SetInUse(false);
}

bool Aura::IsNeedVisibleSlot(Unit const* caster) const
{
    bool totemAura = caster && caster->GetTypeId() == TYPEID_UNIT && ((Creature*)caster)->isTotem();

    // special area auras cases
    switch(m_spellProto->Effect[GetEffIndex()])
    {
        case SPELL_EFFECT_APPLY_AREA_AURA_ENEMY:
            return m_target != caster;
        case SPELL_EFFECT_APPLY_AREA_AURA_PET:
        case SPELL_EFFECT_APPLY_AREA_AURA_OWNER:
        case SPELL_EFFECT_APPLY_AREA_AURA_FRIEND:
        case SPELL_EFFECT_APPLY_AREA_AURA_PARTY:
        case SPELL_EFFECT_APPLY_AREA_AURA_RAID:
            // passive auras (except totem auras) do not get placed in caster slot
            return (m_target != caster || totemAura || !m_isPassive) && m_modifier.m_auraname != SPELL_AURA_NONE;
        default:
            break;
    }

    // passive auras (except totem auras) do not get placed in the slots
    return !m_isPassive || totemAura;
}

void Aura::_AddAura()
{
    if (!GetId())
        return;
    if(!m_target)
        return;

    // Second aura if some spell
    bool secondaura = false;
    // Try find slot for aura
    uint8 slot = NULL_AURA_SLOT;
    // Lookup for some spell auras (and get slot from it)
    for(uint8 i = 0; i < m_effIndex; ++i)
    {
        Unit::spellEffectPair spair = Unit::spellEffectPair(GetId(), SpellEffectIndex(i));
        for(Unit::AuraMap::const_iterator itr = m_target->GetAuras().lower_bound(spair); itr != m_target->GetAuras().upper_bound(spair); ++itr)
        {
            // allow use single slot only by auras from same caster
            if(itr->second->GetCasterGUID()==GetCasterGUID() &&
                !isWeaponBuffCoexistableWith(itr->second))
            {
                slot = itr->second->GetAuraSlot();
                secondaura = true;
                break;
            }
        }
        if (secondaura)
            break;
    }
    // Lookup free slot
    if (!secondaura && m_target->GetVisibleAurasCount() < MAX_AURAS)
    {
        Unit::VisibleAuraMap const *visibleAuras = m_target->GetVisibleAuras();
        for(uint8 i = 0; i < MAX_AURAS; ++i)
        {
            Unit::VisibleAuraMap::const_iterator itr = visibleAuras->find(i);
            if(itr == visibleAuras->end())
            {
                slot = i;
                // update for out of range group members (on 1 slot use)
                m_target->UpdateAuraForGroup(slot);
                break;
            }
        }
    }

    Unit* caster = GetCaster();

    // set infinity cooldown state for spells
    if(caster && caster->GetTypeId() == TYPEID_PLAYER)
    {
        if (m_spellProto->Attributes & SPELL_ATTR_DISABLED_WHILE_ACTIVE)
        {
            Item* castItem = m_castItemGuid ? ((Player*)caster)->GetItemByGuid(m_castItemGuid) : NULL;
            ((Player*)caster)->AddSpellAndCategoryCooldowns(m_spellProto,castItem ? castItem->GetEntry() : 0, NULL,true);
        }
    }

    if (IsNeedVisibleSlot(caster))
    {
        SetAuraSlot( slot );
        if(slot < MAX_AURAS)                        // slot found send data to client
        {
            SetAura(false);
            SetAuraFlags((1 << GetEffIndex()) | ((GetCasterGUID() == GetTarget()->GetGUID()) ? AFLAG_NOT_CASTER : AFLAG_NONE) | ((GetAuraMaxDuration() > 0) ? AFLAG_DURATION : AFLAG_NONE) | (IsPositive() ? AFLAG_POSITIVE : AFLAG_NEGATIVE));
            SetAuraLevel(caster ? caster->getLevel() : sWorld.getConfig(CONFIG_UINT32_MAX_PLAYER_LEVEL));
            SendAuraUpdate(false);
        }

        //*****************************************************
        // Update target aura state flag (at 1 aura apply)
        // TODO: Make it easer
        //*****************************************************
        if (!secondaura)
        {
            // Sitdown on apply aura req seated
            if (m_spellProto->AuraInterruptFlags & AURA_INTERRUPT_FLAG_NOT_SEATED && !m_target->IsSitState())
                m_target->SetStandState(UNIT_STAND_STATE_SIT);

            // register aura diminishing on apply
            if (getDiminishGroup() != DIMINISHING_NONE )
                m_target->ApplyDiminishingAura(getDiminishGroup(), true);

            // Update Seals information
            if (IsSealSpell(m_spellProto))
                m_target->ModifyAuraState(AURA_STATE_JUDGEMENT, true);

            // Conflagrate aura state on Immolate and Shadowflame
            if (m_spellProto->SpellFamilyName == SPELLFAMILY_WARLOCK &&
                // Immolate
                ((m_spellProto->SpellFamilyFlags & UI64LIT(0x0000000000000004)) ||
                // Shadowflame
                (m_spellProto->SpellFamilyFlags2 & 0x00000002)))
                m_target->ModifyAuraState(AURA_STATE_CONFLAGRATE, true);

            // Faerie Fire (druid versions)
            if (m_spellProto->SpellFamilyName == SPELLFAMILY_DRUID && (m_spellProto->SpellFamilyFlags & UI64LIT(0x0000000000000400)))
                m_target->ModifyAuraState(AURA_STATE_FAERIE_FIRE, true);

            // Sting (hunter's pet ability)
            if (m_spellProto->Category == 1133)
                m_target->ModifyAuraState(AURA_STATE_FAERIE_FIRE, true);

            // Victorious
            if (m_spellProto->SpellFamilyName == SPELLFAMILY_WARRIOR && (m_spellProto->SpellFamilyFlags & UI64LIT(0x0004000000000000)))
                m_target->ModifyAuraState(AURA_STATE_WARRIOR_VICTORY_RUSH, true);

            // Swiftmend state on Regrowth & Rejuvenation
            if (m_spellProto->SpellFamilyName == SPELLFAMILY_DRUID && (m_spellProto->SpellFamilyFlags & UI64LIT(0x50)))
                m_target->ModifyAuraState(AURA_STATE_SWIFTMEND, true);

            // Deadly poison aura state
            if(m_spellProto->SpellFamilyName == SPELLFAMILY_ROGUE && (m_spellProto->SpellFamilyFlags & UI64LIT(0x10000)))
                m_target->ModifyAuraState(AURA_STATE_DEADLY_POISON, true);

            // Enrage aura state
            if(m_spellProto->Dispel == DISPEL_ENRAGE)
                m_target->ModifyAuraState(AURA_STATE_ENRAGE, true);

            // Mechanic bleed aura state
            if(GetAllSpellMechanicMask(m_spellProto) & (1 << (MECHANIC_BLEED-1)))
                m_target->ModifyAuraState(AURA_STATE_MECHANIC_BLEED, true);
        }
    }
}

bool Aura::_RemoveAura()
{
    // Remove all triggered by aura spells vs unlimited duration
    // except same aura replace case
    if(m_removeMode!=AURA_REMOVE_BY_STACK)
        CleanupTriggeredSpells();

    Unit* caster = GetCaster();

    if(caster && IsPersistent())
    {
        DynamicObject *dynObj = caster->GetDynObject(GetId(), GetEffIndex());
        if (dynObj)
            dynObj->RemoveAffected(m_target);
    }

    //passive auras do not get put in slots
    // Note: but totem can be not accessible for aura target in time remove (to far for find in grid)
    //if(m_isPassive && !(caster && caster->GetTypeId() == TYPEID_UNIT && ((Creature*)caster)->isTotem()))
    //    return;

    uint8 slot = GetAuraSlot();

    if(slot >= MAX_AURAS)                                   // slot not set
        return false;

    if(m_target->GetVisibleAura(slot) == 0)
        return false;

    bool lastaura = true;

    // find other aura in same slot (current already removed from list)
    for(int i = 0; i < MAX_EFFECT_INDEX; ++i)
    {
        Unit::spellEffectPair spair = Unit::spellEffectPair(GetId(), SpellEffectIndex(i));
        for(Unit::AuraMap::const_iterator itr = m_target->GetAuras().lower_bound(spair); itr != m_target->GetAuras().upper_bound(spair); ++itr)
        {
            if(itr->second->GetAuraSlot() == slot)
            {
                lastaura = false;
                break;
            }
        }
        if(!lastaura)
            break;
    }

    // only remove icon when the last aura of the spell is removed (current aura already removed from list)
    if (!lastaura)
        return false;

    // unregister aura diminishing (and store last time)
    if (getDiminishGroup() != DIMINISHING_NONE )
        m_target->ApplyDiminishingAura(getDiminishGroup(), false);

    SetAura(true);
    SetAuraFlags(AFLAG_NONE);
    SetAuraLevel(0);

    if (m_removeMode != AURA_REMOVE_BY_DELETE)
    {
        SendAuraUpdate(true);

        // update for out of range group members
        m_target->UpdateAuraForGroup(slot);

        //*****************************************************
        // Update target aura state flag (at last aura remove)
        //*****************************************************
        // Enrage aura state
        if(m_spellProto->Dispel == DISPEL_ENRAGE)
            m_target->ModifyAuraState(AURA_STATE_ENRAGE, false);

        // Mechanic bleed aura state
        if(GetAllSpellMechanicMask(m_spellProto) & (1 << (MECHANIC_BLEED-1)))
            m_target->ModifyAuraState(AURA_STATE_MECHANIC_BLEED, false);

        uint32 removeState = 0;
        uint64 removeFamilyFlag = m_spellProto->SpellFamilyFlags;
        uint32 removeFamilyFlag2 = m_spellProto->SpellFamilyFlags2;
        switch(m_spellProto->SpellFamilyName)
        {
            case SPELLFAMILY_PALADIN:
                if (IsSealSpell(m_spellProto))
                    removeState = AURA_STATE_JUDGEMENT;     // Update Seals information
                break;
            case SPELLFAMILY_WARLOCK:
                // Conflagrate aura state on Immolate and Shadowflame,
                if ((m_spellProto->SpellFamilyFlags & UI64LIT(0x0000000000000004)) ||
                    (m_spellProto->SpellFamilyFlags2 & 0x00000002))
                {
                    removeFamilyFlag = UI64LIT(0x0000000000000004);
                    removeFamilyFlag2 = 0x00000002;
                    removeState = AURA_STATE_CONFLAGRATE;
                }
                break;
            case SPELLFAMILY_DRUID:
                if(m_spellProto->SpellFamilyFlags & UI64LIT(0x0000000000000400))
                    removeState = AURA_STATE_FAERIE_FIRE;   // Faerie Fire (druid versions)
                else if(m_spellProto->SpellFamilyFlags & UI64LIT(0x50))
                {
                    removeFamilyFlag = 0x50;
                    removeState = AURA_STATE_SWIFTMEND;     // Swiftmend aura state
                }
                break;
            case SPELLFAMILY_WARRIOR:
                if(m_spellProto->SpellFamilyFlags & UI64LIT(0x0004000000000000))
                    removeState = AURA_STATE_WARRIOR_VICTORY_RUSH; // Victorious
                break;
            case SPELLFAMILY_ROGUE:
                if(m_spellProto->SpellFamilyFlags & UI64LIT(0x10000))
                    removeState = AURA_STATE_DEADLY_POISON; // Deadly poison aura state
                break;
            case SPELLFAMILY_HUNTER:
                if(m_spellProto->SpellFamilyFlags & UI64LIT(0x1000000000000000))
                    removeState = AURA_STATE_FAERIE_FIRE;   // Sting (hunter versions)
        }

        // Remove state (but need check other auras for it)
        if (removeState)
        {
            bool found = false;
            Unit::AuraMap& Auras = m_target->GetAuras();
            for(Unit::AuraMap::iterator i = Auras.begin(); i != Auras.end(); ++i)
            {
                SpellEntry const *auraSpellInfo = (*i).second->GetSpellProto();
                if(auraSpellInfo->SpellFamilyName  == m_spellProto->SpellFamilyName &&
                    (auraSpellInfo->SpellFamilyFlags & removeFamilyFlag || auraSpellInfo->SpellFamilyFlags2 & removeFamilyFlag2))
                {
                    found = true;
                    break;
                }
            }
            // this has been last aura
            if(!found)
                m_target->ModifyAuraState(AuraState(removeState), false);
        }

        // reset cooldown state for spells
        if(caster && caster->GetTypeId() == TYPEID_PLAYER)
        {
            if ( GetSpellProto()->Attributes & SPELL_ATTR_DISABLED_WHILE_ACTIVE )
                // note: item based cooldowns and cooldown spell mods with charges ignored (unknown existed cases)
                ((Player*)caster)->SendCooldownEvent(GetSpellProto());
        }
    }

    return true;
}

void Aura::SendFakeAuraUpdate(uint32 auraId, bool remove)
{
    WorldPacket data(SMSG_AURA_UPDATE);
    data << m_target->GetPackGUID();
    data << uint8(64);
    data << uint32(remove ? 0 : auraId);

    if(remove)
    {
        m_target->SendMessageToSet(&data, true);
        return;
    }

    uint8 auraFlags = GetAuraFlags();
    data << uint8(auraFlags);
    data << uint8(GetAuraLevel());
    data << uint8(m_procCharges ? m_procCharges : m_stackAmount);

    if(!(auraFlags & AFLAG_NOT_CASTER))
    {
        data << uint8(0);                                   // pguid
    }

    if(auraFlags & AFLAG_DURATION)
    {
        data << uint32(GetAuraMaxDuration());
        data << uint32(GetAuraDuration());
    }

    m_target->SendMessageToSet(&data, true);
}

void Aura::SendAuraUpdate(bool remove)
{
    WorldPacket data(SMSG_AURA_UPDATE);
    data << m_target->GetPackGUID();
    data << uint8(GetAuraSlot());
    data << uint32(remove ? 0 : GetId());

    if(remove)
    {
        m_target->SendMessageToSet(&data, true);
        return;
    }

    uint8 auraFlags = GetAuraFlags();
    data << uint8(auraFlags);
    data << uint8(GetAuraLevel());
    data << uint8(m_procCharges ? m_procCharges*m_stackAmount : m_stackAmount);

    if(!(auraFlags & AFLAG_NOT_CASTER))
    {
        data.appendPackGUID(GetCasterGUID());
    }

    if(auraFlags & AFLAG_DURATION)
    {
        data << uint32(GetAuraMaxDuration());
        data << uint32(GetAuraDuration());
    }

    m_target->SendMessageToSet(&data, true);
}

void Aura::SetStackAmount(uint8 stackAmount)
{
    Unit *target = GetTarget();
    Unit *caster = GetCaster();
    if (!target || !caster)
        return;

    bool refresh = stackAmount >= m_stackAmount;
    if (stackAmount != m_stackAmount)
    {
        m_stackAmount = stackAmount;
        int32 amount = m_stackAmount * caster->CalculateSpellDamage(target, m_spellProto, m_effIndex, &m_currentBasePoints);
        // Reapply if amount change
        if (amount!=m_modifier.m_amount)
        {
            ApplyModifier(false, true);
            m_modifier.m_amount = amount;
            ApplyModifier(true, true);
        }
    }

    if (refresh)
        // Stack increased refresh duration
        RefreshAura();
    else
        // Stack decreased only send update
        SendAuraUpdate(false);
}

bool Aura::modStackAmount(int32 num)
{
    // Can`t mod
    if (!m_spellProto->StackAmount)
        return true;

    // Modify stack but limit it
    int32 stackAmount = m_stackAmount + num;
    if (stackAmount > (int32)m_spellProto->StackAmount)
        stackAmount = m_spellProto->StackAmount;
    else if (stackAmount <=0) // Last aura from stack removed
    {
        m_stackAmount = 0;
        return true; // need remove aura
    }

    // Update stack amount
    SetStackAmount(stackAmount);
    return false;
}

void Aura::RefreshAura()
{
    m_duration = m_maxduration;
    SendAuraUpdate(false);
}

bool Aura::isAffectedOnSpell(SpellEntry const *spell) const
{
    // Check family name
    if (spell->SpellFamilyName != m_spellProto->SpellFamilyName)
        return false;
    // Check EffectClassMask
    uint32 const *ptr = getAuraSpellClassMask();
    if (((uint64*)ptr)[0] & spell->SpellFamilyFlags)
        return true;
    if (ptr[2] & spell->SpellFamilyFlags2)
        return true;
    return false;
}

void Aura::ReapplyAffectedPassiveAuras( Unit* target, bool owner_mode )
{
    std::set<uint32> affectedSelf;
    std::set<uint32> affectedAuraCaster;

    for(Unit::AuraMap::const_iterator itr = target->GetAuras().begin(); itr != target->GetAuras().end(); ++itr)
    {
        // permanent passive or permanent area aura
        // passive spells can be affected only by own or owner spell mods)
        if (itr->second->IsPermanent() && (owner_mode && itr->second->IsPassive() || itr->second->IsAreaAura()) &&
            // non deleted and not same aura (any with same spell id)
            !itr->second->IsDeleted() && itr->second->GetId() != GetId() &&
            // and affected by aura
            isAffectedOnSpell(itr->second->GetSpellProto()))
        {
            // only applied by self or aura caster
            if (itr->second->GetCasterGUID() == target->GetGUID())
                affectedSelf.insert(itr->second->GetId());
            else if (itr->second->GetCasterGUID() == GetCasterGUID())
                affectedAuraCaster.insert(itr->second->GetId());
        }
    }

    for(std::set<uint32>::const_iterator set_itr = affectedSelf.begin(); set_itr != affectedSelf.end(); ++set_itr)
    {
        target->RemoveAurasDueToSpell(*set_itr);
        target->CastSpell(m_target, *set_itr, true);
    }

    if (!affectedAuraCaster.empty())
    {
        Unit* caster = GetCaster();
        for(std::set<uint32>::const_iterator set_itr = affectedAuraCaster.begin(); set_itr != affectedAuraCaster.end(); ++set_itr)
        {
            target->RemoveAurasDueToSpell(*set_itr);
            if (caster)
                caster->CastSpell(m_target, *set_itr, true);
        }
    }
}

struct ReapplyAffectedPassiveAurasHelper
{
    explicit ReapplyAffectedPassiveAurasHelper(Aura* _aura) : aura(_aura) {}
    void operator()(Unit* unit) const { aura->ReapplyAffectedPassiveAuras(unit, true); }
    Aura* aura;
};

void Aura::ReapplyAffectedPassiveAuras()
{
    // not reapply spell mods with charges (use original value because processed and at remove)
    if (m_spellProto->procCharges)
        return;

    // not reapply some spell mods ops (mostly speedup case)
    switch (m_modifier.m_miscvalue)
    {
        case SPELLMOD_DURATION:
        case SPELLMOD_CHARGES:
        case SPELLMOD_NOT_LOSE_CASTING_TIME:
        case SPELLMOD_CASTING_TIME:
        case SPELLMOD_COOLDOWN:
        case SPELLMOD_COST:
        case SPELLMOD_ACTIVATION_TIME:
        case SPELLMOD_CASTING_TIME_OLD:
            return;
    }

    // reapply talents to own passive persistent auras
    ReapplyAffectedPassiveAuras(m_target, true);

    // re-apply talents/passives/area auras applied to pet/totems (it affected by player spellmods)
    m_target->CallForAllControlledUnits(ReapplyAffectedPassiveAurasHelper(this),true,false,false);

    // re-apply talents/passives/area auras applied to group members (it affected by player spellmods)
    if (Group* group = ((Player*)m_target)->GetGroup())
        for(GroupReference *itr = group->GetFirstMember(); itr != NULL; itr = itr->next())
            if (Player* member = itr->getSource())
                if (member != m_target && member->IsInMap(m_target))
                    ReapplyAffectedPassiveAuras(member, false);
}

bool Aura::isWeaponBuffCoexistableWith(Aura* ref)
{
    // Exclude Debuffs
    if (!IsPositive())
        return false;

    // Exclude Non-generic Buffs [ie: Runeforging] and Executioner-Enchant
    if (GetSpellProto()->SpellFamilyName != SPELLFAMILY_GENERIC || GetId() == 42976)
        return false;

    // Exclude Stackable Buffs [ie: Blood Reserve]
    if (GetSpellProto()->StackAmount)
        return false;

    // only self applied player buffs
    if (m_target->GetTypeId() != TYPEID_PLAYER || m_target->GetGUID() != GetCasterGUID())
        return false;

    Item* castItem = ((Player*)m_target)->GetItemByGuid(GetCastItemGUID());
    if (!castItem)
        return false;

    // Limit to Weapon-Slots
    if (!castItem->IsEquipped() ||
        (castItem->GetSlot() != EQUIPMENT_SLOT_MAINHAND && castItem->GetSlot() != EQUIPMENT_SLOT_OFFHAND))
        return false;

    // form different weapons
    return ref->GetCastItemGUID() != GetCastItemGUID();
}

/*********************************************************/
/***               BASIC AURA FUNCTION                 ***/
/*********************************************************/
void Aura::HandleAddModifier(bool apply, bool Real)
{
    if(m_target->GetTypeId() != TYPEID_PLAYER || !Real)
        return;

    if(m_modifier.m_miscvalue >= MAX_SPELLMOD)
        return;

    if (apply)
    {
        // Add custom charges for some mod aura
        switch (m_spellProto->Id)
        {
            case 17941:                                     // Shadow Trance
            case 22008:                                     // Netherwind Focus
            case 31834:                                     // Light's Grace
            case 34754:                                     // Clearcasting
            case 34936:                                     // Backlash
            case 44401:                                     // Missile Barrage
            case 48108:                                     // Hot Streak
            case 51124:                                     // Killing Machine
            case 54741:                                     // Firestarter
            case 57761:                                     // Fireball!
            case 64823:                                     // Elune's Wrath (Balance druid t8 set
                SetAuraCharges(1);
                break;
        }

        m_spellmod = new SpellModifier(
            SpellModOp(m_modifier.m_miscvalue),
            SpellModType(m_modifier.m_auraname),            // SpellModType value == spell aura types
            m_modifier.m_amount,
            this,
            // prevent expire spell mods with (charges > 0 && m_stackAmount > 1)
            // all this spell expected expire not at use but at spell proc event check
            m_spellProto->StackAmount > 1 ? 0 : m_procCharges);
    }

    ((Player*)m_target)->AddSpellMod(m_spellmod, apply);

    ReapplyAffectedPassiveAuras();

    if(m_spellProto->SpellFamilyName == SPELLFAMILY_DRUID && (m_spellmod->mask2 & UI64LIT(0x20000)))
    {
        m_target->RemoveAurasDueToSpell(66530);

        // Aura 66530 is immediately applied ONLY when "Improved Barkskin" is learned in Caster/Travel Form
        if(apply && (m_target->m_form == FORM_NONE || m_target->m_form == FORM_TRAVEL))
            m_target->CastSpell(m_target,66530,true);
    }
}

void Aura::HandleAddTargetTrigger(bool apply, bool /*Real*/)
{
    // Use SpellModifier structure for check
    // used only fields:
    //  spellId, mask, mask2
    if (apply)
    {
        SpellModifier *mod = new SpellModifier;
        mod->spellId = GetId();

        uint32 const *ptr = m_spellProto->GetEffectSpellClassMask(m_effIndex);

        mod->mask = (uint64)ptr[0] | (uint64)ptr[1]<<32;
        mod->mask2= ptr[2];
        m_spellmod = mod;
    }
    else
    {
        delete m_spellmod;
        m_spellmod = NULL;
    }
}

void Aura::TriggerSpell()
{
    const uint64& casterGUID = GetCasterGUID();
    Unit* target = GetTriggerTarget();

    if(!casterGUID || !target)
        return;

    // generic casting code with custom spells and target/caster customs
    uint32 trigger_spell_id = GetSpellProto()->EffectTriggerSpell[m_effIndex];

    SpellEntry const *triggeredSpellInfo = sSpellStore.LookupEntry(trigger_spell_id);
    SpellEntry const *auraSpellInfo = GetSpellProto();
    uint32 auraId = auraSpellInfo->Id;

    // specific code for cases with no trigger spell provided in field
    if (triggeredSpellInfo == NULL)
    {
        switch(auraSpellInfo->SpellFamilyName)
        {
            case SPELLFAMILY_GENERIC:
            {
                switch(auraId)
                {
                    // Firestone Passive (1-5 ranks)
                    case 758:
                    case 17945:
                    case 17947:
                    case 17949:
                    case 27252:
                    {
                        if (target->GetTypeId() != TYPEID_PLAYER)
                            return;
                        Item* item = ((Player*)target)->GetWeaponForAttack(BASE_ATTACK);
                        if (!item)
                            return;
                        uint32 enchant_id = 0;
                        switch (GetId())
                        {
                             case   758: enchant_id = 1803; break;   // Rank 1
                             case 17945: enchant_id = 1823; break;   // Rank 2
                             case 17947: enchant_id = 1824; break;   // Rank 3
                             case 17949: enchant_id = 1825; break;   // Rank 4
                             case 27252: enchant_id = 2645; break;   // Rank 5
                             default:
                                 return;
                        }
                        // remove old enchanting before applying new
                        ((Player*)target)->ApplyEnchantment(item,TEMP_ENCHANTMENT_SLOT,false);
                        item->SetEnchantment(TEMP_ENCHANTMENT_SLOT, enchant_id, m_modifier.periodictime+1000, 0);
                        // add new enchanting
                        ((Player*)target)->ApplyEnchantment(item,TEMP_ENCHANTMENT_SLOT,true);
                        return;
                    }
//                    // Periodic Mana Burn
//                    case 812: break;
//                    // Polymorphic Ray
//                    case 6965: break;
                    // Thaumaturgy Channel
                    case 9712: trigger_spell_id = 21029; break;
//                    // Egan's Blaster
//                    case 17368: break;
//                    // Haunted
//                    case 18347: break;
//                    // Ranshalla Waiting
//                    case 18953: break;
//                    // Inferno
//                    case 19695: break;
//                    // Frostwolf Muzzle DND
//                    case 21794: break;
//                    // Alterac Ram Collar DND
//                    case 21866: break;
//                    // Celebras Waiting
//                    case 21916: break;
                    // Brood Affliction: Bronze
                    case 23170:
                    {
                        m_target->CastSpell(m_target, 23171, true, NULL, this);
                        return;
                    }
//                    // Mark of Frost
//                    case 23184: break;
                    // Restoration
                    case 23493:
                    {
                        int32 heal = target->GetMaxHealth() / 10;
                        target->DealHeal(target, heal, auraSpellInfo);

                        if (int32 mana = target->GetMaxPower(POWER_MANA))
                        {
                            mana /= 10;
                            target->EnergizeBySpell(target, 23493, mana, POWER_MANA);
                        }
                        return;
                    }
//                    // Stoneclaw Totem Passive TEST
//                    case 23792: break;
//                    // Axe Flurry
//                    case 24018: break;
//                    // Mark of Arlokk
//                    case 24210: break;
//                    // Restoration
//                    case 24379: break;
//                    // Happy Pet
//                    case 24716: break;
//                    // Dream Fog
//                    case 24780: break;
//                    // Cannon Prep
//                    case 24832: break;
                    // Shadow Bolt Whirl
                    case 24834:
                    {
                        uint32 spellForTick[8] = { 24820, 24821, 24822, 24823, 24835, 24836, 24837, 24838 };
                        uint32 tick = GetAuraTicks();
                        if(tick < 8)
                        {
                            trigger_spell_id = spellForTick[tick];

                            // casted in left/right (but triggered spell have wide forward cone)
                            float forward = m_target->GetOrientation();
                            float angle = m_target->GetOrientation() + ( tick % 2 == 0 ? M_PI_F / 2 : - M_PI_F / 2);
                            m_target->SetOrientation(angle);
                            target->CastSpell(target, trigger_spell_id, true, NULL, this, casterGUID);
                            m_target->SetOrientation(forward);
                        }
                        return;
                    }
//                    // Stink Trap
//                    case 24918: break;
//                    // Mark of Nature
//                    case 25041: break;
//                    // Agro Drones
//                    case 25152: break;
                    // Consume
                    case 25371:
                    {
                        int32 bpDamage = target->GetMaxHealth()*10/100;
                        target->CastCustomSpell(target, 25373, &bpDamage, NULL, NULL, true, NULL, this, casterGUID);
                        return;
                    }
//                    // Pain Spike
//                    case 25572: break;
//                    // Rotate 360
//                    case 26009: break;
//                    // Rotate -360
//                    case 26136: break;
//                    // Consume
//                    case 26196: break;
//                    // Berserk
//                    case 26615: break;
//                    // Defile
//                    case 27177: break;
//                    // Teleport: IF/UC
//                    case 27601: break;
//                    // Five Fat Finger Exploding Heart Technique
//                    case 27673: break;
//                    // Nitrous Boost
//                    case 27746: break;
//                    // Steam Tank Passive
//                    case 27747: break;
                    // Frost Blast
                    case 27808:
                    {
                        int32 bpDamage = target->GetMaxHealth()*26/100;
                        target->CastCustomSpell(target, 29879, &bpDamage, NULL, NULL, true, NULL, this, casterGUID);
                        return;
                    }
//                    // Detonate Mana
//                    case 27819: break;
//                    // Controller Timer
//                    case 28095: break;
//                    // Stalagg Chain
//                    case 28096: break;
//                    // Stalagg Tesla Passive
//                    case 28097: break;
//                    // Feugen Tesla Passive
//                    case 28109: break;
//                    // Feugen Chain
//                    case 28111: break;
//                    // Mark of Didier
//                    case 28114: break;
//                    // Communique Timer, camp
//                    case 28346: break;
//                    // Icebolt
//                    case 28522: break;
//                    // Silithyst
//                    case 29519: break;
                    // Inoculate Nestlewood Owlkin
                    case 29528:
                        if(target->GetTypeId() != TYPEID_UNIT)// prevent error reports in case ignored player target
                            return;
                        break;
//                    // Overload
//                    case 29768: break;
//                    // Return Fire
//                    case 29788: break;
//                    // Return Fire
//                    case 29793: break;
//                    // Return Fire
//                    case 29794: break;
//                    // Guardian of Icecrown Passive
//                    case 29897: break;
                    // Feed Captured Animal
                    case 29917: trigger_spell_id = 29916; break;
//                    // Flame Wreath
//                    case 29946: break;
//                    // Flame Wreath
//                    case 29947: break;
//                    // Mind Exhaustion Passive
//                    case 30025: break;
//                    // Nether Beam - Serenity
//                    case 30401: break;
                    // Extract Gas
                    case 30427:
                    {
                        Unit* caster = GetCaster();
                        if (!caster)
                            return;
                        // move loot to player inventory and despawn target
                        if(caster->GetTypeId() ==TYPEID_PLAYER &&
                           target->GetTypeId() == TYPEID_UNIT &&
                           ((Creature*)target)->GetCreatureInfo()->type == CREATURE_TYPE_GAS_CLOUD)
                        {
                            Player* player = (Player*)caster;
                            Creature* creature = (Creature*)target;
                            // missing lootid has been reported on startup - just return
                            if (!creature->GetCreatureInfo()->SkinLootId)
                                return;

                            player->AutoStoreLoot(creature->GetCreatureInfo()->SkinLootId,LootTemplates_Skinning,true);

                            creature->ForcedDespawn();
                        }
                        return;
                    }
                    // Quake
                    case 30576: trigger_spell_id = 30571; break;
//                    // Burning Maul
//                    case 30598: break;
//                    // Regeneration
//                    case 30799:
//                    case 30800:
//                    case 30801:
//                        break;
//                    // Despawn Self - Smoke cloud
//                    case 31269: break;
//                    // Time Rift Periodic
//                    case 31320: break;
//                    // Corrupt Medivh
//                    case 31326: break;
                    // Doom
                    case 31347:
                    {
                        m_target->CastSpell(m_target,31350,true);
                        m_target->DealDamage(m_target, m_target->GetHealth(), NULL, DIRECT_DAMAGE, SPELL_SCHOOL_MASK_NORMAL, NULL, false);
                        return;
                    }
                    // Spellcloth
                    case 31373:
                    {
                        // Summon Elemental after create item
                        target->SummonCreature(17870, 0, 0, 0, target->GetOrientation(), TEMPSUMMON_DEAD_DESPAWN, 0);
                        return;
                    }
//                    // Bloodmyst Tesla
//                    case 31611: break;
                    // Doomfire
                    case 31944:
                    {
                        int32 damage = m_modifier.m_amount * ((GetAuraDuration() + m_modifier.periodictime) / GetAuraMaxDuration());
                        target->CastCustomSpell(target, 31969, &damage, NULL, NULL, true, NULL, this, casterGUID);
                        return;
                    }
//                    // Teleport Test
//                    case 32236: break;
//                    // Earthquake
//                    case 32686: break;
//                    // Possess
//                    case 33401: break;
//                    // Draw Shadows
//                    case 33563: break;
//                    // Murmur's Touch
//                    case 33711: break;
                    // Flame Quills
                    case 34229:
                    {
                        // cast 24 spells 34269-34289, 34314-34316
                        for(uint32 spell_id = 34269; spell_id != 34290; ++spell_id)
                            target->CastSpell(target, spell_id, true, NULL, this, casterGUID);
                        for(uint32 spell_id = 34314; spell_id != 34317; ++spell_id)
                            target->CastSpell(target, spell_id, true, NULL, this, casterGUID);
                        return;
                    }
//                    // Gravity Lapse
//                    case 34480: break;
//                    // Tornado
//                    case 34683: break;
//                    // Frostbite Rotate
//                    case 34748: break;
//                    // Arcane Flurry
//                    case 34821: break;
//                    // Interrupt Shutdown
//                    case 35016: break;
//                    // Interrupt Shutdown
//                    case 35176: break;
//                    // Inferno
//                    case 35268: break;
//                    // Salaadin's Tesla
//                    case 35515: break;
//                    // Ethereal Channel (Red)
//                    case 35518: break;
//                    // Nether Vapor
//                    case 35879: break;
//                    // Dark Portal Storm
//                    case 36018: break;
//                    // Burning Maul
//                    case 36056: break;
//                    // Living Grove Defender Lifespan
//                    case 36061: break;
//                    // Professor Dabiri Talks
//                    case 36064: break;
//                    // Kael Gaining Power
//                    case 36091: break;
//                    // They Must Burn Bomb Aura
//                    case 36344: break;
//                    // They Must Burn Bomb Aura (self)
//                    case 36350: break;
//                    // Stolen Ravenous Ravager Egg
//                    case 36401: break;
//                    // Activated Cannon
//                    case 36410: break;
//                    // Stolen Ravenous Ravager Egg
//                    case 36418: break;
//                    // Enchanted Weapons
//                    case 36510: break;
//                    // Cursed Scarab Periodic
//                    case 36556: break;
//                    // Cursed Scarab Despawn Periodic
//                    case 36561: break;
//                    // Vision Guide
//                    case 36573: break;
//                    // Cannon Charging (platform)
//                    case 36785: break;
//                    // Cannon Charging (self)
//                    case 36860: break;
                    // Remote Toy
                    case 37027: trigger_spell_id = 37029; break;
//                    // Mark of Death
//                    case 37125: break;
//                    // Arcane Flurry
//                    case 37268: break;
//                    // Spout
//                    case 37429: break;
//                    // Spout
//                    case 37430: break;
//                    // Karazhan - Chess NPC AI, Snapshot timer
//                    case 37440: break;
//                    // Karazhan - Chess NPC AI, action timer
//                    case 37504: break;
//                    // Karazhan - Chess: Is Square OCCUPIED aura (DND)
//                    case 39400: break;
//                    // Banish
//                    case 37546: break;
//                    // Shriveling Gaze
//                    case 37589: break;
//                    // Fake Aggro Radius (2 yd)
//                    case 37815: break;
//                    // Corrupt Medivh
//                    case 37853: break;
                    // Eye of Grillok
                    case 38495:
                    {
                        m_target->CastSpell(m_target, 38530, true);
                        return;
                    }
                    // Absorb Eye of Grillok (Zezzak's Shard)
                    case 38554:
                    {
                        if(m_target->GetTypeId() != TYPEID_UNIT)
                            return;

                        if (Unit* caster = GetCaster())
                            caster->CastSpell(caster, 38495, true, NULL, this);
                        else
                            return;

                        Creature* creatureTarget = (Creature*)m_target;

                        creatureTarget->ForcedDespawn();
                        return;
                    }
//                    // Magic Sucker Device timer
//                    case 38672: break;
//                    // Tomb Guarding Charging
//                    case 38751: break;
//                    // Murmur's Touch
//                    case 38794: break;
//                    // Activate Nether-wraith Beacon (31742 Nether-wraith Beacon item)
//                    case 39105: break;
//                    // Drain World Tree Visual
//                    case 39140: break;
//                    // Quest - Dustin's Undead Dragon Visual aura
//                    case 39259: break;
//                    // Hellfire - The Exorcism, Jules releases darkness, aura
//                    case 39306: break;
//                    // Inferno
//                    case 39346: break;
//                    // Enchanted Weapons
//                    case 39489: break;
//                    // Shadow Bolt Whirl
//                    case 39630: break;
//                    // Shadow Bolt Whirl
//                    case 39634: break;
//                    // Shadow Inferno
//                    case 39645: break;
                    // Tear of Azzinoth Summon Channel - it's not really supposed to do anything,and this only prevents the console spam
                    case 39857: trigger_spell_id = 39856; break;
//                    // Soulgrinder Ritual Visual (Smashed)
//                    case 39974: break;
//                    // Simon Game Pre-game timer
//                    case 40041: break;
//                    // Knockdown Fel Cannon: The Aggro Check Aura
//                    case 40113: break;
//                    // Spirit Lance
//                    case 40157: break;
//                    // Demon Transform 2
//                    case 40398: break;
//                    // Demon Transform 1
//                    case 40511: break;
//                    // Ancient Flames
//                    case 40657: break;
//                    // Ethereal Ring Cannon: Cannon Aura
//                    case 40734: break;
//                    // Cage Trap
//                    case 40760: break;
//                    // Random Periodic
//                    case 40867: break;
//                    // Prismatic Shield
//                    case 40879: break;
//                    // Aura of Desire
//                    case 41350: break;
//                    // Dementia
//                    case 41404: break;
//                    // Chaos Form
//                    case 41629: break;
//                    // Alert Drums
//                    case 42177: break;
//                    // Spout
//                    case 42581: break;
//                    // Spout
//                    case 42582: break;
//                    // Return to the Spirit Realm
//                    case 44035: break;
//                    // Curse of Boundless Agony
//                    case 45050: break;
//                    // Earthquake
//                    case 46240: break;
                    // Personalized Weather
                    case 46736: trigger_spell_id = 46737; break;
//                    // Stay Submerged
//                    case 46981: break;
//                    // Dragonblight Ram
//                    case 47015: break;
//                    // Party G.R.E.N.A.D.E.
//                    case 51510: break;
                    default:
                        break;
                }
                break;
            }
            case SPELLFAMILY_MAGE:
            {
                switch(auraId)
                {
                    // Invisibility
                    case 66:
                    // Here need periodic triger reducing threat spell (or do it manually)
                        return;
                    default:
                        break;
                }
                break;
            }
//            case SPELLFAMILY_WARRIOR:
//            {
//                switch(auraId)
//                {
//                    // Wild Magic
//                    case 23410: break;
//                    // Corrupted Totems
//                    case 23425: break;
//                    default:
//                        break;
//                }
//                break;
//            }
//            case SPELLFAMILY_PRIEST:
//            {
//                switch(auraId)
//                {
//                    // Blue Beam
//                    case 32930: break;
//                    // Fury of the Dreghood Elders
//                    case 35460: break;
//                    default:
//                        break;
//                }
 //               break;
 //           }
            case SPELLFAMILY_HUNTER:
            {
                switch (auraId)
                {
                    // Sniper training
                    case 53302:
                    case 53303:
                    case 53304:
                        if (target->GetTypeId() != TYPEID_PLAYER)
                            return;

                        // Reset reapply counter at move
                        if (((Player*)target)->isMoving())
                        {
                            m_modifier.m_amount = 6;
                            return;
                        }

                        // We are standing at the moment
                        if (m_modifier.m_amount > 0)
                        {
                            --m_modifier.m_amount;
                            return;
                        }

                        // select rank of buff
                        switch(auraId)
                        {
                            case 53302: trigger_spell_id = 64418; break;
                            case 53303: trigger_spell_id = 64419; break;
                            case 53304: trigger_spell_id = 64420; break;
                        }

                        // If aura is active - no need to continue
                        if (target->HasAura(trigger_spell_id))
                            return;

                        break;
                    default:
                        break;
                }
                break;
            }
            case SPELLFAMILY_DRUID:
            {
                switch(auraId)
                {
                    // Cat Form
                    // trigger_spell_id not set and unknown effect triggered in this case, ignoring for while
                    case 768:
                        return;
                    // Frenzied Regeneration
                    case 22842:
                    case 22895:
                    case 22896:
                    case 26999:
                    {
                        int32 LifePerRage = GetModifier()->m_amount;

                        int32 lRage = m_target->GetPower(POWER_RAGE);
                        if(lRage > 100)                                     // rage stored as rage*10
                            lRage = 100;
                        m_target->ModifyPower(POWER_RAGE, -lRage);
                        int32 FRTriggerBasePoints = int32(lRage*LifePerRage/10);
                        m_target->CastCustomSpell(m_target, 22845, &FRTriggerBasePoints, NULL, NULL, true, NULL, this);
                        return;
                    }
                    default:
                        break;
                }
                break;
            }

//            case SPELLFAMILY_HUNTER:
//            {
//                switch(auraId)
//                {
//                    //Frost Trap Aura
//                    case 13810:
//                        return;
//                    //Rizzle's Frost Trap
//                    case 39900:
//                        return;
//                    // Tame spells
//                    case 19597:         // Tame Ice Claw Bear
//                    case 19676:         // Tame Snow Leopard
//                    case 19677:         // Tame Large Crag Boar
//                    case 19678:         // Tame Adult Plainstrider
//                    case 19679:         // Tame Prairie Stalker
//                    case 19680:         // Tame Swoop
//                    case 19681:         // Tame Dire Mottled Boar
//                    case 19682:         // Tame Surf Crawler
//                    case 19683:         // Tame Armored Scorpid
//                    case 19684:         // Tame Webwood Lurker
//                    case 19685:         // Tame Nightsaber Stalker
//                    case 19686:         // Tame Strigid Screecher
//                    case 30100:         // Tame Crazed Dragonhawk
//                    case 30103:         // Tame Elder Springpaw
//                    case 30104:         // Tame Mistbat
//                    case 30647:         // Tame Barbed Crawler
//                    case 30648:         // Tame Greater Timberstrider
//                    case 30652:         // Tame Nightstalker
//                        return;
//                    default:
//                        break;
//                }
//                break;
//            }
            case SPELLFAMILY_SHAMAN:
            {
                switch(auraId)
                {
                    // Lightning Shield (The Earthshatterer set trigger after cast Lighting Shield)
                    case 28820:
                    {
                        // Need remove self if Lightning Shield not active
                        Unit::AuraMap const& auras = target->GetAuras();
                        for(Unit::AuraMap::const_iterator itr = auras.begin(); itr != auras.end(); ++itr)
                        {
                            SpellEntry const* spell = itr->second->GetSpellProto();
                            if( spell->SpellFamilyName == SPELLFAMILY_SHAMAN &&
                                (spell->SpellFamilyFlags & UI64LIT(0x0000000000000400)))
                                return;
                        }
                        target->RemoveAurasDueToSpell(28820);
                        return;
                    }
                    // Totemic Mastery (Skyshatter Regalia (Shaman Tier 6) - bonus)
                    case 38443:
                    {
                        if(target->IsAllTotemSlotsUsed())
                            target->CastSpell(target, 38437, true, NULL, this);
                        else
                            target->RemoveAurasDueToSpell(38437);
                        return;
                    }
                    default:
                        break;
                }
                break;
            }
            default:
                break;
        }

        // Reget trigger spell proto
        triggeredSpellInfo = sSpellStore.LookupEntry(trigger_spell_id);
    }
    else
    {
        // Spell exist but require custom code
        switch(auraId)
        {
            // Curse of Idiocy
            case 1010:
            {
                // TODO: spell casted by result in correct way mostly
                // BUT:
                // 1) target show casting at each triggered cast: target don't must show casting animation for any triggered spell
                //      but must show affect apply like item casting
                // 2) maybe aura must be replace by new with accumulative stat mods instead stacking

                // prevent cast by triggered auras
                if(casterGUID == target->GetGUID())
                    return;

                // stop triggering after each affected stats lost > 90
                int32 intelectLoss = 0;
                int32 spiritLoss = 0;

                Unit::AuraList const& mModStat = target->GetAurasByType(SPELL_AURA_MOD_STAT);
                for(Unit::AuraList::const_iterator i = mModStat.begin(); i != mModStat.end(); ++i)
                {
                    if ((*i)->GetId() == 1010)
                    {
                        switch((*i)->GetModifier()->m_miscvalue)
                        {
                            case STAT_INTELLECT: intelectLoss += (*i)->GetModifier()->m_amount; break;
                            case STAT_SPIRIT:    spiritLoss   += (*i)->GetModifier()->m_amount; break;
                            default: break;
                        }
                    }
                }

                if(intelectLoss <= -90 && spiritLoss <= -90)
                    return;

                break;
            }
            // Earthen Power (from Earthbind Totem Passive)
            case 6474:
            {
                Unit *owner = target->GetOwner();

                if (!owner)
                    break;

                Unit::AuraList const& dummyAuras = owner->GetAurasByType(SPELL_AURA_DUMMY);
                for(Unit::AuraList::const_iterator itr = dummyAuras.begin(); itr != dummyAuras.end(); ++itr)
                {
                    if ((*itr)->GetSpellProto()->SpellIconID == 2289 && (*itr)->GetSpellProto()->SpellFamilyName == SPELLFAMILY_SHAMAN)
                    {
                        if (!roll_chance_i((*itr)->GetModifier()->m_amount))
                            break;

                        target->CastSpell(target, 59566, true, NULL, this);
                        break;
                    }
                 }
                break;
             }
            // Mana Tide
            case 16191:
            {
                target->CastCustomSpell(target, trigger_spell_id, &m_modifier.m_amount, NULL, NULL, true, NULL, this);
                return;
            }
            // Ground Slam
            case 33525:
                target->CastSpell(target, trigger_spell_id, true, NULL, this, casterGUID);
                return;
            // Beacon of Light
            case 53563:
                // original caster must be target (beacon)
                target->CastSpell(target, trigger_spell_id, true, NULL, this, target->GetGUID());
                return;
            // Rapid Recuperation (triggered energize have baspioints == 0)
            case 56654:
            case 58882:
            {
                int32 mana = m_target->GetMaxPower(POWER_MANA) * m_modifier.m_amount / 100;
                target->CastCustomSpell(target, trigger_spell_id, &mana, NULL, NULL, true, NULL, this);
                return;
            }
        }
    }

    // All ok cast by default case
    if(triggeredSpellInfo)
        target->CastSpell(target, triggeredSpellInfo, true, NULL, this, casterGUID);
    else
    {
        if (Unit* caster = GetCaster())
        {
            if(target->GetTypeId() != TYPEID_UNIT || !Script->EffectDummyCreature(caster, GetId(), GetEffIndex(), (Creature*)target))
                sLog.outError("Aura::TriggerSpell: Spell %u have 0 in EffectTriggered[%d], not handled custom case?",GetId(),GetEffIndex());
        }
    }
}

void Aura::TriggerSpellWithValue()
{
    const uint64& casterGUID = GetCasterGUID();
    Unit* target = GetTriggerTarget();

    if(!casterGUID || !target)
        return;

    // generic casting code with custom spells and target/caster customs
    uint32 trigger_spell_id = GetSpellProto()->EffectTriggerSpell[m_effIndex];
    int32  basepoints0 = this->GetModifier()->m_amount;

    target->CastCustomSpell(target, trigger_spell_id, &basepoints0, NULL, NULL, true, NULL, this, casterGUID);
}

/*********************************************************/
/***                  AURA EFFECTS                     ***/
/*********************************************************/

void Aura::HandleAuraDummy(bool apply, bool Real)
{
    // spells required only Real aura add/remove
    if (!Real)
        return;

    // AT APPLY
    if (apply)
    {
        switch(m_spellProto->SpellFamilyName)
        {
            case SPELLFAMILY_GENERIC:
            {
                switch(GetId())
                {
                    case 1515:                              // Tame beast
                        // FIX_ME: this is 2.0.12 threat effect replaced in 2.1.x by dummy aura, must be checked for correctness
                        if (m_target->CanHaveThreatList())
                            if (Unit* caster = GetCaster())
                                m_target->AddThreat(caster, 10.0f, false, GetSpellSchoolMask(GetSpellProto()), GetSpellProto());
                        return;
                    case 7057:                              // Haunting Spirits
                        // expected to tick with 30 sec period (tick part see in Aura::PeriodicTick)
                        m_isPeriodic = true;
                        m_modifier.periodictime = 30*IN_MILLISECONDS;
                        m_periodicTimer = m_modifier.periodictime;
                        return;
                    case 13139:                             // net-o-matic
                        // root to self part of (root_target->charge->root_self sequence
                        if (Unit* caster = GetCaster())
                            caster->CastSpell(caster, 13138, true, NULL, this);
                        return;
                    case 39850:                             // Rocket Blast
                        if (roll_chance_i(20))              // backfire stun
                            m_target->CastSpell(m_target, 51581, true, NULL, this);
                        return;
                    case 43873:                             // Headless Horseman Laugh
                        m_target->PlayDistanceSound(11965);
                        return;
                    case 46354:                             // Blood Elf Illusion
                        if (Unit* caster = GetCaster())
                        {
                            switch(caster->getGender())
                            {
                                case GENDER_FEMALE:
                                    caster->CastSpell(m_target, 46356, true, NULL, this);
                                    break;
                                case GENDER_MALE:
                                    caster->CastSpell(m_target, 46355, true, NULL, this);
                                    break;
                                default:
                                    break;
                            }
                        }
                        return;
                    case 46699:                             // Requires No Ammo
                        if (m_target->GetTypeId() == TYPEID_PLAYER)
                            // not use ammo and not allow use
                            ((Player*)m_target)->RemoveAmmo();
                        return;
                    case 55328:                                 // Stoneclaw Totem I
                        m_target->CastSpell(m_target, 5728, true);
                        return;
                    case 55329:                                 // Stoneclaw Totem II
                        m_target->CastSpell(m_target, 6397, true);
                        return;
                    case 55330:                                 // Stoneclaw Totem III
                        m_target->CastSpell(m_target, 6398, true);
                        return;
                    case 55332:                                 // Stoneclaw Totem IV
                        m_target->CastSpell(m_target, 6399, true);
                        return;
                    case 55333:                                 // Stoneclaw Totem V
                        m_target->CastSpell(m_target, 10425, true);
                        return;
                    case 55335:                                 // Stoneclaw Totem VI
                        m_target->CastSpell(m_target, 10426, true);
                        return;
                    case 55278:                                 // Stoneclaw Totem VII
                        m_target->CastSpell(m_target, 25513, true);
                        return;
                    case 58589:                                 // Stoneclaw Totem VIII
                        m_target->CastSpell(m_target, 58583, true);
                        return;
                    case 58590:                                 // Stoneclaw Totem IX
                        m_target->CastSpell(m_target, 58584, true);
                        return;
                    case 58591:                                 // Stoneclaw Totem X
                        m_target->CastSpell(m_target, 58585, true);
                        return;
                    case 62061:                             // Festive Holiday Mount
                        if (m_target->HasAuraType(SPELL_AURA_MOUNTED))
                            // Reindeer Transformation
                            m_target->CastSpell(m_target, 25860, true, NULL, this);
                        return;
                    case 63624:                             // Learn a Second Talent Specialization
                        // Teach Learn Talent Specialization Switches, required for client triggered casts, allow after 30 sec delay
                        if (m_target->GetTypeId() == TYPEID_PLAYER)
                            ((Player*)m_target)->learnSpell(63680, false);
                        return;
                    case 63651:                             // Revert to One Talent Specialization
                        // Teach Learn Talent Specialization Switches, remove
                        if (m_target->GetTypeId() == TYPEID_PLAYER)
                            ((Player*)m_target)->removeSpell(63680);
                        return;
                }
                break;
            }
            case SPELLFAMILY_WARRIOR:
            {
                // Overpower
                if (m_spellProto->SpellFamilyFlags & UI64LIT(0x0000000000000004))
                {
                    // Must be casting target
                    if (!m_target->IsNonMeleeSpellCasted(false))
                        return;

                    Unit* caster = GetCaster();
                    if (!caster)
                        return;

                    Unit::AuraList const& modifierAuras = caster->GetAurasByType(SPELL_AURA_ADD_FLAT_MODIFIER);
                    for(Unit::AuraList::const_iterator itr = modifierAuras.begin(); itr != modifierAuras.end(); ++itr)
                    {
                        // Unrelenting Assault
                        if ((*itr)->GetSpellProto()->SpellFamilyName==SPELLFAMILY_WARRIOR && (*itr)->GetSpellProto()->SpellIconID == 2775)
                        {
                            switch ((*itr)->GetSpellProto()->Id)
                            {
                                case 46859:                 // Unrelenting Assault, rank 1
                                    m_target->CastSpell(m_target,64849,true,NULL,(*itr));
                                    break;
                                case 46860:                 // Unrelenting Assault, rank 2
                                    m_target->CastSpell(m_target,64850,true,NULL,(*itr));
                                    break;
                                default:
                                    break;
                            }
                            break;
                        }
                    }
                    return;
                }
                break;
            }
            case SPELLFAMILY_SHAMAN:
            {
                // Tidal Force
                if (GetId() == 55198)
                {
                    // apply max stack bufs
                    SpellEntry const* buffEntry = sSpellStore.LookupEntry(55166);
                    if (!buffEntry)
                        return;

                    for(uint32 k = 0; k < buffEntry->StackAmount; ++k)
                        m_target->CastSpell(m_target, buffEntry, true, NULL, this);
                }
                // Earth Shield
                else if ((GetSpellProto()->SpellFamilyFlags & UI64LIT(0x40000000000)))
                {
                    // prevent double apply bonuses
                    if (m_target->GetTypeId() != TYPEID_PLAYER || !((Player*)m_target)->GetSession()->PlayerLoading())
                        if (Unit* caster = GetCaster())
                            m_modifier.m_amount = caster->SpellHealingBonus(m_target, GetSpellProto(), m_modifier.m_amount, SPELL_DIRECT_DAMAGE);
                    return;
                }
                break;
            }
        }
    }
    // AT REMOVE
    else
    {
        if (m_target->GetTypeId() == TYPEID_PLAYER &&
            (GetSpellProto()->Effect[EFFECT_INDEX_0] == 72 || GetSpellProto()->Effect[EFFECT_INDEX_0] == 6 &&
            (GetSpellProto()->EffectApplyAuraName[EFFECT_INDEX_0] == 1 || GetSpellProto()->EffectApplyAuraName[EFFECT_INDEX_0] == 128)))
        {
            // spells with SpellEffect=72 and aura=4: 6196, 6197, 21171, 21425
            ((Player*)m_target)->SetFarSightGUID(0);
            WorldPacket data(SMSG_CLEAR_FAR_SIGHT_IMMEDIATE, 0);
            ((Player*)m_target)->GetSession()->SendPacket(&data);
            return;
        }

        if (IsQuestTameSpell(GetId()) && m_target->isAlive())
        {
            Unit* caster = GetCaster();
            if (!caster || !caster->isAlive())
                return;

            uint32 finalSpelId = 0;
            switch(GetId())
            {
                case 19548: finalSpelId = 19597; break;
                case 19674: finalSpelId = 19677; break;
                case 19687: finalSpelId = 19676; break;
                case 19688: finalSpelId = 19678; break;
                case 19689: finalSpelId = 19679; break;
                case 19692: finalSpelId = 19680; break;
                case 19693: finalSpelId = 19684; break;
                case 19694: finalSpelId = 19681; break;
                case 19696: finalSpelId = 19682; break;
                case 19697: finalSpelId = 19683; break;
                case 19699: finalSpelId = 19685; break;
                case 19700: finalSpelId = 19686; break;
                case 30646: finalSpelId = 30647; break;
                case 30653: finalSpelId = 30648; break;
                case 30654: finalSpelId = 30652; break;
                case 30099: finalSpelId = 30100; break;
                case 30102: finalSpelId = 30103; break;
                case 30105: finalSpelId = 30104; break;
            }

            if (finalSpelId)
                caster->CastSpell(m_target, finalSpelId, true, NULL, this);

            return;
        }

        switch(GetId())
        {
            case 12479:                                     // Hex of Jammal'an
                m_target->CastSpell(m_target, 12480, true, NULL, this);
                return;
            case 28169:                                     // Mutating Injection
            {
                // Mutagen Explosion
                m_target->CastSpell(m_target, 28206, true, NULL, this);
                // Poison Cloud
                m_target->CastSpell(m_target, 28240, true, NULL, this);
                return;
            }
            case 32286:                                     // Focus Target Visual
            {
                if (m_removeMode == AURA_REMOVE_BY_DEFAULT)
                    m_target->CastSpell(m_target, 32301, true, NULL, this);

                return;
            }
            case 36730:                                     // Flame Strike
            {
                m_target->CastSpell(m_target, 36731, true, NULL, this);
                return;
            }
            case 44191:                                     // Flame Strike
            {
                if (m_target->GetMap()->IsDungeon())
                {
                    uint32 spellId = m_target->GetMap()->IsRegularDifficulty() ? 44190 : 46163;

                    m_target->CastSpell(m_target, spellId, true, NULL, this);
                }
                return;
            }
            case 45934:                                     // Dark Fiend
            {
                // Kill target if dispelled
                if (m_removeMode==AURA_REMOVE_BY_DISPEL)
                    m_target->DealDamage(m_target, m_target->GetHealth(), NULL, DIRECT_DAMAGE, SPELL_SCHOOL_MASK_NORMAL, NULL, false);
                return;
            }
            case 46308:                                     // Burning Winds
            {
                // casted only at creatures at spawn
                m_target->CastSpell(m_target, 47287, true, NULL, this);
                return;
            }
            case 58600:                                     // Restricted Flight Area
            {
                // Remove Flight Auras
                m_target->CastSpell(m_target, 58601, true);
                // Parachute
                m_target->CastSpell(m_target, 45472, true);
                return;
            }
        }

        // Living Bomb
        if (m_spellProto->SpellFamilyName == SPELLFAMILY_MAGE && (m_spellProto->SpellFamilyFlags & UI64LIT(0x2000000000000)))
        {
            // Zero duration is equal to AURA_REMOVE_BY_DEFAULT. We can't use it directly, as it is set even
            // when removing aura from one target due to casting Living Bomb at other.
            if (m_duration == 0 || m_removeMode == AURA_REMOVE_BY_DISPEL)
                m_target->CastSpell(m_target,m_modifier.m_amount,true,NULL,this);

            return;
        }

        // Vampiric Touch
        if ((GetSpellProto()->SpellFamilyFlags & UI64LIT(0x40000000000)) && m_removeMode==AURA_REMOVE_BY_DISPEL)
        {
            Unit* caster = GetCaster();
            if (!caster)
                return;

            int32 basepoints = GetSpellProto()->EffectBasePoints[1] * 8;
            basepoints = caster->SpellDamageBonus(m_target, GetSpellProto(), basepoints, DOT);
            m_target->CastCustomSpell(m_target, 64085, &basepoints, NULL, NULL, false);
            return;
        }

        if (m_removeMode == AURA_REMOVE_BY_DEATH)
        {
            // Stop caster Arcane Missle chanelling on death
            if (m_spellProto->SpellFamilyName == SPELLFAMILY_MAGE && (m_spellProto->SpellFamilyFlags & UI64LIT(0x0000000000000800)))
            {
                if (Unit* caster = GetCaster())
                    caster->InterruptSpell(CURRENT_CHANNELED_SPELL);

                return;
            }
        }
    }

    // AT APPLY & REMOVE

    switch(m_spellProto->SpellFamilyName)
    {
        case SPELLFAMILY_GENERIC:
        {
            switch(GetId())
            {
                case 11196:                                 // Recently Bandaged
                    m_target->ApplySpellImmune(GetId(), IMMUNITY_MECHANIC, GetMiscValue(), apply);
                    return;
                case 24658:                                 // Unstable Power
                {
                    uint32 spellId = 24659;
                    if (apply)
                    {
                        SpellEntry const *spell = sSpellStore.LookupEntry(spellId);
                        Unit* caster = GetCaster();
                        if (!spell || !caster)
                            return;

                        for (uint32 i = 0; i < spell->StackAmount; ++i)
                            caster->CastSpell(m_target, spellId, true, NULL, NULL, GetCasterGUID());

                        return;
                    }
                    m_target->RemoveAurasDueToSpell(spellId);
                    return;
                }
                case 24661:                                 // Restless Strength
                {
                    uint32 spellId = 24662;
                    if (apply)
                    {
                        SpellEntry const* spell = sSpellStore.LookupEntry(spellId);
                        Unit* caster = GetCaster();
                        if (!spell || !caster)
                            return;

                        for (uint32 i=0; i < spell->StackAmount; ++i)
                            caster->CastSpell(m_target, spell->Id, true, NULL, NULL, GetCasterGUID());

                        return;
                    }
                    m_target->RemoveAurasDueToSpell(spellId);
                    return;
                }
                case 29266:                                 // Permanent Feign Death
                case 31261:                                 // Permanent Feign Death (Root)
                case 37493:                                 // Feign Death
                case 51329:                                 // Feign Death
                case 52593:                                 // Bloated Abomination Feign Death
                case 55795:                                 // Falling Dragon Feign Death
                case 57626:                                 // Feign Death
                case 57685:                                 // Permanent Feign Death
                case 58768:                                 // Permanent Feign Death (Freeze Jumpend)
                case 58806:                                 // Permanent Feign Death (Drowned Anim)
                case 58951:                                 // Permanent Feign Death
                case 64461:                                 // Permanent Feign Death (No Anim) (Root)
                case 65985:                                 // Permanent Feign Death (Root Silence Pacify)
                case 70592:                                 // Permanent Feign Death
                case 70628:                                 // Permanent Feign Death
                case 70630:                                 // Frozen Aftermath - Feign Death
                case 71598:                                 // Feign Death
                {
                    // Unclear what the difference really is between them.
                    // Some has effect1 that makes the difference, however not all.
                    // Some appear to be used depending on creature location, in water, at solid ground, in air/suspended, etc
                    // For now, just handle all the same way
                    if (m_target->GetTypeId() == TYPEID_UNIT)
                        m_target->SetFeignDeath(apply);

                    return;
                }
                case 35356:                                 // Spawn Feign Death
                case 35357:                                 // Spawn Feign Death
                case 42557:                                 // Feign Death
                {
                    if (m_target->GetTypeId() == TYPEID_UNIT)
                    {
                        // Flags not set like it's done in SetFeignDeath() and apparently always applied at spawn of creature
                        // All three does however have SPELL_EFFECT_SPAWN(46) as effect1
                        // It is possible this effect will remove some flags, and then the three here can be handled "normally"
                        if (apply)
                        {
                            m_target->SetFlag(UNIT_FIELD_FLAGS, UNIT_FLAG_UNK_29);
                            m_target->SetFlag(UNIT_FIELD_FLAGS_2, UNIT_FLAG2_FEIGN_DEATH);

                            m_target->addUnitState(UNIT_STAT_DIED);
                        }
                        else
                        {
                            m_target->RemoveFlag(UNIT_FIELD_FLAGS, UNIT_FLAG_UNK_29);
                            m_target->RemoveFlag(UNIT_FIELD_FLAGS_2, UNIT_FLAG2_FEIGN_DEATH);

                            m_target->clearUnitState(UNIT_STAT_DIED);
                        }
                    }
                    return;
                }
                case 40133:                                 //Summon Fire Elemental
                {
                    Unit* caster = GetCaster();
                    if (!caster)
                        return;

                    Unit *owner = caster->GetOwner();
                    if (owner && owner->GetTypeId() == TYPEID_PLAYER)
                    {
                        if (apply)
                            owner->CastSpell(owner, 8985, true);
                        else
                            ((Player*)owner)->RemovePet(NULL, PET_SAVE_NOT_IN_SLOT, true);
                    }
                    return;
                }
                case 40132:                                 //Summon Earth Elemental
                {
                    Unit* caster = GetCaster();
                    if (!caster)
                        return;

                    Unit *owner = caster->GetOwner();
                    if (owner && owner->GetTypeId() == TYPEID_PLAYER)
                    {
                        if (apply)
                            owner->CastSpell(owner, 19704, true);
                        else
                            ((Player*)owner)->RemovePet(NULL, PET_SAVE_NOT_IN_SLOT, true);
                    }
                    return;
                }
                case 40214:                                 //Dragonmaw Illusion
                {
                    if (apply)
                    {
                        m_target->CastSpell(m_target, 40216, true);
                        m_target->CastSpell(m_target, 42016, true);
                    }
                    else
                    {
                        m_target->RemoveAurasDueToSpell(40216);
                        m_target->RemoveAurasDueToSpell(42016);
                    }
                    return;
                }
                case 58204:                                 // LK Intro VO (1)
                    if (m_target->GetTypeId() == TYPEID_PLAYER)
                    {
                        // Play part 1
                        if (apply)
                            m_target->PlayDirectSound(14970, (Player *)m_target);
                        // continue in 58205
                        else
                            m_target->CastSpell(m_target, 58205, true);
                    }
                    return;
                case 58205:                                 // LK Intro VO (2)
                    if (m_target->GetTypeId() == TYPEID_PLAYER)
                    {
                        // Play part 2
                        if (apply)
                            m_target->PlayDirectSound(14971, (Player *)m_target);
                        // Play part 3
                        else
                            m_target->PlayDirectSound(14972, (Player *)m_target);
                    }
                    return;
                case 40131:
                case 27978:
                    if (apply)
                        m_target->m_AuraFlags |= UNIT_AURAFLAG_ALIVE_INVISIBLE;
                    else
                        m_target->m_AuraFlags |= ~UNIT_AURAFLAG_ALIVE_INVISIBLE;
                    return;
            }
            break;
        }
        case SPELLFAMILY_MAGE:
            break;
        case SPELLFAMILY_WARLOCK:
        {
            // Haunt
            if (GetSpellProto()->SpellIconID == 3172 && (GetSpellProto()->SpellFamilyFlags & UI64LIT(0x0004000000000000)))
            {
                // NOTE: for avoid use additional field damage stored in dummy value (replace unused 100%
                if (apply)
                    m_modifier.m_amount = 0;                // use value as damage counter instead redundent 100% percent
                else
                {
                    int32 bp0 = m_modifier.m_amount;

                    if (Unit* caster = GetCaster())
                        m_target->CastCustomSpell(caster,48210,&bp0,NULL,NULL,true);
                }
            }
            break;
        }
        case SPELLFAMILY_PRIEST:
        {
            // Penance
            if (m_spellProto->SpellIconID == 2818)
            {
                Unit* caster = GetCaster();
                if (!caster || caster->GetTypeId() != TYPEID_PLAYER)
                    return;

                if (apply && m_target)
                    ((Player*)caster)->SetSelection(m_target->GetGUID());
                return;
            }
            // Pain and Suffering
            if (m_spellProto->SpellIconID == 2874 && m_target->GetTypeId()==TYPEID_PLAYER)
            {
                if (apply)
                {
                    // Reduce backfire damage (dot damage) from Shadow Word: Death
                    // aura have wrong effectclassmask, so use hardcoded value
                    m_spellmod = new SpellModifier(SPELLMOD_DOT,SPELLMOD_PCT,m_modifier.m_amount,GetId(),UI64LIT(0x0000200000000000));
                }
                ((Player*)m_target)->AddSpellMod(m_spellmod, apply);
                return;
            }
            break;
        }
        case SPELLFAMILY_DRUID:
        {
            switch(GetId())
            {
                case 34246:                                 // Idol of the Emerald Queen
                case 60779:                                 // Idol of Lush Moss
                {
                    if (m_target->GetTypeId() != TYPEID_PLAYER)
                        return;

                    if (apply)
                        // dummy not have proper effectclassmask
                        m_spellmod  = new SpellModifier(SPELLMOD_DOT,SPELLMOD_FLAT,m_modifier.m_amount/7,GetId(),UI64LIT(0x001000000000));

                    ((Player*)m_target)->AddSpellMod(m_spellmod, apply);
                    return;
                }
                case 52610:                                 // Savage Roar
                {
                    if (apply)
                    {
                        if (m_target->m_form != FORM_CAT)
                            return;

                        m_target->CastSpell(m_target, 62071, true);
                    }
                    else
                        m_target-> RemoveAurasDueToSpell(62071);
                    return;
                }
                case 61336:                                 // Survival Instincts
                {
                    if(apply)
                    {
                        if (!m_target->IsInFeralForm())
                            return;

                        int32 bp0 = int32(m_target->GetMaxHealth() * m_modifier.m_amount / 100);
                        m_target->CastCustomSpell(m_target, 50322, &bp0, NULL, NULL, true);
                    }
                    else
                        m_target-> RemoveAurasDueToSpell(50322);
                    return;
                }
            }

            // Lifebloom
            if (GetSpellProto()->SpellFamilyFlags & UI64LIT(0x1000000000))
            {
                if (apply)
                {
                    if (Unit* caster = GetCaster())
                        // prevent double apply bonuses
                        if (m_target->GetTypeId() != TYPEID_PLAYER || !((Player*)m_target)->GetSession()->PlayerLoading())
                            m_modifier.m_amount = caster->SpellHealingBonus(m_target, GetSpellProto(), m_modifier.m_amount, SPELL_DIRECT_DAMAGE);
                }
                else
                {
                    // Final heal only on dispelled or duration end
                    if (!(GetAuraDuration() <= 0 || m_removeMode == AURA_REMOVE_BY_DISPEL))
                        return;

                    // have a look if there is still some other Lifebloom dummy aura
                    Unit::AuraList const& auras = m_target->GetAurasByType(SPELL_AURA_DUMMY);
                    for(Unit::AuraList::const_iterator itr = auras.begin(); itr!=auras.end(); ++itr)
                        if ((*itr)->GetSpellProto()->SpellFamilyName == SPELLFAMILY_DRUID &&
                            ((*itr)->GetSpellProto()->SpellFamilyFlags & UI64LIT(0x1000000000)))
                            return;

                    // final heal
                    if (m_target->IsInWorld() && m_stackAmount > 0)
                    {
                        int32 amount = m_modifier.m_amount / m_stackAmount;
                        m_target->CastCustomSpell(m_target, 33778, &amount, NULL, NULL, true, NULL, this, GetCasterGUID());

                        if (Unit* caster = GetCaster())
                        {
                            int32 returnmana = (GetSpellProto()->ManaCostPercentage * caster->GetCreateMana() / 100) * m_stackAmount / 2;
                            caster->CastCustomSpell(caster, 64372, &returnmana, NULL, NULL, true, NULL, this, GetCasterGUID());
                        }
                    }
                }
                return;
            }

            // Predatory Strikes
            if (m_target->GetTypeId()==TYPEID_PLAYER && GetSpellProto()->SpellIconID == 1563)
            {
                ((Player*)m_target)->UpdateAttackPowerAndDamage();
                return;
            }

            // Improved Moonkin Form
            if (GetSpellProto()->SpellIconID == 2855)
            {
                uint32 spell_id;
                switch(GetId())
                {
                    case 48384: spell_id = 50170; break;    //Rank 1
                    case 48395: spell_id = 50171; break;    //Rank 2
                    case 48396: spell_id = 50172; break;    //Rank 3
                    default:
                        sLog.outError("HandleAuraDummy: Not handled rank of IMF (Spell: %u)",GetId());
                        return;
                }

                if (apply)
                {
                    if (m_target->m_form != FORM_MOONKIN)
                        return;

                    m_target->CastSpell(m_target, spell_id, true);
                }
                else
                    m_target-> RemoveAurasDueToSpell(spell_id);
                return;
            }
            break;
        }
        case SPELLFAMILY_HUNTER:
            break;
        case SPELLFAMILY_PALADIN:
            switch(GetId())
            {
                case 20911:                                 // Blessing of Sanctuary
                case 25899:                                 // Greater Blessing of Sanctuary
                {
                    if (apply)
                        m_target->CastSpell(m_target, 67480, true, NULL, this);
                    else
                        m_target->RemoveAurasDueToSpell(67480);
                    return;
                }
            }
            break;
        case SPELLFAMILY_SHAMAN:
            break;
    }

    // pet auras
    if (PetAura const* petSpell = sSpellMgr.GetPetAura(GetId(), m_effIndex))
    {
        if (apply)
            m_target->AddPetAura(petSpell);
        else
            m_target->RemovePetAura(petSpell);
        return;
    }

    if (GetEffIndex() == EFFECT_INDEX_0 && m_target->GetTypeId() == TYPEID_PLAYER)
    {
        SpellAreaForAreaMapBounds saBounds = sSpellMgr.GetSpellAreaForAuraMapBounds(GetId());
        if (saBounds.first != saBounds.second)
        {
            uint32 zone, area;
            m_target->GetZoneAndAreaId(zone, area);

            for(SpellAreaForAreaMap::const_iterator itr = saBounds.first; itr != saBounds.second; ++itr)
            {
                // some auras remove at aura remove
                if (!itr->second->IsFitToRequirements((Player*)m_target, zone, area))
                    m_target->RemoveAurasDueToSpell(itr->second->spellId);
                // some auras applied at aura apply
                else if (itr->second->autocast)
                {
                    if (!m_target->HasAura(itr->second->spellId, EFFECT_INDEX_0))
                        m_target->CastSpell(m_target, itr->second->spellId, true);
                }
            }
        }
    }

    // script has to "handle with care", only use where data are not ok to use in the above code.
    if (m_target->GetTypeId() == TYPEID_UNIT)
        Script->EffectAuraDummy(this, apply);
}

void Aura::HandleAuraMounted(bool apply, bool Real)
{
    // only at real add/remove aura
    if(!Real)
        return;

    if(apply)
    {
        CreatureInfo const* ci = ObjectMgr::GetCreatureTemplate(m_modifier.m_miscvalue);
        if(!ci)
        {
            sLog.outErrorDb("AuraMounted: `creature_template`='%u' not found in database (only need it modelid)", m_modifier.m_miscvalue);
            return;
        }

        uint32 team = 0;
        if (m_target->GetTypeId()==TYPEID_PLAYER)
            team = ((Player*)m_target)->GetTeam();

        uint32 display_id = sObjectMgr.ChooseDisplayId(team,ci);
        CreatureModelInfo const *minfo = sObjectMgr.GetCreatureModelRandomGender(display_id);
        if (minfo)
            display_id = minfo->modelid;

        m_target->Mount(display_id, m_spellProto->Id);
    }
    else
    {
        m_target->Unmount();
    }
}

void Aura::HandleAuraWaterWalk(bool apply, bool Real)
{
    // only at real add/remove aura
    if(!Real)
        return;

    WorldPacket data;
    if(apply)
        data.Initialize(SMSG_MOVE_WATER_WALK, 8+4);
    else
        data.Initialize(SMSG_MOVE_LAND_WALK, 8+4);
    data << m_target->GetPackGUID();
    data << uint32(0);
    m_target->SendMessageToSet(&data, true);
}

void Aura::HandleAuraFeatherFall(bool apply, bool Real)
{
    // only at real add/remove aura
    if(!Real)
        return;

    WorldPacket data;
    if(apply)
        data.Initialize(SMSG_MOVE_FEATHER_FALL, 8+4);
    else
        data.Initialize(SMSG_MOVE_NORMAL_FALL, 8+4);
    data << m_target->GetPackGUID();
    data << uint32(0);
    m_target->SendMessageToSet(&data, true);

    // start fall from current height
    if(!apply && m_target->GetTypeId() == TYPEID_PLAYER)
        ((Player*)m_target)->SetFallInformation(0, m_target->GetPositionZ());
}

void Aura::HandleAuraHover(bool apply, bool Real)
{
    // only at real add/remove aura
    if(!Real)
        return;

    WorldPacket data;
    if(apply)
        data.Initialize(SMSG_MOVE_SET_HOVER, 8+4);
    else
        data.Initialize(SMSG_MOVE_UNSET_HOVER, 8+4);
    data << m_target->GetPackGUID();
    data << uint32(0);
    m_target->SendMessageToSet(&data, true);
}

void Aura::HandleWaterBreathing(bool /*apply*/, bool /*Real*/)
{
    // update timers in client
    if(m_target->GetTypeId()==TYPEID_PLAYER)
        ((Player*)m_target)->UpdateMirrorTimers();
}

void Aura::HandleAuraModShapeshift(bool apply, bool Real)
{
    if(!Real)
        return;

    uint32 modelid = 0;
    Powers PowerType = POWER_MANA;
    ShapeshiftForm form = ShapeshiftForm(m_modifier.m_miscvalue);

    SpellShapeshiftEntry const* ssEntry = sSpellShapeshiftStore.LookupEntry(form);
    if (!ssEntry)
    {
        sLog.outError("Unknown shapeshift form %u in spell %u", form, GetId());
        return;
    }

    if (ssEntry->modelID_A)
    {
        // i will asume that creatures will always take the defined model from the dbc
        // since no field in creature_templates describes wether an alliance or
        // horde modelid should be used at shapeshifting
        if (m_target->GetTypeId() != TYPEID_PLAYER)
            modelid = ssEntry->modelID_A;
        else
        {
            // players are a bit difficult since the dbc has seldomly an horde modelid
            // so we add hacks here to set the right model
            if (Player::TeamForRace(m_target->getRace()) == ALLIANCE)
                modelid = ssEntry->modelID_A;
            else                                            // 3.2.3 only the moonkin form has this information
                modelid = ssEntry->modelID_H;

            // no model found, if player is horde we look here for our hardcoded modelids
            if (!modelid && Player::TeamForRace(m_target->getRace()) == HORDE)
            {

                switch(form)
                {
                    case FORM_CAT:
                        modelid = 8571;
                        break;
                    case FORM_BEAR:
                    case FORM_DIREBEAR:
                        modelid = 2289;
                        break;
                    case FORM_FLIGHT:
                        modelid = 20872;
                        break;
                    case FORM_FLIGHT_EPIC:
                        modelid = 21244;
                        break;
                    // per default use alliance modelid
                    // mostly horde and alliance share the same
                    default:
                        modelid = ssEntry->modelID_A;
                        break;
                }
            }
        }
    }

    // now only powertype must be set
    switch(form)
    {
        case FORM_CAT:
        case FORM_SHADOW_DANCE:
            PowerType = POWER_ENERGY;
            break;
        case FORM_BEAR:
        case FORM_DIREBEAR:
        case FORM_BATTLESTANCE:
        case FORM_BERSERKERSTANCE:
        case FORM_DEFENSIVESTANCE:
            PowerType = POWER_RAGE;
            break;
        default:
            break;
    }

    // remove polymorph before changing display id to keep new display id
    switch ( form )
    {
        case FORM_CAT:
        case FORM_TREE:
        case FORM_TRAVEL:
        case FORM_AQUA:
        case FORM_BEAR:
        case FORM_DIREBEAR:
        case FORM_FLIGHT_EPIC:
        case FORM_FLIGHT:
        case FORM_MOONKIN:
        {
            // remove movement affects
            m_target->RemoveSpellsCausingAura(SPELL_AURA_MOD_ROOT);
            Unit::AuraList const& slowingAuras = m_target->GetAurasByType(SPELL_AURA_MOD_DECREASE_SPEED);
            for (Unit::AuraList::const_iterator iter = slowingAuras.begin(); iter != slowingAuras.end();)
            {
                SpellEntry const* aurSpellInfo = (*iter)->GetSpellProto();

                uint32 aurMechMask = GetAllSpellMechanicMask(aurSpellInfo);

                // If spell that caused this aura has Croud Control or Daze effect
                if((aurMechMask & MECHANIC_NOT_REMOVED_BY_SHAPESHIFT) ||
                    // some Daze spells have these parameters instead of MECHANIC_DAZE (skip snare spells)
                    aurSpellInfo->SpellIconID == 15 && aurSpellInfo->Dispel == 0 &&
                    (aurMechMask & (1 << (MECHANIC_SNARE-1)))==0)
                {
                    ++iter;
                    continue;
                }

                // All OK, remove aura now
                m_target->RemoveAurasDueToSpellByCancel(aurSpellInfo->Id);
                iter = slowingAuras.begin();
            }

            // and polymorphic affects
            if(m_target->IsPolymorphed())
                m_target->RemoveAurasDueToSpell(m_target->getTransForm());

            break;
        }
        default:
           break;
    }

    if(apply)
    {
        // remove other shapeshift before applying a new one
        if(m_target->m_ShapeShiftFormSpellId)
            m_target->RemoveAurasDueToSpell(m_target->m_ShapeShiftFormSpellId, this);

        // For Shadow Dance we must apply Stealth form (30) instead of current (13)
        m_target->SetByteValue(UNIT_FIELD_BYTES_2, 3, (form == FORM_SHADOW_DANCE) ? uint8(FORM_STEALTH) : form);

        if(modelid > 0)
            m_target->SetDisplayId(modelid);

        if(PowerType != POWER_MANA)
        {
            // reset power to default values only at power change
            if(m_target->getPowerType() != PowerType)
                m_target->setPowerType(PowerType);

            switch(form)
            {
                case FORM_CAT:
                case FORM_BEAR:
                case FORM_DIREBEAR:
                {
                    // Heart of the Wild
                    Unit::AuraList const& mStats = m_target->GetAurasByType(SPELL_AURA_MOD_STAT);
                    for(Unit::AuraList::const_iterator i = mStats.begin(); i != mStats.end(); ++i)
                    {
                        switch ((*i)->GetSpellProto()->Id)
                        {
                            case 17003:
                            case 17004:
                            case 17005:
                            case 17006:
                            case 24894:
                            {
                                int32 statsBonus = (*i)->GetSpellProto()->EffectBasePoints[1];
                                if (form == FORM_CAT)
                                    m_target->CastCustomSpell(m_target, 24900, &statsBonus, NULL, NULL, true);
                                else
                                {
                                    m_target->CastCustomSpell(m_target, 24899, &statsBonus, NULL, NULL, true);
                                    int32 health = statsBonus * m_target->GetMaxHealth() / 100;
                                    m_target->CastCustomSpell(m_target, 25142, &health, NULL, NULL, true);
                                }
                                break;
                            }
                            default:
                                continue;
                        }
                        break;
                    }

                    // get furor proc chance
                    int32 furorChance = 0;
                    Unit::AuraList const& mDummy = m_target->GetAurasByType(SPELL_AURA_DUMMY);
                    for(Unit::AuraList::const_iterator i = mDummy.begin(); i != mDummy.end(); ++i)
                    {
                        if ((*i)->GetSpellProto()->SpellIconID == 238)
                        {
                            furorChance = (*i)->GetModifier()->m_amount;
                            break;
                        }
                    }

                    if (m_modifier.m_miscvalue == FORM_CAT)
                    {
                        // Furor chance is now amount allowed to save energy for cat form
                        // without talent it reset to 0
                        if ((int32)m_target->GetPower(POWER_ENERGY) > furorChance)
                        {
                            m_target->SetPower(POWER_ENERGY, 0);
                            m_target->CastCustomSpell(m_target, 17099, &furorChance, NULL, NULL, this);
                        }
                    }
                    else if(furorChance)                    // only if talent known
                    {
                        m_target->SetPower(POWER_RAGE, 0);
                        if(irand(1,100) <= furorChance)
                            m_target->CastSpell(m_target, 17057, true, NULL, this);
                    }
                    break;
                }
                case FORM_BATTLESTANCE:
                case FORM_DEFENSIVESTANCE:
                case FORM_BERSERKERSTANCE:
                {
                    uint32 Rage_val = 0;
                    // Stance mastery + Tactical mastery (both passive, and last have aura only in defense stance, but need apply at any stance switch)
                    if(m_target->GetTypeId() == TYPEID_PLAYER)
                    {
                        PlayerSpellMap const& sp_list = ((Player *)m_target)->GetSpellMap();
                        for (PlayerSpellMap::const_iterator itr = sp_list.begin(); itr != sp_list.end(); ++itr)
                        {
                            if(itr->second.state == PLAYERSPELL_REMOVED) continue;
                            SpellEntry const *spellInfo = sSpellStore.LookupEntry(itr->first);
                            if (spellInfo && spellInfo->SpellFamilyName == SPELLFAMILY_WARRIOR && spellInfo->SpellIconID == 139)
                                Rage_val += m_target->CalculateSpellDamage(m_target, spellInfo, EFFECT_INDEX_0) * 10;
                        }
                    }

                    if (m_target->GetPower(POWER_RAGE) > Rage_val)
                        m_target->SetPower(POWER_RAGE, Rage_val);
                    break;
                }
                // Shadow Dance - apply stealth mode stand flag
                case FORM_SHADOW_DANCE:
                    m_target->SetStandFlags(UNIT_STAND_FLAGS_CREEP);
                    break;
                default:
                    break;
            }
        }

        m_target->m_ShapeShiftFormSpellId = GetId();
        m_target->m_form = form;

        // a form can give the player a new castbar with some spells.. this is a clientside process..
        // serverside just needs to register the new spells so that player isn't kicked as cheater
        if (m_target->GetTypeId() == TYPEID_PLAYER)
            for (uint32 i = 0; i < 8; ++i)
                if (ssEntry->spellId[i])
                    ((Player*)m_target)->addSpell(ssEntry->spellId[i], true, false, false, false);

    }
    else
    {
        if(modelid > 0)
            m_target->SetDisplayId(m_target->GetNativeDisplayId());
        m_target->SetByteValue(UNIT_FIELD_BYTES_2, 3, FORM_NONE);
        if(m_target->getClass() == CLASS_DRUID)
            m_target->setPowerType(POWER_MANA);
        m_target->m_ShapeShiftFormSpellId = 0;
        m_target->m_form = FORM_NONE;

        switch(form)
        {
            // Nordrassil Harness - bonus
            case FORM_BEAR:
            case FORM_DIREBEAR:
            case FORM_CAT:
                if(Aura* dummy = m_target->GetDummyAura(37315) )
                    m_target->CastSpell(m_target, 37316, true, NULL, dummy);
                break;
            // Nordrassil Regalia - bonus
            case FORM_MOONKIN:
                if(Aura* dummy = m_target->GetDummyAura(37324) )
                    m_target->CastSpell(m_target, 37325, true, NULL, dummy);
                break;
            // Shadow Dance - remove stealth mode stand flag
            case FORM_SHADOW_DANCE:
                m_target->RemoveStandFlags(UNIT_STAND_FLAGS_CREEP);
                break;
            default:
                break;
        }

        // look at the comment in apply-part
        if (m_target->GetTypeId() == TYPEID_PLAYER)
            for (uint32 i = 0; i < 8; ++i)
                if (ssEntry->spellId[i])
                    ((Player*)m_target)->removeSpell(ssEntry->spellId[i], false, false, false);

    }

    // adding/removing linked auras
    // add/remove the shapeshift aura's boosts
    HandleShapeshiftBoosts(apply);

    m_target->UpdateSpeed(MOVE_RUN, true);

    if(m_target->GetTypeId() == TYPEID_PLAYER)
        ((Player*)m_target)->InitDataForForm();
}

void Aura::HandleAuraTransform(bool apply, bool Real)
{
    if (apply)
    {
        // special case (spell specific functionality)
        if (m_modifier.m_miscvalue == 0)
        {
            // player applied only
            if (m_target->GetTypeId() != TYPEID_PLAYER)
                return;

            switch (GetId())
            {
                // Orb of Deception
                case 16739:
                {
                    uint32 orb_model = m_target->GetNativeDisplayId();
                    switch(orb_model)
                    {
                        // Troll Female
                        case 1479: m_target->SetDisplayId(10134); break;
                        // Troll Male
                        case 1478: m_target->SetDisplayId(10135); break;
                        // Tauren Male
                        case 59:   m_target->SetDisplayId(10136); break;
                        // Human Male
                        case 49:   m_target->SetDisplayId(10137); break;
                        // Human Female
                        case 50:   m_target->SetDisplayId(10138); break;
                        // Orc Male
                        case 51:   m_target->SetDisplayId(10139); break;
                        // Orc Female
                        case 52:   m_target->SetDisplayId(10140); break;
                        // Dwarf Male
                        case 53:   m_target->SetDisplayId(10141); break;
                        // Dwarf Female
                        case 54:   m_target->SetDisplayId(10142); break;
                        // NightElf Male
                        case 55:   m_target->SetDisplayId(10143); break;
                        // NightElf Female
                        case 56:   m_target->SetDisplayId(10144); break;
                        // Undead Female
                        case 58:   m_target->SetDisplayId(10145); break;
                        // Undead Male
                        case 57:   m_target->SetDisplayId(10146); break;
                        // Tauren Female
                        case 60:   m_target->SetDisplayId(10147); break;
                        // Gnome Male
                        case 1563: m_target->SetDisplayId(10148); break;
                        // Gnome Female
                        case 1564: m_target->SetDisplayId(10149); break;
                        // BloodElf Female
                        case 15475: m_target->SetDisplayId(17830); break;
                        // BloodElf Male
                        case 15476: m_target->SetDisplayId(17829); break;
                        // Dranei Female
                        case 16126: m_target->SetDisplayId(17828); break;
                        // Dranei Male
                        case 16125: m_target->SetDisplayId(17827); break;
                        default: break;
                    }
                    break;
                }
                // Murloc costume
                case 42365: m_target->SetDisplayId(21723); break;
                // Honor the Dead
                case 65386:
                case 65495:
                {
                    switch(m_target->getGender())
                    {
                        case GENDER_MALE:
                            m_target->SetDisplayId(29203);  // Chapman
                            break;
                        case GENDER_FEMALE:
                        case GENDER_NONE:
                            m_target->SetDisplayId(29204);  // Catrina
                            break;
                    }
                    break;
                }
                default: break;
            }
        }
        else
        {
            uint32 model_id;

            CreatureInfo const * ci = ObjectMgr::GetCreatureTemplate(m_modifier.m_miscvalue);
            if (!ci)
            {
                model_id = 16358;                           // pig pink ^_^
                sLog.outError("Auras: unknown creature id = %d (only need its modelid) Form Spell Aura Transform in Spell ID = %d", m_modifier.m_miscvalue, GetId());
            }
            else
                model_id = ci->DisplayID_A[0];              // Will use the default model here

            // Polymorph (sheep/penguin case)
            if (GetSpellProto()->SpellFamilyName == SPELLFAMILY_MAGE && GetSpellProto()->SpellIconID == 82)
                if (Unit* caster = GetCaster())
                    if (caster->HasAura(52648))             // Glyph of the Penguin
                        model_id = 26452;

            m_target->SetDisplayId(model_id);

            // creature case, need to update equipment
            if (ci && m_target->GetTypeId() == TYPEID_UNIT)
                ((Creature*)m_target)->LoadEquipment(ci->equipmentId, true);

            // Dragonmaw Illusion (set mount model also)
            if(GetId()==42016 && m_target->GetMountID() && !m_target->GetAurasByType(SPELL_AURA_MOD_INCREASE_FLIGHT_SPEED).empty())
                m_target->SetUInt32Value(UNIT_FIELD_MOUNTDISPLAYID,16314);
        }

        // update active transform spell only not set or not overwriting negative by positive case
        if (!m_target->getTransForm() || !IsPositiveSpell(GetId()) || IsPositiveSpell(m_target->getTransForm()))
            m_target->setTransForm(GetId());

        // polymorph case
        if (Real && m_target->GetTypeId() == TYPEID_PLAYER && m_target->IsPolymorphed())
        {
            // for players, start regeneration after 1s (in polymorph fast regeneration case)
            // only if caster is Player (after patch 2.4.2)
            if (IS_PLAYER_GUID(GetCasterGUID()) )
                ((Player*)m_target)->setRegenTimer(1*IN_MILLISECONDS);

            //dismount polymorphed target (after patch 2.4.2)
            if (m_target->IsMounted())
                m_target->RemoveSpellsCausingAura(SPELL_AURA_MOUNTED);
        }
    }
    else
    {
        // ApplyModifier(true) will reapply it if need
        m_target->setTransForm(0);
        m_target->SetDisplayId(m_target->GetNativeDisplayId());

        // apply default equipment for creature case
        if (m_target->GetTypeId() == TYPEID_UNIT)
            ((Creature*)m_target)->LoadEquipment(((Creature*)m_target)->GetCreatureInfo()->equipmentId, true);

        // re-apply some from still active with preference negative cases
        Unit::AuraList const& otherTransforms = m_target->GetAurasByType(SPELL_AURA_TRANSFORM);
        if (!otherTransforms.empty())
        {
            // look for other transform auras
            Aura* handledAura = *otherTransforms.begin();
            for(Unit::AuraList::const_iterator i = otherTransforms.begin();i != otherTransforms.end(); ++i)
            {
                // negative auras are preferred
                if (!IsPositiveSpell((*i)->GetSpellProto()->Id))
                {
                    handledAura = *i;
                    break;
                }
            }
            handledAura->ApplyModifier(true);
        }

        // Dragonmaw Illusion (restore mount model)
        if (GetId() == 42016 && m_target->GetMountID() == 16314)
        {
            if (!m_target->GetAurasByType(SPELL_AURA_MOUNTED).empty())
            {
                uint32 cr_id = m_target->GetAurasByType(SPELL_AURA_MOUNTED).front()->GetModifier()->m_miscvalue;
                if (CreatureInfo const* ci = ObjectMgr::GetCreatureTemplate(cr_id))
                {
                    uint32 team = 0;
                    if (m_target->GetTypeId() == TYPEID_PLAYER)
                        team = ((Player*)m_target)->GetTeam();

                    uint32 display_id = sObjectMgr.ChooseDisplayId(team, ci);
                    CreatureModelInfo const *minfo = sObjectMgr.GetCreatureModelRandomGender(display_id);
                    if (minfo)
                        display_id = minfo->modelid;

                    m_target->SetUInt32Value(UNIT_FIELD_MOUNTDISPLAYID, display_id);
                }
            }
        }
    }
}

void Aura::HandleForceReaction(bool apply, bool Real)
{
    if(m_target->GetTypeId() != TYPEID_PLAYER)
        return;

    if(!Real)
        return;

    Player* player = (Player*)m_target;

    uint32 faction_id = m_modifier.m_miscvalue;
    ReputationRank faction_rank = ReputationRank(m_modifier.m_amount);

    player->GetReputationMgr().ApplyForceReaction(faction_id, faction_rank, apply);
    player->GetReputationMgr().SendForceReactions();

    // stop fighting if at apply forced rank friendly or at remove real rank friendly
    if (apply && faction_rank >= REP_FRIENDLY || !apply && player->GetReputationRank(faction_id) >= REP_FRIENDLY)
        player->StopAttackFaction(faction_id);
}

void Aura::HandleAuraModSkill(bool apply, bool /*Real*/)
{
    if(m_target->GetTypeId() != TYPEID_PLAYER)
        return;

    uint32 prot=GetSpellProto()->EffectMiscValue[m_effIndex];
    int32 points = GetModifier()->m_amount;

    ((Player*)m_target)->ModifySkillBonus(prot, (apply ? points: -points), m_modifier.m_auraname == SPELL_AURA_MOD_SKILL_TALENT);
    if(prot == SKILL_DEFENSE)
        ((Player*)m_target)->UpdateDefenseBonusesMod();
}

void Aura::HandleChannelDeathItem(bool apply, bool Real)
{
    if(Real && !apply)
    {
        if(m_removeMode != AURA_REMOVE_BY_DEATH)
            return;
        // Item amount
        if (m_modifier.m_amount <= 0)
            return;

        SpellEntry const *spellInfo = GetSpellProto();
        if(spellInfo->EffectItemType[m_effIndex] == 0)
            return;

        Unit* victim = GetTarget();
        Unit* caster = GetCaster();
        if (!caster || caster->GetTypeId() != TYPEID_PLAYER)
            return;

        // Soul Shard only from non-grey units
        if( spellInfo->EffectItemType[m_effIndex] == 6265 &&
            (victim->getLevel() <= MaNGOS::XP::GetGrayLevel(caster->getLevel()) ||
             victim->GetTypeId()==TYPEID_UNIT && !((Player*)caster)->isAllowedToLoot((Creature*)victim)) )
            return;
        //Adding items
        uint32 noSpaceForCount = 0;
        uint32 count = m_modifier.m_amount;

        ItemPosCountVec dest;
        uint8 msg = ((Player*)caster)->CanStoreNewItem( NULL_BAG, NULL_SLOT, dest, spellInfo->EffectItemType[m_effIndex], count, &noSpaceForCount);
        if( msg != EQUIP_ERR_OK )
        {
            count-=noSpaceForCount;
            ((Player*)caster)->SendEquipError( msg, NULL, NULL, spellInfo->EffectItemType[m_effIndex] );
            if (count==0)
                return;
        }

        Item* newitem = ((Player*)caster)->StoreNewItem(dest, spellInfo->EffectItemType[m_effIndex], true);
        ((Player*)caster)->SendNewItem(newitem, count, true, false);
    }
}

void Aura::HandleBindSight(bool apply, bool /*Real*/)
{
    Unit* caster = GetCaster();
    if(!caster || caster->GetTypeId() != TYPEID_PLAYER)
        return;

    ((Player*)caster)->SetFarSightGUID(apply ? m_target->GetGUID() : 0);
}

void Aura::HandleFarSight(bool apply, bool /*Real*/)
{
    Unit* caster = GetCaster();
    if(!caster || caster->GetTypeId() != TYPEID_PLAYER)
        return;

    ((Player*)caster)->SetFarSightGUID(apply ? m_target->GetGUID() : 0);
}

void Aura::HandleAuraTrackCreatures(bool apply, bool /*Real*/)
{
    if(m_target->GetTypeId()!=TYPEID_PLAYER)
        return;

    if(apply)
        m_target->RemoveNoStackAurasDueToAura(this);
    m_target->SetUInt32Value(PLAYER_TRACK_CREATURES, apply ? ((uint32)1)<<(m_modifier.m_miscvalue-1) : 0 );
}

void Aura::HandleAuraTrackResources(bool apply, bool /*Real*/)
{
    if(m_target->GetTypeId()!=TYPEID_PLAYER)
        return;

    if(apply)
        m_target->RemoveNoStackAurasDueToAura(this);
    m_target->SetUInt32Value(PLAYER_TRACK_RESOURCES, apply ? ((uint32)1)<<(m_modifier.m_miscvalue-1): 0 );
}

void Aura::HandleAuraTrackStealthed(bool apply, bool /*Real*/)
{
    if(m_target->GetTypeId()!=TYPEID_PLAYER)
        return;

    if(apply)
        m_target->RemoveNoStackAurasDueToAura(this);

    m_target->ApplyModFlag(PLAYER_FIELD_BYTES, PLAYER_FIELD_BYTE_TRACK_STEALTHED, apply);
}

void Aura::HandleAuraModScale(bool apply, bool /*Real*/)
{
    m_target->ApplyPercentModFloatValue(OBJECT_FIELD_SCALE_X, float(m_modifier.m_amount), apply);
}

void Aura::HandleModPossess(bool apply, bool Real)
{
    if(!Real)
        return;

    // not possess yourself
    if(GetCasterGUID() == m_target->GetGUID())
        return;

    Unit* caster = GetCaster();
    if(!caster || caster->GetTypeId() != TYPEID_PLAYER)
        return;

    Player* p_caster = (Player*)caster;


    if( apply )
    {
        m_target->SetFlag(UNIT_FIELD_FLAGS, UNIT_FLAG_PLAYER_CONTROLLED);

        m_target->SetCharmerGUID(p_caster->GetGUID());
        m_target->setFaction(p_caster->getFaction());

        p_caster->SetCharm(m_target);

        p_caster->SetFarSightGUID(m_target->GetGUID());
        p_caster->SetClientControl(m_target, 1);
        p_caster->SetMover(m_target);

        m_target->CombatStop();
        m_target->DeleteThreatList();

        if(m_target->GetTypeId() == TYPEID_UNIT)
        {
            m_target->StopMoving();
            m_target->GetMotionMaster()->Clear();
            m_target->GetMotionMaster()->MoveIdle();
        }
        else if(m_target->GetTypeId() == TYPEID_PLAYER)
        {
            ((Player*)m_target)->SetClientControl(m_target, 0);
        }

        m_target->SetUInt32Value(UNIT_NPC_EMOTESTATE, EMOTE_ONESHOT_NONE);

        if(CharmInfo *charmInfo = m_target->InitCharmInfo(m_target))
            charmInfo->InitPossessCreateSpells();

        p_caster->PossessSpellInitialize();
    }
    else
    {
        m_target->RemoveFlag(UNIT_FIELD_FLAGS, UNIT_FLAG_PLAYER_CONTROLLED);

        m_target->SetCharmerGUID(0);
        p_caster->InterruptSpell(CURRENT_CHANNELED_SPELL);  // the spell is not automatically canceled when interrupted, do it now

        if(m_target->GetTypeId() == TYPEID_PLAYER)
        {
            ((Player*)m_target)->setFactionForRace(m_target->getRace());
            ((Player*)m_target)->SetClientControl(m_target, 1);
        }
        else if(m_target->GetTypeId() == TYPEID_UNIT)
        {
            CreatureInfo const *cinfo = ((Creature*)m_target)->GetCreatureInfo();
            m_target->setFaction(cinfo->faction_A);
        }

        p_caster->SetCharm(NULL);

        p_caster->SetFarSightGUID(0);
        p_caster->SetClientControl(m_target, 0);
        p_caster->SetMover(NULL);

        p_caster->RemovePetActionBar();

        if(m_target->GetTypeId() == TYPEID_UNIT)
        {
            m_target->CombatStop();
            m_target->getHostileRefManager().clearReferences();
            m_target->getThreatManager().clearReferences();

            ((Creature*)m_target)->AIM_Initialize();

            if (((Creature*)m_target)->AI())
            {
                ((Creature*)m_target)->AI()->AttackedBy(caster);
                ((Creature*)m_target)->AI()->AttackStart(caster);
            }
        }
    }
}

void Aura::HandleModPossessPet(bool apply, bool Real)
{
    if(!Real)
        return;

    Unit* caster = GetCaster();
    if(!caster || caster->GetTypeId() != TYPEID_PLAYER)
        return;

    Pet *pet = caster->GetPet();
    if(!pet || pet != m_target)
        return;

    Player* p_caster = (Player*)caster;

    if(apply)
        pet->SetFlag(UNIT_FIELD_FLAGS, UNIT_FLAG_PLAYER_CONTROLLED);
    else
        pet->RemoveFlag(UNIT_FIELD_FLAGS, UNIT_FLAG_PLAYER_CONTROLLED);

    p_caster->SetFarSightGUID(apply ? pet->GetGUID() : 0);
    p_caster->SetCharm(apply ? pet : NULL);
    p_caster->SetClientControl(pet, apply ? 1 : 0);
    ((Player*)caster)->SetMover(apply ? pet : NULL);

    if(apply)
    {
        pet->StopMoving();
        pet->GetMotionMaster()->Clear();
        pet->GetMotionMaster()->MoveIdle();
    }
    else
    {
        pet->AttackStop();
        pet->GetMotionMaster()->MoveFollow(caster, PET_FOLLOW_DIST, PET_FOLLOW_ANGLE);
        pet->AddSplineFlag(SPLINEFLAG_WALKMODE);
    }
}

void Aura::HandleAuraModPetTalentsPoints(bool /*Apply*/, bool Real)
{
    if(!Real)
        return;

    // Recalculate pet talent points
    if (Pet *pet=m_target->GetPet())
        pet->InitTalentForLevel();
}

void Aura::HandleModCharm(bool apply, bool Real)
{
    if(!Real)
        return;

    // not charm yourself
    if(GetCasterGUID() == m_target->GetGUID())
        return;

    Unit* caster = GetCaster();
    if(!caster)
        return;

    if( apply )
    {
        if (m_target->GetCharmerGUID())
        {
            m_target->RemoveSpellsCausingAura(SPELL_AURA_MOD_CHARM);
            m_target->RemoveSpellsCausingAura(SPELL_AURA_MOD_POSSESS);
        }

        m_target->SetCharmerGUID(GetCasterGUID());
        m_target->setFaction(caster->getFaction());
        m_target->CastStop(m_target == caster ? GetId() : 0);
        caster->SetCharm(m_target);

        m_target->CombatStop();
        m_target->DeleteThreatList();

        if(m_target->GetTypeId() == TYPEID_UNIT)
        {
            ((Creature*)m_target)->AIM_Initialize();
            CharmInfo *charmInfo = m_target->InitCharmInfo(m_target);
            charmInfo->InitCharmCreateSpells();
            charmInfo->SetReactState( REACT_DEFENSIVE );

            if(caster->GetTypeId() == TYPEID_PLAYER && caster->getClass() == CLASS_WARLOCK)
            {
                CreatureInfo const *cinfo = ((Creature*)m_target)->GetCreatureInfo();
                if(cinfo && cinfo->type == CREATURE_TYPE_DEMON)
                {
                    // creature with pet number expected have class set
                    if(m_target->GetByteValue(UNIT_FIELD_BYTES_0, 1)==0)
                    {
                        if(cinfo->unit_class==0)
                            sLog.outErrorDb("Creature (Entry: %u) have unit_class = 0 but used in charmed spell, that will be result client crash.",cinfo->Entry);
                        else
                            sLog.outError("Creature (Entry: %u) have unit_class = %u but at charming have class 0!!! that will be result client crash.",cinfo->Entry,cinfo->unit_class);

                        m_target->SetByteValue(UNIT_FIELD_BYTES_0, 1, CLASS_MAGE);
                    }

                    //just to enable stat window
                    charmInfo->SetPetNumber(sObjectMgr.GeneratePetNumber(), true);
                    //if charmed two demons the same session, the 2nd gets the 1st one's name
                    m_target->SetUInt32Value(UNIT_FIELD_PET_NAME_TIMESTAMP, uint32(time(NULL)));
                }
            }
        }

        if(caster->GetTypeId() == TYPEID_PLAYER)
            ((Player*)caster)->CharmSpellInitialize();
    }
    else
    {
        m_target->SetCharmerGUID(0);

        if(m_target->GetTypeId() == TYPEID_PLAYER)
            ((Player*)m_target)->setFactionForRace(m_target->getRace());
        else
        {
            CreatureInfo const *cinfo = ((Creature*)m_target)->GetCreatureInfo();

            // restore faction
            if(((Creature*)m_target)->isPet())
            {
                if(Unit* owner = m_target->GetOwner())
                    m_target->setFaction(owner->getFaction());
                else if(cinfo)
                    m_target->setFaction(cinfo->faction_A);
            }
            else if(cinfo)                              // normal creature
                m_target->setFaction(cinfo->faction_A);

            // restore UNIT_FIELD_BYTES_0
            if(cinfo && caster->GetTypeId() == TYPEID_PLAYER && caster->getClass() == CLASS_WARLOCK && cinfo->type == CREATURE_TYPE_DEMON)
            {
                // DB must have proper class set in field at loading, not req. restore, including workaround case at apply
                // m_target->SetByteValue(UNIT_FIELD_BYTES_0, 1, cinfo->unit_class);

                if(m_target->GetCharmInfo())
                    m_target->GetCharmInfo()->SetPetNumber(0, true);
                else
                    sLog.outError("Aura::HandleModCharm: target (GUID: %u TypeId: %u) has a charm aura but no charm info!", m_target->GetGUIDLow(), m_target->GetTypeId());
            }
        }

        caster->SetCharm(NULL);

        if(caster->GetTypeId() == TYPEID_PLAYER)
            ((Player*)caster)->RemovePetActionBar();

        if(m_target->GetTypeId() == TYPEID_UNIT)
        {
            ((Creature*)m_target)->AIM_Initialize();
            if (((Creature*)m_target)->AI())
                ((Creature*)m_target)->AI()->AttackedBy(caster);
        }
    }
}

void Aura::HandleModConfuse(bool apply, bool Real)
{
    if(!Real)
        return;

    m_target->SetConfused(apply, GetCasterGUID(), GetId());
}

void Aura::HandleModFear(bool apply, bool Real)
{
    if (!Real)
        return;

    m_target->SetFeared(apply, GetCasterGUID(), GetId());
}

void Aura::HandleFeignDeath(bool apply, bool Real)
{
    if(!Real)
        return;

    m_target->SetFeignDeath(apply, GetCasterGUID(), GetId());
}

void Aura::HandleAuraModDisarm(bool apply, bool Real)
{
    if(!Real)
        return;

    if(!apply && m_target->HasAuraType(SPELL_AURA_MOD_DISARM))
        return;

    // not sure for it's correctness
    if(apply)
        m_target->SetFlag(UNIT_FIELD_FLAGS, UNIT_FLAG_DISARMED);
    else
        m_target->RemoveFlag(UNIT_FIELD_FLAGS, UNIT_FLAG_DISARMED);

    // only at real add/remove aura
    if (m_target->GetTypeId() != TYPEID_PLAYER)
        return;

    // main-hand attack speed already set to special value for feral form already and don't must change and reset at remove.
    if (m_target->IsInFeralForm())
        return;

    if (apply)
        m_target->SetAttackTime(BASE_ATTACK,BASE_ATTACK_TIME);
    else
        ((Player *)m_target)->SetRegularAttackTime();

    m_target->UpdateDamagePhysical(BASE_ATTACK);
}

void Aura::HandleAuraModStun(bool apply, bool Real)
{
    if(m_target->isInFlight())
        return;

    if(!Real)
        return;

    if (apply)
    {
        // Frost stun aura -> freeze/unfreeze target
        if (GetSpellSchoolMask(m_spellProto) & SPELL_SCHOOL_MASK_FROST)
            m_target->ModifyAuraState(AURA_STATE_FROZEN, apply);

        m_target->addUnitState(UNIT_STAT_STUNNED);
        m_target->SetTargetGUID(0);

        m_target->SetFlag(UNIT_FIELD_FLAGS, UNIT_FLAG_STUNNED);
        m_target->CastStop(m_target->GetGUID() == GetCasterGUID() ? GetId() : 0);

        // Creature specific
        if(m_target->GetTypeId() != TYPEID_PLAYER)
            m_target->StopMoving();
        else
        {
            ((Player*)m_target)->m_movementInfo.SetMovementFlags(MOVEFLAG_NONE);
            m_target->SetStandState(UNIT_STAND_STATE_STAND);// in 1.5 client
        }

        WorldPacket data(SMSG_FORCE_MOVE_ROOT, 8);
        data << m_target->GetPackGUID();
        data << uint32(0);
        m_target->SendMessageToSet(&data, true);

        // Summon the Naj'entus Spine GameObject on target if spell is Impaling Spine
        if(GetId() == 39837)
        {
            GameObject* pObj = new GameObject;
            if(pObj->Create(sObjectMgr.GenerateLowGuid(HIGHGUID_GAMEOBJECT), 185584, m_target->GetMap(), m_target->GetPhaseMask(),
                m_target->GetPositionX(), m_target->GetPositionY(), m_target->GetPositionZ(), m_target->GetOrientation(), 0.0f, 0.0f, 0.0f, 0.0f, 100, GO_STATE_READY))
            {
                pObj->SetRespawnTime(GetAuraDuration()/IN_MILLISECONDS);
                pObj->SetSpellId(GetId());
                m_target->AddGameObject(pObj);
                m_target->GetMap()->Add(pObj);
            }
            else
                delete pObj;
        }
    }
    else
    {
        // Frost stun aura -> freeze/unfreeze target
        if (GetSpellSchoolMask(m_spellProto) & SPELL_SCHOOL_MASK_FROST)
        {
            bool found_another = false;
            for(AuraType const* itr = &frozenAuraTypes[0]; *itr != SPELL_AURA_NONE; ++itr)
            {
                Unit::AuraList const& auras = m_target->GetAurasByType(*itr);
                for(Unit::AuraList::const_iterator i = auras.begin(); i != auras.end(); ++i)
                {
                    if( GetSpellSchoolMask((*i)->GetSpellProto()) & SPELL_SCHOOL_MASK_FROST)
                    {
                        found_another = true;
                        break;
                    }
                }
                if(found_another)
                    break;
            }

            if(!found_another)
                m_target->ModifyAuraState(AURA_STATE_FROZEN, apply);
        }

        // Real remove called after current aura remove from lists, check if other similar auras active
        if(m_target->HasAuraType(SPELL_AURA_MOD_STUN))
            return;

        m_target->clearUnitState(UNIT_STAT_STUNNED);
        m_target->RemoveFlag(UNIT_FIELD_FLAGS, UNIT_FLAG_STUNNED);

        if(!m_target->hasUnitState(UNIT_STAT_ROOT))         // prevent allow move if have also root effect
        {
            if(m_target->getVictim() && m_target->isAlive())
                m_target->SetTargetGUID(m_target->getVictim()->GetGUID());

            WorldPacket data(SMSG_FORCE_MOVE_UNROOT, 8+4);
            data << m_target->GetPackGUID();
            data << uint32(0);
            m_target->SendMessageToSet(&data, true);
        }

        // Wyvern Sting
        if (m_spellProto->SpellFamilyName == SPELLFAMILY_HUNTER && m_spellProto->SpellFamilyFlags & UI64LIT(0x0000100000000000))
        {
            Unit* caster = GetCaster();
            if( !caster || caster->GetTypeId()!=TYPEID_PLAYER )
                return;

            uint32 spell_id = 0;

            switch(GetId())
            {
                case 19386: spell_id = 24131; break;
                case 24132: spell_id = 24134; break;
                case 24133: spell_id = 24135; break;
                case 27068: spell_id = 27069; break;
                case 49011: spell_id = 49009; break;
                case 49012: spell_id = 49010; break;
                default:
                    sLog.outError("Spell selection called for unexpected original spell %u, new spell for this spell family?",GetId());
                    return;
            }

            SpellEntry const* spellInfo = sSpellStore.LookupEntry(spell_id);

            if(!spellInfo)
                return;

            caster->CastSpell(m_target,spellInfo,true,NULL,this);
            return;
        }
    }
}

void Aura::HandleModStealth(bool apply, bool Real)
{
    if (apply)
    {
        // drop flag at stealth in bg
         m_target->RemoveAurasWithInterruptFlags(AURA_INTERRUPT_FLAG_IMMUNE_OR_LOST_SELECTION);

        // only at real aura add
        if (Real)
        {
            m_target->SetStandFlags(UNIT_STAND_FLAGS_CREEP);

            if (m_target->GetTypeId()==TYPEID_PLAYER)
                m_target->SetFlag(PLAYER_FIELD_BYTES2, 0x2000);

            // apply only if not in GM invisibility (and overwrite invisibility state)
            if (m_target->GetVisibility()!=VISIBILITY_OFF)
            {
                m_target->SetVisibility(VISIBILITY_GROUP_NO_DETECT);
                m_target->SetVisibility(VISIBILITY_GROUP_STEALTH);
            }

            // apply full stealth period bonuses only at first stealth aura in stack
            if(m_target->GetAurasByType(SPELL_AURA_MOD_STEALTH).size()<=1)
            {
                Unit::AuraList const& mDummyAuras = m_target->GetAurasByType(SPELL_AURA_DUMMY);
                for(Unit::AuraList::const_iterator i = mDummyAuras.begin();i != mDummyAuras.end(); ++i)
                {
                    // Master of Subtlety
                    if ((*i)->GetSpellProto()->SpellIconID == 2114)
                    {
                        m_target->RemoveAurasDueToSpell(31666);
                        int32 bp = (*i)->GetModifier()->m_amount;
                        m_target->CastCustomSpell(m_target,31665,&bp,NULL,NULL,true);
                    }
                    // Overkill
                    else if ((*i)->GetId() == 58426 && GetSpellProto()->SpellFamilyFlags & UI64LIT(0x0000000000400000))
                    {
                        m_target->RemoveAurasDueToSpell(58428);
                        m_target->CastSpell(m_target, 58427, true);
                    }
                }
            }
        }
    }
    else
    {
        // only at real aura remove of _last_ SPELL_AURA_MOD_STEALTH
        if (Real && !m_target->HasAuraType(SPELL_AURA_MOD_STEALTH))
        {
            // if no GM invisibility
            if (m_target->GetVisibility()!=VISIBILITY_OFF)
            {
                m_target->RemoveStandFlags(UNIT_STAND_FLAGS_CREEP);

                if (m_target->GetTypeId()==TYPEID_PLAYER)
                    m_target->RemoveFlag(PLAYER_FIELD_BYTES2, 0x2000);

                // restore invisibility if any
                if (m_target->HasAuraType(SPELL_AURA_MOD_INVISIBILITY))
                {
                    m_target->SetVisibility(VISIBILITY_GROUP_NO_DETECT);
                    m_target->SetVisibility(VISIBILITY_GROUP_INVISIBILITY);
                }
                else
                    m_target->SetVisibility(VISIBILITY_ON);
            }

            // apply delayed talent bonus remover at last stealth aura remove
            Unit::AuraList const& mDummyAuras = m_target->GetAurasByType(SPELL_AURA_DUMMY);
            for(Unit::AuraList::const_iterator i = mDummyAuras.begin();i != mDummyAuras.end(); ++i)
            {
                // Master of Subtlety
                if ((*i)->GetSpellProto()->SpellIconID == 2114)
                    m_target->CastSpell(m_target, 31666, true);
                // Overkill
                else if ((*i)->GetId() == 58426 && GetSpellProto()->SpellFamilyFlags & UI64LIT(0x0000000000400000))
                    m_target->CastSpell(m_target, 58428, true);
            }
        }
    }
}

void Aura::HandleInvisibility(bool apply, bool Real)
{
    if(apply)
    {
        m_target->m_invisibilityMask |= (1 << m_modifier.m_miscvalue);

         m_target->RemoveAurasWithInterruptFlags(AURA_INTERRUPT_FLAG_IMMUNE_OR_LOST_SELECTION);

        if(Real && m_target->GetTypeId()==TYPEID_PLAYER)
        {
            // apply glow vision
            m_target->SetFlag(PLAYER_FIELD_BYTES2,PLAYER_FIELD_BYTE2_INVISIBILITY_GLOW);

        }

        // apply only if not in GM invisibility and not stealth
        if(m_target->GetVisibility() == VISIBILITY_ON)
        {
            // Aura not added yet but visibility code expect temporary add aura
            m_target->SetVisibility(VISIBILITY_GROUP_NO_DETECT);
            m_target->SetVisibility(VISIBILITY_GROUP_INVISIBILITY);
        }
    }
    else
    {
        // recalculate value at modifier remove (current aura already removed)
        m_target->m_invisibilityMask = 0;
        Unit::AuraList const& auras = m_target->GetAurasByType(SPELL_AURA_MOD_INVISIBILITY);
        for(Unit::AuraList::const_iterator itr = auras.begin(); itr != auras.end(); ++itr)
            m_target->m_invisibilityMask |= (1 << m_modifier.m_miscvalue);

        // only at real aura remove and if not have different invisibility auras.
        if(Real && m_target->m_invisibilityMask == 0)
        {
            // remove glow vision
            if(m_target->GetTypeId() == TYPEID_PLAYER)
                m_target->RemoveFlag(PLAYER_FIELD_BYTES2,PLAYER_FIELD_BYTE2_INVISIBILITY_GLOW);

            // apply only if not in GM invisibility & not stealthed while invisible
            if(m_target->GetVisibility() != VISIBILITY_OFF)
            {
                // if have stealth aura then already have stealth visibility
                if(!m_target->HasAuraType(SPELL_AURA_MOD_STEALTH))
                    m_target->SetVisibility(VISIBILITY_ON);
            }
        }
    }
}

void Aura::HandleInvisibilityDetect(bool apply, bool Real)
{
    if(apply)
    {
        m_target->m_detectInvisibilityMask |= (1 << m_modifier.m_miscvalue);
    }
    else
    {
        // recalculate value at modifier remove (current aura already removed)
        m_target->m_detectInvisibilityMask = 0;
        Unit::AuraList const& auras = m_target->GetAurasByType(SPELL_AURA_MOD_INVISIBILITY_DETECTION);
        for(Unit::AuraList::const_iterator itr = auras.begin(); itr != auras.end(); ++itr)
            m_target->m_detectInvisibilityMask |= (1 << m_modifier.m_miscvalue);
    }
    if(Real && m_target->GetTypeId()==TYPEID_PLAYER)
        ((Player*)m_target)->UpdateVisibilityForPlayer();
}

void Aura::HandleAuraModRoot(bool apply, bool Real)
{
    // only at real add/remove aura
    if(!Real)
        return;

    if (apply)
    {
        // Frost root aura -> freeze/unfreeze target
        if (GetSpellSchoolMask(m_spellProto) & SPELL_SCHOOL_MASK_FROST)
            m_target->ModifyAuraState(AURA_STATE_FROZEN, apply);

        m_target->addUnitState(UNIT_STAT_ROOT);
        m_target->SetTargetGUID(0);

        //Save last orientation
        if( m_target->getVictim() )
            m_target->SetOrientation(m_target->GetAngle(m_target->getVictim()));

        if(m_target->GetTypeId() == TYPEID_PLAYER)
        {
            WorldPacket data(SMSG_FORCE_MOVE_ROOT, 10);
            data << m_target->GetPackGUID();
            data << (uint32)2;
            m_target->SendMessageToSet(&data, true);

            //Clear unit movement flags
            ((Player*)m_target)->m_movementInfo.SetMovementFlags(MOVEFLAG_NONE);
        }
        else
            m_target->StopMoving();
    }
    else
    {
        // Frost root aura -> freeze/unfreeze target
        if (GetSpellSchoolMask(m_spellProto) & SPELL_SCHOOL_MASK_FROST)
        {
            bool found_another = false;
            for(AuraType const* itr = &frozenAuraTypes[0]; *itr != SPELL_AURA_NONE; ++itr)
            {
                Unit::AuraList const& auras = m_target->GetAurasByType(*itr);
                for(Unit::AuraList::const_iterator i = auras.begin(); i != auras.end(); ++i)
                {
                    if( GetSpellSchoolMask((*i)->GetSpellProto()) & SPELL_SCHOOL_MASK_FROST)
                    {
                        found_another = true;
                        break;
                    }
                }
                if(found_another)
                    break;
            }

            if(!found_another)
                m_target->ModifyAuraState(AURA_STATE_FROZEN, apply);
        }

        // Real remove called after current aura remove from lists, check if other similar auras active
        if(m_target->HasAuraType(SPELL_AURA_MOD_ROOT))
            return;

        m_target->clearUnitState(UNIT_STAT_ROOT);

        if(!m_target->hasUnitState(UNIT_STAT_STUNNED))      // prevent allow move if have also stun effect
        {
            if(m_target->getVictim() && m_target->isAlive())
                m_target->SetTargetGUID(m_target->getVictim()->GetGUID());

            if(m_target->GetTypeId() == TYPEID_PLAYER)
            {
                WorldPacket data(SMSG_FORCE_MOVE_UNROOT, 10);
                data << m_target->GetPackGUID();
                data << (uint32)2;
                m_target->SendMessageToSet(&data, true);
            }
        }
    }
}

void Aura::HandleAuraModSilence(bool apply, bool Real)
{
    // only at real add/remove aura
    if(!Real)
        return;

    if(apply)
    {
        m_target->SetFlag(UNIT_FIELD_FLAGS, UNIT_FLAG_SILENCED);
        // Stop cast only spells vs PreventionType == SPELL_PREVENTION_TYPE_SILENCE
        for (uint32 i = CURRENT_MELEE_SPELL; i < CURRENT_MAX_SPELL; ++i)
            if (Spell* spell = m_target->GetCurrentSpell(CurrentSpellTypes(i)))
                if(spell->m_spellInfo->PreventionType == SPELL_PREVENTION_TYPE_SILENCE)
                    // Stop spells on prepare or casting state
                    m_target->InterruptSpell(CurrentSpellTypes(i), false);
    }
    else
    {
        // Real remove called after current aura remove from lists, check if other similar auras active
        if(m_target->HasAuraType(SPELL_AURA_MOD_SILENCE))
            return;

        m_target->RemoveFlag(UNIT_FIELD_FLAGS, UNIT_FLAG_SILENCED);
    }
}

void Aura::HandleModThreat(bool apply, bool Real)
{
    // only at real add/remove aura
    if (!Real)
        return;

    if (!m_target->isAlive())
        return;

    Unit* caster = GetCaster();

    if (!caster || !caster->isAlive())
        return;

    int level_diff = 0;
    int multiplier = 0;
    switch (GetId())
    {
        // Arcane Shroud
        case 26400:
            level_diff = m_target->getLevel() - 60;
            multiplier = 2;
            break;
        // The Eye of Diminution
        case 28862:
            level_diff = m_target->getLevel() - 60;
            multiplier = 1;
            break;
    }

    if (level_diff > 0)
        m_modifier.m_amount += multiplier * level_diff;

    if (m_target->GetTypeId() == TYPEID_PLAYER)
        for(int8 x=0;x < MAX_SPELL_SCHOOL;x++)
            if (m_modifier.m_miscvalue & int32(1<<x))
                ApplyPercentModFloatVar(m_target->m_threatModifier[x], float(m_modifier.m_amount), apply);
}

void Aura::HandleAuraModTotalThreat(bool apply, bool Real)
{
    // only at real add/remove aura
    if (!Real)
        return;

    if (!m_target->isAlive() || m_target->GetTypeId() != TYPEID_PLAYER)
        return;

    Unit* caster = GetCaster();

    if (!caster || !caster->isAlive())
        return;

    float threatMod = apply ? float(m_modifier.m_amount) : float(-m_modifier.m_amount);

    m_target->getHostileRefManager().threatAssist(caster, threatMod, GetSpellProto());
}

void Aura::HandleModTaunt(bool apply, bool Real)
{
    // only at real add/remove aura
    if (!Real)
        return;

    if (!m_target->isAlive() || !m_target->CanHaveThreatList())
        return;

    Unit* caster = GetCaster();

    if (!caster || !caster->isAlive())
        return;

    if (apply)
        m_target->TauntApply(caster);
    else
    {
        // When taunt aura fades out, mob will switch to previous target if current has less than 1.1 * secondthreat
        m_target->TauntFadeOut(caster);
    }
}

/*********************************************************/
/***                  MODIFY SPEED                     ***/
/*********************************************************/
void Aura::HandleAuraModIncreaseSpeed(bool apply, bool Real)
{
    // all applied/removed only at real aura add/remove
    if(!Real)
        return;

    m_target->UpdateSpeed(MOVE_RUN, true);

    if (apply && GetSpellProto()->Id == 58875)
        m_target->CastSpell(m_target, 58876, true);
}

void Aura::HandleAuraModIncreaseMountedSpeed(bool apply, bool Real)
{
    // all applied/removed only at real aura add/remove
    if(!Real)
        return;

    m_target->UpdateSpeed(MOVE_RUN, true);

    // Festive Holiday Mount
    if (apply && GetSpellProto()->SpellIconID != 1794 && m_target->HasAura(62061))
        // Reindeer Transformation
        m_target->CastSpell(m_target, 25860, true, NULL, this);
}

void Aura::HandleAuraModIncreaseFlightSpeed(bool apply, bool Real)
{
    // all applied/removed only at real aura add/remove
    if(!Real)
        return;

    // Enable Fly mode for flying mounts
    if (m_modifier.m_auraname == SPELL_AURA_MOD_INCREASE_FLIGHT_SPEED)
    {
        WorldPacket data;
        if(apply)
            data.Initialize(SMSG_MOVE_SET_CAN_FLY, 12);
        else
            data.Initialize(SMSG_MOVE_UNSET_CAN_FLY, 12);
        data << m_target->GetPackGUID();
        data << uint32(0);                                      // unknown
        m_target->SendMessageToSet(&data, true);

        //Players on flying mounts must be immune to polymorph
        if (m_target->GetTypeId()==TYPEID_PLAYER)
            m_target->ApplySpellImmune(GetId(),IMMUNITY_MECHANIC,MECHANIC_POLYMORPH,apply);

        // Dragonmaw Illusion (overwrite mount model, mounted aura already applied)
        if (apply && m_target->HasAura(42016, EFFECT_INDEX_0) && m_target->GetMountID())
            m_target->SetUInt32Value(UNIT_FIELD_MOUNTDISPLAYID,16314);

        // Festive Holiday Mount
        if (apply && GetSpellProto()->SpellIconID != 1794 && m_target->HasAura(62061))
            // Reindeer Transformation
            m_target->CastSpell(m_target, 25860, true, NULL, this);
    }

    m_target->UpdateSpeed(MOVE_FLIGHT, true);
}

void Aura::HandleAuraModIncreaseSwimSpeed(bool /*apply*/, bool Real)
{
    // all applied/removed only at real aura add/remove
    if(!Real)
        return;

    m_target->UpdateSpeed(MOVE_SWIM, true);
}

void Aura::HandleAuraModDecreaseSpeed(bool apply, bool Real)
{
    // all applied/removed only at real aura add/remove
    if(!Real)
        return;

    if (apply)
    {
        // Gronn Lord's Grasp, becomes stoned
        if (GetId() == 33572)
        {
            if (GetStackAmount() >= 5 && !m_target->HasAura(33652))
                m_target->CastSpell(m_target, 33652, true);
        }
    }

    m_target->UpdateSpeed(MOVE_RUN, true);
    m_target->UpdateSpeed(MOVE_SWIM, true);
    m_target->UpdateSpeed(MOVE_FLIGHT, true);
}

void Aura::HandleAuraModUseNormalSpeed(bool /*apply*/, bool Real)
{
    // all applied/removed only at real aura add/remove
    if(!Real)
        return;

    m_target->UpdateSpeed(MOVE_RUN, true);
    m_target->UpdateSpeed(MOVE_SWIM, true);
    m_target->UpdateSpeed(MOVE_FLIGHT, true);
}

/*********************************************************/
/***                     IMMUNITY                      ***/
/*********************************************************/

void Aura::HandleModMechanicImmunity(bool apply, bool /*Real*/)
{
    uint32 misc  = m_modifier.m_miscvalue;
    // Forbearance
    // in DBC wrong mechanic immune since 3.0.x
    if (GetId() == 25771)
        misc = MECHANIC_IMMUNE_SHIELD;


    if(apply && GetSpellProto()->AttributesEx & SPELL_ATTR_EX_DISPEL_AURAS_ON_IMMUNITY)
    {
        uint32 mechanic = 1 << (misc-1);

        //immune movement impairment and loss of control
        if(GetId()==42292 || GetId()==59752 || GetId()==53490)
            mechanic=IMMUNE_TO_MOVEMENT_IMPAIRMENT_AND_LOSS_CONTROL_MASK;

        m_target->RemoveAurasAtMechanicImmunity(mechanic,GetId());
    }

    m_target->ApplySpellImmune(GetId(),IMMUNITY_MECHANIC,misc,apply);

    // Demonic Circle
    if (GetSpellProto()->SpellFamilyName == SPELLFAMILY_WARLOCK && GetSpellProto()->SpellIconID == 3221)
    {
        if (m_target->GetTypeId() != TYPEID_PLAYER)
            return;
        if (apply)
        {
            GameObject* obj = m_target->GetGameObject(48018);
            if (obj)
                if (m_target->IsWithinDist(obj,GetSpellMaxRange(sSpellRangeStore.LookupEntry(GetSpellProto()->rangeIndex))))
                    ((Player*)m_target)->TeleportTo(obj->GetMapId(),obj->GetPositionX(),obj->GetPositionY(),obj->GetPositionZ(),obj->GetOrientation());
        }
    }
    // Bestial Wrath
    if (GetSpellProto()->SpellFamilyName == SPELLFAMILY_HUNTER && GetSpellProto()->SpellIconID == 1680)
    {
        // The Beast Within cast on owner if talent present
        if (Unit* owner = m_target->GetOwner())
        {
            // Search talent The Beast Within
            Unit::AuraList const& dummyAuras = owner->GetAurasByType(SPELL_AURA_MOD_DAMAGE_PERCENT_DONE);
            for(Unit::AuraList::const_iterator i = dummyAuras.begin(); i != dummyAuras.end(); ++i)
            {
                if ((*i)->GetSpellProto()->SpellIconID == 2229)
                {
                    if (apply)
                        owner->CastSpell(owner, 34471, true, NULL, this);
                    else
                        owner->RemoveAurasDueToSpell(34471);
                    break;
                }
            }
        }
    }
    // Heroic Fury (Intercept cooldown remove)
    else if (apply && GetSpellProto()->Id == 60970 && m_target->GetTypeId() == TYPEID_PLAYER)
        ((Player*)m_target)->RemoveSpellCooldown(20252, true);
}

void Aura::HandleModMechanicImmunityMask(bool apply, bool /*Real*/)
{
    uint32 mechanic  = m_modifier.m_miscvalue;

    if(apply && GetSpellProto()->AttributesEx & SPELL_ATTR_EX_DISPEL_AURAS_ON_IMMUNITY)
        m_target->RemoveAurasAtMechanicImmunity(mechanic,GetId());

    // check implemented in Unit::IsImmunedToSpell and Unit::IsImmunedToSpellEffect
}

//this method is called whenever we add / remove aura which gives m_target some imunity to some spell effect
void Aura::HandleAuraModEffectImmunity(bool apply, bool /*Real*/)
{
    // when removing flag aura, handle flag drop
    if( !apply && m_target->GetTypeId() == TYPEID_PLAYER
        && (GetSpellProto()->AuraInterruptFlags & AURA_INTERRUPT_FLAG_IMMUNE_OR_LOST_SELECTION) )
    {
        if( BattleGround *bg = ((Player*)m_target)->GetBattleGround() )
            bg->EventPlayerDroppedFlag(((Player*)m_target));
    }

    m_target->ApplySpellImmune(GetId(), IMMUNITY_EFFECT, m_modifier.m_miscvalue, apply);
}

void Aura::HandleAuraModStateImmunity(bool apply, bool Real)
{
    if(apply && Real && GetSpellProto()->AttributesEx & SPELL_ATTR_EX_DISPEL_AURAS_ON_IMMUNITY)
    {
        Unit::AuraList const& auraList = m_target->GetAurasByType(AuraType(m_modifier.m_miscvalue));
        for(Unit::AuraList::const_iterator itr = auraList.begin(); itr != auraList.end();)
        {
            if (auraList.front() != this)                   // skip itself aura (it already added)
            {
                m_target->RemoveAurasDueToSpell(auraList.front()->GetId());
                itr = auraList.begin();
            }
            else
                ++itr;
        }
    }

    m_target->ApplySpellImmune(GetId(), IMMUNITY_STATE, m_modifier.m_miscvalue, apply);
}

void Aura::HandleAuraModSchoolImmunity(bool apply, bool Real)
{
    m_target->ApplySpellImmune(GetId(), IMMUNITY_SCHOOL, m_modifier.m_miscvalue, apply);

    // remove all flag auras (they are positive, but they must be removed when you are immune)
    if( this->GetSpellProto()->AttributesEx & SPELL_ATTR_EX_DISPEL_AURAS_ON_IMMUNITY
        && this->GetSpellProto()->AttributesEx2 & SPELL_ATTR_EX2_DAMAGE_REDUCED_SHIELD )
        m_target->RemoveAurasWithInterruptFlags(AURA_INTERRUPT_FLAG_IMMUNE_OR_LOST_SELECTION);

    // TODO: optimalize this cycle - use RemoveAurasWithInterruptFlags call or something else
    if( Real && apply
        && GetSpellProto()->AttributesEx & SPELL_ATTR_EX_DISPEL_AURAS_ON_IMMUNITY
        && IsPositiveSpell(GetId()) )                       //Only positive immunity removes auras
    {
        uint32 school_mask = m_modifier.m_miscvalue;
        Unit::AuraMap& Auras = m_target->GetAuras();
        for(Unit::AuraMap::iterator iter = Auras.begin(), next; iter != Auras.end(); iter = next)
        {
            next = iter;
            ++next;
            SpellEntry const *spell = iter->second->GetSpellProto();
            if((GetSpellSchoolMask(spell) & school_mask)//Check for school mask
                && !( spell->Attributes & SPELL_ATTR_UNAFFECTED_BY_INVULNERABILITY)   //Spells unaffected by invulnerability
                && !iter->second->IsPositive()          //Don't remove positive spells
                && spell->Id != GetId() )               //Don't remove self
            {
                m_target->RemoveAurasDueToSpell(spell->Id);
                if(Auras.empty())
                    break;
                else
                    next = Auras.begin();
            }
        }
    }
    if( Real && GetSpellProto()->Mechanic == MECHANIC_BANISH )
    {
        if( apply )
            m_target->addUnitState(UNIT_STAT_ISOLATED);
        else
            m_target->clearUnitState(UNIT_STAT_ISOLATED);
    }
}

void Aura::HandleAuraModDmgImmunity(bool apply, bool /*Real*/)
{
    m_target->ApplySpellImmune(GetId(), IMMUNITY_DAMAGE, m_modifier.m_miscvalue, apply);
}

void Aura::HandleAuraModDispelImmunity(bool apply, bool Real)
{
    // all applied/removed only at real aura add/remove
    if(!Real)
        return;

    m_target->ApplySpellDispelImmunity(m_spellProto, DispelType(m_modifier.m_miscvalue), apply);
}

void Aura::HandleAuraProcTriggerSpell(bool apply, bool Real)
{
    if(!Real)
        return;

    if(apply)
    {
        // some spell have charges by functionality not have its in spell data
        switch (GetId())
        {
            case 28200:                                     // Ascendance (Talisman of Ascendance trinket)
                SetAuraCharges(6);
                break;
            default: break;
        }
    }
}

void Aura::HandleAuraModStalked(bool apply, bool /*Real*/)
{
    // used by spells: Hunter's Mark, Mind Vision, Syndicate Tracker (MURP) DND
    if(apply)
        m_target->SetFlag(UNIT_DYNAMIC_FLAGS, UNIT_DYNFLAG_TRACK_UNIT);
    else
        m_target->RemoveFlag(UNIT_DYNAMIC_FLAGS, UNIT_DYNFLAG_TRACK_UNIT);
}

/*********************************************************/
/***                   PERIODIC                        ***/
/*********************************************************/

void Aura::HandlePeriodicTriggerSpell(bool apply, bool /*Real*/)
{
    m_isPeriodic = apply;

    if (!apply)
    {
        switch(m_spellProto->Id)
        {
            case 66:                                        // Invisibility
                if (m_removeMode == AURA_REMOVE_BY_DEFAULT && m_duration<=0)
                    m_target->CastSpell(m_target, 32612, true, NULL, this);

                return;
            case 42783:                                     //Wrath of the Astrom...
                if (m_removeMode == AURA_REMOVE_BY_DEFAULT && GetEffIndex() + 1 < MAX_EFFECT_INDEX)
                    m_target->CastSpell(m_target, m_spellProto->CalculateSimpleValue(SpellEffectIndex(GetEffIndex()+1)), true);
                return;
            case 51912:                                     // Ultra-Advanced Proto-Typical Shortening Blaster
                if (m_removeMode == AURA_REMOVE_BY_DEFAULT && m_duration <= 0)
                {
                    if (Unit* pCaster = GetCaster())
                        pCaster->CastSpell(m_target, m_spellProto->EffectTriggerSpell[GetEffIndex()], true, NULL, this);
                }

                return;
            default:
                break;
        }
    }
}

void Aura::HandlePeriodicTriggerSpellWithValue(bool apply, bool /*Real*/)
{
    m_isPeriodic = apply;
}

void Aura::HandlePeriodicEnergize(bool apply, bool Real)
{
    if (!Real)
        return;

    // For prevent double apply bonuses
    bool loading = (m_target->GetTypeId() == TYPEID_PLAYER && ((Player*)m_target)->GetSession()->PlayerLoading());

    if (apply && !loading)
    {
        switch (GetId())
        {
            case 54833:                                     // Glyph of Innervate (value%/2 of casters base mana)
            {
                if (Unit* caster = GetCaster())
                    m_modifier.m_amount = int32(caster->GetCreateMana() * GetBasePoints() / (200 * GetAuraMaxTicks()));
                break;

            }
            case 29166:                                     // Innervate (value% of casters base mana)
            {
                if (Unit* caster = GetCaster())
                {
                    // Glyph of Innervate
                    if (caster->HasAura(54832))
                        caster->CastSpell(caster,54833,true,NULL,this);

                    m_modifier.m_amount = int32(caster->GetCreateMana() * GetBasePoints() / (100 * GetAuraMaxTicks()));
                }
                break;
            }
            case 48391:                                     // Owlkin Frenzy 2% base mana
                m_modifier.m_amount = m_target->GetCreateMana() * 2 / 100;
                break;
            case 57669:                                     // Replenishment (0.2% from max)
            case 61782:                                     // Infinite Replenishment
                m_modifier.m_amount = m_target->GetMaxPower(POWER_MANA) * 2 / 1000;
                break;
            default:
                break;
        }
    }
    if (!apply && !loading)
    {
        switch (GetId())
        {
            case 5229:                                      // Druid Bear Enrage
                if (m_target->HasAura(51185))               // King of the Jungle self Enrage bonus with infinity duration
                    m_target->RemoveAurasDueToSpell(51185);
                break;
            default:
                break;
        }
    }

    m_isPeriodic = apply;
}

void Aura::HandleAuraPowerBurn(bool apply, bool /*Real*/)
{
    m_isPeriodic = apply;
}

void Aura::HandleAuraPeriodicDummy(bool apply, bool Real)
{
    // spells required only Real aura add/remove
    if(!Real)
        return;

    // For prevent double apply bonuses
    bool loading = (m_target->GetTypeId() == TYPEID_PLAYER && ((Player*)m_target)->GetSession()->PlayerLoading());

    SpellEntry const*spell = GetSpellProto();
    switch( spell->SpellFamilyName)
    {
        case SPELLFAMILY_ROGUE:
        {
            if(!apply)
            {
                switch(spell->Id)
                {
                    // Master of Subtlety
                    case 31666: m_target->RemoveAurasDueToSpell(31665); break;
                    // Overkill
                    case 58428: m_target->RemoveAurasDueToSpell(58427); break;
                }
            }
            break;
        }
        case SPELLFAMILY_WARLOCK:
        {
            switch (spell->Id)
            {
                case 48018:
                    if (apply)
                        SendFakeAuraUpdate(62388,false);
                    else
                    {
                        m_target->RemoveGameObject(spell->Id,true);
                        SendFakeAuraUpdate(62388,true);
                    }
                break;
            }
        }
        case SPELLFAMILY_HUNTER:
        {
            Unit* caster = GetCaster();

            // Explosive Shot
            if (apply && !loading && caster)
                m_modifier.m_amount += int32(caster->GetTotalAttackPowerValue(RANGED_ATTACK) * 14 / 100);
            break;
        }
    }

    m_isPeriodic = apply;
}

void Aura::HandlePeriodicHeal(bool apply, bool /*Real*/)
{
    m_isPeriodic = apply;

    // For prevent double apply bonuses
    bool loading = (m_target->GetTypeId() == TYPEID_PLAYER && ((Player*)m_target)->GetSession()->PlayerLoading());

    // Custom damage calculation after
    if (apply)
    {
        if(loading)
            return;

        Unit *caster = GetCaster();
        if (!caster)
            return;

        // Gift of the Naaru (have diff spellfamilies)
        if (m_spellProto->SpellIconID == 329 && m_spellProto->SpellVisual[0] == 7625)
        {
            int32 ap = int32 (0.22f * caster->GetTotalAttackPowerValue(BASE_ATTACK));
            int32 holy = caster->SpellBaseDamageBonus(GetSpellSchoolMask(m_spellProto))
                + caster->SpellBaseDamageBonusForVictim(GetSpellSchoolMask(m_spellProto), m_target);
            holy = int32(holy * 377 / 1000);
            m_modifier.m_amount += ap > holy ? ap : holy;
        }
    }
}

void Aura::HandlePeriodicDamage(bool apply, bool Real)
{
    // spells required only Real aura add/remove
    if(!Real)
        return;

    m_isPeriodic = apply;

    // For prevent double apply bonuses
    bool loading = (m_target->GetTypeId() == TYPEID_PLAYER && ((Player*)m_target)->GetSession()->PlayerLoading());

    // Custom damage calculation after
    if (apply)
    {
        if(loading)
            return;

        Unit *caster = GetCaster();
        if (!caster)
            return;

        switch (m_spellProto->SpellFamilyName)
        {
            case SPELLFAMILY_GENERIC:
            {
                // Pounce Bleed
                if ( m_spellProto->SpellIconID == 147 && m_spellProto->SpellVisual[0] == 0 )
                {
                    // $AP*0.18/6 bonus per tick
                    m_modifier.m_amount += int32(caster->GetTotalAttackPowerValue(BASE_ATTACK) * 3 / 100);
                    return;
                }
                break;
            }
            case SPELLFAMILY_WARRIOR:
            {
                // Rend
                if (m_spellProto->SpellFamilyFlags & UI64LIT(0x0000000000000020))
                {
                    // $0.2*(($MWB+$mwb)/2+$AP/14*$MWS) bonus per tick
                    float ap = caster->GetTotalAttackPowerValue(BASE_ATTACK);
                    int32 mws = caster->GetAttackTime(BASE_ATTACK);
                    float mwb_min = caster->GetWeaponDamageRange(BASE_ATTACK,MINDAMAGE);
                    float mwb_max = caster->GetWeaponDamageRange(BASE_ATTACK,MAXDAMAGE);
                    m_modifier.m_amount+=int32(((mwb_min+mwb_max)/2+ap*mws/14000)*0.2f);
                    // If used while target is above 75% health, Rend does 35% more damage
                    if (m_spellProto->CalculateSimpleValue(EFFECT_INDEX_1) !=0 &&
                        m_target->GetHealth() > m_target->GetMaxHealth() * m_spellProto->CalculateSimpleValue(EFFECT_INDEX_1) / 100)
                        m_modifier.m_amount += m_modifier.m_amount * m_spellProto->CalculateSimpleValue(EFFECT_INDEX_2) / 100;
                    return;
                }
                break;
            }
            case SPELLFAMILY_DRUID:
            {
                // Rake
                if (m_spellProto->SpellFamilyFlags & UI64LIT(0x0000000000001000) && m_spellProto->Effect[EFFECT_INDEX_2] == SPELL_EFFECT_ADD_COMBO_POINTS)
                {
                    // $AP*0.18/3 bonus per tick
                    m_modifier.m_amount += int32(caster->GetTotalAttackPowerValue(BASE_ATTACK) * 6 / 100);
                    return;
                }
                // Lacerate
                if (m_spellProto->SpellFamilyFlags & UI64LIT(0x000000010000000000))
                {
                    // $AP*0.05/5 bonus per tick
                    m_modifier.m_amount += int32(caster->GetTotalAttackPowerValue(BASE_ATTACK) / 100);
                    return;
                }
                // Rip
                if (m_spellProto->SpellFamilyFlags & UI64LIT(0x000000000000800000))
                {
                    // 0.01*$AP*cp
                    if (caster->GetTypeId() != TYPEID_PLAYER)
                        return;

                    uint8 cp = ((Player*)caster)->GetComboPoints();

                    // Idol of Feral Shadows. Cant be handled as SpellMod in SpellAura:Dummy due its dependency from CPs
                    Unit::AuraList const& dummyAuras = caster->GetAurasByType(SPELL_AURA_DUMMY);
                    for(Unit::AuraList::const_iterator itr = dummyAuras.begin(); itr != dummyAuras.end(); ++itr)
                    {
                        if((*itr)->GetId()==34241)
                        {
                            m_modifier.m_amount += cp * (*itr)->GetModifier()->m_amount;
                            break;
                        }
                    }
                    m_modifier.m_amount += int32(caster->GetTotalAttackPowerValue(BASE_ATTACK) * cp / 100);
                    return;
                }
                // Lock Jaw
                if (m_spellProto->SpellFamilyFlags & UI64LIT(0x1000000000000000))
                {
                    // 0.15*$AP
                    m_modifier.m_amount += int32(caster->GetTotalAttackPowerValue(BASE_ATTACK) * 15 / 100);
                    return;
                }
                break;
            }
            case SPELLFAMILY_ROGUE:
            {
                // Rupture
                if (m_spellProto->SpellFamilyFlags & UI64LIT(0x000000000000100000))
                {
                    if (caster->GetTypeId() != TYPEID_PLAYER)
                        return;
                    //1 point : ${($m1+$b1*1+0.015*$AP)*4} damage over 8 secs
                    //2 points: ${($m1+$b1*2+0.024*$AP)*5} damage over 10 secs
                    //3 points: ${($m1+$b1*3+0.03*$AP)*6} damage over 12 secs
                    //4 points: ${($m1+$b1*4+0.03428571*$AP)*7} damage over 14 secs
                    //5 points: ${($m1+$b1*5+0.0375*$AP)*8} damage over 16 secs
                    float AP_per_combo[6] = {0.0f, 0.015f, 0.024f, 0.03f, 0.03428571f, 0.0375f};
                    uint8 cp = ((Player*)caster)->GetComboPoints();
                    if (cp > 5) cp = 5;
                    m_modifier.m_amount += int32(caster->GetTotalAttackPowerValue(BASE_ATTACK) * AP_per_combo[cp]);
                    return;
                }
                // Garrote
                if (m_spellProto->SpellFamilyFlags & UI64LIT(0x000000000000000100))
                {
                    // $AP*0.07 bonus per tick
                    m_modifier.m_amount += int32(caster->GetTotalAttackPowerValue(BASE_ATTACK) * 7 / 100);
                    return;
                }
                // Deadly Poison
                if (m_spellProto->SpellFamilyFlags & UI64LIT(0x0000000000010000))
                {
                    // 0.12*$AP / 4 * amount of stack
                    m_modifier.m_amount += int32(caster->GetTotalAttackPowerValue(BASE_ATTACK) * 3 * GetStackAmount() / 100);
                    return;
                }
                break;
            }
            case SPELLFAMILY_HUNTER:
            {
                // Serpent Sting
                if (m_spellProto->SpellFamilyFlags & UI64LIT(0x0000000000004000))
                {
                    // $RAP*0.2/5 bonus per tick
                    m_modifier.m_amount += int32(caster->GetTotalAttackPowerValue(RANGED_ATTACK) * 0.2 / 5);
                    return;
                }
                // Immolation Trap
                if ((m_spellProto->SpellFamilyFlags & UI64LIT(0x0000000000000004)) && m_spellProto->SpellIconID == 678)
                {
                    // $RAP*0.1/5 bonus per tick
                    m_modifier.m_amount += int32(caster->GetTotalAttackPowerValue(RANGED_ATTACK) * 10 / 500);
                    return;
                }
                break;
            }
            case SPELLFAMILY_PALADIN:
            {
                // Holy Vengeance / Blood Corruption
                if (m_spellProto->SpellFamilyFlags & UI64LIT(0x0000080000000000) && m_spellProto->SpellVisual[0] == 7902)
                {
                    // AP * 0.025 + SPH * 0.013 bonus per tick
                    float ap = caster->GetTotalAttackPowerValue(BASE_ATTACK);
                    int32 holy = caster->SpellBaseDamageBonus(GetSpellSchoolMask(m_spellProto)) +
                                 caster->SpellBaseDamageBonusForVictim(GetSpellSchoolMask(m_spellProto), GetTarget());
                    m_modifier.m_amount += int32(GetStackAmount()) * (int32(ap * 0.025f) + int32(holy * 13 / 1000));
                    return;
                }
                break;
            }
            default:
                break;
        }
    }
    // remove time effects
    else
    {
        // Parasitic Shadowfiend - handle summoning of two Shadowfiends on DoT expire
        if(m_spellProto->Id == 41917)
            m_target->CastSpell(m_target, 41915, true);
    }
}

void Aura::HandlePeriodicDamagePCT(bool apply, bool /*Real*/)
{
    m_isPeriodic = apply;
}

void Aura::HandlePeriodicLeech(bool apply, bool /*Real*/)
{
    m_isPeriodic = apply;
}

void Aura::HandlePeriodicManaLeech(bool apply, bool /*Real*/)
{
    m_isPeriodic = apply;
}

void Aura::HandlePeriodicHealthFunnel(bool apply, bool /*Real*/)
{
    m_isPeriodic = apply;
}

/*********************************************************/
/***                  MODIFY STATS                     ***/
/*********************************************************/

/********************************/
/***        RESISTANCE        ***/
/********************************/

void Aura::HandleAuraModResistanceExclusive(bool apply, bool /*Real*/)
{
    for(int8 x = SPELL_SCHOOL_NORMAL; x < MAX_SPELL_SCHOOL;x++)
    {
        if(m_modifier.m_miscvalue & int32(1<<x))
        {
            m_target->HandleStatModifier(UnitMods(UNIT_MOD_RESISTANCE_START + x), BASE_VALUE, float(m_modifier.m_amount), apply);
            if(m_target->GetTypeId() == TYPEID_PLAYER)
                m_target->ApplyResistanceBuffModsMod(SpellSchools(x), m_positive, float(m_modifier.m_amount), apply);
        }
    }
}

void Aura::HandleAuraModResistance(bool apply, bool /*Real*/)
{
    for(int8 x = SPELL_SCHOOL_NORMAL; x < MAX_SPELL_SCHOOL;x++)
    {
        if(m_modifier.m_miscvalue & int32(1<<x))
        {
            m_target->HandleStatModifier(UnitMods(UNIT_MOD_RESISTANCE_START + x), TOTAL_VALUE, float(m_modifier.m_amount), apply);
            if(m_target->GetTypeId() == TYPEID_PLAYER || ((Creature*)m_target)->isPet())
                m_target->ApplyResistanceBuffModsMod(SpellSchools(x), m_positive, float(m_modifier.m_amount), apply);
        }
    }
}

void Aura::HandleAuraModBaseResistancePCT(bool apply, bool /*Real*/)
{
    // only players have base stats
    if(m_target->GetTypeId() != TYPEID_PLAYER)
    {
        //pets only have base armor
        if(((Creature*)m_target)->isPet() && (m_modifier.m_miscvalue & SPELL_SCHOOL_MASK_NORMAL))
            m_target->HandleStatModifier(UNIT_MOD_ARMOR, BASE_PCT, float(m_modifier.m_amount), apply);
    }
    else
    {
        for(int8 x = SPELL_SCHOOL_NORMAL; x < MAX_SPELL_SCHOOL;x++)
        {
            if(m_modifier.m_miscvalue & int32(1<<x))
                m_target->HandleStatModifier(UnitMods(UNIT_MOD_RESISTANCE_START + x), BASE_PCT, float(m_modifier.m_amount), apply);
        }
    }
}

void Aura::HandleModResistancePercent(bool apply, bool /*Real*/)
{
    for(int8 i = SPELL_SCHOOL_NORMAL; i < MAX_SPELL_SCHOOL; i++)
    {
        if(m_modifier.m_miscvalue & int32(1<<i))
        {
            m_target->HandleStatModifier(UnitMods(UNIT_MOD_RESISTANCE_START + i), TOTAL_PCT, float(m_modifier.m_amount), apply);
            if(m_target->GetTypeId() == TYPEID_PLAYER || ((Creature*)m_target)->isPet())
            {
                m_target->ApplyResistanceBuffModsPercentMod(SpellSchools(i), true, float(m_modifier.m_amount), apply);
                m_target->ApplyResistanceBuffModsPercentMod(SpellSchools(i), false, float(m_modifier.m_amount), apply);
            }
        }
    }
}

void Aura::HandleModBaseResistance(bool apply, bool /*Real*/)
{
    // only players have base stats
    if(m_target->GetTypeId() != TYPEID_PLAYER)
    {
        //only pets have base stats
        if(((Creature*)m_target)->isPet() && (m_modifier.m_miscvalue & SPELL_SCHOOL_MASK_NORMAL))
            m_target->HandleStatModifier(UNIT_MOD_ARMOR, TOTAL_VALUE, float(m_modifier.m_amount), apply);
    }
    else
    {
        for(int i = SPELL_SCHOOL_NORMAL; i < MAX_SPELL_SCHOOL; i++)
            if(m_modifier.m_miscvalue & (1<<i))
                m_target->HandleStatModifier(UnitMods(UNIT_MOD_RESISTANCE_START + i), TOTAL_VALUE, float(m_modifier.m_amount), apply);
    }
}

/********************************/
/***           STAT           ***/
/********************************/

void Aura::HandleAuraModStat(bool apply, bool /*Real*/)
{
    if (m_modifier.m_miscvalue < -2 || m_modifier.m_miscvalue > 4)
    {
        sLog.outError("WARNING: Spell %u effect %u have unsupported misc value (%i) for SPELL_AURA_MOD_STAT ",GetId(),GetEffIndex(),m_modifier.m_miscvalue);
        return;
    }

    for(int32 i = STAT_STRENGTH; i < MAX_STATS; i++)
    {
        // -1 or -2 is all stats ( misc < -2 checked in function beginning )
        if (m_modifier.m_miscvalue < 0 || m_modifier.m_miscvalue == i)
        {
            //m_target->ApplyStatMod(Stats(i), m_modifier.m_amount,apply);
            m_target->HandleStatModifier(UnitMods(UNIT_MOD_STAT_START + i), TOTAL_VALUE, float(m_modifier.m_amount), apply);
            if(m_target->GetTypeId() == TYPEID_PLAYER || ((Creature*)m_target)->isPet())
                m_target->ApplyStatBuffMod(Stats(i), float(m_modifier.m_amount), apply);
        }
    }
}

void Aura::HandleModPercentStat(bool apply, bool /*Real*/)
{
    if (m_modifier.m_miscvalue < -1 || m_modifier.m_miscvalue > 4)
    {
        sLog.outError("WARNING: Misc Value for SPELL_AURA_MOD_PERCENT_STAT not valid");
        return;
    }

    // only players have base stats
    if (m_target->GetTypeId() != TYPEID_PLAYER)
        return;

    for (int32 i = STAT_STRENGTH; i < MAX_STATS; ++i)
    {
        if(m_modifier.m_miscvalue == i || m_modifier.m_miscvalue == -1)
            m_target->HandleStatModifier(UnitMods(UNIT_MOD_STAT_START + i), BASE_PCT, float(m_modifier.m_amount), apply);
    }
}

void Aura::HandleModSpellDamagePercentFromStat(bool /*apply*/, bool /*Real*/)
{
    if(m_target->GetTypeId() != TYPEID_PLAYER)
        return;

    // Magic damage modifiers implemented in Unit::SpellDamageBonus
    // This information for client side use only
    // Recalculate bonus
    ((Player*)m_target)->UpdateSpellDamageAndHealingBonus();
}

void Aura::HandleModSpellHealingPercentFromStat(bool /*apply*/, bool /*Real*/)
{
    if(m_target->GetTypeId() != TYPEID_PLAYER)
        return;

    // Recalculate bonus
    ((Player*)m_target)->UpdateSpellDamageAndHealingBonus();
}

void Aura::HandleAuraModDispelResist(bool apply, bool Real)
{
    if(!Real || !apply)
        return;

    if(GetId() == 33206)
        m_target->CastSpell(m_target, 44416, true, NULL, this, GetCasterGUID());
}

void Aura::HandleModSpellDamagePercentFromAttackPower(bool /*apply*/, bool /*Real*/)
{
    if(m_target->GetTypeId() != TYPEID_PLAYER)
        return;

    // Magic damage modifiers implemented in Unit::SpellDamageBonus
    // This information for client side use only
    // Recalculate bonus
    ((Player*)m_target)->UpdateSpellDamageAndHealingBonus();
}

void Aura::HandleModSpellHealingPercentFromAttackPower(bool /*apply*/, bool /*Real*/)
{
    if(m_target->GetTypeId() != TYPEID_PLAYER)
        return;

    // Recalculate bonus
    ((Player*)m_target)->UpdateSpellDamageAndHealingBonus();
}

void Aura::HandleModHealingDone(bool /*apply*/, bool /*Real*/)
{
    if(m_target->GetTypeId() != TYPEID_PLAYER)
        return;
    // implemented in Unit::SpellHealingBonus
    // this information is for client side only
    ((Player*)m_target)->UpdateSpellDamageAndHealingBonus();
}

void Aura::HandleModTotalPercentStat(bool apply, bool /*Real*/)
{
    if (m_modifier.m_miscvalue < -1 || m_modifier.m_miscvalue > 4)
    {
        sLog.outError("WARNING: Misc Value for SPELL_AURA_MOD_PERCENT_STAT not valid");
        return;
    }

    //save current and max HP before applying aura
    uint32 curHPValue = m_target->GetHealth();
    uint32 maxHPValue = m_target->GetMaxHealth();

    for (int32 i = STAT_STRENGTH; i < MAX_STATS; i++)
    {
        if(m_modifier.m_miscvalue == i || m_modifier.m_miscvalue == -1)
        {
            m_target->HandleStatModifier(UnitMods(UNIT_MOD_STAT_START + i), TOTAL_PCT, float(m_modifier.m_amount), apply);
            if(m_target->GetTypeId() == TYPEID_PLAYER || ((Creature*)m_target)->isPet())
                m_target->ApplyStatPercentBuffMod(Stats(i), float(m_modifier.m_amount), apply );
        }
    }

    //recalculate current HP/MP after applying aura modifications (only for spells with 0x10 flag)
    if ((m_modifier.m_miscvalue == STAT_STAMINA) && (maxHPValue > 0) && (m_spellProto->Attributes & 0x10))
    {
        // newHP = (curHP / maxHP) * newMaxHP = (newMaxHP * curHP) / maxHP -> which is better because no int -> double -> int conversion is needed
        uint32 newHPValue = (m_target->GetMaxHealth() * curHPValue) / maxHPValue;
        m_target->SetHealth(newHPValue);
    }
}

void Aura::HandleAuraModResistenceOfStatPercent(bool /*apply*/, bool /*Real*/)
{
    if(m_target->GetTypeId() != TYPEID_PLAYER)
        return;

    if(m_modifier.m_miscvalue != SPELL_SCHOOL_MASK_NORMAL)
    {
        // support required adding replace UpdateArmor by loop by UpdateResistence at intellect update
        // and include in UpdateResistence same code as in UpdateArmor for aura mod apply.
        sLog.outError("Aura SPELL_AURA_MOD_RESISTANCE_OF_STAT_PERCENT(182) need adding support for non-armor resistances!");
        return;
    }

    // Recalculate Armor
    m_target->UpdateArmor();
}

/********************************/
/***      HEAL & ENERGIZE     ***/
/********************************/
void Aura::HandleAuraModTotalHealthPercentRegen(bool apply, bool /*Real*/)
{
    m_isPeriodic = apply;
}

void Aura::HandleAuraModTotalManaPercentRegen(bool apply, bool /*Real*/)
{
    if(m_modifier.periodictime == 0)
        m_modifier.periodictime = 1000;

    m_periodicTimer = m_modifier.periodictime;
    m_isPeriodic = apply;
}

void Aura::HandleModRegen(bool apply, bool /*Real*/)        // eating
{
    if(m_modifier.periodictime == 0)
        m_modifier.periodictime = 5000;

    m_periodicTimer = 5000;
    m_isPeriodic = apply;
}

void Aura::HandleModPowerRegen(bool apply, bool Real)       // drinking
{
    if (!Real)
        return;

    Powers pt = m_target->getPowerType();
    if(m_modifier.periodictime == 0)
    {
        // Anger Management (only spell use this aura for rage)
        if (pt == POWER_RAGE)
            m_modifier.periodictime = 3000;
        else
            m_modifier.periodictime = 2000;
    }

    m_periodicTimer = 5000;

    if (m_target->GetTypeId() == TYPEID_PLAYER && m_modifier.m_miscvalue == POWER_MANA)
        ((Player*)m_target)->UpdateManaRegen();

    m_isPeriodic = apply;
}

void Aura::HandleModPowerRegenPCT(bool /*apply*/, bool Real)
{
    // spells required only Real aura add/remove
    if(!Real)
        return;

    if (m_target->GetTypeId() != TYPEID_PLAYER)
        return;

    // Update manaregen value
    if (m_modifier.m_miscvalue == POWER_MANA)
        ((Player*)m_target)->UpdateManaRegen();
}

void Aura::HandleModManaRegen(bool /*apply*/, bool Real)
{
    // spells required only Real aura add/remove
    if(!Real)
        return;

    if (m_target->GetTypeId() != TYPEID_PLAYER)
        return;

    //Note: an increase in regen does NOT cause threat.
    ((Player*)m_target)->UpdateManaRegen();
}

void Aura::HandleComprehendLanguage(bool apply, bool /*Real*/)
{
    if(apply)
        m_target->SetFlag(UNIT_FIELD_FLAGS_2, UNIT_FLAG2_COMPREHEND_LANG);
    else
        m_target->RemoveFlag(UNIT_FIELD_FLAGS_2, UNIT_FLAG2_COMPREHEND_LANG);
}

void Aura::HandleAuraModIncreaseHealth(bool apply, bool Real)
{
    // Special case with temporary increase max/current health
    switch(GetId())
    {
        case 12976:                                         // Warrior Last Stand triggered spell
        case 28726:                                         // Nightmare Seed ( Nightmare Seed )
        case 34511:                                         // Valor (Bulwark of Kings, Bulwark of the Ancient Kings)
        case 44055: case 55915: case 55917: case 67596:     // Tremendous Fortitude (Battlemaster's Alacrity)
        case 50322:                                         // Survival Instincts
        case 54443:                                         // Demonic Empowerment (Voidwalker)
        case 55233:                                         // Vampiric Blood
        case 59465:                                         // Brood Rage (Ahn'Kahet)
        {
            if(Real)
            {
                if(apply)
                {
                    // Demonic Empowerment (Voidwalker) & Vampiric Blood - special cases, store percent in data
                    // recalculate to full amount at apply for proper remove
                    if (GetId() == 54443 || GetId() == 55233)
                        m_modifier.m_amount = m_target->GetMaxHealth() * m_modifier.m_amount / 100;

                    m_target->HandleStatModifier(UNIT_MOD_HEALTH, TOTAL_VALUE, float(m_modifier.m_amount), apply);
                    m_target->ModifyHealth(m_modifier.m_amount);
                }
                else
                {
                    if (int32(m_target->GetHealth()) > m_modifier.m_amount)
                        m_target->ModifyHealth(-m_modifier.m_amount);
                    else
                        m_target->SetHealth(1);
                    m_target->HandleStatModifier(UNIT_MOD_HEALTH, TOTAL_VALUE, float(m_modifier.m_amount), apply);
                }
            }
            return;
        }
    }

    // generic case
    m_target->HandleStatModifier(UNIT_MOD_HEALTH, TOTAL_VALUE, float(m_modifier.m_amount), apply);
}

void  Aura::HandleAuraModIncreaseMaxHealth(bool apply, bool /*Real*/)
{
    uint32 oldhealth = m_target->GetHealth();
    double healthPercentage = (double)oldhealth / (double)m_target->GetMaxHealth();

    m_target->HandleStatModifier(UNIT_MOD_HEALTH, TOTAL_VALUE, float(m_modifier.m_amount), apply);

    // refresh percentage
    if(oldhealth > 0)
    {
        uint32 newhealth = uint32(ceil((double)m_target->GetMaxHealth() * healthPercentage));
        if(newhealth==0)
            newhealth = 1;

        m_target->SetHealth(newhealth);
    }
}

void Aura::HandleAuraModIncreaseEnergy(bool apply, bool Real)
{
    Powers powerType = m_target->getPowerType();
    if(int32(powerType) != m_modifier.m_miscvalue)
        return;

    UnitMods unitMod = UnitMods(UNIT_MOD_POWER_START + powerType);

    // Special case with temporary increase max/current power (percent)
    if (GetId()==64904)                                     // Hymn of Hope
    {
        if(Real)
        {
            uint32 val = m_target->GetPower(powerType);
            m_target->HandleStatModifier(unitMod, TOTAL_PCT, float(m_modifier.m_amount), apply);
            m_target->SetPower(powerType, apply ? val*(100+m_modifier.m_amount)/100 : val*100/(100+m_modifier.m_amount));
        }
        return;
    }

    // generic flat case
    m_target->HandleStatModifier(unitMod, TOTAL_VALUE, float(m_modifier.m_amount), apply);
}

void Aura::HandleAuraModIncreaseEnergyPercent(bool apply, bool /*Real*/)
{
    Powers powerType = m_target->getPowerType();
    if(int32(powerType) != m_modifier.m_miscvalue)
        return;

    UnitMods unitMod = UnitMods(UNIT_MOD_POWER_START + powerType);

    m_target->HandleStatModifier(unitMod, TOTAL_PCT, float(m_modifier.m_amount), apply);
}

void Aura::HandleAuraModIncreaseHealthPercent(bool apply, bool /*Real*/)
{
    m_target->HandleStatModifier(UNIT_MOD_HEALTH, TOTAL_PCT, float(m_modifier.m_amount), apply);
}

void Aura::HandleAuraIncreaseBaseHealthPercent(bool apply, bool /*Real*/)
{
    m_target->HandleStatModifier(UNIT_MOD_HEALTH, BASE_PCT, float(m_modifier.m_amount), apply);
}

/********************************/
/***          FIGHT           ***/
/********************************/

void Aura::HandleAuraModParryPercent(bool /*apply*/, bool /*Real*/)
{
    if(m_target->GetTypeId() != TYPEID_PLAYER)
        return;

    ((Player*)m_target)->UpdateParryPercentage();
}

void Aura::HandleAuraModDodgePercent(bool /*apply*/, bool /*Real*/)
{
    if(m_target->GetTypeId() != TYPEID_PLAYER)
        return;

    ((Player*)m_target)->UpdateDodgePercentage();
    //sLog.outError("BONUS DODGE CHANCE: + %f", float(m_modifier.m_amount));
}

void Aura::HandleAuraModBlockPercent(bool /*apply*/, bool /*Real*/)
{
    if(m_target->GetTypeId() != TYPEID_PLAYER)
        return;

    ((Player*)m_target)->UpdateBlockPercentage();
    //sLog.outError("BONUS BLOCK CHANCE: + %f", float(m_modifier.m_amount));
}

void Aura::HandleAuraModRegenInterrupt(bool /*apply*/, bool Real)
{
    // spells required only Real aura add/remove
    if(!Real)
        return;

    if(m_target->GetTypeId() != TYPEID_PLAYER)
        return;

    ((Player*)m_target)->UpdateManaRegen();
}

void Aura::HandleAuraModCritPercent(bool apply, bool Real)
{
    if(m_target->GetTypeId() != TYPEID_PLAYER)
        return;

    // apply item specific bonuses for already equipped weapon
    if(Real)
    {
        for(int i = 0; i < MAX_ATTACK; ++i)
            if(Item* pItem = ((Player*)m_target)->GetWeaponForAttack(WeaponAttackType(i),true,false))
                ((Player*)m_target)->_ApplyWeaponDependentAuraCritMod(pItem, WeaponAttackType(i), this, apply);
    }

    // mods must be applied base at equipped weapon class and subclass comparison
    // with spell->EquippedItemClass and  EquippedItemSubClassMask and EquippedItemInventoryTypeMask
    // m_modifier.m_miscvalue comparison with item generated damage types

    if (GetSpellProto()->EquippedItemClass == -1)
    {
        ((Player*)m_target)->HandleBaseModValue(CRIT_PERCENTAGE,         FLAT_MOD, float (m_modifier.m_amount), apply);
        ((Player*)m_target)->HandleBaseModValue(OFFHAND_CRIT_PERCENTAGE, FLAT_MOD, float (m_modifier.m_amount), apply);
        ((Player*)m_target)->HandleBaseModValue(RANGED_CRIT_PERCENTAGE,  FLAT_MOD, float (m_modifier.m_amount), apply);
    }
    else
    {
        // done in Player::_ApplyWeaponDependentAuraMods
    }
}

void Aura::HandleModHitChance(bool apply, bool /*Real*/)
{
    if(m_target->GetTypeId() == TYPEID_PLAYER)
    {
        ((Player*)m_target)->UpdateMeleeHitChances();
        ((Player*)m_target)->UpdateRangedHitChances();
    }
    else
    {
        m_target->m_modMeleeHitChance += apply ? m_modifier.m_amount : (-m_modifier.m_amount);
        m_target->m_modRangedHitChance += apply ? m_modifier.m_amount : (-m_modifier.m_amount);
    }
}

void Aura::HandleModSpellHitChance(bool apply, bool /*Real*/)
{
    if(m_target->GetTypeId() == TYPEID_PLAYER)
    {
        ((Player*)m_target)->UpdateSpellHitChances();
    }
    else
    {
        m_target->m_modSpellHitChance += apply ? m_modifier.m_amount: (-m_modifier.m_amount);
    }
}

void Aura::HandleModSpellCritChance(bool apply, bool Real)
{
    // spells required only Real aura add/remove
    if(!Real)
        return;

    if(m_target->GetTypeId() == TYPEID_PLAYER)
    {
        ((Player*)m_target)->UpdateAllSpellCritChances();
    }
    else
    {
        m_target->m_baseSpellCritChance += apply ? m_modifier.m_amount:(-m_modifier.m_amount);
    }
}

void Aura::HandleModSpellCritChanceShool(bool /*apply*/, bool Real)
{
    // spells required only Real aura add/remove
    if(!Real)
        return;

    if(m_target->GetTypeId() != TYPEID_PLAYER)
        return;

    for(int school = SPELL_SCHOOL_NORMAL; school < MAX_SPELL_SCHOOL; ++school)
        if (m_modifier.m_miscvalue & (1<<school))
            ((Player*)m_target)->UpdateSpellCritChance(school);
}

/********************************/
/***         ATTACK SPEED     ***/
/********************************/

void Aura::HandleModCastingSpeed(bool apply, bool /*Real*/)
{
    m_target->ApplyCastTimePercentMod(float(m_modifier.m_amount),apply);
}

void Aura::HandleModMeleeRangedSpeedPct(bool apply, bool /*Real*/)
{
    m_target->ApplyAttackTimePercentMod(BASE_ATTACK, float(m_modifier.m_amount), apply);
    m_target->ApplyAttackTimePercentMod(OFF_ATTACK, float(m_modifier.m_amount), apply);
    m_target->ApplyAttackTimePercentMod(RANGED_ATTACK, float(m_modifier.m_amount), apply);
}

void Aura::HandleModCombatSpeedPct(bool apply, bool /*Real*/)
{
    m_target->ApplyCastTimePercentMod(float(m_modifier.m_amount), apply);
    m_target->ApplyAttackTimePercentMod(BASE_ATTACK, float(m_modifier.m_amount), apply);
    m_target->ApplyAttackTimePercentMod(OFF_ATTACK, float(m_modifier.m_amount), apply);
    m_target->ApplyAttackTimePercentMod(RANGED_ATTACK, float(m_modifier.m_amount), apply);
}

void Aura::HandleModAttackSpeed(bool apply, bool /*Real*/)
{
    if(!m_target->isAlive() )
        return;

    m_target->ApplyAttackTimePercentMod(BASE_ATTACK,float(m_modifier.m_amount),apply);
}

void Aura::HandleHaste(bool apply, bool /*Real*/)
{
    m_target->ApplyAttackTimePercentMod(BASE_ATTACK, float(m_modifier.m_amount), apply);
    m_target->ApplyAttackTimePercentMod(OFF_ATTACK, float(m_modifier.m_amount), apply);
    m_target->ApplyAttackTimePercentMod(RANGED_ATTACK, float(m_modifier.m_amount), apply);
}

void Aura::HandleAuraModRangedHaste(bool apply, bool /*Real*/)
{
    m_target->ApplyAttackTimePercentMod(RANGED_ATTACK, float(m_modifier.m_amount), apply);
}

void Aura::HandleRangedAmmoHaste(bool apply, bool /*Real*/)
{
    if(m_target->GetTypeId() != TYPEID_PLAYER)
        return;
    m_target->ApplyAttackTimePercentMod(RANGED_ATTACK, float(m_modifier.m_amount), apply);
}

/********************************/
/***        ATTACK POWER      ***/
/********************************/

void Aura::HandleAuraModAttackPower(bool apply, bool /*Real*/)
{
    m_target->HandleStatModifier(UNIT_MOD_ATTACK_POWER, TOTAL_VALUE, float(m_modifier.m_amount), apply);
}

void Aura::HandleAuraModRangedAttackPower(bool apply, bool /*Real*/)
{
    if((m_target->getClassMask() & CLASSMASK_WAND_USERS)!=0)
        return;

    m_target->HandleStatModifier(UNIT_MOD_ATTACK_POWER_RANGED, TOTAL_VALUE, float(m_modifier.m_amount), apply);
}

void Aura::HandleAuraModAttackPowerPercent(bool apply, bool /*Real*/)
{
    //UNIT_FIELD_ATTACK_POWER_MULTIPLIER = multiplier - 1
    m_target->HandleStatModifier(UNIT_MOD_ATTACK_POWER, TOTAL_PCT, float(m_modifier.m_amount), apply);
}

void Aura::HandleAuraModRangedAttackPowerPercent(bool apply, bool /*Real*/)
{
    if((m_target->getClassMask() & CLASSMASK_WAND_USERS)!=0)
        return;

    //UNIT_FIELD_RANGED_ATTACK_POWER_MULTIPLIER = multiplier - 1
    m_target->HandleStatModifier(UNIT_MOD_ATTACK_POWER_RANGED, TOTAL_PCT, float(m_modifier.m_amount), apply);
}

void Aura::HandleAuraModRangedAttackPowerOfStatPercent(bool /*apply*/, bool Real)
{
    // spells required only Real aura add/remove
    if(!Real)
        return;

    // Recalculate bonus
    if(m_target->GetTypeId() == TYPEID_PLAYER && !(m_target->getClassMask() & CLASSMASK_WAND_USERS))
        ((Player*)m_target)->UpdateAttackPowerAndDamage(true);
}

void Aura::HandleAuraModAttackPowerOfStatPercent(bool /*apply*/, bool Real)
{
    // spells required only Real aura add/remove
    if(!Real)
        return;

    // Recalculate bonus
    if(m_target->GetTypeId() == TYPEID_PLAYER)
        ((Player*)m_target)->UpdateAttackPowerAndDamage(false);
}

void Aura::HandleAuraModAttackPowerOfArmor(bool /*apply*/, bool Real)
{
    // spells required only Real aura add/remove
    if(!Real)
        return;

    // Recalculate bonus
    if(m_target->GetTypeId() == TYPEID_PLAYER)
        ((Player*)m_target)->UpdateAttackPowerAndDamage(false);
}
/********************************/
/***        DAMAGE BONUS      ***/
/********************************/
void Aura::HandleModDamageDone(bool apply, bool Real)
{
    // apply item specific bonuses for already equipped weapon
    if(Real && m_target->GetTypeId() == TYPEID_PLAYER)
    {
        for(int i = 0; i < MAX_ATTACK; ++i)
            if(Item* pItem = ((Player*)m_target)->GetWeaponForAttack(WeaponAttackType(i),true,false))
                ((Player*)m_target)->_ApplyWeaponDependentAuraDamageMod(pItem, WeaponAttackType(i), this, apply);
    }

    // m_modifier.m_miscvalue is bitmask of spell schools
    // 1 ( 0-bit ) - normal school damage (SPELL_SCHOOL_MASK_NORMAL)
    // 126 - full bitmask all magic damages (SPELL_SCHOOL_MASK_MAGIC) including wands
    // 127 - full bitmask any damages
    //
    // mods must be applied base at equipped weapon class and subclass comparison
    // with spell->EquippedItemClass and  EquippedItemSubClassMask and EquippedItemInventoryTypeMask
    // m_modifier.m_miscvalue comparison with item generated damage types

    if((m_modifier.m_miscvalue & SPELL_SCHOOL_MASK_NORMAL) != 0)
    {
        // apply generic physical damage bonuses including wand case
        if (GetSpellProto()->EquippedItemClass == -1 || m_target->GetTypeId() != TYPEID_PLAYER)
        {
            m_target->HandleStatModifier(UNIT_MOD_DAMAGE_MAINHAND, TOTAL_VALUE, float(m_modifier.m_amount), apply);
            m_target->HandleStatModifier(UNIT_MOD_DAMAGE_OFFHAND, TOTAL_VALUE, float(m_modifier.m_amount), apply);
            m_target->HandleStatModifier(UNIT_MOD_DAMAGE_RANGED, TOTAL_VALUE, float(m_modifier.m_amount), apply);
        }
        else
        {
            // done in Player::_ApplyWeaponDependentAuraMods
        }

        if(m_target->GetTypeId() == TYPEID_PLAYER)
        {
            if(m_positive)
                m_target->ApplyModUInt32Value(PLAYER_FIELD_MOD_DAMAGE_DONE_POS, m_modifier.m_amount, apply);
            else
                m_target->ApplyModUInt32Value(PLAYER_FIELD_MOD_DAMAGE_DONE_NEG, m_modifier.m_amount, apply);
        }
    }

    // Skip non magic case for speedup
    if((m_modifier.m_miscvalue & SPELL_SCHOOL_MASK_MAGIC) == 0)
        return;

    if( GetSpellProto()->EquippedItemClass != -1 || GetSpellProto()->EquippedItemInventoryTypeMask != 0 )
    {
        // wand magic case (skip generic to all item spell bonuses)
        // done in Player::_ApplyWeaponDependentAuraMods

        // Skip item specific requirements for not wand magic damage
        return;
    }

    // Magic damage modifiers implemented in Unit::SpellDamageBonus
    // This information for client side use only
    if(m_target->GetTypeId() == TYPEID_PLAYER)
    {
        if(m_positive)
        {
            for(int i = SPELL_SCHOOL_HOLY; i < MAX_SPELL_SCHOOL; ++i)
            {
                if((m_modifier.m_miscvalue & (1<<i)) != 0)
                    m_target->ApplyModUInt32Value(PLAYER_FIELD_MOD_DAMAGE_DONE_POS + i, m_modifier.m_amount, apply);
            }
        }
        else
        {
            for(int i = SPELL_SCHOOL_HOLY; i < MAX_SPELL_SCHOOL; ++i)
            {
                if((m_modifier.m_miscvalue & (1<<i)) != 0)
                    m_target->ApplyModUInt32Value(PLAYER_FIELD_MOD_DAMAGE_DONE_NEG + i, m_modifier.m_amount, apply);
            }
        }
        Pet* pet = m_target->GetPet();
        if(pet)
            pet->UpdateAttackPowerAndDamage();
    }
}

void Aura::HandleModDamagePercentDone(bool apply, bool Real)
{
    sLog.outDebug("AURA MOD DAMAGE type:%u negative:%u", m_modifier.m_miscvalue, m_positive ? 0 : 1);

    // apply item specific bonuses for already equipped weapon
    if(Real && m_target->GetTypeId() == TYPEID_PLAYER)
    {
        for(int i = 0; i < MAX_ATTACK; ++i)
            if(Item* pItem = ((Player*)m_target)->GetWeaponForAttack(WeaponAttackType(i),true,false))
                ((Player*)m_target)->_ApplyWeaponDependentAuraDamageMod(pItem, WeaponAttackType(i), this, apply);
    }

    // m_modifier.m_miscvalue is bitmask of spell schools
    // 1 ( 0-bit ) - normal school damage (SPELL_SCHOOL_MASK_NORMAL)
    // 126 - full bitmask all magic damages (SPELL_SCHOOL_MASK_MAGIC) including wand
    // 127 - full bitmask any damages
    //
    // mods must be applied base at equipped weapon class and subclass comparison
    // with spell->EquippedItemClass and  EquippedItemSubClassMask and EquippedItemInventoryTypeMask
    // m_modifier.m_miscvalue comparison with item generated damage types

    if((m_modifier.m_miscvalue & SPELL_SCHOOL_MASK_NORMAL) != 0)
    {
        // apply generic physical damage bonuses including wand case
        if (GetSpellProto()->EquippedItemClass == -1 || m_target->GetTypeId() != TYPEID_PLAYER)
        {
            m_target->HandleStatModifier(UNIT_MOD_DAMAGE_MAINHAND, TOTAL_PCT, float(m_modifier.m_amount), apply);
            m_target->HandleStatModifier(UNIT_MOD_DAMAGE_OFFHAND, TOTAL_PCT, float(m_modifier.m_amount), apply);
            m_target->HandleStatModifier(UNIT_MOD_DAMAGE_RANGED, TOTAL_PCT, float(m_modifier.m_amount), apply);
        }
        else
        {
            // done in Player::_ApplyWeaponDependentAuraMods
        }
        // For show in client
        if(m_target->GetTypeId() == TYPEID_PLAYER)
            m_target->ApplyModSignedFloatValue(PLAYER_FIELD_MOD_DAMAGE_DONE_PCT, m_modifier.m_amount/100.0f, apply);
    }

    // Skip non magic case for speedup
    if((m_modifier.m_miscvalue & SPELL_SCHOOL_MASK_MAGIC) == 0)
        return;

    if( GetSpellProto()->EquippedItemClass != -1 || GetSpellProto()->EquippedItemInventoryTypeMask != 0 )
    {
        // wand magic case (skip generic to all item spell bonuses)
        // done in Player::_ApplyWeaponDependentAuraMods

        // Skip item specific requirements for not wand magic damage
        return;
    }

    // Magic damage percent modifiers implemented in Unit::SpellDamageBonus
    // Send info to client
    if(m_target->GetTypeId() == TYPEID_PLAYER)
        for(int i = SPELL_SCHOOL_HOLY; i < MAX_SPELL_SCHOOL; ++i)
            m_target->ApplyModSignedFloatValue(PLAYER_FIELD_MOD_DAMAGE_DONE_PCT + i, m_modifier.m_amount/100.0f, apply);
}

void Aura::HandleModOffhandDamagePercent(bool apply, bool Real)
{
    // spells required only Real aura add/remove
    if(!Real)
        return;

    sLog.outDebug("AURA MOD OFFHAND DAMAGE");

    m_target->HandleStatModifier(UNIT_MOD_DAMAGE_OFFHAND, TOTAL_PCT, float(m_modifier.m_amount), apply);
}

/********************************/
/***        POWER COST        ***/
/********************************/

void Aura::HandleModPowerCostPCT(bool apply, bool Real)
{
    // spells required only Real aura add/remove
    if(!Real)
        return;

    float amount = m_modifier.m_amount/100.0f;
    for(int i = 0; i < MAX_SPELL_SCHOOL; ++i)
        if(m_modifier.m_miscvalue & (1<<i))
            m_target->ApplyModSignedFloatValue(UNIT_FIELD_POWER_COST_MULTIPLIER + i, amount, apply);
}

void Aura::HandleModPowerCost(bool apply, bool Real)
{
    // spells required only Real aura add/remove
    if(!Real)
        return;

    for(int i = 0; i < MAX_SPELL_SCHOOL; ++i)
        if(m_modifier.m_miscvalue & (1<<i))
            m_target->ApplyModInt32Value(UNIT_FIELD_POWER_COST_MODIFIER + i, m_modifier.m_amount, apply);
}

void Aura::HandleNoReagentUseAura(bool /*Apply*/, bool Real)
{
    // spells required only Real aura add/remove
    if(!Real)
        return;
    if(m_target->GetTypeId() != TYPEID_PLAYER)
        return;
    uint32 mask[3] = {0, 0, 0};
    Unit::AuraList const& noReagent = m_target->GetAurasByType(SPELL_AURA_NO_REAGENT_USE);
        for(Unit::AuraList::const_iterator i = noReagent.begin(); i !=  noReagent.end(); ++i)
        {
            uint32 const *ptr = (*i)->getAuraSpellClassMask();
            mask[0] |= ptr[0];
            mask[1] |= ptr[1];
            mask[2] |= ptr[2];
        }

    m_target->SetUInt32Value(PLAYER_NO_REAGENT_COST_1+0, mask[0]);
    m_target->SetUInt32Value(PLAYER_NO_REAGENT_COST_1+1, mask[1]);
    m_target->SetUInt32Value(PLAYER_NO_REAGENT_COST_1+2, mask[2]);
}

/*********************************************************/
/***                    OTHERS                         ***/
/*********************************************************/

void Aura::HandleShapeshiftBoosts(bool apply)
{
    uint32 spellId1 = 0;
    uint32 spellId2 = 0;
    uint32 HotWSpellId = 0;
    uint32 MasterShaperSpellId = 0;

    uint32 form = GetModifier()->m_miscvalue;

    switch(form)
    {
        case FORM_CAT:
            spellId1 = 3025;
            HotWSpellId = 24900;
            MasterShaperSpellId = 48420;
            break;
        case FORM_TREE:
            spellId1 = 5420;
            spellId2 = 34123;
            MasterShaperSpellId = 48422;
            break;
        case FORM_TRAVEL:
            spellId1 = 5419;
            break;
        case FORM_AQUA:
            spellId1 = 5421;
            break;
        case FORM_BEAR:
            spellId1 = 1178;
            spellId2 = 21178;
            HotWSpellId = 24899;
            MasterShaperSpellId = 48418;
            break;
        case FORM_DIREBEAR:
            spellId1 = 9635;
            spellId2 = 21178;
            HotWSpellId = 24899;
            MasterShaperSpellId = 48418;
            break;
        case FORM_BATTLESTANCE:
            spellId1 = 21156;
            break;
        case FORM_DEFENSIVESTANCE:
            spellId1 = 7376;
            break;
        case FORM_BERSERKERSTANCE:
            spellId1 = 7381;
            break;
        case FORM_MOONKIN:
            spellId1 = 24905;
            MasterShaperSpellId = 48421;
            break;
        case FORM_FLIGHT:
            spellId1 = 33948;
            spellId2 = 34764;
            break;
        case FORM_FLIGHT_EPIC:
            spellId1 = 40122;
            spellId2 = 40121;
            break;
        case FORM_METAMORPHOSIS:
            spellId1 = 54817;
            spellId2 = 54879;
            break;
        case FORM_SPIRITOFREDEMPTION:
            spellId1 = 27792;
            spellId2 = 27795;                               // must be second, this important at aura remove to prevent to early iterator invalidation.
            break;
        case FORM_SHADOW:
            spellId1 = 49868;

            if(m_target->GetTypeId() == TYPEID_PLAYER)      // Spell 49868 have same category as main form spell and share cooldown
                ((Player*)m_target)->RemoveSpellCooldown(49868);
            break;
        case FORM_GHOSTWOLF:
            spellId1 = 67116;
            break;
        case FORM_AMBIENT:
        case FORM_GHOUL:
        case FORM_STEALTH:
        case FORM_CREATURECAT:
        case FORM_CREATUREBEAR:
            break;
    }

    if(apply)
    {
        if (spellId1)
            m_target->CastSpell(m_target, spellId1, true, NULL, this );
        if (spellId2)
            m_target->CastSpell(m_target, spellId2, true, NULL, this);

        if (m_target->GetTypeId() == TYPEID_PLAYER)
        {
            const PlayerSpellMap& sp_list = ((Player *)m_target)->GetSpellMap();
            for (PlayerSpellMap::const_iterator itr = sp_list.begin(); itr != sp_list.end(); ++itr)
            {
                if (itr->second.state == PLAYERSPELL_REMOVED) continue;
                if (itr->first==spellId1 || itr->first==spellId2) continue;
                SpellEntry const *spellInfo = sSpellStore.LookupEntry(itr->first);
                if (!spellInfo || !(spellInfo->Attributes & (SPELL_ATTR_PASSIVE | (1<<7))))
                    continue;
                if (spellInfo->Stances & (1<<(form-1)))
                    m_target->CastSpell(m_target, itr->first, true, NULL, this);
            }

            // Master Shapeshifter
            if (MasterShaperSpellId)
            {
                Unit::AuraList const& ShapeShifterAuras = m_target->GetAurasByType(SPELL_AURA_DUMMY);
                for(Unit::AuraList::const_iterator i = ShapeShifterAuras.begin(); i != ShapeShifterAuras.end(); ++i)
                {
                    if ((*i)->GetSpellProto()->SpellIconID == 2851)
                    {
                        int32 ShiftMod = (*i)->GetModifier()->m_amount;
                        m_target->CastCustomSpell(m_target, MasterShaperSpellId, &ShiftMod, NULL, NULL, true);
                        break;
                    }
                }
            }

            // Leader of the Pack
            if (((Player*)m_target)->HasSpell(17007))
            {
                SpellEntry const *spellInfo = sSpellStore.LookupEntry(24932);
                if (spellInfo && spellInfo->Stances & (1<<(form-1)))
                    m_target->CastSpell(m_target, 24932, true, NULL, this);
            }

            // Savage Roar
            if (form == FORM_CAT && ((Player*)m_target)->HasAura(52610))
                m_target->CastSpell(m_target, 62071, true);

            // Improved Moonkin Form
            if (form == FORM_MOONKIN)
            {
                Unit::AuraList const& dummyAuras = m_target->GetAurasByType(SPELL_AURA_DUMMY);
                for(Unit::AuraList::const_iterator i = dummyAuras.begin(); i != dummyAuras.end(); ++i)
                {
                    if ((*i)->GetSpellProto()->SpellFamilyName==SPELLFAMILY_DRUID &&
                        (*i)->GetSpellProto()->SpellIconID == 2855)
                    {
                        uint32 spell_id = 0;
                        switch((*i)->GetId())
                        {
                            case 48384:spell_id=50170;break;//Rank 1
                            case 48395:spell_id=50171;break;//Rank 2
                            case 48396:spell_id=50172;break;//Rank 3
                            default:
                                sLog.outError("Aura::HandleShapeshiftBoosts: Not handled rank of IMF (Spell: %u)",(*i)->GetId());
                                break;
                        }

                        if(spell_id)
                            m_target->CastSpell(m_target, spell_id, true, NULL, this);
                        break;
                    }
                }
            }

            // Improved Barkskin - apply/remove armor bonus due to shapeshift remove
            if (((Player*)m_target)->HasSpell(63410) || ((Player*)m_target)->HasSpell(63411))
            {
                if (form == FORM_TRAVEL)
                {
                    m_target->RemoveAurasDueToSpell(66530);
                    m_target->CastSpell(m_target,66530,true);
                }
                else
                    m_target->RemoveAurasDueToSpell(66530);
            }

            // Survival of the Fittest (Armor part)
            if (form == FORM_BEAR || form == FORM_DIREBEAR)
            {
                Unit::AuraList const& modAuras = m_target->GetAurasByType(SPELL_AURA_MOD_TOTAL_STAT_PERCENTAGE);
                for (Unit::AuraList::const_iterator i = modAuras.begin(); i != modAuras.end(); ++i)
                {
                    if ((*i)->GetSpellProto()->SpellFamilyName==SPELLFAMILY_DRUID &&
                        (*i)->GetSpellProto()->SpellIconID == 961)
                    {
                        int32 bp = (*i)->GetSpellProto()->CalculateSimpleValue(EFFECT_INDEX_2);
                        if (bp)
                            m_target->CastCustomSpell(m_target, 62069, &bp, NULL, NULL, true, NULL, this);
                        break;
                    }
                }
            }

            // Heart of the Wild
            if (HotWSpellId)
            {
                Unit::AuraList const& mModTotalStatPct = m_target->GetAurasByType(SPELL_AURA_MOD_TOTAL_STAT_PERCENTAGE);
                for(Unit::AuraList::const_iterator i = mModTotalStatPct.begin(); i != mModTotalStatPct.end(); ++i)
                {
                    if ((*i)->GetSpellProto()->SpellIconID == 240 && (*i)->GetModifier()->m_miscvalue == 3)
                    {
                        int32 HotWMod = (*i)->GetModifier()->m_amount;
                        if(GetModifier()->m_miscvalue == FORM_CAT)
                            HotWMod /= 2;

                        m_target->CastCustomSpell(m_target, HotWSpellId, &HotWMod, NULL, NULL, true, NULL, this);
                        break;
                    }
                }
            }
        }
    }
    else
    {
        if(spellId1)
            m_target->RemoveAurasDueToSpell(spellId1);
        if(spellId2)
            m_target->RemoveAurasDueToSpell(spellId2);
        if(MasterShaperSpellId)
            m_target->RemoveAurasDueToSpell(MasterShaperSpellId);

        Unit::AuraMap& tAuras = m_target->GetAuras();
        for (Unit::AuraMap::iterator itr = tAuras.begin(); itr != tAuras.end();)
        {
            if (itr->second->IsRemovedOnShapeLost())
            {
                m_target->RemoveAurasDueToSpell(itr->second->GetId());
                itr = tAuras.begin();
            }
            else
                ++itr;
        }
        // Improved Barkskin - apply/remove armor bonus due to shapeshift
        if (((Player*)m_target)->HasSpell(63410) || ((Player*)m_target)->HasSpell(63411))
        {
            m_target->RemoveAurasDueToSpell(66530);
            m_target->CastSpell(m_target,66530,true);
        }
    }
}

void Aura::HandleSpellSpecificBoosts(bool apply)
{
    bool cast_at_remove = false;                            // if spell must be casted at last aura from stack remove
    uint32 spellId1 = 0;
    uint32 spellId2 = 0;
    uint32 spellId3 = 0;
    uint32 spellId4 = 0;

    switch(GetSpellProto()->SpellFamilyName)
    {
        case SPELLFAMILY_GENERIC:
        {
            // Illusionary Barrier
            if(GetId() == 57350 && !apply && m_target->getPowerType() == POWER_MANA)
            {
                cast_at_remove = true;
                spellId1 = 60242;                           // Darkmoon Card: Illusion
            }
            else
                return;
            break;
        }
        case SPELLFAMILY_MAGE:
        {
            // Ice Barrier (non stacking from one caster)
            if (m_spellProto->SpellIconID == 32)
            {
                if (!apply && (m_removeMode == AURA_REMOVE_BY_DISPEL || (m_removeMode == AURA_REMOVE_BY_DEFAULT && !GetModifier()->m_amount)))
                {
                    Unit::AuraList const& dummyAuras = m_target->GetAurasByType(SPELL_AURA_DUMMY);
                    for(Unit::AuraList::const_iterator itr = dummyAuras.begin(); itr != dummyAuras.end(); ++itr)
                    {
                        // Shattered Barrier
                        if ((*itr)->GetSpellProto()->SpellIconID == 2945)
                        {
                            cast_at_remove = true;
                            // first rank have 50% chance
                            if ((*itr)->GetId() != 44745 || roll_chance_i(50))
                                spellId1 = 55080;
                            break;
                        }
                    }
                }
                else
                    return;
            }

            switch(GetId())
            {
                case 11129:                                 // Combustion (remove triggered aura stack)
                {
                    if(!apply)
                        spellId1 = 28682;
                    else
                        return;
                    break;
                }
                case 28682:                                 // Combustion (remove main aura)
                {
                    if(!apply)
                        spellId1 = 11129;
                    else
                        return;
                    break;
                }
                case 44401:                                 // Missile Barrage (triggered)
                case 48108:                                 // Hot Streak (triggered)
                case 57761:                                 // Fireball! (Brain Freeze triggered)
                {
                    // consumed aura
                    if (!apply && m_removeMode == AURA_REMOVE_BY_DEFAULT && m_duration != 0)
                    {
                        Unit* caster = GetCaster();
                        // Item - Mage T10 2P Bonus
                        if (!caster || !caster->HasAura(70752))
                            return;

                        cast_at_remove = true;
                        spellId1 = 70753;                   // Pushing the Limit
                    }
                    else
                        return;
                    break;
                }
                default:
                    return;
            }
            break;
        }
        case SPELLFAMILY_WARRIOR:
        {
            if(!apply)
            {
                // Remove Blood Frenzy only if target no longer has any Deep Wound or Rend (applying is handled by procs)
                if (GetSpellProto()->Mechanic != MECHANIC_BLEED)
                    return;

                // If target still has one of Warrior's bleeds, do nothing
                Unit::AuraList const& PeriodicDamage = m_target->GetAurasByType(SPELL_AURA_PERIODIC_DAMAGE);
                for(Unit::AuraList::const_iterator i = PeriodicDamage.begin(); i != PeriodicDamage.end(); ++i)
                    if( (*i)->GetCasterGUID() == GetCasterGUID() &&
                        (*i)->GetSpellProto()->SpellFamilyName == SPELLFAMILY_WARRIOR &&
                        (*i)->GetSpellProto()->Mechanic == MECHANIC_BLEED)
                        return;

                spellId1 = 30069;                           // Blood Frenzy (Rank 1)
                spellId2 = 30070;                           // Blood Frenzy (Rank 2)
            }
            break;
        }
        case SPELLFAMILY_WARLOCK:
        {
            // Fear (non stacking)
            if (m_spellProto->SpellFamilyFlags & UI64LIT(0x0000040000000000))
            {
                if(!apply)
                {
                    Unit* caster = GetCaster();
                    if(!caster)
                        return;

                    Unit::AuraList const& dummyAuras = caster->GetAurasByType(SPELL_AURA_DUMMY);
                    for(Unit::AuraList::const_iterator itr = dummyAuras.begin(); itr != dummyAuras.end(); ++itr)
                    {
                        SpellEntry const* dummyEntry = (*itr)->GetSpellProto();
                        // Improved Fear
                        if (dummyEntry->SpellFamilyName == SPELLFAMILY_WARLOCK && dummyEntry->SpellIconID == 98)
                        {
                            cast_at_remove = true;
                            switch((*itr)->GetModifier()->m_amount)
                            {
                                // Rank 1
                                case 0: spellId1 = 60946; break;
                                // Rank 1
                                case 1: spellId1 = 60947; break;
                            }
                            break;
                        }
                    }
                }
                else
                    return;
            }
            // Shadowflame (DoT)
            else if (m_spellProto->SpellFamilyFlags2 & 0x00000002)
            {
                // Glyph of Shadowflame
                Unit* caster;
                if(!apply)
                    spellId1 = 63311;
                else if(((caster = GetCaster())) && caster->HasAura(63310))
                    spellId1 = 63311;
                else
                    return;
            }
            else
                return;
            break;
        }
        case SPELLFAMILY_PRIEST:
        {
            // Shadow Word: Pain (need visual check fro skip improvement talent) or Vampiric Touch
            if (m_spellProto->SpellIconID == 234 && m_spellProto->SpellVisual[0] || m_spellProto->SpellIconID == 2213)
            {
                if (!apply && m_removeMode == AURA_REMOVE_BY_DISPEL)
                {
                    Unit* caster = GetCaster();
                    if(!caster)
                        return;

                    Unit::AuraList const& dummyAuras = caster->GetAurasByType(SPELL_AURA_DUMMY);
                    for(Unit::AuraList::const_iterator itr = dummyAuras.begin(); itr != dummyAuras.end(); ++itr)
                    {
                        // Shadow Affinity
                        if ((*itr)->GetSpellProto()->SpellFamilyName == SPELLFAMILY_PRIEST
                            && (*itr)->GetSpellProto()->SpellIconID == 178)
                        {
                            // custom cast code
                            int32 basepoints0 = (*itr)->GetModifier()->m_amount * caster->GetCreateMana() / 100;
                            caster->CastCustomSpell(caster, 64103, &basepoints0, NULL, NULL, true, NULL, this);
                            return;
                        }
                    }
                }
                else
                    return;
            }
            // Power Word: Shield
            else if (apply && m_spellProto->SpellFamilyFlags & UI64LIT(0x0000000000000001) && m_spellProto->Mechanic == MECHANIC_SHIELD)
            {
                Unit* caster = GetCaster();
                if(!caster)
                    return;

                // Glyph of Power Word: Shield
                if (Aura* glyph = caster->GetAura(55672, EFFECT_INDEX_0))
                {
                    int32 heal = (glyph->GetModifier()->m_amount * m_modifier.m_amount)/100;
                    caster->CastCustomSpell(m_target, 56160, &heal, NULL, NULL, true, 0, this);
                }
                return;
            }

            switch(GetId())
            {
                // Abolish Disease (remove 1 more poison effect with Body and Soul)
                case 552:
                {
                    if(apply)
                    {
                        int chance =0;
                        Unit::AuraList const& dummyAuras = m_target->GetAurasByType(SPELL_AURA_DUMMY);
                        for(Unit::AuraList::const_iterator itr = dummyAuras.begin(); itr != dummyAuras.end(); ++itr)
                        {
                            SpellEntry const* dummyEntry = (*itr)->GetSpellProto();
                            // Body and Soul (talent ranks)
                            if (dummyEntry->SpellFamilyName == SPELLFAMILY_PRIEST && dummyEntry->SpellIconID == 2218 &&
                                dummyEntry->SpellVisual[0]==0)
                            {
                                chance = (*itr)->GetSpellProto()->CalculateSimpleValue(EFFECT_INDEX_1);
                                break;
                            }
                        }

                        if(roll_chance_i(chance))
                            spellId1 = 64134;               // Body and Soul (periodic dispel effect)
                    }
                    else
                        spellId1 = 64134;                   // Body and Soul (periodic dispel effect)
                    break;
                }
                // Dispersion mana reg and immunity
                case 47585:
                    spellId1 = 60069;                       // Dispersion
                    spellId2 = 63230;                       // Dispersion
                    break;
                default:
                    return;
            }
            break;
        }
        case SPELLFAMILY_ROGUE:
            // Sprint (skip non player casted spells by category)
            if (GetSpellProto()->SpellFamilyFlags & UI64LIT(0x0000000000000040) && GetSpellProto()->Category == 44)
            {
                if(!apply || m_target->HasAura(58039))      // Glyph of Blurred Speed
                    spellId1 = 61922;                       // Sprint (waterwalk)
                else
                    return;
            }
            else
                return;
            break;
        case SPELLFAMILY_HUNTER:
        {
            // The Beast Within and Bestial Wrath - immunity
            if (GetId() == 19574 || GetId() == 34471)
            {
                spellId1 = 24395;
                spellId2 = 24396;
                spellId3 = 24397;
                spellId4 = 26592;
            }
            // Freezing Trap Effect
            else if (m_spellProto->SpellFamilyFlags & UI64LIT(0x0000000000000008))
            {
                if(!apply)
                {
                    // Glyph of Freezing Trap
                    if (Unit *caster = GetCaster())
                        if (caster->HasAura(56845))
                            m_target->CastSpell(m_target, 61394, true, NULL, this, GetCasterGUID());
                }
                else
                    return;
            }
            // Aspect of the Dragonhawk dodge
            else if (GetSpellProto()->SpellFamilyFlags2 & 0x00001000)
            {
                spellId1 = 61848;

                // triggered spell have same category as main spell and cooldown
                if (apply && m_target->GetTypeId()==TYPEID_PLAYER)
                    ((Player*)m_target)->RemoveSpellCooldown(61848);
            }
            else
                return;
            break;
        }
        case SPELLFAMILY_PALADIN:
        {
            if (m_spellProto->Id == 19746)                  // Aura Mastery (on Concentration Aura remove and apply)
            {
                Unit *caster = GetCaster();
                if (!caster)
                    return;

                if (apply && caster->HasAura(31821))
                    caster->CastSpell(caster, 64364, true, NULL, this);
                else if (!apply)
                    caster->RemoveAurasDueToSpell(64364);
            }
            if (m_spellProto->Id == 31821)                  // Aura Mastery (on Aura Mastery original buff remove)
            {
                Unit *caster = GetCaster();
                if (!caster)
                    return;

                if (apply && caster->HasAura(19746))
                    caster->CastSpell(caster, 64364, true, NULL, this);
                else if (!apply)
                    caster->RemoveAurasDueToSpell(64364);
            }
            if (m_spellProto->Id == 31884)                  // Avenging Wrath
            {
                if(!apply)
                    spellId1 = 57318;                       // Sanctified Wrath (triggered)
                else
                {
                    int32 percent = 0;
                    Unit::AuraList const& dummyAuras = m_target->GetAurasByType(SPELL_AURA_DUMMY);
                    for(Unit::AuraList::const_iterator itr = dummyAuras.begin(); itr != dummyAuras.end(); ++itr)
                    {
                        if ((*itr)->GetSpellProto()->SpellIconID == 3029)
                        {
                            percent = (*itr)->GetModifier()->m_amount;
                            break;
                        }
                    }

                    // apply in special way
                    if(percent)
                    {
                        spellId1 = 57318;                   // Sanctified Wrath (triggered)
                        // prevent aura deletion, specially in multi-boost case
                        SetInUse(true);
                        m_target->CastCustomSpell(m_target, spellId1, &percent, &percent, NULL, true, NULL, this);
                        SetInUse(false);
                    }
                    return;
                }
                break;
            }

            // Only process on player casting paladin aura
            // all aura bonuses applied also in aura area effect way to caster
            if (GetCasterGUID() != m_target->GetGUID() || !IS_PLAYER_GUID(GetCasterGUID()))
                return;

            if (GetSpellSpecific(m_spellProto->Id) != SPELL_AURA)
                return;

            // Sanctified Retribution and Swift Retribution (they share one aura), but not Retribution Aura (already gets modded)
            if ((GetSpellProto()->SpellFamilyFlags & UI64LIT(0x0000000000000008))==0)
                spellId1 = 63531;                           // placeholder for talent spell mods
            // Improved Concentration Aura (auras bonus)
            spellId2 = 63510;                               // placeholder for talent spell mods
            // Improved Devotion Aura (auras bonus)
            spellId3 = 63514;                               // placeholder for talent spell mods
            break;
        }
        case SPELLFAMILY_DEATHKNIGHT:
        {
            // second part of spell apply
            switch (GetId())
            {
                case 49039: spellId1 = 50397; break;        // Lichborne

                case 48263:                                 // Frost Presence
                case 48265:                                 // Unholy Presence
                case 48266:                                 // Blood Presence
                {
                    // else part one per 3 pair
                    if (GetId()==48263 || GetId()==48265)   // Frost Presence or Unholy Presence
                    {
                        // Improved Blood Presence
                        int32 heal_pct = 0;
                        if (apply)
                        {
                            Unit::AuraList const& bloodAuras = m_target->GetAurasByType(SPELL_AURA_DUMMY);
                            for(Unit::AuraList::const_iterator itr = bloodAuras.begin(); itr != bloodAuras.end(); ++itr)
                            {
                                // skip same icon
                                if ((*itr)->GetSpellProto()->SpellFamilyName == SPELLFAMILY_DEATHKNIGHT &&
                                    (*itr)->GetSpellProto()->SpellIconID == 2636)
                                {
                                    heal_pct = (*itr)->GetModifier()->m_amount;
                                    break;
                                }
                            }
                        }

                        if (heal_pct)
                            m_target->CastCustomSpell(m_target, 63611, &heal_pct, NULL, NULL, true, NULL, this);
                        else
                            m_target->RemoveAurasDueToSpell(63611);
                    }
                    else
                        spellId1 = 63611;                   // Improved Blood Presence, trigger for heal

                    if (GetId()==48263 || GetId()==48266)   // Frost Presence or Blood Presence
                    {
                        // Improved Unholy Presence
                        int32 power_pct = 0;
                        if (apply)
                        {
                            Unit::AuraList const& unholyAuras = m_target->GetAurasByType(SPELL_AURA_DUMMY);
                            for(Unit::AuraList::const_iterator itr = unholyAuras.begin(); itr != unholyAuras.end(); ++itr)
                            {
                                // skip same icon
                                if ((*itr)->GetSpellProto()->SpellFamilyName == SPELLFAMILY_DEATHKNIGHT &&
                                    (*itr)->GetSpellProto()->SpellIconID == 2633)
                                {
                                    power_pct = (*itr)->GetModifier()->m_amount;
                                    break;
                                }
                            }
                        }

                        if (power_pct || !apply)
                            spellId2 = 49772;                   // Unholy Presence, speed part, spell1 used for Improvement presence fit to own presence
                    }
                    else
                        spellId1 = 49772;                       // Unholy Presence move speed

                    if (GetId()==48265 || GetId()==48266)       // Unholy Presence or Blood Presence
                    {
                        // Improved Frost Presence
                        int32 stamina_pct = 0;
                        if (apply)
                        {
                            Unit::AuraList const& frostAuras = m_target->GetAurasByType(SPELL_AURA_DUMMY);
                            for(Unit::AuraList::const_iterator itr = frostAuras.begin(); itr != frostAuras.end(); ++itr)
                            {
                                // skip same icon
                                if ((*itr)->GetSpellProto()->SpellFamilyName == SPELLFAMILY_DEATHKNIGHT &&
                                    (*itr)->GetSpellProto()->SpellIconID == 2632)
                                {
                                    stamina_pct = (*itr)->GetModifier()->m_amount;
                                    break;
                                }
                            }
                        }

                        if (stamina_pct)
                            m_target->CastCustomSpell(m_target, 61261, &stamina_pct, NULL, NULL, true, NULL, this);
                        else
                            m_target->RemoveAurasDueToSpell(61261);
                    }
                    else
                        spellId1 = 61261;                   // Frost Presence, stamina

                    if (GetId()==48265)                     // Unholy Presence
                    {
                        // Improved Unholy Presence, special case for own presence
                        int32 power_pct = 0;
                        if (apply)
                        {
                            Unit::AuraList const& unholyAuras = m_target->GetAurasByType(SPELL_AURA_DUMMY);
                            for(Unit::AuraList::const_iterator itr = unholyAuras.begin(); itr != unholyAuras.end(); ++itr)
                            {
                                // skip same icon
                                if ((*itr)->GetSpellProto()->SpellFamilyName == SPELLFAMILY_DEATHKNIGHT &&
                                    (*itr)->GetSpellProto()->SpellIconID == 2633)
                                {
                                    power_pct = (*itr)->GetModifier()->m_amount;
                                    break;
                                }
                            }
                        }

                        if (power_pct)
                        {
                            int32 bp = 5;
                            m_target->CastCustomSpell(m_target, 63622, &bp, &bp, &bp, true, NULL, this);
                            m_target->CastCustomSpell(m_target, 65095, &bp, NULL, NULL, true, NULL, this);
                        }
                        else
                        {
                            m_target->RemoveAurasDueToSpell(63622);
                            m_target->RemoveAurasDueToSpell(65095);
                        }
                    }
                    break;
                }
            }

            // Improved Blood Presence
            if (GetSpellProto()->SpellIconID == 2632 && GetModifier()->m_auraname==SPELL_AURA_DUMMY)
            {
                // if presence active: Frost Presence or Unholy Presence
                if (apply && (m_target->HasAura(48263) || m_target->HasAura(48265)))
                {
                    int32 bp = GetModifier()->m_amount;
                    m_target->CastCustomSpell(m_target, 63611, &bp, NULL, NULL, true, NULL, this);
                }
                else
                    m_target->RemoveAurasDueToSpell(63611);
                return;
            }

            // Improved Frost Presence
            if (GetSpellProto()->SpellIconID == 2636 && GetModifier()->m_auraname==SPELL_AURA_DUMMY)
            {
                // if presence active: Unholy Presence or Blood Presence
                if (apply && (m_target->HasAura(48265) || m_target->HasAura(48266)))
                {
                    int32 bp = GetModifier()->m_amount;
                    m_target->CastCustomSpell(m_target, 61261, &bp, NULL, NULL, true, NULL, this);
                }
                else
                    m_target->RemoveAurasDueToSpell(61261);
                return;
            }

            // Improved Unholy Presence
            if (GetSpellProto()->SpellIconID == 2633 && GetModifier()->m_auraname==SPELL_AURA_DUMMY)
            {
                // if presence active: Unholy Presence
                if (apply && m_target->HasAura(48265))
                {
                    int32 bp = 5;
                    m_target->CastCustomSpell(m_target, 63622, &bp, &bp, &bp, true, NULL, this);
                    m_target->CastCustomSpell(m_target, 65095, &bp, NULL, NULL, true, NULL, this);
                }
                else
                {
                    m_target->RemoveAurasDueToSpell(63622);
                    m_target->RemoveAurasDueToSpell(65095);
                }

                // if presence active: Frost Presence or Blood Presence
                if (!apply || m_target->HasAura(48263) || m_target->HasAura(48266))
                    spellId1 = 49772;
                else
                    return;
                break;
            }
            break;
        }
        default:
            return;
    }

    // prevent aura deletion, specially in multi-boost case
    SetInUse(true);

    if (apply || cast_at_remove)
    {
        if (spellId1)
            m_target->CastSpell(m_target, spellId1, true, NULL, this);
        if (spellId2 && !IsDeleted())
            m_target->CastSpell(m_target, spellId2, true, NULL, this);
        if (spellId3 && !IsDeleted())
            m_target->CastSpell(m_target, spellId3, true, NULL, this);
        if (spellId4 && !IsDeleted())
            m_target->CastSpell(m_target, spellId4, true, NULL, this);
    }
    else
    {
        if (spellId1)
            m_target->RemoveAurasByCasterSpell(spellId1, GetCasterGUID());
        if (spellId2)
            m_target->RemoveAurasByCasterSpell(spellId2, GetCasterGUID());
        if (spellId3)
            m_target->RemoveAurasByCasterSpell(spellId3, GetCasterGUID());
        if (spellId4)
            m_target->RemoveAurasByCasterSpell(spellId4, GetCasterGUID());
    }

    SetInUse(false);
}

void Aura::HandleAuraEmpathy(bool apply, bool /*Real*/)
{
    if(m_target->GetTypeId() != TYPEID_UNIT)
        return;

    CreatureInfo const * ci = ObjectMgr::GetCreatureTemplate(m_target->GetEntry());
    if(ci && ci->type == CREATURE_TYPE_BEAST)
        m_target->ApplyModUInt32Value(UNIT_DYNAMIC_FLAGS, UNIT_DYNFLAG_SPECIALINFO, apply);
}

void Aura::HandleAuraUntrackable(bool apply, bool /*Real*/)
{
    if(apply)
        m_target->SetByteFlag(UNIT_FIELD_BYTES_1, 3, UNIT_BYTE1_FLAG_UNTRACKABLE);
    else
        m_target->RemoveByteFlag(UNIT_FIELD_BYTES_1, 3, UNIT_BYTE1_FLAG_UNTRACKABLE);
}

void Aura::HandleAuraModPacify(bool apply, bool /*Real*/)
{
    if(apply)
        m_target->SetFlag(UNIT_FIELD_FLAGS, UNIT_FLAG_PACIFIED);
    else
        m_target->RemoveFlag(UNIT_FIELD_FLAGS, UNIT_FLAG_PACIFIED);
}

void Aura::HandleAuraModPacifyAndSilence(bool apply, bool Real)
{
    HandleAuraModPacify(apply, Real);
    HandleAuraModSilence(apply, Real);
}

void Aura::HandleAuraGhost(bool apply, bool /*Real*/)
{
    if(m_target->GetTypeId() != TYPEID_PLAYER)
        return;

    if(apply)
    {
        m_target->SetFlag(PLAYER_FLAGS, PLAYER_FLAGS_GHOST);
    }
    else
    {
        m_target->RemoveFlag(PLAYER_FLAGS, PLAYER_FLAGS_GHOST);
    }
}

void Aura::HandleAuraAllowFlight(bool apply, bool Real)
{
    // all applied/removed only at real aura add/remove
    if(!Real)
        return;

    // allow fly
    WorldPacket data;
    if(apply)
        data.Initialize(SMSG_MOVE_SET_CAN_FLY, 12);
    else
        data.Initialize(SMSG_MOVE_UNSET_CAN_FLY, 12);
    data << m_target->GetPackGUID();
    data << uint32(0);                                      // unk
    m_target->SendMessageToSet(&data, true);
}

void Aura::HandleModRating(bool apply, bool Real)
{
    // spells required only Real aura add/remove
    if(!Real)
        return;

    if(m_target->GetTypeId() != TYPEID_PLAYER)
        return;

    for (uint32 rating = 0; rating < MAX_COMBAT_RATING; ++rating)
        if (m_modifier.m_miscvalue & (1 << rating))
            ((Player*)m_target)->ApplyRatingMod(CombatRating(rating), m_modifier.m_amount, apply);
}

void Aura::HandleModRatingFromStat(bool apply, bool Real)
{
    // spells required only Real aura add/remove
    if(!Real)
        return;

    if(m_target->GetTypeId() != TYPEID_PLAYER)
        return;
    // Just recalculate ratings
    for (uint32 rating = 0; rating < MAX_COMBAT_RATING; ++rating)
        if (m_modifier.m_miscvalue & (1 << rating))
            ((Player*)m_target)->ApplyRatingMod(CombatRating(rating), 0, apply);
}

void Aura::HandleForceMoveForward(bool apply, bool Real)
{
    if(!Real || m_target->GetTypeId() != TYPEID_PLAYER)
        return;
    if(apply)
        m_target->SetFlag(UNIT_FIELD_FLAGS_2, UNIT_FLAG2_FORCE_MOVE);
    else
        m_target->RemoveFlag(UNIT_FIELD_FLAGS_2, UNIT_FLAG2_FORCE_MOVE);
}

void Aura::HandleAuraModExpertise(bool /*apply*/, bool /*Real*/)
{
    if(m_target->GetTypeId() != TYPEID_PLAYER)
        return;

    ((Player*)m_target)->UpdateExpertise(BASE_ATTACK);
    ((Player*)m_target)->UpdateExpertise(OFF_ATTACK);
}

void Aura::HandleModTargetResistance(bool apply, bool Real)
{
    // spells required only Real aura add/remove
    if(!Real)
        return;
    // applied to damage as HandleNoImmediateEffect in Unit::CalcAbsorbResist and Unit::CalcArmorReducedDamage

    // show armor penetration
    if (m_target->GetTypeId() == TYPEID_PLAYER && (m_modifier.m_miscvalue & SPELL_SCHOOL_MASK_NORMAL))
        m_target->ApplyModInt32Value(PLAYER_FIELD_MOD_TARGET_PHYSICAL_RESISTANCE, m_modifier.m_amount, apply);

    // show as spell penetration only full spell penetration bonuses (all resistances except armor and holy
    if (m_target->GetTypeId() == TYPEID_PLAYER && (m_modifier.m_miscvalue & SPELL_SCHOOL_MASK_SPELL)==SPELL_SCHOOL_MASK_SPELL)
        m_target->ApplyModInt32Value(PLAYER_FIELD_MOD_TARGET_RESISTANCE, m_modifier.m_amount, apply);
}

void Aura::HandleShieldBlockValue(bool apply, bool /*Real*/)
{
    BaseModType modType = FLAT_MOD;
    if(m_modifier.m_auraname == SPELL_AURA_MOD_SHIELD_BLOCKVALUE_PCT)
        modType = PCT_MOD;

    if(m_target->GetTypeId() == TYPEID_PLAYER)
        ((Player*)m_target)->HandleBaseModValue(SHIELD_BLOCK_VALUE, modType, float(m_modifier.m_amount), apply);
}

void Aura::HandleAuraRetainComboPoints(bool apply, bool Real)
{
    // spells required only Real aura add/remove
    if(!Real)
        return;

    if(m_target->GetTypeId() != TYPEID_PLAYER)
        return;

    Player *target = (Player*)m_target;

    // combo points was added in SPELL_EFFECT_ADD_COMBO_POINTS handler
    // remove only if aura expire by time (in case combo points amount change aura removed without combo points lost)
    if( !apply && m_duration==0 && target->GetComboTarget())
        if(Unit* unit = ObjectAccessor::GetUnit(*m_target,target->GetComboTarget()))
            target->AddComboPoints(unit, -m_modifier.m_amount);
}

void Aura::HandleModUnattackable( bool Apply, bool Real )
{
    if(Real && Apply)
     {
        m_target->CombatStop();
        m_target->RemoveAurasWithInterruptFlags(AURA_INTERRUPT_FLAG_IMMUNE_OR_LOST_SELECTION);
     }
    m_target->ApplyModFlag(UNIT_FIELD_FLAGS, UNIT_FLAG_NON_ATTACKABLE,Apply);
}

void Aura::HandleSpiritOfRedemption( bool apply, bool Real )
{
    // spells required only Real aura add/remove
    if(!Real)
        return;

    // prepare spirit state
    if(apply)
    {
        if(m_target->GetTypeId()==TYPEID_PLAYER)
        {
            // disable breath/etc timers
            ((Player*)m_target)->StopMirrorTimers();

            // set stand state (expected in this form)
            if(!m_target->IsStandState())
                m_target->SetStandState(UNIT_STAND_STATE_STAND);
        }

        m_target->SetHealth(1);
    }
    // die at aura end
    else
        m_target->DealDamage(m_target, m_target->GetHealth(), NULL, DIRECT_DAMAGE, SPELL_SCHOOL_MASK_NORMAL, GetSpellProto(), false);
}

void Aura::CleanupTriggeredSpells()
{
    uint32 tSpellId = m_spellProto->EffectTriggerSpell[GetEffIndex()];
    if(!tSpellId)
        return;

    SpellEntry const* tProto = sSpellStore.LookupEntry(tSpellId);
    if(!tProto)
        return;

    if(GetSpellDuration(tProto) != -1)
        return;

    // needed for spell 43680, maybe others
    // TODO: is there a spell flag, which can solve this in a more sophisticated way?
    if(m_spellProto->EffectApplyAuraName[GetEffIndex()] == SPELL_AURA_PERIODIC_TRIGGER_SPELL &&
            GetSpellDuration(m_spellProto) == m_spellProto->EffectAmplitude[GetEffIndex()])
        return;
    m_target->RemoveAurasDueToSpell(tSpellId);
}

void Aura::HandleSchoolAbsorb(bool apply, bool Real)
{
    if(!Real)
        return;

    Unit* caster = GetCaster();
    if(!caster)
        return;

    if (apply)
    {
        // prevent double apply bonuses
        if (m_target->GetTypeId()!=TYPEID_PLAYER || !((Player*)m_target)->GetSession()->PlayerLoading())
        {
            float DoneActualBenefit = 0.0f;
            switch(m_spellProto->SpellFamilyName)
            {
                case SPELLFAMILY_PRIEST:
                    // Power Word: Shield
                    if (m_spellProto->SpellFamilyFlags & UI64LIT(0x0000000000000001))
                    {
                        //+80.68% from +spell bonus
                        DoneActualBenefit = caster->SpellBaseHealingBonus(GetSpellSchoolMask(m_spellProto)) * 0.8068f;
                        //Borrowed Time
                        Unit::AuraList const& borrowedTime = caster->GetAurasByType(SPELL_AURA_DUMMY);
                        for(Unit::AuraList::const_iterator itr = borrowedTime.begin(); itr != borrowedTime.end(); ++itr)
					    {
                            SpellEntry const* i_spell = (*itr)->GetSpellProto();
                            if(i_spell->SpellFamilyName==SPELLFAMILY_PRIEST && i_spell->SpellIconID == 2899 && i_spell->EffectMiscValue[(*itr)->GetEffIndex()] == 24)
                            {
                                DoneActualBenefit += DoneActualBenefit * (*itr)->GetModifier()->m_amount / 100;
                                break;
                            }
                        }
                    }

                    break;
                case SPELLFAMILY_MAGE:
                    // Frost Ward, Fire Ward
                    if (m_spellProto->SpellFamilyFlags & UI64LIT(0x0000000000000108))
                        //+10% from +spell bonus
                        DoneActualBenefit = caster->SpellBaseDamageBonus(GetSpellSchoolMask(m_spellProto)) * 0.1f;
                    // Ice Barrier
                    else if (m_spellProto->SpellFamilyFlags & UI64LIT(0x0000000100000000))
                        //+80.67% from +spell bonus
                        DoneActualBenefit = caster->SpellBaseDamageBonus(GetSpellSchoolMask(m_spellProto)) * 0.8067f;
                    break;
                case SPELLFAMILY_WARLOCK:
                    // Shadow Ward
                    if (m_spellProto->SpellFamilyFlags2 & 0x00000040)
                        //+30% from +spell bonus
                        DoneActualBenefit = caster->SpellBaseDamageBonus(GetSpellSchoolMask(m_spellProto)) * 0.30f;
                    break;
                case SPELLFAMILY_PALADIN:
                    // Sacred Shield
                    // (check not strictly needed, only Sacred Shield has SPELL_AURA_SCHOOL_ABSORB in SPELLFAMILY_PALADIN at this time)
                    if (m_spellProto->SpellFamilyFlags & UI64LIT(0x0008000000000000))
                    {
                        // +75% from spell power
                        DoneActualBenefit = caster->SpellBaseHealingBonus(GetSpellSchoolMask(m_spellProto)) * 0.75f;
                    }
                    break;
                default:
                    break;
            }

            DoneActualBenefit *= caster->CalculateLevelPenalty(GetSpellProto());

            m_modifier.m_amount += (int32)DoneActualBenefit;
        }
    }
    else
    {
        if (caster &&
            // Power Word: Shield
            m_spellProto->SpellFamilyName == SPELLFAMILY_PRIEST && m_spellProto->Mechanic == MECHANIC_SHIELD &&
            (m_spellProto->SpellFamilyFlags & UI64LIT(0x0000000000000001)) &&
            // completely absorbed or dispelled
            ((m_removeMode == AURA_REMOVE_BY_DEFAULT && !m_modifier.m_amount) || m_removeMode == AURA_REMOVE_BY_DISPEL))
        {
            Unit::AuraList const& vDummyAuras = caster->GetAurasByType(SPELL_AURA_DUMMY);
            for(Unit::AuraList::const_iterator itr = vDummyAuras.begin(); itr != vDummyAuras.end(); ++itr)
            {
                SpellEntry const* vSpell = (*itr)->GetSpellProto();

                // Rapture (main spell)
                if(vSpell->SpellFamilyName == SPELLFAMILY_PRIEST && vSpell->SpellIconID == 2894 && vSpell->Effect[EFFECT_INDEX_1])
                {
                    switch((*itr)->GetEffIndex())
                    {
                        case EFFECT_INDEX_0:
                        {
                            // energize caster
                            int32 manapct1000 = 5 * ((*itr)->GetModifier()->m_amount + sSpellMgr.GetSpellRank(vSpell->Id));
                            int32 basepoints0 = caster->GetMaxPower(POWER_MANA) * manapct1000 / 1000;
                            caster->CastCustomSpell(caster, 47755, &basepoints0, NULL, NULL, true);
                            break;
                        }
                        case EFFECT_INDEX_1:
                        {
                            // energize target
                            if (!roll_chance_i((*itr)->GetModifier()->m_amount) || caster->HasAura(63853))
                                break;

                            switch(m_target->getPowerType())
                            {
                            case POWER_RUNIC_POWER:
                                m_target->CastSpell(m_target, 63652, true, NULL, NULL, m_caster_guid);
                                break;
                            case POWER_RAGE:
                                m_target->CastSpell(m_target, 63653, true, NULL, NULL, m_caster_guid);
                                break;
                            case POWER_MANA:
                                {
                                    int32 basepoints0 = m_target->GetMaxPower(POWER_MANA) * 2 / 100;
                                    m_target->CastCustomSpell(m_target, 63654, &basepoints0, NULL, NULL, true);
                                    break;
                                }
                            case POWER_ENERGY:
                                m_target->CastSpell(m_target, 63655, true, NULL, NULL, m_caster_guid);
                                break;
                            default:
                                break;
                            }

                            //cooldwon aura
                            caster->CastSpell(caster, 63853, true);
                            break;
                        }
                        default:
                            sLog.outError("Changes in R-dummy spell???: effect 3");
                            break;
                    }
                }
            }
        }
    }
}

void Aura::PeriodicTick()
{
    switch(m_modifier.m_auraname)
    {
        case SPELL_AURA_PERIODIC_DAMAGE:
        case SPELL_AURA_PERIODIC_DAMAGE_PERCENT:
        {
            // don't damage target if not alive, possible death persistent effects
            if (!m_target->isAlive())
                return;

            Unit *pCaster = GetCaster();
            if(!pCaster)
                return;

            if( GetSpellProto()->Effect[GetEffIndex()] == SPELL_EFFECT_PERSISTENT_AREA_AURA &&
                pCaster->SpellHitResult(m_target, GetSpellProto(), false) != SPELL_MISS_NONE)
                return;

            // Check for immune (not use charges)
            if(m_target->IsImmunedToDamage(GetSpellSchoolMask(GetSpellProto())))
                return;

            // some auras remove at specific health level or more
            if(m_modifier.m_auraname == SPELL_AURA_PERIODIC_DAMAGE)
            {
                switch(GetId())
                {
                    case 43093: case 31956: case 38801:
                    case 35321: case 38363: case 39215:
                    case 48920:
                    {
                        if(m_target->GetHealth() == m_target->GetMaxHealth() )
                        {
                            m_target->RemoveAurasDueToSpell(GetId());
                            return;
                        }
                        break;
                    }
                    case 38772:
                    {
                        uint32 percent =
                            GetEffIndex() < EFFECT_INDEX_2 && GetSpellProto()->Effect[GetEffIndex()] == SPELL_EFFECT_DUMMY ?
                            pCaster->CalculateSpellDamage(m_target, GetSpellProto(), SpellEffectIndex(GetEffIndex() + 1)) :
                            100;
                        if(m_target->GetHealth() * 100 >= m_target->GetMaxHealth() * percent )
                        {
                            m_target->RemoveAurasDueToSpell(GetId());
                            return;
                        }
                        break;
                    }
                    default:
                        break;
                }
            }

            uint32 absorb = 0;
            uint32 resist = 0;
            CleanDamage cleanDamage =  CleanDamage(0, BASE_ATTACK, MELEE_HIT_NORMAL );

            // ignore non positive values (can be result apply spellmods to aura damage
            uint32 amount = m_modifier.m_amount > 0 ? m_modifier.m_amount : 0;

            uint32 pdamage;

            if(m_modifier.m_auraname == SPELL_AURA_PERIODIC_DAMAGE)
            {
                pdamage = amount;

                // SpellDamageBonus for magic spells
                if(GetSpellProto()->DmgClass == SPELL_DAMAGE_CLASS_NONE || GetSpellProto()->DmgClass == SPELL_DAMAGE_CLASS_MAGIC)
                    pdamage = pCaster->SpellDamageBonus(m_target, GetSpellProto(), pdamage, DOT, GetStackAmount());
                // MeleeDamagebonus for weapon based spells
                else
                {
                    WeaponAttackType attackType = GetWeaponAttackType(GetSpellProto());
                    pdamage = pCaster->MeleeDamageBonus(m_target, pdamage, attackType, GetSpellProto(), DOT, GetStackAmount());
                }

                // Calculate armor mitigation if it is a physical spell
                // But not for bleed mechanic spells
                if (GetSpellSchoolMask(GetSpellProto()) & SPELL_SCHOOL_MASK_NORMAL &&
                    GetEffectMechanic(GetSpellProto(), m_effIndex) != MECHANIC_BLEED)
                {
                    uint32 pdamageReductedArmor = pCaster->CalcArmorReducedDamage(m_target, pdamage);
                    cleanDamage.damage += pdamage - pdamageReductedArmor;
                    pdamage = pdamageReductedArmor;
                }

                // Curse of Agony damage-per-tick calculation
                if (GetSpellProto()->SpellFamilyName==SPELLFAMILY_WARLOCK && (GetSpellProto()->SpellFamilyFlags & UI64LIT(0x0000000000000400)) && GetSpellProto()->SpellIconID==544)
                {
                    // 1..4 ticks, 1/2 from normal tick damage
                    if (GetAuraTicks() <= 4)
                        pdamage = pdamage/2;
                    // 9..12 ticks, 3/2 from normal tick damage
                    else if(GetAuraTicks() >= 9)
                        pdamage += (pdamage + 1) / 2;       // +1 prevent 0.5 damage possible lost at 1..4 ticks
                    // 5..8 ticks have normal tick damage
                }
            }
            else
                pdamage = uint32(m_target->GetMaxHealth()*amount/100);

            // This method can modify pdamage
            bool isCrit = IsCritFromAbilityAura(pCaster, pdamage);

            // send critical in hit info for threat calculation
            if (isCrit)
            {
                cleanDamage.hitOutCome = MELEE_HIT_CRIT;
                // Resilience - reduce crit damage
                pdamage -= m_target->GetSpellCritDamageReduction(pdamage);
            }

            // only from players
            // FIXME: need use SpellDamageBonus instead?
            if (IS_PLAYER_GUID(m_caster_guid))
                pdamage -= m_target->GetSpellDamageReduction(pdamage);

            pCaster->CalcAbsorbResist(m_target, GetSpellSchoolMask(GetSpellProto()), DOT, pdamage, &absorb, &resist, !(GetSpellProto()->AttributesEx2 & SPELL_ATTR_EX2_CANT_REFLECTED));

            sLog.outDetail("PeriodicTick: %u (TypeId: %u) attacked %u (TypeId: %u) for %u dmg inflicted by %u abs is %u",
                GUID_LOPART(GetCasterGUID()), GuidHigh2TypeId(GUID_HIPART(GetCasterGUID())), m_target->GetGUIDLow(), m_target->GetTypeId(), pdamage, GetId(),absorb);

            pCaster->DealDamageMods(m_target, pdamage, &absorb);

            SpellPeriodicAuraLogInfo pInfo(this, pdamage, 0, absorb, resist, 0.0f, isCrit);
            m_target->SendPeriodicAuraLog(&pInfo);

            // Set trigger flag
            uint32 procAttacker = PROC_FLAG_ON_DO_PERIODIC; //  | PROC_FLAG_SUCCESSFUL_HARMFUL_SPELL_HIT;
            uint32 procVictim   = PROC_FLAG_ON_TAKE_PERIODIC;// | PROC_FLAG_TAKEN_HARMFUL_SPELL_HIT;
            pdamage = (pdamage <= absorb + resist) ? 0 : (pdamage - absorb - resist);
            if (pdamage)
                procVictim|=PROC_FLAG_TAKEN_ANY_DAMAGE;
            pCaster->ProcDamageAndSpell(m_target, procAttacker, procVictim, PROC_EX_NORMAL_HIT, pdamage, BASE_ATTACK, GetSpellProto());

            pCaster->DealDamage(m_target, pdamage, &cleanDamage, DOT, GetSpellSchoolMask(GetSpellProto()), GetSpellProto(), true);
            break;
        }
        case SPELL_AURA_PERIODIC_LEECH:
        case SPELL_AURA_PERIODIC_HEALTH_FUNNEL:
        {
            // don't damage target if not alive, possible death persistent effects
            if (!m_target->isAlive())
                return;

            Unit *pCaster = GetCaster();
            if(!pCaster)
                return;

            if(!pCaster->isAlive())
                return;

            if( GetSpellProto()->Effect[GetEffIndex()] == SPELL_EFFECT_PERSISTENT_AREA_AURA &&
                pCaster->SpellHitResult(m_target, GetSpellProto(), false) != SPELL_MISS_NONE)
                return;

            // Check for immune
            if(m_target->IsImmunedToDamage(GetSpellSchoolMask(GetSpellProto())))
                return;

            uint32 absorb=0;
            uint32 resist=0;
            CleanDamage cleanDamage =  CleanDamage(0, BASE_ATTACK, MELEE_HIT_NORMAL );

            uint32 pdamage = m_modifier.m_amount > 0 ? m_modifier.m_amount : 0;

            //Calculate armor mitigation if it is a physical spell
            if (GetSpellSchoolMask(GetSpellProto()) & SPELL_SCHOOL_MASK_NORMAL)
            {
                uint32 pdamageReductedArmor = pCaster->CalcArmorReducedDamage(m_target, pdamage);
                cleanDamage.damage += pdamage - pdamageReductedArmor;
                pdamage = pdamageReductedArmor;
            }

            pdamage = pCaster->SpellDamageBonus(m_target, GetSpellProto(), pdamage, DOT, GetStackAmount());
            bool isCrit = IsCritFromAbilityAura(pCaster, pdamage);

            // send critical in hit info for threat calculation
            if (isCrit)
            {
                cleanDamage.hitOutCome = MELEE_HIT_CRIT;
                // Resilience - reduce crit damage
                pdamage -= m_target->GetSpellCritDamageReduction(pdamage);
            }

            // only from players
            // FIXME: need use SpellDamageBonus instead?
            if (IS_PLAYER_GUID(m_caster_guid))
                pdamage -= m_target->GetSpellDamageReduction(pdamage);

            pCaster->CalcAbsorbResist(m_target, GetSpellSchoolMask(GetSpellProto()), DOT, pdamage, &absorb, &resist, !(GetSpellProto()->AttributesEx2 & SPELL_ATTR_EX2_CANT_REFLECTED));

            if(m_target->GetHealth() < pdamage)
                pdamage = uint32(m_target->GetHealth());

            sLog.outDetail("PeriodicTick: %u (TypeId: %u) health leech of %u (TypeId: %u) for %u dmg inflicted by %u abs is %u",
                GUID_LOPART(GetCasterGUID()), GuidHigh2TypeId(GUID_HIPART(GetCasterGUID())), m_target->GetGUIDLow(), m_target->GetTypeId(), pdamage, GetId(),absorb);

            pCaster->SendSpellNonMeleeDamageLog(m_target, GetId(), pdamage, GetSpellSchoolMask(GetSpellProto()), absorb, resist, false, 0, isCrit);

            float multiplier = GetSpellProto()->EffectMultipleValue[GetEffIndex()] > 0 ? GetSpellProto()->EffectMultipleValue[GetEffIndex()] : 1;

            // Set trigger flag
            uint32 procAttacker = PROC_FLAG_ON_DO_PERIODIC; //  | PROC_FLAG_SUCCESSFUL_HARMFUL_SPELL_HIT;
            uint32 procVictim   = PROC_FLAG_ON_TAKE_PERIODIC;// | PROC_FLAG_TAKEN_HARMFUL_SPELL_HIT;
            pdamage = (pdamage <= absorb + resist) ? 0 : (pdamage-absorb-resist);
            if (pdamage)
                procVictim|=PROC_FLAG_TAKEN_ANY_DAMAGE;
            pCaster->ProcDamageAndSpell(m_target, procAttacker, procVictim, PROC_EX_NORMAL_HIT, pdamage, BASE_ATTACK, GetSpellProto());
            int32 new_damage = pCaster->DealDamage(m_target, pdamage, &cleanDamage, DOT, GetSpellSchoolMask(GetSpellProto()), GetSpellProto(), false);

            if (!m_target->isAlive() && pCaster->IsNonMeleeSpellCasted(false))
                for (uint32 i = CURRENT_FIRST_NON_MELEE_SPELL; i < CURRENT_MAX_SPELL; ++i)
                    if (Spell* spell = pCaster->GetCurrentSpell(CurrentSpellTypes(i)))
                        if (spell->m_spellInfo->Id == GetId())
                            spell->cancel();


            if(Player *modOwner = pCaster->GetSpellModOwner())
                modOwner->ApplySpellMod(GetId(), SPELLMOD_MULTIPLE_VALUE, multiplier);

            int32 heal = pCaster->SpellHealingBonus(pCaster, GetSpellProto(), int32(new_damage * multiplier), DOT, GetStackAmount());

            int32 gain = pCaster->DealHeal(pCaster, heal, GetSpellProto());
            pCaster->getHostileRefManager().threatAssist(pCaster, gain * 0.5f, GetSpellProto());
            break;
        }
        case SPELL_AURA_PERIODIC_HEAL:
        case SPELL_AURA_OBS_MOD_HEALTH:
        {
            // don't heal target if not alive, mostly death persistent effects from items
            if (!m_target->isAlive())
                return;

            Unit *pCaster = GetCaster();
            if(!pCaster)
                return;

            // heal for caster damage (must be alive)
            if(m_target != pCaster && GetSpellProto()->SpellVisual[0] == 163 && !pCaster->isAlive())
                return;

            // ignore non positive values (can be result apply spellmods to aura damage
            uint32 amount = m_modifier.m_amount > 0 ? m_modifier.m_amount : 0;

            uint32 pdamage;

            if(m_modifier.m_auraname==SPELL_AURA_OBS_MOD_HEALTH)
                pdamage = uint32(m_target->GetMaxHealth() * amount / 100);
            else
            {
                pdamage = amount;

                // Wild Growth (1/7 - 6 + 2*ramainTicks) %
                if (m_spellProto->SpellFamilyName == SPELLFAMILY_DRUID && m_spellProto->SpellIconID == 2864)
                {
                    int32 ticks = GetAuraMaxTicks();
                    int32 remainingTicks = ticks - GetAuraTicks();
                    int32 addition = int32(amount)*ticks*(-6+2*remainingTicks)/100;

                    if (GetAuraTicks() != 1)
                        // Item - Druid T10 Restoration 2P Bonus
                        if (Aura *aura = pCaster->GetAura(70658, EFFECT_INDEX_0))
                            addition += abs(int32((addition * aura->GetModifier()->m_amount) / ((ticks-1)* 100)));

                    pdamage = int32(pdamage) + addition;
                }
            }

            pdamage = pCaster->SpellHealingBonus(m_target, GetSpellProto(), pdamage, DOT, GetStackAmount());

            // This method can modify pdamage
            bool isCrit = IsCritFromAbilityAura(pCaster, pdamage);

            sLog.outDetail("PeriodicTick: %u (TypeId: %u) heal of %u (TypeId: %u) for %u health inflicted by %u",
                GUID_LOPART(GetCasterGUID()), GuidHigh2TypeId(GUID_HIPART(GetCasterGUID())), m_target->GetGUIDLow(), m_target->GetTypeId(), pdamage, GetId());

            int32 gain = m_target->ModifyHealth(pdamage);
            SpellPeriodicAuraLogInfo pInfo(this, pdamage, (pdamage - uint32(gain)), 0, 0, 0.0f, isCrit);
            m_target->SendPeriodicAuraLog(&pInfo);

            // Set trigger flag
            uint32 procAttacker = PROC_FLAG_ON_DO_PERIODIC;
            uint32 procVictim   = PROC_FLAG_ON_TAKE_PERIODIC;
            pCaster->ProcDamageAndSpell(m_target, procAttacker, procVictim, PROC_EX_NORMAL_HIT, gain, BASE_ATTACK, m_spellProto);

            // add HoTs to amount healed in bgs
            if( pCaster->GetTypeId() == TYPEID_PLAYER )
                if( BattleGround *bg = ((Player*)pCaster)->GetBattleGround() )
                    bg->UpdatePlayerScore(((Player*)pCaster), SCORE_HEALING_DONE, gain);

            m_target->getHostileRefManager().threatAssist(pCaster, float(gain) * 0.5f, GetSpellProto());

            SpellEntry const* spellProto = GetSpellProto();

            // heal for caster damage
            if(m_target != pCaster && spellProto->SpellVisual[0] == 163)
            {
                uint32 dmg = spellProto->manaPerSecond;
                if(pCaster->GetHealth() <= dmg && pCaster->GetTypeId()==TYPEID_PLAYER)
                {
                    pCaster->RemoveAurasDueToSpell(GetId());

                    // finish current generic/channeling spells, don't affect autorepeat
                    pCaster->FinishSpell(CURRENT_GENERIC_SPELL);
                    pCaster->FinishSpell(CURRENT_CHANNELED_SPELL);
                }
                else
                {
                    uint32 damage = gain;
                    uint32 absorb = 0;
                    pCaster->DealDamageMods(pCaster, damage, &absorb);
                    pCaster->SendSpellNonMeleeDamageLog(pCaster, GetId(), damage, GetSpellSchoolMask(GetSpellProto()), absorb, 0, false, 0, false);

                    CleanDamage cleanDamage =  CleanDamage(0, BASE_ATTACK, MELEE_HIT_NORMAL );
                    pCaster->DealDamage(pCaster, damage, &cleanDamage, NODAMAGE, GetSpellSchoolMask(GetSpellProto()), GetSpellProto(), true);
                }
            }

//            uint32 procAttacker = PROC_FLAG_ON_DO_PERIODIC;//   | PROC_FLAG_SUCCESSFUL_HEAL;
//            uint32 procVictim   = 0;//ROC_FLAG_ON_TAKE_PERIODIC | PROC_FLAG_TAKEN_HEAL;
            // ignore item heals
//            if(procSpell && !haveCastItem)
//                pCaster->ProcDamageAndSpell(target, procAttacker, procVictim, PROC_EX_NORMAL_HIT, pdamage, BASE_ATTACK, spellProto);
            break;
        }
        case SPELL_AURA_PERIODIC_MANA_LEECH:
        {
            // don't damage target if not alive, possible death persistent effects
            if (!m_target->isAlive())
                return;

            if(m_modifier.m_miscvalue < 0 || m_modifier.m_miscvalue >= MAX_POWERS)
                return;

            Powers power = Powers(m_modifier.m_miscvalue);

            // power type might have changed between aura applying and tick (druid's shapeshift)
            if(m_target->getPowerType() != power)
                return;

            Unit *pCaster = GetCaster();
            if(!pCaster)
                return;

            if(!pCaster->isAlive())
                return;

            if( GetSpellProto()->Effect[GetEffIndex()] == SPELL_EFFECT_PERSISTENT_AREA_AURA &&
                pCaster->SpellHitResult(m_target, GetSpellProto(), false) != SPELL_MISS_NONE)
                return;

            // Check for immune (not use charges)
            if(m_target->IsImmunedToDamage(GetSpellSchoolMask(GetSpellProto())))
                return;

            // ignore non positive values (can be result apply spellmods to aura damage
            uint32 pdamage = m_modifier.m_amount > 0 ? m_modifier.m_amount : 0;

            // Special case: draining x% of mana (up to a maximum of 2*x% of the caster's maximum mana)
            // It's mana percent cost spells, m_modifier.m_amount is percent drain from target
            if (m_spellProto->ManaCostPercentage)
            {
                // max value
                uint32 maxmana = pCaster->GetMaxPower(power)  * pdamage * 2 / 100;
                pdamage = m_target->GetMaxPower(power) * pdamage / 100;
                if(pdamage > maxmana)
                    pdamage = maxmana;
            }

            sLog.outDetail("PeriodicTick: %u (TypeId: %u) power leech of %u (TypeId: %u) for %u dmg inflicted by %u",
                GUID_LOPART(GetCasterGUID()), GuidHigh2TypeId(GUID_HIPART(GetCasterGUID())), m_target->GetGUIDLow(), m_target->GetTypeId(), pdamage, GetId());

            int32 drain_amount = m_target->GetPower(power) > pdamage ? pdamage : m_target->GetPower(power);

            // resilience reduce mana draining effect at spell crit damage reduction (added in 2.4)
            if (power == POWER_MANA)
                drain_amount -= m_target->GetSpellCritDamageReduction(drain_amount);

            m_target->ModifyPower(power, -drain_amount);

            float gain_multiplier = 0;

            if(pCaster->GetMaxPower(power) > 0)
            {
                gain_multiplier = GetSpellProto()->EffectMultipleValue[GetEffIndex()];

                if(Player *modOwner = pCaster->GetSpellModOwner())
                    modOwner->ApplySpellMod(GetId(), SPELLMOD_MULTIPLE_VALUE, gain_multiplier);
            }

            SpellPeriodicAuraLogInfo pInfo(this, drain_amount, 0, 0, 0, gain_multiplier);
            m_target->SendPeriodicAuraLog(&pInfo);

            int32 gain_amount = int32(drain_amount * gain_multiplier);

            if(gain_amount)
            {
                int32 gain = pCaster->ModifyPower(power, gain_amount);
                m_target->AddThreat(pCaster, float(gain) * 0.5f, pInfo.critical, GetSpellSchoolMask(GetSpellProto()), GetSpellProto());
            }
            break;
        }
        case SPELL_AURA_PERIODIC_ENERGIZE:
        {
            // don't energize target if not alive, possible death persistent effects
            if (!m_target->isAlive())
                return;

            // ignore non positive values (can be result apply spellmods to aura damage
            uint32 pdamage = m_modifier.m_amount > 0 ? m_modifier.m_amount : 0;

            sLog.outDetail("PeriodicTick: %u (TypeId: %u) energize %u (TypeId: %u) for %u dmg inflicted by %u",
                GUID_LOPART(GetCasterGUID()), GuidHigh2TypeId(GUID_HIPART(GetCasterGUID())), m_target->GetGUIDLow(), m_target->GetTypeId(), pdamage, GetId());

            if(m_modifier.m_miscvalue < 0 || m_modifier.m_miscvalue >= MAX_POWERS)
                break;

            Powers power = Powers(m_modifier.m_miscvalue);

            if(m_target->GetMaxPower(power) == 0)
                break;

            SpellPeriodicAuraLogInfo pInfo(this, pdamage, 0, 0, 0, 0.0f);
            m_target->SendPeriodicAuraLog(&pInfo);

            int32 gain = m_target->ModifyPower(power,pdamage);

            if(Unit* pCaster = GetCaster())
                m_target->getHostileRefManager().threatAssist(pCaster, float(gain) * 0.5f, GetSpellProto());
            break;
        }
        case SPELL_AURA_OBS_MOD_MANA:
        {
            // don't energize target if not alive, possible death persistent effects
            if (!m_target->isAlive())
                return;

            // ignore non positive values (can be result apply spellmods to aura damage
            uint32 amount = m_modifier.m_amount > 0 ? m_modifier.m_amount : 0;

            uint32 pdamage = uint32(m_target->GetMaxPower(POWER_MANA) * amount / 100);

            sLog.outDetail("PeriodicTick: %u (TypeId: %u) energize %u (TypeId: %u) for %u mana inflicted by %u",
                GUID_LOPART(GetCasterGUID()), GuidHigh2TypeId(GUID_HIPART(GetCasterGUID())), m_target->GetGUIDLow(), m_target->GetTypeId(), pdamage, GetId());

            if(m_target->GetMaxPower(POWER_MANA) == 0)
                break;

            SpellPeriodicAuraLogInfo pInfo(this, pdamage, 0, 0, 0, 0.0f);
            m_target->SendPeriodicAuraLog(&pInfo);

            int32 gain = m_target->ModifyPower(POWER_MANA, pdamage);

            if(Unit* pCaster = GetCaster())
                m_target->getHostileRefManager().threatAssist(pCaster, float(gain) * 0.5f, GetSpellProto());
            break;
        }
        case SPELL_AURA_POWER_BURN_MANA:
        {
            // don't mana burn target if not alive, possible death persistent effects
            if (!m_target->isAlive())
                return;

            Unit *pCaster = GetCaster();
            if(!pCaster)
                return;

            // Check for immune (not use charges)
            if(m_target->IsImmunedToDamage(GetSpellSchoolMask(GetSpellProto())))
                return;

            int32 pdamage = m_modifier.m_amount > 0 ? m_modifier.m_amount : 0;

            Powers powerType = Powers(m_modifier.m_miscvalue);

            if(!m_target->isAlive() || m_target->getPowerType() != powerType)
                return;

            // resilience reduce mana draining effect at spell crit damage reduction (added in 2.4)
            if (powerType == POWER_MANA)
                pdamage -= m_target->GetSpellCritDamageReduction(pdamage);

            uint32 gain = uint32(-m_target->ModifyPower(powerType, -pdamage));

            gain = uint32(gain * GetSpellProto()->EffectMultipleValue[GetEffIndex()]);

            SpellEntry const* spellProto = GetSpellProto();
            // maybe has to be sent different to client, but not by SMSG_PERIODICAURALOG
            SpellNonMeleeDamage damageInfo(pCaster, m_target, spellProto->Id, spellProto->SchoolMask);
            pCaster->CalculateSpellDamage(&damageInfo, gain, spellProto);

            pCaster->DealDamageMods(damageInfo.target, damageInfo.damage, &damageInfo.absorb);

            pCaster->SendSpellNonMeleeDamageLog(&damageInfo);

            // Set trigger flag
            uint32 procAttacker = PROC_FLAG_ON_DO_PERIODIC; //  | PROC_FLAG_SUCCESSFUL_HARMFUL_SPELL_HIT;
            uint32 procVictim   = PROC_FLAG_ON_TAKE_PERIODIC;// | PROC_FLAG_TAKEN_HARMFUL_SPELL_HIT;
            uint32 procEx       = createProcExtendMask(&damageInfo, SPELL_MISS_NONE);
            if (damageInfo.damage)
                procVictim|=PROC_FLAG_TAKEN_ANY_DAMAGE;

            pCaster->ProcDamageAndSpell(damageInfo.target, procAttacker, procVictim, procEx, damageInfo.damage, BASE_ATTACK, spellProto);

            pCaster->DealSpellDamage(&damageInfo, true);
            break;
        }
        case SPELL_AURA_MOD_REGEN:
        {
            // don't heal target if not alive, possible death persistent effects
            if (!m_target->isAlive())
                return;

            int32 gain = m_target->ModifyHealth(m_modifier.m_amount);
            if (Unit *caster = GetCaster())
                m_target->getHostileRefManager().threatAssist(caster, float(gain) * 0.5f, GetSpellProto());
            break;
        }
        case SPELL_AURA_MOD_POWER_REGEN:
        {
            // don't energize target if not alive, possible death persistent effects
            if (!m_target->isAlive())
                return;

            Powers pt = m_target->getPowerType();
            if(int32(pt) != m_modifier.m_miscvalue)
                return;

            if ( GetSpellProto()->AuraInterruptFlags & AURA_INTERRUPT_FLAG_NOT_SEATED )
            {
                // eating anim
                m_target->HandleEmoteCommand(EMOTE_ONESHOT_EAT);
            }
            else if( GetId() == 20577 )
            {
                // cannibalize anim
                m_target->HandleEmoteCommand(EMOTE_STATE_CANNIBALIZE);
            }

            // Anger Management
            // amount = 1+ 16 = 17 = 3,4*5 = 10,2*5/3
            // so 17 is rounded amount for 5 sec tick grow ~ 1 range grow in 3 sec
            if(pt == POWER_RAGE)
                m_target->ModifyPower(pt, m_modifier.m_amount * 3 / 5);
            break;
        }
        // Here tick dummy auras
        case SPELL_AURA_DUMMY:                              // some spells have dummy aura
        case SPELL_AURA_PERIODIC_DUMMY:
        {
            PeriodicDummyTick();
            break;
        }
        case SPELL_AURA_PERIODIC_TRIGGER_SPELL:
        {
            TriggerSpell();
            break;
        }
        case SPELL_AURA_PERIODIC_TRIGGER_SPELL_WITH_VALUE:
        {
            TriggerSpellWithValue();
            break;
        }
        default:
            break;
    }
}

void Aura::PeriodicDummyTick()
{
    SpellEntry const* spell = GetSpellProto();
    switch (spell->SpellFamilyName)
    {
        case SPELLFAMILY_GENERIC:
            switch (spell->Id)
            {
                // Drink
                case 430:
                case 431:
                case 432:
                case 1133:
                case 1135:
                case 1137:
                case 10250:
                case 22734:
                case 27089:
                case 34291:
                case 43182:
                case 43183:
                case 43706:
                case 46755:
                case 49472: // Drink Coffee
                case 57073:
                case 61830:
                {
                    if (m_target->GetTypeId() != TYPEID_PLAYER)
                        return;
                    // Search SPELL_AURA_MOD_POWER_REGEN aura for this spell and add bonus
                    Unit::AuraList const& aura = m_target->GetAurasByType(SPELL_AURA_MOD_POWER_REGEN);
                    for(Unit::AuraList::const_iterator i = aura.begin(); i != aura.end(); ++i)
                    {
                        if ((*i)->GetId() == GetId())
                        {
                            (*i)->GetModifier()->m_amount = m_modifier.m_amount;
                            ((Player*)m_target)->UpdateManaRegen();
                            // Disable continue
                            m_isPeriodic = false;
                            return;
                        }
                    }
                    return;
                }
                // Forsaken Skills
                case 7054:
                {
                    // Possibly need cast one of them (but
                    // 7038 Forsaken Skill: Swords
                    // 7039 Forsaken Skill: Axes
                    // 7040 Forsaken Skill: Daggers
                    // 7041 Forsaken Skill: Maces
                    // 7042 Forsaken Skill: Staves
                    // 7043 Forsaken Skill: Bows
                    // 7044 Forsaken Skill: Guns
                    // 7045 Forsaken Skill: 2H Axes
                    // 7046 Forsaken Skill: 2H Maces
                    // 7047 Forsaken Skill: 2H Swords
                    // 7048 Forsaken Skill: Defense
                    // 7049 Forsaken Skill: Fire
                    // 7050 Forsaken Skill: Frost
                    // 7051 Forsaken Skill: Holy
                    // 7053 Forsaken Skill: Shadow
                    return;
                }
                case 7057:                                  // Haunting Spirits
                    if (roll_chance_i(33))
                        m_target->CastSpell(m_target,m_modifier.m_amount,true,NULL,this);
                    return;
//              // Panda
//              case 19230: break;
//              // Gossip NPC Periodic - Talk
//              case 33208: break;
//              // Gossip NPC Periodic - Despawn
//              case 33209: break;
//              // Steal Weapon
//              case 36207: break;
//              // Simon Game START timer, (DND)
//              case 39993: break;
//              // Knockdown Fel Cannon: break; The Aggro Burst
//              case 40119: break;
//              // Old Mount Spell
//              case 40154: break;
//              // Magnetic Pull
//              case 40581: break;
//              // Ethereal Ring: break; The Bolt Burst
//              case 40801: break;
//              // Crystal Prison
//              case 40846: break;
//              // Copy Weapon
//              case 41054: break;
//              // Dementia
//              case 41404: break;
//              // Ethereal Ring Visual, Lightning Aura
//              case 41477: break;
//              // Ethereal Ring Visual, Lightning Aura (Fork)
//              case 41525: break;
//              // Ethereal Ring Visual, Lightning Jumper Aura
//              case 41567: break;
//              // No Man's Land
//              case 41955: break;
//              // Headless Horseman - Fire
//              case 42074: break;
//              // Headless Horseman - Visual - Large Fire
//              case 42075: break;
//              // Headless Horseman - Start Fire, Periodic Aura
//              case 42140: break;
//              // Ram Speed Boost
//              case 42152: break;
//              // Headless Horseman - Fires Out Victory Aura
//              case 42235: break;
//              // Pumpkin Life Cycle
//              case 42280: break;
//              // Brewfest Request Chick Chuck Mug Aura
//              case 42537: break;
//              // Squashling
//              case 42596: break;
//              // Headless Horseman Climax, Head: Periodic
//              case 42603: break;
//              // Fire Bomb
//              case 42621: break;
//              // Headless Horseman - Conflagrate, Periodic Aura
//              case 42637: break;
//              // Headless Horseman - Create Pumpkin Treats Aura
//              case 42774: break;
//              // Headless Horseman Climax - Summoning Rhyme Aura
//              case 42879: break;
//              // Tricky Treat
//              case 42919: break;
//              // Giddyup!
//              case 42924: break;
//              // Ram - Trot
//              case 42992: break;
//              // Ram - Canter
//              case 42993: break;
//              // Ram - Gallop
//              case 42994: break;
//              // Ram Level - Neutral
//              case 43310: break;
//              // Headless Horseman - Maniacal Laugh, Maniacal, Delayed 17
//              case 43884: break;
//              // Wretched!
//              case 43963: break;
//              // Headless Horseman - Maniacal Laugh, Maniacal, other, Delayed 17
//              case 44000: break;
//              // Energy Feedback
//              case 44328: break;
//              // Romantic Picnic
//              case 45102: break;
//              // Romantic Picnic
//              case 45123: break;
//              // Looking for Love
//              case 45124: break;
//              // Kite - Lightning Strike Kite Aura
//              case 45197: break;
//              // Rocket Chicken
//              case 45202: break;
//              // Copy Offhand Weapon
//              case 45205: break;
//              // Upper Deck - Kite - Lightning Periodic Aura
//              case 45207: break;
//              // Kite -Sky  Lightning Strike Kite Aura
//              case 45251: break;
//              // Ribbon Pole Dancer Check Aura
//              case 45390: break;
//              // Holiday - Midsummer, Ribbon Pole Periodic Visual
//              case 45406: break;
//              // Parachute
//              case 45472: break;
//              // Alliance Flag, Extra Damage Debuff
//              case 45898: break;
//              // Horde Flag, Extra Damage Debuff
//              case 45899: break;
//              // Ahune - Summoning Rhyme Aura
//              case 45926: break;
//              // Ahune - Slippery Floor
//              case 45945: break;
//              // Ahune's Shield
//              case 45954: break;
//              // Nether Vapor Lightning
//              case 45960: break;
//              // Darkness
//              case 45996: break;
                case 46041:                                 // Summon Blood Elves Periodic
                    m_target->CastSpell(m_target, 46037, true, NULL, this);
                    m_target->CastSpell(m_target, roll_chance_i(50) ? 46038 : 46039, true, NULL, this);
                    m_target->CastSpell(m_target, 46040, true, NULL, this);
                    return;
//              // Transform Visual Missile Periodic
//              case 46205: break;
//              // Find Opening Beam End
//              case 46333: break;
//              // Ice Spear Control Aura
//              case 46371: break;
//              // Hailstone Chill
//              case 46458: break;
//              // Hailstone Chill, Internal
//              case 46465: break;
//              // Chill, Internal Shifter
//              case 46549: break;
//              // Summon Ice Spear Knockback Delayer
//              case 46878: break;
//              // Burninate Effect
//              case 47214: break;
//              // Fizzcrank Practice Parachute
//              case 47228: break;
//              // Send Mug Control Aura
//              case 47369: break;
//              // Direbrew's Disarm (precast)
//              case 47407: break;
//              // Mole Machine Port Schedule
//              case 47489: break;
//              case 47941: break; // Crystal Spike
//              case 48200: break; // Healer Aura
                case 48630:                                 // Summon Gauntlet Mobs Periodic
                case 59275:                                 // Below may need some adjustment, pattern for amount of summon and where is not verified 100% (except for odd/even tick)
                {
                    bool chance = roll_chance_i(50);

                    m_target->CastSpell(m_target, chance ? 48631 : 48632, true, NULL, this);

                    if (GetAuraTicks() % 2)                 // which doctor at odd tick
                        m_target->CastSpell(m_target, chance ? 48636 : 48635, true, NULL, this);
                    else                                    // or harponeer, at even tick
                        m_target->CastSpell(m_target, chance ? 48634 : 48633, true, NULL, this);

                    return;
                }
//              case 49313: break; // Proximity Mine Area Aura
//              // Mole Machine Portal Schedule
//              case 49466: break;
//              case 49555: break; // Corpse Explode
//              case 49592: break; // Temporal Rift
//              case 49957: break; // Cutting Laser
//              case 50085: break; // Slow Fall
//              // Listening to Music
//              case 50493: break;
//              // Love Rocket Barrage
//              case 50530: break;
                case 50789:                                 // Summon iron dwarf (left or right)
                case 59860:
                    m_target->CastSpell(m_target, roll_chance_i(50) ? 50790 : 50791, true, NULL, this);
                    return;
                case 50792:                                 // Summon iron trogg (left or right)
                case 59859:
                    m_target->CastSpell(m_target, roll_chance_i(50) ? 50793 : 50794, true, NULL, this);
                    return;
                case 50801:                                 // Summon malformed ooze (left or right)
                case 59858:
                    m_target->CastSpell(m_target, roll_chance_i(50) ? 50802 : 50803, true, NULL, this);
                    return;
                case 50824:                                 // Summon earthen dwarf
                    m_target->CastSpell(m_target, roll_chance_i(50) ? 50825 : 50826, true, NULL, this);
                    return;
                case 52441:                                 // Cool Down
                    m_target->CastSpell(m_target, 52443, true);
                    return;
                case 53520:                                 // Carrion Beetles
                    m_target->CastSpell(m_target, 53521, true, NULL, this);
                    m_target->CastSpell(m_target, 53521, true, NULL, this);
                    return;
                case 55592:                                 // Clean
                    switch(urand(0,2))
                    {
                        case 0: m_target->CastSpell(m_target, 55731, true); break;
                        case 1: m_target->CastSpell(m_target, 55738, true); break;
                        case 2: m_target->CastSpell(m_target, 55739, true); break;
                    }
                    return;
// Exist more after, need add later
                default:
                    break;
            }
            // Prey on the Weak
            if (spell->SpellIconID == 2983)
            {
                Unit *target=m_target->getVictim();
                if (target && (m_target->GetHealth() * 100 / m_target->GetMaxHealth() > target->GetHealth() * 100 / target->GetMaxHealth()))
                {
                    if(!m_target->HasAura(58670))
                    {
                        int32 basepoints = GetBasePoints();
                        m_target->CastCustomSpell(m_target, 58670, &basepoints, 0, 0, true);
                    }
                }
                else
                    m_target->RemoveAurasDueToSpell(58670);
            }
            break;
        case SPELLFAMILY_MAGE:
        {
            // Mirror Image
            if (spell->Id == 55342)
            {
                // Set name of summons to name of caster
                m_target->CastSpell(m_target, m_spellProto->EffectTriggerSpell[m_effIndex], true);
                m_isPeriodic = false;
            }
            break;
        }
        case SPELLFAMILY_DRUID:
        {
            switch (spell->Id)
            {
                // Frenzied Regeneration
                case 22842:
                {
                    // Converts up to 10 rage per second into health for $d.  Each point of rage is converted into ${$m2/10}.1% of max health.
                    // Should be manauser
                    if (m_target->getPowerType() != POWER_RAGE)
                        return;
                    uint32 rage = m_target->GetPower(POWER_RAGE);
                    // Nothing todo
                    if (rage == 0)
                        return;
                    int32 mod = (rage < 100) ? rage : 100;
                    int32 points = m_target->CalculateSpellDamage(m_target, spell, EFFECT_INDEX_1);
                    int32 regen = m_target->GetMaxHealth() * (mod * points / 10) / 1000;
                    m_target->CastCustomSpell(m_target, 22845, &regen, NULL, NULL, true, NULL, this);
                    m_target->SetPower(POWER_RAGE, rage-mod);
                    return;
                }
                // Force of Nature
                case 33831:
                    return;
                default:
                    break;
            }
            break;
        }
        case SPELLFAMILY_WARLOCK:
            switch (spell->Id)
            {
                case 48018:
                    GameObject* obj = m_target->GetGameObject(spell->Id);
                    if (!obj) return;
                    // We must take a range of teleport spell, not summon.
                    const SpellEntry* goToCircleSpell = sSpellStore.LookupEntry(48020);
                    if (m_target->IsWithinDist(obj,GetSpellMaxRange(sSpellRangeStore.LookupEntry(goToCircleSpell->rangeIndex))))
                        SendFakeAuraUpdate(62388,false);
                    else
                        SendFakeAuraUpdate(62388,true);
            }
            break;
        case SPELLFAMILY_ROGUE:
        {
            switch (spell->Id)
            {
                // Killing Spree
                case 51690:
                {
                    if (m_target->hasUnitState(UNIT_STAT_STUNNED) || m_target->isFeared())
                        return;

                    std::list<Unit*> targets;
                    {
                        // eff_radius ==0
                        float radius = GetSpellMaxRange(sSpellRangeStore.LookupEntry(spell->rangeIndex));

                        MaNGOS::AnyUnfriendlyVisibleUnitInObjectRangeCheck u_check(m_target, m_target, radius);
                        MaNGOS::UnitListSearcher<MaNGOS::AnyUnfriendlyVisibleUnitInObjectRangeCheck> checker(m_target, targets, u_check);
                        Cell::VisitAllObjects(m_target, checker, radius);
                    }

                    if(targets.empty())
                        return;

                    std::list<Unit*>::const_iterator itr = targets.begin();
                    std::advance(itr, rand()%targets.size());
                    Unit* target = *itr;

                    m_target->CastSpell(target, 57840, true);
                    m_target->CastSpell(target, 57841, true);
                    return;
                }
                default:
                    break;
            }
            break;
        }
        case SPELLFAMILY_HUNTER:
        {
            // Explosive Shot
            if (spell->SpellFamilyFlags & UI64LIT(0x8000000000000000))
            {
                m_target->CastCustomSpell(m_target, 53352, &m_modifier.m_amount, 0, 0, true, 0, this, GetCasterGUID());
                return;
            }
            switch (spell->Id)
            {
                // Harpooner's Mark
                // case 40084:
                //    return;
                // Feeding Frenzy Rank 1 & 2
                case 53511:
                case 53512:
                {
                    Unit* victim = m_target->getVictim();
                    if( victim && victim->GetHealth() * 100 < victim->GetMaxHealth() * 35 )
                        m_target->CastSpell(m_target, spell->Id == 53511 ? 60096 : 60097, true, NULL, this);
                    return;
                }
                default:
                    break;
            }
            break;
        }
        case SPELLFAMILY_SHAMAN:
        {
            // Astral Shift
            if (spell->Id == 52179)
            {
                // Periodic need for remove visual on stun/fear/silence lost
                if (!(m_target->GetUInt32Value(UNIT_FIELD_FLAGS)&(UNIT_FLAG_STUNNED|UNIT_FLAG_FLEEING|UNIT_FLAG_SILENCED)))
                    m_target->RemoveAurasDueToSpell(52179);
                return;
            }
            break;
        }
        case SPELLFAMILY_DEATHKNIGHT:
        {
            // Death and Decay
            if (spell->SpellFamilyFlags & UI64LIT(0x0000000000000020))
            {
                if (Unit *caster = GetCaster())
                    caster->CastCustomSpell(m_target, 52212, &m_modifier.m_amount, NULL, NULL, true, NULL, this);
                return;
            }
            // Raise Dead
//            if (spell->SpellFamilyFlags & UI64LIT(0x0000000000001000))
//                return;
            // Chains of Ice
            if (spell->SpellFamilyFlags & UI64LIT(0x0000400000000000))
            {
                // Get 0 effect aura
                Aura *slow = m_target->GetAura(GetId(), EFFECT_INDEX_0);
                if (slow)
                {
                    slow->ApplyModifier(false, true);
                    Modifier *mod = slow->GetModifier();
                    mod->m_amount+= m_modifier.m_amount;
                    if (mod->m_amount > 0) mod->m_amount = 0;
                    slow->ApplyModifier(true, true);
                }
                return;
            }
            // Summon Gargoyle
//            if (spell->SpellFamilyFlags & UI64LIT(0x0000008000000000))
//                return;
            // Death Rune Mastery
//            if (spell->SpellFamilyFlags & UI64LIT(0x0000000000004000))
//                return;
            // Bladed Armor
            if (spell->SpellIconID == 2653)
            {
                // Increases your attack power by $s1 for every $s2 armor value you have.
                // Calculate AP bonus (from 1 efect of this spell)
                int32 apBonus = m_modifier.m_amount * m_target->GetArmor() / m_target->CalculateSpellDamage(m_target, spell, EFFECT_INDEX_1);
                m_target->CastCustomSpell(m_target, 61217, &apBonus, &apBonus, NULL, true, NULL, this);
                return;
            }
            // Reaping
//            if (spell->SpellIconID == 22)
//                return;
            // Blood of the North
//            if (spell->SpellIconID == 30412)
//                return;
            break;
        }
        default:
            break;
    }
}

void Aura::HandlePreventFleeing(bool apply, bool Real)
{
    if(!Real)
        return;

    Unit::AuraList const& fearAuras = m_target->GetAurasByType(SPELL_AURA_MOD_FEAR);
    if( !fearAuras.empty() )
    {
        if (apply)
            m_target->SetFeared(false, fearAuras.front()->GetCasterGUID());
        else
            m_target->SetFeared(true);
    }
}

void Aura::HandleManaShield(bool apply, bool Real)
{
    if(!Real)
        return;

    // prevent double apply bonuses
    if(apply && (m_target->GetTypeId()!=TYPEID_PLAYER || !((Player*)m_target)->GetSession()->PlayerLoading()))
    {
        if(Unit* caster = GetCaster())
        {
            float DoneActualBenefit = 0.0f;
            switch(m_spellProto->SpellFamilyName)
            {
                case SPELLFAMILY_MAGE:
                    if(m_spellProto->SpellFamilyFlags & UI64LIT(0x0000000000008000))
                    {
                        // Mana Shield
                        // +50% from +spd bonus
                        DoneActualBenefit = caster->SpellBaseDamageBonus(GetSpellSchoolMask(m_spellProto)) * 0.5f;
                        break;
                    }
                    break;
                default:
                    break;
            }

            DoneActualBenefit *= caster->CalculateLevelPenalty(GetSpellProto());

            m_modifier.m_amount += (int32)DoneActualBenefit;
        }
    }
}

void Aura::HandleArenaPreparation(bool apply, bool Real)
{
    if(!Real)
        return;

    if(apply)
        m_target->SetFlag(UNIT_FIELD_FLAGS, UNIT_FLAG_PREPARATION);
    else
        m_target->RemoveFlag(UNIT_FIELD_FLAGS, UNIT_FLAG_PREPARATION);
}

/**
 * Such auras are applied from a caster(=player) to a vehicle.
 * This has been verified using spell #49256
 */
void Aura::HandleAuraControlVehicle(bool apply, bool Real)
{
    if(!Real)
        return;

    Unit *player = GetCaster();
    Vehicle *vehicle = dynamic_cast<Vehicle*>(m_target);
    if(!player || player->GetTypeId() != TYPEID_PLAYER || !vehicle)
        return;

    if (apply)
    {
        if(Pet *pet = player->GetPet())
            pet->Remove(PET_SAVE_AS_CURRENT);
        ((Player*)player)->EnterVehicle(vehicle);
    }
    else
    {
        SpellEntry const *spell = GetSpellProto();

        // some SPELL_AURA_CONTROL_VEHICLE auras have a dummy effect on the player - remove them
        player->RemoveAurasDueToSpell(spell->Id);

        ((Player*)player)->ExitVehicle(vehicle);
    }
}

void Aura::HandleAuraConvertRune(bool apply, bool Real)
{
    if(!Real)
        return;

    if(m_target->GetTypeId() != TYPEID_PLAYER)
        return;

    Player *plr = (Player*)m_target;

    if(plr->getClass() != CLASS_DEATH_KNIGHT)
        return;

    RuneType runeFrom = RuneType(GetSpellProto()->EffectMiscValue[m_effIndex]);
    RuneType runeTo   = RuneType(GetSpellProto()->EffectMiscValueB[m_effIndex]);

    if (apply)
    {
        for(uint32 i = 0; i < MAX_RUNES; ++i)
        {
            if (plr->GetCurrentRune(i) == runeFrom && !plr->GetRuneCooldown(i))
            {
                plr->ConvertRune(i, runeTo);
                break;
            }
        }
    }
    else
    {
        for(uint32 i = 0; i < MAX_RUNES; ++i)
        {
            if(plr->GetCurrentRune(i) == runeTo && plr->GetBaseRune(i) == runeFrom)
            {
                plr->ConvertRune(i, runeFrom);
                break;
            }
        }
    }
}

void Aura::HandlePhase(bool apply, bool Real)
{
    if(!Real)
        return;

    // always non stackable
    if(apply)
    {
        Unit::AuraList const& phases = m_target->GetAurasByType(SPELL_AURA_PHASE);
        if(!phases.empty())
            m_target->RemoveAurasDueToSpell(phases.front()->GetId(), this);
    }

    // no-phase is also phase state so same code for apply and remove

    // phase auras normally not expected at BG but anyway better check
    if(m_target->GetTypeId() == TYPEID_PLAYER)
    {
        // drop flag at invisible in bg
        if(((Player*)m_target)->InBattleGround())
            if(BattleGround *bg = ((Player*)m_target)->GetBattleGround())
                bg->EventPlayerDroppedFlag((Player*)m_target);

        // GM-mode have mask 0xFFFFFFFF
        if(!((Player*)m_target)->isGameMaster())
            m_target->SetPhaseMask(apply ? GetMiscValue() : PHASEMASK_NORMAL, false);

        ((Player*)m_target)->GetSession()->SendSetPhaseShift(apply ? GetMiscValue() : PHASEMASK_NORMAL);

        if (GetEffIndex() == EFFECT_INDEX_0)
        {
            SpellAreaForAreaMapBounds saBounds = sSpellMgr.GetSpellAreaForAuraMapBounds(GetId());
            if(saBounds.first != saBounds.second)
            {
                uint32 zone, area;
                m_target->GetZoneAndAreaId(zone, area);

                for(SpellAreaForAreaMap::const_iterator itr = saBounds.first; itr != saBounds.second; ++itr)
                {
                    // some auras remove at aura remove
                    if(!itr->second->IsFitToRequirements((Player*)m_target, zone, area))
                        m_target->RemoveAurasDueToSpell(itr->second->spellId);
                    // some auras applied at aura apply
                    else if(itr->second->autocast)
                    {
                        if (!m_target->HasAura(itr->second->spellId, EFFECT_INDEX_0))
                            m_target->CastSpell(m_target, itr->second->spellId, true);
                    }
                }
            }
        }
    }
    else
        m_target->SetPhaseMask(apply ? GetMiscValue() : PHASEMASK_NORMAL, false);

    // need triggering visibility update base at phase update of not GM invisible (other GMs anyway see in any phases)
    if(m_target->GetVisibility() != VISIBILITY_OFF)
        m_target->SetVisibility(m_target->GetVisibility());
}

void Aura::HandleIgnoreUnitState(bool apply, bool Real)
{
    if(m_target->GetTypeId() != TYPEID_PLAYER || !Real)
        return;

    if(Unit* caster = GetCaster())
    {
        if (apply)
        {
            switch(GetId())
            {
                // Fingers of Frost
                case 44544:
                    SetAuraCharges(3); // 3 because first is droped on proc
                    break;
                // Juggernaut & Warbringer both need special slot and flag
                // for alowing charge in combat and Warbringer
                // for alowing charge in different stances, too
                case 64976:
                case 57499:
                    SetAuraSlot(255);
                    SetAuraFlags(19);
                    SendAuraUpdate(false);
                    break;
            }
        }
        else
        {
            switch(GetId())
            {
                case 64976:
                case 57499:
                    SendAuraUpdate(true);
                    break;
            }
        }
    }
}

void Aura::UnregisterSingleCastAura()
{
    if (IsSingleTarget())
    {
        if(Unit* caster = GetCaster())
        {
            caster->GetSingleCastAuras().remove(this);
        }
        else
        {
            sLog.outError("Couldn't find the caster of the single target aura (SpellId %u), may crash later!", GetId());
<<<<<<< HEAD
            //ASSERT(false);
=======
            //ASSERTt(false);
>>>>>>> c41d53f5
        }
        m_isSingleTargetAura = false;
    }
}

void Aura::HandleAuraSafeFall( bool Apply, bool Real )
{
    // implemented in WorldSession::HandleMovementOpcodes

    // only special case
    if(Apply && Real && GetId() == 32474 && m_target->GetTypeId() == TYPEID_PLAYER)
        ((Player*)m_target)->ActivateTaxiPathTo(506, GetId());
}

bool Aura::IsCritFromAbilityAura(Unit* caster, uint32& damage)
{
    Unit::AuraList const& auras = caster->GetAurasByType(SPELL_AURA_ABILITY_PERIODIC_CRIT);
    for(Unit::AuraList::const_iterator itr = auras.begin(); itr != auras.end(); ++itr)
    {
        if (!(*itr)->isAffectedOnSpell(m_spellProto))
            continue;
        if (!caster->isSpellCrit(m_target, m_spellProto, GetSpellSchoolMask(m_spellProto)))
            break;

        damage = caster->SpellCriticalDamageBonus(m_spellProto, damage, m_target);
        return true;
    }
    return false;
}

void Aura::HandleModTargetArmorPct(bool /*apply*/, bool /*Real*/)
{
    if(m_target->GetTypeId() != TYPEID_PLAYER)
        return;

    ((Player*)m_target)->UpdateArmorPenetration();
}

void Aura::HandleAuraModAllCritChance(bool apply, bool Real)
{
    // spells required only Real aura add/remove
    if(!Real)
        return;

    if(m_target->GetTypeId() != TYPEID_PLAYER)
        return;

    ((Player*)m_target)->HandleBaseModValue(CRIT_PERCENTAGE,         FLAT_MOD, float (m_modifier.m_amount), apply);
    ((Player*)m_target)->HandleBaseModValue(OFFHAND_CRIT_PERCENTAGE, FLAT_MOD, float (m_modifier.m_amount), apply);
    ((Player*)m_target)->HandleBaseModValue(RANGED_CRIT_PERCENTAGE,  FLAT_MOD, float (m_modifier.m_amount), apply);

    // included in Player::UpdateSpellCritChance calculation
    ((Player*)m_target)->UpdateAllSpellCritChances();
}

void Aura::HandleAllowOnlyAbility(bool apply, bool Real)
{
    if(!Real)
       return;

    if(apply)
    {
       m_target->setAttackTimer(BASE_ATTACK,m_duration);
       m_target->setAttackTimer(RANGED_ATTACK,m_duration);
       m_target->setAttackTimer(OFF_ATTACK,m_duration);
    }
    else
    {
       m_target->resetAttackTimer(BASE_ATTACK);
       m_target->resetAttackTimer(RANGED_ATTACK);
       m_target->resetAttackTimer(OFF_ATTACK);
    }

    m_target->UpdateDamagePhysical(BASE_ATTACK);
    m_target->UpdateDamagePhysical(RANGED_ATTACK);
    m_target->UpdateDamagePhysical(OFF_ATTACK);
}

void Aura::HandleAuraOpenStable(bool apply, bool Real)
{
    if(!apply || !Real)
        return;

    Unit* caster = GetCaster();
    if(!caster || caster->GetTypeId() != TYPEID_PLAYER)
        return;

    WorldPacket data;
    data << uint64(caster->GetGUID());
    ((Player*)caster)->GetSession()->HandleListStabledPetsOpcode(data);
<<<<<<< HEAD
}


void Aura::HandleAuraInitializeImages(bool Apply, bool Real)
{
    if (!Real || !Apply || !m_target || m_target->GetTypeId() != TYPEID_UNIT)
        return;
    Unit* caster = GetCaster();
    Unit* creator = Unit::GetUnit(*m_target,m_target->GetCreatorGUID());
    Creature* pImmage = (Creature*)m_target;
    if (!creator || !caster || creator != caster || pImmage->isPet())
        return;

    // set stats and visual
    pImmage->SetDisplayId(creator->GetDisplayId());
    //    pImmage->SetLevel(creator->getLevel());
    pImmage->SetMaxHealth(creator->GetMaxHealth()/5);
    pImmage->SetHealth(creator->GetHealth()/2);
    pImmage->SetMaxPower(POWER_MANA, creator->GetMaxPower(POWER_MANA));
    pImmage->SetPower(POWER_MANA, creator->GetPower(POWER_MANA));
    pImmage->setFaction(creator->getFaction());
    pImmage->SetUInt32Value(UNIT_FIELD_FLAGS_2, UNIT_FLAG2_UNK2 | UNIT_FLAG2_REGENERATE_POWER);
    if (creator->IsPvP())
    {
     pImmage->SetPvP(true);
    }
    if (creator->isInCombat() && pImmage->isAlive())
    {
     pImmage->CastSpell(pImmage, 58838, true);
    }
    else
    {
       pImmage->GetMotionMaster()->Clear();
       pImmage->GetMotionMaster()->MoveFollow(creator, pImmage->GetDistance(creator), pImmage->GetAngle(creator));
   }
}

void Aura::HandleAuraCloneCaster(bool Apply, bool Real)
{
    error_log("HandleAuraCloneCaster");
    if (!Real || !Apply)
        return;

    Unit * caster = GetCaster();
    if (!caster)
        return;

    // Set item visual
    m_target->SetDisplayId(caster->GetDisplayId());
    m_target->SetUInt32Value(UNIT_FIELD_FLAGS_2, 2064);
}

void Aura::HandleAuraLinked(bool apply, bool Real)
{
    if(!Real)
        return;

    uint32 linked_spell_id = GetSpellProto()->EffectTriggerSpell[GetEffIndex()];
    int32 basepoints = GetModifier()->m_amount;

    SpellEntry const *spellInfo = sSpellStore.LookupEntry(linked_spell_id);
    if (!spellInfo)
    {
        sLog.outError("HandleAuraLinked of spell %u: triggering unknown spell id %i", GetSpellProto()->Id, linked_spell_id);
        return;
    }

    if (apply)
    {
        if (basepoints)
            m_target->CastCustomSpell(m_target, spellInfo, &basepoints, NULL, NULL, true, NULL, this, GetCaster() ? GetCaster()->GetGUID() : NULL);
        else
            m_target->CastSpell(m_target, spellInfo, true, NULL, this, GetCaster() ? GetCaster()->GetGUID() : NULL);
    }
    else
        m_target->RemoveAurasDueToSpell(linked_spell_id);
=======
>>>>>>> c41d53f5
}<|MERGE_RESOLUTION|>--- conflicted
+++ resolved
@@ -8527,11 +8527,7 @@
         else
         {
             sLog.outError("Couldn't find the caster of the single target aura (SpellId %u), may crash later!", GetId());
-<<<<<<< HEAD
             //ASSERT(false);
-=======
-            //ASSERTt(false);
->>>>>>> c41d53f5
         }
         m_isSingleTargetAura = false;
     }
@@ -8622,9 +8618,7 @@
     WorldPacket data;
     data << uint64(caster->GetGUID());
     ((Player*)caster)->GetSession()->HandleListStabledPetsOpcode(data);
-<<<<<<< HEAD
-}
-
+}
 
 void Aura::HandleAuraInitializeImages(bool Apply, bool Real)
 {
@@ -8699,6 +8693,4 @@
     }
     else
         m_target->RemoveAurasDueToSpell(linked_spell_id);
-=======
->>>>>>> c41d53f5
 }