--- conflicted
+++ resolved
@@ -7004,16 +7004,11 @@
 
             target->CalculateDamageAbsorbAndResist(pCaster, GetSpellSchoolMask(spellProto), DOT, pdamage, &absorb, &resist, !(spellProto->AttributesEx2 & SPELL_ATTR_EX2_CANT_REFLECTED));
 
-<<<<<<< HEAD
-            DETAIL_FILTER_LOG(LOG_FILTER_PERIODIC_AFFECTS, "PeriodicTick: %u (TypeId: %u) health leech of %u (TypeId: %u) for %u dmg inflicted by %u abs is %u",
-                GUID_LOPART(GetCasterGUID()), GuidHigh2TypeId(GUID_HIPART(GetCasterGUID())), target->GetGUIDLow(), target->GetTypeId(), pdamage, GetId(),absorb);
-=======
             if(target->GetHealth() < pdamage)
                 pdamage = uint32(target->GetHealth());
 
             DETAIL_FILTER_LOG(LOG_FILTER_PERIODIC_AFFECTS, "PeriodicTick: %s health leech of %s for %u dmg inflicted by %u abs is %u",
                 GetCasterGuid().GetString().c_str(), target->GetObjectGuid().GetString().c_str(), pdamage, GetId(),absorb);
->>>>>>> 1268d90c
 
             pCaster->DealDamageMods(target, pdamage, &absorb);
 
