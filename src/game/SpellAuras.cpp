--- conflicted
+++ resolved
@@ -2134,7 +2134,14 @@
                     case 48025:                             // Headless Horseman's Mount
                         Spell::SelectMountByAreaAndSkill(target, GetSpellProto(), 51621, 48024, 51617, 48023, 0);
                         return;
-<<<<<<< HEAD
+                    case 48143:                             // Forgotten Aura
+                        // See Death's Door
+                        target->CastSpell(target, 48814, true, NULL, this);
+                        return;
+                    case 51405:                             // Digging for Treasure
+                        target->HandleEmote(EMOTE_STATE_WORK);
+                        // Pet will be following owner, this makes him stop
+                        target->addUnitState(UNIT_STAT_STUNNED);
                     case 50141:                             // Blood Oath
                         // Blood Oath
                         target->CastSpell(target, 50001, true, NULL, this);
@@ -2168,16 +2175,6 @@
                         return;
                     case 58591:                                 // Stoneclaw Totem X
                         target->CastSpell(target, 58585, true);
-=======
-                    case 48143:                             // Forgotten Aura
-                        // See Death's Door
-                        target->CastSpell(target, 48814, true, NULL, this);
-                        return;
-                    case 51405:                             // Digging for Treasure
-                        target->HandleEmote(EMOTE_STATE_WORK);
-                        // Pet will be following owner, this makes him stop
-                        target->addUnitState(UNIT_STAT_STUNNED);
->>>>>>> b957b2b7
                         return;
                     case 54729:                             // Winged Steed of the Ebon Blade
                         Spell::SelectMountByAreaAndSkill(target, GetSpellProto(), 0, 0, 54726, 54727, 0);
@@ -8260,16 +8257,6 @@
                 case 52441:                                 // Cool Down
                     target->CastSpell(target, 52443, true);
                     return;
-<<<<<<< HEAD
-                case 53035:                                 // Summon Anub'ar Champion (Azjol Nerub)
-                    target->CastSpell(target, 53014, true);
-                    return;
-                case 53036:                                 // Summon Anub'ar Necromancer (Azjol Nerub)
-                    target->CastSpell(target, 53015, true);
-                    return;
-                case 53037:                                 // Summon Crypt Fiend (Azjol Nerub)
-                    target->CastSpell(target, 53016, true);
-=======
                 case 53035:                                 // Summon Anub'ar Champion Periodic (Azjol Nerub)
                     target->CastSpell(target, 53014, true); // Summon Anub'ar Champion
                     return;
@@ -8278,7 +8265,6 @@
                     return;
                 case 53037:                                 // Summon Anub'ar Crypt Fiend Periodic (Azjol Nerub)
                     target->CastSpell(target, 53016, true); // Summon Anub'ar Crypt Fiend
->>>>>>> b957b2b7
                     return;
                 case 53520:                                 // Carrion Beetles
                     target->CastSpell(target, 53521, true, NULL, this);
