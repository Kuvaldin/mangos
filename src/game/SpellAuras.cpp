--- conflicted
+++ resolved
@@ -2596,20 +2596,6 @@
             return;
         }
 
-        // Vampiric Touch
-        if ((GetSpellProto()->SpellFamilyFlags & UI64LIT(0x40000000000)) && m_removeMode==AURA_REMOVE_BY_DISPEL)
-        {
-            Unit* caster = GetCaster();
-            if (!caster)
-                return;
-
-            int32 basepoints = GetSpellProto()->EffectBasePoints[1] * 8;
-            basepoints = caster->SpellDamageBonusDone(m_target, GetSpellProto(), basepoints, DOT);
-            basepoints = m_target->SpellDamageBonusTaken(caster, GetSpellProto(), basepoints, DOT);
-            m_target->CastCustomSpell(m_target, 64085, &basepoints, NULL, NULL, false, NULL, this, GetCasterGUID());
-            return;
-        }
-
         if (m_removeMode == AURA_REMOVE_BY_DEATH)
         {
             // Stop caster Arcane Missle chanelling on death
@@ -4540,16 +4526,9 @@
     {
         WorldPacket data;
         if(apply)
-        {
-            ((Player*)m_target)->SetCanFly(true);
             data.Initialize(SMSG_MOVE_SET_CAN_FLY, 12);
-        }
         else
-        {
             data.Initialize(SMSG_MOVE_UNSET_CAN_FLY, 12);
-            ((Player*)m_target)->SetCanFly(false);
-        }
-        //data.append(m_target->GetPackGUID());
         data << m_target->GetPackGUID();
         data << uint32(0);                                      // unknown
         m_target->SendMessageToSet(&data, true);
@@ -7008,15 +6987,9 @@
     // allow fly
     WorldPacket data;
     if(apply)
-    {
-        ((Player*)m_target)->SetCanFly(true);
         data.Initialize(SMSG_MOVE_SET_CAN_FLY, 12);
-    }
     else
-    {
         data.Initialize(SMSG_MOVE_UNSET_CAN_FLY, 12);
-        ((Player*)m_target)->SetCanFly(false);
-    }
     data << m_target->GetPackGUID();
     data << uint32(0);                                      // unk
     m_target->SendMessageToSet(&data, true);
@@ -8719,7 +8692,6 @@
     WorldPacket data;
     data << uint64(caster->GetGUID());
     ((Player*)caster)->GetSession()->HandleListStabledPetsOpcode(data);
-<<<<<<< HEAD
 }
 
 void Aura::HandleAuraInitializeImages(bool Apply, bool Real)
@@ -8795,6 +8767,4 @@
     }
     else
         m_target->RemoveAurasDueToSpell(linked_spell_id);
-=======
->>>>>>> 7a2ed752
 }