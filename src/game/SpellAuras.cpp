--- conflicted
+++ resolved
@@ -4666,16 +4666,9 @@
     {
         WorldPacket data;
         if(apply)
-        {
-            ((Player*)target)->SetCanFly(true);
             data.Initialize(SMSG_MOVE_SET_CAN_FLY, 12);
-        }
         else
-        {
             data.Initialize(SMSG_MOVE_UNSET_CAN_FLY, 12);
-            ((Player*)target)->SetCanFly(false);
-        }
-        //data.append(target->GetPackGUID());
         data << target->GetPackGUID();
         data << uint32(0);                                      // unknown
         target->SendMessageToSet(&data, true);
@@ -7193,15 +7186,9 @@
     // allow fly
     WorldPacket data;
     if(apply)
-    {
-        ((Player*)GetTarget())->SetCanFly(true);
         data.Initialize(SMSG_MOVE_SET_CAN_FLY, 12);
-    }
     else
-    {
         data.Initialize(SMSG_MOVE_UNSET_CAN_FLY, 12);
-        ((Player*)GetTarget())->SetCanFly(false);
-    }
     data << GetTarget()->GetPackGUID();
     data << uint32(0);                                      // unk
     GetTarget()->SendMessageToSet(&data, true);
@@ -8642,7 +8629,6 @@
                     }
                 }
             }
-<<<<<<< HEAD
             // Death Rune Mastery
             if (spell->SpellIconID == 2622)
             {
@@ -8683,8 +8669,6 @@
                     }
                 }
             }
-=======
->>>>>>> 8c98915d
             break;
         }
         default:
@@ -9008,7 +8992,6 @@
     ((Player*)caster)->GetSession()->HandleListStabledPetsOpcode(data);
 }
 
-<<<<<<< HEAD
 void Aura::HandleAuraInitializeImages(bool Apply, bool Real)
 {
     if (!Real || !Apply || !m_target || m_target->GetTypeId() != TYPEID_UNIT)
@@ -9058,8 +9041,6 @@
     m_target->SetUInt32Value(UNIT_FIELD_FLAGS_2, 2064);
 }
 
-=======
->>>>>>> 8c98915d
 void Aura::HandleAllowOnlyAbility(bool apply, bool Real)
 {
     if(!Real)
