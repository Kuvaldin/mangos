--- conflicted
+++ resolved
@@ -296,15 +296,9 @@
     &Aura::HandleUnused,                                    //242 SPELL_AURA_MOD_SPELL_DAMAGE_FROM_HEALING (only 2 test spels in 3.2.2a)
     &Aura::HandleAuraFactionChange,                         //243 faction change
     &Aura::HandleComprehendLanguage,                        //244 SPELL_AURA_COMPREHEND_LANGUAGE
-<<<<<<< HEAD
-    &Aura::HandleNoImmediateEffect,                         //245 SPELL_AURA_MOD_DURATION_OF_MAGIC_EFFECTS     implemented in Unit::CalculateSpellDuration
-    &Aura::HandleNoImmediateEffect,                         //246 SPELL_AURA_MOD_DURATION_OF_EFFECTS_BY_DISPEL implemented in Unit::CalculateSpellDuration
-    &Aura::HandleAuraMirrorImage,                           //247 SPELL_AURA_MIRROR_IMAGE
-=======
     &Aura::HandleNoImmediateEffect,                         //245 SPELL_AURA_MOD_DURATION_OF_MAGIC_EFFECTS     implemented in Unit::CalculateAuraDuration
     &Aura::HandleNoImmediateEffect,                         //246 SPELL_AURA_MOD_DURATION_OF_EFFECTS_BY_DISPEL implemented in Unit::CalculateAuraDuration
-    &Aura::HandleNULL,                                      //247 target to become a clone of the caster
->>>>>>> 09090acf
+    &Aura::HandleAuraMirrorImage,                           //247 SPELL_AURA_MIRROR_IMAGE
     &Aura::HandleNoImmediateEffect,                         //248 SPELL_AURA_MOD_COMBAT_RESULT_CHANCE         implemented in Unit::RollMeleeOutcomeAgainst
     &Aura::HandleAuraConvertRune,                           //249 SPELL_AURA_CONVERT_RUNE
     &Aura::HandleAuraModIncreaseHealth,                     //250 SPELL_AURA_MOD_INCREASE_HEALTH_2
@@ -394,16 +388,9 @@
     int32 damage;
     if (!caster)
         damage = m_currentBasePoints;
-<<<<<<< HEAD
-    }
     else
     {
-        damage        = caster->CalculateSpellDamage(target, spellproto, m_effIndex, &m_currentBasePoints);
-=======
-    else
-    {
         damage = caster->CalculateSpellDamage(target, spellproto, m_effIndex, &m_currentBasePoints);
->>>>>>> 09090acf
 
         if (!damage && castItem && castItem->GetItemSuffixFactor())
         {
@@ -432,30 +419,6 @@
         }
     }
 
-<<<<<<< HEAD
-    SetModifier(AuraType(spellproto->EffectApplyAuraName[eff]), damage, spellproto->EffectAmplitude[eff], spellproto->EffectMiscValue[eff]);
-
-    if (caster)
-        m_maxduration = caster->CalculateBaseSpellDuration(spellproto, &m_modifier.periodictime);
-    else
-        m_maxduration = GetSpellDuration(spellproto);
-
-    if (m_maxduration == -1 || (isPassive && spellproto->DurationIndex == 0))
-        isPermanent = true;
-
-    if (!isPermanent)
-    {
-        m_maxduration = target->CalculateSpellDuration(caster, m_maxduration, spellproto, m_effIndex);
-        // Get zero duration aura after - need set m_maxduration > 0 for apply/remove aura work
-        if (m_maxduration<=0)
-            m_maxduration = 1;
-    }
-
-    m_duration = m_maxduration;
-
-    DEBUG_FILTER_LOG(LOG_FILTER_SPELL_CAST, "Aura: construct Spellid : %u, Aura : %u Duration : %d Target : %d Damage : %d", spellproto->Id, spellproto->EffectApplyAuraName[eff], m_maxduration, spellproto->EffectImplicitTargetA[eff],damage);
-
-=======
     DEBUG_FILTER_LOG(LOG_FILTER_SPELL_CAST, "Aura: construct Spellid : %u, Aura : %u Target : %d Damage : %d", spellproto->Id, spellproto->EffectApplyAuraName[eff], spellproto->EffectImplicitTargetA[eff], damage);
 
     SetModifier(AuraType(spellproto->EffectApplyAuraName[eff]), damage, spellproto->EffectAmplitude[eff], spellproto->EffectMiscValue[eff]);
@@ -466,7 +429,6 @@
     if (modOwner && m_modifier.periodictime)
         modOwner->ApplySpellMod(spellproto->Id, SPELLMOD_ACTIVATION_TIME, m_modifier.periodictime);
 
->>>>>>> 09090acf
     // Start periodic on next tick or at aura apply
     if (!(spellproto->AttributesEx5 & SPELL_ATTR_EX5_START_PERIODIC_AT_APPLY))
         m_periodicTimer = m_modifier.periodictime;
@@ -586,39 +548,7 @@
 
 void Aura::Update(uint32 diff)
 {
-<<<<<<< HEAD
-    if (m_duration > 0)
-    {
-        m_duration -= diff;
-        if (m_duration < 0)
-            m_duration = 0;
-        m_timeCla -= diff;
-
-        // GetEffIndex()==0 prevent double/triple apply manaPerSecond/manaPerSecondPerLevel to same spell with many auras
-        // all spells with manaPerSecond/manaPerSecondPerLevel have aura in effect 0
-        if (GetEffIndex() == EFFECT_INDEX_0 && m_timeCla <= 0)
-        {
-            Unit* caster = GetCaster();
-            if (caster && caster->IsInWorld())
-            {
-                Powers powertype = Powers(GetSpellProto()->powerType);
-                int32 manaPerSecond = GetSpellProto()->manaPerSecond + GetSpellProto()->manaPerSecondPerLevel * caster->getLevel();
-                m_timeCla = 1*IN_MILLISECONDS;
-                if (manaPerSecond)
-                {
-                    if(powertype==POWER_HEALTH)
-                        caster->ModifyHealth(-manaPerSecond);
-                    else
-                        caster->ModifyPower(powertype,-manaPerSecond);
-                }
-            }
-        }
-    }
-
-    if(m_isPeriodic && (m_duration >= 0 || GetHolder()->IsPassive() || GetHolder()->IsPermanent()))
-=======
     if (m_isPeriodic)
->>>>>>> 09090acf
     {
         m_periodicTimer -= diff;
         if(m_periodicTimer <= 0) // tick also at m_periodicTimer==0 to prevent lost last tick in case max m_duration == (max m_periodicTimer)*N
@@ -9166,16 +9096,6 @@
                     aur->ApplyModifier(false, true);
                     aur->GetModifier()->m_amount = amount;
                     aur->ApplyModifier(true, true);
-                    // change duration if aura refreshes
-                    if (refresh)
-                    {
-                        // new duration based on combo points
-                        if (GetSpellDuration(aur->GetSpellProto()) != GetSpellMaxDuration(aur->GetSpellProto()))
-                        {
-                            if (Unit *caster = aur->GetCaster())
-                                aur->SetAuraMaxDuration(caster->CalculateBaseSpellDuration(aur->GetSpellProto(), &aur->GetModifier()->periodictime));
-                        }
-                    }
                 }
             }
         }
