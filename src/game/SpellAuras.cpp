--- conflicted
+++ resolved
@@ -2642,10 +2642,6 @@
                 return;
             }
             case 68839:                                     // Corrupt Soul
-<<<<<<< HEAD
-                target->CastSpell(target, 68846, true, NULL, this);
-                return;
-=======
             {
                 // Knockdown Stun
                 target->CastSpell(target, 68848, true, NULL, this);
@@ -2653,7 +2649,6 @@
                 target->CastSpell(target, 68846, true, NULL, this);
                 return;
             }
->>>>>>> 8e7a35c7
         }
 
         // Living Bomb
