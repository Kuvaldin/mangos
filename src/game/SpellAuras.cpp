/*
 * Copyright (C) 2005-2011 MaNGOS <http://getmangos.com/>
 *
 * This program is free software; you can redistribute it and/or modify
 * it under the terms of the GNU General Public License as published by
 * the Free Software Foundation; either version 2 of the License, or
 * (at your option) any later version.
 *
 * This program is distributed in the hope that it will be useful,
 * but WITHOUT ANY WARRANTY; without even the implied warranty of
 * MERCHANTABILITY or FITNESS FOR A PARTICULAR PURPOSE.  See the
 * GNU General Public License for more details.
 *
 * You should have received a copy of the GNU General Public License
 * along with this program; if not, write to the Free Software
 * Foundation, Inc., 59 Temple Place, Suite 330, Boston, MA  02111-1307  USA
 */

#include "Common.h"
#include "Database/DatabaseEnv.h"
#include "WorldPacket.h"
#include "WorldSession.h"
#include "Opcodes.h"
#include "Log.h"
#include "UpdateMask.h"
#include "World.h"
#include "ObjectMgr.h"
#include "SpellMgr.h"
#include "Player.h"
#include "Unit.h"
#include "Spell.h"
#include "DynamicObject.h"
#include "Group.h"
#include "UpdateData.h"
#include "ObjectAccessor.h"
#include "Policies/SingletonImp.h"
#include "Totem.h"
#include "Creature.h"
#include "Formulas.h"
#include "BattleGround.h"
#include "CreatureAI.h"
#include "ScriptMgr.h"
#include "Util.h"
#include "GridNotifiers.h"
#include "GridNotifiersImpl.h"
#include "Vehicle.h"
#include "CellImpl.h"
#include "InstanceData.h"

#define NULL_AURA_SLOT 0xFF

pAuraHandler AuraHandler[TOTAL_AURAS]=
{
    &Aura::HandleNULL,                                      //  0 SPELL_AURA_NONE
    &Aura::HandleBindSight,                                 //  1 SPELL_AURA_BIND_SIGHT
    &Aura::HandleModPossess,                                //  2 SPELL_AURA_MOD_POSSESS
    &Aura::HandlePeriodicDamage,                            //  3 SPELL_AURA_PERIODIC_DAMAGE
    &Aura::HandleAuraDummy,                                 //  4 SPELL_AURA_DUMMY
    &Aura::HandleModConfuse,                                //  5 SPELL_AURA_MOD_CONFUSE
    &Aura::HandleModCharm,                                  //  6 SPELL_AURA_MOD_CHARM
    &Aura::HandleModFear,                                   //  7 SPELL_AURA_MOD_FEAR
    &Aura::HandlePeriodicHeal,                              //  8 SPELL_AURA_PERIODIC_HEAL
    &Aura::HandleModAttackSpeed,                            //  9 SPELL_AURA_MOD_ATTACKSPEED
    &Aura::HandleModThreat,                                 // 10 SPELL_AURA_MOD_THREAT
    &Aura::HandleModTaunt,                                  // 11 SPELL_AURA_MOD_TAUNT
    &Aura::HandleAuraModStun,                               // 12 SPELL_AURA_MOD_STUN
    &Aura::HandleModDamageDone,                             // 13 SPELL_AURA_MOD_DAMAGE_DONE
    &Aura::HandleNoImmediateEffect,                         // 14 SPELL_AURA_MOD_DAMAGE_TAKEN   implemented in Unit::MeleeDamageBonusTaken and Unit::SpellBaseDamageBonusTaken
    &Aura::HandleNoImmediateEffect,                         // 15 SPELL_AURA_DAMAGE_SHIELD      implemented in Unit::DealMeleeDamage
    &Aura::HandleModStealth,                                // 16 SPELL_AURA_MOD_STEALTH
    &Aura::HandleNoImmediateEffect,                         // 17 SPELL_AURA_MOD_STEALTH_DETECT implemented in Unit::isVisibleForOrDetect
    &Aura::HandleInvisibility,                              // 18 SPELL_AURA_MOD_INVISIBILITY
    &Aura::HandleInvisibilityDetect,                        // 19 SPELL_AURA_MOD_INVISIBILITY_DETECTION
    &Aura::HandleAuraModTotalHealthPercentRegen,            // 20 SPELL_AURA_OBS_MOD_HEALTH
    &Aura::HandleAuraModTotalManaPercentRegen,              // 21 SPELL_AURA_OBS_MOD_MANA
    &Aura::HandleAuraModResistance,                         // 22 SPELL_AURA_MOD_RESISTANCE
    &Aura::HandlePeriodicTriggerSpell,                      // 23 SPELL_AURA_PERIODIC_TRIGGER_SPELL
    &Aura::HandlePeriodicEnergize,                          // 24 SPELL_AURA_PERIODIC_ENERGIZE
    &Aura::HandleAuraModPacify,                             // 25 SPELL_AURA_MOD_PACIFY
    &Aura::HandleAuraModRoot,                               // 26 SPELL_AURA_MOD_ROOT
    &Aura::HandleAuraModSilence,                            // 27 SPELL_AURA_MOD_SILENCE
    &Aura::HandleAuraModReflectSpells,                      // 28 SPELL_AURA_REFLECT_SPELLS    actual reflecting implemented in Unit::SpellHitResult
    &Aura::HandleAuraModStat,                               // 29 SPELL_AURA_MOD_STAT
    &Aura::HandleAuraModSkill,                              // 30 SPELL_AURA_MOD_SKILL
    &Aura::HandleAuraModIncreaseSpeed,                      // 31 SPELL_AURA_MOD_INCREASE_SPEED
    &Aura::HandleAuraModIncreaseMountedSpeed,               // 32 SPELL_AURA_MOD_INCREASE_MOUNTED_SPEED
    &Aura::HandleAuraModDecreaseSpeed,                      // 33 SPELL_AURA_MOD_DECREASE_SPEED
    &Aura::HandleAuraModIncreaseHealth,                     // 34 SPELL_AURA_MOD_INCREASE_HEALTH
    &Aura::HandleAuraModIncreaseEnergy,                     // 35 SPELL_AURA_MOD_INCREASE_ENERGY
    &Aura::HandleAuraModShapeshift,                         // 36 SPELL_AURA_MOD_SHAPESHIFT
    &Aura::HandleAuraModEffectImmunity,                     // 37 SPELL_AURA_EFFECT_IMMUNITY
    &Aura::HandleAuraModStateImmunity,                      // 38 SPELL_AURA_STATE_IMMUNITY
    &Aura::HandleAuraModSchoolImmunity,                     // 39 SPELL_AURA_SCHOOL_IMMUNITY
    &Aura::HandleAuraModDmgImmunity,                        // 40 SPELL_AURA_DAMAGE_IMMUNITY
    &Aura::HandleAuraModDispelImmunity,                     // 41 SPELL_AURA_DISPEL_IMMUNITY
    &Aura::HandleAuraProcTriggerSpell,                      // 42 SPELL_AURA_PROC_TRIGGER_SPELL  implemented in Unit::ProcDamageAndSpellFor and Unit::HandleProcTriggerSpell
    &Aura::HandleNoImmediateEffect,                         // 43 SPELL_AURA_PROC_TRIGGER_DAMAGE implemented in Unit::ProcDamageAndSpellFor
    &Aura::HandleAuraTrackCreatures,                        // 44 SPELL_AURA_TRACK_CREATURES
    &Aura::HandleAuraTrackResources,                        // 45 SPELL_AURA_TRACK_RESOURCES
    &Aura::HandleUnused,                                    // 46 SPELL_AURA_46 (used in test spells 54054 and 54058, and spell 48050) (3.0.8a-3.2.2a)
    &Aura::HandleAuraModParryPercent,                       // 47 SPELL_AURA_MOD_PARRY_PERCENT
    &Aura::HandleNULL,                                      // 48 SPELL_AURA_48 spell Napalm (area damage spell with additional delayed damage effect)
    &Aura::HandleAuraModDodgePercent,                       // 49 SPELL_AURA_MOD_DODGE_PERCENT
    &Aura::HandleNoImmediateEffect,                         // 50 SPELL_AURA_MOD_CRITICAL_HEALING_AMOUNT implemented in Unit::SpellCriticalHealingBonus
    &Aura::HandleAuraModBlockPercent,                       // 51 SPELL_AURA_MOD_BLOCK_PERCENT
    &Aura::HandleAuraModCritPercent,                        // 52 SPELL_AURA_MOD_CRIT_PERCENT
    &Aura::HandlePeriodicLeech,                             // 53 SPELL_AURA_PERIODIC_LEECH
    &Aura::HandleModHitChance,                              // 54 SPELL_AURA_MOD_HIT_CHANCE
    &Aura::HandleModSpellHitChance,                         // 55 SPELL_AURA_MOD_SPELL_HIT_CHANCE
    &Aura::HandleAuraTransform,                             // 56 SPELL_AURA_TRANSFORM
    &Aura::HandleModSpellCritChance,                        // 57 SPELL_AURA_MOD_SPELL_CRIT_CHANCE
    &Aura::HandleAuraModIncreaseSwimSpeed,                  // 58 SPELL_AURA_MOD_INCREASE_SWIM_SPEED
    &Aura::HandleNoImmediateEffect,                         // 59 SPELL_AURA_MOD_DAMAGE_DONE_CREATURE implemented in Unit::MeleeDamageBonusDone and Unit::SpellDamageBonusDone
    &Aura::HandleAuraModPacifyAndSilence,                   // 60 SPELL_AURA_MOD_PACIFY_SILENCE
    &Aura::HandleAuraModScale,                              // 61 SPELL_AURA_MOD_SCALE
    &Aura::HandlePeriodicHealthFunnel,                      // 62 SPELL_AURA_PERIODIC_HEALTH_FUNNEL
    &Aura::HandleUnused,                                    // 63 unused (3.0.8a-3.2.2a) old SPELL_AURA_PERIODIC_MANA_FUNNEL
    &Aura::HandlePeriodicManaLeech,                         // 64 SPELL_AURA_PERIODIC_MANA_LEECH
    &Aura::HandleModCastingSpeed,                           // 65 SPELL_AURA_MOD_CASTING_SPEED_NOT_STACK
    &Aura::HandleFeignDeath,                                // 66 SPELL_AURA_FEIGN_DEATH
    &Aura::HandleAuraModDisarm,                             // 67 SPELL_AURA_MOD_DISARM
    &Aura::HandleAuraModStalked,                            // 68 SPELL_AURA_MOD_STALKED
    &Aura::HandleSchoolAbsorb,                              // 69 SPELL_AURA_SCHOOL_ABSORB implemented in Unit::CalculateAbsorbAndResist
    &Aura::HandleUnused,                                    // 70 SPELL_AURA_EXTRA_ATTACKS      Useless, used by only one spell 41560 that has only visual effect (3.2.2a)
    &Aura::HandleModSpellCritChanceShool,                   // 71 SPELL_AURA_MOD_SPELL_CRIT_CHANCE_SCHOOL
    &Aura::HandleModPowerCostPCT,                           // 72 SPELL_AURA_MOD_POWER_COST_SCHOOL_PCT
    &Aura::HandleModPowerCost,                              // 73 SPELL_AURA_MOD_POWER_COST_SCHOOL
    &Aura::HandleNoImmediateEffect,                         // 74 SPELL_AURA_REFLECT_SPELLS_SCHOOL  implemented in Unit::SpellHitResult
    &Aura::HandleNoImmediateEffect,                         // 75 SPELL_AURA_MOD_LANGUAGE           implemented in WorldSession::HandleMessagechatOpcode
    &Aura::HandleFarSight,                                  // 76 SPELL_AURA_FAR_SIGHT
    &Aura::HandleModMechanicImmunity,                       // 77 SPELL_AURA_MECHANIC_IMMUNITY
    &Aura::HandleAuraMounted,                               // 78 SPELL_AURA_MOUNTED
    &Aura::HandleModDamagePercentDone,                      // 79 SPELL_AURA_MOD_DAMAGE_PERCENT_DONE
    &Aura::HandleModPercentStat,                            // 80 SPELL_AURA_MOD_PERCENT_STAT
    &Aura::HandleNoImmediateEffect,                         // 81 SPELL_AURA_SPLIT_DAMAGE_PCT       implemented in Unit::CalculateAbsorbAndResist
    &Aura::HandleWaterBreathing,                            // 82 SPELL_AURA_WATER_BREATHING
    &Aura::HandleModBaseResistance,                         // 83 SPELL_AURA_MOD_BASE_RESISTANCE
    &Aura::HandleModRegen,                                  // 84 SPELL_AURA_MOD_REGEN
    &Aura::HandleModPowerRegen,                             // 85 SPELL_AURA_MOD_POWER_REGEN
    &Aura::HandleChannelDeathItem,                          // 86 SPELL_AURA_CHANNEL_DEATH_ITEM
    &Aura::HandleNoImmediateEffect,                         // 87 SPELL_AURA_MOD_DAMAGE_PERCENT_TAKEN implemented in Unit::MeleeDamageBonusTaken and Unit::SpellDamageBonusTaken
    &Aura::HandleNoImmediateEffect,                         // 88 SPELL_AURA_MOD_HEALTH_REGEN_PERCENT implemented in Player::RegenerateHealth
    &Aura::HandlePeriodicDamagePCT,                         // 89 SPELL_AURA_PERIODIC_DAMAGE_PERCENT
    &Aura::HandleUnused,                                    // 90 unused (3.0.8a-3.2.2a) old SPELL_AURA_MOD_RESIST_CHANCE
    &Aura::HandleNoImmediateEffect,                         // 91 SPELL_AURA_MOD_DETECT_RANGE implemented in Creature::GetAttackDistance
    &Aura::HandlePreventFleeing,                            // 92 SPELL_AURA_PREVENTS_FLEEING
    &Aura::HandleModUnattackable,                           // 93 SPELL_AURA_MOD_UNATTACKABLE
    &Aura::HandleNoImmediateEffect,                         // 94 SPELL_AURA_INTERRUPT_REGEN implemented in Player::RegenerateAll
    &Aura::HandleAuraGhost,                                 // 95 SPELL_AURA_GHOST
    &Aura::HandleNoImmediateEffect,                         // 96 SPELL_AURA_SPELL_MAGNET implemented in Unit::SelectMagnetTarget
    &Aura::HandleManaShield,                                // 97 SPELL_AURA_MANA_SHIELD implemented in Unit::CalculateAbsorbAndResist
    &Aura::HandleAuraModSkill,                              // 98 SPELL_AURA_MOD_SKILL_TALENT
    &Aura::HandleAuraModAttackPower,                        // 99 SPELL_AURA_MOD_ATTACK_POWER
    &Aura::HandleUnused,                                    //100 SPELL_AURA_AURAS_VISIBLE obsolete 3.x? all player can see all auras now, but still have 2 spells including GM-spell (1852,2855)
    &Aura::HandleModResistancePercent,                      //101 SPELL_AURA_MOD_RESISTANCE_PCT
    &Aura::HandleNoImmediateEffect,                         //102 SPELL_AURA_MOD_MELEE_ATTACK_POWER_VERSUS implemented in Unit::MeleeDamageBonusDone
    &Aura::HandleAuraModTotalThreat,                        //103 SPELL_AURA_MOD_TOTAL_THREAT
    &Aura::HandleAuraWaterWalk,                             //104 SPELL_AURA_WATER_WALK
    &Aura::HandleAuraFeatherFall,                           //105 SPELL_AURA_FEATHER_FALL
    &Aura::HandleAuraHover,                                 //106 SPELL_AURA_HOVER
    &Aura::HandleAddModifier,                               //107 SPELL_AURA_ADD_FLAT_MODIFIER
    &Aura::HandleAddModifier,                               //108 SPELL_AURA_ADD_PCT_MODIFIER
    &Aura::HandleNoImmediateEffect,                         //109 SPELL_AURA_ADD_TARGET_TRIGGER
    &Aura::HandleModPowerRegenPCT,                          //110 SPELL_AURA_MOD_POWER_REGEN_PERCENT
    &Aura::HandleNoImmediateEffect,                         //111 SPELL_AURA_ADD_CASTER_HIT_TRIGGER implemented in Unit::SelectMagnetTarget
    &Aura::HandleNoImmediateEffect,                         //112 SPELL_AURA_OVERRIDE_CLASS_SCRIPTS implemented in diff functions.
    &Aura::HandleNoImmediateEffect,                         //113 SPELL_AURA_MOD_RANGED_DAMAGE_TAKEN implemented in Unit::MeleeDamageBonusTaken
    &Aura::HandleNoImmediateEffect,                         //114 SPELL_AURA_MOD_RANGED_DAMAGE_TAKEN_PCT implemented in Unit::MeleeDamageBonusTaken
    &Aura::HandleNoImmediateEffect,                         //115 SPELL_AURA_MOD_HEALING                 implemented in Unit::SpellBaseHealingBonusTaken
    &Aura::HandleNoImmediateEffect,                         //116 SPELL_AURA_MOD_REGEN_DURING_COMBAT     imppemented in Player::RegenerateAll and Player::RegenerateHealth
    &Aura::HandleNoImmediateEffect,                         //117 SPELL_AURA_MOD_MECHANIC_RESISTANCE     implemented in Unit::MagicSpellHitResult
    &Aura::HandleNoImmediateEffect,                         //118 SPELL_AURA_MOD_HEALING_PCT             implemented in Unit::SpellHealingBonusTaken
    &Aura::HandleUnused,                                    //119 unused (3.0.8a-3.2.2a) old SPELL_AURA_SHARE_PET_TRACKING
    &Aura::HandleAuraUntrackable,                           //120 SPELL_AURA_UNTRACKABLE
    &Aura::HandleAuraEmpathy,                               //121 SPELL_AURA_EMPATHY
    &Aura::HandleModOffhandDamagePercent,                   //122 SPELL_AURA_MOD_OFFHAND_DAMAGE_PCT
    &Aura::HandleModTargetResistance,                       //123 SPELL_AURA_MOD_TARGET_RESISTANCE
    &Aura::HandleAuraModRangedAttackPower,                  //124 SPELL_AURA_MOD_RANGED_ATTACK_POWER
    &Aura::HandleNoImmediateEffect,                         //125 SPELL_AURA_MOD_MELEE_DAMAGE_TAKEN implemented in Unit::MeleeDamageBonusTaken
    &Aura::HandleNoImmediateEffect,                         //126 SPELL_AURA_MOD_MELEE_DAMAGE_TAKEN_PCT implemented in Unit::MeleeDamageBonusTaken
    &Aura::HandleNoImmediateEffect,                         //127 SPELL_AURA_RANGED_ATTACK_POWER_ATTACKER_BONUS implemented in Unit::MeleeDamageBonusDone
    &Aura::HandleModPossessPet,                             //128 SPELL_AURA_MOD_POSSESS_PET
    &Aura::HandleAuraModIncreaseSpeed,                      //129 SPELL_AURA_MOD_SPEED_ALWAYS
    &Aura::HandleAuraModIncreaseMountedSpeed,               //130 SPELL_AURA_MOD_MOUNTED_SPEED_ALWAYS
    &Aura::HandleNoImmediateEffect,                         //131 SPELL_AURA_MOD_RANGED_ATTACK_POWER_VERSUS implemented in Unit::MeleeDamageBonusDone
    &Aura::HandleAuraModIncreaseEnergyPercent,              //132 SPELL_AURA_MOD_INCREASE_ENERGY_PERCENT
    &Aura::HandleAuraModIncreaseHealthPercent,              //133 SPELL_AURA_MOD_INCREASE_HEALTH_PERCENT
    &Aura::HandleAuraModRegenInterrupt,                     //134 SPELL_AURA_MOD_MANA_REGEN_INTERRUPT
    &Aura::HandleModHealingDone,                            //135 SPELL_AURA_MOD_HEALING_DONE
    &Aura::HandleNoImmediateEffect,                         //136 SPELL_AURA_MOD_HEALING_DONE_PERCENT   implemented in Unit::SpellHealingBonusDone
    &Aura::HandleModTotalPercentStat,                       //137 SPELL_AURA_MOD_TOTAL_STAT_PERCENTAGE
    &Aura::HandleModMeleeSpeedPct,                          //138 SPELL_AURA_MOD_MELEE_HASTE
    &Aura::HandleForceReaction,                             //139 SPELL_AURA_FORCE_REACTION
    &Aura::HandleAuraModRangedHaste,                        //140 SPELL_AURA_MOD_RANGED_HASTE
    &Aura::HandleRangedAmmoHaste,                           //141 SPELL_AURA_MOD_RANGED_AMMO_HASTE
    &Aura::HandleAuraModBaseResistancePCT,                  //142 SPELL_AURA_MOD_BASE_RESISTANCE_PCT
    &Aura::HandleAuraModResistanceExclusive,                //143 SPELL_AURA_MOD_RESISTANCE_EXCLUSIVE
    &Aura::HandleAuraSafeFall,                              //144 SPELL_AURA_SAFE_FALL                  implemented in WorldSession::HandleMovementOpcodes
    &Aura::HandleAuraModPetTalentsPoints,                   //145 SPELL_AURA_MOD_PET_TALENT_POINTS
    &Aura::HandleNoImmediateEffect,                         //146 SPELL_AURA_ALLOW_TAME_PET_TYPE        implemented in Player::CanTameExoticPets
    &Aura::HandleModMechanicImmunityMask,                   //147 SPELL_AURA_MECHANIC_IMMUNITY_MASK     implemented in Unit::IsImmuneToSpell and Unit::IsImmuneToSpellEffect (check part)
    &Aura::HandleAuraRetainComboPoints,                     //148 SPELL_AURA_RETAIN_COMBO_POINTS
    &Aura::HandleNoImmediateEffect,                         //149 SPELL_AURA_REDUCE_PUSHBACK            implemented in Spell::Delayed and Spell::DelayedChannel
    &Aura::HandleShieldBlockValue,                          //150 SPELL_AURA_MOD_SHIELD_BLOCKVALUE_PCT
    &Aura::HandleAuraTrackStealthed,                        //151 SPELL_AURA_TRACK_STEALTHED
    &Aura::HandleNoImmediateEffect,                         //152 SPELL_AURA_MOD_DETECTED_RANGE         implemented in Creature::GetAttackDistance
    &Aura::HandleNoImmediateEffect,                         //153 SPELL_AURA_SPLIT_DAMAGE_FLAT          implemented in Unit::CalculateAbsorbAndResist
    &Aura::HandleNoImmediateEffect,                         //154 SPELL_AURA_MOD_STEALTH_LEVEL          implemented in Unit::isVisibleForOrDetect
    &Aura::HandleNoImmediateEffect,                         //155 SPELL_AURA_MOD_WATER_BREATHING        implemented in Player::getMaxTimer
    &Aura::HandleNoImmediateEffect,                         //156 SPELL_AURA_MOD_REPUTATION_GAIN        implemented in Player::CalculateReputationGain
    &Aura::HandleUnused,                                    //157 SPELL_AURA_PET_DAMAGE_MULTI (single test like spell 20782, also single for 214 aura)
    &Aura::HandleShieldBlockValue,                          //158 SPELL_AURA_MOD_SHIELD_BLOCKVALUE
    &Aura::HandleNoImmediateEffect,                         //159 SPELL_AURA_NO_PVP_CREDIT              implemented in Player::RewardHonor
    &Aura::HandleNoImmediateEffect,                         //160 SPELL_AURA_MOD_AOE_AVOIDANCE          implemented in Unit::MagicSpellHitResult
    &Aura::HandleNoImmediateEffect,                         //161 SPELL_AURA_MOD_HEALTH_REGEN_IN_COMBAT implemented in Player::RegenerateAll and Player::RegenerateHealth
    &Aura::HandleAuraPowerBurn,                             //162 SPELL_AURA_POWER_BURN_MANA
    &Aura::HandleNoImmediateEffect,                         //163 SPELL_AURA_MOD_CRIT_DAMAGE_BONUS      implemented in Unit::CalculateMeleeDamage and Unit::SpellCriticalDamageBonus
    &Aura::HandleUnused,                                    //164 unused (3.0.8a-3.2.2a), only one test spell 10654
    &Aura::HandleNoImmediateEffect,                         //165 SPELL_AURA_MELEE_ATTACK_POWER_ATTACKER_BONUS implemented in Unit::MeleeDamageBonusDone
    &Aura::HandleAuraModAttackPowerPercent,                 //166 SPELL_AURA_MOD_ATTACK_POWER_PCT
    &Aura::HandleAuraModRangedAttackPowerPercent,           //167 SPELL_AURA_MOD_RANGED_ATTACK_POWER_PCT
    &Aura::HandleNoImmediateEffect,                         //168 SPELL_AURA_MOD_DAMAGE_DONE_VERSUS            implemented in Unit::SpellDamageBonusDone, Unit::MeleeDamageBonusDone
    &Aura::HandleNoImmediateEffect,                         //169 SPELL_AURA_MOD_CRIT_PERCENT_VERSUS           implemented in Unit::DealDamageBySchool, Unit::DoAttackDamage, Unit::SpellCriticalBonus
    &Aura::HandleNULL,                                      //170 SPELL_AURA_DETECT_AMORE       different spells that ignore transformation effects
    &Aura::HandleAuraModIncreaseSpeed,                      //171 SPELL_AURA_MOD_SPEED_NOT_STACK
    &Aura::HandleAuraModIncreaseMountedSpeed,               //172 SPELL_AURA_MOD_MOUNTED_SPEED_NOT_STACK
    &Aura::HandleUnused,                                    //173 unused (3.0.8a-3.2.2a) no spells, old SPELL_AURA_ALLOW_CHAMPION_SPELLS  only for Proclaim Champion spell
    &Aura::HandleModSpellDamagePercentFromStat,             //174 SPELL_AURA_MOD_SPELL_DAMAGE_OF_STAT_PERCENT  implemented in Unit::SpellBaseDamageBonusDone
    &Aura::HandleModSpellHealingPercentFromStat,            //175 SPELL_AURA_MOD_SPELL_HEALING_OF_STAT_PERCENT implemented in Unit::SpellBaseHealingBonusDone
    &Aura::HandleSpiritOfRedemption,                        //176 SPELL_AURA_SPIRIT_OF_REDEMPTION   only for Spirit of Redemption spell, die at aura end
    &Aura::HandleNULL,                                      //177 SPELL_AURA_AOE_CHARM (22 spells)
    &Aura::HandleNoImmediateEffect,                         //178 SPELL_AURA_MOD_DEBUFF_RESISTANCE          implemented in Unit::MagicSpellHitResult
    &Aura::HandleNoImmediateEffect,                         //179 SPELL_AURA_MOD_ATTACKER_SPELL_CRIT_CHANCE implemented in Unit::SpellCriticalBonus
    &Aura::HandleNoImmediateEffect,                         //180 SPELL_AURA_MOD_FLAT_SPELL_DAMAGE_VERSUS   implemented in Unit::SpellDamageBonusDone
    &Aura::HandleUnused,                                    //181 unused (3.0.8a-3.2.2a) old SPELL_AURA_MOD_FLAT_SPELL_CRIT_DAMAGE_VERSUS
    &Aura::HandleAuraModResistenceOfStatPercent,            //182 SPELL_AURA_MOD_RESISTANCE_OF_STAT_PERCENT
    &Aura::HandleNoImmediateEffect,                         //183 SPELL_AURA_MOD_CRITICAL_THREAT only used in 28746, implemented in ThreatCalcHelper::CalcThreat
    &Aura::HandleNoImmediateEffect,                         //184 SPELL_AURA_MOD_ATTACKER_MELEE_HIT_CHANCE  implemented in Unit::RollMeleeOutcomeAgainst
    &Aura::HandleNoImmediateEffect,                         //185 SPELL_AURA_MOD_ATTACKER_RANGED_HIT_CHANCE implemented in Unit::RollMeleeOutcomeAgainst
    &Aura::HandleNoImmediateEffect,                         //186 SPELL_AURA_MOD_ATTACKER_SPELL_HIT_CHANCE  implemented in Unit::MagicSpellHitResult
    &Aura::HandleNoImmediateEffect,                         //187 SPELL_AURA_MOD_ATTACKER_MELEE_CRIT_CHANCE  implemented in Unit::GetUnitCriticalChance
    &Aura::HandleNoImmediateEffect,                         //188 SPELL_AURA_MOD_ATTACKER_RANGED_CRIT_CHANCE implemented in Unit::GetUnitCriticalChance
    &Aura::HandleModRating,                                 //189 SPELL_AURA_MOD_RATING
    &Aura::HandleNoImmediateEffect,                         //190 SPELL_AURA_MOD_FACTION_REPUTATION_GAIN     implemented in Player::CalculateReputationGain
    &Aura::HandleAuraModUseNormalSpeed,                     //191 SPELL_AURA_USE_NORMAL_MOVEMENT_SPEED
    &Aura::HandleModMeleeRangedSpeedPct,                    //192 SPELL_AURA_MOD_MELEE_RANGED_HASTE
    &Aura::HandleModCombatSpeedPct,                         //193 SPELL_AURA_HASTE_ALL (in fact combat (any type attack) speed pct)
    &Aura::HandleNoImmediateEffect,                         //194 SPELL_AURA_MOD_IGNORE_ABSORB_SCHOOL       implement in Unit::CalcNotIgnoreAbsorbDamage
    &Aura::HandleNoImmediateEffect,                         //195 SPELL_AURA_MOD_IGNORE_ABSORB_FOR_SPELL    implement in Unit::CalcNotIgnoreAbsorbDamage
    &Aura::HandleNULL,                                      //196 SPELL_AURA_MOD_COOLDOWN (single spell 24818 in 3.2.2a)
    &Aura::HandleNoImmediateEffect,                         //197 SPELL_AURA_MOD_ATTACKER_SPELL_AND_WEAPON_CRIT_CHANCE implemented in Unit::SpellCriticalBonus Unit::GetUnitCriticalChance
    &Aura::HandleUnused,                                    //198 unused (3.0.8a-3.2.2a) old SPELL_AURA_MOD_ALL_WEAPON_SKILLS
    &Aura::HandleNoImmediateEffect,                         //199 SPELL_AURA_MOD_INCREASES_SPELL_PCT_TO_HIT  implemented in Unit::MagicSpellHitResult
    &Aura::HandleNoImmediateEffect,                         //200 SPELL_AURA_MOD_KILL_XP_PCT                 implemented in Player::GiveXP
    &Aura::HandleAuraAllowFlight,                           //201 SPELL_AURA_FLY                             this aura enable flight mode...
    &Aura::HandleNoImmediateEffect,                         //202 SPELL_AURA_IGNORE_COMBAT_RESULT            implemented in Unit::MeleeSpellHitResult
    &Aura::HandleNoImmediateEffect,                         //203 SPELL_AURA_MOD_ATTACKER_MELEE_CRIT_DAMAGE  implemented in Unit::CalculateMeleeDamage and Unit::SpellCriticalDamageBonus
    &Aura::HandleNoImmediateEffect,                         //204 SPELL_AURA_MOD_ATTACKER_RANGED_CRIT_DAMAGE implemented in Unit::CalculateMeleeDamage and Unit::SpellCriticalDamageBonus
    &Aura::HandleNoImmediateEffect,                         //205 SPELL_AURA_MOD_ATTACKER_SPELL_CRIT_DAMAGE  implemented in Unit::SpellCriticalDamageBonus
    &Aura::HandleAuraModIncreaseFlightSpeed,                //206 SPELL_AURA_MOD_FLIGHT_SPEED
    &Aura::HandleAuraModIncreaseFlightSpeed,                //207 SPELL_AURA_MOD_FLIGHT_SPEED_MOUNTED
    &Aura::HandleAuraModIncreaseFlightSpeed,                //208 SPELL_AURA_MOD_FLIGHT_SPEED_STACKING
    &Aura::HandleAuraModIncreaseFlightSpeed,                //209 SPELL_AURA_MOD_FLIGHT_SPEED_MOUNTED_STACKING
    &Aura::HandleAuraModIncreaseFlightSpeed,                //210 SPELL_AURA_MOD_FLIGHT_SPEED_NOT_STACKING
    &Aura::HandleAuraModIncreaseFlightSpeed,                //211 SPELL_AURA_MOD_FLIGHT_SPEED_MOUNTED_NOT_STACKING
    &Aura::HandleAuraModRangedAttackPowerOfStatPercent,     //212 SPELL_AURA_MOD_RANGED_ATTACK_POWER_OF_STAT_PERCENT
    &Aura::HandleNoImmediateEffect,                         //213 SPELL_AURA_MOD_RAGE_FROM_DAMAGE_DEALT implemented in Player::RewardRage
    &Aura::HandleUnused,                                    //214 Tamed Pet Passive (single test like spell 20782, also single for 157 aura)
    &Aura::HandleArenaPreparation,                          //215 SPELL_AURA_ARENA_PREPARATION
    &Aura::HandleModCastingSpeed,                           //216 SPELL_AURA_HASTE_SPELLS
    &Aura::HandleUnused,                                    //217 unused (3.0.8a-3.2.2a)
    &Aura::HandleAuraModRangedHaste,                        //218 SPELL_AURA_HASTE_RANGED
    &Aura::HandleModManaRegen,                              //219 SPELL_AURA_MOD_MANA_REGEN_FROM_STAT
    &Aura::HandleModRatingFromStat,                         //220 SPELL_AURA_MOD_RATING_FROM_STAT
    &Aura::HandleNULL,                                      //221 ignored
    &Aura::HandleUnused,                                    //222 unused (3.0.8a-3.2.2a) only for spell 44586 that not used in real spell cast
    &Aura::HandleNULL,                                      //223 dummy code (cast damage spell to attacker) and another dymmy (jump to another nearby raid member)
    &Aura::HandleUnused,                                    //224 unused (3.0.8a-3.2.2a)
    &Aura::HandleNoImmediateEffect,                         //225 SPELL_AURA_PRAYER_OF_MENDING
    &Aura::HandleAuraPeriodicDummy,                         //226 SPELL_AURA_PERIODIC_DUMMY
    &Aura::HandlePeriodicTriggerSpellWithValue,             //227 SPELL_AURA_PERIODIC_TRIGGER_SPELL_WITH_VALUE
    &Aura::HandleNoImmediateEffect,                         //228 SPELL_AURA_DETECT_STEALTH
    &Aura::HandleNoImmediateEffect,                         //229 SPELL_AURA_MOD_AOE_DAMAGE_AVOIDANCE        implemented in Unit::SpellDamageBonusTaken
    &Aura::HandleAuraModIncreaseMaxHealth,                  //230 Commanding Shout
    &Aura::HandleNoImmediateEffect,                         //231 SPELL_AURA_PROC_TRIGGER_SPELL_WITH_VALUE
    &Aura::HandleNoImmediateEffect,                         //232 SPELL_AURA_MECHANIC_DURATION_MOD           implement in Unit::CalculateAuraDuration
    &Aura::HandleNULL,                                      //233 set model id to the one of the creature with id m_modifier.m_miscvalue
    &Aura::HandleNoImmediateEffect,                         //234 SPELL_AURA_MECHANIC_DURATION_MOD_NOT_STACK implement in Unit::CalculateAuraDuration
    &Aura::HandleAuraModDispelResist,                       //235 SPELL_AURA_MOD_DISPEL_RESIST               implement in Unit::MagicSpellHitResult
    &Aura::HandleAuraControlVehicle,                        //236 SPELL_AURA_CONTROL_VEHICLE
    &Aura::HandleModSpellDamagePercentFromAttackPower,      //237 SPELL_AURA_MOD_SPELL_DAMAGE_OF_ATTACK_POWER  implemented in Unit::SpellBaseDamageBonusDone
    &Aura::HandleModSpellHealingPercentFromAttackPower,     //238 SPELL_AURA_MOD_SPELL_HEALING_OF_ATTACK_POWER implemented in Unit::SpellBaseHealingBonusDone
    &Aura::HandleAuraModScale,                              //239 SPELL_AURA_MOD_SCALE_2 only in Noggenfogger Elixir (16595) before 2.3.0 aura 61
    &Aura::HandleAuraModExpertise,                          //240 SPELL_AURA_MOD_EXPERTISE
    &Aura::HandleForceMoveForward,                          //241 Forces the caster to move forward
    &Aura::HandleUnused,                                    //242 SPELL_AURA_MOD_SPELL_DAMAGE_FROM_HEALING (only 2 test spels in 3.2.2a)
    &Aura::HandleAuraFactionChange,                         //243 faction change
    &Aura::HandleComprehendLanguage,                        //244 SPELL_AURA_COMPREHEND_LANGUAGE
    &Aura::HandleNoImmediateEffect,                         //245 SPELL_AURA_MOD_DURATION_OF_MAGIC_EFFECTS     implemented in Unit::CalculateAuraDuration
    &Aura::HandleNoImmediateEffect,                         //246 SPELL_AURA_MOD_DURATION_OF_EFFECTS_BY_DISPEL implemented in Unit::CalculateAuraDuration
    &Aura::HandleAuraMirrorImage,                           //247 SPELL_AURA_MIRROR_IMAGE                      target to become a clone of the caster
    &Aura::HandleNoImmediateEffect,                         //248 SPELL_AURA_MOD_COMBAT_RESULT_CHANCE         implemented in Unit::RollMeleeOutcomeAgainst
    &Aura::HandleAuraConvertRune,                           //249 SPELL_AURA_CONVERT_RUNE
    &Aura::HandleAuraModIncreaseHealth,                     //250 SPELL_AURA_MOD_INCREASE_HEALTH_2
    &Aura::HandleNULL,                                      //251 SPELL_AURA_MOD_ENEMY_DODGE
    &Aura::HandleModCombatSpeedPct,                         //252 SPELL_AURA_SLOW_ALL
    &Aura::HandleNoImmediateEffect,                         //253 SPELL_AURA_MOD_BLOCK_CRIT_CHANCE             implemented in Unit::CalculateMeleeDamage
    &Aura::HandleAuraModDisarm,                             //254 SPELL_AURA_MOD_DISARM_OFFHAND     also disarm shield
    &Aura::HandleNoImmediateEffect,                         //255 SPELL_AURA_MOD_MECHANIC_DAMAGE_TAKEN_PERCENT    implemented in Unit::SpellDamageBonusTaken
    &Aura::HandleNoReagentUseAura,                          //256 SPELL_AURA_NO_REAGENT_USE Use SpellClassMask for spell select
    &Aura::HandleNULL,                                      //257 SPELL_AURA_MOD_TARGET_RESIST_BY_SPELL_CLASS Use SpellClassMask for spell select
    &Aura::HandleNULL,                                      //258 SPELL_AURA_MOD_SPELL_VISUAL
    &Aura::HandleNoImmediateEffect,                         //259 SPELL_AURA_MOD_PERIODIC_HEAL                    implemented in Unit::SpellHealingBonus
    &Aura::HandleNoImmediateEffect,                         //260 SPELL_AURA_SCREEN_EFFECT (miscvalue = id in ScreenEffect.dbc) not required any code
    &Aura::HandlePhase,                                     //261 SPELL_AURA_PHASE undetectable invisibility?     implemented in Unit::isVisibleForOrDetect
    &Aura::HandleNoImmediateEffect,                         //262 SPELL_AURA_IGNORE_UNIT_STATE                    implemented in Unit::isIgnoreUnitState & Spell::CheckCast
    &Aura::HandleNoImmediateEffect,                         //263 SPELL_AURA_ALLOW_ONLY_ABILITY                   implemented in Spell::CheckCasterAuras, lool enum IgnoreUnitState for known misc values
    &Aura::HandleUnused,                                    //264 unused (3.0.8a-3.2.2a)
    &Aura::HandleUnused,                                    //265 unused (3.0.8a-3.2.2a)
    &Aura::HandleUnused,                                    //266 unused (3.0.8a-3.2.2a)
    &Aura::HandleNoImmediateEffect,                         //267 SPELL_AURA_MOD_IMMUNE_AURA_APPLY_SCHOOL         implemented in Unit::IsImmuneToSpellEffect
    &Aura::HandleAuraModAttackPowerOfStatPercent,           //268 SPELL_AURA_MOD_ATTACK_POWER_OF_STAT_PERCENT
    &Aura::HandleNoImmediateEffect,                         //269 SPELL_AURA_MOD_IGNORE_DAMAGE_REDUCTION_SCHOOL   implemented in Unit::CalcNotIgnoreDamageRedunction
    &Aura::HandleUnused,                                    //270 SPELL_AURA_MOD_IGNORE_TARGET_RESIST (unused in 3.2.2a)
    &Aura::HandleNoImmediateEffect,                         //271 SPELL_AURA_MOD_DAMAGE_FROM_CASTER    implemented in Unit::MeleeDamageBonusTaken and Unit::SpellDamageBonusTaken
    &Aura::HandleNoImmediateEffect,                         //272 SPELL_AURA_MAELSTROM_WEAPON (unclear use for aura, it used in (3.2.2a...3.3.0) in single spell 53817 that spellmode stacked and charged spell expected to be drop as stack
    &Aura::HandleNoImmediateEffect,                         //273 SPELL_AURA_X_RAY (client side implementation)
    &Aura::HandleNULL,                                      //274 proc free shot?
    &Aura::HandleNoImmediateEffect,                         //275 SPELL_AURA_MOD_IGNORE_SHAPESHIFT Use SpellClassMask for spell select
    &Aura::HandleNULL,                                      //276 mod damage % mechanic?
    &Aura::HandleNoImmediateEffect,                         //277 SPELL_AURA_MOD_MAX_AFFECTED_TARGETS Use SpellClassMask for spell select
    &Aura::HandleAuraModDisarm,                             //278 SPELL_AURA_MOD_DISARM_RANGED disarm ranged weapon
    &Aura::HandleNULL,                                      //279 visual effects? 58836 and 57507
    &Aura::HandleModTargetArmorPct,                         //280 SPELL_AURA_MOD_TARGET_ARMOR_PCT
    &Aura::HandleNoImmediateEffect,                         //281 SPELL_AURA_MOD_HONOR_GAIN             implemented in Player::RewardHonor
    &Aura::HandleAuraIncreaseBaseHealthPercent,             //282 SPELL_AURA_INCREASE_BASE_HEALTH_PERCENT
    &Aura::HandleNoImmediateEffect,                         //283 SPELL_AURA_MOD_HEALING_RECEIVED       implemented in Unit::SpellHealingBonusTaken
    &Aura::HandleAuraLinked,                                //284 SPELL_AURA_LINKED
    &Aura::HandleAuraModAttackPowerOfArmor,                 //285 SPELL_AURA_MOD_ATTACK_POWER_OF_ARMOR  implemented in Player::UpdateAttackPowerAndDamage
    &Aura::HandleNoImmediateEffect,                         //286 SPELL_AURA_ABILITY_PERIODIC_CRIT      implemented in Aura::IsCritFromAbilityAura called from Aura::PeriodicTick
    &Aura::HandleNoImmediateEffect,                         //287 SPELL_AURA_DEFLECT_SPELLS             implemented in Unit::MagicSpellHitResult and Unit::MeleeSpellHitResult
    &Aura::HandleNULL,                                      //288 increase parry/deflect, prevent attack (single spell used 67801)
    &Aura::HandleUnused,                                    //289 unused (3.2.2a)
    &Aura::HandleAuraModAllCritChance,                      //290 SPELL_AURA_MOD_ALL_CRIT_CHANCE
    &Aura::HandleNoImmediateEffect,                         //291 SPELL_AURA_MOD_QUEST_XP_PCT           implemented in Player::GiveXP
    &Aura::HandleAuraOpenStable,                            //292 call stabled pet
    &Aura::HandleAuraAddMechanicAbilities,                  //293 SPELL_AURA_ADD_MECHANIC_ABILITIES  replaces target's action bars with a predefined spellset
    &Aura::HandleNULL,                                      //294 2 spells, possible prevent mana regen
    &Aura::HandleUnused,                                    //295 unused (3.2.2a)
    &Aura::HandleAuraSetVehicle,                            //296 SPELL_AURA_SET_VEHICLE_ID sets vehicle on target
    &Aura::HandleNULL,                                      //297 1 spell (counter spell school?)
    &Aura::HandleUnused,                                    //298 unused (3.2.2a)
    &Aura::HandleUnused,                                    //299 unused (3.2.2a)
    &Aura::HandleNoImmediateEffect,                         //300 3 spells, share damage (in percent) with aura owner and aura target. implemented in Unit::DealDamage
    &Aura::HandleNULL,                                      //301 SPELL_AURA_HEAL_ABSORB 5 spells
    &Aura::HandleUnused,                                    //302 unused (3.2.2a)
    &Aura::HandleNULL,                                      //303 17 spells
    &Aura::HandleNULL,                                      //304 2 spells (alcohol effect?)
    &Aura::HandleAuraModIncreaseSpeed,                      //305 SPELL_AURA_MOD_MINIMUM_SPEED
    &Aura::HandleNULL,                                      //306 1 spell
    &Aura::HandleNULL,                                      //307 absorb healing?
    &Aura::HandleNULL,                                      //308 new aura for hunter traps
    &Aura::HandleNULL,                                      //309 absorb healing?
    &Aura::HandleNoImmediateEffect,                         //310 SPELL_AURA_MOD_PET_AOE_DAMAGE_AVOIDANCE implemented in Unit::SpellDamageBonusTaken
    &Aura::HandleNULL,                                      //311 0 spells in 3.3
    &Aura::HandleNULL,                                      //312 0 spells in 3.3
    &Aura::HandleNULL,                                      //313 0 spells in 3.3
    &Aura::HandleNULL,                                      //314 1 test spell (reduce duration of silince/magic)
    &Aura::HandleNULL,                                      //315 underwater walking
    &Aura::HandleNoImmediateEffect                          //316 SPELL_AURA_MOD_PERIODIC_HASTE makes haste affect HOT/DOT ticks
};

static AuraType const frozenAuraTypes[] = { SPELL_AURA_MOD_ROOT, SPELL_AURA_MOD_STUN, SPELL_AURA_NONE };

Aura::Aura(SpellEntry const* spellproto, SpellEffectIndex eff, int32 *currentBasePoints, SpellAuraHolder *holder, Unit *target, Unit *caster, Item* castItem) :
m_spellmod(NULL), m_periodicTimer(0), m_periodicTick(0), m_removeMode(AURA_REMOVE_BY_DEFAULT),
m_effIndex(eff), m_positive(false), m_isPeriodic(false), m_isAreaAura(false),
m_isPersistent(false), m_in_use(0), m_spellAuraHolder(holder)
{
    MANGOS_ASSERT(target);
    MANGOS_ASSERT(spellproto && spellproto == sSpellStore.LookupEntry( spellproto->Id ) && "`info` must be pointer to sSpellStore element");

    m_currentBasePoints = currentBasePoints ? *currentBasePoints : spellproto->CalculateSimpleValue(eff);

    m_positive = IsPositiveEffect(spellproto, m_effIndex);
    m_applyTime = time(NULL);

    int32 damage;
    if (!caster)
        damage = m_currentBasePoints;
    else
    {
        damage = caster->CalculateSpellDamage(target, spellproto, m_effIndex, &m_currentBasePoints);

        if (!damage && castItem && castItem->GetItemSuffixFactor())
        {
            ItemRandomSuffixEntry const *item_rand_suffix = sItemRandomSuffixStore.LookupEntry(abs(castItem->GetItemRandomPropertyId()));
            if (item_rand_suffix)
            {
                for (int k = 0; k < 3; ++k)
                {
                    SpellItemEnchantmentEntry const *pEnchant = sSpellItemEnchantmentStore.LookupEntry(item_rand_suffix->enchant_id[k]);
                    if (pEnchant)
                    {
                        for (int t = 0; t < 3; ++t)
                        {
                            if(pEnchant->spellid[t] != spellproto->Id)
                                continue;

                            damage = uint32((item_rand_suffix->prefix[k]*castItem->GetItemSuffixFactor()) / 10000 );
                            break;
                        }
                    }

                    if (damage)
                        break;
                }
            }
        }
    }

    DEBUG_FILTER_LOG(LOG_FILTER_SPELL_CAST, "Aura: construct Spellid : %u, Aura : %u Target : %d Damage : %d", spellproto->Id, spellproto->EffectApplyAuraName[eff], spellproto->EffectImplicitTargetA[eff], damage);

    SetModifier(AuraType(spellproto->EffectApplyAuraName[eff]), damage, spellproto->EffectAmplitude[eff], spellproto->EffectMiscValue[eff]);

    Player* modOwner = caster ? caster->GetSpellModOwner() : NULL;


    // Apply periodic time mod
    if (modOwner && m_modifier.periodictime)
    {
        modOwner->ApplySpellMod(spellproto->Id, SPELLMOD_ACTIVATION_TIME, m_modifier.periodictime);

        bool applyHaste = (spellproto->AttributesEx5 & SPELL_ATTR_EX5_AFFECTED_BY_HASTE) != 0;

        if (!applyHaste)
        {
            Unit::AuraList const& mModByHaste = caster->GetAurasByType(SPELL_AURA_MOD_PERIODIC_HASTE);
            for (Unit::AuraList::const_iterator itr = mModByHaste.begin(); itr != mModByHaste.end(); ++itr)
            {
                if ((*itr)->isAffectedOnSpell(spellproto))
                {
                    applyHaste = true;
                    break;
                }
            }
        }

        // Apply haste to duration
        if (applyHaste)
        {
            uint32 oldDuration = GetHolder()->GetAuraDuration();

            int32 new_duration = (int32)(oldDuration * caster->GetFloatValue(UNIT_MOD_CAST_SPEED));
            GetHolder()->SetAuraMaxDuration(new_duration);
            GetHolder()->SetAuraDuration(new_duration);

            uint32 _periodicTime = m_modifier.periodictime;

            // Calculate new periodic timer
            int32 ticks = oldDuration / _periodicTime;

            _periodicTime =  ticks == 0 ? new_duration : new_duration / ticks;

            m_modifier.periodictime = _periodicTime;
        }
    }

    // Start periodic on next tick or at aura apply
    if (!(spellproto->AttributesEx5 & SPELL_ATTR_EX5_START_PERIODIC_AT_APPLY))
        m_periodicTimer = m_modifier.periodictime;
}

Aura::~Aura()
{
}

AreaAura::AreaAura(SpellEntry const* spellproto, SpellEffectIndex eff, int32 *currentBasePoints, SpellAuraHolder *holder, Unit *target,
Unit *caster, Item* castItem) : Aura(spellproto, eff, currentBasePoints, holder, target, caster, castItem)
{
    m_isAreaAura = true;

    // caster==NULL in constructor args if target==caster in fact
    Unit* caster_ptr = caster ? caster : target;

    m_radius = GetSpellRadius(sSpellRadiusStore.LookupEntry(spellproto->EffectRadiusIndex[m_effIndex]));
    if(Player* modOwner = caster_ptr->GetSpellModOwner())
        modOwner->ApplySpellMod(spellproto->Id, SPELLMOD_RADIUS, m_radius);

    switch(spellproto->Effect[eff])
    {
        case SPELL_EFFECT_APPLY_AREA_AURA_PARTY:
            m_areaAuraType = AREA_AURA_PARTY;
            if (target->GetTypeId() == TYPEID_UNIT && ((Creature*)target)->IsTotem())
                m_modifier.m_auraname = SPELL_AURA_NONE;
            break;
        case SPELL_EFFECT_APPLY_AREA_AURA_RAID:
            m_areaAuraType = AREA_AURA_RAID;
            if (target->GetTypeId() == TYPEID_UNIT && ((Creature*)target)->IsTotem())
                m_modifier.m_auraname = SPELL_AURA_NONE;
            // Light's Beacon not applied to caster itself (TODO: more generic check for another similar spell if any?)
            else if (target == caster_ptr && spellproto->Id == 53651)
                m_modifier.m_auraname = SPELL_AURA_NONE;
            break;
        case SPELL_EFFECT_APPLY_AREA_AURA_FRIEND:
            m_areaAuraType = AREA_AURA_FRIEND;
            break;
        case SPELL_EFFECT_APPLY_AREA_AURA_ENEMY:
            m_areaAuraType = AREA_AURA_ENEMY;
            if (target == caster_ptr)
                m_modifier.m_auraname = SPELL_AURA_NONE;    // Do not do any effect on self
            break;
        case SPELL_EFFECT_APPLY_AREA_AURA_PET:
            m_areaAuraType = AREA_AURA_PET;
            break;
        case SPELL_EFFECT_APPLY_AREA_AURA_OWNER:
            m_areaAuraType = AREA_AURA_OWNER;
            if (target == caster_ptr)
                m_modifier.m_auraname = SPELL_AURA_NONE;
            break;
        default:
            sLog.outError("Wrong spell effect in AreaAura constructor");
            MANGOS_ASSERT(false);
            break;
    }
}

AreaAura::~AreaAura()
{
}

PersistentAreaAura::PersistentAreaAura(SpellEntry const* spellproto, SpellEffectIndex eff, int32 *currentBasePoints, SpellAuraHolder *holder, Unit *target,
Unit *caster, Item* castItem) : Aura(spellproto, eff, currentBasePoints, holder, target, caster, castItem)
{
    m_isPersistent = true;
}

PersistentAreaAura::~PersistentAreaAura()
{
}

SingleEnemyTargetAura::SingleEnemyTargetAura(SpellEntry const* spellproto, SpellEffectIndex eff, int32 *currentBasePoints, SpellAuraHolder *holder, Unit *target,
Unit *caster, Item* castItem) : Aura(spellproto, eff, currentBasePoints, holder, target, caster, castItem)
{
    if (caster)
        m_castersTargetGuid = caster->GetTypeId()==TYPEID_PLAYER ? ((Player*)caster)->GetSelectionGuid() : caster->GetTargetGuid();
}

SingleEnemyTargetAura::~SingleEnemyTargetAura()
{
}

Unit* SingleEnemyTargetAura::GetTriggerTarget() const
{
    return ObjectAccessor::GetUnit(*(m_spellAuraHolder->GetTarget()), m_castersTargetGuid);
}

Aura* CreateAura(SpellEntry const* spellproto, SpellEffectIndex eff, int32 *currentBasePoints, SpellAuraHolder *holder, Unit *target, Unit *caster, Item* castItem)
{
    if (IsAreaAuraEffect(spellproto->Effect[eff]))
        return new AreaAura(spellproto, eff, currentBasePoints, holder, target, caster, castItem);

    uint32 triggeredSpellId = spellproto->EffectTriggerSpell[eff];

    if(SpellEntry const* triggeredSpellInfo = sSpellStore.LookupEntry(triggeredSpellId))
        for (int i = 0; i < MAX_EFFECT_INDEX; ++i)
            if (triggeredSpellInfo->EffectImplicitTargetA[i] == TARGET_SINGLE_ENEMY)
                return new SingleEnemyTargetAura(spellproto, eff, currentBasePoints, holder, target, caster, castItem);

    return new Aura(spellproto, eff, currentBasePoints, holder, target, caster, castItem);
}

SpellAuraHolder* CreateSpellAuraHolder(SpellEntry const* spellproto, Unit *target, WorldObject *caster, Item *castItem)
{
    return new SpellAuraHolder(spellproto, target, caster, castItem);
}

void Aura::SetModifier(AuraType t, int32 a, uint32 pt, int32 miscValue)
{
    m_modifier.m_auraname = t;
    m_modifier.m_amount = a;
    m_modifier.m_miscvalue = miscValue;
    m_modifier.periodictime = pt;
}

void Aura::Update(uint32 diff)
{
    if (m_isPeriodic)
    {
        m_periodicTimer -= diff;
        if(m_periodicTimer <= 0) // tick also at m_periodicTimer==0 to prevent lost last tick in case max m_duration == (max m_periodicTimer)*N
        {
            // update before applying (aura can be removed in TriggerSpell or PeriodicTick calls)
            m_periodicTimer += m_modifier.periodictime;
            ++m_periodicTick;                               // for some infinity auras in some cases can overflow and reset
            PeriodicTick();
        }
    }
}

void AreaAura::Update(uint32 diff)
{
    // update for the caster of the aura
    if(GetCasterGuid() == GetTarget()->GetObjectGuid())
    {
        Unit* caster = GetTarget();

        if( !caster->hasUnitState(UNIT_STAT_ISOLATED) )
        {
            Unit* owner = caster->GetCharmerOrOwner();
            if (!owner)
                owner = caster;
            Spell::UnitList targets;

            switch(m_areaAuraType)
            {
                case AREA_AURA_PARTY:
                {
                    Group *pGroup = NULL;

                    if (owner->GetTypeId() == TYPEID_PLAYER)
                        pGroup = ((Player*)owner)->GetGroup();

                    if( pGroup)
                    {
                        uint8 subgroup = ((Player*)owner)->GetSubGroup();
                        for(GroupReference *itr = pGroup->GetFirstMember(); itr != NULL; itr = itr->next())
                        {
                            Player* Target = itr->getSource();
                            if(Target && Target->isAlive() && Target->GetSubGroup()==subgroup && caster->IsFriendlyTo(Target))
                            {
                                if(caster->IsWithinDistInMap(Target, m_radius))
                                    targets.push_back(Target);
                                if (Pet *pet = Target->GetPet())
                                {
                                    GroupPetList m_groupPets = Target->GetPets();
                                    if (!m_groupPets.empty())
                                    {
                                        for (GroupPetList::const_iterator itr = m_groupPets.begin(); itr != m_groupPets.end(); ++itr)
                                            if (Pet* _pet = Target->GetMap()->GetPet(*itr))
                                                if(_pet && _pet->isAlive() && caster->IsWithinDistInMap(_pet, m_radius))
                                                    targets.push_back(_pet);
                                    }
                                }
                            }
                        }
                    }
                    else
                    {
                        // add owner
                        if( owner != caster && caster->IsWithinDistInMap(owner, m_radius) )
                            targets.push_back(owner);
                        // add caster's pet
                        if (Pet *pet = caster->GetPet())
                        {
                            GroupPetList m_groupPets = caster->GetPets();
                            if (!m_groupPets.empty())
                            {
                                for (GroupPetList::const_iterator itr = m_groupPets.begin(); itr != m_groupPets.end(); ++itr)
                                    if (Pet* _pet = caster->GetMap()->GetPet(*itr))
                                        if(_pet && caster->IsWithinDistInMap(_pet, m_radius))
                                            targets.push_back(_pet);
                            }
                        }
                    }
                    break;
                }
                case AREA_AURA_RAID:
                {
                    Group *pGroup = NULL;

                    if (owner->GetTypeId() == TYPEID_PLAYER)
                        pGroup = ((Player*)owner)->GetGroup();

                    if( pGroup)
                    {
                        for(GroupReference *itr = pGroup->GetFirstMember(); itr != NULL; itr = itr->next())
                        {
                            Player* Target = itr->getSource();
                            if(Target && Target->isAlive() && caster->IsFriendlyTo(Target))
                            {
                                if(caster->IsWithinDistInMap(Target, m_radius))
                                    targets.push_back(Target);
                                if (Pet *pet = Target->GetPet())
                                {
                                    GroupPetList m_groupPets = Target->GetPets();
                                    if (!m_groupPets.empty())
                                    {
                                        for (GroupPetList::const_iterator itr = m_groupPets.begin(); itr != m_groupPets.end(); ++itr)
                                            if (Pet* _pet = caster->GetMap()->GetPet(*itr))
                                                if(_pet && caster->IsWithinDistInMap(_pet, m_radius))
                                                    targets.push_back(_pet);
                                    }
                                }
                            }
                        }
                    }
                    else
                    {
                        // add owner
                        if( owner != caster && caster->IsWithinDistInMap(owner, m_radius) )
                            targets.push_back(owner);
                        // add caster's pet
                        if (Pet *pet = caster->GetPet())
                        {
                            GroupPetList m_groupPets = caster->GetPets();
                            if (!m_groupPets.empty())
                            {
                                for (GroupPetList::const_iterator itr = m_groupPets.begin(); itr != m_groupPets.end(); ++itr)
                                    if (Pet* _pet = caster->GetMap()->GetPet(*itr))
                                        if(_pet && caster->IsWithinDistInMap(_pet, m_radius))
                                            targets.push_back(_pet);
                            }
                        }
                    }
                    break;
                }
                case AREA_AURA_FRIEND:
                {
                    MaNGOS::AnyFriendlyUnitInObjectRangeCheck u_check(caster, m_radius);
                    MaNGOS::UnitListSearcher<MaNGOS::AnyFriendlyUnitInObjectRangeCheck> searcher(targets, u_check);
                    Cell::VisitAllObjects(caster, searcher, m_radius);
                    break;
                }
                case AREA_AURA_ENEMY:
                {
                    MaNGOS::AnyAoETargetUnitInObjectRangeCheck u_check(caster, m_radius); // No GetCharmer in searcher
                    MaNGOS::UnitListSearcher<MaNGOS::AnyAoETargetUnitInObjectRangeCheck> searcher(targets, u_check);
                    Cell::VisitAllObjects(caster, searcher, m_radius);
                    break;
                }
                case AREA_AURA_OWNER:
                case AREA_AURA_PET:
                {
                    if(owner != caster && caster->IsWithinDistInMap(owner, m_radius))
                        targets.push_back(owner);
                    break;
                }
            }

            for(Spell::UnitList::iterator tIter = targets.begin(); tIter != targets.end(); tIter++)
            {
                // flag for seelction is need apply aura to current iteration target
                bool apply = true;

                // we need ignore present caster self applied are auras sometime
                // in cases if this only auras applied for spell effect
                Unit::SpellAuraHolderBounds spair = (*tIter)->GetSpellAuraHolderBounds(GetId());
                for(Unit::SpellAuraHolderMap::const_iterator i = spair.first; i != spair.second; ++i)
                {
                    if (i->second->IsDeleted())
                        continue;

                    Aura *aur = i->second->GetAuraByEffectIndex(m_effIndex);

                    if (!aur)
                        continue;

                    switch(m_areaAuraType)
                    {
                        case AREA_AURA_ENEMY:
                            // non caster self-casted auras (non stacked)
                            if(aur->GetModifier()->m_auraname != SPELL_AURA_NONE)
                                apply = false;
                            break;
                        case AREA_AURA_RAID:
                            // non caster self-casted auras (stacked from diff. casters)
                            if(aur->GetModifier()->m_auraname != SPELL_AURA_NONE  || i->second->GetCasterGuid() == GetCasterGuid())
                                apply = false;
                            break;
                        default:
                            // in generic case not allow stacking area auras
                            apply = false;
                            break;
                    }

                    if(!apply)
                        break;
                }

                if(!apply)
                    continue;

                if(SpellEntry const *actualSpellInfo = sSpellMgr.SelectAuraRankForLevel(GetSpellProto(), (*tIter)->getLevel()))
                {
                    int32 actualBasePoints = m_currentBasePoints;
                    // recalculate basepoints for lower rank (all AreaAura spell not use custom basepoints?)
                    if(actualSpellInfo != GetSpellProto())
                        actualBasePoints = actualSpellInfo->CalculateSimpleValue(m_effIndex);

                    SpellAuraHolder *holder = (*tIter)->GetSpellAuraHolder(actualSpellInfo->Id, GetCasterGUID());

                    bool addedToExisting = true;
                    if (!holder)
                    {
                        holder = CreateSpellAuraHolder(actualSpellInfo, (*tIter), caster);
                        addedToExisting = false;
                    }

                    holder->SetAuraDuration(GetAuraDuration());

                    AreaAura *aur = new AreaAura(actualSpellInfo, m_effIndex, &actualBasePoints, holder, (*tIter), caster, NULL);
                    holder->AddAura(aur, m_effIndex);

                    if (addedToExisting)
                    {
                        (*tIter)->AddAuraToModList(aur);
                        holder->SetInUse(true);
                        aur->ApplyModifier(true,true);
                        holder->SetInUse(false);
                    }
                    else
                        (*tIter)->AddSpellAuraHolder(holder);
                }
            }
        }
        Aura::Update(diff);
    }
    else                                                    // aura at non-caster
    {
        Unit* caster = GetCaster();
        Unit* target = GetTarget();

        Aura::Update(diff);

        // remove aura if out-of-range from caster (after teleport for example)
        // or caster is isolated or caster no longer has the aura
        // or caster is (no longer) friendly
        bool needFriendly = (m_areaAuraType == AREA_AURA_ENEMY ? false : true);
        if( !caster || caster->hasUnitState(UNIT_STAT_ISOLATED) ||
            !caster->IsWithinDistInMap(target, m_radius)      ||
            !caster->HasAura(GetId(), GetEffIndex())            ||
            caster->IsFriendlyTo(target) != needFriendly
           )
        {
            target->RemoveSingleAuraFromSpellAuraHolder(GetId(), GetEffIndex(),GetCasterGUID());
        }
        else if( m_areaAuraType == AREA_AURA_PARTY)         // check if in same sub group
        {
            // not check group if target == owner or target == pet
            if (caster->GetCharmerOrOwnerGuid() != target->GetObjectGuid() && caster->GetObjectGuid() != target->GetCharmerOrOwnerGuid())
            {
                Player* check = caster->GetCharmerOrOwnerPlayerOrPlayerItself();

                Group *pGroup = check ? check->GetGroup() : NULL;
                if( pGroup )
                {
                    Player* checkTarget = target->GetCharmerOrOwnerPlayerOrPlayerItself();
                    if(!checkTarget || !pGroup->SameSubGroup(check, checkTarget))
                        target->RemoveSingleAuraFromSpellAuraHolder(GetId(), GetEffIndex(),GetCasterGUID());
                }
                else
                    target->RemoveSingleAuraFromSpellAuraHolder(GetId(), GetEffIndex(),GetCasterGUID());
            }
        }
        else if( m_areaAuraType == AREA_AURA_RAID)          // TODO: fix me!
        {
            // not check group if target == owner or target == pet
            if (caster->GetCharmerOrOwnerGuid() != target->GetObjectGuid() && caster->GetObjectGuid() != target->GetCharmerOrOwnerGuid())
            {
                Player* check = caster->GetCharmerOrOwnerPlayerOrPlayerItself();

                Group *pGroup = check ? check->GetGroup() : NULL;
                if( pGroup )
                {
                    Player* checkTarget = target->GetCharmerOrOwnerPlayerOrPlayerItself();
                    if(!checkTarget)
                        target->RemoveSingleAuraFromSpellAuraHolder(GetId(), GetEffIndex(), GetCasterGUID());
                }
                else
                    target->RemoveSingleAuraFromSpellAuraHolder(GetId(), GetEffIndex(), GetCasterGUID());
            }
        }
        else if (m_areaAuraType == AREA_AURA_PET || m_areaAuraType == AREA_AURA_OWNER)
        {
            if (target->GetObjectGuid() != caster->GetCharmerOrOwnerGuid())
                target->RemoveSingleAuraFromSpellAuraHolder(GetId(), GetEffIndex(), GetCasterGUID());
        }
    }
}

void PersistentAreaAura::Update(uint32 diff)
{
    bool remove = false;

    // remove the aura if its caster or the dynamic object causing it was removed
    // or if the target moves too far from the dynamic object
    if(Unit *caster = GetCaster())
    {
        DynamicObject *dynObj = caster->GetDynObject(GetId(), GetEffIndex());
        if (dynObj)
        {
            if (!GetTarget()->IsWithinDistInMap(dynObj, dynObj->GetRadius()))
            {
                remove = true;
                dynObj->RemoveAffected(GetTarget());        // let later reapply if target return to range
            }
        }
        else
            remove = true;
    }
    else
        remove = true;

    Aura::Update(diff);

    if(remove)
        GetTarget()->RemoveAura(GetId(), GetEffIndex());
}

void Aura::ApplyModifier(bool apply, bool Real)
{
    AuraType aura = m_modifier.m_auraname;

    GetHolder()->SetInUse(true);
    SetInUse(true);
    if(aura < TOTAL_AURAS)
        (*this.*AuraHandler [aura])(apply, Real);
    SetInUse(false);
    GetHolder()->SetInUse(false);
}

bool Aura::isAffectedOnSpell(SpellEntry const *spell) const
{
    // Check family name
    if (spell->SpellFamilyName != GetSpellProto()->SpellFamilyName)
        return false;
    // Check EffectClassMask
    uint32 const *ptr = getAuraSpellClassMask();
    if (((uint64*)ptr)[0] & spell->SpellFamilyFlags)
        return true;
    if (ptr[2] & spell->SpellFamilyFlags2)
        return true;
    return false;
}

bool Aura::CanProcFrom(SpellEntry const *spell, uint32 EventProcEx, uint32 procEx, bool active, bool useClassMask) const
{
    // Check EffectClassMask
    uint32 const *ptr = getAuraSpellClassMask();

    // if no class mask defined, or spell_proc_event has SpellFamilyName=0 - allow proc
    if (!useClassMask || (!((uint64*)ptr)[0] && !ptr[2]))
    {
        if (!(EventProcEx & PROC_EX_EX_TRIGGER_ALWAYS))
        {
            // Check for extra req (if none) and hit/crit
            if (EventProcEx == PROC_EX_NONE)
            {
                // No extra req, so can trigger only for active (damage/healing present) and hit/crit
                if((procEx & (PROC_EX_NORMAL_HIT|PROC_EX_CRITICAL_HIT)) && active)
                    return true;
                else
                    return false;
            }
            else // Passive spells hits here only if resist/reflect/immune/evade
            {
                // Passive spells can`t trigger if need hit (exclude cases when procExtra include non-active flags)
                if ((EventProcEx & (PROC_EX_NORMAL_HIT|PROC_EX_CRITICAL_HIT) & procEx) && !active)
                    return false;
            }
        }
        return true;
    }
    else
    {
        // SpellFamilyName check is performed in SpellMgr::IsSpellProcEventCanTriggeredBy and it is done once for whole holder
        // note: SpellFamilyName is not checked if no spell_proc_event is defined

        if (((uint64*)ptr)[0] & spell->SpellFamilyFlags)
            return true;

        if (ptr[2] & spell->SpellFamilyFlags2)
            return true;
    }
    return false;
}

void Aura::ReapplyAffectedPassiveAuras( Unit* target, bool owner_mode )
{
    // we need store cast item guids for self casted spells
    // expected that not exist permanent auras from stackable auras from different items
    std::map<uint32, ObjectGuid> affectedSelf;

    std::set<uint32> affectedAuraCaster;

    for(Unit::SpellAuraHolderMap::const_iterator itr = target->GetSpellAuraHolderMap().begin(); itr != target->GetSpellAuraHolderMap().end(); ++itr)
    {
        // permanent passive or permanent area aura
        // passive spells can be affected only by own or owner spell mods)
        if ((itr->second->IsPermanent() && (owner_mode && itr->second->IsPassive() || itr->second->IsAreaAura())) &&
            // non deleted and not same aura (any with same spell id)
            !itr->second->IsDeleted() && itr->second->GetId() != GetId() &&
            // and affected by aura
            isAffectedOnSpell(itr->second->GetSpellProto()))
        {
            // only applied by self or aura caster
            if (itr->second->GetCasterGuid() == target->GetObjectGuid())
                affectedSelf[itr->second->GetId()] = itr->second->GetCastItemGuid();
            else if (itr->second->GetCasterGuid() == GetCasterGuid())
                affectedAuraCaster.insert(itr->second->GetId());
        }
    }

    if (!affectedSelf.empty())
    {
        Player* pTarget = target->GetTypeId() == TYPEID_PLAYER ? (Player*)target : NULL;

        for(std::map<uint32, ObjectGuid>::const_iterator map_itr = affectedSelf.begin(); map_itr != affectedSelf.end(); ++map_itr)
        {
            Item* item = pTarget && !map_itr->second.IsEmpty() ? pTarget->GetItemByGuid(map_itr->second) : NULL;
            target->RemoveAurasDueToSpell(map_itr->first);
            target->CastSpell(target, map_itr->first, true, item);
        }
    }

    if (!affectedAuraCaster.empty())
    {
        Unit* caster = GetCaster();
        for(std::set<uint32>::const_iterator set_itr = affectedAuraCaster.begin(); set_itr != affectedAuraCaster.end(); ++set_itr)
        {
            target->RemoveAurasDueToSpell(*set_itr);
            if (caster)
                caster->CastSpell(GetTarget(), *set_itr, true);
        }
    }
}

struct ReapplyAffectedPassiveAurasHelper
{
    explicit ReapplyAffectedPassiveAurasHelper(Aura* _aura) : aura(_aura) {}
    void operator()(Unit* unit) const { aura->ReapplyAffectedPassiveAuras(unit, true); }
    Aura* aura;
};

void Aura::ReapplyAffectedPassiveAuras()
{
    // not reapply spell mods with charges (use original value because processed and at remove)
    if (GetSpellProto()->procCharges)
        return;

    // not reapply some spell mods ops (mostly speedup case)
    switch (m_modifier.m_miscvalue)
    {
        case SPELLMOD_DURATION:
        case SPELLMOD_CHARGES:
        case SPELLMOD_NOT_LOSE_CASTING_TIME:
        case SPELLMOD_CASTING_TIME:
        case SPELLMOD_COOLDOWN:
        case SPELLMOD_COST:
        case SPELLMOD_ACTIVATION_TIME:
        case SPELLMOD_GLOBAL_COOLDOWN:
            return;
    }

    // reapply talents to own passive persistent auras
    ReapplyAffectedPassiveAuras(GetTarget(), true);

    // re-apply talents/passives/area auras applied to pet/totems (it affected by player spellmods)
    GetTarget()->CallForAllControlledUnits(ReapplyAffectedPassiveAurasHelper(this), CONTROLLED_PET|CONTROLLED_TOTEMS);

    // re-apply talents/passives/area auras applied to group members (it affected by player spellmods)
    if (Group* group = ((Player*)GetTarget())->GetGroup())
        for(GroupReference *itr = group->GetFirstMember(); itr != NULL; itr = itr->next())
            if (Player* member = itr->getSource())
                if (member != GetTarget() && member->IsInMap(GetTarget()))
                    ReapplyAffectedPassiveAuras(member, false);
}

/*********************************************************/
/***               BASIC AURA FUNCTION                 ***/
/*********************************************************/
void Aura::HandleAddModifier(bool apply, bool Real)
{
    if(GetTarget()->GetTypeId() != TYPEID_PLAYER || !Real)
        return;

    if(m_modifier.m_miscvalue >= MAX_SPELLMOD)
        return;

    if (apply)
    {
        // Add custom charges for some mod aura
        switch (GetSpellProto()->Id)
        {
            case 17941:                                     // Shadow Trance
            case 22008:                                     // Netherwind Focus
            case 31834:                                     // Light's Grace
            case 34754:                                     // Clearcasting
            case 34936:                                     // Backlash
            case 44401:                                     // Missile Barrage
            case 48108:                                     // Hot Streak
            case 51124:                                     // Killing Machine
            case 54741:                                     // Firestarter
            case 57761:                                     // Fireball!
            case 64823:                                     // Elune's Wrath (Balance druid t8 set
                GetHolder()->SetAuraCharges(1);
                break;
        }

        m_spellmod = new SpellModifier(
            SpellModOp(m_modifier.m_miscvalue),
            SpellModType(m_modifier.m_auraname),            // SpellModType value == spell aura types
            m_modifier.m_amount,
            this,
            // prevent expire spell mods with (charges > 0 && m_stackAmount > 1)
            // all this spell expected expire not at use but at spell proc event check
            GetSpellProto()->StackAmount > 1 ? 0 : GetHolder()->GetAuraCharges());
    }

    ((Player*)GetTarget())->AddSpellMod(m_spellmod, apply);

    ReapplyAffectedPassiveAuras();
}

void Aura::TriggerSpell()
{
    ObjectGuid casterGUID = GetCasterGuid();
    Unit* triggerTarget = GetTriggerTarget();

    if (casterGUID.IsEmpty() || !triggerTarget)
        return;

    // generic casting code with custom spells and target/caster customs
    uint32 trigger_spell_id = GetSpellProto()->EffectTriggerSpell[m_effIndex];

    SpellEntry const *triggeredSpellInfo = sSpellStore.LookupEntry(trigger_spell_id);
    SpellEntry const *auraSpellInfo = GetSpellProto();
    uint32 auraId = auraSpellInfo->Id;
    Unit* target = GetTarget();

    // specific code for cases with no trigger spell provided in field
    if (triggeredSpellInfo == NULL)
    {
        switch(auraSpellInfo->SpellFamilyName)
        {
            case SPELLFAMILY_GENERIC:
            {
                switch(auraId)
                {
                    case 812:                               // Periodic Mana Burn
                    {
                        trigger_spell_id = 25779;           // Mana Burn

                        // expected selection current fight target
                        triggerTarget = GetTarget()->getVictim();
                        if (!triggerTarget || triggerTarget->GetMaxPower(POWER_MANA) <= 0)
                            return;

                        triggeredSpellInfo = sSpellStore.LookupEntry(trigger_spell_id);
                        if (!triggeredSpellInfo)
                            return;

                        SpellRangeEntry const* srange = sSpellRangeStore.LookupEntry(triggeredSpellInfo->rangeIndex);
                        float max_range = GetSpellMaxRange(srange);
                        if (!triggerTarget->IsWithinDist(GetTarget(),max_range))
                            return;

                        break;
                    }
//                    // Polymorphic Ray
//                    case 6965: break;
                    case 9712:                              // Thaumaturgy Channel
                        trigger_spell_id = 21029;
                        break;
//                    // Egan's Blaster
//                    case 17368: break;
//                    // Haunted
//                    case 18347: break;
//                    // Ranshalla Waiting
//                    case 18953: break;
//                    // Inferno
//                    case 19695: break;
//                    // Frostwolf Muzzle DND
//                    case 21794: break;
//                    // Alterac Ram Collar DND
//                    case 21866: break;
//                    // Celebras Waiting
//                    case 21916: break;
                    case 23170:                             // Brood Affliction: Bronze
                    {
                        target->CastSpell(target, 23171, true, NULL, this);
                        return;
                    }
//                    // Mark of Frost
//                    case 23184: break;
                    case 23493:                             // Restoration
                    {
                        uint32 heal = triggerTarget->GetMaxHealth() / 10;
                        uint32 absorb = 0;
                        triggerTarget->CalculateHealAbsorb(heal, &absorb);
                        triggerTarget->DealHeal(triggerTarget, heal - absorb, auraSpellInfo, false, absorb);

                        if (int32 mana = triggerTarget->GetMaxPower(POWER_MANA))
                        {
                            mana /= 10;
                            triggerTarget->EnergizeBySpell(triggerTarget, 23493, mana, POWER_MANA);
                        }
                        return;
                    }
//                    // Stoneclaw Totem Passive TEST
//                    case 23792: break;
//                    // Axe Flurry
//                    case 24018: break;
//                    // Mark of Arlokk
//                    case 24210: break;
//                    // Restoration
//                    case 24379: break;
//                    // Happy Pet
//                    case 24716: break;
//                    // Dream Fog
//                    case 24780: break;
//                    // Cannon Prep
//                    case 24832: break;
                    case 24834:                             // Shadow Bolt Whirl
                    {
                        uint32 spellForTick[8] = { 24820, 24821, 24822, 24823, 24835, 24836, 24837, 24838 };
                        uint32 tick = GetAuraTicks();
                        if(tick < 8)
                        {
                            trigger_spell_id = spellForTick[tick];

                            // casted in left/right (but triggered spell have wide forward cone)
                            float forward = target->GetOrientation();
                            float angle = target->GetOrientation() + ( tick % 2 == 0 ? M_PI_F / 2 : - M_PI_F / 2);
                            target->SetOrientation(angle);
                            triggerTarget->CastSpell(triggerTarget, trigger_spell_id, true, NULL, this, casterGUID);
                            target->SetOrientation(forward);
                        }
                        return;
                    }
//                    // Stink Trap
//                    case 24918: break;
//                    // Mark of Nature
//                    case 25041: break;
//                    // Agro Drones
//                    case 25152: break;
                    case 25371:                             // Consume
                    {
                        int32 bpDamage = triggerTarget->GetMaxHealth()*10/100;
                        triggerTarget->CastCustomSpell(triggerTarget, 25373, &bpDamage, NULL, NULL, true, NULL, this, casterGUID);
                        return;
                    }
//                    // Pain Spike
//                    case 25572: break;
//                    // Rotate 360
//                    case 26009: break;
//                    // Rotate -360
//                    case 26136: break;
//                    // Consume
//                    case 26196: break;
//                    // Berserk
//                    case 26615: break;
//                    // Defile
//                    case 27177: break;
//                    // Teleport: IF/UC
//                    case 27601: break;
//                    // Five Fat Finger Exploding Heart Technique
//                    case 27673: break;
//                    // Nitrous Boost
//                    case 27746: break;
//                    // Steam Tank Passive
//                    case 27747: break;
                    case 27808:                             // Frost Blast
                    {
                        int32 bpDamage = triggerTarget->GetMaxHealth()*26/100;
                        triggerTarget->CastCustomSpell(triggerTarget, 29879, &bpDamage, NULL, NULL, true, NULL, this, casterGUID);
                        return;
                    }
//                    // Detonate Mana
//                    case 27819: break;
//                    // Controller Timer
//                    case 28095: break;
//                    // Stalagg Chain
//                    case 28096: break;
//                    // Stalagg Tesla Passive
//                    case 28097: break;
//                    // Feugen Tesla Passive
//                    case 28109: break;
//                    // Feugen Chain
//                    case 28111: break;
//                    // Mark of Didier
//                    case 28114: break;
//                    // Communique Timer, camp
//                    case 28346: break;
//                    // Icebolt
//                    case 28522: break;
//                    // Silithyst
//                    case 29519: break;
                    case 29528:                             // Inoculate Nestlewood Owlkin
                        // prevent error reports in case ignored player target
                        if (triggerTarget->GetTypeId() != TYPEID_UNIT)
                            return;
                        break;
//                    // Overload
//                    case 29768: break;
//                    // Return Fire
//                    case 29788: break;
//                    // Return Fire
//                    case 29793: break;
//                    // Return Fire
//                    case 29794: break;
//                    // Guardian of Icecrown Passive
//                    case 29897: break;
                    case 29917:                             // Feed Captured Animal
                        trigger_spell_id = 29916;
                        break;
//                    // Flame Wreath
//                    case 29946: break;
//                    // Flame Wreath
//                    case 29947: break;
//                    // Mind Exhaustion Passive
//                    case 30025: break;
//                    // Nether Beam - Serenity
//                    case 30401: break;
                    case 30427:                             // Extract Gas
                    {
                        Unit* caster = GetCaster();
                        if (!caster)
                            return;
                        // move loot to player inventory and despawn target
                        if (caster->GetTypeId() ==TYPEID_PLAYER &&
                           triggerTarget->GetTypeId() == TYPEID_UNIT &&
                           ((Creature*)triggerTarget)->GetCreatureInfo()->type == CREATURE_TYPE_GAS_CLOUD)
                        {
                            Player* player = (Player*)caster;
                            Creature* creature = (Creature*)triggerTarget;
                            // missing lootid has been reported on startup - just return
                            if (!creature->GetCreatureInfo()->SkinLootId)
                                return;

                            player->AutoStoreLoot(creature->GetCreatureInfo()->SkinLootId, LootTemplates_Skinning, true);

                            creature->ForcedDespawn();
                        }
                        return;
                    }
                    case 30576:                             // Quake
                        trigger_spell_id = 30571;
                        break;
//                    // Burning Maul
//                    case 30598: break;
//                    // Regeneration
//                    case 30799:
//                    case 30800:
//                    case 30801:
//                        break;
//                    // Despawn Self - Smoke cloud
//                    case 31269: break;
//                    // Time Rift Periodic
//                    case 31320: break;
//                    // Corrupt Medivh
//                    case 31326: break;
                    case 31347:                             // Doom
                    {
                        target->CastSpell(target,31350,true);
                        target->DealDamage(target, target->GetHealth(), NULL, DIRECT_DAMAGE, SPELL_SCHOOL_MASK_NORMAL, NULL, false);
                        return;
                    }
                    case 31373:                             // Spellcloth
                    {
                        // Summon Elemental after create item
                        triggerTarget->SummonCreature(17870, 0.0f, 0.0f, 0.0f, triggerTarget->GetOrientation(), TEMPSUMMON_DEAD_DESPAWN, 0);
                        return;
                    }
//                    // Bloodmyst Tesla
//                    case 31611: break;
                    case 31944:                             // Doomfire
                    {
                        int32 damage = m_modifier.m_amount * ((GetAuraDuration() + m_modifier.periodictime) / GetAuraMaxDuration());
                        triggerTarget->CastCustomSpell(triggerTarget, 31969, &damage, NULL, NULL, true, NULL, this, casterGUID);
                        return;
                    }
//                    // Teleport Test
//                    case 32236: break;
//                    // Earthquake
//                    case 32686: break;
//                    // Possess
//                    case 33401: break;
//                    // Draw Shadows
//                    case 33563: break;
//                    // Murmur's Touch
//                    case 33711: break;
                    case 34229:                             // Flame Quills
                    {
                        // cast 24 spells 34269-34289, 34314-34316
                        for(uint32 spell_id = 34269; spell_id != 34290; ++spell_id)
                            triggerTarget->CastSpell(triggerTarget, spell_id, true, NULL, this, casterGUID);
                        for(uint32 spell_id = 34314; spell_id != 34317; ++spell_id)
                            triggerTarget->CastSpell(triggerTarget, spell_id, true, NULL, this, casterGUID);
                        return;
                    }
//                    // Gravity Lapse
//                    case 34480: break;
//                    // Tornado
//                    case 34683: break;
//                    // Frostbite Rotate
//                    case 34748: break;
//                    // Arcane Flurry
//                    case 34821: break;
//                    // Interrupt Shutdown
//                    case 35016: break;
//                    // Interrupt Shutdown
//                    case 35176: break;
//                    // Inferno
//                    case 35268: break;
//                    // Salaadin's Tesla
//                    case 35515: break;
//                    // Ethereal Channel (Red)
//                    case 35518: break;
//                    // Nether Vapor
//                    case 35879: break;
//                    // Dark Portal Storm
//                    case 36018: break;
//                    // Burning Maul
//                    case 36056: break;
//                    // Living Grove Defender Lifespan
//                    case 36061: break;
//                    // Professor Dabiri Talks
//                    case 36064: break;
//                    // Kael Gaining Power
//                    case 36091: break;
//                    // They Must Burn Bomb Aura
//                    case 36344: break;
//                    // They Must Burn Bomb Aura (self)
//                    case 36350: break;
//                    // Stolen Ravenous Ravager Egg
//                    case 36401: break;
//                    // Activated Cannon
//                    case 36410: break;
//                    // Stolen Ravenous Ravager Egg
//                    case 36418: break;
//                    // Enchanted Weapons
//                    case 36510: break;
//                    // Cursed Scarab Periodic
//                    case 36556: break;
//                    // Cursed Scarab Despawn Periodic
//                    case 36561: break;
//                    // Vision Guide
//                    case 36573: break;
//                    // Cannon Charging (platform)
//                    case 36785: break;
//                    // Cannon Charging (self)
//                    case 36860: break;
                    case 37027:                             // Remote Toy
                        trigger_spell_id = 37029;
                        break;
//                    // Mark of Death
//                    case 37125: break;
//                    // Arcane Flurry
//                    case 37268: break;
//                    // Spout
//                    case 37429: break;
//                    // Spout
//                    case 37430: break;
//                    // Karazhan - Chess NPC AI, Snapshot timer
//                    case 37440: break;
//                    // Karazhan - Chess NPC AI, action timer
//                    case 37504: break;
//                    // Karazhan - Chess: Is Square OCCUPIED aura (DND)
//                    case 39400: break;
//                    // Banish
//                    case 37546: break;
//                    // Shriveling Gaze
//                    case 37589: break;
//                    // Fake Aggro Radius (2 yd)
//                    case 37815: break;
//                    // Corrupt Medivh
//                    case 37853: break;
                    case 38495:                             // Eye of Grillok
                    {
                        target->CastSpell(target, 38530, true);
                        return;
                    }
                    case 38554:                             // Absorb Eye of Grillok (Zezzak's Shard)
                    {
                        if (target->GetTypeId() != TYPEID_UNIT)
                            return;

                        if (Unit* caster = GetCaster())
                            caster->CastSpell(caster, 38495, true, NULL, this);
                        else
                            return;

                        Creature* creatureTarget = (Creature*)target;

                        creatureTarget->ForcedDespawn();
                        return;
                    }
//                    // Magic Sucker Device timer
//                    case 38672: break;
//                    // Tomb Guarding Charging
//                    case 38751: break;
//                    // Murmur's Touch
//                    case 38794: break;
                    case 39105:                             // Activate Nether-wraith Beacon (31742 Nether-wraith Beacon item)
                    {
                        float fX, fY, fZ;
                        triggerTarget->GetClosePoint(fX, fY, fZ, triggerTarget->GetObjectBoundingRadius(), 20.0f);
                        triggerTarget->SummonCreature(22408, fX, fY, fZ, triggerTarget->GetOrientation(), TEMPSUMMON_DEAD_DESPAWN, 0);
                        return;
                    }
//                    // Drain World Tree Visual
//                    case 39140: break;
//                    // Quest - Dustin's Undead Dragon Visual aura
//                    case 39259: break;
//                    // Hellfire - The Exorcism, Jules releases darkness, aura
//                    case 39306: break;
//                    // Inferno
//                    case 39346: break;
//                    // Enchanted Weapons
//                    case 39489: break;
//                    // Shadow Bolt Whirl
//                    case 39630: break;
//                    // Shadow Bolt Whirl
//                    case 39634: break;
//                    // Shadow Inferno
//                    case 39645: break;
                    case 39857:                             // Tear of Azzinoth Summon Channel - it's not really supposed to do anything,and this only prevents the console spam
                        trigger_spell_id = 39856;
                        break;
//                    // Soulgrinder Ritual Visual (Smashed)
//                    case 39974: break;
//                    // Simon Game Pre-game timer
//                    case 40041: break;
//                    // Knockdown Fel Cannon: The Aggro Check Aura
//                    case 40113: break;
//                    // Spirit Lance
//                    case 40157: break;
//                    // Demon Transform 2
//                    case 40398: break;
//                    // Demon Transform 1
//                    case 40511: break;
//                    // Ancient Flames
//                    case 40657: break;
//                    // Ethereal Ring Cannon: Cannon Aura
//                    case 40734: break;
//                    // Cage Trap
//                    case 40760: break;
//                    // Random Periodic
//                    case 40867: break;
//                    // Prismatic Shield
//                    case 40879: break;
//                    // Aura of Desire
//                    case 41350: break;
//                    // Dementia
//                    case 41404: break;
//                    // Chaos Form
//                    case 41629: break;
//                    // Alert Drums
//                    case 42177: break;
//                    // Spout
//                    case 42581: break;
//                    // Spout
//                    case 42582: break;
//                    // Return to the Spirit Realm
//                    case 44035: break;
//                    // Curse of Boundless Agony
//                    case 45050: break;
//                    // Earthquake
//                    case 46240: break;
                    case 46736:                             // Personalized Weather
                        trigger_spell_id = 46737;
                        break;
//                    // Stay Submerged
//                    case 46981: break;
//                    // Dragonblight Ram
//                    case 47015: break;
//                    // Party G.R.E.N.A.D.E.
//                    case 51510: break;
//                    // Horseman Abilities
//                    case 52347: break;
//                    // GPS (Greater drake Positioning System)
//                    case 53389: break;
//                    // WotLK Prologue Frozen Shade Summon Aura
//                    case 53459: break;
//                    // WotLK Prologue Frozen Shade Speech
//                    case 53460: break;
//                    // WotLK Prologue Dual-plagued Brain Summon Aura
//                    case 54295: break;
//                    // WotLK Prologue Dual-plagued Brain Speech
//                    case 54299: break;
//                    // Rotate 360 (Fast)
//                    case 55861: break;
//                    // Shadow Sickle
//                    case 56702: break;
//                    // Portal Periodic
//                    case 58008: break;
//                    // Destroy Door Seal
//                    case 58040: break;
//                    // Draw Magic
//                    case 58185: break;
//                    // Food
//                    case 58886: break;
//                    // Shadow Sickle
//                    case 59103: break;
//                    // Time Bomb
//                    case 59376: break;
//                    // Whirlwind Visual
//                    case 59551: break;
//                    // Hearstrike
//                    case 59783: break;
//                    // Z Check
//                    case 61678: break;
//                    // isDead Check
//                    case 61976: break;
//                    // Start the Engine
//                    case 62432: break;
//                    // Enchanted Broom
//                    case 62571: break;
//                    // Mulgore Hatchling
//                    case 62586: break;
//                    // Durotar Scorpion
//                    case 62679: break;
//                    // Fighting Fish
//                    case 62833: break;
//                    // Shield Level 1
//                    case 63130: break;
//                    // Shield Level 2
//                    case 63131: break;
//                    // Shield Level 3
//                    case 63132: break;
//                    // Food
//                    case 64345: break;
//                    // Remove Player from Phase
//                    case 64445: break;
//                    // Food
//                    case 65418: break;
//                    // Food
//                    case 65419: break;
//                    // Food
//                    case 65420: break;
//                    // Food
//                    case 65421: break;
//                    // Food
//                    case 65422: break;
//                    // Rolling Throw
//                    case 67546: break;
                    case 70017:                             // Gunship Cannon Fire
                        trigger_spell_id = 70021;
                        break;
//                    // Ice Tomb
//                    case 70157: break;
//                    // Mana Barrier
//                    case 70842: break;
//                    // Summon Timer: Suppresser
//                    case 70912: break;
//                    // Aura of Darkness
//                    case 71110: break;
//                    // Aura of Darkness
//                    case 71111: break;
//                    // Ball of Flames Visual
//                    case 71706: break;
//                    // Summon Broken Frostmourne
//                    case 74081: break;
                    default:
                        break;
                }
                break;
            }
            case SPELLFAMILY_MAGE:
            {
                switch(auraId)
                {
                    case 66:                                // Invisibility
                        // Here need periodic trigger reducing threat spell (or do it manually)
                        return;
                    default:
                        break;
                }
                break;
            }
//            case SPELLFAMILY_WARRIOR:
//            {
//                switch(auraId)
//                {
//                    // Wild Magic
//                    case 23410: break;
//                    // Corrupted Totems
//                    case 23425: break;
//                    default:
//                        break;
//                }
//                break;
//            }
//            case SPELLFAMILY_PRIEST:
//            {
//                switch(auraId)
//                {
//                    // Blue Beam
//                    case 32930: break;
//                    // Fury of the Dreghood Elders
//                    case 35460: break;
//                    default:
//                        break;
//                }
//                break;
//            }
            case SPELLFAMILY_HUNTER:
            {
                switch (auraId)
                {
                    case 53302:                             // Sniper training
                    case 53303:
                    case 53304:
                        if (triggerTarget->GetTypeId() != TYPEID_PLAYER)
                            return;

                        // Reset reapply counter at move
                        if (((Player*)triggerTarget)->isMoving())
                        {
                            m_modifier.m_amount = 6;
                            return;
                        }

                        // We are standing at the moment
                        if (m_modifier.m_amount > 0)
                        {
                            --m_modifier.m_amount;
                            return;
                        }

                        // select rank of buff
                        switch(auraId)
                        {
                            case 53302: trigger_spell_id = 64418; break;
                            case 53303: trigger_spell_id = 64419; break;
                            case 53304: trigger_spell_id = 64420; break;
                        }

                        // If aura is active - no need to continue
                        if (triggerTarget->HasAura(trigger_spell_id))
                            return;

                        break;
                    default:
                        break;
                }
                break;
            }
            case SPELLFAMILY_DRUID:
            {
                switch(auraId)
                {
                    case 768:                               // Cat Form
                        // trigger_spell_id not set and unknown effect triggered in this case, ignoring for while
                        return;
                    case 22842:                             // Frenzied Regeneration
                    case 22895:
                    case 22896:
                    case 26999:
                    {
                        int32 LifePerRage = GetModifier()->m_amount;

                        int32 lRage = target->GetPower(POWER_RAGE);
                        if (lRage > 100)                    // rage stored as rage*10
                            lRage = 100;
                        target->ModifyPower(POWER_RAGE, -lRage);
                        int32 FRTriggerBasePoints = int32(lRage*LifePerRage/10);
                        target->CastCustomSpell(target, 22845, &FRTriggerBasePoints, NULL, NULL, true, NULL, this);
                        return;
                    }
                    default:
                        break;
                }
                break;
            }

//            case SPELLFAMILY_HUNTER:
//            {
//                switch(auraId)
//                {
//                    //Frost Trap Aura
//                    case 13810:
//                        return;
//                    //Rizzle's Frost Trap
//                    case 39900:
//                        return;
//                    // Tame spells
//                    case 19597:         // Tame Ice Claw Bear
//                    case 19676:         // Tame Snow Leopard
//                    case 19677:         // Tame Large Crag Boar
//                    case 19678:         // Tame Adult Plainstrider
//                    case 19679:         // Tame Prairie Stalker
//                    case 19680:         // Tame Swoop
//                    case 19681:         // Tame Dire Mottled Boar
//                    case 19682:         // Tame Surf Crawler
//                    case 19683:         // Tame Armored Scorpid
//                    case 19684:         // Tame Webwood Lurker
//                    case 19685:         // Tame Nightsaber Stalker
//                    case 19686:         // Tame Strigid Screecher
//                    case 30100:         // Tame Crazed Dragonhawk
//                    case 30103:         // Tame Elder Springpaw
//                    case 30104:         // Tame Mistbat
//                    case 30647:         // Tame Barbed Crawler
//                    case 30648:         // Tame Greater Timberstrider
//                    case 30652:         // Tame Nightstalker
//                        return;
//                    default:
//                        break;
//                }
//                break;
//            }
            case SPELLFAMILY_SHAMAN:
            {
                switch(auraId)
                {
                    case 28820:                             // Lightning Shield (The Earthshatterer set trigger after cast Lighting Shield)
                    {
                        // Need remove self if Lightning Shield not active
                        Unit::SpellAuraHolderMap const& auras = triggerTarget->GetSpellAuraHolderMap();
                        for(Unit::SpellAuraHolderMap::const_iterator itr = auras.begin(); itr != auras.end(); ++itr)
                        {
                            SpellEntry const* spell = itr->second->GetSpellProto();
                            if (spell->SpellFamilyName == SPELLFAMILY_SHAMAN &&
                                (spell->SpellFamilyFlags & UI64LIT(0x0000000000000400)))
                                return;
                        }
                        triggerTarget->RemoveAurasDueToSpell(28820);
                        return;
                    }
                    case 38443:                             // Totemic Mastery (Skyshatter Regalia (Shaman Tier 6) - bonus)
                    {
                        if (triggerTarget->IsAllTotemSlotsUsed())
                            triggerTarget->CastSpell(triggerTarget, 38437, true, NULL, this);
                        else
                            triggerTarget->RemoveAurasDueToSpell(38437);
                        return;
                    }
                    default:
                        break;
                }
                break;
            }
            default:
                break;
        }

        // Reget trigger spell proto
        triggeredSpellInfo = sSpellStore.LookupEntry(trigger_spell_id);
    }
    else
    {
        // Spell exist but require custom code
        switch(auraId)
        {
            case 9347:                                      // Mortal Strike
            {
                // expected selection current fight target
                triggerTarget = GetTarget()->getVictim();
                if (!triggerTarget)
                    return;

                // avoid triggering for far target
                SpellRangeEntry const* srange = sSpellRangeStore.LookupEntry(triggeredSpellInfo->rangeIndex);
                float max_range = GetSpellMaxRange(srange);
                if (!triggerTarget->IsWithinDist(GetTarget(),max_range))
                    return;

                break;
            }
            case 1010:                                      // Curse of Idiocy
            {
                // TODO: spell casted by result in correct way mostly
                // BUT:
                // 1) target show casting at each triggered cast: target don't must show casting animation for any triggered spell
                //      but must show affect apply like item casting
                // 2) maybe aura must be replace by new with accumulative stat mods instead stacking

                // prevent cast by triggered auras
                if (casterGUID == triggerTarget->GetObjectGuid())
                    return;

                // stop triggering after each affected stats lost > 90
                int32 intelectLoss = 0;
                int32 spiritLoss = 0;

                Unit::AuraList const& mModStat = triggerTarget->GetAurasByType(SPELL_AURA_MOD_STAT);
                for(Unit::AuraList::const_iterator i = mModStat.begin(); i != mModStat.end(); ++i)
                {
                    if ((*i)->GetId() == 1010)
                    {
                        switch((*i)->GetModifier()->m_miscvalue)
                        {
                            case STAT_INTELLECT: intelectLoss += (*i)->GetModifier()->m_amount; break;
                            case STAT_SPIRIT:    spiritLoss   += (*i)->GetModifier()->m_amount; break;
                            default: break;
                        }
                    }
                }

                if (intelectLoss <= -90 && spiritLoss <= -90)
                    return;

                break;
            }
            // Earthen Power (from Earthbind Totem Passive)
            case 6474:
            {
                Unit *owner = target->GetOwner();

                if (!owner)
                    break;

                Unit::AuraList const& dummyAuras = owner->GetAurasByType(SPELL_AURA_DUMMY);
                for(Unit::AuraList::const_iterator itr = dummyAuras.begin(); itr != dummyAuras.end(); ++itr)
                {
                    if ((*itr)->GetSpellProto()->SpellIconID == 2289 && (*itr)->GetSpellProto()->SpellFamilyName == SPELLFAMILY_SHAMAN)
                    {
                        if (!roll_chance_i((*itr)->GetModifier()->m_amount))
                            break;

                        target->CastSpell(target, 59566, true, NULL, this);
                        break;
                    }
                 }
                break;
            }
            case 16191:                                     // Mana Tide
            {
                triggerTarget->CastCustomSpell(triggerTarget, trigger_spell_id, &m_modifier.m_amount, NULL, NULL, true, NULL, this);
                return;
            }
            case 33525:                                     // Ground Slam
                triggerTarget->CastSpell(triggerTarget, trigger_spell_id, true, NULL, this, casterGUID);
                return;
            case 38736:                                     // Rod of Purification - for quest 10839 (Veil Skith: Darkstone of Terokk)
            {
                if (Unit* caster = GetCaster())
                    caster->CastSpell(triggerTarget, trigger_spell_id, true, NULL, this);
                return;
            }
            case 48094:                                      // Intense Cold
                triggerTarget->CastSpell(triggerTarget, trigger_spell_id, true, NULL, this);
                return;
            case 53563:                                     // Beacon of Light
                // original caster must be target (beacon)
                target->CastSpell(target, trigger_spell_id, true, NULL, this, target->GetGUID());
                return;
            case 56654:                                     // Rapid Recuperation (triggered energize have baspioints == 0)
            case 58882:
            {
                int32 mana = target->GetMaxPower(POWER_MANA) * m_modifier.m_amount / 100;
                triggerTarget->CastCustomSpell(triggerTarget, trigger_spell_id, &mana, NULL, NULL, true, NULL, this);
                return;
            }
        }
    }

    // All ok cast by default case
    if (triggeredSpellInfo)
        triggerTarget->CastSpell(triggerTarget, triggeredSpellInfo, true, NULL, this, casterGUID);
    else
    {
        if (Unit* caster = GetCaster())
        {
            if (triggerTarget->GetTypeId() != TYPEID_UNIT || !sScriptMgr.OnEffectDummy(caster, GetId(), GetEffIndex(), (Creature*)triggerTarget))
                sLog.outError("Aura::TriggerSpell: Spell %u have 0 in EffectTriggered[%d], not handled custom case?",GetId(),GetEffIndex());
        }
    }
}

void Aura::TriggerSpellWithValue()
{
    ObjectGuid casterGuid = GetCasterGuid();
    Unit* target = GetTriggerTarget();

    if (casterGuid.IsEmpty() || !target)
        return;

    // generic casting code with custom spells and target/caster customs
    uint32 trigger_spell_id = GetSpellProto()->EffectTriggerSpell[m_effIndex];
    int32  basepoints0 = GetModifier()->m_amount;

    target->CastCustomSpell(target, trigger_spell_id, &basepoints0, NULL, NULL, true, NULL, this, casterGuid);
}

/*********************************************************/
/***                  AURA EFFECTS                     ***/
/*********************************************************/

void Aura::HandleAuraDummy(bool apply, bool Real)
{
    // spells required only Real aura add/remove
    if (!Real)
        return;

    Unit *target = GetTarget();

    // AT APPLY
    if (apply)
    {
        switch(GetSpellProto()->SpellFamilyName)
        {
            case SPELLFAMILY_GENERIC:
            {
                switch(GetId())
                {
                    case 1515:                              // Tame beast
                        // FIX_ME: this is 2.0.12 threat effect replaced in 2.1.x by dummy aura, must be checked for correctness
                        if (target->CanHaveThreatList())
                            if (Unit* caster = GetCaster())
                                target->AddThreat(caster, 10.0f, false, GetSpellSchoolMask(GetSpellProto()), GetSpellProto());
                        return;
                    case 7057:                              // Haunting Spirits
                        // expected to tick with 30 sec period (tick part see in Aura::PeriodicTick)
                        m_isPeriodic = true;
                        m_modifier.periodictime = 30*IN_MILLISECONDS;
                        m_periodicTimer = m_modifier.periodictime;
                        return;
                    case 10255:                             // Stoned
                    {
                        if (Unit* caster = GetCaster())
                        {
                            if (caster->GetTypeId() != TYPEID_UNIT)
                                return;

                            caster->SetFlag(UNIT_FIELD_FLAGS, UNIT_FLAG_NOT_SELECTABLE);
                            caster->addUnitState(UNIT_STAT_ROOT);
                        }
                        return;
                    }
                    case 13139:                             // net-o-matic
                        // root to self part of (root_target->charge->root_self sequence
                        if (Unit* caster = GetCaster())
                            caster->CastSpell(caster, 13138, true, NULL, this);
                        return;
                    case 31606:                             // Stormcrow Amulet
                    {
                        CreatureInfo const * cInfo = ObjectMgr::GetCreatureTemplate(17970);

                        // we must assume db or script set display id to native at ending flight (if not, target is stuck with this model)
                        if (cInfo)
                            target->SetDisplayId(Creature::ChooseDisplayId(cInfo));

                        return;
                    }
                    case 32045:                             // Soul Charge
                    case 32051:
                    case 32052:
                    {
                        // max duration is 2 minutes, but expected to be random duration
                        // real time randomness is unclear, using max 30 seconds here
                        // see further down for expire of this aura
                        GetHolder()->SetAuraDuration(urand(1, 30)*IN_MILLISECONDS);
                        return;
                    }
                    // Gender spells
                    case 38224:                             // Illidari Agent Illusion
                    case 37096:                             // Blood Elf Illusion
                    case 46354:                             // Blood Elf Illusion
                    {
                        uint8 gender = target->getGender();
                        uint32 spellId;
                        switch (GetId())
                        {
                            case 38224: spellId = (gender == GENDER_MALE ? 38225 : 38227); break;
                            case 37096: spellId = (gender == GENDER_MALE ? 37092 : 37094); break;
                            case 46354: spellId = (gender == GENDER_MALE ? 46355 : 46356); break;
                            default: return;
                        }
                        target->CastSpell(target, spellId, true, NULL, this);
                        return;
                    }
                    case 39850:                             // Rocket Blast
                        if (roll_chance_i(20))              // backfire stun
                            target->CastSpell(target, 51581, true, NULL, this);
                        return;
                    case 43873:                             // Headless Horseman Laugh
                        target->PlayDistanceSound(11965);
                        return;
                    case 45963:                             // Call Alliance Deserter
                    {
                        // Escorting Alliance Deserter
                        if (target->GetMiniPet())
                            target->CastSpell(target, 45957, true);

                        return;
                    }
                    case 46699:                             // Requires No Ammo
                        if (target->GetTypeId() == TYPEID_PLAYER)
                            // not use ammo and not allow use
                            ((Player*)target)->RemoveAmmo();
                        return;
                    case 47190:                             // Toalu'u's Spiritual Incense
                        target->CastSpell(target, 47189, true, NULL, this);
                        // allow script to process further (text)
                        break;
                    case 47795:                             // Cold Cleanse
                    {
                        if (Unit* Caster = GetCaster())
                        {
                            Caster->SetFlag(UNIT_FIELD_FLAGS, UNIT_FLAG_NON_ATTACKABLE);
                            Caster->SetFlag(UNIT_FIELD_FLAGS, UNIT_FLAG_DISABLE_MOVE);
                            Caster->DeleteThreatList();
                            Caster->CombatStop(true);
                        }
                        return;
                    } 
                    case 47977:                             // Magic Broom
                        Spell::SelectMountByAreaAndSkill(target, GetSpellProto(), 42680, 42683, 42667, 42668, 0);
                        return;
                    case 48025:                             // Headless Horseman's Mount
                        Spell::SelectMountByAreaAndSkill(target, GetSpellProto(), 51621, 48024, 51617, 48023, 0);
                        return;
                    case 50141:                             // Blood Oath
                        // Blood Oath
                        target->CastSpell(target, 50001, true, NULL, this);
                        return;
                    case 55328:                                 // Stoneclaw Totem I
                        target->CastSpell(target, 5728, true);
                        return;
                    case 55329:                                 // Stoneclaw Totem II
                        target->CastSpell(target, 6397, true);
                        return;
                    case 55330:                                 // Stoneclaw Totem III
                        target->CastSpell(target, 6398, true);
                        return;
                    case 55332:                                 // Stoneclaw Totem IV
                        target->CastSpell(target, 6399, true);
                        return;
                    case 55333:                                 // Stoneclaw Totem V
                        target->CastSpell(target, 10425, true);
                        return;
                    case 55335:                                 // Stoneclaw Totem VI
                        target->CastSpell(target, 10426, true);
                        return;
                    case 55278:                                 // Stoneclaw Totem VII
                        target->CastSpell(target, 25513, true);
                        return;
                    case 58589:                                 // Stoneclaw Totem VIII
                        target->CastSpell(target, 58583, true);
                        return;
                    case 58590:                                 // Stoneclaw Totem IX
                        target->CastSpell(target, 58584, true);
                        return;
                    case 58591:                                 // Stoneclaw Totem X
                        target->CastSpell(target, 58585, true);
                        return;
                    case 54729:                             // Winged Steed of the Ebon Blade
                        Spell::SelectMountByAreaAndSkill(target, GetSpellProto(), 0, 0, 54726, 54727, 0);
                        return;
                    case 62061:                             // Festive Holiday Mount
                        if (target->HasAuraType(SPELL_AURA_MOUNTED))
                            // Reindeer Transformation
                            target->CastSpell(target, 25860, true, NULL, this);
                        return;
                    case 62109:                             // Tails Up: Aura
                        target->setFaction(1990);           // Ambient (hostile)
                        target->RemoveFlag(UNIT_FIELD_FLAGS, UNIT_FLAG_OOC_NOT_ATTACKABLE);
                        return;
                    case 63624:                             // Learn a Second Talent Specialization
                        // Teach Learn Talent Specialization Switches, required for client triggered casts, allow after 30 sec delay
                        if (target->GetTypeId() == TYPEID_PLAYER)
                            ((Player*)target)->learnSpell(63680, false);
                        return;
                    case 63651:                             // Revert to One Talent Specialization
                        // Teach Learn Talent Specialization Switches, remove
                        if (target->GetTypeId() == TYPEID_PLAYER)
                            ((Player*)target)->removeSpell(63680);
                        return;
                    case 68645:
                        // Rocket Pack
                        if (target->GetTypeId() == TYPEID_PLAYER)
                        {
                            // Rocket Burst - visual effect
                            target->CastSpell(target, 69192, true, NULL, this);
                            // Rocket Pack - causing damage
                            target->CastSpell(target, 69193, true, NULL, this);
                        }
                        return;
                    case 71342:                             // Big Love Rocket
                        Spell::SelectMountByAreaAndSkill(target, GetSpellProto(), 71344, 71345, 71346, 71347, 0);
                        return;
                    case 71563:                             // Deadly Precision
                        target->CastSpell(target, 71564, true, NULL, this);
                        return;
                    case 72286:                             // Invincible
                        Spell::SelectMountByAreaAndSkill(target, GetSpellProto(), 72281, 72282, 72283, 72284, 0);
                        return;
                    case 74856:                             // Blazing Hippogryph
                        Spell::SelectMountByAreaAndSkill(target, GetSpellProto(), 0, 0, 74854, 74855, 0);
                        return;
                    case 75614:                             // Celestial Steed
                        Spell::SelectMountByAreaAndSkill(target, GetSpellProto(), 75619, 75620, 75617, 75618, 76153);
                        return;
                    case 75973:                             // X-53 Touring Rocket
                        Spell::SelectMountByAreaAndSkill(target, GetSpellProto(), 0, 0, 75957, 75972, 76154);
                        return;
                }
                break;
            }
            case SPELLFAMILY_WARRIOR:
            {
                switch(GetId())
                {
                    case 41099:                             // Battle Stance
                    {
                        if (target->GetTypeId() != TYPEID_UNIT)
                            return;

                        // Stance Cooldown
                        target->CastSpell(target, 41102, true, NULL, this);

                        // Battle Aura
                        target->CastSpell(target, 41106, true, NULL, this);

                        // equipment
                        ((Creature*)target)->SetVirtualItem(VIRTUAL_ITEM_SLOT_0, 32614);
                        ((Creature*)target)->SetVirtualItem(VIRTUAL_ITEM_SLOT_1, 0);
                        ((Creature*)target)->SetVirtualItem(VIRTUAL_ITEM_SLOT_2, 0);
                        return;
                    }
                    case 41100:                             // Berserker Stance
                    {
                        if (target->GetTypeId() != TYPEID_UNIT)
                            return;

                        // Stance Cooldown
                        target->CastSpell(target, 41102, true, NULL, this);

                        // Berserker Aura
                        target->CastSpell(target, 41107, true, NULL, this);

                        // equipment
                        ((Creature*)target)->SetVirtualItem(VIRTUAL_ITEM_SLOT_0, 32614);
                        ((Creature*)target)->SetVirtualItem(VIRTUAL_ITEM_SLOT_1, 0);
                        ((Creature*)target)->SetVirtualItem(VIRTUAL_ITEM_SLOT_2, 0);
                        return;
                    }
                    case 41101:                             // Defensive Stance
                    {
                        if (target->GetTypeId() != TYPEID_UNIT)
                            return;

                        // Stance Cooldown
                        target->CastSpell(target, 41102, true, NULL, this);

                        // Defensive Aura
                        target->CastSpell(target, 41105, true, NULL, this);

                        // equipment
                        ((Creature*)target)->SetVirtualItem(VIRTUAL_ITEM_SLOT_0, 32604);
                        ((Creature*)target)->SetVirtualItem(VIRTUAL_ITEM_SLOT_1, 31467);
                        ((Creature*)target)->SetVirtualItem(VIRTUAL_ITEM_SLOT_2, 0);
                        return;
                    }
                    case 53790:                             // Defensive Stance
                    {
                        if (target->GetTypeId() != TYPEID_UNIT)
                            return;

                        // Stance Cooldown
                        target->CastSpell(target, 59526, true, NULL, this);

                        // Defensive Aura
                        target->CastSpell(target, 41105, true, NULL, this);

                        // equipment
                        ((Creature*)target)->SetVirtualItem(VIRTUAL_ITEM_SLOT_0, 43625);
                        ((Creature*)target)->SetVirtualItem(VIRTUAL_ITEM_SLOT_1, 39384);
                        ((Creature*)target)->SetVirtualItem(VIRTUAL_ITEM_SLOT_2, 0);
                        return;
                    }
                    case 53791:                             // Berserker Stance
                    {
                        if (target->GetTypeId() != TYPEID_UNIT)
                            return;

                        // Stance Cooldown
                        target->CastSpell(target, 59526, true, NULL, this);

                        // Berserker Aura
                        target->CastSpell(target, 41107, true, NULL, this);

                        // equipment
                        ((Creature*)target)->SetVirtualItem(VIRTUAL_ITEM_SLOT_0, 43625);
                        ((Creature*)target)->SetVirtualItem(VIRTUAL_ITEM_SLOT_1, 43625);
                        ((Creature*)target)->SetVirtualItem(VIRTUAL_ITEM_SLOT_2, 0);
                        return;
                    }
                    case 53792:                             // Battle Stance
                    {
                        if (target->GetTypeId() != TYPEID_UNIT)
                            return;

                        // Stance Cooldown
                        target->CastSpell(target, 59526, true, NULL, this);

                        // Battle Aura
                        target->CastSpell(target, 41106, true, NULL, this);

                        // equipment
                        ((Creature*)target)->SetVirtualItem(VIRTUAL_ITEM_SLOT_0, 43623);
                        ((Creature*)target)->SetVirtualItem(VIRTUAL_ITEM_SLOT_1, 0);
                        ((Creature*)target)->SetVirtualItem(VIRTUAL_ITEM_SLOT_2, 0);
                        return;
                    }
                }

                // Overpower
                if (GetSpellProto()->SpellFamilyFlags & UI64LIT(0x0000000000000004))
                {
                    // Must be casting target
                    if (!target->IsNonMeleeSpellCasted(false))
                        return;

                    Unit* caster = GetCaster();
                    if (!caster)
                        return;

                    Unit::AuraList const& modifierAuras = caster->GetAurasByType(SPELL_AURA_ADD_FLAT_MODIFIER);
                    for(Unit::AuraList::const_iterator itr = modifierAuras.begin(); itr != modifierAuras.end(); ++itr)
                    {
                        // Unrelenting Assault
                        if ((*itr)->GetSpellProto()->SpellFamilyName==SPELLFAMILY_WARRIOR && (*itr)->GetSpellProto()->SpellIconID == 2775)
                        {
                            switch ((*itr)->GetSpellProto()->Id)
                            {
                                case 46859:                 // Unrelenting Assault, rank 1
                                    target->CastSpell(target,64849,true,NULL,(*itr));
                                    break;
                                case 46860:                 // Unrelenting Assault, rank 2
                                    target->CastSpell(target,64850,true,NULL,(*itr));
                                    break;
                                default:
                                    break;
                            }
                            break;
                        }
                    }
                    return;
                }
                break;
            }
            case SPELLFAMILY_ROGUE:
            {
                // Honor Among Thieves
                if (GetId() == 52916)
                {
                    // Get Honor Among Thieves party aura
                    Unit::AuraList const &procTriggerSpellAuras = target->GetAurasByType(SPELL_AURA_PROC_TRIGGER_SPELL);
                    for (Unit::AuraList::const_iterator i = procTriggerSpellAuras.begin(); i != procTriggerSpellAuras.end(); ++i)
                    {
                        SpellEntry const *spellInfo = (*i)->GetSpellProto();

                        if (!spellInfo)
                            continue;

                        if (spellInfo->EffectTriggerSpell[0] == 52916)
                        {
                            // Get caster of aura
                            if(!(*i)->GetCaster() || (*i)->GetCaster()->GetTypeId() != TYPEID_PLAYER)
                                continue;

                            Player *pCaster = (Player*)((*i)->GetCaster());

                            // do not proc if player has CD, or if player has no target, or if player's target is not valid
                            if (pCaster->HasAura(51699, EFFECT_INDEX_1) || !pCaster->getVictim() || pCaster->IsFriendlyTo(pCaster->getVictim()))
                                continue;
                            // give combo point and aura for cooldown on success
                            else if (roll_chance_i(spellInfo->CalculateSimpleValue(EFFECT_INDEX_0)))
                                pCaster->CastSpell(pCaster->getVictim(), 51699, true);
                        }
                    }

                    // return after loop to make sure all rogues with Honor Among Thieves get the benefit of this proc rather than only first
                    return;
                }
                break;
            }
            case SPELLFAMILY_MAGE:
                break;
            case SPELLFAMILY_HUNTER:
            {
                switch(GetId())
                {
                    case 34026:                             // Kill Command
                        target->CastSpell(target, 34027, true, NULL, this);
                        return;
                }
                break;
            }
            case SPELLFAMILY_SHAMAN:
            {
                switch(GetId())
                {
                    case 55198:                             // Tidal Force
                        target->CastSpell(target, 55166, true, NULL, this);
                        return;
                }

                // Earth Shield
                if ((GetSpellProto()->SpellFamilyFlags & UI64LIT(0x40000000000)))
                {
                    // prevent double apply bonuses
                    if (target->GetTypeId() != TYPEID_PLAYER || !((Player*)target)->GetSession()->PlayerLoading())
                    {
                        if (Unit* caster = GetCaster())
                        {
                            m_modifier.m_amount = caster->SpellHealingBonusDone(target, GetSpellProto(), m_modifier.m_amount, SPELL_DIRECT_DAMAGE);
                            m_modifier.m_amount = target->SpellHealingBonusTaken(caster, GetSpellProto(), m_modifier.m_amount, SPELL_DIRECT_DAMAGE);
                        }
                    }
                    return;
                }
                break;
            }
            case SPELLFAMILY_DEATHKNIGHT:
            {
                // Hungering Cold - disease apply
                if(GetId() == 51209)
                {
                    Unit *caster = GetCaster();
                    if(!caster)
                        return;

                    caster->CastSpell(target, 55095, true);
                }
                break;
            }
        }
    }
    // AT REMOVE
    else
    {
        if (IsQuestTameSpell(GetId()) && target->isAlive())
        {
            Unit* caster = GetCaster();
            if (!caster || !caster->isAlive())
                return;

            uint32 finalSpellId = 0;
            switch(GetId())
            {
                case 19548: finalSpellId = 19597; break;
                case 19674: finalSpellId = 19677; break;
                case 19687: finalSpellId = 19676; break;
                case 19688: finalSpellId = 19678; break;
                case 19689: finalSpellId = 19679; break;
                case 19692: finalSpellId = 19680; break;
                case 19693: finalSpellId = 19684; break;
                case 19694: finalSpellId = 19681; break;
                case 19696: finalSpellId = 19682; break;
                case 19697: finalSpellId = 19683; break;
                case 19699: finalSpellId = 19685; break;
                case 19700: finalSpellId = 19686; break;
                case 30646: finalSpellId = 30647; break;
                case 30653: finalSpellId = 30648; break;
                case 30654: finalSpellId = 30652; break;
                case 30099: finalSpellId = 30100; break;
                case 30102: finalSpellId = 30103; break;
                case 30105: finalSpellId = 30104; break;
            }

            if (finalSpellId)
                caster->CastSpell(target, finalSpellId, true, NULL, this);

            return;
        }

        switch(GetId())
        {
            case 10255:                                     // Stoned
            {
                if (Unit* caster = GetCaster())
                {
                    if (caster->GetTypeId() != TYPEID_UNIT)
                        return;

                    // see dummy effect of spell 10254 for removal of flags etc
                    caster->CastSpell(caster, 10254, true);
                }
                return;
            }
            case 12479:                                     // Hex of Jammal'an
                target->CastSpell(target, 12480, true, NULL, this);
                return;
            case 28169:                                     // Mutating Injection
            {
                // Mutagen Explosion
                target->CastSpell(target, 28206, true, NULL, this);
                // Poison Cloud
                target->CastSpell(target, 28240, true, NULL, this);
                return;
            }
            case 32045:                                     // Soul Charge
            {
                if (m_removeMode == AURA_REMOVE_BY_EXPIRE)
                    target->CastSpell(target, 32054, true, NULL, this);

                return;
            }
            case 32051:                                     // Soul Charge
            {
                if (m_removeMode == AURA_REMOVE_BY_EXPIRE)
                    target->CastSpell(target, 32057, true, NULL, this);

                return;
            }
            case 32052:                                     // Soul Charge
            {
                if (m_removeMode == AURA_REMOVE_BY_EXPIRE)
                    target->CastSpell(target, 32053, true, NULL, this);

                return;
            }
            case 32286:                                     // Focus Target Visual
            {
                if (m_removeMode == AURA_REMOVE_BY_EXPIRE)
                    target->CastSpell(target, 32301, true, NULL, this);

                return;
            }
            case 35079:                                     // Misdirection, triggered buff
            case 59628:                                     // Tricks of the Trade, triggered buff
            {
                if (Unit* pCaster = GetCaster())
                    pCaster->getHostileRefManager().ResetThreatRedirection();
                return;
            }
            case 36730:                                     // Flame Strike
            {
                target->CastSpell(target, 36731, true, NULL, this);
                return;
            }
            case 41099:                                     // Battle Stance
            {
                // Battle Aura
                target->RemoveAurasDueToSpell(41106);
                return;
            }
            case 41100:                                     // Berserker Stance
            {
                // Berserker Aura
                target->RemoveAurasDueToSpell(41107);
                return;
            }
            case 41101:                                     // Defensive Stance
            {
                // Defensive Aura
                target->RemoveAurasDueToSpell(41105);
                return;
            }
            case 42454:                                     // Captured Totem
            {
                if (m_removeMode == AURA_REMOVE_BY_DEFAULT)
                {
                    if (target->getDeathState() != CORPSE)
                        return;

                    Unit* pCaster = GetCaster();

                    if (!pCaster)
                        return;

                    // Captured Totem Test Credit
                    if (Player* pPlayer = pCaster->GetCharmerOrOwnerPlayerOrPlayerItself())
                        pPlayer->CastSpell(pPlayer, 42455, true);
                }

                return;
            }
            case 42517:                                     // Beam to Zelfrax
            {
                // expecting target to be a dummy creature
                Creature* pSummon = target->SummonCreature(23864, 0.0f, 0.0f, 0.0f, target->GetOrientation(), TEMPSUMMON_DEAD_DESPAWN, 0);

                Unit* pCaster = GetCaster();

                if (pSummon && pCaster)
                    pSummon->GetMotionMaster()->MovePoint(0, pCaster->GetPositionX(), pCaster->GetPositionY(), pCaster->GetPositionZ());

                return;
            }
            case 43969:                                     // Feathered Charm
            {
                // Steelfeather Quest Credit, Are there any requirements for this, like area?
                if (m_removeMode == AURA_REMOVE_BY_EXPIRE)
                    target->CastSpell(target, 43984, true);

                return;
            }
            case 44191:                                     // Flame Strike
            {
                if (target->GetMap()->IsDungeon())
                {
                    uint32 spellId = target->GetMap()->IsRegularDifficulty() ? 44190 : 46163;

                    target->CastSpell(target, spellId, true, NULL, this);
                }
                return;
            }
            case 45934:                                     // Dark Fiend
            {
                // Kill target if dispelled
                if (m_removeMode==AURA_REMOVE_BY_DISPEL)
                    target->DealDamage(target, target->GetHealth(), NULL, DIRECT_DAMAGE, SPELL_SCHOOL_MASK_NORMAL, NULL, false);
                return;
            }
            case 45963:                                     // Call Alliance Deserter
            {
                // Escorting Alliance Deserter
                target->RemoveAurasDueToSpell(45957);
                return;
            }
            case 46308:                                     // Burning Winds
            {
                // casted only at creatures at spawn
                target->CastSpell(target, 47287, true, NULL, this);
                return;
            }
            case 47744:                                     // Rage of Jin'arrak
            {
                if(m_removeMode == AURA_REMOVE_BY_EXPIRE)
                {
                    Unit* caster = GetCaster();

                    caster->CastSpell(caster, 61611, true);
                    ((Player*)caster)->KilledMonsterCredit(26902);
                    return;
                }
            }
            case 47795:                                     // Cold Cleanse
            {
                if(m_removeMode == AURA_REMOVE_BY_EXPIRE)
                {
                    Unit* Caster = GetCaster();

                    if(Caster->isAlive())
                    {
                        Caster->RemoveFlag(UNIT_FIELD_FLAGS, UNIT_FLAG_DISABLE_MOVE);
                        Caster->RemoveFlag(UNIT_FIELD_FLAGS, UNIT_FLAG_NON_ATTACKABLE);

                        Creature* pCreature = NULL;

                        MaNGOS::NearestCreatureEntryWithLiveStateInObjectRangeCheck creature_check(*Caster,  26591, true, 15.0f);
                        MaNGOS::CreatureLastSearcher<MaNGOS::NearestCreatureEntryWithLiveStateInObjectRangeCheck> searcher(pCreature, creature_check);

                        Cell::VisitGridObjects(Caster, searcher, 15.0f);

                        if(pCreature)
                        {
                            float fX, fY, fZ;

                            fX = pCreature->GetPositionX();
                            fY = pCreature->GetPositionY();
                            fZ = pCreature->GetPositionZ();

                            Caster->SetSpeedRate(MOVE_RUN, 0.7f);
                            Caster->GetMotionMaster()->MovePoint(1, fX, fY, fZ);

                            switch(urand(0,1))
                            {
                                case 0: Caster->MonsterSay("I could sleep forever, mon...", LANG_UNIVERSAL, 0); break;
                                case 1: Caster->MonsterSay("Finally, I can be restin\'...", LANG_UNIVERSAL, 0); break;
                            }

                            //This should happen when Caster arive to dest place
                            pCreature->CastSpell(pCreature, 47798, true);
                            pCreature->CastSpell(pCreature, 48150, true);
                            pCreature->ForcedDespawn(15000);
                            ((Creature*)Caster)->ForcedDespawn(3000);
                            return;
                        }
                    }
                }
            }
            case 50141:                                     // Blood Oath
            {
                // Blood Oath
                if (m_removeMode == AURA_REMOVE_BY_EXPIRE)
                    target->CastSpell(target, 50001, true, NULL, this);

                return;
            }
            case 51405:                                     // Digging for Treasure
            {
                const uint32 spell_list[7] =
                {
                    51441,                                  // hare
                    51397,                                  // crystal
                    51398,                                  // armor
                    51400,                                  // gem
                    51401,                                  // platter
                    51402,                                  // treasure
                    51443                                   // bug
                };

                target->CastSpell(target, spell_list[urand(0,6)], true);

                target->HandleEmote(EMOTE_STATE_NONE);
                target->clearUnitState(UNIT_STAT_STUNNED);
                return;
            }
            case 51870:                                     // Collect Hair Sample
            {
                if (Unit* pCaster = GetCaster())
                {
                    if (m_removeMode == AURA_REMOVE_BY_EXPIRE)
                        pCaster->CastSpell(target, 51872, true, NULL, this);
                }

                return;
            }
            case 34477: //Misdirection
            case 57934: //Tricks of Trade
            {
                if(Unit * caster = GetCaster())
                    caster->SetThreatRedirectionTarget(0, 0);
                return;
            }
            case 52098:                                     // Charge Up
            {
                if (m_removeMode == AURA_REMOVE_BY_EXPIRE)
                    target->CastSpell(target, 52092, true, NULL, this);

                return;
            }
            case 53039:                                     // Deploy Parachute
            {
                // Crusader Parachute
                target->RemoveAurasDueToSpell(53031);
                return;
            }
            case 53790:                                     // Defensive Stance
            {
                // Defensive Aura
                target->RemoveAurasDueToSpell(41105);
                return;
            }
            case 53791:                                     // Berserker Stance
            {
                // Berserker Aura
                target->RemoveAurasDueToSpell(41107);
                return;
            }
            case 53792:                                     // Battle Stance
            {
                // Battle Aura
                target->RemoveAurasDueToSpell(41106);
                return;
            }
            case 56511:                                     // Towers of Certain Doom: Tower Bunny Smoke Flare Effect
            {
                // Towers of Certain Doom: Skorn Cannonfire
                if (m_removeMode == AURA_REMOVE_BY_DEFAULT)
                    target->CastSpell(target, 43069, true);

                return;
            }
            case 58600:                                     // Restricted Flight Area
            {
                AreaTableEntry const* area = GetAreaEntryByAreaID(target->GetAreaId());

                // Dalaran restricted flight zone (recheck before apply unmount)
                if (area && target->GetTypeId() == TYPEID_PLAYER && (area->flags & AREA_FLAG_CANNOT_FLY) &&
                    ((Player*)target)->IsFreeFlying() && !((Player*)target)->isGameMaster())
                {
                    target->CastSpell(target, 58601, true); // Remove Flight Auras (also triggered Parachute (45472))
                }
                return;
            }
            case 68839:                                     // Corrupt Soul
            {
                // Knockdown Stun
                target->CastSpell(target, 68848, true, NULL, this);
                // Draw Corrupted Soul
                target->CastSpell(target, 68846, true, NULL, this);
                return;
            }
        }

        // Living Bomb
        if (GetSpellProto()->SpellFamilyName == SPELLFAMILY_MAGE && (GetSpellProto()->SpellFamilyFlags & UI64LIT(0x2000000000000)))
        {
            if (m_removeMode == AURA_REMOVE_BY_EXPIRE || m_removeMode == AURA_REMOVE_BY_DISPEL)
                if (this->GetCaster())
                    GetCaster()->CastSpell(target,m_modifier.m_amount,true,NULL,this);
                else
                    target->CastSpell(target,m_modifier.m_amount,true,NULL,this);
            return;
        }
    }

    // AT APPLY & REMOVE

    switch(GetSpellProto()->SpellFamilyName)
    {
        case SPELLFAMILY_GENERIC:
        {
            switch(GetId())
            {
                case 6606:                                  // Self Visual - Sleep Until Cancelled (DND)
                {
                    if (apply)
                    {
                        target->SetStandState(UNIT_STAND_STATE_SLEEP);
                        target->addUnitState(UNIT_STAT_ROOT);
                    }
                    else
                    {
                        target->clearUnitState(UNIT_STAT_ROOT);
                        target->SetStandState(UNIT_STAND_STATE_STAND);
                    }

                    return;
                }
                case 11196:                                 // Recently Bandaged
                    target->ApplySpellImmune(GetId(), IMMUNITY_MECHANIC, GetMiscValue(), apply);
                    return;
                case 24658:                                 // Unstable Power
                {
                    if (apply)
                    {
                        Unit* caster = GetCaster();
                        if (!caster)
                            return;

                        caster->CastSpell(target, 24659, true, NULL, NULL, GetCasterGuid());
                    }
                    else
                        target->RemoveAurasDueToSpell(24659);
                    return;
                }
                case 24661:                                 // Restless Strength
                {
                    if (apply)
                    {
                        Unit* caster = GetCaster();
                        if (!caster)
                            return;

                        caster->CastSpell(target, 24662, true, NULL, NULL, GetCasterGuid());
                    }
                    else
                        target->RemoveAurasDueToSpell(24662);
                    return;
                }
                case 29266:                                 // Permanent Feign Death
                case 31261:                                 // Permanent Feign Death (Root)
                case 37493:                                 // Feign Death
                case 52593:                                 // Bloated Abomination Feign Death
                case 55795:                                 // Falling Dragon Feign Death
                case 57626:                                 // Feign Death
                case 57685:                                 // Permanent Feign Death
                case 58768:                                 // Permanent Feign Death (Freeze Jumpend)
                case 58806:                                 // Permanent Feign Death (Drowned Anim)
                case 58951:                                 // Permanent Feign Death
                case 64461:                                 // Permanent Feign Death (No Anim) (Root)
                case 65985:                                 // Permanent Feign Death (Root Silence Pacify)
                case 70592:                                 // Permanent Feign Death
                case 70628:                                 // Permanent Feign Death
                case 70630:                                 // Frozen Aftermath - Feign Death
                case 71598:                                 // Feign Death
                {
                    // Unclear what the difference really is between them.
                    // Some has effect1 that makes the difference, however not all.
                    // Some appear to be used depending on creature location, in water, at solid ground, in air/suspended, etc
                    // For now, just handle all the same way
                    if (target->GetTypeId() == TYPEID_UNIT)
                        target->SetFeignDeath(apply);

                    return;
                }
                case 35356:                                 // Spawn Feign Death
                case 35357:                                 // Spawn Feign Death
                case 42557:                                 // Feign Death
                case 51329:                                 // Feign Death
                {
                    if (target->GetTypeId() == TYPEID_UNIT)
                    {
                        // Flags not set like it's done in SetFeignDeath()
                        // UNIT_DYNFLAG_DEAD does not appear with these spells.
                        // All of the spells appear to be present at spawn and not used to feign in combat or similar.
                        if (apply)
                        {
                            target->SetFlag(UNIT_FIELD_FLAGS, UNIT_FLAG_UNK_29);
                            target->SetFlag(UNIT_FIELD_FLAGS_2, UNIT_FLAG2_FEIGN_DEATH);

                            target->addUnitState(UNIT_STAT_DIED);
                        }
                        else
                        {
                            target->RemoveFlag(UNIT_FIELD_FLAGS, UNIT_FLAG_UNK_29);
                            target->RemoveFlag(UNIT_FIELD_FLAGS_2, UNIT_FLAG2_FEIGN_DEATH);

                            target->clearUnitState(UNIT_STAT_DIED);
                        }
                    }
                    return;
                }
                case 40214:                                 //Dragonmaw Illusion
                {
                    if (apply)
                    {
                        target->CastSpell(target, 40216, true);
                        target->CastSpell(target, 42016, true);
                    }
                    else
                    {
                        target->RemoveAurasDueToSpell(40216);
                        target->RemoveAurasDueToSpell(42016);
                    }
                    return;
                }
                case 42515:                                 // Jarl Beam
                {
                    // aura animate dead (fainted) state for the duration, but we need to animate the death itself (correct way below?)
                    if (Unit* pCaster = GetCaster())
                        pCaster->ApplyModFlag(UNIT_FIELD_FLAGS_2, UNIT_FLAG2_FEIGN_DEATH, apply);

                    // Beam to Zelfrax at remove
                    if (!apply)
                        target->CastSpell(target, 42517, true);
                    return;
                }
                case 43874:                                 // Scourge Mur'gul Camp: Force Shield Arcane Purple x3
                    target->ApplyModFlag(UNIT_FIELD_FLAGS, UNIT_FLAG_OOC_NOT_ATTACKABLE, apply);
                    if (apply)
                        target->addUnitState(UNIT_STAT_ROOT);
                    return;
                case 47178:                                 // Plague Effect Self
                    target->SetFeared(apply, GetCasterGuid(), GetId());
                    return;
                case 56422:                                 // Nerubian Submerge
                    // not known if there are other things todo, only flag are confirmed valid
                    target->ApplyModFlag(UNIT_FIELD_FLAGS, UNIT_FLAG_NOT_SELECTABLE, apply);
                    return;
                case 58204:                                 // LK Intro VO (1)
                    if (target->GetTypeId() == TYPEID_PLAYER)
                    {
                        // Play part 1
                        if (apply)
                            target->PlayDirectSound(14970, (Player *)target);
                        // continue in 58205
                        else
                            target->CastSpell(target, 58205, true);
                    }
                    return;
                case 58205:                                 // LK Intro VO (2)
                    if (target->GetTypeId() == TYPEID_PLAYER)
                    {
                        // Play part 2
                        if (apply)
                            target->PlayDirectSound(14971, (Player *)target);
                        // Play part 3
                        else
                            target->PlayDirectSound(14972, (Player *)target);
                    }
                    return;
                case 40131:
                case 27978:
                    if (apply)
                        target->m_AuraFlags |= UNIT_AURAFLAG_ALIVE_INVISIBLE;
                    else
                        target->m_AuraFlags |= ~UNIT_AURAFLAG_ALIVE_INVISIBLE;
                    return;
            }
            break;
        }
        case SPELLFAMILY_MAGE:
            break;
        case SPELLFAMILY_WARLOCK:
        {
            // Haunt
            if (GetSpellProto()->SpellIconID == 3172 && (GetSpellProto()->SpellFamilyFlags & UI64LIT(0x0004000000000000)))
            {
                // NOTE: for avoid use additional field damage stored in dummy value (replace unused 100%
                if (apply)
                    m_modifier.m_amount = 0;                // use value as damage counter instead redundant 100% percent
                else
                {
                    int32 bp0 = m_modifier.m_amount;

                    if (Unit* caster = GetCaster())
                        target->CastCustomSpell(caster, 48210, &bp0, NULL, NULL, true, NULL, this);
                }
            }
            break;
        }
        case SPELLFAMILY_PRIEST:
        {
            // Pain and Suffering
            if (GetSpellProto()->SpellIconID == 2874 && target->GetTypeId()==TYPEID_PLAYER)
            {
                if (apply)
                {
                    // Reduce backfire damage (dot damage) from Shadow Word: Death
                    // aura have wrong effectclassmask, so use hardcoded value
                    m_spellmod = new SpellModifier(SPELLMOD_DOT,SPELLMOD_PCT,m_modifier.m_amount,GetId(),UI64LIT(0x0000200000000000));
                }
                ((Player*)target)->AddSpellMod(m_spellmod, apply);
                return;
            }
            break;
        }
        case SPELLFAMILY_DRUID:
        {
            switch(GetId())
            {
                case 34246:                                 // Idol of the Emerald Queen
                case 60779:                                 // Idol of Lush Moss
                {
                    if (target->GetTypeId() != TYPEID_PLAYER)
                        return;

                    if (apply)
                        // dummy not have proper effectclassmask
                        m_spellmod  = new SpellModifier(SPELLMOD_DOT,SPELLMOD_FLAT,m_modifier.m_amount/7,GetId(),UI64LIT(0x001000000000));

                    ((Player*)target)->AddSpellMod(m_spellmod, apply);
                    return;
                }
                case 52610:                                 // Savage Roar
                {
                    if (apply)
                    {
                        if (target->GetShapeshiftForm() != FORM_CAT)
                            return;

                        target->CastSpell(target, 62071, true);
                    }
                    else
                        target->RemoveAurasDueToSpell(62071);
                    return;
                }
                case 61336:                                 // Survival Instincts
                {
                    if(apply)
                    {
                        if (!target->IsInFeralForm())
                            return;

                        int32 bp0 = int32(target->GetMaxHealth() * m_modifier.m_amount / 100);
                        target->CastCustomSpell(target, 50322, &bp0, NULL, NULL, true);
                    }
                    else
                        target->RemoveAurasDueToSpell(50322);
                    return;
                }
            }

            // Lifebloom
            if (GetSpellProto()->SpellFamilyFlags & UI64LIT(0x1000000000))
            {
                if (apply)
                {
                    if (Unit* caster = GetCaster())
                    {
                        // prevent double apply bonuses
                        if (target->GetTypeId() != TYPEID_PLAYER || !((Player*)target)->GetSession()->PlayerLoading())
                        {
                            m_modifier.m_amount = caster->SpellHealingBonusDone(target, GetSpellProto(), m_modifier.m_amount, SPELL_DIRECT_DAMAGE, GetStackAmount());
                            m_modifier.m_amount = target->SpellHealingBonusTaken(caster, GetSpellProto(), m_modifier.m_amount, SPELL_DIRECT_DAMAGE, GetStackAmount());
                        }
                    }
                }
                else
                {
                    // Final heal on duration end
                    if (m_removeMode != AURA_REMOVE_BY_EXPIRE)
                        return;

                    // final heal
                    if (target->IsInWorld() && GetStackAmount() > 0)
                    {
                        int32 amount = m_modifier.m_amount;
                        target->CastCustomSpell(target, 33778, &amount, NULL, NULL, true, NULL, this, GetCasterGuid());

                        if (Unit* caster = GetCaster())
                        {
                            int32 returnmana = (GetSpellProto()->ManaCostPercentage * caster->GetCreateMana() / 100) * GetStackAmount() / 2;
                            caster->CastCustomSpell(caster, 64372, &returnmana, NULL, NULL, true, NULL, this, GetCasterGuid());
                        }
                    }
                }
                return;
            }

            // Predatory Strikes
            if (target->GetTypeId()==TYPEID_PLAYER && GetSpellProto()->SpellIconID == 1563)
            {
                ((Player*)target)->UpdateAttackPowerAndDamage();
                return;
            }

            // Improved Moonkin Form
            if (GetSpellProto()->SpellIconID == 2855)
            {
                uint32 spell_id;
                switch(GetId())
                {
                    case 48384: spell_id = 50170; break;    //Rank 1
                    case 48395: spell_id = 50171; break;    //Rank 2
                    case 48396: spell_id = 50172; break;    //Rank 3
                    default:
                        sLog.outError("HandleAuraDummy: Not handled rank of IMF (Spell: %u)",GetId());
                        return;
                }

                if (apply)
                {
                    if (target->GetShapeshiftForm() != FORM_MOONKIN)
                        return;

                    target->CastSpell(target, spell_id, true);
                }
                else
                    target->RemoveAurasDueToSpell(spell_id);
                return;
            }
            break;
        }
        case SPELLFAMILY_ROGUE:
            switch(GetId())
            {
                case 57934:                                 // Tricks of the Trade, main spell
                {
                    if (apply)
                        GetHolder()->SetAuraCharges(1);     // not have proper charges set in spell data
                    else
                    {
                        // used for direct in code aura removes and spell proc event charges expire
                        if (m_removeMode != AURA_REMOVE_BY_DEFAULT)
                            target->getHostileRefManager().ResetThreatRedirection();
                    }
                    return;
                }
            }
            break;
        case SPELLFAMILY_HUNTER:
            switch(GetId())
            {
                case 34477:                                 // Misdirection, main spell
                {
                    if (apply)
                        GetHolder()->SetAuraCharges(1);     // not have proper charges set in spell data
                    else
                    {
                        // used for direct in code aura removes and spell proc event charges expire
                        if (m_removeMode != AURA_REMOVE_BY_DEFAULT)
                            target->getHostileRefManager().ResetThreatRedirection();
                    }
                    return;
                }
            }
            break;
        case SPELLFAMILY_PALADIN:
            switch(GetId())
            {
                case 20911:                                 // Blessing of Sanctuary
                case 25899:                                 // Greater Blessing of Sanctuary
                {
                    if (apply)
                        target->CastSpell(target, 67480, true, NULL, this);
                    else
                        target->RemoveAurasDueToSpell(67480);
                    return;
                }
            }
            break;
        case SPELLFAMILY_SHAMAN:
        {
            switch(GetId())
            {
                case 6495:                                  // Sentry Totem
                {
                    if (target->GetTypeId() != TYPEID_PLAYER)
                        return;

                    Totem* totem = target->GetTotem(TOTEM_SLOT_AIR);

                    if (totem && apply)
                        ((Player*)target)->GetCamera().SetView(totem);
                    else
                        ((Player*)target)->GetCamera().ResetView();

                    return;
                }
            }
            break;
        }
    }

    // pet auras
    if (PetAura const* petSpell = sSpellMgr.GetPetAura(GetId(), m_effIndex))
    {
        if (apply)
            target->AddPetAura(petSpell);
        else
            target->RemovePetAura(petSpell);
        return;
    }

    if (GetEffIndex() == EFFECT_INDEX_0 && target->GetTypeId() == TYPEID_PLAYER)
    {
        SpellAreaForAreaMapBounds saBounds = sSpellMgr.GetSpellAreaForAuraMapBounds(GetId());
        if (saBounds.first != saBounds.second)
        {
            uint32 zone, area;
            target->GetZoneAndAreaId(zone, area);

            for(SpellAreaForAreaMap::const_iterator itr = saBounds.first; itr != saBounds.second; ++itr)
            {
                // some auras remove at aura remove
                if (!itr->second->IsFitToRequirements((Player*)target, zone, area))
                    target->RemoveAurasDueToSpell(itr->second->spellId);
                // some auras applied at aura apply
                else if (itr->second->autocast)
                {
                    if (!target->HasAura(itr->second->spellId, EFFECT_INDEX_0))
                        target->CastSpell(target, itr->second->spellId, true);
                }
            }
        }
    }

    // script has to "handle with care", only use where data are not ok to use in the above code.
    if (target->GetTypeId() == TYPEID_UNIT)
        sScriptMgr.OnAuraDummy(this, apply);
}

void Aura::HandleAuraMounted(bool apply, bool Real)
{
    // only at real add/remove aura
    if(!Real)
        return;

    Unit *target = GetTarget();

    if(apply)
    {
        CreatureInfo const* ci = ObjectMgr::GetCreatureTemplate(m_modifier.m_miscvalue);
        if(!ci)
        {
            sLog.outErrorDb("AuraMounted: `creature_template`='%u' not found in database (only need it modelid)", m_modifier.m_miscvalue);
            return;
        }

        uint32 display_id = Creature::ChooseDisplayId(ci);
        CreatureModelInfo const *minfo = sObjectMgr.GetCreatureModelRandomGender(display_id);
        if (minfo)
            display_id = minfo->modelid;

        target->Mount(display_id, GetId(), ci->vehicleId, GetMiscValue());
    }
    else
    {
        target->Unmount(true);
    }
}

void Aura::HandleAuraWaterWalk(bool apply, bool Real)
{
    // only at real add/remove aura
    if(!Real)
        return;

    WorldPacket data;
    if(apply)
        data.Initialize(SMSG_MOVE_WATER_WALK, 8+4);
    else
        data.Initialize(SMSG_MOVE_LAND_WALK, 8+4);
    data << GetTarget()->GetPackGUID();
    data << uint32(0);
    GetTarget()->SendMessageToSet(&data, true);
}

void Aura::HandleAuraFeatherFall(bool apply, bool Real)
{
    // only at real add/remove aura
    if(!Real)
        return;
    Unit *target = GetTarget();
    WorldPacket data;
    if(apply)
        data.Initialize(SMSG_MOVE_FEATHER_FALL, 8+4);
    else
        data.Initialize(SMSG_MOVE_NORMAL_FALL, 8+4);
    data << target->GetPackGUID();
    data << uint32(0);
    target->SendMessageToSet(&data, true);

    // start fall from current height
    if(!apply && target->GetTypeId() == TYPEID_PLAYER)
        ((Player*)target)->SetFallInformation(0, target->GetPositionZ());
}

void Aura::HandleAuraHover(bool apply, bool Real)
{
    // only at real add/remove aura
    if(!Real)
        return;

    WorldPacket data;
    if(apply)
        data.Initialize(SMSG_MOVE_SET_HOVER, 8+4);
    else
        data.Initialize(SMSG_MOVE_UNSET_HOVER, 8+4);
    data << GetTarget()->GetPackGUID();
    data << uint32(0);
    GetTarget()->SendMessageToSet(&data, true);
}

void Aura::HandleWaterBreathing(bool /*apply*/, bool /*Real*/)
{
    // update timers in client
    if(GetTarget()->GetTypeId()==TYPEID_PLAYER)
        ((Player*)GetTarget())->UpdateMirrorTimers();
}

void Aura::HandleAuraModShapeshift(bool apply, bool Real)
{
    if(!Real)
        return;

    uint32 modelid = 0;
    Powers PowerType = POWER_MANA;
    ShapeshiftForm form = ShapeshiftForm(m_modifier.m_miscvalue);

    Unit *target = GetTarget();

    SpellShapeshiftFormEntry const* ssEntry = sSpellShapeshiftFormStore.LookupEntry(form);
    if (!ssEntry)
    {
        sLog.outError("Unknown shapeshift form %u in spell %u", form, GetId());
        return;
    }

    if (ssEntry->modelID_A)
    {
        // i will asume that creatures will always take the defined model from the dbc
        // since no field in creature_templates describes wether an alliance or
        // horde modelid should be used at shapeshifting
        if (target->GetTypeId() != TYPEID_PLAYER)
            modelid = ssEntry->modelID_A;
        else
        {
            // The following are the different shapeshifting models for cat/bear forms according
            // to hair color for druids and skin tone for tauren introduced in patch 3.2
            if (form == FORM_CAT || form == FORM_BEAR || form == FORM_DIREBEAR)
            {
                if (Player::TeamForRace(target->getRace()) == ALLIANCE)
                {
                    uint8 hairColour = target->GetByteValue(PLAYER_BYTES, 3);
                    if (form == FORM_CAT)
                    {
                        if (hairColour >= 0 && hairColour <= 2) modelid = 29407;
                        else if (hairColour == 3 || hairColour == 5) modelid = 29405;
                        else if (hairColour == 6) modelid = 892;
                        else if (hairColour == 7) modelid = 29406;
                        else if (hairColour == 4) modelid = 29408;
                    }
                    else
                    {
                        if (hairColour >= 0 && hairColour <= 2) modelid = 29413;
                        else if (hairColour == 3 || hairColour == 5) modelid = 29415;
                        else if (hairColour == 6) modelid = 29414;
                        else if (hairColour == 7) modelid = 29417;
                        else if (hairColour == 4) modelid = 29416;
                    }
                } 
                else if (Player::TeamForRace(target->getRace()) == HORDE)
                {
                    uint8 skinColour = target->GetByteValue(PLAYER_BYTES, 0);
                    if (target->getGender() == GENDER_MALE)
                    {
                        if (form == FORM_CAT)
                        {
                            if (skinColour >= 0 && skinColour <= 5) modelid = 29412;
                            else if (skinColour >= 6 && skinColour <= 8) modelid = 29411;
                            else if (skinColour >= 9 && skinColour <= 11) modelid = 29410;
                            else if (skinColour >= 12 && skinColour <= 14 || skinColour == 18) modelid = 29409;
                            else if (skinColour >= 15 && skinColour <= 17) modelid = 8571;
                        }
                        else
                        {
                            if (skinColour >= 0 && skinColour <= 2) modelid = 29418;
                            else if (skinColour >= 3 && skinColour <= 5 || skinColour >= 12 && skinColour <= 14) modelid = 29419;
                            else if (skinColour >= 9 && skinColour <= 11 || skinColour >= 15 && skinColour <= 17) modelid = 29420;
                            else if (skinColour >= 6 && skinColour <= 8) modelid = 2289;
                            else if (skinColour == 18) modelid = 29421;
                        }
                    }
                    else
                    {
                        if (form == FORM_CAT)
                        {
                            if (skinColour >= 0 && skinColour <= 3) modelid = 29412;
                            else if (skinColour == 4 || skinColour == 5) modelid = 29411;
                            else if (skinColour == 6 || skinColour == 7) modelid = 29410;
                            else if (skinColour == 8 || skinColour == 9) modelid = 8571;
                            else if (skinColour == 10) modelid = 29409;
                        }
                        else
                        {
                            if (skinColour == 0 || skinColour == 1) modelid = 29418;
                            else if (skinColour == 2 || skinColour == 3) modelid = 29419;
                            else if (skinColour == 4 || skinColour == 5) modelid = 2289;
                            else if (skinColour >= 6 && skinColour <= 9) modelid = 29420;
                            else if (skinColour == 10) modelid = 29421;
                        }
                    }
                }
            }
            else
            if (!modelid && Player::TeamForRace(target->getRace()) == HORDE)
            {
                if (ssEntry->modelID_H)
                    modelid = ssEntry->modelID_H;           // 3.2.3 only the moonkin form has this information
                else                                        // get model for race
                    modelid = sObjectMgr.GetModelForRace(ssEntry->modelID_A, target->getRaceMask());
            }

            // nothing found in above, so use default
            if (!modelid)
                modelid = ssEntry->modelID_A;
        }
    }

    // now only powertype must be set
    switch(form)
    {
        case FORM_CAT:
        case FORM_SHADOW_DANCE:
            PowerType = POWER_ENERGY;
            break;
        case FORM_BEAR:
        case FORM_DIREBEAR:
        case FORM_BATTLESTANCE:
        case FORM_BERSERKERSTANCE:
        case FORM_DEFENSIVESTANCE:
            PowerType = POWER_RAGE;
            break;
        default:
            break;
    }

    // remove polymorph before changing display id to keep new display id
    switch ( form )
    {
        case FORM_CAT:
        case FORM_TREE:
        case FORM_TRAVEL:
        case FORM_AQUA:
        case FORM_BEAR:
        case FORM_DIREBEAR:
        case FORM_FLIGHT_EPIC:
        case FORM_FLIGHT:
        case FORM_MOONKIN:
        {
            // remove movement affects
            target->RemoveSpellsCausingAura(SPELL_AURA_MOD_ROOT, GetHolder());
            Unit::AuraList const& slowingAuras = target->GetAurasByType(SPELL_AURA_MOD_DECREASE_SPEED);
            for (Unit::AuraList::const_iterator iter = slowingAuras.begin(); iter != slowingAuras.end();)
            {
                SpellEntry const* aurSpellInfo = (*iter)->GetSpellProto();

                uint32 aurMechMask = GetAllSpellMechanicMask(aurSpellInfo);

                // If spell that caused this aura has Croud Control or Daze effect
                if ((aurMechMask & MECHANIC_NOT_REMOVED_BY_SHAPESHIFT) ||
                    // some Daze spells have these parameters instead of MECHANIC_DAZE (skip snare spells)
                    (aurSpellInfo->SpellIconID == 15 && aurSpellInfo->Dispel == 0 &&
                    (aurMechMask & (1 << (MECHANIC_SNARE-1))) == 0))
                {
                    ++iter;
                    continue;
                }

                // All OK, remove aura now
                target->RemoveAurasDueToSpellByCancel(aurSpellInfo->Id);
                iter = slowingAuras.begin();
            }

            // and polymorphic affects
            if(target->IsPolymorphed())
                target->RemoveAurasDueToSpell(target->getTransForm());

            break;
        }
        default:
           break;
    }

    if(apply)
    {
        // remove other shapeshift before applying a new one
        target->RemoveSpellsCausingAura(SPELL_AURA_MOD_SHAPESHIFT, GetHolder());

        // For Shadow Dance we must apply Stealth form (30) instead of current (13)
        target->SetByteValue(UNIT_FIELD_BYTES_2, 3, (form == FORM_SHADOW_DANCE) ? uint8(FORM_STEALTH) : form);

        if(modelid > 0)
            target->SetDisplayId(modelid);

        if(PowerType != POWER_MANA)
        {
            // reset power to default values only at power change
            if(target->getPowerType() != PowerType)
                target->setPowerType(PowerType);

            switch(form)
            {
                case FORM_CAT:
                case FORM_BEAR:
                case FORM_DIREBEAR:
                {
                    // get furor proc chance
                    int32 furorChance = 0;
                    Unit::AuraList const& mDummy = target->GetAurasByType(SPELL_AURA_DUMMY);
                    for(Unit::AuraList::const_iterator i = mDummy.begin(); i != mDummy.end(); ++i)
                    {
                        if ((*i)->GetSpellProto()->SpellIconID == 238)
                        {
                            furorChance = (*i)->GetModifier()->m_amount;
                            break;
                        }
                    }

                    if (m_modifier.m_miscvalue == FORM_CAT)
                    {
                        // Furor chance is now amount allowed to save energy for cat form
                        // without talent it reset to 0
                        if ((int32)target->GetPower(POWER_ENERGY) > furorChance)
                        {
                            target->SetPower(POWER_ENERGY, 0);
                            target->CastCustomSpell(target, 17099, &furorChance, NULL, NULL, true, NULL, this);
                        }
                    }
                    else if(furorChance)                    // only if talent known
                    {
                        target->SetPower(POWER_RAGE, 0);
                        if(irand(1,100) <= furorChance)
                            target->CastSpell(target, 17057, true, NULL, this);
                    }
                    break;
                }
                case FORM_BATTLESTANCE:
                case FORM_DEFENSIVESTANCE:
                case FORM_BERSERKERSTANCE:
                {
                    uint32 Rage_val = 0;
                    // Stance mastery + Tactical mastery (both passive, and last have aura only in defense stance, but need apply at any stance switch)
                    if(target->GetTypeId() == TYPEID_PLAYER)
                    {
                        PlayerSpellMap const& sp_list = ((Player *)target)->GetSpellMap();
                        for (PlayerSpellMap::const_iterator itr = sp_list.begin(); itr != sp_list.end(); ++itr)
                        {
                            if(itr->second.state == PLAYERSPELL_REMOVED) continue;
                            SpellEntry const *spellInfo = sSpellStore.LookupEntry(itr->first);
                            if (spellInfo && spellInfo->SpellFamilyName == SPELLFAMILY_WARRIOR && spellInfo->SpellIconID == 139)
                                Rage_val += target->CalculateSpellDamage(target, spellInfo, EFFECT_INDEX_0) * 10;
                        }
                    }

                    if (target->GetPower(POWER_RAGE) > Rage_val)
                        target->SetPower(POWER_RAGE, Rage_val);
                    break;
                }
                // Shadow Dance - apply stealth mode stand flag
                case FORM_SHADOW_DANCE:
                    target->SetStandFlags(UNIT_STAND_FLAGS_CREEP);
                    break;
                default:
                    break;
            }
        }

        target->SetShapeshiftForm(form);

        // a form can give the player a new castbar with some spells.. this is a clientside process..
        // serverside just needs to register the new spells so that player isn't kicked as cheater
        if (target->GetTypeId() == TYPEID_PLAYER)
            for (uint32 i = 0; i < 8; ++i)
                if (ssEntry->spellId[i])
                    ((Player*)target)->addSpell(ssEntry->spellId[i], true, false, false, false);

    }
    else
    {
        if(modelid > 0)
            target->SetDisplayId(target->GetNativeDisplayId());
        if(target->getClass() == CLASS_DRUID)
            target->setPowerType(POWER_MANA);
        target->SetShapeshiftForm(FORM_NONE);

        switch(form)
        {
            // Nordrassil Harness - bonus
            case FORM_BEAR:
            case FORM_DIREBEAR:
            case FORM_CAT:
                if(Aura* dummy = target->GetDummyAura(37315) )
                    target->CastSpell(target, 37316, true, NULL, dummy);
                break;
            // Nordrassil Regalia - bonus
            case FORM_MOONKIN:
                if(Aura* dummy = target->GetDummyAura(37324) )
                    target->CastSpell(target, 37325, true, NULL, dummy);
                break;
            // Shadow Dance - remove stealth mode stand flag
            case FORM_SHADOW_DANCE:
                target->RemoveStandFlags(UNIT_STAND_FLAGS_CREEP);
                break;
            default:
                break;
        }

        // look at the comment in apply-part
        if (target->GetTypeId() == TYPEID_PLAYER)
            for (uint32 i = 0; i < 8; ++i)
                if (ssEntry->spellId[i])
                    ((Player*)target)->removeSpell(ssEntry->spellId[i], false, false, false);

    }

    // adding/removing linked auras
    // add/remove the shapeshift aura's boosts
    HandleShapeshiftBoosts(apply);

    target->UpdateSpeed(MOVE_RUN, true);

    if(target->GetTypeId() == TYPEID_PLAYER)
        ((Player*)target)->InitDataForForm();
}

void Aura::HandleAuraTransform(bool apply, bool Real)
{
    Unit *target = GetTarget();
    if (apply)
    {
        // special case (spell specific functionality)
        if (m_modifier.m_miscvalue == 0)
        {
            switch (GetId())
            {
                case 16739:                                 // Orb of Deception
                {
                    uint32 orb_model = target->GetNativeDisplayId();
                    switch(orb_model)
                    {
                        // Troll Female
                        case 1479: target->SetDisplayId(10134); break;
                        // Troll Male
                        case 1478: target->SetDisplayId(10135); break;
                        // Tauren Male
                        case 59:   target->SetDisplayId(10136); break;
                        // Human Male
                        case 49:   target->SetDisplayId(10137); break;
                        // Human Female
                        case 50:   target->SetDisplayId(10138); break;
                        // Orc Male
                        case 51:   target->SetDisplayId(10139); break;
                        // Orc Female
                        case 52:   target->SetDisplayId(10140); break;
                        // Dwarf Male
                        case 53:   target->SetDisplayId(10141); break;
                        // Dwarf Female
                        case 54:   target->SetDisplayId(10142); break;
                        // NightElf Male
                        case 55:   target->SetDisplayId(10143); break;
                        // NightElf Female
                        case 56:   target->SetDisplayId(10144); break;
                        // Undead Female
                        case 58:   target->SetDisplayId(10145); break;
                        // Undead Male
                        case 57:   target->SetDisplayId(10146); break;
                        // Tauren Female
                        case 60:   target->SetDisplayId(10147); break;
                        // Gnome Male
                        case 1563: target->SetDisplayId(10148); break;
                        // Gnome Female
                        case 1564: target->SetDisplayId(10149); break;
                        // BloodElf Female
                        case 15475: target->SetDisplayId(17830); break;
                        // BloodElf Male
                        case 15476: target->SetDisplayId(17829); break;
                        // Dranei Female
                        case 16126: target->SetDisplayId(17828); break;
                        // Dranei Male
                        case 16125: target->SetDisplayId(17827); break;
                        default: break;
                    }
                    break;
                }
                case 42365:                                 // Murloc costume
                    target->SetDisplayId(21723);
                    break;
                //case 44186:                               // Gossip NPC Appearance - All, Brewfest
                    //break;
                //case 48305:                               // Gossip NPC Appearance - All, Spirit of Competition
                    //break;
                case 50517:                                 // Dread Corsair
                case 51926:                                 // Corsair Costume
                {
                    // expected for players
                    uint32 race = target->getRace();

                    switch(race)
                    {
                        case RACE_HUMAN:
                            target->SetDisplayId(target->getGender() == GENDER_MALE ? 25037 : 25048);
                            break;
                        case RACE_ORC:
                            target->SetDisplayId(target->getGender() == GENDER_MALE ? 25039 : 25050);
                            break;
                        case RACE_DWARF:
                            target->SetDisplayId(target->getGender() == GENDER_MALE ? 25034 : 25045);
                            break;
                        case RACE_NIGHTELF:
                            target->SetDisplayId(target->getGender() == GENDER_MALE ? 25038 : 25049);
                            break;
                        case RACE_UNDEAD:
                            target->SetDisplayId(target->getGender() == GENDER_MALE ? 25042 : 25053);
                            break;
                        case RACE_TAUREN:
                            target->SetDisplayId(target->getGender() == GENDER_MALE ? 25040 : 25051);
                            break;
                        case RACE_GNOME:
                            target->SetDisplayId(target->getGender() == GENDER_MALE ? 25035 : 25046);
                            break;
                        case RACE_TROLL:
                            target->SetDisplayId(target->getGender() == GENDER_MALE ? 25041 : 25052);
                            break;
                        case RACE_GOBLIN:                   // not really player race (3.x), but model exist
                            target->SetDisplayId(target->getGender() == GENDER_MALE ? 25036 : 25047);
                            break;
                        case RACE_BLOODELF:
                            target->SetDisplayId(target->getGender() == GENDER_MALE ? 25032 : 25043);
                            break;
                        case RACE_DRAENEI:
                            target->SetDisplayId(target->getGender() == GENDER_MALE ? 25033 : 25044);
                            break;
                    }

                    break;
                }
                //case 50531:                               // Gossip NPC Appearance - All, Pirate Day
                    //break;
                //case 51010:                               // Dire Brew
                    //break;
                //case 53806:                               // Pygmy Oil
                    //break;
                //case 62847:                               // NPC Appearance - Valiant 02
                    //break;
                //case 62852:                               // NPC Appearance - Champion 01
                    //break;
                //case 63965:                               // NPC Appearance - Champion 02
                    //break;
                //case 63966:                               // NPC Appearance - Valiant 03
                    //break;
                case 65386:                                 // Honor the Dead
                case 65495:
                {
                    switch(target->getGender())
                    {
                        case GENDER_MALE:
                            target->SetDisplayId(29203);    // Chapman
                            break;
                        case GENDER_FEMALE:
                        case GENDER_NONE:
                            target->SetDisplayId(29204);    // Catrina
                            break;
                    }
                    break;
                }
                //case 65511:                               // Gossip NPC Appearance - Brewfest
                    //break;
                //case 65522:                               // Gossip NPC Appearance - Winter Veil
                    //break;
                //case 65523:                               // Gossip NPC Appearance - Default
                    //break;
                //case 65524:                               // Gossip NPC Appearance - Lunar Festival
                    //break;
                //case 65525:                               // Gossip NPC Appearance - Hallow's End
                    //break;
                //case 65526:                               // Gossip NPC Appearance - Midsummer
                    //break;
                //case 65527:                               // Gossip NPC Appearance - Spirit of Competition
                    //break;
                case 65528:                                 // Gossip NPC Appearance - Pirates' Day
                {
                    // expecting npc's using this spell to have models with race info.
                    uint32 race = GetCreatureModelRace(target->GetNativeDisplayId());

                    // random gender, regardless of current gender
                    switch(race)
                    {
                        case RACE_HUMAN:
                            target->SetDisplayId(roll_chance_i(50) ? 25037 : 25048);
                            break;
                        case RACE_ORC:
                            target->SetDisplayId(roll_chance_i(50) ? 25039 : 25050);
                            break;
                        case RACE_DWARF:
                            target->SetDisplayId(roll_chance_i(50) ? 25034 : 25045);
                            break;
                        case RACE_NIGHTELF:
                            target->SetDisplayId(roll_chance_i(50) ? 25038 : 25049);
                            break;
                        case RACE_UNDEAD:
                            target->SetDisplayId(roll_chance_i(50) ? 25042 : 25053);
                            break;
                        case RACE_TAUREN:
                            target->SetDisplayId(roll_chance_i(50) ? 25040 : 25051);
                            break;
                        case RACE_GNOME:
                            target->SetDisplayId(roll_chance_i(50) ? 25035 : 25046);
                            break;
                        case RACE_TROLL:
                            target->SetDisplayId(roll_chance_i(50) ? 25041 : 25052);
                            break;
                        case RACE_GOBLIN:
                            target->SetDisplayId(roll_chance_i(50) ? 25036 : 25047);
                            break;
                        case RACE_BLOODELF:
                            target->SetDisplayId(roll_chance_i(50) ? 25032 : 25043);
                            break;
                        case RACE_DRAENEI:
                            target->SetDisplayId(roll_chance_i(50) ? 25033 : 25044);
                            break;
                    }

                    break;
                }
                case 65529:                                 // Gossip NPC Appearance - Day of the Dead (DotD)
                    // random, regardless of current gender
                    target->SetDisplayId(roll_chance_i(50) ? 29203 : 29204);
                    break;
                //case 66236:                               // Incinerate Flesh
                    //break;
                //case 69999:                               // [DND] Swap IDs
                    //break;
                //case 70764:                               // Citizen Costume (note: many spells w/same name)
                    //break;
                //case 71309:                               // [DND] Spawn Portal
                    //break;
                case 71450:                                 // Crown Parcel Service Uniform
                    target->SetDisplayId(target->getGender() == GENDER_MALE ? 31002 : 31003);
                    break;
                //case 75531:                               // Gnomeregan Pride
                    //break;
                //case 75532:                               // Darkspear Pride
                    //break;
                default:
                    sLog.outError("Aura::HandleAuraTransform, spell %u does not have creature entry defined, need custom defined model.", GetId());
                    break;
            }
        }
        else
        {
            uint32 model_id;

            CreatureInfo const * ci = ObjectMgr::GetCreatureTemplate(m_modifier.m_miscvalue);
            if (!ci)
            {
                model_id = 16358;                           // pig pink ^_^
                sLog.outError("Auras: unknown creature id = %d (only need its modelid) Form Spell Aura Transform in Spell ID = %d", m_modifier.m_miscvalue, GetId());
            }
            else
                model_id = Creature::ChooseDisplayId(ci);   // Will use the default model here

            // Polymorph (sheep/penguin case)
            if (GetSpellProto()->SpellFamilyName == SPELLFAMILY_MAGE && GetSpellProto()->SpellIconID == 82)
                if (Unit* caster = GetCaster())
                    if (caster->HasAura(52648))             // Glyph of the Penguin
                        model_id = 26452;

            target->SetDisplayId(model_id);

            // creature case, need to update equipment
            if (ci && target->GetTypeId() == TYPEID_UNIT)
                ((Creature*)target)->LoadEquipment(ci->equipmentId, true);

            // Dragonmaw Illusion (set mount model also)
            if(GetId()==42016 && target->GetMountID() && !target->GetAurasByType(SPELL_AURA_MOD_FLIGHT_SPEED_MOUNTED).empty())
                target->SetUInt32Value(UNIT_FIELD_MOUNTDISPLAYID,16314);
        }

        // update active transform spell only not set or not overwriting negative by positive case
        if (!target->getTransForm() || !IsPositiveSpell(GetId()) || IsPositiveSpell(target->getTransForm()))
            target->setTransForm(GetId());

        // polymorph case
        if (Real && target->GetTypeId() == TYPEID_PLAYER && target->IsPolymorphed())
        {
            // for players, start regeneration after 1s (in polymorph fast regeneration case)
            // only if caster is Player (after patch 2.4.2)
            if (GetCasterGuid().IsPlayer())
                ((Player*)target)->setRegenTimer(1*IN_MILLISECONDS);

            //dismount polymorphed target (after patch 2.4.2)
            if (target->IsMounted())
                target->RemoveSpellsCausingAura(SPELL_AURA_MOUNTED, GetHolder());
        }
    }
    else
    {
        // ApplyModifier(true) will reapply it if need
        target->setTransForm(0);
        target->SetDisplayId(target->GetNativeDisplayId());

        // apply default equipment for creature case
        if (target->GetTypeId() == TYPEID_UNIT)
            ((Creature*)target)->LoadEquipment(((Creature*)target)->GetCreatureInfo()->equipmentId, true);

        // re-apply some from still active with preference negative cases
        Unit::AuraList const& otherTransforms = target->GetAurasByType(SPELL_AURA_TRANSFORM);
        if (!otherTransforms.empty())
        {
            // look for other transform auras
            Aura* handledAura = *otherTransforms.begin();
            for(Unit::AuraList::const_iterator i = otherTransforms.begin();i != otherTransforms.end(); ++i)
            {
                // negative auras are preferred
                if (!IsPositiveSpell((*i)->GetSpellProto()->Id))
                {
                    handledAura = *i;
                    break;
                }
            }
            handledAura->ApplyModifier(true);
        }

        // Dragonmaw Illusion (restore mount model)
        if (GetId() == 42016 && target->GetMountID() == 16314)
        {
            if (!target->GetAurasByType(SPELL_AURA_MOUNTED).empty())
            {
                uint32 cr_id = target->GetAurasByType(SPELL_AURA_MOUNTED).front()->GetModifier()->m_miscvalue;
                if (CreatureInfo const* ci = ObjectMgr::GetCreatureTemplate(cr_id))
                {
                    uint32 display_id = Creature::ChooseDisplayId(ci);
                    CreatureModelInfo const *minfo = sObjectMgr.GetCreatureModelRandomGender(display_id);
                    if (minfo)
                        display_id = minfo->modelid;

                    target->SetUInt32Value(UNIT_FIELD_MOUNTDISPLAYID, display_id);
                }
            }
        }
    }
}

void Aura::HandleForceReaction(bool apply, bool Real)
{
    if(GetTarget()->GetTypeId() != TYPEID_PLAYER)
        return;

    if(!Real)
        return;

    Player* player = (Player*)GetTarget();

    uint32 faction_id = m_modifier.m_miscvalue;
    ReputationRank faction_rank = ReputationRank(m_modifier.m_amount);

    player->GetReputationMgr().ApplyForceReaction(faction_id, faction_rank, apply);
    player->GetReputationMgr().SendForceReactions();

    // stop fighting if at apply forced rank friendly or at remove real rank friendly
    if ((apply && faction_rank >= REP_FRIENDLY) || (!apply && player->GetReputationRank(faction_id) >= REP_FRIENDLY))
        player->StopAttackFaction(faction_id);
}

void Aura::HandleAuraModSkill(bool apply, bool /*Real*/)
{
    if(GetTarget()->GetTypeId() != TYPEID_PLAYER)
        return;

    uint32 prot=GetSpellProto()->EffectMiscValue[m_effIndex];
    int32 points = GetModifier()->m_amount;

    ((Player*)GetTarget())->ModifySkillBonus(prot, (apply ? points: -points), m_modifier.m_auraname == SPELL_AURA_MOD_SKILL_TALENT);
    if(prot == SKILL_DEFENSE)
        ((Player*)GetTarget())->UpdateDefenseBonusesMod();
}

void Aura::HandleChannelDeathItem(bool apply, bool Real)
{
    if (Real && !apply)
    {
        if (m_removeMode != AURA_REMOVE_BY_DEATH)
            return;
        // Item amount
        if (m_modifier.m_amount <= 0)
            return;

        SpellEntry const *spellInfo = GetSpellProto();
        if (spellInfo->EffectItemType[m_effIndex] == 0)
            return;

        Unit* victim = GetTarget();
        Unit* caster = GetCaster();
        if (!caster || caster->GetTypeId() != TYPEID_PLAYER)
            return;

        // Soul Shard (target req.)
        if (spellInfo->EffectItemType[m_effIndex] == 6265)
        {
            // Only from non-grey units
            if (!((Player*)caster)->isHonorOrXPTarget(victim) ||
                (victim->GetTypeId() == TYPEID_UNIT && !((Player*)caster)->isAllowedToLoot((Creature*)victim)))
                return;
        }

        //Adding items
        uint32 noSpaceForCount = 0;
        uint32 count = m_modifier.m_amount;

        ItemPosCountVec dest;
        InventoryResult msg = ((Player*)caster)->CanStoreNewItem( NULL_BAG, NULL_SLOT, dest, spellInfo->EffectItemType[m_effIndex], count, &noSpaceForCount);
        if( msg != EQUIP_ERR_OK )
        {
            count-=noSpaceForCount;
            ((Player*)caster)->SendEquipError( msg, NULL, NULL, spellInfo->EffectItemType[m_effIndex] );
            if (count==0)
                return;
        }

        Item* newitem = ((Player*)caster)->StoreNewItem(dest, spellInfo->EffectItemType[m_effIndex], true);
        ((Player*)caster)->SendNewItem(newitem, count, true, true);

        // Soul Shard (glyph bonus)
        if (spellInfo->EffectItemType[m_effIndex] == 6265)
        {
            // Glyph of Soul Shard
            if (caster->HasAura(58070) && roll_chance_i(40))
                caster->CastSpell(caster, 58068, true, NULL, this);
        }
    }
}

void Aura::HandleBindSight(bool apply, bool /*Real*/)
{
    Unit* caster = GetCaster();
    if(!caster || caster->GetTypeId() != TYPEID_PLAYER)
        return;

    Camera& camera = ((Player*)caster)->GetCamera();
    if (apply)
        camera.SetView(GetTarget());
    else
        camera.ResetView();
}

void Aura::HandleFarSight(bool apply, bool /*Real*/)
{
    Unit* caster = GetCaster();
    if(!caster || caster->GetTypeId() != TYPEID_PLAYER)
        return;

    Camera& camera = ((Player*)caster)->GetCamera();
    if (apply)
        camera.SetView(GetTarget());
    else
        camera.ResetView();
}

void Aura::HandleAuraTrackCreatures(bool apply, bool /*Real*/)
{
    if (GetTarget()->GetTypeId()!=TYPEID_PLAYER)
        return;

    if (apply)
        GetTarget()->RemoveNoStackAurasDueToAuraHolder(GetHolder());

    if (apply)
        GetTarget()->SetFlag(PLAYER_TRACK_CREATURES, uint32(1) << (m_modifier.m_miscvalue-1));
    else
        GetTarget()->RemoveFlag(PLAYER_TRACK_CREATURES, uint32(1) << (m_modifier.m_miscvalue-1));
}

void Aura::HandleAuraTrackResources(bool apply, bool /*Real*/)
{
    if (GetTarget()->GetTypeId()!=TYPEID_PLAYER)
        return;

    if (apply)
        GetTarget()->RemoveNoStackAurasDueToAuraHolder(GetHolder());

    if (apply)
        GetTarget()->SetFlag(PLAYER_TRACK_RESOURCES, uint32(1) << (m_modifier.m_miscvalue-1));
    else
        GetTarget()->RemoveFlag(PLAYER_TRACK_RESOURCES, uint32(1) << (m_modifier.m_miscvalue-1));
}

void Aura::HandleAuraTrackStealthed(bool apply, bool /*Real*/)
{
    if(GetTarget()->GetTypeId()!=TYPEID_PLAYER)
        return;

    if(apply)
        GetTarget()->RemoveNoStackAurasDueToAuraHolder(GetHolder());

    GetTarget()->ApplyModByteFlag(PLAYER_FIELD_BYTES, 0, PLAYER_FIELD_BYTE_TRACK_STEALTHED, apply);
}

void Aura::HandleAuraModScale(bool apply, bool /*Real*/)
{
    GetTarget()->ApplyPercentModFloatValue(OBJECT_FIELD_SCALE_X, float(m_modifier.m_amount), apply);
    GetTarget()->UpdateModelData();
}

void Aura::HandleModPossess(bool apply, bool Real)
{
    if(!Real)
        return;

    Unit *target = GetTarget();

    // not possess yourself
    if (GetCasterGuid() == target->GetObjectGuid())
        return;

    Unit* caster = GetCaster();
    if(!caster || caster->GetTypeId() != TYPEID_PLAYER)
        return;

    Player* p_caster = (Player*)caster;
    Camera& camera = p_caster->GetCamera();

    if( apply )
    {
        target->addUnitState(UNIT_STAT_CONTROLLED);

        target->SetFlag(UNIT_FIELD_FLAGS, UNIT_FLAG_PLAYER_CONTROLLED);
        target->SetCharmerGuid(p_caster->GetObjectGuid());
        target->setFaction(p_caster->getFaction());

        // target should became visible at SetView call(if not visible before):
        // otherwise client\p_caster will ignore packets from the target(SetClientControl for example)
        camera.SetView(target);

        p_caster->SetCharm(target);
        p_caster->SetClientControl(target, 1);
        p_caster->SetMover(target);

        target->CombatStop(true);
        target->DeleteThreatList();
        target->getHostileRefManager().deleteReferences();

        if(CharmInfo *charmInfo = target->InitCharmInfo(target))
        {
            charmInfo->InitPossessCreateSpells();
            charmInfo->SetReactState(REACT_PASSIVE);
            charmInfo->SetCommandState(COMMAND_STAY);
        }

        p_caster->PossessSpellInitialize();

        if(target->GetTypeId() == TYPEID_UNIT)
        {
            ((Creature*)target)->AIM_Initialize();
        }
        else if(target->GetTypeId() == TYPEID_PLAYER && !target->GetVehicle())
        {
            ((Player*)target)->SetClientControl(target, 0);
        }

    }
    else
    {
        p_caster->SetCharm(NULL);

        p_caster->SetClientControl(target, 0);
        p_caster->SetMover(NULL);

        // there is a possibility that target became invisible for client\p_caster at ResetView call:
        // it must be called after movement control unapplying, not before! the reason is same as at aura applying
        camera.ResetView();

        p_caster->RemovePetActionBar();

        // on delete only do caster related effects
        if(m_removeMode == AURA_REMOVE_BY_DELETE)
            return;

        target->clearUnitState(UNIT_STAT_CONTROLLED);

        target->CombatStop(true);
        target->DeleteThreatList();
        target->getHostileRefManager().deleteReferences();

        target->RemoveFlag(UNIT_FIELD_FLAGS, UNIT_FLAG_PLAYER_CONTROLLED);

        target->SetCharmerGuid(ObjectGuid());

        if(target->GetTypeId() == TYPEID_PLAYER && !target->GetVehicle())
        {
            ((Player*)target)->setFactionForRace(target->getRace());
            ((Player*)target)->SetClientControl(target, 1);
        }
        else if(target->GetTypeId() == TYPEID_UNIT)
        {
            CreatureInfo const *cinfo = ((Creature*)target)->GetCreatureInfo();
            target->setFaction(cinfo->faction_A);
        }

        if(target->GetTypeId() == TYPEID_UNIT)
        {
            ((Creature*)target)->AIM_Initialize();
            target->AttackedBy(caster);
        }
    }
}

void Aura::HandleModPossessPet(bool apply, bool Real)
{
    if(!Real)
        return;

    Unit* caster = GetCaster();
    if (!caster || caster->GetTypeId() != TYPEID_PLAYER)
        return;

    Unit* target = GetTarget();
    if (target->GetTypeId() != TYPEID_UNIT || !((Creature*)target)->IsPet())
        return;

    Pet* pet = (Pet*)target;

    Player* p_caster = (Player*)caster;
    Camera& camera = p_caster->GetCamera();

    if (apply)
    {
        pet->addUnitState(UNIT_STAT_CONTROLLED);

        // target should became visible at SetView call(if not visible before):
        // otherwise client\p_caster will ignore packets from the target(SetClientControl for example)
        camera.SetView(pet);

        p_caster->SetCharm(pet);
        p_caster->SetClientControl(pet, 1);
        ((Player*)caster)->SetMover(pet);

        pet->SetFlag(UNIT_FIELD_FLAGS, UNIT_FLAG_PLAYER_CONTROLLED);

        pet->StopMoving();
        pet->GetMotionMaster()->Clear(false);
        pet->GetMotionMaster()->MoveIdle();
    }
    else
    {
        p_caster->SetCharm(NULL);
        p_caster->SetClientControl(pet, 0);
        p_caster->SetMover(NULL);

        // there is a possibility that target became invisible for client\p_caster at ResetView call:
        // it must be called after movement control unapplying, not before! the reason is same as at aura applying
        camera.ResetView();

        // on delete only do caster related effects
        if(m_removeMode == AURA_REMOVE_BY_DELETE)
            return;

        pet->clearUnitState(UNIT_STAT_CONTROLLED);

        pet->RemoveFlag(UNIT_FIELD_FLAGS, UNIT_FLAG_PLAYER_CONTROLLED);

        pet->AttackStop();

        // out of range pet dismissed
        if (!pet->IsWithinDistInMap(p_caster, pet->GetMap()->GetVisibilityDistance()))
        {
            p_caster->RemovePet(PET_SAVE_REAGENTS);
        }
        else
        {
            pet->GetMotionMaster()->MoveFollow(caster, PET_FOLLOW_DIST, PET_FOLLOW_ANGLE);
            pet->AddSplineFlag(SPLINEFLAG_WALKMODE);
        }
    }
}

void Aura::HandleAuraModPetTalentsPoints(bool /*Apply*/, bool Real)
{
    if(!Real)
        return;

    // Recalculate pet talent points
    if (Pet *pet=GetTarget()->GetPet())
        pet->InitTalentForLevel();
}

void Aura::HandleModCharm(bool apply, bool Real)
{
    if(!Real)
        return;

    Unit *target = GetTarget();

    // not charm yourself
    if (GetCasterGuid() == target->GetObjectGuid())
        return;

    Unit* caster = GetCaster();
    if(!caster)
        return;

    if( apply )
    {
        // is it really need after spell check checks?
        target->RemoveSpellsCausingAura(SPELL_AURA_MOD_CHARM, GetHolder());
        target->RemoveSpellsCausingAura(SPELL_AURA_MOD_POSSESS, GetHolder());

        target->SetCharmerGuid(GetCasterGuid());
        target->setFaction(caster->getFaction());
        target->CastStop(target == caster ? GetId() : 0);
        caster->SetCharm(target);

        target->CombatStop(true);
        target->DeleteThreatList();
        target->getHostileRefManager().deleteReferences();

        if(target->GetTypeId() == TYPEID_UNIT)
        {
            ((Creature*)target)->AIM_Initialize();
            CharmInfo *charmInfo = target->InitCharmInfo(target);
            charmInfo->InitCharmCreateSpells();
            charmInfo->SetReactState( REACT_DEFENSIVE );

            if(caster->GetTypeId() == TYPEID_PLAYER && caster->getClass() == CLASS_WARLOCK)
            {
                CreatureInfo const *cinfo = ((Creature*)target)->GetCreatureInfo();
                if(cinfo && cinfo->type == CREATURE_TYPE_DEMON)
                {
                    // creature with pet number expected have class set
                    if(target->GetByteValue(UNIT_FIELD_BYTES_0, 1)==0)
                    {
                        if(cinfo->unit_class==0)
                            sLog.outErrorDb("Creature (Entry: %u) have unit_class = 0 but used in charmed spell, that will be result client crash.",cinfo->Entry);
                        else
                            sLog.outError("Creature (Entry: %u) have unit_class = %u but at charming have class 0!!! that will be result client crash.",cinfo->Entry,cinfo->unit_class);

                        target->SetByteValue(UNIT_FIELD_BYTES_0, 1, CLASS_MAGE);
                    }

                    //just to enable stat window
                    charmInfo->SetPetNumber(sObjectMgr.GeneratePetNumber(), true);
                    //if charmed two demons the same session, the 2nd gets the 1st one's name
                    target->SetUInt32Value(UNIT_FIELD_PET_NAME_TIMESTAMP, uint32(time(NULL)));
                }
            }
        }

        if(caster->GetTypeId() == TYPEID_PLAYER)
            ((Player*)caster)->CharmSpellInitialize();
    }
    else
    {
        target->SetCharmerGuid(ObjectGuid());

        if(target->GetTypeId() == TYPEID_PLAYER)
            ((Player*)target)->setFactionForRace(target->getRace());
        else
        {
            CreatureInfo const *cinfo = ((Creature*)target)->GetCreatureInfo();

            // restore faction
            if(((Creature*)target)->IsPet())
            {
                if(Unit* owner = target->GetOwner())
                    target->setFaction(owner->getFaction());
                else if(cinfo)
                    target->setFaction(cinfo->faction_A);
            }
            else if(cinfo)                              // normal creature
                target->setFaction(cinfo->faction_A);

            // restore UNIT_FIELD_BYTES_0
            if(cinfo && caster->GetTypeId() == TYPEID_PLAYER && caster->getClass() == CLASS_WARLOCK && cinfo->type == CREATURE_TYPE_DEMON)
            {
                // DB must have proper class set in field at loading, not req. restore, including workaround case at apply
                // m_target->SetByteValue(UNIT_FIELD_BYTES_0, 1, cinfo->unit_class);

                if(target->GetCharmInfo())
                    target->GetCharmInfo()->SetPetNumber(0, true);
                else
                    sLog.outError("Aura::HandleModCharm: target (GUID: %u TypeId: %u) has a charm aura but no charm info!", target->GetGUIDLow(), target->GetTypeId());
            }
        }

        caster->SetCharm(NULL);

        if(caster->GetTypeId() == TYPEID_PLAYER)
            ((Player*)caster)->RemovePetActionBar();

        target->CombatStop(true);
        target->DeleteThreatList();
        target->getHostileRefManager().deleteReferences();

        if(target->GetTypeId() == TYPEID_UNIT)
        {
            ((Creature*)target)->AIM_Initialize();
            target->AttackedBy(caster);
        }
    }
}

void Aura::HandleModConfuse(bool apply, bool Real)
{
    if(!Real)
        return;

    GetTarget()->SetConfused(apply, GetCasterGuid(), GetId());
}

void Aura::HandleModFear(bool apply, bool Real)
{
    if (!Real)
        return;

    GetTarget()->SetFeared(apply, GetCasterGuid(), GetId());
}

void Aura::HandleFeignDeath(bool apply, bool Real)
{
    if(!Real)
        return;

    GetTarget()->SetFeignDeath(apply, GetCasterGuid(), GetId());
}

void Aura::HandleAuraModDisarm(bool apply, bool Real)
{
    if(!Real)
        return;

    Unit *target = GetTarget();

    if(!apply && target->HasAuraType(GetModifier()->m_auraname))
        return;

    uint32 flags;
    uint32 field;
    WeaponAttackType attack_type;

    switch (GetModifier()->m_auraname)
    {
        default:
        case SPELL_AURA_MOD_DISARM:
        {
            field = UNIT_FIELD_FLAGS;
            flags = UNIT_FLAG_DISARMED;
            attack_type = BASE_ATTACK;
            break;
        }
        case SPELL_AURA_MOD_DISARM_OFFHAND:
        {
            field = UNIT_FIELD_FLAGS_2;
            flags = UNIT_FLAG2_DISARM_OFFHAND;
            attack_type = OFF_ATTACK;
            break;
        }
        case SPELL_AURA_MOD_DISARM_RANGED:
        {
            field = UNIT_FIELD_FLAGS_2;
            flags = UNIT_FLAG2_DISARM_RANGED;
            attack_type = RANGED_ATTACK;
            break;
        }
    }

    target->ApplyModFlag(field, flags, apply);

    if (target->GetTypeId() != TYPEID_PLAYER)
        return;

    // main-hand attack speed already set to special value for feral form already and don't must change and reset at remove.
    if (target->IsInFeralForm())
        return;

    if (apply)
    {
        target->RemoveAurasDueToSpell(46924); // Disarm should stop bladestorm
        target->SetAttackTime(BASE_ATTACK,BASE_ATTACK_TIME);
    }
    else
        ((Player *)target)->SetRegularAttackTime();

    target->UpdateDamagePhysical(attack_type);
}

void Aura::HandleAuraModStun(bool apply, bool Real)
{
    if(!Real)
        return;

    Unit *target = GetTarget();

    if (apply)
    {
        // Frost stun aura -> freeze/unfreeze target
        if (GetSpellSchoolMask(GetSpellProto()) & SPELL_SCHOOL_MASK_FROST)
            target->ModifyAuraState(AURA_STATE_FROZEN, apply);

        target->addUnitState(UNIT_STAT_STUNNED);
        target->SetTargetGuid(ObjectGuid());

        target->SetFlag(UNIT_FIELD_FLAGS, UNIT_FLAG_STUNNED);
        target->CastStop(target->GetObjectGuid() == GetCasterGuid() ? GetId() : 0);

        // Creature specific
        if(target->GetTypeId() != TYPEID_PLAYER)
            target->StopMoving();
        else
        {
            ((Player*)target)->m_movementInfo.SetMovementFlags(MOVEFLAG_NONE);
            target->SetStandState(UNIT_STAND_STATE_STAND);// in 1.5 client
        }

        WorldPacket data(SMSG_FORCE_MOVE_ROOT, 8);
        data << target->GetPackGUID();
        data << uint32(0);
        target->SendMessageToSet(&data, true);

        // Summon the Naj'entus Spine GameObject on target if spell is Impaling Spine
        if(GetId() == 39837)
        {
            GameObject* pObj = new GameObject;
            if(pObj->Create(target->GetMap()->GenerateLocalLowGuid(HIGHGUID_GAMEOBJECT), 185584, target->GetMap(), target->GetPhaseMask(),
                target->GetPositionX(), target->GetPositionY(), target->GetPositionZ(), target->GetOrientation(), 0.0f, 0.0f, 0.0f, 0.0f, GO_ANIMPROGRESS_DEFAULT, GO_STATE_READY))
            {
                pObj->SetRespawnTime(GetAuraDuration()/IN_MILLISECONDS);
                pObj->SetSpellId(GetId());
                target->AddGameObject(pObj);
                target->GetMap()->Add(pObj);
            }
            else
                delete pObj;
        }
    }
    else
    {
        // Frost stun aura -> freeze/unfreeze target
        if (GetSpellSchoolMask(GetSpellProto()) & SPELL_SCHOOL_MASK_FROST)
        {
            bool found_another = false;
            for(AuraType const* itr = &frozenAuraTypes[0]; *itr != SPELL_AURA_NONE; ++itr)
            {
                Unit::AuraList const& auras = target->GetAurasByType(*itr);
                for(Unit::AuraList::const_iterator i = auras.begin(); i != auras.end(); ++i)
                {
                    if( GetSpellSchoolMask((*i)->GetSpellProto()) & SPELL_SCHOOL_MASK_FROST)
                    {
                        found_another = true;
                        break;
                    }
                }
                if(found_another)
                    break;
            }

            if(!found_another)
                target->ModifyAuraState(AURA_STATE_FROZEN, apply);
        }

        // Real remove called after current aura remove from lists, check if other similar auras active
        if(target->HasAuraType(SPELL_AURA_MOD_STUN))
            return;

        target->clearUnitState(UNIT_STAT_STUNNED);
        target->RemoveFlag(UNIT_FIELD_FLAGS, UNIT_FLAG_STUNNED);

        if(!target->hasUnitState(UNIT_STAT_ROOT | UNIT_STAT_ON_VEHICLE))       // prevent allow move if have also root effect
        {
            if(target->getVictim() && target->isAlive())
                target->SetTargetGuid(target->getVictim()->GetObjectGuid());

            WorldPacket data(SMSG_FORCE_MOVE_UNROOT, 8+4);
            data << target->GetPackGUID();
            data << uint32(0);
            target->SendMessageToSet(&data, true);
        }

        // Seduction (Succubus spell)
        if (GetSpellProto()->Id == 6358)
        {
            Unit* pCaster = GetCaster();
            if(!pCaster)
                return;
            
            pCaster->InterruptSpell(CURRENT_CHANNELED_SPELL,false);
            return;
        }

        // Wyvern Sting
        if (GetSpellProto()->SpellFamilyName == SPELLFAMILY_HUNTER && GetSpellProto()->SpellFamilyFlags & UI64LIT(0x0000100000000000))
        {
            Unit* caster = GetCaster();
            if( !caster || caster->GetTypeId()!=TYPEID_PLAYER )
                return;

            uint32 spell_id = 0;

            switch(GetId())
            {
                case 19386: spell_id = 24131; break;
                case 24132: spell_id = 24134; break;
                case 24133: spell_id = 24135; break;
                case 27068: spell_id = 27069; break;
                case 49011: spell_id = 49009; break;
                case 49012: spell_id = 49010; break;
                default:
                    sLog.outError("Spell selection called for unexpected original spell %u, new spell for this spell family?",GetId());
                    return;
            }

            SpellEntry const* spellInfo = sSpellStore.LookupEntry(spell_id);

            if(!spellInfo)
                return;

            caster->CastSpell(target,spellInfo,true,NULL,this);
            return;
        }
    }
}

void Aura::HandleModStealth(bool apply, bool Real)
{
    Unit *target = GetTarget();

    if (apply)
    {
        // drop flag at stealth in bg
        target->RemoveAurasWithInterruptFlags(AURA_INTERRUPT_FLAG_IMMUNE_OR_LOST_SELECTION);

        // only at real aura add
        if (Real)
        {
            target->SetStandFlags(UNIT_STAND_FLAGS_CREEP);

            if (target->GetTypeId()==TYPEID_PLAYER)
                target->SetByteFlag(PLAYER_FIELD_BYTES2, 3, PLAYER_FIELD_BYTE2_STEALTH);

            // apply only if not in GM invisibility (and overwrite invisibility state)
            if (target->GetVisibility()!=VISIBILITY_OFF)
            {
                target->SetVisibility(VISIBILITY_GROUP_NO_DETECT);
                target->SetVisibility(VISIBILITY_GROUP_STEALTH);
            }

            // apply full stealth period bonuses only at first stealth aura in stack
            if(target->GetAurasByType(SPELL_AURA_MOD_STEALTH).size()<=2) // Vanish also triggering Stealth, but all ok, no double auras here possible
            {
                Unit::AuraList const& mDummyAuras = target->GetAurasByType(SPELL_AURA_DUMMY);
                for(Unit::AuraList::const_iterator i = mDummyAuras.begin();i != mDummyAuras.end(); ++i)
                {
                    // Master of Subtlety
                    if ((*i)->GetSpellProto()->SpellIconID == 2114)
                    {
                        target->RemoveAurasDueToSpell(31666);
                        int32 bp = (*i)->GetModifier()->m_amount;
                        target->CastCustomSpell(target,31665,&bp,NULL,NULL,true);
                    }
                    // Overkill
                    else if ((*i)->GetId() == 58426 && GetSpellProto()->SpellFamilyFlags & UI64LIT(0x0000000000400000))
                    {
                        target->CastSpell(target, 58427, true);
                    }
                }
            }
        }
    }
    else
    {
        // only at real aura remove of _last_ SPELL_AURA_MOD_STEALTH
        if (Real && !target->HasAuraType(SPELL_AURA_MOD_STEALTH))
        {
            // if no GM invisibility
            if (target->GetVisibility()!=VISIBILITY_OFF)
            {
                target->RemoveStandFlags(UNIT_STAND_FLAGS_CREEP);

                if (target->GetTypeId()==TYPEID_PLAYER)
                    target->RemoveByteFlag(PLAYER_FIELD_BYTES2, 3, PLAYER_FIELD_BYTE2_STEALTH);

                // restore invisibility if any
                if (target->HasAuraType(SPELL_AURA_MOD_INVISIBILITY))
                {
                    target->SetVisibility(VISIBILITY_GROUP_NO_DETECT);
                    target->SetVisibility(VISIBILITY_GROUP_INVISIBILITY);
                }
                else
                    target->SetVisibility(VISIBILITY_ON);
            }

            // apply delayed talent bonus remover at last stealth aura remove
            Unit::AuraList const& mDummyAuras = target->GetAurasByType(SPELL_AURA_DUMMY);
            for(Unit::AuraList::const_iterator i = mDummyAuras.begin();i != mDummyAuras.end(); ++i)
            {
                // Master of Subtlety
                if ((*i)->GetSpellProto()->SpellIconID == 2114)
                    target->CastSpell(target, 31666, true);
                // Overkill
                else if ((*i)->GetId() == 58426)//Overkill we should remove anyway
                {
                    if (SpellAuraHolder* holder = target->GetSpellAuraHolder(58427))
                    {
                        holder->SetAuraMaxDuration(20*IN_MILLISECONDS);
                        holder->RefreshHolder();
                    }
                }
            }
        }
    }
}

void Aura::HandleInvisibility(bool apply, bool Real)
{
    Unit *target = GetTarget();

    if (apply)
    {
        target->m_invisibilityMask |= (1 << m_modifier.m_miscvalue);

        target->RemoveAurasWithInterruptFlags(AURA_INTERRUPT_FLAG_IMMUNE_OR_LOST_SELECTION);

        if (Real && target->GetTypeId()==TYPEID_PLAYER)
        {
            // apply glow vision
            target->SetByteFlag(PLAYER_FIELD_BYTES2, 3, PLAYER_FIELD_BYTE2_INVISIBILITY_GLOW);

        }

        // apply only if not in GM invisibility and not stealth
        if (target->GetVisibility() == VISIBILITY_ON)
        {
            // Aura not added yet but visibility code expect temporary add aura
            target->SetVisibility(VISIBILITY_GROUP_NO_DETECT);
            target->SetVisibility(VISIBILITY_GROUP_INVISIBILITY);
        }
    }
    else
    {
        // recalculate value at modifier remove (current aura already removed)
        target->m_invisibilityMask = 0;
        Unit::AuraList const& auras = target->GetAurasByType(SPELL_AURA_MOD_INVISIBILITY);
        for(Unit::AuraList::const_iterator itr = auras.begin(); itr != auras.end(); ++itr)
            target->m_invisibilityMask |= (1 << (*itr)->GetModifier()->m_miscvalue);

        // only at real aura remove and if not have different invisibility auras.
        if (Real && target->m_invisibilityMask == 0)
        {
            // remove glow vision
            if (target->GetTypeId() == TYPEID_PLAYER)
                target->RemoveByteFlag(PLAYER_FIELD_BYTES2, 3, PLAYER_FIELD_BYTE2_INVISIBILITY_GLOW);

            // apply only if not in GM invisibility & not stealthed while invisible
            if (target->GetVisibility() != VISIBILITY_OFF)
            {
                // if have stealth aura then already have stealth visibility
                if (!target->HasAuraType(SPELL_AURA_MOD_STEALTH))
                    target->SetVisibility(VISIBILITY_ON);
            }
        }
    }
}

void Aura::HandleInvisibilityDetect(bool apply, bool Real)
{
    Unit *target = GetTarget();

    if(apply)
    {
        target->m_detectInvisibilityMask |= (1 << m_modifier.m_miscvalue);
    }
    else
    {
        // recalculate value at modifier remove (current aura already removed)
        target->m_detectInvisibilityMask = 0;
        Unit::AuraList const& auras = target->GetAurasByType(SPELL_AURA_MOD_INVISIBILITY_DETECTION);
        for(Unit::AuraList::const_iterator itr = auras.begin(); itr != auras.end(); ++itr)
            target->m_detectInvisibilityMask |= (1 << (*itr)->GetModifier()->m_miscvalue);
    }
    if(Real && target->GetTypeId()==TYPEID_PLAYER)
        ((Player*)target)->GetCamera().UpdateVisibilityForOwner();
}

void Aura::HandleAuraModRoot(bool apply, bool Real)
{
    // only at real add/remove aura
    if(!Real)
        return;

    Unit *target = GetTarget();

    if (apply)
    {
        // Frost root aura -> freeze/unfreeze target
        if (GetSpellSchoolMask(GetSpellProto()) & SPELL_SCHOOL_MASK_FROST)
            target->ModifyAuraState(AURA_STATE_FROZEN, apply);

        target->addUnitState(UNIT_STAT_ROOT);
        target->SetTargetGuid(ObjectGuid());

        //Save last orientation
        if( target->getVictim() )
            target->SetOrientation(target->GetAngle(target->getVictim()));

        if(target->GetTypeId() == TYPEID_PLAYER)
        {
            if(!target->hasUnitState(UNIT_STAT_ON_VEHICLE))
            {
                WorldPacket data(SMSG_FORCE_MOVE_ROOT, 10);
                data << target->GetPackGUID();
                data << uint32(2);
                target->SendMessageToSet(&data, true);
            }

            //Clear unit movement flags
            ((Player*)target)->m_movementInfo.SetMovementFlags(MOVEFLAG_NONE);
        }
        else
            target->StopMoving();
    }
    else
    {
        // Frost root aura -> freeze/unfreeze target
        if (GetSpellSchoolMask(GetSpellProto()) & SPELL_SCHOOL_MASK_FROST)
        {
            bool found_another = false;
            for(AuraType const* itr = &frozenAuraTypes[0]; *itr != SPELL_AURA_NONE; ++itr)
            {
                Unit::AuraList const& auras = target->GetAurasByType(*itr);
                for(Unit::AuraList::const_iterator i = auras.begin(); i != auras.end(); ++i)
                {
                    if( GetSpellSchoolMask((*i)->GetSpellProto()) & SPELL_SCHOOL_MASK_FROST)
                    {
                        found_another = true;
                        break;
                    }
                }
                if(found_another)
                    break;
            }

            if(!found_another)
                target->ModifyAuraState(AURA_STATE_FROZEN, apply);
        }

        // Real remove called after current aura remove from lists, check if other similar auras active
        if(target->HasAuraType(SPELL_AURA_MOD_ROOT))
            return;

        target->clearUnitState(UNIT_STAT_ROOT);

        if(!target->hasUnitState(UNIT_STAT_STUNNED | UNIT_STAT_ON_VEHICLE))      // prevent allow move if have also stun effect
        {
            if(target->getVictim() && target->isAlive())
                target->SetTargetGuid(target->getVictim()->GetObjectGuid());

            if(target->GetTypeId() == TYPEID_PLAYER)
            {
                WorldPacket data(SMSG_FORCE_MOVE_UNROOT, 10);
                data << target->GetPackGUID();
                data << (uint32)2;
                target->SendMessageToSet(&data, true);
            }
        }
    }
}

void Aura::HandleAuraModSilence(bool apply, bool Real)
{
    // only at real add/remove aura
    if(!Real)
        return;

    Unit *target = GetTarget();

    if(apply)
    {
        target->SetFlag(UNIT_FIELD_FLAGS, UNIT_FLAG_SILENCED);
        // Stop cast only spells vs PreventionType == SPELL_PREVENTION_TYPE_SILENCE
        for (uint32 i = CURRENT_MELEE_SPELL; i < CURRENT_MAX_SPELL; ++i)
            if (Spell* spell = target->GetCurrentSpell(CurrentSpellTypes(i)))
                if(spell->m_spellInfo->PreventionType == SPELL_PREVENTION_TYPE_SILENCE)
                    // Stop spells on prepare or casting state
                    target->InterruptSpell(CurrentSpellTypes(i), false);
    }
    else
    {
        // Real remove called after current aura remove from lists, check if other similar auras active
        if(target->HasAuraType(SPELL_AURA_MOD_SILENCE))
            return;

        target->RemoveFlag(UNIT_FIELD_FLAGS, UNIT_FLAG_SILENCED);
    }
}

void Aura::HandleModThreat(bool apply, bool Real)
{
    // only at real add/remove aura
    if (!Real)
        return;

    Unit *target = GetTarget();

    if (!target->isAlive())
        return;

    Unit* caster = GetCaster();

    if (!caster || !caster->isAlive())
        return;

    int level_diff = 0;
    int multiplier = 0;
    switch (GetId())
    {
        // Arcane Shroud
        case 26400:
            level_diff = target->getLevel() - 60;
            multiplier = 2;
            break;
        // The Eye of Diminution
        case 28862:
            level_diff = target->getLevel() - 60;
            multiplier = 1;
            break;
    }

    if (level_diff > 0)
        m_modifier.m_amount += multiplier * level_diff;

    if (target->GetTypeId() == TYPEID_PLAYER)
        for(int8 x=0;x < MAX_SPELL_SCHOOL;x++)
            if (m_modifier.m_miscvalue & int32(1<<x))
                ApplyPercentModFloatVar(target->m_threatModifier[x], float(m_modifier.m_amount), apply);
}

void Aura::HandleAuraModTotalThreat(bool apply, bool Real)
{
    // only at real add/remove aura
    if (!Real)
        return;

    Unit *target = GetTarget();

    if (!target->isAlive() || target->GetTypeId() != TYPEID_PLAYER)
        return;

    Unit* caster = GetCaster();

    if (!caster || !caster->isAlive())
        return;

    float threatMod = apply ? float(m_modifier.m_amount) : float(-m_modifier.m_amount);

    target->getHostileRefManager().threatAssist(caster, threatMod, GetSpellProto());
}

void Aura::HandleModTaunt(bool apply, bool Real)
{
    // only at real add/remove aura
    if (!Real)
        return;

    Unit *target = GetTarget();

    if (!target->isAlive() || !target->CanHaveThreatList())
        return;

    Unit* caster = GetCaster();

    if (!caster || !caster->isAlive())
        return;

    if (apply)
        target->TauntApply(caster);
    else
    {
        // When taunt aura fades out, mob will switch to previous target if current has less than 1.1 * secondthreat
        target->TauntFadeOut(caster);
    }
}

/*********************************************************/
/***                  MODIFY SPEED                     ***/
/*********************************************************/
void Aura::HandleAuraModIncreaseSpeed(bool apply, bool Real)
{
    // all applied/removed only at real aura add/remove
    if(!Real)
        return;
        
    Unit *target = GetTarget();

    GetTarget()->UpdateSpeed(MOVE_RUN, true);
    
    if (apply && GetSpellProto()->Id == 58875)
        target->CastSpell(target, 58876, true);
}

void Aura::HandleAuraModIncreaseMountedSpeed(bool apply, bool Real)
{
    // all applied/removed only at real aura add/remove
    if(!Real)
        return;

    Unit *target = GetTarget();

    target->UpdateSpeed(MOVE_RUN, true);

    // Festive Holiday Mount
    if (apply && GetSpellProto()->SpellIconID != 1794 && target->HasAura(62061))
        // Reindeer Transformation
        target->CastSpell(target, 25860, true, NULL, this);
}

void Aura::HandleAuraModIncreaseFlightSpeed(bool apply, bool Real)
{
    // all applied/removed only at real aura add/remove
    if(!Real)
        return;

    Unit *target = GetTarget();

    // Enable Fly mode for flying mounts
    if (m_modifier.m_auraname == SPELL_AURA_MOD_FLIGHT_SPEED_MOUNTED)
    {
        WorldPacket data;
        if(apply)
            data.Initialize(SMSG_MOVE_SET_CAN_FLY, 12);
        else
            data.Initialize(SMSG_MOVE_UNSET_CAN_FLY, 12);

        data << target->GetPackGUID();
        data << uint32(0);                                      // unknown
        target->SendMessageToSet(&data, true);

        //Players on flying mounts must be immune to polymorph
        if (target->GetTypeId()==TYPEID_PLAYER)
            target->ApplySpellImmune(GetId(),IMMUNITY_MECHANIC,MECHANIC_POLYMORPH,apply);

        // Dragonmaw Illusion (overwrite mount model, mounted aura already applied)
        if (apply && target->HasAura(42016, EFFECT_INDEX_0) && target->GetMountID())
            target->SetUInt32Value(UNIT_FIELD_MOUNTDISPLAYID,16314);

        // Festive Holiday Mount
        if (apply && GetSpellProto()->SpellIconID != 1794 && target->HasAura(62061))
            // Reindeer Transformation
            target->CastSpell(target, 25860, true, NULL, this);
    }

    // Swift Flight Form check for higher speed flying mounts
    if (apply && target->GetTypeId() == TYPEID_PLAYER && GetSpellProto()->Id == 40121)
    {
        for (PlayerSpellMap::const_iterator iter = ((Player*)target)->GetSpellMap().begin(); iter != ((Player*)target)->GetSpellMap().end(); ++iter)
        {
            if (iter->second.state != PLAYERSPELL_REMOVED)
            {
                bool changedSpeed = false;
                SpellEntry const *spellInfo = sSpellStore.LookupEntry(iter->first);
                for(int i = 0; i < MAX_EFFECT_INDEX; ++i)
                {
                    if(spellInfo->EffectApplyAuraName[i] == SPELL_AURA_MOD_FLIGHT_SPEED_MOUNTED)
                    {
                        int32 mountSpeed = spellInfo->CalculateSimpleValue(SpellEffectIndex(i));
                        if (mountSpeed > m_modifier.m_amount)
                        {
                            m_modifier.m_amount = mountSpeed;
                            changedSpeed = true;
                            break;
                        }
                    }
                }
                if (changedSpeed)
                    break;
            }
        }
    }

    target->UpdateSpeed(MOVE_FLIGHT, true);
}

void Aura::HandleAuraModIncreaseSwimSpeed(bool /*apply*/, bool Real)
{
    // all applied/removed only at real aura add/remove
    if(!Real)
        return;

    GetTarget()->UpdateSpeed(MOVE_SWIM, true);
}

void Aura::HandleAuraModDecreaseSpeed(bool apply, bool Real)
{
    // all applied/removed only at real aura add/remove
    if(!Real)
        return;

    Unit *target = GetTarget();

    if (apply)
    {
        // Gronn Lord's Grasp, becomes stoned
        if (GetId() == 33572)
        {
            if (GetStackAmount() >= 5 && !target->HasAura(33652))
                target->CastSpell(target, 33652, true);
        }
    }

    target->UpdateSpeed(MOVE_RUN, true);
    target->UpdateSpeed(MOVE_SWIM, true);
    target->UpdateSpeed(MOVE_FLIGHT, true);
}

void Aura::HandleAuraModUseNormalSpeed(bool /*apply*/, bool Real)
{
    // all applied/removed only at real aura add/remove
    if(!Real)
        return;

    Unit *target = GetTarget();

    target->UpdateSpeed(MOVE_RUN, true);
    target->UpdateSpeed(MOVE_SWIM, true);
    target->UpdateSpeed(MOVE_FLIGHT, true);
}

/*********************************************************/
/***                     IMMUNITY                      ***/
/*********************************************************/

void Aura::HandleModMechanicImmunity(bool apply, bool /*Real*/)
{
    uint32 misc  = m_modifier.m_miscvalue;
    // Forbearance
    // in DBC wrong mechanic immune since 3.0.x
    if (GetId() == 25771)
        misc = MECHANIC_IMMUNE_SHIELD;

    Unit *target = GetTarget();

    if(apply && GetSpellProto()->AttributesEx & SPELL_ATTR_EX_DISPEL_AURAS_ON_IMMUNITY)
    {
        uint32 mechanic = 1 << (misc-1);

        //immune movement impairment and loss of control
        if(GetId()==42292 || GetId()==59752 || GetId()==65547 || GetId()==53490)
            mechanic=IMMUNE_TO_MOVEMENT_IMPAIRMENT_AND_LOSS_CONTROL_MASK;

        target->RemoveAurasAtMechanicImmunity(mechanic,GetId());
    }

    target->ApplySpellImmune(GetId(),IMMUNITY_MECHANIC,misc,apply);

    // Demonic Circle
    if (GetSpellProto()->SpellFamilyName == SPELLFAMILY_WARLOCK && GetSpellProto()->SpellIconID == 3221)
    {
        if (target->GetTypeId() != TYPEID_PLAYER)
            return;
        if (apply)
        {
            GameObject* obj = target->GetGameObject(48018);
            if (obj)
                ((Player*)target)->TeleportTo(obj->GetMapId(),obj->GetPositionX(),obj->GetPositionY(),obj->GetPositionZ(),obj->GetOrientation());
        }
    }

    // Bestial Wrath
    if (GetSpellProto()->SpellFamilyName == SPELLFAMILY_HUNTER && GetSpellProto()->SpellIconID == 1680)
    {
        // The Beast Within cast on owner if talent present
        if (Unit* owner = target->GetOwner())
        {
            // Search talent The Beast Within
            Unit::AuraList const& dummyAuras = owner->GetAurasByType(SPELL_AURA_MOD_DAMAGE_PERCENT_DONE);
            for(Unit::AuraList::const_iterator i = dummyAuras.begin(); i != dummyAuras.end(); ++i)
            {
                if ((*i)->GetSpellProto()->SpellIconID == 2229)
                {
                    if (apply)
                        owner->CastSpell(owner, 34471, true, NULL, this);
                    else
                        owner->RemoveAurasDueToSpell(34471);
                    break;
                }
            }
        }
    }
    // Heroic Fury (Intercept cooldown remove)
    else if (apply && GetSpellProto()->Id == 60970 && target->GetTypeId() == TYPEID_PLAYER)
        ((Player*)target)->RemoveSpellCooldown(20252, true);
}

void Aura::HandleModMechanicImmunityMask(bool apply, bool /*Real*/)
{
    uint32 mechanic  = m_modifier.m_miscvalue;

    if(apply && GetSpellProto()->AttributesEx & SPELL_ATTR_EX_DISPEL_AURAS_ON_IMMUNITY)
        GetTarget()->RemoveAurasAtMechanicImmunity(mechanic,GetId());

    // check implemented in Unit::IsImmuneToSpell and Unit::IsImmuneToSpellEffect
}

//this method is called whenever we add / remove aura which gives m_target some imunity to some spell effect
void Aura::HandleAuraModEffectImmunity(bool apply, bool /*Real*/)
{
    Unit *target = GetTarget();

    // when removing flag aura, handle flag drop
    if( !apply && target->GetTypeId() == TYPEID_PLAYER
        && (GetSpellProto()->AuraInterruptFlags & AURA_INTERRUPT_FLAG_IMMUNE_OR_LOST_SELECTION) )
    {
        if( BattleGround *bg = ((Player*)target)->GetBattleGround() )
            bg->EventPlayerDroppedFlag(((Player*)target));
        else if (InstanceData* mapInstance = ((Player*)target)->GetInstanceData())
            mapInstance->OnPlayerDroppedFlag((Player*)target, GetSpellProto()->Id);
    }

    target->ApplySpellImmune(GetId(), IMMUNITY_EFFECT, m_modifier.m_miscvalue, apply);
}

void Aura::HandleAuraModStateImmunity(bool apply, bool Real)
{
    if(apply && Real && GetSpellProto()->AttributesEx & SPELL_ATTR_EX_DISPEL_AURAS_ON_IMMUNITY)
    {
        Unit::AuraList const& auraList = GetTarget()->GetAurasByType(AuraType(m_modifier.m_miscvalue));
        for(Unit::AuraList::const_iterator itr = auraList.begin(); itr != auraList.end();)
        {
            if (auraList.front() != this)                   // skip itself aura (it already added)
            {
                GetTarget()->RemoveAurasDueToSpell(auraList.front()->GetId());
                itr = auraList.begin();
            }
            else
                ++itr;
        }
    }

    GetTarget()->ApplySpellImmune(GetId(), IMMUNITY_STATE, m_modifier.m_miscvalue, apply);
}

void Aura::HandleAuraModSchoolImmunity(bool apply, bool Real)
{
    Unit* target = GetTarget();
    target->ApplySpellImmune(GetId(), IMMUNITY_SCHOOL, m_modifier.m_miscvalue, apply);

    // remove all flag auras (they are positive, but they must be removed when you are immune)
    if( GetSpellProto()->AttributesEx & SPELL_ATTR_EX_DISPEL_AURAS_ON_IMMUNITY
        && GetSpellProto()->AttributesEx2 & SPELL_ATTR_EX2_DAMAGE_REDUCED_SHIELD )
        target->RemoveAurasWithInterruptFlags(AURA_INTERRUPT_FLAG_IMMUNE_OR_LOST_SELECTION);

    // TODO: optimalize this cycle - use RemoveAurasWithInterruptFlags call or something else
    if( Real && apply
        && GetSpellProto()->AttributesEx & SPELL_ATTR_EX_DISPEL_AURAS_ON_IMMUNITY
        && IsPositiveSpell(GetId()) )                       //Only positive immunity removes auras
    {
        uint32 school_mask = m_modifier.m_miscvalue;
        Unit::SpellAuraHolderMap& Auras = target->GetSpellAuraHolderMap();
        for(Unit::SpellAuraHolderMap::iterator iter = Auras.begin(), next; iter != Auras.end(); iter = next)
        {
            next = iter;
            ++next;
            SpellEntry const *spell = iter->second->GetSpellProto();
            if((GetSpellSchoolMask(spell) & school_mask)//Check for school mask
                && !( spell->Attributes & SPELL_ATTR_UNAFFECTED_BY_INVULNERABILITY)   //Spells unaffected by invulnerability
                && !iter->second->IsPositive()          //Don't remove positive spells
                && spell->Id != GetId() )               //Don't remove self
            {
                target->RemoveAurasDueToSpell(spell->Id);
                if(Auras.empty())
                    break;
                else
                    next = Auras.begin();
            }
        }
    }
    if( Real && GetSpellProto()->Mechanic == MECHANIC_BANISH )
    {
        if( apply )
            target->addUnitState(UNIT_STAT_ISOLATED);
        else
            target->clearUnitState(UNIT_STAT_ISOLATED);
    }
}

void Aura::HandleAuraModDmgImmunity(bool apply, bool /*Real*/)
{
    GetTarget()->ApplySpellImmune(GetId(), IMMUNITY_DAMAGE, m_modifier.m_miscvalue, apply);
}

void Aura::HandleAuraModDispelImmunity(bool apply, bool Real)
{
    // all applied/removed only at real aura add/remove
    if(!Real)
        return;

    GetTarget()->ApplySpellDispelImmunity(GetSpellProto(), DispelType(m_modifier.m_miscvalue), apply);
}

void Aura::HandleAuraProcTriggerSpell(bool apply, bool Real)
{
    if(!Real)
        return;

    Unit *target = GetTarget();

    switch (GetId())
    {
        // some spell have charges by functionality not have its in spell data
        case 28200:                                         // Ascendance (Talisman of Ascendance trinket)
            if(apply)
                GetHolder()->SetAuraCharges(6);
            break;
        case 50720:                                         // Vigilance (threat transfering)
            if (apply)
            {
                if (Unit* caster = GetCaster())
                    target->CastSpell(caster, 59665, true);
            }
            else
                target->getHostileRefManager().ResetThreatRedirection();
            break;
        default:
            break;
    }
}

void Aura::HandleAuraModStalked(bool apply, bool /*Real*/)
{
    // used by spells: Hunter's Mark, Mind Vision, Syndicate Tracker (MURP) DND
    if(apply)
        GetTarget()->SetFlag(UNIT_DYNAMIC_FLAGS, UNIT_DYNFLAG_TRACK_UNIT);
    else
        GetTarget()->RemoveFlag(UNIT_DYNAMIC_FLAGS, UNIT_DYNFLAG_TRACK_UNIT);
}

/*********************************************************/
/***                   PERIODIC                        ***/
/*********************************************************/

void Aura::HandlePeriodicTriggerSpell(bool apply, bool /*Real*/)
{
    m_isPeriodic = apply;

    Unit *target = GetTarget();

    if (!apply)
    {
        switch(GetId())
        {
            case 66:                                        // Invisibility
                if (m_removeMode == AURA_REMOVE_BY_EXPIRE)
                    target->CastSpell(target, 32612, true, NULL, this);

                return;
            case 42783:                                     // Wrath of the Astrom...
                if (m_removeMode == AURA_REMOVE_BY_EXPIRE && GetEffIndex() + 1 < MAX_EFFECT_INDEX)
                    target->CastSpell(target, GetSpellProto()->CalculateSimpleValue(SpellEffectIndex(GetEffIndex()+1)), true);

                return;
            case 46221:                                     // Animal Blood
                if (target->GetTypeId() == TYPEID_PLAYER && m_removeMode == AURA_REMOVE_BY_DEFAULT && target->IsInWater())
                {
                    float position_z = target->GetTerrain()->GetWaterLevel(target->GetPositionX(), target->GetPositionY(), target->GetPositionZ());
                    // Spawn Blood Pool
                    target->CastSpell(target->GetPositionX(), target->GetPositionY(), position_z, 63471, true);
                }

                return;
            case 51912:                                     // Ultra-Advanced Proto-Typical Shortening Blaster
            case 53102:                                     // Scepter of Domination
                if (m_removeMode == AURA_REMOVE_BY_EXPIRE)
                {
                    if (Unit* pCaster = GetCaster())
                        pCaster->CastSpell(target, GetSpellProto()->EffectTriggerSpell[GetEffIndex()], true, NULL, this);
                }

                return;

            case 63018: // Searing Light (Ulduar: XT-002)
            case 65121: // Searing Light (h) (Ulduar: XT-002)
                if (Unit *pCaster = pCaster = GetCaster())
                {
                    if (pCaster->HasAura(GetModifier()->m_amount))
                        pCaster->CastSpell(target, 64210, true);
                }

                return;
            case 63024: // Gravity Bomb (Ulduar: XT-002)
            case 64234: // Gravity Bomb (h) (Ulduar: XT-002)
                if (Unit *pCaster = pCaster = GetCaster())
                {
                    uint32 spellId = GetId() == 63024 ? 64203 : 64235;
                    if (pCaster->HasAura(GetModifier()->m_amount))
                        pCaster->CastSpell(target, spellId, true);
                }
            default:
                break;
        }
    }
}

void Aura::HandlePeriodicTriggerSpellWithValue(bool apply, bool /*Real*/)
{
    m_isPeriodic = apply;
}

void Aura::HandlePeriodicEnergize(bool apply, bool Real)
{
    if (!Real)
        return;

    Unit *target = GetTarget();

    // For prevent double apply bonuses
    bool loading = (target->GetTypeId() == TYPEID_PLAYER && ((Player*)target)->GetSession()->PlayerLoading());

    if (apply && !loading)
    {
        switch (GetId())
        {
            case 54833:                                     // Glyph of Innervate (value%/2 of casters base mana)
            {
                if (Unit* caster = GetCaster())
                    m_modifier.m_amount = int32(caster->GetCreateMana() * GetBasePoints() / (200 * GetAuraMaxTicks()));
                break;

            }
            case 29166:                                     // Innervate (value% of casters base mana)
            {
                if (Unit* caster = GetCaster())
                {
                    // Glyph of Innervate
                    if (caster->HasAura(54832))
                        caster->CastSpell(caster,54833,true,NULL,this);

                    m_modifier.m_amount = int32(caster->GetCreateMana() * GetBasePoints() / (100 * GetAuraMaxTicks()));
                }
                break;
            }
            case 48391:                                     // Owlkin Frenzy 2% base mana
                m_modifier.m_amount = target->GetCreateMana() * 2 / 100;
                break;
            case 57669:                                     // Replenishment (0.2% from max)
            case 61782:                                     // Infinite Replenishment
                m_modifier.m_amount = target->GetMaxPower(POWER_MANA) * 2 / 1000;
                break;
            default:
                break;
        }
    }
    if (!apply && !loading)
    {
        switch (GetId())
        {
            case 5229:                                      // Druid Bear Enrage
                if (target->HasAura(51185))               // King of the Jungle self Enrage bonus with infinity duration
                    target->RemoveAurasDueToSpell(51185);
                break;
            default:
                break;
        }
    }

    m_isPeriodic = apply;
}

void Aura::HandleAuraPowerBurn(bool apply, bool /*Real*/)
{
    m_isPeriodic = apply;
}

void Aura::HandleAuraPeriodicDummy(bool apply, bool Real)
{
    // spells required only Real aura add/remove
    if(!Real)
        return;

    Unit *target = GetTarget();

    // For prevent double apply bonuses
    bool loading = (target->GetTypeId() == TYPEID_PLAYER && ((Player*)target)->GetSession()->PlayerLoading());

    SpellEntry const*spell = GetSpellProto();
    switch( spell->SpellFamilyName)
    {
        case SPELLFAMILY_GENERIC:
        {
            switch(spell->Id)
            {
                case 55093:                                   // Grip of Slad'ran
                case 61474:                                   // Grip of Slad'ran (h)
                {
                    if (apply)
                    {
                        if (target->HasAura(55126) || target->HasAura(61476))
                        {
                            target->RemoveSpellAuraHolder(GetHolder());
                            return;
                        }

                        if (GetHolder()->GetStackAmount() >= 5)
                        {
                            target->RemoveAura(this);
                            target->CastSpell(target, (spell->Id == 55093) ? 55126 : 61476, true);
                        }
                    }
                    break;
                }
                case 62717:                                   // Slag Pot (Ulduar: Ignis)
                case 63477:
                {
                    Unit *caster = GetCaster();

                    if (!caster || !target)
                        return;

                    // Haste buff (Slag Imbued)
                    if (!apply)
                        target->CastSpell(caster, (spell->Id == 62717) ? 62836 : 63536, true);

                    break;
                }
            }
        }
        case SPELLFAMILY_ROGUE:
        {
            if(!apply)
            {
                switch(spell->Id)
                {
                    // Master of Subtlety
                    case 31666: target->RemoveAurasDueToSpell(31665); break;
                }
            }
            break;
        }
        case SPELLFAMILY_WARLOCK:
        {
            switch (spell->Id)
            {
                case 48018:
                    if (apply)
                        target->CastSpell(target, 62388, true);
                    else
                    {
                        target->RemoveGameObject(spell->Id,true);
                        target->RemoveAurasDueToSpell(62388);
                    }
                break;
            }
        }
        case SPELLFAMILY_HUNTER:
        {
            Unit* caster = GetCaster();

            // Explosive Shot
            if (apply && !loading && caster)
                m_modifier.m_amount += int32(caster->GetTotalAttackPowerValue(RANGED_ATTACK) * 14 / 100);
            break;
        }
    }

    m_isPeriodic = apply;
}

void Aura::HandlePeriodicHeal(bool apply, bool /*Real*/)
{
    m_isPeriodic = apply;

    Unit *target = GetTarget();

    // For prevent double apply bonuses
    bool loading = (target->GetTypeId() == TYPEID_PLAYER && ((Player*)target)->GetSession()->PlayerLoading());

    // Custom damage calculation after
    if (apply)
    {
        if(loading)
            return;

        Unit *caster = GetCaster();
        if (!caster)
            return;

        // Gift of the Naaru (have diff spellfamilies)
        if (GetSpellProto()->SpellIconID == 329 && GetSpellProto()->SpellVisual[0] == 7625)
        {
            int32 ap = int32 (0.22f * caster->GetTotalAttackPowerValue(BASE_ATTACK));
            int32 holy = caster->SpellBaseDamageBonusDone(GetSpellSchoolMask(GetSpellProto()));
            if  (holy < 0)
                holy = 0;
            holy = int32(holy * 377 / 1000);
            m_modifier.m_amount += ap > holy ? ap : holy;
        }
        // Lifeblood
        else if (GetSpellProto()->SpellIconID == 3088 && GetSpellProto()->SpellVisual[0] == 8145)
        {
            int32 healthBonus = int32 (0.0032f * caster->GetMaxHealth());
            m_modifier.m_amount += healthBonus;
        }

        m_modifier.m_amount = caster->SpellHealingBonusDone(target, GetSpellProto(), m_modifier.m_amount, DOT, GetStackAmount());
    }
}

void Aura::HandlePeriodicDamage(bool apply, bool Real)
{
    // spells required only Real aura add/remove
    if(!Real)
        return;

    m_isPeriodic = apply;

    Unit *target = GetTarget();
    SpellEntry const* spellProto = GetSpellProto();

    // For prevent double apply bonuses
    bool loading = (target->GetTypeId() == TYPEID_PLAYER && ((Player*)target)->GetSession()->PlayerLoading());

    // Custom damage calculation after
    if (apply)
    {
        if(loading)
            return;

        Unit *caster = GetCaster();
        if (!caster)
            return;

        switch (spellProto->SpellFamilyName)
        {
            case SPELLFAMILY_WARRIOR:
            {
                // Rend
                if (spellProto->SpellFamilyFlags & UI64LIT(0x0000000000000020))
                {
                    // $0.2*(($MWB+$mwb)/2+$AP/14*$MWS) bonus per tick
                    float ap = caster->GetTotalAttackPowerValue(BASE_ATTACK);
                    int32 mws = caster->GetAttackTime(BASE_ATTACK);
                    float mwb_min = caster->GetWeaponDamageRange(BASE_ATTACK,MINDAMAGE);
                    float mwb_max = caster->GetWeaponDamageRange(BASE_ATTACK,MAXDAMAGE);
                    m_modifier.m_amount+=int32(((mwb_min+mwb_max)/2+ap*mws/14000)*0.2f);
                    // If used while target is above 75% health, Rend does 35% more damage
                    if (spellProto->CalculateSimpleValue(EFFECT_INDEX_1) !=0 &&
                        target->GetHealth() > target->GetMaxHealth() * spellProto->CalculateSimpleValue(EFFECT_INDEX_1) / 100)
                        m_modifier.m_amount += m_modifier.m_amount * spellProto->CalculateSimpleValue(EFFECT_INDEX_2) / 100;

                    // Improved Rend - Rank 1
                    if (caster->HasAura(12286))
                        m_modifier.m_amount += int32(m_modifier.m_amount * 0.1f);
                    // Improved Rend - Rank 2
                    if (caster->HasAura(12658))
                        m_modifier.m_amount += int32(m_modifier.m_amount * 0.2f);
                }
                break;
            }
            case SPELLFAMILY_DRUID:
            {
                // Rip
                if (spellProto->SpellFamilyFlags & UI64LIT(0x000000000000800000))
                {
                    // 0.01*$AP*cp
                    if (caster->GetTypeId() != TYPEID_PLAYER)
                        break;

                    uint8 cp = caster->GetComboPoints();

                    // Idol of Feral Shadows. Cant be handled as SpellMod in SpellAura:Dummy due its dependency from CPs
                    Unit::AuraList const& dummyAuras = caster->GetAurasByType(SPELL_AURA_DUMMY);
                    for(Unit::AuraList::const_iterator itr = dummyAuras.begin(); itr != dummyAuras.end(); ++itr)
                    {
                        if((*itr)->GetId()==34241)
                        {
                            m_modifier.m_amount += cp * (*itr)->GetModifier()->m_amount;
                            break;
                        }
                    }
                    m_modifier.m_amount += int32(caster->GetTotalAttackPowerValue(BASE_ATTACK) * cp / 100);
                }
                break;
            }
            case SPELLFAMILY_ROGUE:
            {
                // Rupture
                if (spellProto->SpellFamilyFlags & UI64LIT(0x000000000000100000))
                {
                    if (caster->GetTypeId() != TYPEID_PLAYER)
                        break;
                    //1 point : ${($m1+$b1*1+0.015*$AP)*4} damage over 8 secs
                    //2 points: ${($m1+$b1*2+0.024*$AP)*5} damage over 10 secs
                    //3 points: ${($m1+$b1*3+0.03*$AP)*6} damage over 12 secs
                    //4 points: ${($m1+$b1*4+0.03428571*$AP)*7} damage over 14 secs
                    //5 points: ${($m1+$b1*5+0.0375*$AP)*8} damage over 16 secs
                    float AP_per_combo[6] = {0.0f, 0.015f, 0.024f, 0.03f, 0.03428571f, 0.0375f};
                    uint8 cp = caster->GetComboPoints();
                    if (cp > 5) cp = 5;
                    m_modifier.m_amount += int32(caster->GetTotalAttackPowerValue(BASE_ATTACK) * AP_per_combo[cp]);
                }
                break;
            }
            case SPELLFAMILY_PALADIN:
            {
                // Holy Vengeance / Blood Corruption
                if (spellProto->SpellFamilyFlags & UI64LIT(0x0000080000000000) && spellProto->SpellVisual[0] == 7902)
                {
                    // AP * 0.025 + SPH * 0.013 bonus per tick
                    float ap = caster->GetTotalAttackPowerValue(BASE_ATTACK);
                    int32 holy = caster->SpellBaseDamageBonusDone(GetSpellSchoolMask(spellProto));
                    if (holy < 0)
                        holy = 0;
                    m_modifier.m_amount += int32(GetStackAmount()) * (int32(ap * 0.025f) + int32(holy * 13 / 1000));
                }
                break;
            }
            default:
                break;
        }

        if(m_modifier.m_auraname == SPELL_AURA_PERIODIC_DAMAGE)
        {
            // SpellDamageBonusDone for magic spells
            if(spellProto->DmgClass == SPELL_DAMAGE_CLASS_NONE || spellProto->DmgClass == SPELL_DAMAGE_CLASS_MAGIC)
                m_modifier.m_amount = caster->SpellDamageBonusDone(target, GetSpellProto(), m_modifier.m_amount, DOT, GetStackAmount());
            // MeleeDamagebonusDone for weapon based spells
            else
            {
                WeaponAttackType attackType = GetWeaponAttackType(GetSpellProto());
                m_modifier.m_amount = caster->MeleeDamageBonusDone(target, m_modifier.m_amount, attackType, GetSpellProto(), DOT, GetStackAmount());
            }
        }
    }
    // remove time effects
    else
    {
        // Parasitic Shadowfiend - handle summoning of two Shadowfiends on DoT expire
        if(spellProto->Id == 41917)
            target->CastSpell(target, 41915, true);
        else if (spellProto->Id == 74562) // SPELL_FIERY_COMBUSTION - Ruby sanctum boss Halion
            target->CastSpell(target, 74607, true, NULL, NULL, GetCasterGUID());
        else if (spellProto->Id == 74792) // SPELL_SOUL_CONSUMPTION - Ruby sanctum boss Halion
            target->CastSpell(target, 74799, true, NULL, NULL, GetCasterGUID());
    }
}

void Aura::HandlePeriodicDamagePCT(bool apply, bool /*Real*/)
{
    m_isPeriodic = apply;
}

void Aura::HandlePeriodicLeech(bool apply, bool /*Real*/)
{
    m_isPeriodic = apply;

    // For prevent double apply bonuses
    bool loading = (GetTarget()->GetTypeId() == TYPEID_PLAYER && ((Player*)GetTarget())->GetSession()->PlayerLoading());

    // Custom damage calculation after
    if (apply)
    {
        if(loading)
            return;

        Unit *caster = GetCaster();
        if (!caster)
            return;

        m_modifier.m_amount = caster->SpellDamageBonusDone(GetTarget(), GetSpellProto(), m_modifier.m_amount, DOT, GetStackAmount());
    }
}

void Aura::HandlePeriodicManaLeech(bool apply, bool /*Real*/)
{
    m_isPeriodic = apply;
}

void Aura::HandlePeriodicHealthFunnel(bool apply, bool /*Real*/)
{
    m_isPeriodic = apply;

    // For prevent double apply bonuses
    bool loading = (GetTarget()->GetTypeId() == TYPEID_PLAYER && ((Player*)GetTarget())->GetSession()->PlayerLoading());

    // Custom damage calculation after
    if (apply)
    {
        if(loading)
            return;

        Unit *caster = GetCaster();
        if (!caster)
            return;

        m_modifier.m_amount = caster->SpellDamageBonusDone(GetTarget(), GetSpellProto(), m_modifier.m_amount, DOT, GetStackAmount());
    }
}

/*********************************************************/
/***                  MODIFY STATS                     ***/
/*********************************************************/

/********************************/
/***        RESISTANCE        ***/
/********************************/

void Aura::HandleAuraModResistanceExclusive(bool apply, bool /*Real*/)
{
    for(int8 x = SPELL_SCHOOL_NORMAL; x < MAX_SPELL_SCHOOL;x++)
    {
        int32 oldMaxValue = 0;
        if(m_modifier.m_miscvalue & int32(1<<x))
        {
            // no same resistance auras stack together
            Unit::AuraList const& REAuras = GetTarget()->GetAurasByType(SPELL_AURA_MOD_RESISTANCE_EXCLUSIVE);
            for (Unit::AuraList::const_iterator i = REAuras.begin(); i != REAuras.end(); ++i)
                if (((*i)->GetMiscValue() & int32(1<<x))  && (*i)->GetSpellProto()->Id != GetSpellProto()->Id)
                    if (oldMaxValue < (*i)->GetModifier()->m_amount)
                        oldMaxValue = (*i)->GetModifier()->m_amount;

            float value = (m_modifier.m_amount > oldMaxValue) ? m_modifier.m_amount - oldMaxValue : 0.0f;

            GetTarget()->HandleStatModifier(UnitMods(UNIT_MOD_RESISTANCE_START + x), BASE_VALUE, value, apply);
            if(GetTarget()->GetTypeId() == TYPEID_PLAYER)
                GetTarget()->ApplyResistanceBuffModsMod(SpellSchools(x), m_positive, value, apply);
        }
    }
}

void Aura::HandleAuraModResistance(bool apply, bool /*Real*/)
{
    for(int8 x = SPELL_SCHOOL_NORMAL; x < MAX_SPELL_SCHOOL;x++)
    {
        if(m_modifier.m_miscvalue & int32(1<<x))
        {
            GetTarget()->HandleStatModifier(UnitMods(UNIT_MOD_RESISTANCE_START + x), TOTAL_VALUE, float(m_modifier.m_amount), apply);
            if(GetTarget()->GetTypeId() == TYPEID_PLAYER || ((Creature*)GetTarget())->IsPet())
                GetTarget()->ApplyResistanceBuffModsMod(SpellSchools(x), m_positive, float(m_modifier.m_amount), apply);
        }
    }
}

void Aura::HandleAuraModBaseResistancePCT(bool apply, bool /*Real*/)
{
    // only players and pets have base stats
    if (GetTarget()->GetTypeId() == TYPEID_PLAYER || ((Creature*)GetTarget())->IsPet())
    {
        for(int8 x = SPELL_SCHOOL_NORMAL; x < MAX_SPELL_SCHOOL;x++)
        {
            if(m_modifier.m_miscvalue & int32(1<<x))
                GetTarget()->HandleStatModifier(UnitMods(UNIT_MOD_RESISTANCE_START + x), BASE_PCT, float(m_modifier.m_amount), apply);
        }
    }
}

void Aura::HandleModResistancePercent(bool apply, bool /*Real*/)
{
    Unit *target = GetTarget();

    for(int8 i = SPELL_SCHOOL_NORMAL; i < MAX_SPELL_SCHOOL; i++)
    {
        if(m_modifier.m_miscvalue & int32(1<<i))
        {
            target->HandleStatModifier(UnitMods(UNIT_MOD_RESISTANCE_START + i), TOTAL_PCT, float(m_modifier.m_amount), apply);
            if(target->GetTypeId() == TYPEID_PLAYER || ((Creature*)target)->IsPet())
            {
                target->ApplyResistanceBuffModsPercentMod(SpellSchools(i), true, float(m_modifier.m_amount), apply);
                target->ApplyResistanceBuffModsPercentMod(SpellSchools(i), false, float(m_modifier.m_amount), apply);
            }
        }
    }
}

void Aura::HandleModBaseResistance(bool apply, bool /*Real*/)
{
    // only players and pets have base stats
    if(GetTarget()->GetTypeId() == TYPEID_PLAYER  || ((Creature*)GetTarget())->IsPet())
    {
        for(int i = SPELL_SCHOOL_NORMAL; i < MAX_SPELL_SCHOOL; i++)
            if(m_modifier.m_miscvalue & (1<<i))
                GetTarget()->HandleStatModifier(UnitMods(UNIT_MOD_RESISTANCE_START + i), TOTAL_VALUE, float(m_modifier.m_amount), apply);
    }
}

/********************************/
/***           STAT           ***/
/********************************/

void Aura::HandleAuraModStat(bool apply, bool /*Real*/)
{
    if (m_modifier.m_miscvalue < -2 || m_modifier.m_miscvalue > 4)
    {
        sLog.outError("WARNING: Spell %u effect %u have unsupported misc value (%i) for SPELL_AURA_MOD_STAT ",GetId(),GetEffIndex(),m_modifier.m_miscvalue);
        return;
    }

    for(int32 i = STAT_STRENGTH; i < MAX_STATS; i++)
    {
        // -1 or -2 is all stats ( misc < -2 checked in function beginning )
        if (m_modifier.m_miscvalue < 0 || m_modifier.m_miscvalue == i)
        {
            //m_target->ApplyStatMod(Stats(i), m_modifier.m_amount,apply);
            GetTarget()->HandleStatModifier(UnitMods(UNIT_MOD_STAT_START + i), TOTAL_VALUE, float(m_modifier.m_amount), apply);
            if(GetTarget()->GetTypeId() == TYPEID_PLAYER || ((Creature*)GetTarget())->IsPet())
                GetTarget()->ApplyStatBuffMod(Stats(i), float(m_modifier.m_amount), apply);
        }
    }
}

void Aura::HandleModPercentStat(bool apply, bool /*Real*/)
{
    if (m_modifier.m_miscvalue < -1 || m_modifier.m_miscvalue > 4)
    {
        sLog.outError("WARNING: Misc Value for SPELL_AURA_MOD_PERCENT_STAT not valid");
        return;
    }

    // only players and pets have base stats
    if (GetTarget()->GetTypeId() != TYPEID_PLAYER && !((Creature*)GetTarget())->IsPet())
        return;

    for (int32 i = STAT_STRENGTH; i < MAX_STATS; ++i)
    {
        if(m_modifier.m_miscvalue == i || m_modifier.m_miscvalue == -1)
            GetTarget()->HandleStatModifier(UnitMods(UNIT_MOD_STAT_START + i), BASE_PCT, float(m_modifier.m_amount), apply);
    }
}

void Aura::HandleModSpellDamagePercentFromStat(bool /*apply*/, bool /*Real*/)
{
    if(GetTarget()->GetTypeId() != TYPEID_PLAYER)
        return;

    // Magic damage modifiers implemented in Unit::SpellDamageBonusDone
    // This information for client side use only
    // Recalculate bonus
    ((Player*)GetTarget())->UpdateSpellDamageAndHealingBonus();
}

void Aura::HandleModSpellHealingPercentFromStat(bool /*apply*/, bool /*Real*/)
{
    if(GetTarget()->GetTypeId() != TYPEID_PLAYER)
        return;

    // Recalculate bonus
    ((Player*)GetTarget())->UpdateSpellDamageAndHealingBonus();
}

void Aura::HandleAuraModDispelResist(bool apply, bool Real)
{
    if(!Real || !apply)
        return;

    if(GetId() == 33206)
        GetTarget()->CastSpell(GetTarget(), 44416, true, NULL, this, GetCasterGuid());
}

void Aura::HandleModSpellDamagePercentFromAttackPower(bool /*apply*/, bool /*Real*/)
{
    if(GetTarget()->GetTypeId() != TYPEID_PLAYER)
        return;

    // Magic damage modifiers implemented in Unit::SpellDamageBonusDone
    // This information for client side use only
    // Recalculate bonus
    ((Player*)GetTarget())->UpdateSpellDamageAndHealingBonus();
}

void Aura::HandleModSpellHealingPercentFromAttackPower(bool /*apply*/, bool /*Real*/)
{
    if(GetTarget()->GetTypeId() != TYPEID_PLAYER)
        return;

    // Recalculate bonus
    ((Player*)GetTarget())->UpdateSpellDamageAndHealingBonus();
}

void Aura::HandleModHealingDone(bool /*apply*/, bool /*Real*/)
{
    if(GetTarget()->GetTypeId() != TYPEID_PLAYER)
        return;
    // implemented in Unit::SpellHealingBonusDone
    // this information is for client side only
    ((Player*)GetTarget())->UpdateSpellDamageAndHealingBonus();
}

void Aura::HandleModTotalPercentStat(bool apply, bool /*Real*/)
{
    if (m_modifier.m_miscvalue < -1 || m_modifier.m_miscvalue > 4)
    {
        sLog.outError("WARNING: Misc Value for SPELL_AURA_MOD_PERCENT_STAT not valid");
        return;
    }

    Unit *target = GetTarget();

    //save current and max HP before applying aura
    uint32 curHPValue = target->GetHealth();
    uint32 maxHPValue = target->GetMaxHealth();

    for (int32 i = STAT_STRENGTH; i < MAX_STATS; i++)
    {
        if(m_modifier.m_miscvalue == i || m_modifier.m_miscvalue == -1)
        {
            target->HandleStatModifier(UnitMods(UNIT_MOD_STAT_START + i), TOTAL_PCT, float(m_modifier.m_amount), apply);
            if(target->GetTypeId() == TYPEID_PLAYER || ((Creature*)target)->IsPet())
                target->ApplyStatPercentBuffMod(Stats(i), float(m_modifier.m_amount), apply );
        }
    }

    //recalculate current HP/MP after applying aura modifications (only for spells with 0x10 flag)
    if ((m_modifier.m_miscvalue == STAT_STAMINA) && (maxHPValue > 0) && (GetSpellProto()->Attributes & 0x10))
    {
        // newHP = (curHP / maxHP) * newMaxHP = (newMaxHP * curHP) / maxHP -> which is better because no int -> double -> int conversion is needed
        // Multiplication of large numbers cause uint32 overflow so using trick
        // a*b/c = (a/c) * (b/c) * c + (a%c) * (b%c) / c + (a/c) * (b%c) + (a%c) * (b/c)
        uint32 max_hp = target->GetMaxHealth();
        // max_hp * curHPValue / maxHPValue
        uint32 newHPValue =
            (max_hp/maxHPValue) * (curHPValue/maxHPValue) * maxHPValue
            + (max_hp%maxHPValue) * (curHPValue%maxHPValue) / maxHPValue
            + (max_hp/maxHPValue) * (curHPValue%maxHPValue)
            + (max_hp%maxHPValue) * (curHPValue/maxHPValue);
        target->SetHealth(newHPValue);
    }
}

void Aura::HandleAuraModResistenceOfStatPercent(bool /*apply*/, bool /*Real*/)
{
    if(GetTarget()->GetTypeId() != TYPEID_PLAYER)
        return;

    if(m_modifier.m_miscvalue != SPELL_SCHOOL_MASK_NORMAL)
    {
        // support required adding replace UpdateArmor by loop by UpdateResistence at intellect update
        // and include in UpdateResistence same code as in UpdateArmor for aura mod apply.
        sLog.outError("Aura SPELL_AURA_MOD_RESISTANCE_OF_STAT_PERCENT(182) need adding support for non-armor resistances!");
        return;
    }

    // Recalculate Armor
    GetTarget()->UpdateArmor();
}

/********************************/
/***      HEAL & ENERGIZE     ***/
/********************************/
void Aura::HandleAuraModTotalHealthPercentRegen(bool apply, bool /*Real*/)
{
    m_isPeriodic = apply;
}

void Aura::HandleAuraModTotalManaPercentRegen(bool apply, bool /*Real*/)
{
    if(m_modifier.periodictime == 0)
        m_modifier.periodictime = 1000;

    m_periodicTimer = m_modifier.periodictime;
    m_isPeriodic = apply;
}

void Aura::HandleModRegen(bool apply, bool /*Real*/)        // eating
{
    if(m_modifier.periodictime == 0)
        m_modifier.periodictime = 5000;

    m_periodicTimer = 5000;
    m_isPeriodic = apply;
}

void Aura::HandleModPowerRegen(bool apply, bool Real)       // drinking
{
    if (!Real)
        return;

    Powers pt = GetTarget()->getPowerType();
    if(m_modifier.periodictime == 0)
    {
        // Anger Management (only spell use this aura for rage)
        if (pt == POWER_RAGE)
            m_modifier.periodictime = 3000;
        else if (pt == POWER_RUNIC_POWER)
            m_modifier.periodictime = 5000;
        else
            m_modifier.periodictime = 2000;
    }

    m_periodicTimer = 5000;

    if (GetTarget()->GetTypeId() == TYPEID_PLAYER && m_modifier.m_miscvalue == POWER_MANA)
        ((Player*)GetTarget())->UpdateManaRegen();

    m_isPeriodic = apply;
}

void Aura::HandleModPowerRegenPCT(bool /*apply*/, bool Real)
{
    // spells required only Real aura add/remove
    if(!Real)
        return;

    if (GetTarget()->GetTypeId() != TYPEID_PLAYER)
        return;

    // Update manaregen value
    if (m_modifier.m_miscvalue == POWER_MANA)
        ((Player*)GetTarget())->UpdateManaRegen();
}

void Aura::HandleModManaRegen(bool /*apply*/, bool Real)
{
    // spells required only Real aura add/remove
    if(!Real)
        return;

    if (GetTarget()->GetTypeId() != TYPEID_PLAYER)
        return;

    //Note: an increase in regen does NOT cause threat.
    ((Player*)GetTarget())->UpdateManaRegen();
}

void Aura::HandleComprehendLanguage(bool apply, bool /*Real*/)
{
    if(apply)
        GetTarget()->SetFlag(UNIT_FIELD_FLAGS_2, UNIT_FLAG2_COMPREHEND_LANG);
    else
        GetTarget()->RemoveFlag(UNIT_FIELD_FLAGS_2, UNIT_FLAG2_COMPREHEND_LANG);
}

void Aura::HandleAuraModIncreaseHealth(bool apply, bool Real)
{
    Unit *target = GetTarget();

    // Special case with temporary increase max/current health
    switch(GetId())
    {
        case 12976:                                         // Warrior Last Stand triggered spell
        case 28726:                                         // Nightmare Seed ( Nightmare Seed )
        case 31616:                                         // Nature's Guardian
        case 34511:                                         // Valor (Bulwark of Kings, Bulwark of the Ancient Kings)
        case 44055: case 55915: case 55917: case 67596:     // Tremendous Fortitude (Battlemaster's Alacrity)
        case 50322:                                         // Survival Instincts
        case 53479:                                         // Hunter pet - Last Stand
        case 54443:                                         // Demonic Empowerment (Voidwalker)
        case 55233:                                         // Vampiric Blood
        case 59465:                                         // Brood Rage (Ahn'Kahet)
        {
            if(Real)
            {
                if(apply)
                {
                    // Demonic Empowerment (Voidwalker) & Vampiric Blood - special cases, store percent in data
                    // recalculate to full amount at apply for proper remove
                    if (GetId() == 54443 || GetId() == 55233)
                        m_modifier.m_amount = target->GetMaxHealth() * m_modifier.m_amount / 100;

                    target->HandleStatModifier(UNIT_MOD_HEALTH, TOTAL_VALUE, float(m_modifier.m_amount), apply);
                    target->ModifyHealth(m_modifier.m_amount);
                }
                else
                {
                    if (int32(target->GetHealth()) > m_modifier.m_amount)
                        target->ModifyHealth(-m_modifier.m_amount);
                    else
                        target->SetHealth(1);
                    target->HandleStatModifier(UNIT_MOD_HEALTH, TOTAL_VALUE, float(m_modifier.m_amount), apply);
                }
            }
            return;
        }
    }

    // generic case
    target->HandleStatModifier(UNIT_MOD_HEALTH, TOTAL_VALUE, float(m_modifier.m_amount), apply);
}

void  Aura::HandleAuraModIncreaseMaxHealth(bool apply, bool /*Real*/)
{
    Unit *target = GetTarget();
    uint32 oldhealth = target->GetHealth();
    double healthPercentage = (double)oldhealth / (double)target->GetMaxHealth();

    target->HandleStatModifier(UNIT_MOD_HEALTH, TOTAL_VALUE, float(m_modifier.m_amount), apply);

    // refresh percentage
    if(oldhealth > 0)
    {
        uint32 newhealth = uint32(ceil((double)target->GetMaxHealth() * healthPercentage));
        if(newhealth==0)
            newhealth = 1;

        target->SetHealth(newhealth);
    }
}

void Aura::HandleAuraModIncreaseEnergy(bool apply, bool Real)
{
    Unit* target = GetTarget();

    if (!target)
        return;

    Powers powerType = target->getPowerType();

    if(int32(powerType) != m_modifier.m_miscvalue)
    {
        DEBUG_LOG("HandleAuraModIncreaseEnergy: unit %u change energy %u but current type %u", target->GetObjectGuid().GetCounter(), m_modifier.m_miscvalue, powerType);
        powerType = Powers(m_modifier.m_miscvalue);
    }

    UnitMods unitMod = UnitMods(UNIT_MOD_POWER_START + powerType);

    // Special case with temporary increase max/current power (percent)
    if (GetId()==64904)                                     // Hymn of Hope
    {
        if(Real)
        {
            uint32 val = target->GetPower(powerType);
            target->HandleStatModifier(unitMod, TOTAL_PCT, float(m_modifier.m_amount), apply);
            target->SetPower(powerType, apply ? val*(100+m_modifier.m_amount)/100 : val*100/(100+m_modifier.m_amount));
        }
        return;
    }

    // generic flat case
    target->HandleStatModifier(unitMod, TOTAL_VALUE, float(m_modifier.m_amount), apply);
}

void Aura::HandleAuraModIncreaseEnergyPercent(bool apply, bool /*Real*/)
{
    Unit* target = GetTarget();

    if (!target)
        return;

    Powers powerType = target->getPowerType();

    if(int32(powerType) != m_modifier.m_miscvalue)
    {
        DEBUG_LOG("HandleAuraModIncreaseEnergy: unit %u change energy %u but current type %u", target->GetObjectGuid().GetCounter(), m_modifier.m_miscvalue, powerType);
        powerType = Powers(m_modifier.m_miscvalue);
    }

    UnitMods unitMod = UnitMods(UNIT_MOD_POWER_START + powerType);

    target->HandleStatModifier(unitMod, TOTAL_PCT, float(m_modifier.m_amount), apply);
}

void Aura::HandleAuraModIncreaseHealthPercent(bool apply, bool /*Real*/)
{
    GetTarget()->HandleStatModifier(UNIT_MOD_HEALTH, TOTAL_PCT, float(m_modifier.m_amount), apply);
}

void Aura::HandleAuraIncreaseBaseHealthPercent(bool apply, bool /*Real*/)
{
    GetTarget()->HandleStatModifier(UNIT_MOD_HEALTH, BASE_PCT, float(m_modifier.m_amount), apply);
}

/********************************/
/***          FIGHT           ***/
/********************************/

void Aura::HandleAuraModParryPercent(bool /*apply*/, bool /*Real*/)
{
    if(GetTarget()->GetTypeId() != TYPEID_PLAYER)
        return;

    ((Player*)GetTarget())->UpdateParryPercentage();
}

void Aura::HandleAuraModDodgePercent(bool /*apply*/, bool /*Real*/)
{
    if(GetTarget()->GetTypeId() != TYPEID_PLAYER)
        return;

    ((Player*)GetTarget())->UpdateDodgePercentage();
    //sLog.outError("BONUS DODGE CHANCE: + %f", float(m_modifier.m_amount));
}

void Aura::HandleAuraModBlockPercent(bool /*apply*/, bool /*Real*/)
{
    if(GetTarget()->GetTypeId() != TYPEID_PLAYER)
        return;

    ((Player*)GetTarget())->UpdateBlockPercentage();
    //sLog.outError("BONUS BLOCK CHANCE: + %f", float(m_modifier.m_amount));
}

void Aura::HandleAuraModRegenInterrupt(bool /*apply*/, bool Real)
{
    // spells required only Real aura add/remove
    if(!Real)
        return;

    if(GetTarget()->GetTypeId() != TYPEID_PLAYER)
        return;

    ((Player*)GetTarget())->UpdateManaRegen();
}

void Aura::HandleAuraModCritPercent(bool apply, bool Real)
{
    Unit *target = GetTarget();

    if(target->GetTypeId() != TYPEID_PLAYER)
        return;

    // apply item specific bonuses for already equipped weapon
    if(Real)
    {
        for(int i = 0; i < MAX_ATTACK; ++i)
            if(Item* pItem = ((Player*)target)->GetWeaponForAttack(WeaponAttackType(i),true,false))
                ((Player*)target)->_ApplyWeaponDependentAuraCritMod(pItem, WeaponAttackType(i), this, apply);
    }

    // mods must be applied base at equipped weapon class and subclass comparison
    // with spell->EquippedItemClass and  EquippedItemSubClassMask and EquippedItemInventoryTypeMask
    // m_modifier.m_miscvalue comparison with item generated damage types

    if (GetSpellProto()->EquippedItemClass == -1)
    {
        ((Player*)target)->HandleBaseModValue(CRIT_PERCENTAGE,         FLAT_MOD, float (m_modifier.m_amount), apply);
        ((Player*)target)->HandleBaseModValue(OFFHAND_CRIT_PERCENTAGE, FLAT_MOD, float (m_modifier.m_amount), apply);
        ((Player*)target)->HandleBaseModValue(RANGED_CRIT_PERCENTAGE,  FLAT_MOD, float (m_modifier.m_amount), apply);
    }
    else
    {
        // done in Player::_ApplyWeaponDependentAuraMods
    }
}

void Aura::HandleModHitChance(bool apply, bool /*Real*/)
{
    Unit *target = GetTarget();

    if(target->GetTypeId() == TYPEID_PLAYER)
    {
        ((Player*)target)->UpdateMeleeHitChances();
        ((Player*)target)->UpdateRangedHitChances();
    }
    else
    {
        target->m_modMeleeHitChance += apply ? m_modifier.m_amount : (-m_modifier.m_amount);
        target->m_modRangedHitChance += apply ? m_modifier.m_amount : (-m_modifier.m_amount);
    }
}

void Aura::HandleModSpellHitChance(bool apply, bool /*Real*/)
{
    if(GetTarget()->GetTypeId() == TYPEID_PLAYER)
    {
        ((Player*)GetTarget())->UpdateSpellHitChances();
    }
    else
    {
        GetTarget()->m_modSpellHitChance += apply ? m_modifier.m_amount: (-m_modifier.m_amount);
    }
}

void Aura::HandleModSpellCritChance(bool apply, bool Real)
{
    // spells required only Real aura add/remove
    if(!Real)
        return;

    if(GetTarget()->GetTypeId() == TYPEID_PLAYER)
    {
        ((Player*)GetTarget())->UpdateAllSpellCritChances();
    }
    else
    {
        GetTarget()->m_baseSpellCritChance += apply ? m_modifier.m_amount:(-m_modifier.m_amount);
    }
}

void Aura::HandleModSpellCritChanceShool(bool /*apply*/, bool Real)
{
    // spells required only Real aura add/remove
    if(!Real)
        return;

    if(GetTarget()->GetTypeId() != TYPEID_PLAYER)
        return;

    for(int school = SPELL_SCHOOL_NORMAL; school < MAX_SPELL_SCHOOL; ++school)
        if (m_modifier.m_miscvalue & (1<<school))
            ((Player*)GetTarget())->UpdateSpellCritChance(school);
}

/********************************/
/***         ATTACK SPEED     ***/
/********************************/

void Aura::HandleModCastingSpeed(bool apply, bool /*Real*/)
{
    GetTarget()->ApplyCastTimePercentMod(float(m_modifier.m_amount),apply);
}

void Aura::HandleModMeleeRangedSpeedPct(bool apply, bool /*Real*/)
{
    Unit *target = GetTarget();
    target->ApplyAttackTimePercentMod(BASE_ATTACK, float(m_modifier.m_amount), apply);
    target->ApplyAttackTimePercentMod(OFF_ATTACK, float(m_modifier.m_amount), apply);
    target->ApplyAttackTimePercentMod(RANGED_ATTACK, float(m_modifier.m_amount), apply);
}

void Aura::HandleModCombatSpeedPct(bool apply, bool /*Real*/)
{
    Unit *target = GetTarget();
    target->ApplyCastTimePercentMod(float(m_modifier.m_amount), apply);
    target->ApplyAttackTimePercentMod(BASE_ATTACK, float(m_modifier.m_amount), apply);
    target->ApplyAttackTimePercentMod(OFF_ATTACK, float(m_modifier.m_amount), apply);
    target->ApplyAttackTimePercentMod(RANGED_ATTACK, float(m_modifier.m_amount), apply);
}

void Aura::HandleModAttackSpeed(bool apply, bool /*Real*/)
{
    GetTarget()->ApplyAttackTimePercentMod(BASE_ATTACK,float(m_modifier.m_amount),apply);
}

void Aura::HandleModMeleeSpeedPct(bool apply, bool /*Real*/)
{
    Unit *target = GetTarget();
    target->ApplyAttackTimePercentMod(BASE_ATTACK, float(m_modifier.m_amount), apply);
    target->ApplyAttackTimePercentMod(OFF_ATTACK, float(m_modifier.m_amount), apply);
}

void Aura::HandleAuraModRangedHaste(bool apply, bool /*Real*/)
{
    GetTarget()->ApplyAttackTimePercentMod(RANGED_ATTACK, float(m_modifier.m_amount), apply);
}

void Aura::HandleRangedAmmoHaste(bool apply, bool /*Real*/)
{
    if(GetTarget()->GetTypeId() != TYPEID_PLAYER)
        return;
    GetTarget()->ApplyAttackTimePercentMod(RANGED_ATTACK, float(m_modifier.m_amount), apply);
}

/********************************/
/***        ATTACK POWER      ***/
/********************************/

void Aura::HandleAuraModAttackPower(bool apply, bool /*Real*/)
{
    GetTarget()->HandleStatModifier(UNIT_MOD_ATTACK_POWER, TOTAL_VALUE, float(m_modifier.m_amount), apply);
}

void Aura::HandleAuraModRangedAttackPower(bool apply, bool /*Real*/)
{
    if((GetTarget()->getClassMask() & CLASSMASK_WAND_USERS)!=0)
        return;

    GetTarget()->HandleStatModifier(UNIT_MOD_ATTACK_POWER_RANGED, TOTAL_VALUE, float(m_modifier.m_amount), apply);
}

void Aura::HandleAuraModAttackPowerPercent(bool apply, bool /*Real*/)
{
    //UNIT_FIELD_ATTACK_POWER_MULTIPLIER = multiplier - 1
    GetTarget()->HandleStatModifier(UNIT_MOD_ATTACK_POWER, TOTAL_PCT, float(m_modifier.m_amount), apply);
}

void Aura::HandleAuraModRangedAttackPowerPercent(bool apply, bool /*Real*/)
{
    if((GetTarget()->getClassMask() & CLASSMASK_WAND_USERS)!=0)
        return;

    //UNIT_FIELD_RANGED_ATTACK_POWER_MULTIPLIER = multiplier - 1
    GetTarget()->HandleStatModifier(UNIT_MOD_ATTACK_POWER_RANGED, TOTAL_PCT, float(m_modifier.m_amount), apply);
}

void Aura::HandleAuraModRangedAttackPowerOfStatPercent(bool /*apply*/, bool Real)
{
    // spells required only Real aura add/remove
    if(!Real)
        return;

    // Recalculate bonus
    if(GetTarget()->GetTypeId() == TYPEID_PLAYER && !(GetTarget()->getClassMask() & CLASSMASK_WAND_USERS))
        ((Player*)GetTarget())->UpdateAttackPowerAndDamage(true);
}

void Aura::HandleAuraModAttackPowerOfStatPercent(bool /*apply*/, bool Real)
{
    // spells required only Real aura add/remove
    if(!Real)
        return;

    // Recalculate bonus
    if(GetTarget()->GetTypeId() == TYPEID_PLAYER)
        ((Player*)GetTarget())->UpdateAttackPowerAndDamage(false);
}

void Aura::HandleAuraModAttackPowerOfArmor(bool /*apply*/, bool Real)
{
    // spells required only Real aura add/remove
    if(!Real)
        return;

    // Recalculate bonus
    if(GetTarget()->GetTypeId() == TYPEID_PLAYER)
        ((Player*)GetTarget())->UpdateAttackPowerAndDamage(false);
}
/********************************/
/***        DAMAGE BONUS      ***/
/********************************/
void Aura::HandleModDamageDone(bool apply, bool Real)
{
    Unit *target = GetTarget();

    // apply item specific bonuses for already equipped weapon
    if(Real && target->GetTypeId() == TYPEID_PLAYER)
    {
        for(int i = 0; i < MAX_ATTACK; ++i)
            if(Item* pItem = ((Player*)target)->GetWeaponForAttack(WeaponAttackType(i),true,false))
                ((Player*)target)->_ApplyWeaponDependentAuraDamageMod(pItem, WeaponAttackType(i), this, apply);
    }

    // m_modifier.m_miscvalue is bitmask of spell schools
    // 1 ( 0-bit ) - normal school damage (SPELL_SCHOOL_MASK_NORMAL)
    // 126 - full bitmask all magic damages (SPELL_SCHOOL_MASK_MAGIC) including wands
    // 127 - full bitmask any damages
    //
    // mods must be applied base at equipped weapon class and subclass comparison
    // with spell->EquippedItemClass and  EquippedItemSubClassMask and EquippedItemInventoryTypeMask
    // m_modifier.m_miscvalue comparison with item generated damage types

    if((m_modifier.m_miscvalue & SPELL_SCHOOL_MASK_NORMAL) != 0)
    {
        // apply generic physical damage bonuses including wand case
        if (GetSpellProto()->EquippedItemClass == -1 || target->GetTypeId() != TYPEID_PLAYER)
        {
            target->HandleStatModifier(UNIT_MOD_DAMAGE_MAINHAND, TOTAL_VALUE, float(m_modifier.m_amount), apply);
            target->HandleStatModifier(UNIT_MOD_DAMAGE_OFFHAND, TOTAL_VALUE, float(m_modifier.m_amount), apply);
            target->HandleStatModifier(UNIT_MOD_DAMAGE_RANGED, TOTAL_VALUE, float(m_modifier.m_amount), apply);
        }
        else
        {
            // done in Player::_ApplyWeaponDependentAuraMods
        }

        if(target->GetTypeId() == TYPEID_PLAYER)
        {
            if(m_positive)
                target->ApplyModUInt32Value(PLAYER_FIELD_MOD_DAMAGE_DONE_POS, m_modifier.m_amount, apply);
            else
                target->ApplyModUInt32Value(PLAYER_FIELD_MOD_DAMAGE_DONE_NEG, m_modifier.m_amount, apply);
        }
    }

    // Skip non magic case for speedup
    if((m_modifier.m_miscvalue & SPELL_SCHOOL_MASK_MAGIC) == 0)
        return;

    if( GetSpellProto()->EquippedItemClass != -1 || GetSpellProto()->EquippedItemInventoryTypeMask != 0 )
    {
        // wand magic case (skip generic to all item spell bonuses)
        // done in Player::_ApplyWeaponDependentAuraMods

        // Skip item specific requirements for not wand magic damage
        return;
    }

    // Magic damage modifiers implemented in Unit::SpellDamageBonusDone
    // This information for client side use only
    if(target->GetTypeId() == TYPEID_PLAYER)
    {
        if(m_positive)
        {
            for(int i = SPELL_SCHOOL_HOLY; i < MAX_SPELL_SCHOOL; ++i)
            {
                if((m_modifier.m_miscvalue & (1<<i)) != 0)
                    target->ApplyModUInt32Value(PLAYER_FIELD_MOD_DAMAGE_DONE_POS + i, m_modifier.m_amount, apply);
            }
        }
        else
        {
            for(int i = SPELL_SCHOOL_HOLY; i < MAX_SPELL_SCHOOL; ++i)
            {
                if((m_modifier.m_miscvalue & (1<<i)) != 0)
                    target->ApplyModUInt32Value(PLAYER_FIELD_MOD_DAMAGE_DONE_NEG + i, m_modifier.m_amount, apply);
            }
        }
        Pet* pet = target->GetPet();
        if(pet)
            pet->UpdateAttackPowerAndDamage();
    }
}

void Aura::HandleModDamagePercentDone(bool apply, bool Real)
{
    DEBUG_FILTER_LOG(LOG_FILTER_SPELL_CAST, "AURA MOD DAMAGE type:%u negative:%u", m_modifier.m_miscvalue, m_positive ? 0 : 1);
    Unit *target = GetTarget();

    // apply item specific bonuses for already equipped weapon
    if(Real && target->GetTypeId() == TYPEID_PLAYER)
    {
        for(int i = 0; i < MAX_ATTACK; ++i)
            if(Item* pItem = ((Player*)target)->GetWeaponForAttack(WeaponAttackType(i),true,false))
                ((Player*)target)->_ApplyWeaponDependentAuraDamageMod(pItem, WeaponAttackType(i), this, apply);
    }

    // m_modifier.m_miscvalue is bitmask of spell schools
    // 1 ( 0-bit ) - normal school damage (SPELL_SCHOOL_MASK_NORMAL)
    // 126 - full bitmask all magic damages (SPELL_SCHOOL_MASK_MAGIC) including wand
    // 127 - full bitmask any damages
    //
    // mods must be applied base at equipped weapon class and subclass comparison
    // with spell->EquippedItemClass and  EquippedItemSubClassMask and EquippedItemInventoryTypeMask
    // m_modifier.m_miscvalue comparison with item generated damage types

    if((m_modifier.m_miscvalue & SPELL_SCHOOL_MASK_NORMAL) != 0)
    {
        // apply generic physical damage bonuses including wand case
        if (GetSpellProto()->EquippedItemClass == -1 || target->GetTypeId() != TYPEID_PLAYER)
        {
            target->HandleStatModifier(UNIT_MOD_DAMAGE_MAINHAND, TOTAL_PCT, float(m_modifier.m_amount), apply);
            target->HandleStatModifier(UNIT_MOD_DAMAGE_OFFHAND, TOTAL_PCT, float(m_modifier.m_amount), apply);
            target->HandleStatModifier(UNIT_MOD_DAMAGE_RANGED, TOTAL_PCT, float(m_modifier.m_amount), apply);
        }
        else
        {
            // done in Player::_ApplyWeaponDependentAuraMods
        }
        // For show in client
        if(target->GetTypeId() == TYPEID_PLAYER)
            target->ApplyModSignedFloatValue(PLAYER_FIELD_MOD_DAMAGE_DONE_PCT, m_modifier.m_amount/100.0f, apply);
    }

    // Skip non magic case for speedup
    if((m_modifier.m_miscvalue & SPELL_SCHOOL_MASK_MAGIC) == 0)
        return;

    if( GetSpellProto()->EquippedItemClass != -1 || GetSpellProto()->EquippedItemInventoryTypeMask != 0 )
    {
        // wand magic case (skip generic to all item spell bonuses)
        // done in Player::_ApplyWeaponDependentAuraMods

        // Skip item specific requirements for not wand magic damage
        return;
    }

    // Magic damage percent modifiers implemented in Unit::SpellDamageBonusDone
    // Send info to client
    if(target->GetTypeId() == TYPEID_PLAYER)
        for(int i = SPELL_SCHOOL_HOLY; i < MAX_SPELL_SCHOOL; ++i)
            target->ApplyModSignedFloatValue(PLAYER_FIELD_MOD_DAMAGE_DONE_PCT + i, m_modifier.m_amount/100.0f, apply);
}

void Aura::HandleModOffhandDamagePercent(bool apply, bool Real)
{
    // spells required only Real aura add/remove
    if(!Real)
        return;

    DEBUG_FILTER_LOG(LOG_FILTER_SPELL_CAST, "AURA MOD OFFHAND DAMAGE");

    GetTarget()->HandleStatModifier(UNIT_MOD_DAMAGE_OFFHAND, TOTAL_PCT, float(m_modifier.m_amount), apply);
}

/********************************/
/***        POWER COST        ***/
/********************************/

void Aura::HandleModPowerCostPCT(bool apply, bool Real)
{
    // spells required only Real aura add/remove
    if(!Real)
        return;

    float amount = m_modifier.m_amount/100.0f;
    for(int i = 0; i < MAX_SPELL_SCHOOL; ++i)
        if(m_modifier.m_miscvalue & (1<<i))
            GetTarget()->ApplyModSignedFloatValue(UNIT_FIELD_POWER_COST_MULTIPLIER + i, amount, apply);
}

void Aura::HandleModPowerCost(bool apply, bool Real)
{
    // spells required only Real aura add/remove
    if(!Real)
        return;

    for(int i = 0; i < MAX_SPELL_SCHOOL; ++i)
        if(m_modifier.m_miscvalue & (1<<i))
            GetTarget()->ApplyModInt32Value(UNIT_FIELD_POWER_COST_MODIFIER + i, m_modifier.m_amount, apply);
}

void Aura::HandleNoReagentUseAura(bool /*Apply*/, bool Real)
{
    // spells required only Real aura add/remove
    if(!Real)
        return;
    Unit *target = GetTarget();
    if(target->GetTypeId() != TYPEID_PLAYER)
        return;

    uint32 mask[3] = {0, 0, 0};
    Unit::AuraList const& noReagent = target->GetAurasByType(SPELL_AURA_NO_REAGENT_USE);
        for(Unit::AuraList::const_iterator i = noReagent.begin(); i !=  noReagent.end(); ++i)
        {
            uint32 const *ptr = (*i)->getAuraSpellClassMask();
            mask[0] |= ptr[0];
            mask[1] |= ptr[1];
            mask[2] |= ptr[2];
        }

    target->SetUInt32Value(PLAYER_NO_REAGENT_COST_1+0, mask[0]);
    target->SetUInt32Value(PLAYER_NO_REAGENT_COST_1+1, mask[1]);
    target->SetUInt32Value(PLAYER_NO_REAGENT_COST_1+2, mask[2]);
}

/*********************************************************/
/***                    OTHERS                         ***/
/*********************************************************/

void Aura::HandleShapeshiftBoosts(bool apply)
{
    uint32 spellId1 = 0;
    uint32 spellId2 = 0;
    uint32 HotWSpellId = 0;
    uint32 MasterShaperSpellId = 0;

    ShapeshiftForm form = ShapeshiftForm(GetModifier()->m_miscvalue);

    Unit *target = GetTarget();

    switch(form)
    {
        case FORM_CAT:
            spellId1 = 3025;
            HotWSpellId = 24900;
            MasterShaperSpellId = 48420;
            break;
        case FORM_TREE:
            spellId1 = 5420;
            spellId2 = 34123;
            MasterShaperSpellId = 48422;
            break;
        case FORM_TRAVEL:
            spellId1 = 5419;
            break;
        case FORM_AQUA:
            spellId1 = 5421;
            break;
        case FORM_BEAR:
            spellId1 = 1178;
            spellId2 = 21178;
            HotWSpellId = 24899;
            MasterShaperSpellId = 48418;
            break;
        case FORM_DIREBEAR:
            spellId1 = 9635;
            spellId2 = 21178;
            HotWSpellId = 24899;
            MasterShaperSpellId = 48418;
            break;
        case FORM_BATTLESTANCE:
            spellId1 = 21156;
            break;
        case FORM_DEFENSIVESTANCE:
            spellId1 = 7376;
            break;
        case FORM_BERSERKERSTANCE:
            spellId1 = 7381;
            break;
        case FORM_MOONKIN:
            spellId1 = 24905;
            spellId2 = 69366;
            MasterShaperSpellId = 48421;
            break;
        case FORM_FLIGHT:
            spellId1 = 33948;
            spellId2 = 34764;
            break;
        case FORM_FLIGHT_EPIC:
            spellId1 = 40122;
            spellId2 = 40121;
            break;
        case FORM_METAMORPHOSIS:
            spellId1 = 54817;
            spellId2 = 54879;
            break;
        case FORM_SPIRITOFREDEMPTION:
            spellId1 = 27792;
            spellId2 = 27795;                               // must be second, this important at aura remove to prevent to early iterator invalidation.
            break;
        case FORM_SHADOW:
            spellId1 = 49868;
            spellId2 = 71167;

            if(target->GetTypeId() == TYPEID_PLAYER)      // Spell 49868 have same category as main form spell and share cooldown
                ((Player*)target)->RemoveSpellCooldown(49868);
            break;
        case FORM_GHOSTWOLF:
            spellId1 = 67116;
            break;
        case FORM_AMBIENT:
        case FORM_GHOUL:
        case FORM_STEALTH:
        case FORM_CREATURECAT:
        case FORM_CREATUREBEAR:
            break;
    }

    if(apply)
    {
        if (spellId1)
            target->CastSpell(target, spellId1, true, NULL, this );
        if (spellId2)
            target->CastSpell(target, spellId2, true, NULL, this);

        if (target->GetTypeId() == TYPEID_PLAYER)
        {
            const PlayerSpellMap& sp_list = ((Player *)target)->GetSpellMap();
            for (PlayerSpellMap::const_iterator itr = sp_list.begin(); itr != sp_list.end(); ++itr)
            {
                if (itr->second.state == PLAYERSPELL_REMOVED) continue;
                if (itr->first==spellId1 || itr->first==spellId2) continue;
                SpellEntry const *spellInfo = sSpellStore.LookupEntry(itr->first);
                if (!spellInfo || !IsNeedCastSpellAtFormApply(spellInfo, form))
                    continue;
                target->CastSpell(target, itr->first, true, NULL, this);
            }
            // remove auras that do not require shapeshift, but are not active in this specific form (like Improved Barkskin)
            Unit::SpellAuraHolderMap& tAuras = target->GetSpellAuraHolderMap();
            for (Unit::SpellAuraHolderMap::iterator itr = tAuras.begin(); itr != tAuras.end();)
            {
                SpellEntry const *spellInfo = itr->second->GetSpellProto();
                if (itr->second->IsPassive() && (spellInfo->AttributesEx2 & SPELL_ATTR_EX2_NOT_NEED_SHAPESHIFT)
                    && (spellInfo->StancesNot & (1<<(form-1))))
                {
                    target->RemoveAurasDueToSpell(itr->second->GetId());
                    itr = tAuras.begin();
                }
                else
                    ++itr;
            }


            // Master Shapeshifter
            if (MasterShaperSpellId)
            {
                Unit::AuraList const& ShapeShifterAuras = target->GetAurasByType(SPELL_AURA_DUMMY);
                for(Unit::AuraList::const_iterator i = ShapeShifterAuras.begin(); i != ShapeShifterAuras.end(); ++i)
                {
                    if ((*i)->GetSpellProto()->SpellIconID == 2851)
                    {
                        int32 ShiftMod = (*i)->GetModifier()->m_amount;
                        target->CastCustomSpell(target, MasterShaperSpellId, &ShiftMod, NULL, NULL, true);
                        break;
                    }
                }
            }

            // Leader of the Pack
            if (((Player*)target)->HasSpell(17007))
            {
                SpellEntry const *spellInfo = sSpellStore.LookupEntry(24932);
                if (spellInfo && spellInfo->Stances & (1<<(form-1)))
                    target->CastSpell(target, 24932, true, NULL, this);
            }

            // Savage Roar
            if (form == FORM_CAT && ((Player*)target)->HasAura(52610))
                target->CastSpell(target, 62071, true);

            // Survival of the Fittest (Armor part)
            if (form == FORM_BEAR || form == FORM_DIREBEAR)
            {
                Unit::AuraList const& modAuras = target->GetAurasByType(SPELL_AURA_MOD_TOTAL_STAT_PERCENTAGE);
                for (Unit::AuraList::const_iterator i = modAuras.begin(); i != modAuras.end(); ++i)
                {
                    if ((*i)->GetSpellProto()->SpellFamilyName == SPELLFAMILY_DRUID &&
                        (*i)->GetSpellProto()->SpellIconID == 961)
                    {
                        int32 bp = (*i)->GetSpellProto()->CalculateSimpleValue(EFFECT_INDEX_2);
                        if (bp)
                            target->CastCustomSpell(target, 62069, &bp, NULL, NULL, true, NULL, this);
                        break;
                    }
                }
            }

            // Improved Moonkin Form
            if (form == FORM_MOONKIN)
            {
                Unit::AuraList const& dummyAuras = target->GetAurasByType(SPELL_AURA_DUMMY);
                for(Unit::AuraList::const_iterator i = dummyAuras.begin(); i != dummyAuras.end(); ++i)
                {
                    if ((*i)->GetSpellProto()->SpellFamilyName==SPELLFAMILY_DRUID &&
                        (*i)->GetSpellProto()->SpellIconID == 2855)
                    {
                        uint32 spell_id = 0;
                        switch((*i)->GetId())
                        {
                            case 48384:spell_id=50170;break;//Rank 1
                            case 48395:spell_id=50171;break;//Rank 2
                            case 48396:spell_id=50172;break;//Rank 3
                            default:
                                sLog.outError("Aura::HandleShapeshiftBoosts: Not handled rank of IMF (Spell: %u)",(*i)->GetId());
                                break;
                        }

                        if(spell_id)
                            target->CastSpell(target, spell_id, true, NULL, this);
                        break;
                    }
                }
            }

            // Heart of the Wild
            if (HotWSpellId)
            {
                Unit::AuraList const& mModTotalStatPct = target->GetAurasByType(SPELL_AURA_MOD_TOTAL_STAT_PERCENTAGE);
                for(Unit::AuraList::const_iterator i = mModTotalStatPct.begin(); i != mModTotalStatPct.end(); ++i)
                {
                    if ((*i)->GetSpellProto()->SpellIconID == 240 && (*i)->GetModifier()->m_miscvalue == 3)
                    {
                        int32 HotWMod = (*i)->GetModifier()->m_amount;
                        if(GetModifier()->m_miscvalue == FORM_CAT)
                            HotWMod /= 2;

                        target->CastCustomSpell(target, HotWSpellId, &HotWMod, NULL, NULL, true, NULL, this);
                        break;
                    }
                }
            }
        }
    }
    else
    {
        if(spellId1)
            target->RemoveAurasDueToSpell(spellId1);
        if(spellId2)
            target->RemoveAurasDueToSpell(spellId2);
        if(MasterShaperSpellId)
            target->RemoveAurasDueToSpell(MasterShaperSpellId);

        if (target->GetTypeId() == TYPEID_PLAYER)
        {
            // re-apply passive spells that don't need shapeshift but were inactive in current form:
            const PlayerSpellMap& sp_list = ((Player *)target)->GetSpellMap();
            for (PlayerSpellMap::const_iterator itr = sp_list.begin(); itr != sp_list.end(); ++itr)
            {
                if (itr->second.state == PLAYERSPELL_REMOVED) continue;
                if (itr->first==spellId1 || itr->first==spellId2) continue;
                SpellEntry const *spellInfo = sSpellStore.LookupEntry(itr->first);
                if (!spellInfo || !IsPassiveSpell(spellInfo))
                    continue;
                if ((spellInfo->AttributesEx2 & SPELL_ATTR_EX2_NOT_NEED_SHAPESHIFT) && spellInfo->StancesNot & (1<<(form-1)))
                    target->CastSpell(target, itr->first, true, NULL, this);
            }
        }

        Unit::SpellAuraHolderMap& tAuras = target->GetSpellAuraHolderMap();
        for (Unit::SpellAuraHolderMap::iterator itr = tAuras.begin(); itr != tAuras.end();)
        {
            if (itr->second->IsRemovedOnShapeLost())
            {
                target->RemoveAurasDueToSpell(itr->second->GetId());
                itr = tAuras.begin();
            }
            else
                ++itr;
        }
    }
}

void Aura::HandleAuraEmpathy(bool apply, bool /*Real*/)
{
    if(GetTarget()->GetTypeId() != TYPEID_UNIT)
        return;

    CreatureInfo const * ci = ObjectMgr::GetCreatureTemplate(GetTarget()->GetEntry());
    if(ci && ci->type == CREATURE_TYPE_BEAST)
        GetTarget()->ApplyModUInt32Value(UNIT_DYNAMIC_FLAGS, UNIT_DYNFLAG_SPECIALINFO, apply);
}

void Aura::HandleAuraUntrackable(bool apply, bool /*Real*/)
{
    if(apply)
        GetTarget()->SetByteFlag(UNIT_FIELD_BYTES_1, 3, UNIT_BYTE1_FLAG_UNTRACKABLE);
    else
        GetTarget()->RemoveByteFlag(UNIT_FIELD_BYTES_1, 3, UNIT_BYTE1_FLAG_UNTRACKABLE);
}

void Aura::HandleAuraModPacify(bool apply, bool /*Real*/)
{
    if (apply)
        GetTarget()->SetFlag(UNIT_FIELD_FLAGS, UNIT_FLAG_PACIFIED);
    else
        GetTarget()->RemoveFlag(UNIT_FIELD_FLAGS, UNIT_FLAG_PACIFIED);
}

void Aura::HandleAuraModPacifyAndSilence(bool apply, bool Real)
{
    HandleAuraModPacify(apply, Real);
    HandleAuraModSilence(apply, Real);
}

void Aura::HandleAuraGhost(bool apply, bool /*Real*/)
{
    if(GetTarget()->GetTypeId() != TYPEID_PLAYER)
        return;

    if(apply)
    {
        GetTarget()->SetFlag(PLAYER_FLAGS, PLAYER_FLAGS_GHOST);
    }
    else
    {
        GetTarget()->RemoveFlag(PLAYER_FLAGS, PLAYER_FLAGS_GHOST);
    }
}

void Aura::HandleAuraAllowFlight(bool apply, bool Real)
{
    // all applied/removed only at real aura add/remove
    if(!Real)
        return;

    // allow fly
    WorldPacket data;
    if(apply)
        data.Initialize(SMSG_MOVE_SET_CAN_FLY, 12);
    else
        data.Initialize(SMSG_MOVE_UNSET_CAN_FLY, 12);

    data << GetTarget()->GetPackGUID();
    data << uint32(0);                                      // unk
    GetTarget()->SendMessageToSet(&data, true);
}

void Aura::HandleModRating(bool apply, bool Real)
{
    // spells required only Real aura add/remove
    if(!Real)
        return;

    if(GetTarget()->GetTypeId() != TYPEID_PLAYER)
        return;

    for (uint32 rating = 0; rating < MAX_COMBAT_RATING; ++rating)
        if (m_modifier.m_miscvalue & (1 << rating))
            ((Player*)GetTarget())->ApplyRatingMod(CombatRating(rating), m_modifier.m_amount, apply);
}

void Aura::HandleModRatingFromStat(bool apply, bool Real)
{
    // spells required only Real aura add/remove
    if(!Real)
        return;

    if(GetTarget()->GetTypeId() != TYPEID_PLAYER)
        return;
    // Just recalculate ratings
    for (uint32 rating = 0; rating < MAX_COMBAT_RATING; ++rating)
        if (m_modifier.m_miscvalue & (1 << rating))
            ((Player*)GetTarget())->ApplyRatingMod(CombatRating(rating), 0, apply);
}

void Aura::HandleForceMoveForward(bool apply, bool Real)
{
    if(!Real)
        return;

    if(apply)
        GetTarget()->SetFlag(UNIT_FIELD_FLAGS_2, UNIT_FLAG2_FORCE_MOVE);
    else
        GetTarget()->RemoveFlag(UNIT_FIELD_FLAGS_2, UNIT_FLAG2_FORCE_MOVE);
}

void Aura::HandleAuraModExpertise(bool /*apply*/, bool /*Real*/)
{
    if(GetTarget()->GetTypeId() != TYPEID_PLAYER)
        return;

    ((Player*)GetTarget())->UpdateExpertise(BASE_ATTACK);
    ((Player*)GetTarget())->UpdateExpertise(OFF_ATTACK);
}

void Aura::HandleModTargetResistance(bool apply, bool Real)
{
    // spells required only Real aura add/remove
    if(!Real)
        return;
    Unit *target = GetTarget();
    // applied to damage as HandleNoImmediateEffect in Unit::CalculateAbsorbAndResist and Unit::CalcArmorReducedDamage
    // show armor penetration
    if (target->GetTypeId() == TYPEID_PLAYER && (m_modifier.m_miscvalue & SPELL_SCHOOL_MASK_NORMAL))
        target->ApplyModInt32Value(PLAYER_FIELD_MOD_TARGET_PHYSICAL_RESISTANCE, m_modifier.m_amount, apply);

    // show as spell penetration only full spell penetration bonuses (all resistances except armor and holy
    if (target->GetTypeId() == TYPEID_PLAYER && (m_modifier.m_miscvalue & SPELL_SCHOOL_MASK_SPELL)==SPELL_SCHOOL_MASK_SPELL)
        target->ApplyModInt32Value(PLAYER_FIELD_MOD_TARGET_RESISTANCE, m_modifier.m_amount, apply);
}

void Aura::HandleShieldBlockValue(bool apply, bool /*Real*/)
{
    BaseModType modType = FLAT_MOD;
    if(m_modifier.m_auraname == SPELL_AURA_MOD_SHIELD_BLOCKVALUE_PCT)
        modType = PCT_MOD;

    if(GetTarget()->GetTypeId() == TYPEID_PLAYER)
        ((Player*)GetTarget())->HandleBaseModValue(SHIELD_BLOCK_VALUE, modType, float(m_modifier.m_amount), apply);
}

void Aura::HandleAuraRetainComboPoints(bool apply, bool Real)
{
    // spells required only Real aura add/remove
    if(!Real)
        return;

    Unit* target = GetTarget();

    // combo points was added in SPELL_EFFECT_ADD_COMBO_POINTS handler
    // remove only if aura expire by time (in case combo points amount change aura removed without combo points lost)
    if (!apply && m_removeMode == AURA_REMOVE_BY_EXPIRE && !target->GetComboTargetGuid().IsEmpty())
        if (Unit* unit = ObjectAccessor::GetUnit(*GetTarget(),target->GetComboTargetGuid()))
            target->AddComboPoints(unit, -m_modifier.m_amount);
}

void Aura::HandleModUnattackable( bool Apply, bool Real )
{
    if(Real && Apply)
     {
        GetTarget()->CombatStop();
        GetTarget()->RemoveAurasWithInterruptFlags(AURA_INTERRUPT_FLAG_IMMUNE_OR_LOST_SELECTION);
     }
    GetTarget()->ApplyModFlag(UNIT_FIELD_FLAGS, UNIT_FLAG_NON_ATTACKABLE,Apply);
}

void Aura::HandleSpiritOfRedemption( bool apply, bool Real )
{
    // spells required only Real aura add/remove
    if(!Real)
        return;

    Unit *target = GetTarget();

    // prepare spirit state
    if(apply)
    {
        if(target->GetTypeId()==TYPEID_PLAYER)
        {
            // disable breath/etc timers
            ((Player*)target)->StopMirrorTimers();

            // set stand state (expected in this form)
            if(!target->IsStandState())
                target->SetStandState(UNIT_STAND_STATE_STAND);
        }

        target->SetHealth(1);
    }
    // die at aura end
    else
        target->DealDamage(target, target->GetHealth(), NULL, DIRECT_DAMAGE, SPELL_SCHOOL_MASK_NORMAL, GetSpellProto(), false);
}

void Aura::HandleSchoolAbsorb(bool apply, bool Real)
{
    if(!Real)
        return;

    Unit* caster = GetCaster();
    if(!caster)
        return;

    Unit *target = GetTarget();
    SpellEntry const* spellProto = GetSpellProto();
    if (apply)
    {
        // prevent double apply bonuses
        if (target->GetTypeId()!=TYPEID_PLAYER || !((Player*)target)->GetSession()->PlayerLoading())
        {
            float DoneActualBenefit = 0.0f;
            switch(spellProto->SpellFamilyName)
            {
                case SPELLFAMILY_PRIEST:
                    // Power Word: Shield
                    if (spellProto->SpellFamilyFlags & UI64LIT(0x0000000000000001))
                    {
                        //+80.68% from +spell bonus
                        DoneActualBenefit = caster->SpellBaseHealingBonusDone(GetSpellSchoolMask(spellProto)) * 0.8068f;
                        //Borrowed Time
                        Unit::AuraList const& borrowedTime = caster->GetAurasByType(SPELL_AURA_DUMMY);
                        for(Unit::AuraList::const_iterator itr = borrowedTime.begin(); itr != borrowedTime.end(); ++itr)
                        {
                            SpellEntry const* i_spell = (*itr)->GetSpellProto();
                            if(i_spell->SpellFamilyName==SPELLFAMILY_PRIEST && i_spell->SpellIconID == 2899 && i_spell->EffectMiscValue[(*itr)->GetEffIndex()] == 24)
                            {
                                DoneActualBenefit += DoneActualBenefit * (*itr)->GetModifier()->m_amount / 100;
                                break;
                            }
                        }
                    }

                    break;
                case SPELLFAMILY_MAGE:
                    // Frost Ward, Fire Ward
                    if (spellProto->SpellFamilyFlags & UI64LIT(0x0000000000000108))
                        //+10% from +spell bonus
                        DoneActualBenefit = caster->SpellBaseDamageBonusDone(GetSpellSchoolMask(spellProto)) * 0.1f;
                    // Ice Barrier
                    else if (spellProto->SpellFamilyFlags & UI64LIT(0x0000000100000000))
                        //+80.67% from +spell bonus
                        DoneActualBenefit = caster->SpellBaseDamageBonusDone(GetSpellSchoolMask(spellProto)) * 0.8067f;
                    break;
                case SPELLFAMILY_WARLOCK:
                    // Shadow Ward
                    if (spellProto->SpellFamilyFlags2 & 0x00000040)
                        //+30% from +spell bonus
                        DoneActualBenefit = caster->SpellBaseDamageBonusDone(GetSpellSchoolMask(spellProto)) * 0.30f;
                    break;
                case SPELLFAMILY_PALADIN:
                    // Sacred Shield
                    // (check not strictly needed, only Sacred Shield has SPELL_AURA_SCHOOL_ABSORB in SPELLFAMILY_PALADIN at this time)
                    if (spellProto->SpellFamilyFlags & UI64LIT(0x0008000000000000))
                    {
                        // +75% from spell power
                        DoneActualBenefit = caster->SpellBaseHealingBonusDone(GetSpellSchoolMask(spellProto)) * 0.75f;
                    }
                    break;
                case SPELLFAMILY_GENERIC:
                    if (GetId()==70845)
                        DoneActualBenefit = caster->GetMaxHealth() * 0.2f;
                    break;
                default:
                    break;
            }

            DoneActualBenefit *= caster->CalculateLevelPenalty(GetSpellProto());

            m_modifier.m_amount += (int32)DoneActualBenefit;
        }
    }
    else
    {
        if (caster &&
            // Power Word: Shield
            spellProto->SpellFamilyName == SPELLFAMILY_PRIEST && spellProto->Mechanic == MECHANIC_SHIELD &&
            (spellProto->SpellFamilyFlags & UI64LIT(0x0000000000000001)) &&
            // completely absorbed or dispelled
            (m_removeMode == AURA_REMOVE_BY_SHIELD_BREAK || m_removeMode == AURA_REMOVE_BY_DISPEL))
        {
            Unit::AuraList const& vDummyAuras = caster->GetAurasByType(SPELL_AURA_DUMMY);
            for(Unit::AuraList::const_iterator itr = vDummyAuras.begin(); itr != vDummyAuras.end(); ++itr)
            {
                SpellEntry const* vSpell = (*itr)->GetSpellProto();

                // Rapture (main spell)
                if(vSpell->SpellFamilyName == SPELLFAMILY_PRIEST && vSpell->SpellIconID == 2894 && vSpell->Effect[EFFECT_INDEX_1])
                {
                    switch((*itr)->GetEffIndex())
                    {
                        case EFFECT_INDEX_0:
                        {
                            // energize caster
                            int32 manapct1000 = 5 * ((*itr)->GetModifier()->m_amount + sSpellMgr.GetSpellRank(vSpell->Id));
                            int32 basepoints0 = caster->GetMaxPower(POWER_MANA) * manapct1000 / 1000;
                            caster->CastCustomSpell(caster, 47755, &basepoints0, NULL, NULL, true);
                            break;
                        }
                        case EFFECT_INDEX_1:
                        {
                            // energize target
                            if (!roll_chance_i((*itr)->GetModifier()->m_amount) || caster->HasAura(63853))
                                break;

                            switch(target->getPowerType())
                            {
                                case POWER_RUNIC_POWER:
                                    target->CastSpell(target, 63652, true, NULL, NULL, GetCasterGuid());
                                    break;
                                case POWER_RAGE:
                                    target->CastSpell(target, 63653, true, NULL, NULL, GetCasterGuid());
                                    break;
                                case POWER_MANA:
                                    {
                                        int32 basepoints0 = target->GetMaxPower(POWER_MANA) * 2 / 100;
                                        target->CastCustomSpell(target, 63654, &basepoints0, NULL, NULL, true);
                                        break;
                                    }
                                case POWER_ENERGY:
                                    target->CastSpell(target, 63655, true, NULL, NULL, GetCasterGuid());
                                    break;
                                default:
                                    break;
                            }

                            //cooldown aura
                            caster->CastSpell(caster, 63853, true);
                            break;
                        }
                        default:
                            sLog.outError("Changes in R-dummy spell???: effect 3");
                            break;
                    }
                }
            }
        }
        else if (caster && caster->GetTypeId() == TYPEID_PLAYER && spellProto->Id == 47788 && 
            m_removeMode == AURA_REMOVE_BY_EXPIRE)
        {
            Player* plr = (Player*)caster;
            if (Aura *aur = plr->GetAura(63231, EFFECT_INDEX_0))
            {
                int32 base_time = aur->GetSpellProto()->CalculateSimpleValue(EFFECT_INDEX_0);
                int32 end_time = -(plr->GetSpellCooldownDelay(spellProto->Id) - base_time);

                // start new cooldown at server side
                plr->AddSpellCooldown(spellProto->Id, 0, time_t(NULL) + time_t(base_time));

                // Send activate cooldown timer (possible 0) at client side
                WorldPacket data(SMSG_MODIFY_COOLDOWN, (4+8+4));
                data << spellProto->Id;
                data << plr->GetGUID();
                data << end_time*IN_MILLISECONDS;
                plr->SendDirectMessage(&data);
            }
        }
    }
}

void Aura::PeriodicTick()
{
    Unit *target = GetTarget();
    SpellEntry const* spellProto = GetSpellProto();

    switch(m_modifier.m_auraname)
    {
        case SPELL_AURA_PERIODIC_DAMAGE:
        case SPELL_AURA_PERIODIC_DAMAGE_PERCENT:
        {
            // don't damage target if not alive, possible death persistent effects
            if (!target->isAlive())
                return;

            Unit *pCaster = GetCaster();
            if(!pCaster)
                return;

            if( spellProto->Effect[GetEffIndex()] == SPELL_EFFECT_PERSISTENT_AREA_AURA &&
                pCaster->SpellHitResult(target, spellProto, false) != SPELL_MISS_NONE)
                return;

            // Check for immune (not use charges)
            if(target->IsImmunedToDamage(GetSpellSchoolMask(spellProto)))
                return;

            // some auras remove at specific health level or more
            if(m_modifier.m_auraname == SPELL_AURA_PERIODIC_DAMAGE)
            {
                switch(GetId())
                {
                    case 43093: case 31956: case 38801:
                    case 35321: case 38363: case 39215:
                    case 48920:
                    {
                        if(target->GetHealth() == target->GetMaxHealth() )
                        {
                            target->RemoveAurasDueToSpell(GetId());
                            return;
                        }
                        break;
                    }
                    case 38772:
                    {
                        uint32 percent =
                            GetEffIndex() < EFFECT_INDEX_2 && spellProto->Effect[GetEffIndex()] == SPELL_EFFECT_DUMMY ?
                            pCaster->CalculateSpellDamage(target, spellProto, SpellEffectIndex(GetEffIndex() + 1)) :
                            100;
                        if(target->GetHealth() * 100 >= target->GetMaxHealth() * percent )
                        {
                            target->RemoveAurasDueToSpell(GetId());
                            return;
                        }
                        break;
                    }
                    case 70541:
                    case 73779:
                    case 73780:
                    case 73781:
                    {
                        if(target->GetHealth() >= target->GetMaxHealth() * 0.9f )
                        {
                            target->RemoveAurasDueToSpell(GetId());
                            return;
                        }
                        break;
                    }
                    case 74562: // SPELL_FIERY_COMBUSTION - Ruby sanctum boss Halion, added mark (74567, dummy) every tick
                    {
                        target->CastSpell(target, 74567, true, NULL, NULL, GetCasterGUID());
                        break;
                    }
                    case 74792: // SPELL_SOUL_CONSUMPTION - Ruby sanctum boss Halion, added mark (74795, dummy) every tick
                    {
                        target->CastSpell(target, 74795, true, NULL, NULL, GetCasterGUID());
                        break;
                    };
                    case 67297:
                    case 65950:
                        pCaster->CastSpell(target, 65951, true);
                        break;
                    case 66001:
                    case 67282:
                        pCaster->CastSpell(target, 66002, true);
                        break;
                    case 67281:
                    case 67283:
                        pCaster->CastSpell(target, 66000, true);
                        break;
                    case 67296:
                    case 67298:
                        pCaster->CastSpell(target, 65952, true);
                        break;
                    default:
                        break;
                }
            }

            uint32 absorb = 0;
            uint32 resist = 0;
            CleanDamage cleanDamage =  CleanDamage(0, 0, BASE_ATTACK, MELEE_HIT_NORMAL );

            // ignore non positive values (can be result apply spellmods to aura damage
            uint32 amount = m_modifier.m_amount > 0 ? m_modifier.m_amount : 0;

            uint32 pdamage;

            if(m_modifier.m_auraname == SPELL_AURA_PERIODIC_DAMAGE)
                pdamage = amount;
            else
                pdamage = uint32(target->GetMaxHealth()*amount/100);

            // SpellDamageBonus for magic spells
            if(spellProto->DmgClass == SPELL_DAMAGE_CLASS_NONE || spellProto->DmgClass == SPELL_DAMAGE_CLASS_MAGIC)
                pdamage = target->SpellDamageBonusTaken(pCaster, spellProto, pdamage, DOT, GetStackAmount());
            // MeleeDamagebonus for weapon based spells
            else
            {
                WeaponAttackType attackType = GetWeaponAttackType(spellProto);
                pdamage = target->MeleeDamageBonusTaken(pCaster, pdamage, attackType, spellProto, DOT, GetStackAmount());
            }

            // Calculate armor mitigation if it is a physical spell
            // But not for bleed mechanic spells
            if (GetSpellSchoolMask(spellProto) & SPELL_SCHOOL_MASK_NORMAL &&
                GetEffectMechanic(spellProto, m_effIndex) != MECHANIC_BLEED)
            {
                uint32 pdamageReductedArmor = pCaster->CalcArmorReducedDamage(target, pdamage);
                cleanDamage.damage += pdamage - pdamageReductedArmor;
                pdamage = pdamageReductedArmor;
            }

            // Curse of Agony damage-per-tick calculation
            if (spellProto->SpellFamilyName==SPELLFAMILY_WARLOCK && (spellProto->SpellFamilyFlags & UI64LIT(0x0000000000000400)) && spellProto->SpellIconID==544)
            {
                // 1..4 ticks, 1/2 from normal tick damage
                if (GetAuraTicks() <= 4)
                    pdamage = pdamage/2;
                // 9..12 ticks, 3/2 from normal tick damage
                else if(GetAuraTicks() >= 9)
                    pdamage += (pdamage + 1) / 2;       // +1 prevent 0.5 damage possible lost at 1..4 ticks
                // 5..8 ticks have normal tick damage
            }

            // This method can modify pdamage
            bool isCrit = IsCritFromAbilityAura(pCaster, pdamage);

            // send critical in hit info for threat calculation
            if (isCrit)
            {
                cleanDamage.hitOutCome = MELEE_HIT_CRIT;
                // Resilience - reduce crit damage
                pdamage -= target->GetSpellCritDamageReduction(pdamage);
            }

            // only from players
            // FIXME: need use SpellDamageBonus instead?
            if (pCaster->GetTypeId() == TYPEID_PLAYER)
                pdamage -= target->GetSpellDamageReduction(pdamage);

            target->CalculateDamageAbsorbAndResist(pCaster, GetSpellSchoolMask(spellProto), DOT, pdamage, &absorb, &resist, !(GetSpellProto()->AttributesEx & SPELL_ATTR_EX_CANT_REFLECTED));
            cleanDamage.absorb += absorb;

            DETAIL_FILTER_LOG(LOG_FILTER_PERIODIC_AFFECTS, "PeriodicTick: %s attacked %s for %u dmg inflicted by %u abs is %u",
                GetCasterGuid().GetString().c_str(), target->GetGuidStr().c_str(), pdamage, GetId(),absorb);

            pCaster->DealDamageMods(target, pdamage, &absorb);

            // Set trigger flag
            uint32 procAttacker = PROC_FLAG_ON_DO_PERIODIC; //  | PROC_FLAG_SUCCESSFUL_HARMFUL_SPELL_HIT;
            uint32 procVictim   = PROC_FLAG_ON_TAKE_PERIODIC;// | PROC_FLAG_TAKEN_HARMFUL_SPELL_HIT;
            uint32 procEx = isCrit ? PROC_EX_CRITICAL_HIT : PROC_EX_NORMAL_HIT;

            pdamage = (pdamage <= absorb + resist) ? 0 : (pdamage - absorb - resist);

            uint32 overkill = pdamage > target->GetHealth() ? pdamage - target->GetHealth() : 0;
            SpellPeriodicAuraLogInfo pInfo(this, pdamage, overkill, absorb, resist, 0.0f, isCrit);
            target->SendPeriodicAuraLog(&pInfo);

            if (pdamage)
                procVictim|=PROC_FLAG_TAKEN_ANY_DAMAGE;

            pCaster->ProcDamageAndSpell(target, procAttacker, procVictim, procEx, pdamage, BASE_ATTACK, spellProto);

            pCaster->DealDamage(target, pdamage, &cleanDamage, DOT, GetSpellSchoolMask(spellProto), spellProto, true);

            // Drain Soul (chance soul shard)
            if (pCaster->GetTypeId() == TYPEID_PLAYER && spellProto->SpellFamilyName == SPELLFAMILY_WARLOCK && spellProto->SpellFamilyFlags & UI64LIT(0x0000000000004000))
            {
                // Only from non-grey units
                if (roll_chance_i(10) &&                    // 1-2 from drain with final and without glyph, 0-1 from damage
                    ((Player*)pCaster)->isHonorOrXPTarget(target) &&
                    (target->GetTypeId() != TYPEID_UNIT || ((Player*)pCaster)->isAllowedToLoot((Creature*)target)))
                {
                    pCaster->CastSpell(pCaster, 43836, true, NULL, this);
                }
            }

            break;
        }
        case SPELL_AURA_PERIODIC_LEECH:
        case SPELL_AURA_PERIODIC_HEALTH_FUNNEL:
        {
            // don't damage target if not alive, possible death persistent effects
            if (!target->IsInWorld() ||  !target->isAlive())
                return;

            Unit *pCaster = GetCaster();
            if(!pCaster)
                return;

            if(!pCaster->IsInWorld() || !pCaster->isAlive())
                return;

            if( spellProto->Effect[GetEffIndex()] == SPELL_EFFECT_PERSISTENT_AREA_AURA &&
                pCaster->SpellHitResult(target, spellProto, false) != SPELL_MISS_NONE)
                return;

            // Check for immune
            if(target->IsImmunedToDamage(GetSpellSchoolMask(spellProto)))
                return;

            uint32 absorb=0;
            uint32 resist=0;
            CleanDamage cleanDamage =  CleanDamage(0, 0, BASE_ATTACK, MELEE_HIT_NORMAL );

            uint32 pdamage = m_modifier.m_amount > 0 ? m_modifier.m_amount : 0;

            //Calculate armor mitigation if it is a physical spell
            if (GetSpellSchoolMask(spellProto) & SPELL_SCHOOL_MASK_NORMAL)
            {
                uint32 pdamageReductedArmor = pCaster->CalcArmorReducedDamage(target, pdamage);
                cleanDamage.damage += pdamage - pdamageReductedArmor;
                pdamage = pdamageReductedArmor;
            }

            pdamage = target->SpellDamageBonusTaken(pCaster, spellProto, pdamage, DOT, GetStackAmount());

            bool isCrit = IsCritFromAbilityAura(pCaster, pdamage);

            // send critical in hit info for threat calculation
            if (isCrit)
            {
                cleanDamage.hitOutCome = MELEE_HIT_CRIT;
                // Resilience - reduce crit damage
                pdamage -= target->GetSpellCritDamageReduction(pdamage);
            }

            // only from players
            // FIXME: need use SpellDamageBonus instead?
            if (GetCasterGuid().IsPlayer())
                pdamage -= target->GetSpellDamageReduction(pdamage);

            target->CalculateDamageAbsorbAndResist(pCaster, GetSpellSchoolMask(spellProto), DOT, pdamage, &absorb, &resist, !(spellProto->AttributesEx & SPELL_ATTR_EX_CANT_REFLECTED));
            cleanDamage.absorb += absorb;

            DETAIL_FILTER_LOG(LOG_FILTER_PERIODIC_AFFECTS, "PeriodicTick: %s health leech of %s for %u dmg inflicted by %u abs is %u",
                GetCasterGuid().GetString().c_str(), target->GetGuidStr().c_str(), pdamage, GetId(),absorb);

            pCaster->DealDamageMods(target, pdamage, &absorb);

            pCaster->SendSpellNonMeleeDamageLog(target, GetId(), pdamage, GetSpellSchoolMask(spellProto), absorb, resist, false, 0, isCrit);

            float multiplier = spellProto->EffectMultipleValue[GetEffIndex()] > 0 ? spellProto->EffectMultipleValue[GetEffIndex()] : 1;

            // Set trigger flag
            uint32 procAttacker = PROC_FLAG_ON_DO_PERIODIC; //  | PROC_FLAG_SUCCESSFUL_HARMFUL_SPELL_HIT;
            uint32 procVictim   = PROC_FLAG_ON_TAKE_PERIODIC;// | PROC_FLAG_TAKEN_HARMFUL_SPELL_HIT;
            uint32 procEx = isCrit ? PROC_EX_CRITICAL_HIT : PROC_EX_NORMAL_HIT;

            pdamage = (pdamage <= absorb + resist) ? 0 : (pdamage-absorb-resist);
            if (pdamage)
                procVictim|=PROC_FLAG_TAKEN_ANY_DAMAGE;

            pCaster->ProcDamageAndSpell(target, procAttacker, procVictim, procEx, pdamage, BASE_ATTACK, spellProto);
            int32 new_damage = pCaster->DealDamage(target, pdamage, &cleanDamage, DOT, GetSpellSchoolMask(spellProto), spellProto, false);

            if (!target->isAlive() && pCaster->IsNonMeleeSpellCasted(false))
                for (uint32 i = CURRENT_FIRST_NON_MELEE_SPELL; i < CURRENT_MAX_SPELL; ++i)
                    if (Spell* spell = pCaster->GetCurrentSpell(CurrentSpellTypes(i)))
                        if (spell->m_spellInfo->Id == GetId())
                            spell->cancel();

            if(Player *modOwner = pCaster->GetSpellModOwner())
                modOwner->ApplySpellMod(GetId(), SPELLMOD_MULTIPLE_VALUE, multiplier);

            int32 heal = pCaster->SpellHealingBonusTaken(pCaster, spellProto, int32(new_damage * multiplier), DOT, GetStackAmount());

            uint32 absorbHeal = 0;
            pCaster->CalculateHealAbsorb(heal, &absorbHeal);

            int32 gain = pCaster->DealHeal(pCaster, heal - absorbHeal, spellProto, false, absorbHeal);
            pCaster->getHostileRefManager().threatAssist(pCaster, gain * 0.5f * sSpellMgr.GetSpellThreatMultiplier(spellProto), spellProto);
            break;
        }
        case SPELL_AURA_PERIODIC_HEAL:
        case SPELL_AURA_OBS_MOD_HEALTH:
        {
            // don't heal target if not alive, mostly death persistent effects from items
            if (!target->isAlive())
                return;

            Unit *pCaster = GetCaster();
            if(!pCaster)
                return;

            // heal for caster damage (must be alive)
            if(target != pCaster && spellProto->SpellVisual[0] == 163 && !pCaster->isAlive())
                return;

            // ignore non positive values (can be result apply spellmods to aura damage
            uint32 amount = m_modifier.m_amount > 0 ? m_modifier.m_amount : 0;

            uint32 pdamage;

            if(m_modifier.m_auraname==SPELL_AURA_OBS_MOD_HEALTH)
                pdamage = uint32(target->GetMaxHealth() * amount / 100);
            else
            {
                pdamage = amount;

                // Wild Growth (1/7 - 6 + 2*ramainTicks) %
                if (spellProto->SpellFamilyName == SPELLFAMILY_DRUID && spellProto->SpellIconID == 2864)
                {
                    int32 ticks = GetAuraMaxTicks();
                    int32 remainingTicks = ticks - GetAuraTicks();
                    int32 addition = int32(amount)*ticks*(-6+2*remainingTicks)/100;

                    if (GetAuraTicks() != 1)
                        // Item - Druid T10 Restoration 2P Bonus
                        if (Aura *aura = pCaster->GetAura(70658, EFFECT_INDEX_0))
                            addition += abs(int32((addition * aura->GetModifier()->m_amount) / ((ticks-1)* 100)));

                    pdamage = int32(pdamage) + addition;
                }
            }

            pdamage = target->SpellHealingBonusTaken(pCaster, spellProto, pdamage, DOT, GetStackAmount());

            // This method can modify pdamage
            bool isCrit = IsCritFromAbilityAura(pCaster, pdamage);

            uint32 absorbHeal = 0;
            pCaster->CalculateHealAbsorb(pdamage, &absorbHeal);
            pdamage -= absorbHeal;

            DETAIL_FILTER_LOG(LOG_FILTER_PERIODIC_AFFECTS, "PeriodicTick: %s heal of %s for %u health  (absorbed %u) inflicted by %u",
                GetCasterGuid().GetString().c_str(), target->GetGuidStr().c_str(), pdamage, absorbHeal, GetId());

            int32 gain = target->ModifyHealth(pdamage);
            SpellPeriodicAuraLogInfo pInfo(this, pdamage, (pdamage - uint32(gain)), absorbHeal, 0, 0.0f, isCrit);
            target->SendPeriodicAuraLog(&pInfo);

            // Set trigger flag
            uint32 procAttacker = PROC_FLAG_ON_DO_PERIODIC;
            uint32 procVictim   = PROC_FLAG_ON_TAKE_PERIODIC;
            uint32 procEx = PROC_EX_PERIODIC_POSITIVE | (isCrit ? PROC_EX_CRITICAL_HIT : PROC_EX_NORMAL_HIT);
            pCaster->ProcDamageAndSpell(target, procAttacker, procVictim, procEx, gain, BASE_ATTACK, spellProto);

            // add HoTs to amount healed in bgs
            if( pCaster->GetTypeId() == TYPEID_PLAYER )
                if( BattleGround *bg = ((Player*)pCaster)->GetBattleGround() )
                    bg->UpdatePlayerScore(((Player*)pCaster), SCORE_HEALING_DONE, gain);

            target->getHostileRefManager().threatAssist(pCaster, float(gain) * 0.5f * sSpellMgr.GetSpellThreatMultiplier(spellProto), spellProto);

            // heal for caster damage
            if(target != pCaster && spellProto->SpellVisual[0] == 163)
            {
                uint32 dmg = spellProto->manaPerSecond;
                if(pCaster->GetHealth() <= dmg && pCaster->GetTypeId()==TYPEID_PLAYER)
                {
                    pCaster->RemoveAurasDueToSpell(GetId());

                    // finish current generic/channeling spells, don't affect autorepeat
                    pCaster->FinishSpell(CURRENT_GENERIC_SPELL);
                    pCaster->FinishSpell(CURRENT_CHANNELED_SPELL);
                }
                else
                {
                    uint32 damage = gain;
                    uint32 absorb = 0;
                    pCaster->DealDamageMods(pCaster, damage, &absorb);
                    pCaster->SendSpellNonMeleeDamageLog(pCaster, GetId(), damage, GetSpellSchoolMask(spellProto), absorb, 0, false, 0, false);

                    CleanDamage cleanDamage =  CleanDamage(0, 0, BASE_ATTACK, MELEE_HIT_NORMAL );
                    pCaster->DealDamage(pCaster, damage, &cleanDamage, NODAMAGE, GetSpellSchoolMask(spellProto), spellProto, true);
                }
            }

//            uint32 procAttacker = PROC_FLAG_ON_DO_PERIODIC;//   | PROC_FLAG_SUCCESSFUL_HEAL;
//            uint32 procVictim   = 0;//ROC_FLAG_ON_TAKE_PERIODIC | PROC_FLAG_TAKEN_HEAL;
            // ignore item heals
//            if(procSpell && !haveCastItem)
//                pCaster->ProcDamageAndSpell(target, procAttacker, procVictim, PROC_EX_NORMAL_HIT, pdamage, BASE_ATTACK, spellProto);
            break;
        }
        case SPELL_AURA_PERIODIC_MANA_LEECH:
        {
            // don't damage target if not alive, possible death persistent effects
            if (!target->isAlive())
                return;

            if(m_modifier.m_miscvalue < 0 || m_modifier.m_miscvalue >= MAX_POWERS)
                return;

            Powers power = Powers(m_modifier.m_miscvalue);

            // power type might have changed between aura applying and tick (druid's shapeshift)
            if(target->getPowerType() != power)
                return;

            Unit *pCaster = GetCaster();
            if(!pCaster)
                return;

            if(!pCaster->isAlive())
                return;

            if( GetSpellProto()->Effect[GetEffIndex()] == SPELL_EFFECT_PERSISTENT_AREA_AURA &&
                pCaster->SpellHitResult(target, spellProto, false) != SPELL_MISS_NONE)
                return;

            // Check for immune (not use charges)
            if(target->IsImmunedToDamage(GetSpellSchoolMask(spellProto)))
                return;

            // ignore non positive values (can be result apply spellmods to aura damage
            uint32 pdamage = m_modifier.m_amount > 0 ? m_modifier.m_amount : 0;

            // Special case: draining x% of mana (up to a maximum of 2*x% of the caster's maximum mana)
            // It's mana percent cost spells, m_modifier.m_amount is percent drain from target
            if (spellProto->ManaCostPercentage)
            {
                // max value
                uint32 maxmana = pCaster->GetMaxPower(power)  * pdamage * 2 / 100;
                pdamage = target->GetMaxPower(power) * pdamage / 100;
                if(pdamage > maxmana)
                    pdamage = maxmana;
            }

            DETAIL_FILTER_LOG(LOG_FILTER_PERIODIC_AFFECTS, "PeriodicTick: %s power leech of %s for %u dmg inflicted by %u",
                GetCasterGuid().GetString().c_str(), target->GetGuidStr().c_str(), pdamage, GetId());

            int32 drain_amount = target->GetPower(power) > pdamage ? pdamage : target->GetPower(power);

            // resilience reduce mana draining effect at spell crit damage reduction (added in 2.4)
            if (power == POWER_MANA)
                drain_amount -= target->GetSpellCritDamageReduction(drain_amount);

            target->ModifyPower(power, -drain_amount);

            float gain_multiplier = 0;

            if(pCaster->GetMaxPower(power) > 0)
            {
                gain_multiplier = spellProto->EffectMultipleValue[GetEffIndex()];

                if(Player *modOwner = pCaster->GetSpellModOwner())
                    modOwner->ApplySpellMod(GetId(), SPELLMOD_MULTIPLE_VALUE, gain_multiplier);
            }

            SpellPeriodicAuraLogInfo pInfo(this, drain_amount, 0, 0, 0, gain_multiplier);
            target->SendPeriodicAuraLog(&pInfo);

            if (int32 gain_amount = int32(drain_amount * gain_multiplier))
            {
                int32 gain = pCaster->ModifyPower(power, gain_amount);

                if (GetId() == 5138)                        // Drain Mana
                    if (Aura* petPart = GetHolder()->GetAuraByEffectIndex(EFFECT_INDEX_1))
                        if (int pet_gain = gain_amount * petPart->GetModifier()->m_amount / 100)
                            pCaster->CastCustomSpell(pCaster, 32554, &pet_gain, NULL, NULL, true);

                target->AddThreat(pCaster, float(gain) * 0.5f, pInfo.critical, GetSpellSchoolMask(spellProto), spellProto);
                if (pCaster->GetTypeId() == TYPEID_PLAYER && spellProto->Id == 5138 && pCaster->HasSpell(30326))
                    if (Pet* pPet = pCaster->GetPet())
                    {
                        GroupPetList m_groupPets = pCaster->GetPets();
                        if (!m_groupPets.empty())
                        {
                            for (GroupPetList::const_iterator itr = m_groupPets.begin(); itr != m_groupPets.end(); ++itr)
                                if (Pet* _pet = pCaster->GetMap()->GetPet(*itr))
                                    if(_pet && _pet->isAlive())
                                        pCaster->CastCustomSpell(_pet, 32554, &gain_amount, NULL, NULL, true, NULL, NULL, pCaster->GetObjectGuid());
                        }
                    }

            }
            break;
        }
        case SPELL_AURA_PERIODIC_ENERGIZE:
        {
            // don't energize target if not alive, possible death persistent effects
            if (!target->isAlive())
                return;

            // ignore non positive values (can be result apply spellmods to aura damage
            uint32 pdamage = m_modifier.m_amount > 0 ? m_modifier.m_amount : 0;

            DETAIL_FILTER_LOG(LOG_FILTER_PERIODIC_AFFECTS, "PeriodicTick: %s energize %s for %u dmg inflicted by %u",
                GetCasterGuid().GetString().c_str(), target->GetGuidStr().c_str(), pdamage, GetId());

            if(m_modifier.m_miscvalue < 0 || m_modifier.m_miscvalue >= MAX_POWERS)
                break;

            Powers power = Powers(m_modifier.m_miscvalue);

            if(target->GetMaxPower(power) == 0)
                break;

            SpellPeriodicAuraLogInfo pInfo(this, pdamage, 0, 0, 0, 0.0f);
            target->SendPeriodicAuraLog(&pInfo);

            int32 gain = target->ModifyPower(power,pdamage);

            if(Unit* pCaster = GetCaster())
                target->getHostileRefManager().threatAssist(pCaster, float(gain) * 0.5f * sSpellMgr.GetSpellThreatMultiplier(spellProto), spellProto);
            break;
        }
        case SPELL_AURA_OBS_MOD_MANA:
        {
            // don't energize target if not alive, possible death persistent effects
            if (!target->isAlive())
                return;

            Powers powerType = ( (m_modifier.m_miscvalue > POWER_RUNIC_POWER || m_modifier.m_miscvalue < 0) ? POWER_MANA : Powers(m_modifier.m_miscvalue));

            // ignore non positive values (can be result apply spellmods to aura damage
            uint32 amount = m_modifier.m_amount > 0 ? m_modifier.m_amount : 0;

            uint32 pdamage = uint32(target->GetMaxPower(powerType) * amount / 100);

            DETAIL_FILTER_LOG(LOG_FILTER_PERIODIC_AFFECTS, "PeriodicTick: %s energize %s for %u power %u inflicted by %u",
                GetCasterGuid().GetString().c_str(), target->GetGuidStr().c_str(), pdamage, powerType, GetId());

            if(target->GetMaxPower(powerType) == 0)
                break;

            SpellPeriodicAuraLogInfo pInfo(this, pdamage, 0, 0, 0, 0.0f);
            target->SendPeriodicAuraLog(&pInfo);

            int32 gain = target->ModifyPower(powerType, pdamage);

            if(Unit* pCaster = GetCaster())
                target->getHostileRefManager().threatAssist(pCaster, float(gain) * 0.5f * sSpellMgr.GetSpellThreatMultiplier(spellProto), spellProto);
            break;
        }
        case SPELL_AURA_POWER_BURN_MANA:
        {
            // don't mana burn target if not alive, possible death persistent effects
            if (!target->isAlive())
                return;

            Unit *pCaster = GetCaster();
            if(!pCaster)
                return;

            // Check for immune (not use charges)
            if(target->IsImmunedToDamage(GetSpellSchoolMask(spellProto)))
                return;

            int32 pdamage = m_modifier.m_amount > 0 ? m_modifier.m_amount : 0;

            Powers powerType = Powers(m_modifier.m_miscvalue);

            if(!target->isAlive() || target->getPowerType() != powerType)
                return;

            // resilience reduce mana draining effect at spell crit damage reduction (added in 2.4)
            if (powerType == POWER_MANA)
                pdamage -= target->GetSpellCritDamageReduction(pdamage);

            uint32 gain = uint32(-target->ModifyPower(powerType, -pdamage));

            gain = uint32(gain * spellProto->EffectMultipleValue[GetEffIndex()]);

            // maybe has to be sent different to client, but not by SMSG_PERIODICAURALOG
            SpellNonMeleeDamage damageInfo(pCaster, target, spellProto->Id, SpellSchoolMask(spellProto->SchoolMask));
            pCaster->CalculateSpellDamage(&damageInfo, gain, spellProto);

            damageInfo.target->CalculateAbsorbResistBlock(pCaster, &damageInfo, spellProto);

            pCaster->DealDamageMods(damageInfo.target, damageInfo.damage, &damageInfo.absorb);

            pCaster->SendSpellNonMeleeDamageLog(&damageInfo);

            // Set trigger flag
            uint32 procAttacker = PROC_FLAG_ON_DO_PERIODIC; //  | PROC_FLAG_SUCCESSFUL_HARMFUL_SPELL_HIT;
            uint32 procVictim   = PROC_FLAG_ON_TAKE_PERIODIC;// | PROC_FLAG_TAKEN_HARMFUL_SPELL_HIT;
            uint32 procEx       = createProcExtendMask(&damageInfo, SPELL_MISS_NONE);
            if (damageInfo.damage)
                procVictim|=PROC_FLAG_TAKEN_ANY_DAMAGE;

            pCaster->ProcDamageAndSpell(damageInfo.target, procAttacker, procVictim, procEx, damageInfo.damage, BASE_ATTACK, spellProto);

            pCaster->DealSpellDamage(&damageInfo, true);
            break;
        }
        case SPELL_AURA_MOD_REGEN:
        {
            // don't heal target if not alive, possible death persistent effects
            if (!target->isAlive())
                return;

            int32 gain = target->ModifyHealth(m_modifier.m_amount);
            if (Unit *caster = GetCaster())
                target->getHostileRefManager().threatAssist(caster, float(gain) * 0.5f  * sSpellMgr.GetSpellThreatMultiplier(spellProto), spellProto);
            break;
        }
        case SPELL_AURA_MOD_POWER_REGEN:
        {
            // don't energize target if not alive, possible death persistent effects
            if (!target->isAlive())
                return;

            Powers pt = target->getPowerType();
            if(int32(pt) != m_modifier.m_miscvalue)
                return;

            if ( spellProto->AuraInterruptFlags & AURA_INTERRUPT_FLAG_NOT_SEATED )
            {
                // eating anim
                target->HandleEmoteCommand(EMOTE_ONESHOT_EAT);
            }
            else if( GetId() == 20577 )
            {
                // cannibalize anim
                target->HandleEmoteCommand(EMOTE_STATE_CANNIBALIZE);
            }

            // Anger Management
            // amount = 1+ 16 = 17 = 3,4*5 = 10,2*5/3
            // so 17 is rounded amount for 5 sec tick grow ~ 1 range grow in 3 sec
            if(pt == POWER_RAGE)
                target->ModifyPower(pt, m_modifier.m_amount * 3 / 5);
            // Butchery
            else if(pt == POWER_RUNIC_POWER && target->isInCombat())
                target->ModifyPower(pt, m_modifier.m_amount);
            break;
        }
        // Here tick dummy auras
        case SPELL_AURA_DUMMY:                              // some spells have dummy aura
        case SPELL_AURA_PERIODIC_DUMMY:
        {
            PeriodicDummyTick();
            break;
        }
        case SPELL_AURA_PERIODIC_TRIGGER_SPELL:
        {
            TriggerSpell();
            break;
        }
        case SPELL_AURA_PERIODIC_TRIGGER_SPELL_WITH_VALUE:
        {
            TriggerSpellWithValue();
            break;
        }
        default:
            break;
    }
}

void Aura::PeriodicDummyTick()
{
    SpellEntry const* spell = GetSpellProto();
    Unit *target = GetTarget();
    switch (spell->SpellFamilyName)
    {
        case SPELLFAMILY_GENERIC:
        {
            switch (spell->Id)
            {
                // Forsaken Skills
                case 7054:
                {
                    // Possibly need cast one of them (but
                    // 7038 Forsaken Skill: Swords
                    // 7039 Forsaken Skill: Axes
                    // 7040 Forsaken Skill: Daggers
                    // 7041 Forsaken Skill: Maces
                    // 7042 Forsaken Skill: Staves
                    // 7043 Forsaken Skill: Bows
                    // 7044 Forsaken Skill: Guns
                    // 7045 Forsaken Skill: 2H Axes
                    // 7046 Forsaken Skill: 2H Maces
                    // 7047 Forsaken Skill: 2H Swords
                    // 7048 Forsaken Skill: Defense
                    // 7049 Forsaken Skill: Fire
                    // 7050 Forsaken Skill: Frost
                    // 7051 Forsaken Skill: Holy
                    // 7053 Forsaken Skill: Shadow
                    return;
                }
                case 7057:                                  // Haunting Spirits
                    if (roll_chance_i(33))
                        target->CastSpell(target,m_modifier.m_amount,true,NULL,this);
                    return;
//              // Panda
//              case 19230: break;
//              // Gossip NPC Periodic - Talk
//              case 33208: break;
//              // Gossip NPC Periodic - Despawn
//              case 33209: break;
//              // Steal Weapon
//              case 36207: break;
//              // Simon Game START timer, (DND)
//              case 39993: break;
//              // Knockdown Fel Cannon: break; The Aggro Burst
//              case 40119: break;
//              // Old Mount Spell
//              case 40154: break;
//              // Magnetic Pull
//              case 40581: break;
//              // Ethereal Ring: break; The Bolt Burst
//              case 40801: break;
//              // Crystal Prison
//              case 40846: break;
//              // Copy Weapon
//              case 41054: break;
//              // Dementia
//              case 41404: break;
//              // Ethereal Ring Visual, Lightning Aura
//              case 41477: break;
//              // Ethereal Ring Visual, Lightning Aura (Fork)
//              case 41525: break;
//              // Ethereal Ring Visual, Lightning Jumper Aura
//              case 41567: break;
//              // No Man's Land
//              case 41955: break;
//              // Headless Horseman - Fire
//              case 42074: break;
//              // Headless Horseman - Visual - Large Fire
//              case 42075: break;
//              // Headless Horseman - Start Fire, Periodic Aura
//              case 42140: break;
//              // Ram Speed Boost
//              case 42152: break;
//              // Headless Horseman - Fires Out Victory Aura
//              case 42235: break;
//              // Pumpkin Life Cycle
//              case 42280: break;
//              // Brewfest Request Chick Chuck Mug Aura
//              case 42537: break;
//              // Squashling
//              case 42596: break;
//              // Headless Horseman Climax, Head: Periodic
//              case 42603: break;
//              // Fire Bomb
//              case 42621: break;
//              // Headless Horseman - Conflagrate, Periodic Aura
//              case 42637: break;
//              // Headless Horseman - Create Pumpkin Treats Aura
//              case 42774: break;
//              // Headless Horseman Climax - Summoning Rhyme Aura
//              case 42879: break;
//              // Tricky Treat
//              case 42919: break;
//              // Giddyup!
//              case 42924: break;
//              // Ram - Trot
//              case 42992: break;
//              // Ram - Canter
//              case 42993: break;
//              // Ram - Gallop
//              case 42994: break;
//              // Ram Level - Neutral
//              case 43310: break;
//              // Headless Horseman - Maniacal Laugh, Maniacal, Delayed 17
//              case 43884: break;
//              // Wretched!
//              case 43963: break;
//              // Headless Horseman - Maniacal Laugh, Maniacal, other, Delayed 17
//              case 44000: break;
//              // Energy Feedback
//              case 44328: break;
//              // Romantic Picnic
//              case 45102: break;
//              // Romantic Picnic
//              case 45123: break;
//              // Looking for Love
//              case 45124: break;
//              // Kite - Lightning Strike Kite Aura
//              case 45197: break;
//              // Rocket Chicken
//              case 45202: break;
//              // Copy Offhand Weapon
//              case 45205: break;
//              // Upper Deck - Kite - Lightning Periodic Aura
//              case 45207: break;
//              // Kite -Sky  Lightning Strike Kite Aura
//              case 45251: break;
//              // Ribbon Pole Dancer Check Aura
//              case 45390: break;
//              // Holiday - Midsummer, Ribbon Pole Periodic Visual
//              case 45406: break;
//              // Parachute
//              case 45472: break;
//              // Alliance Flag, Extra Damage Debuff
//              case 45898: break;
//              // Horde Flag, Extra Damage Debuff
//              case 45899: break;
//              // Ahune - Summoning Rhyme Aura
//              case 45926: break;
//              // Ahune - Slippery Floor
//              case 45945: break;
//              // Ahune's Shield
//              case 45954: break;
//              // Nether Vapor Lightning
//              case 45960: break;
//              // Darkness
//              case 45996: break;
                case 46041:                                 // Summon Blood Elves Periodic
                    target->CastSpell(target, 46037, true, NULL, this);
                    target->CastSpell(target, roll_chance_i(50) ? 46038 : 46039, true, NULL, this);
                    target->CastSpell(target, 46040, true, NULL, this);
                    return;
//              // Transform Visual Missile Periodic
//              case 46205: break;
//              // Find Opening Beam End
//              case 46333: break;
//              // Ice Spear Control Aura
//              case 46371: break;
//              // Hailstone Chill
//              case 46458: break;
//              // Hailstone Chill, Internal
//              case 46465: break;
//              // Chill, Internal Shifter
//              case 46549: break;
//              // Summon Ice Spear Knockback Delayer
//              case 46878: break;
//              // Burninate Effect
//              case 47214: break;
//              // Fizzcrank Practice Parachute
//              case 47228: break;
//              // Send Mug Control Aura
//              case 47369: break;
//              // Direbrew's Disarm (precast)
//              case 47407: break;
//              // Mole Machine Port Schedule
//              case 47489: break;
//              case 47941: break; // Crystal Spike
//              case 48200: break; // Healer Aura
                case 48630:                                 // Summon Gauntlet Mobs Periodic
                case 59275:                                 // Below may need some adjustment, pattern for amount of summon and where is not verified 100% (except for odd/even tick)
                {
                    bool chance = roll_chance_i(50);

                    target->CastSpell(target, chance ? 48631 : 48632, true, NULL, this);

                    if (GetAuraTicks() % 2)                 // which doctor at odd tick
                        target->CastSpell(target, chance ? 48636 : 48635, true, NULL, this);
                    else                                    // or harponeer, at even tick
                        target->CastSpell(target, chance ? 48634 : 48633, true, NULL, this);

                    return;
                }
//              case 49313: break; // Proximity Mine Area Aura
//              // Mole Machine Portal Schedule
//              case 49466: break;
//              case 49555: break; // Corpse Explode
//              case 49592: break; // Temporal Rift
//              case 49957: break; // Cutting Laser
//              case 50085: break; // Slow Fall
//              // Listening to Music
//              case 50493: break;
//              // Love Rocket Barrage
//              case 50530: break;
                case 50789:                                 // Summon iron dwarf (left or right)
                case 59860:
                    target->CastSpell(target, roll_chance_i(50) ? 50790 : 50791, true, NULL, this);
                    return;
                case 50792:                                 // Summon iron trogg (left or right)
                case 59859:
                    target->CastSpell(target, roll_chance_i(50) ? 50793 : 50794, true, NULL, this);
                    return;
                case 50801:                                 // Summon malformed ooze (left or right)
                case 59858:
                    target->CastSpell(target, roll_chance_i(50) ? 50802 : 50803, true, NULL, this);
                    return;
                case 50824:                                 // Summon earthen dwarf
                    target->CastSpell(target, roll_chance_i(50) ? 50825 : 50826, true, NULL, this);
                    return;
                case 52441:                                 // Cool Down
                    target->CastSpell(target, 52443, true);
                    return;
                case 53035:                                 // Summon Anub'ar Champion (Azjol Nerub)
                    target->CastSpell(target, 53014, true);
                    return;
                case 53036:                                 // Summon Anub'ar Necromancer (Azjol Nerub)
                    target->CastSpell(target, 53015, true);
                    return;
                case 53037:                                 // Summon Crypt Fiend (Azjol Nerub)
                    target->CastSpell(target, 53016, true);
                    return;
                case 53520:                                 // Carrion Beetles
                    target->CastSpell(target, 53521, true, NULL, this);
                    target->CastSpell(target, 53521, true, NULL, this);
                    return;
                case 55592:                                 // Clean
                    switch(urand(0,2))
                    {
                        case 0: target->CastSpell(target, 55731, true); break;
                        case 1: target->CastSpell(target, 55738, true); break;
                        case 2: target->CastSpell(target, 55739, true); break;
                    }
                    return;

                case 54798: // FLAMING Arrow Triggered Effect
                {
                    Unit * caster = GetCaster();
                    if (!caster)
                        return;

                    Player *rider = caster->GetCharmerOrOwnerPlayerOrPlayerItself();
                    if (!rider)
                        return;

                    if (target->GetEntry() == 29358)
                    {
                        if (target->HasAura(54683, EFFECT_INDEX_0))
                            return;
                        else
                        {
                            // Credit Frostworgs
                            rider->CastSpell(rider, 54896, true);
                            // set ablaze
                            target->CastSpell(target, 54683, true);
                            ((Creature*)target)->ForcedDespawn(6000);
                        }
                    }
                    else if (target->GetEntry() == 29351)
                    {
                        if (target->HasAura(54683, EFFECT_INDEX_0))
                            return;
                        else
                        {
                            // Credit Frost Giants
                            rider->CastSpell(rider, 54893, true);
                            // set ablaze
                            target->CastSpell(target, 54683, true);
                            ((Creature*)target)->ForcedDespawn(6000);
                        }
                    }

                    break;
                }

                case 62717:                                 // Slag Pot (periodic dmg)
                case 63477:
                {
                    Unit *caster = GetCaster();

                    if (caster && target)
                        caster->CastSpell(target, (spell->Id == 62717) ? 65722 : 65723, true, 0, this, this->GetCasterGUID(), this->GetSpellProto());
                    return;
                }
                case 69008:                                 // Soulstorm (OOC aura)
                case 68870:                                 // Soulstorm
                {
                    uint32 triggerSpells[8] = {68898, 68904, 68886, 68905, 68896, 68906, 68897, 68907};
                    target->CastSpell(target, triggerSpells[GetAuraTicks() % 8], true);
                    return;
                }
                case 66118:                                 // Leeching Swarm 10 man
                case 68646:
                {
                    int32 damage = (m_modifier.m_amount * target->GetHealth()) / 100;
                    if (damage < 250)
                        damage = 250;
                    int32 heal = damage * 68 / 100;
                    target->CastCustomSpell(target, 66240, &damage, NULL, NULL, true, NULL, this);
                    if (Unit* caster = GetCaster())
                        target->CastCustomSpell(caster, 66125, &heal, NULL, NULL, true, NULL, this);
                    return;
                }
                case 67630:                                 // Leeching Swarm 25 man
                case 68647:
                {
                    int32 damage = (m_modifier.m_amount * target->GetHealth()) / 100;
                    if (damage < 250)
                        damage = 250;
                    int32 heal = damage * 155 / 100;
                    target->CastCustomSpell(target, 66240, &damage, NULL, NULL, true, NULL, this);
                    if (Unit* caster = GetCaster())
                        target->CastCustomSpell(caster, 66125, &heal, NULL, NULL, true, NULL, this);
                    return;
                }
                case 71340:                                // Pact of darkfallen remove effect
                {
                    int32 radius = m_modifier.m_amount  / 1000;
                    bool inRadius = true;
                    Map::PlayerList const& pList = target->GetMap()->GetPlayers();
                    for (Map::PlayerList::const_iterator itr = pList.begin(); itr != pList.end(); ++itr)
                        if (itr->getSource() && itr->getSource()->HasAura(spell->Id) && !itr->getSource()->IsWithinDistInMap(target,radius))
                        {
                            inRadius = false;
                            break;
                        }
                    if (inRadius)
                        target->RemoveAurasDueToSpell(spell->Id);
                    return;
                }
// Exist more after, need add later
                default:
                    break;
            }

            // Drink (item drink spells)
            if (GetEffIndex() > EFFECT_INDEX_0 && spell->EffectApplyAuraName[GetEffIndex()-1] == SPELL_AURA_MOD_POWER_REGEN)
            {
                if (target->GetTypeId() != TYPEID_PLAYER)
                    return;
                // Search SPELL_AURA_MOD_POWER_REGEN aura for this spell and add bonus
                if (Aura* aura = GetHolder()->GetAuraByEffectIndex(SpellEffectIndex(GetEffIndex() - 1)))
                {
                    aura->GetModifier()->m_amount = m_modifier.m_amount;
                    ((Player*)target)->UpdateManaRegen();
                    // Disable continue
                    m_isPeriodic = false;
                    return;
                }
                return;
            }

            // Prey on the Weak
            if (spell->SpellIconID == 2983)
            {
                Unit *victim = target->getVictim();
                if (victim && (target->GetHealth() * 100 / target->GetMaxHealth() > victim->GetHealth() * 100 / victim->GetMaxHealth()))
                {
                    if(!target->HasAura(58670))
                    {
                        int32 basepoints = GetBasePoints();
                        target->CastCustomSpell(target, 58670, &basepoints, 0, 0, true);
                    }
                }
                else
                    target->RemoveAurasDueToSpell(58670);
            }
            break;
        }
        case SPELLFAMILY_MAGE:
        {
            // Mirror Image
//            if (spell->Id == 55342)
//                return;
            break;
        }
        case SPELLFAMILY_DRUID:
        {
            switch (spell->Id)
            {
                // Frenzied Regeneration
                case 22842:
                {
                    // Converts up to 10 rage per second into health for $d.  Each point of rage is converted into ${$m2/10}.1% of max health.
                    // Should be manauser
                    if (target->getPowerType() != POWER_RAGE)
                        return;
                    uint32 rage = target->GetPower(POWER_RAGE);
                    // Nothing todo
                    if (rage == 0)
                        return;
                    int32 mod = (rage < 100) ? rage : 100;
                    int32 points = target->CalculateSpellDamage(target, spell, EFFECT_INDEX_1);
                    int32 regen = target->GetMaxHealth() * (mod * points / 10) / 1000;
                    target->CastCustomSpell(target, 22845, &regen, NULL, NULL, true, NULL, this);
                    target->SetPower(POWER_RAGE, rage-mod);
                    return;
                }
                // Force of Nature
                case 33831:
                    return;
                default:
                    break;
            }
            break;
        }
        case SPELLFAMILY_WARLOCK:
            switch (spell->Id)
            {
                case 48018:
                    GameObject* obj = target->GetGameObject(spell->Id);
                    if (!obj)
                    {
                         target->RemoveAurasDueToSpell(spell->Id);
                         target->RemoveAurasDueToSpell(62388);
                         return;
                    }
                    // We must take a range of teleport spell, not summon.
                    const SpellEntry* goToCircleSpell = sSpellStore.LookupEntry(48020);
                    if (target->IsWithinDist(obj,GetSpellMaxRange(sSpellRangeStore.LookupEntry(goToCircleSpell->rangeIndex))))
                        target->CastSpell(target, 62388, true);
                    else
                        target->RemoveAurasDueToSpell(62388);
            }
            break;
        case SPELLFAMILY_ROGUE:
        {
            switch (spell->Id)
            {
                // Killing Spree
                case 51690:
                {
                    if (target->hasUnitState(UNIT_STAT_STUNNED) || target->isFeared())
                        return;

                    Spell::UnitList targets;
                    {
                        // eff_radius ==0
                        float radius = GetSpellMaxRange(sSpellRangeStore.LookupEntry(spell->rangeIndex));

                        MaNGOS::AnyUnfriendlyVisibleUnitInObjectRangeCheck u_check(target, target, radius);
                        MaNGOS::UnitListSearcher<MaNGOS::AnyUnfriendlyVisibleUnitInObjectRangeCheck> checker(targets, u_check);
                        Cell::VisitAllObjects(target, checker, radius);
                    }

                    if(targets.empty())
                        return;

                    Spell::UnitList::const_iterator itr = targets.begin();
                    std::advance(itr, rand()%targets.size());
                    Unit* victim = *itr;

                    target->CastSpell(victim, 57840, true);
                    target->CastSpell(victim, 57841, true);
                    return;
                }
                default:
                    break;
            }
            break;
        }
        case SPELLFAMILY_HUNTER:
        {
            // Explosive Shot
            if (spell->SpellFamilyFlags & UI64LIT(0x8000000000000000))
            {
                target->CastCustomSpell(target, 53352, &m_modifier.m_amount, 0, 0, true, 0, this, GetCasterGuid());
                return;
            }
            switch (spell->Id)
            {
                // Harpooner's Mark
                // case 40084:
                //    return;
                // Feeding Frenzy Rank 1 & 2
                case 53511:
                case 53512:
                {
                    Unit* victim = target->getVictim();
                    if( victim && victim->GetHealth() * 100 < victim->GetMaxHealth() * 35 )
                        target->CastSpell(target, spell->Id == 53511 ? 60096 : 60097, true, NULL, this);
                    return;
                }
                default:
                    break;
            }
            break;
        }
        case SPELLFAMILY_SHAMAN:
        {
            // Astral Shift
            if (spell->Id == 52179)
            {
                // Periodic need for remove visual on stun/fear/silence lost
                if (!target->HasFlag(UNIT_FIELD_FLAGS, UNIT_FLAG_STUNNED | UNIT_FLAG_FLEEING | UNIT_FLAG_SILENCED))
                    target->RemoveAurasDueToSpell(52179);
                return;
            }
            break;
        }
        case SPELLFAMILY_DEATHKNIGHT:
        {
            // Death and Decay
            if (spell->SpellFamilyFlags & UI64LIT(0x0000000000000020))
            {
                if (Unit *caster = GetCaster())
                    caster->CastCustomSpell(target, 52212, &m_modifier.m_amount, NULL, NULL, true, NULL, this);
                return;
            }
            // Raise Dead
//            if (spell->SpellFamilyFlags & UI64LIT(0x0000000000001000))
//                return;
            // Chains of Ice
            if (spell->SpellFamilyFlags & UI64LIT(0x0000400000000000))
            {
                // Get 0 effect aura
                Aura *slow = target->GetAura(GetId(), EFFECT_INDEX_0);
                if (slow)
                {
                    slow->ApplyModifier(false, true);
                    Modifier *mod = slow->GetModifier();
                    mod->m_amount+= m_modifier.m_amount;
                    if (mod->m_amount > 0) mod->m_amount = 0;
                    slow->ApplyModifier(true, true);
                }
                return;
            }
            // Hysteria
            if (spell->SpellFamilyFlags & UI64LIT(0x0000000020000000))
            {
                uint32 deal = m_modifier.m_amount * target->GetMaxHealth() / 100;
                target->DealDamage(target, deal, NULL, DIRECT_DAMAGE, SPELL_SCHOOL_MASK_NORMAL, NULL, false);
                target->SendSpellNonMeleeDamageLog(target, spell->Id, deal, SPELL_SCHOOL_MASK_NORMAL, 0, 0, false, 0, false);
                return;
            }
            // Summon Gargoyle
//            if (spell->SpellFamilyFlags & UI64LIT(0x0000008000000000))
//                return;
            // Bladed Armor
            if (spell->SpellIconID == 2653)
            {
                // Increases your attack power by $s1 for every $s2 armor value you have.
                // Calculate AP bonus (from 1 efect of this spell)
                int32 apBonus = m_modifier.m_amount * target->GetArmor() / target->CalculateSpellDamage(target, spell, EFFECT_INDEX_1);
                target->CastCustomSpell(target, 61217, &apBonus, &apBonus, NULL, true, NULL, this);
                return;
            }
            // Death Rune Mastery
            // Reaping
            // Blood of the North
            if (spell->SpellIconID == 22 || spell->SpellIconID == 3041 || spell->SpellIconID == 30412)
            {
                if (target->GetTypeId() != TYPEID_PLAYER)
                    return;
                if (target->isInCombat())
                    return;

                Player *plr = (Player*)GetTarget();
                for(uint32 i = 0; i < MAX_RUNES; ++i)
                {
                    RuneType rune = plr->GetCurrentRune(i);
                    if (rune == RUNE_DEATH)
                        plr->ConvertRune(i, plr->GetBaseRune(i));
                }

                return;
            }
            break;
//            if (spell->SpellIconID == 30412)
//                return;
            // Hysteria
            if (spell->SpellFamilyFlags & UI64LIT(0x0000000020000000))
            {
                // damage not expected to be show in logs, not any damage spell related to damage apply
                uint32 deal = m_modifier.m_amount * target->GetMaxHealth() / 100;
                target->DealDamage(target, deal, NULL, DIRECT_DAMAGE, SPELL_SCHOOL_MASK_NORMAL, NULL, false);
                return;
            }
            break;
        }
        default:
            break;
    }
}

void Aura::HandlePreventFleeing(bool apply, bool Real)
{
    if(!Real)
        return;

    Unit::AuraList const& fearAuras = GetTarget()->GetAurasByType(SPELL_AURA_MOD_FEAR);
    if( !fearAuras.empty() )
    {
        if (apply)
            GetTarget()->SetFeared(false, fearAuras.front()->GetCasterGuid());
        else
            GetTarget()->SetFeared(true);
    }
}

void Aura::HandleManaShield(bool apply, bool Real)
{
    if(!Real)
        return;

    // prevent double apply bonuses
    if(apply && (GetTarget()->GetTypeId()!=TYPEID_PLAYER || !((Player*)GetTarget())->GetSession()->PlayerLoading()))
    {
        if(Unit* caster = GetCaster())
        {
            float DoneActualBenefit = 0.0f;
            switch(GetSpellProto()->SpellFamilyName)
            {
                case SPELLFAMILY_MAGE:
                    if(GetSpellProto()->SpellFamilyFlags & UI64LIT(0x0000000000008000))
                    {
                        // Mana Shield
                        // +50% from +spd bonus
                        DoneActualBenefit = caster->SpellBaseDamageBonusDone(GetSpellSchoolMask(GetSpellProto())) * 0.5f;
                        break;
                    }
                    break;
                default:
                    break;
            }

            DoneActualBenefit *= caster->CalculateLevelPenalty(GetSpellProto());

            m_modifier.m_amount += (int32)DoneActualBenefit;
        }
    }
}

void Aura::HandleArenaPreparation(bool apply, bool Real)
{
    if(!Real)
        return;

    if(apply)
        GetTarget()->SetFlag(UNIT_FIELD_FLAGS, UNIT_FLAG_PREPARATION);
    else
        GetTarget()->RemoveFlag(UNIT_FIELD_FLAGS, UNIT_FLAG_PREPARATION);
}

/**
 * Such auras are applied from a caster(=player) to a vehicle.
 * This has been verified using spell #49256
 */
void Aura::HandleAuraControlVehicle(bool apply, bool Real)
{
    if(!Real)
        return;

    Unit* target = GetTarget();
    if (!target->IsVehicle())
        return;

    // TODO: Check for free seat

    Unit *caster = GetCaster();
    if (!caster)
        return;

    if (apply)
    {
        if (caster->GetTypeId() == TYPEID_PLAYER)
            ((Player*)caster)->RemovePet(PET_SAVE_AS_CURRENT);

        caster->EnterVehicle(target->GetVehicleKit());
    }
    else
    {
        // some SPELL_AURA_CONTROL_VEHICLE auras have a dummy effect on the player - remove them
        caster->RemoveAurasDueToSpell(GetId());

        if (caster->GetVehicle() == target->GetVehicleKit())
            caster->ExitVehicle();

        if (caster->GetTypeId() == TYPEID_PLAYER)
            ((Player*)caster)->ResummonPetTemporaryUnSummonedIfAny();
    }
}

void Aura::HandleAuraLinked(bool apply, bool Real)
{
    if (!Real)
        return;

    uint32 linkedSpell = GetSpellProto()->EffectTriggerSpell[m_effIndex];
    SpellEntry const *spellInfo = sSpellStore.LookupEntry(linkedSpell);
    if (!spellInfo)
    {
        sLog.outError("HandleAuraLinked for spell %u effect %u: triggering unknown spell %u", GetSpellProto()->Id, m_effIndex, linkedSpell);
        return;
    }

    if (apply)
        GetTarget()->CastSpell(GetTarget(), linkedSpell, true, NULL, this);
    else
        GetTarget()->RemoveAurasByCasterSpell(linkedSpell, GetCasterGUID());
}

void Aura::HandleAuraAddMechanicAbilities(bool apply, bool Real)
{
    Unit* target = GetTarget();

    if (!target || target->GetTypeId() != TYPEID_PLAYER)    // only players should be affected by this aura
        return;

    uint16 i_OverrideSetId = GetMiscValue();

    const OverrideSpellDataEntry *spellSet = sOverrideSpellDataStore.LookupEntry(i_OverrideSetId);
    if (!spellSet)
        return;

    if (apply)
    {

        // spell give the player a new castbar with some spells.. this is a clientside process..
        // serverside just needs to register the new spells so that player isn't kicked as cheater
        for (int i = 0; i < MAX_OVERRIDE_SPELLS; i++)
            if (uint32 spellId = spellSet->Spells[i])
                static_cast<Player*>(target)->addSpell(spellId, true, false, false, false);

        target->SetUInt16Value(PLAYER_FIELD_BYTES2, 0, i_OverrideSetId);
    }
    else
    {
        target->SetUInt16Value(PLAYER_FIELD_BYTES2, 0, 0);
        for (int i = 0; i < MAX_OVERRIDE_SPELLS; i++)
            if (uint32 spellId = spellSet->Spells[i])
                static_cast<Player*>(target)->removeSpell(spellId, false , false, false);
    }
}

void Aura::HandleAuraOpenStable(bool apply, bool Real)
{
    if(!Real || GetTarget()->GetTypeId() != TYPEID_PLAYER || !GetTarget()->IsInWorld())
        return;

    Player* player = (Player*)GetTarget();

    if (apply)
        player->GetSession()->SendStablePet(player->GetObjectGuid());

    // client auto close stable dialog at !apply aura
}

void Aura::HandleAuraMirrorImage(bool apply, bool Real)
{
    if (!Real)
        return;

    Unit* target = GetTarget();

    if (!target)
        return;

    if (apply)
    {
<<<<<<< HEAD
        if (target->GetTypeId() == TYPEID_UNIT)
        {
            Creature* pCreature = (Creature*)target;
            pCreature->SetByteValue(UNIT_FIELD_BYTES_0, 0, caster->getRace());
            pCreature->SetByteValue(UNIT_FIELD_BYTES_0, 1, caster->getClass());
            pCreature->SetByteValue(UNIT_FIELD_BYTES_0, 2, caster->getGender());
            pCreature->SetByteValue(UNIT_FIELD_BYTES_0, 3, caster->getPowerType());
        }
=======
        // Caster can be player or creature, the unit who pCreature will become an clone of.
        Unit* caster = GetCaster();

        pCreature->SetByteValue(UNIT_FIELD_BYTES_0, 0, caster->getRace());
        pCreature->SetByteValue(UNIT_FIELD_BYTES_0, 1, caster->getClass());
        pCreature->SetByteValue(UNIT_FIELD_BYTES_0, 2, caster->getGender());
        pCreature->SetByteValue(UNIT_FIELD_BYTES_0, 3, caster->getPowerType());
>>>>>>> 620585da

        target->SetFlag(UNIT_FIELD_FLAGS_2, UNIT_FLAG2_CLONED);

        target->SetDisplayId(caster->GetDisplayId());
    }
    else
    {
        if (target->GetTypeId() == TYPEID_UNIT)
        {
            Creature* pCreature = (Creature*)target;

            const CreatureInfo* cinfo = pCreature->GetCreatureInfo();
            const CreatureModelInfo* minfo = sObjectMgr.GetCreatureModelInfo(pCreature->GetNativeDisplayId());

            pCreature->SetByteValue(UNIT_FIELD_BYTES_0, 0, 0);
            pCreature->SetByteValue(UNIT_FIELD_BYTES_0, 1, cinfo->unit_class);
            pCreature->SetByteValue(UNIT_FIELD_BYTES_0, 2, minfo->gender);
            pCreature->SetByteValue(UNIT_FIELD_BYTES_0, 3, 0);
        }

        target->RemoveFlag(UNIT_FIELD_FLAGS_2, UNIT_FLAG2_CLONED);

        target->SetDisplayId(target->GetNativeDisplayId());
    }
}

void Aura::HandleAuraConvertRune(bool apply, bool Real)
{
    if(!Real)
        return;

    if(GetTarget()->GetTypeId() != TYPEID_PLAYER)
        return;

    Player *plr = (Player*)GetTarget();

    if(plr->getClass() != CLASS_DEATH_KNIGHT)
        return;

    RuneType runeFrom = RuneType(GetSpellProto()->EffectMiscValue[m_effIndex]);
    RuneType runeTo   = RuneType(GetSpellProto()->EffectMiscValueB[m_effIndex]);

    if (apply)
    {
        for(uint32 i = 0; i < MAX_RUNES; ++i)
        {
            if (plr->GetCurrentRune(i) == runeFrom && !plr->GetRuneCooldown(i))
            {
                plr->ConvertRune(i, runeTo, GetId());
                break;
            }
        }
    }
    else
    {
        for(uint32 i = 0; i < MAX_RUNES; ++i)
        {
            if(plr->GetCurrentRune(i) == runeTo && plr->GetBaseRune(i) == runeFrom)
            {
                plr->ConvertRune(i, runeFrom);
                plr->ClearConvertedBy(i);
                break;
            }
        }
    }
}

void Aura::HandlePhase(bool apply, bool Real)
{
    if(!Real)
        return;

    Unit *target = GetTarget();

    // always non stackable
    if(apply)
    {
        Unit::AuraList const& phases = target->GetAurasByType(SPELL_AURA_PHASE);
        if(!phases.empty())
            target->RemoveAurasDueToSpell(phases.front()->GetId(), GetHolder());
    }

    // no-phase is also phase state so same code for apply and remove

    // phase auras normally not expected at BG but anyway better check
    if(target->GetTypeId() == TYPEID_PLAYER)
    {
        // drop flag at invisible in bg
        if(((Player*)target)->InBattleGround())
            if(BattleGround *bg = ((Player*)target)->GetBattleGround())
                bg->EventPlayerDroppedFlag((Player*)target);

        // GM-mode have mask 0xFFFFFFFF
        if(!((Player*)target)->isGameMaster())
            target->SetPhaseMask(apply ? GetMiscValue() : PHASEMASK_NORMAL, false);

        ((Player*)target)->GetSession()->SendSetPhaseShift(apply ? GetMiscValue() : PHASEMASK_NORMAL);

        if (GetEffIndex() == EFFECT_INDEX_0)
        {
            SpellAreaForAreaMapBounds saBounds = sSpellMgr.GetSpellAreaForAuraMapBounds(GetId());
            if(saBounds.first != saBounds.second)
            {
                uint32 zone, area;
                target->GetZoneAndAreaId(zone, area);

                for(SpellAreaForAreaMap::const_iterator itr = saBounds.first; itr != saBounds.second; ++itr)
                {
                    // some auras remove at aura remove
                    if(!itr->second->IsFitToRequirements((Player*)target, zone, area))
                        target->RemoveAurasDueToSpell(itr->second->spellId);
                    // some auras applied at aura apply
                    else if(itr->second->autocast)
                    {
                        if (!target->HasAura(itr->second->spellId, EFFECT_INDEX_0))
                            target->CastSpell(target, itr->second->spellId, true);
                    }
                }
            }
        }

    }
    else
        target->SetPhaseMask(apply ? GetMiscValue() : PHASEMASK_NORMAL, false);

    target->UpdateVisibilityAndView();
}

void Aura::HandleAuraSafeFall( bool Apply, bool Real )
{
    // implemented in WorldSession::HandleMovementOpcodes

    // only special case
    if(Apply && Real && GetId() == 32474 && GetTarget()->GetTypeId() == TYPEID_PLAYER)
        ((Player*)GetTarget())->ActivateTaxiPathTo(506, GetId());
}

bool Aura::IsCritFromAbilityAura(Unit* caster, uint32& damage)
{
    Unit::AuraList const& auras = caster->GetAurasByType(SPELL_AURA_ABILITY_PERIODIC_CRIT);
    for(Unit::AuraList::const_iterator itr = auras.begin(); itr != auras.end(); ++itr)
    {
        if (!(*itr)->isAffectedOnSpell(GetSpellProto()))
            continue;
        if (!caster->IsSpellCrit(GetTarget(), GetSpellProto(), GetSpellSchoolMask(GetSpellProto())))
            break;

        damage = caster->SpellCriticalDamageBonus(GetSpellProto(), damage, GetTarget());
        return true;
    }

    // Special exception for Rupture spell, damage can crit after patch 3.3.3
    if (GetSpellProto()->SpellFamilyName == SPELLFAMILY_ROGUE && GetSpellProto()->SpellFamilyFlags & UI64LIT(0x000000000000100000))
    {
        if(caster->IsSpellCrit(GetTarget(), GetSpellProto(), GetSpellSchoolMask(GetSpellProto())))
        {
            damage = caster->SpellCriticalDamageBonus(GetSpellProto(), damage, GetTarget());
            return true;
        }
    }

    return false;
}

void Aura::HandleModTargetArmorPct(bool /*apply*/, bool /*Real*/)
{
    if(GetTarget()->GetTypeId() != TYPEID_PLAYER)
        return;

    ((Player*)GetTarget())->UpdateArmorPenetration();
}

void Aura::HandleAuraModAllCritChance(bool apply, bool Real)
{
    // spells required only Real aura add/remove
    if(!Real)
        return;

    Unit *target = GetTarget();

    if(target->GetTypeId() != TYPEID_PLAYER)
        return;

    ((Player*)target)->HandleBaseModValue(CRIT_PERCENTAGE,         FLAT_MOD, float (m_modifier.m_amount), apply);
    ((Player*)target)->HandleBaseModValue(OFFHAND_CRIT_PERCENTAGE, FLAT_MOD, float (m_modifier.m_amount), apply);
    ((Player*)target)->HandleBaseModValue(RANGED_CRIT_PERCENTAGE,  FLAT_MOD, float (m_modifier.m_amount), apply);

    // included in Player::UpdateSpellCritChance calculation
    ((Player*)target)->UpdateAllSpellCritChances();
}

bool Aura::IsLastAuraOnHolder()
{
    for (int32 i = 0; i < MAX_EFFECT_INDEX; ++i)
        if (i != GetEffIndex() && GetHolder()->m_auras[i])
            return false;
    return true;
}

bool Aura::HasMechanic(uint32 mechanic) const
{
    return GetSpellProto()->Mechanic == mechanic ||
        GetSpellProto()->EffectMechanic[m_effIndex] == mechanic;
}

SpellAuraHolder::SpellAuraHolder(SpellEntry const* spellproto, Unit *target, WorldObject *caster, Item *castItem) :
m_spellProto(spellproto), m_target(target), m_castItemGuid(castItem ? castItem->GetObjectGuid() : ObjectGuid()),
m_auraSlot(MAX_AURAS), m_auraFlags(AFLAG_NONE), m_auraLevel(1), m_procCharges(0),
m_stackAmount(1), m_removeMode(AURA_REMOVE_BY_DEFAULT), m_AuraDRGroup(DIMINISHING_NONE), m_timeCla(1000),
m_permanent(false), m_isRemovedOnShapeLost(true), m_deleted(false), m_in_use(0)
{
    MANGOS_ASSERT(target);
    MANGOS_ASSERT(spellproto && spellproto == sSpellStore.LookupEntry( spellproto->Id ) && "`info` must be pointer to sSpellStore element");

    if(!caster)
        m_casterGuid = target->GetObjectGuid();
    else
    {
        // remove this assert when not unit casters will be supported
        MANGOS_ASSERT(caster->isType(TYPEMASK_UNIT))
        m_casterGuid = caster->GetObjectGuid();
    }

    m_applyTime      = time(NULL);
    m_isPassive      = IsPassiveSpell(spellproto);
    m_isDeathPersist = IsDeathPersistentSpell(spellproto);
    m_isSingleTarget = IsSingleTargetSpell(spellproto);
    m_procCharges    = spellproto->procCharges;

    m_isRemovedOnShapeLost = (GetCasterGuid() == m_target->GetObjectGuid() &&
                              m_spellProto->Stances &&
                            !(m_spellProto->AttributesEx2 & SPELL_ATTR_EX2_NOT_NEED_SHAPESHIFT) &&
                            !(m_spellProto->Attributes & SPELL_ATTR_NOT_SHAPESHIFT));

    Unit* unitCaster = caster && caster->isType(TYPEMASK_UNIT) ? (Unit*)caster : NULL;

    m_duration = m_maxDuration = CalculateSpellDuration(spellproto, unitCaster);

    if (m_maxDuration == -1 || (m_isPassive && spellproto->DurationIndex == 0))
        m_permanent = true;

    if (unitCaster)
    {
        if (Player* modOwner = unitCaster->GetSpellModOwner())
            modOwner->ApplySpellMod(GetId(), SPELLMOD_CHARGES, m_procCharges);
    }

    // some custom stack values at aura holder create
    switch (m_spellProto->Id)
    {
        // some auras applied with max stack
        case 24575:                                         // Brittle Armor
        case 24659:                                         // Unstable Power
        case 24662:                                         // Restless Strength
        case 26464:                                         // Mercurial Shield
        case 34027:                                         // Kill Command
        case 55166:                                         // Tidal Force
        case 58914:                                         // Kill Command (pet part)
        case 71564:                                         // Deadly Precision
        case 74396:                                         // Fingers of Frost
            m_stackAmount = m_spellProto->StackAmount;
            break;
    }

    for (int32 i = 0; i < MAX_EFFECT_INDEX; ++i)
        m_auras[i] = NULL;
}

void SpellAuraHolder::AddAura(Aura *aura, SpellEffectIndex index)
{
    m_auras[index] = aura;
    m_auraFlags |= (1 << index);
}

void SpellAuraHolder::RemoveAura(SpellEffectIndex index)
{
    m_auras[index] = NULL;
    m_auraFlags &= ~(1 << index);
}

void SpellAuraHolder::ApplyAuraModifiers(bool apply, bool real)
{
    for (int32 i = 0; i < MAX_EFFECT_INDEX && !IsDeleted(); ++i)
        if (Aura *aur = GetAuraByEffectIndex(SpellEffectIndex(i)))
            aur->ApplyModifier(apply, real);
}

void SpellAuraHolder::_AddSpellAuraHolder()
{
    if (!GetId())
        return;
    if(!m_target)
        return;

    // Try find slot for aura
    uint8 slot = NULL_AURA_SLOT;

    // Lookup free slot
    if (m_target->GetVisibleAurasCount() < MAX_AURAS)
    {
        Unit::VisibleAuraMap const& visibleAuras = m_target->GetVisibleAuras();
        for(uint8 i = 0; i < MAX_AURAS; ++i)
        {
            Unit::VisibleAuraMap::const_iterator itr = visibleAuras.find(i);
            if (itr == visibleAuras.end())
            {
                slot = i;
                // update for out of range group members (on 1 slot use)
                m_target->UpdateAuraForGroup(slot);
                break;
            }
        }
    }

    Unit* caster = GetCaster();

    // set infinity cooldown state for spells
    if(caster && caster->GetTypeId() == TYPEID_PLAYER)
    {
        if (m_spellProto->Attributes & SPELL_ATTR_DISABLED_WHILE_ACTIVE)
        {
            Item* castItem = !m_castItemGuid.IsEmpty() ? ((Player*)caster)->GetItemByGuid(m_castItemGuid) : NULL;
            ((Player*)caster)->AddSpellAndCategoryCooldowns(m_spellProto,castItem ? castItem->GetEntry() : 0, NULL,true);
        }
    }

    uint8 flags = 0;
    for (int32 i = 0; i < MAX_EFFECT_INDEX; ++i)
    {
        if (m_auras[i])
            flags |= (1 << i);
    }
    flags |= ((GetCasterGuid() == GetTarget()->GetObjectGuid()) ? AFLAG_NOT_CASTER : AFLAG_NONE) | ((GetSpellMaxDuration(m_spellProto) > 0 && !(m_spellProto->AttributesEx5 & SPELL_ATTR_EX5_NO_DURATION)) ? AFLAG_DURATION : AFLAG_NONE) | (IsPositive() ? AFLAG_POSITIVE : AFLAG_NEGATIVE);
    SetAuraFlags(flags);

    SetAuraLevel(caster ? caster->getLevel() : sWorld.getConfig(CONFIG_UINT32_MAX_PLAYER_LEVEL));

    if (IsNeedVisibleSlot(caster))
    {
        SetAuraSlot( slot );
        if(slot < MAX_AURAS)                        // slot found send data to client
        {
            SetVisibleAura(false);
            SendAuraUpdate(false);
        }

        //*****************************************************
        // Update target aura state flag on holder apply
        // TODO: Make it easer
        //*****************************************************

        // Sitdown on apply aura req seated
        if (m_spellProto->AuraInterruptFlags & AURA_INTERRUPT_FLAG_NOT_SEATED && !m_target->IsSitState())
            m_target->SetStandState(UNIT_STAND_STATE_SIT);

        // register aura diminishing on apply
        if (getDiminishGroup() != DIMINISHING_NONE )
            m_target->ApplyDiminishingAura(getDiminishGroup(), true);

        // Update Seals information
        if (IsSealSpell(m_spellProto))
            m_target->ModifyAuraState(AURA_STATE_JUDGEMENT, true);

        // Conflagrate aura state on Immolate and Shadowflame
        if (m_spellProto->SpellFamilyName == SPELLFAMILY_WARLOCK &&
            // Immolate
            ((m_spellProto->SpellFamilyFlags & UI64LIT(0x0000000000000004)) ||
            // Shadowflame
            (m_spellProto->SpellFamilyFlags2 & 0x00000002)))
            m_target->ModifyAuraState(AURA_STATE_CONFLAGRATE, true);

        // Faerie Fire (druid versions)
        if (m_spellProto->SpellFamilyName == SPELLFAMILY_DRUID && (m_spellProto->SpellFamilyFlags & UI64LIT(0x0000000000000400)))
            m_target->ModifyAuraState(AURA_STATE_FAERIE_FIRE, true);

        // Sting (hunter's pet ability)
        if (m_spellProto->Category == 1133)
            m_target->ModifyAuraState(AURA_STATE_FAERIE_FIRE, true);

        // Victorious
        if (m_spellProto->SpellFamilyName == SPELLFAMILY_WARRIOR && (m_spellProto->SpellFamilyFlags & UI64LIT(0x0004000000000000)))
            m_target->ModifyAuraState(AURA_STATE_WARRIOR_VICTORY_RUSH, true);

        // Swiftmend state on Regrowth & Rejuvenation
        if (m_spellProto->SpellFamilyName == SPELLFAMILY_DRUID && (m_spellProto->SpellFamilyFlags & UI64LIT(0x50)))
            m_target->ModifyAuraState(AURA_STATE_SWIFTMEND, true);

        // Deadly poison aura state
        if(m_spellProto->SpellFamilyName == SPELLFAMILY_ROGUE && (m_spellProto->SpellFamilyFlags & UI64LIT(0x10000)))
            m_target->ModifyAuraState(AURA_STATE_DEADLY_POISON, true);

        // Enrage aura state
        if(m_spellProto->Dispel == DISPEL_ENRAGE)
            m_target->ModifyAuraState(AURA_STATE_ENRAGE, true);

        // Bleeding aura state
        if (GetAllSpellMechanicMask(m_spellProto) & (1 << (MECHANIC_BLEED-1)))
            m_target->ModifyAuraState(AURA_STATE_BLEEDING, true);
    }
}

void SpellAuraHolder::_RemoveSpellAuraHolder()
{
 // Remove all triggered by aura spells vs unlimited duration
    // except same aura replace case
    if(m_removeMode!=AURA_REMOVE_BY_STACK)
        CleanupTriggeredSpells();

    Unit* caster = GetCaster();

    if(caster && IsPersistent())
    {
        DynamicObject *dynObj = caster->GetDynObject(GetId());
        if (dynObj)
            dynObj->RemoveAffected(m_target);
    }

    //passive auras do not get put in slots - said who? ;)
    // Note: but totem can be not accessible for aura target in time remove (to far for find in grid)
    //if(m_isPassive && !(caster && caster->GetTypeId() == TYPEID_UNIT && ((Creature*)caster)->IsTotem()))
    //    return;

    uint8 slot = GetAuraSlot();

    if(slot >= MAX_AURAS)                                   // slot not set
        return;

    if(m_target->GetVisibleAura(slot) == 0)
        return;

    // unregister aura diminishing (and store last time)
    if (getDiminishGroup() != DIMINISHING_NONE )
        m_target->ApplyDiminishingAura(getDiminishGroup(), false);

    SetAuraFlags(AFLAG_NONE);
    SetAuraLevel(0);
    SetVisibleAura(true);

    if (m_removeMode != AURA_REMOVE_BY_DELETE)
    {
        SendAuraUpdate(true);

        // update for out of range group members
        m_target->UpdateAuraForGroup(slot);

        //*****************************************************
        // Update target aura state flag (at last aura remove)
        //*****************************************************
        // Enrage aura state
        if(m_spellProto->Dispel == DISPEL_ENRAGE)
            m_target->ModifyAuraState(AURA_STATE_ENRAGE, false);

        // Bleeding aura state
        if (GetAllSpellMechanicMask(m_spellProto) & (1 << (MECHANIC_BLEED-1)))
        {
            bool found = false;

            Unit::SpellAuraHolderMap const& holders = m_target->GetSpellAuraHolderMap();
            for (Unit::SpellAuraHolderMap::const_iterator itr = holders.begin(); itr != holders.end(); ++itr)
            {
                if (GetAllSpellMechanicMask(itr->second->GetSpellProto()) & (1 << (MECHANIC_BLEED-1)))
                {
                    found = true;
                    break;
                }
            }

            if (!found)
                m_target->ModifyAuraState(AURA_STATE_BLEEDING, false);
        }

        uint32 removeState = 0;
        uint64 removeFamilyFlag = m_spellProto->SpellFamilyFlags;
        uint32 removeFamilyFlag2 = m_spellProto->SpellFamilyFlags2;
        switch(m_spellProto->SpellFamilyName)
        {
            case SPELLFAMILY_PALADIN:
                if (IsSealSpell(m_spellProto))
                    removeState = AURA_STATE_JUDGEMENT;     // Update Seals information
                break;
            case SPELLFAMILY_WARLOCK:
                // Conflagrate aura state on Immolate and Shadowflame,
                if ((m_spellProto->SpellFamilyFlags & UI64LIT(0x0000000000000004)) ||
                    (m_spellProto->SpellFamilyFlags2 & 0x00000002))
                {
                    removeFamilyFlag = UI64LIT(0x0000000000000004);
                    removeFamilyFlag2 = 0x00000002;
                    removeState = AURA_STATE_CONFLAGRATE;
                }
                break;
            case SPELLFAMILY_DRUID:
                if(m_spellProto->SpellFamilyFlags & UI64LIT(0x0000000000000400))
                    removeState = AURA_STATE_FAERIE_FIRE;   // Faerie Fire (druid versions)
                else if(m_spellProto->SpellFamilyFlags & UI64LIT(0x50))
                {
                    removeFamilyFlag = 0x50;
                    removeState = AURA_STATE_SWIFTMEND;     // Swiftmend aura state
                }
                break;
            case SPELLFAMILY_WARRIOR:
                if(m_spellProto->SpellFamilyFlags & UI64LIT(0x0004000000000000))
                    removeState = AURA_STATE_WARRIOR_VICTORY_RUSH; // Victorious
                break;
            case SPELLFAMILY_ROGUE:
                if(m_spellProto->SpellFamilyFlags & UI64LIT(0x10000))
                    removeState = AURA_STATE_DEADLY_POISON; // Deadly poison aura state
                break;
            case SPELLFAMILY_HUNTER:
                if(m_spellProto->SpellFamilyFlags & UI64LIT(0x1000000000000000))
                    removeState = AURA_STATE_FAERIE_FIRE;   // Sting (hunter versions)
        }

        // Remove state (but need check other auras for it)
        if (removeState)
        {
            bool found = false;
            Unit::SpellAuraHolderMap const& holders = m_target->GetSpellAuraHolderMap();
            for (Unit::SpellAuraHolderMap::const_iterator i = holders.begin(); i != holders.end(); ++i)
            {
                SpellEntry const *auraSpellInfo = (*i).second->GetSpellProto();
                if(auraSpellInfo->SpellFamilyName  == m_spellProto->SpellFamilyName &&
                    (auraSpellInfo->SpellFamilyFlags & removeFamilyFlag || auraSpellInfo->SpellFamilyFlags2 & removeFamilyFlag2))
                {
                    found = true;
                    break;
                }
            }
            // this was last holder
            if(!found)
                m_target->ModifyAuraState(AuraState(removeState), false);
        }

        // reset cooldown state for spells
        if(caster && caster->GetTypeId() == TYPEID_PLAYER)
        {
            if ( GetSpellProto()->Attributes & SPELL_ATTR_DISABLED_WHILE_ACTIVE )
                // note: item based cooldowns and cooldown spell mods with charges ignored (unknown existing cases)
                ((Player*)caster)->SendCooldownEvent(GetSpellProto());
        }
    }
}

void SpellAuraHolder::CleanupTriggeredSpells()
{
    for (int32 i = 0; i < MAX_EFFECT_INDEX; ++i)
    {
        if (!m_spellProto->EffectApplyAuraName[i])
            continue;

        uint32 tSpellId = m_spellProto->EffectTriggerSpell[i];
        if(!tSpellId)
            continue;

        SpellEntry const* tProto = sSpellStore.LookupEntry(tSpellId);
        if(!tProto)
            continue;

        if(GetSpellDuration(tProto) != -1)
            continue;

        // needed for spell 43680, maybe others
        // TODO: is there a spell flag, which can solve this in a more sophisticated way?
        if (m_spellProto->EffectApplyAuraName[i] == SPELL_AURA_PERIODIC_TRIGGER_SPELL &&
            GetSpellDuration(m_spellProto) == int32(m_spellProto->EffectAmplitude[i]))
            continue;

        m_target->RemoveAurasDueToSpell(tSpellId);
    }
}

bool SpellAuraHolder::ModStackAmount(int32 num)
{
    uint32 protoStackAmount = m_spellProto->StackAmount;

    // Can`t mod
    if (!protoStackAmount)
        return true;

    // Modify stack but limit it
    int32 stackAmount = m_stackAmount + num;
    if (stackAmount > (int32)protoStackAmount)
        stackAmount = protoStackAmount;
    else if (stackAmount <=0) // Last aura from stack removed
    {
        m_stackAmount = 0;
        return true; // need remove aura
    }

    // Update stack amount
    SetStackAmount(stackAmount);
    return false;
}

void SpellAuraHolder::SetStackAmount(uint32 stackAmount)
{
    Unit *target = GetTarget();
    Unit *caster = GetCaster();
    if (!target || !caster)
        return;

    bool refresh = stackAmount >= m_stackAmount;
    if (stackAmount != m_stackAmount)
    {
        m_stackAmount = stackAmount;

        for (int32 i = 0; i < MAX_EFFECT_INDEX; ++i)
        {
            if (Aura *aur = m_auras[i])
            {
                int32 bp = aur->GetBasePoints();
                int32 amount = m_stackAmount * caster->CalculateSpellDamage(target, m_spellProto, SpellEffectIndex(i), &bp);
                // Reapply if amount change
                if (amount != aur->GetModifier()->m_amount)
                {
                    aur->ApplyModifier(false, true);
                    aur->GetModifier()->m_amount = amount;
                    aur->ApplyModifier(true, true);
                }
            }
        }
    }

    if (refresh)
        // Stack increased refresh duration
        RefreshHolder();
    else
        // Stack decreased only send update
        SendAuraUpdate(false);
}

Unit* SpellAuraHolder::GetCaster() const
{
    if(GetCasterGuid() == m_target->GetObjectGuid())
        return m_target;

    return ObjectAccessor::GetUnit(*m_target, m_casterGuid);// player will search at any maps
}

bool SpellAuraHolder::IsWeaponBuffCoexistableWith(SpellAuraHolder const* ref) const
{
    // only item casted spells
    if (GetCastItemGuid().IsEmpty())
        return false;

    // Exclude Debuffs
    if (!IsPositive())
        return false;

    // Exclude Non-generic Buffs [ie: Runeforging] and Executioner-Enchant
    if (GetSpellProto()->SpellFamilyName != SPELLFAMILY_GENERIC || GetId() == 42976)
        return false;

    // Exclude Stackable Buffs [ie: Blood Reserve]
    if (GetSpellProto()->StackAmount)
        return false;

    // only self applied player buffs
    if (m_target->GetTypeId() != TYPEID_PLAYER || m_target->GetObjectGuid() != GetCasterGuid())
        return false;

    Item* castItem = ((Player*)m_target)->GetItemByGuid(GetCastItemGuid());
    if (!castItem)
        return false;

    // Limit to Weapon-Slots
    if (!castItem->IsEquipped() ||
        (castItem->GetSlot() != EQUIPMENT_SLOT_MAINHAND && castItem->GetSlot() != EQUIPMENT_SLOT_OFFHAND))
        return false;

    // form different weapons
    return !ref->GetCastItemGuid().IsEmpty() && ref->GetCastItemGuid() != GetCastItemGuid();
}

bool SpellAuraHolder::IsNeedVisibleSlot(Unit const* caster) const
{
    bool totemAura = caster && caster->GetTypeId() == TYPEID_UNIT && ((Creature*)caster)->IsTotem();

    if (m_spellProto->procFlags)
        return true;
    else if (HasAuraWithTriggerEffect(m_spellProto))
        return true;
    else if (IsSpellHaveAura(m_spellProto, SPELL_AURA_MOD_IGNORE_SHAPESHIFT))
        return true;
    else if (IsSpellHaveAura(m_spellProto, SPELL_AURA_IGNORE_UNIT_STATE))
        return true;

    // passive auras (except totem auras) do not get placed in the slots
    return !m_isPassive || totemAura || HasAreaAuraEffect(m_spellProto);
}

void SpellAuraHolder::BuildUpdatePacket(WorldPacket& data) const
{
    data << uint8(GetAuraSlot());
    data << uint32(GetId());

    uint8 auraFlags = GetAuraFlags();
    data << uint8(auraFlags);
    data << uint8(GetAuraLevel());

    uint32 stackCount = m_procCharges ? m_procCharges*m_stackAmount : m_stackAmount;
    data << uint8(stackCount <= 255 ? stackCount : 255);

    if(!(auraFlags & AFLAG_NOT_CASTER))
    {
        data << GetCasterGuid().WriteAsPacked();
    }

    if(auraFlags & AFLAG_DURATION)
    {
        data << uint32(GetAuraMaxDuration());
        data << uint32(GetAuraDuration());
    }
}

void SpellAuraHolder::SendAuraUpdate(bool remove) const
{
    WorldPacket data(SMSG_AURA_UPDATE);
    data << m_target->GetPackGUID();

    if(remove)
    {
        data << uint8(GetAuraSlot());
        data << uint32(0);
    }
    else
        BuildUpdatePacket(data);

    m_target->SendMessageToSet(&data, true);
}

void SpellAuraHolder::HandleSpellSpecificBoosts(bool apply)
{
    bool cast_at_remove = false;                            // if spell must be casted at last aura from stack remove
    uint32 spellId1 = 0;
    uint32 spellId2 = 0;
    uint32 spellId3 = 0;
    uint32 spellId4 = 0;

    switch(GetSpellProto()->SpellFamilyName)
    {
        case SPELLFAMILY_GENERIC:
        {
            switch(GetId())
            {
                case 50720:                                 // Vigilance (warrior spell but not have warrior family)
                {
                    spellId1 = 68066;                       // Damage Reduction
                    break;
                }
                case 55001:
                {
                    if (apply)
                    {
                        m_target->RemoveSpellsCausingAura(SPELL_AURA_MOUNTED);
                        m_target->RemoveSpellsCausingAura(SPELL_AURA_FLY);
                        m_target->RemoveSpellsCausingAura(SPELL_AURA_MOD_INCREASE_SPEED);
                    }
                    break;
                }
                case 57350:                                 // Illusionary Barrier
                {
                    if (!apply && m_target->getPowerType() == POWER_MANA)
                    {
                        cast_at_remove = true;
                        spellId1 = 60242;                   // Darkmoon Card: Illusion
                    }
                    else
                        return;
                    break;
                }
                case 58914:                                     // Kill Command, pet aura
                {
                    // Removal is needed here because the dummy aura handler is applied / removed at stacks change
                    if (!apply)
                        if(Unit* caster = GetCaster())
                            caster->RemoveAurasDueToSpell(34027);
                    return;
                }
                case 70867:                                 // Soul of Blood Qween
                case 71473:
                case 71532:
                case 71533:
                {
                    spellId1 = 70871;
                    break;
                }
                case 71905:                                 // Soul Fragment
                {
                    if (!apply)
                    {
                        spellId1 = 72521;                   // Shadowmourne Visual Low
                        spellId2 = 72523;                   // Shadowmourne Visual High
                    }
                    else
                        return;
                    break;
                }
                case 69674:
                {
                    if (!apply)
                    {
                        if (m_removeMode == AURA_REMOVE_BY_DISPEL)
                        {
                            cast_at_remove = true;
                            spellId1 = 69706;
                        }
                    }
                    break;
                }
                case 73034:
                case 73033:
                case 71222:
                case 69290:
                {
                    if (!apply)
                    {
                        if (m_removeMode == AURA_REMOVE_BY_EXPIRE)
                        {
                             cast_at_remove = true;
                             spellId1 = 69291;
                        }
                    }
                    break;
                }
                default:
                    return;
            }
            break;
        }
        case SPELLFAMILY_MAGE:
        {
            // Ice Barrier (non stacking from one caster)
            if (m_spellProto->SpellIconID == 32)
            {
                if ((!apply && m_removeMode == AURA_REMOVE_BY_DISPEL) || m_removeMode == AURA_REMOVE_BY_SHIELD_BREAK)
                {
                    Unit::AuraList const& dummyAuras = m_target->GetAurasByType(SPELL_AURA_DUMMY);
                    for(Unit::AuraList::const_iterator itr = dummyAuras.begin(); itr != dummyAuras.end(); ++itr)
                    {
                        // Shattered Barrier
                        if ((*itr)->GetSpellProto()->SpellIconID == 2945)
                        {
                            cast_at_remove = true;
                            // first rank have 50% chance
                            if ((*itr)->GetId() != 44745 || roll_chance_i(50))
                                spellId1 = 55080;
                            break;
                        }
                    }
                }
                else
                    return;
                break;
            }
            else if (m_spellProto->SpellFamilyFlags & 0x20LL && GetSpellProto()->SpellVisual[0] == 13)
            {
                // Glyph of Frostbolt
                if (Unit * caster = GetCaster())
                    if (caster->HasAura(56370))
                        m_target->RemoveAurasByCasterSpell(GetId(), caster->GetGUID());
            }

            switch(GetId())
            {
                case 11129:                                 // Combustion (remove triggered aura stack)
                {
                    if(!apply)
                        spellId1 = 28682;
                    else
                        return;
                    break;
                }
                case 28682:                                 // Combustion (remove main aura)
                {
                    if(!apply)
                        spellId1 = 11129;
                    else
                        return;
                    break;
                }
                case 44401:                                 // Missile Barrage (triggered)
                case 48108:                                 // Hot Streak (triggered)
                case 57761:                                 // Fireball! (Brain Freeze triggered)
                {
                    // consumed aura
                    if (!apply && m_removeMode != AURA_REMOVE_BY_EXPIRE)
                    {
                        Unit* caster = GetCaster();
                        // Item - Mage T10 2P Bonus
                        if (!caster || !caster->HasAura(70752))
                            return;

                        cast_at_remove = true;
                        spellId1 = 70753;                   // Pushing the Limit
                    }
                    else
                        return;
                    break;
                }
                case 74396:                                 // Fingers of Frost (remove main aura)
                {
                    if (!apply)
                        spellId1 = 44544;
                    else
                        return;
                    break;
                }
                default:
                    return;
            }
            break;
        }
        case SPELLFAMILY_WARRIOR:
        {
            if(!apply)
            {
                // Remove Blood Frenzy only if target no longer has any Deep Wound or Rend (applying is handled by procs)
                if (GetSpellProto()->Mechanic != MECHANIC_BLEED)
                    return;

                // If target still has one of Warrior's bleeds, do nothing
                Unit::AuraList const& PeriodicDamage = m_target->GetAurasByType(SPELL_AURA_PERIODIC_DAMAGE);
                for(Unit::AuraList::const_iterator i = PeriodicDamage.begin(); i != PeriodicDamage.end(); ++i)
                    if( (*i)->GetCasterGuid() == GetCasterGuid() &&
                        (*i)->GetSpellProto()->SpellFamilyName == SPELLFAMILY_WARRIOR &&
                        (*i)->GetSpellProto()->Mechanic == MECHANIC_BLEED)
                        return;

                spellId1 = 30069;                           // Blood Frenzy (Rank 1)
                spellId2 = 30070;                           // Blood Frenzy (Rank 2)
            }
            break;
        }
        case SPELLFAMILY_WARLOCK:
        {
            // Fear (non stacking)
            if (m_spellProto->SpellFamilyFlags & UI64LIT(0x0000040000000000))
            {
                if(!apply)
                {
                    Unit* caster = GetCaster();
                    if(!caster)
                        return;

                    Unit::AuraList const& dummyAuras = caster->GetAurasByType(SPELL_AURA_DUMMY);
                    for(Unit::AuraList::const_iterator itr = dummyAuras.begin(); itr != dummyAuras.end(); ++itr)
                    {
                        SpellEntry const* dummyEntry = (*itr)->GetSpellProto();
                        // Improved Fear
                        if (dummyEntry->SpellFamilyName == SPELLFAMILY_WARLOCK && dummyEntry->SpellIconID == 98)
                        {
                            cast_at_remove = true;
                            switch((*itr)->GetModifier()->m_amount)
                            {
                                // Rank 1
                                case 0: spellId1 = 60946; break;
                                // Rank 1
                                case 1: spellId1 = 60947; break;
                            }
                            break;
                        }
                    }
                }
                else
                    return;
            }
            // Shadowflame (DoT)
            else if (m_spellProto->SpellFamilyFlags2 & 0x00000002)
            {
                // Glyph of Shadowflame
                Unit* caster;
                if(!apply)
                    spellId1 = 63311;
                else if(((caster = GetCaster())) && caster->HasAura(63310))
                    spellId1 = 63311;
                else
                    return;
            }
            else
                return;
            break;
        }
        case SPELLFAMILY_PRIEST:
        {
            // Shadow Word: Pain (need visual check fro skip improvement talent) or Vampiric Touch
            if ((m_spellProto->SpellIconID == 234 && m_spellProto->SpellVisual[0]) || m_spellProto->SpellIconID == 2213)
            {
                if (!apply && m_removeMode == AURA_REMOVE_BY_DISPEL)
                {
                    Unit* caster = GetCaster();
                    if(!caster)
                        return;

                    Unit::AuraList const& dummyAuras = caster->GetAurasByType(SPELL_AURA_DUMMY);
                    for(Unit::AuraList::const_iterator itr = dummyAuras.begin(); itr != dummyAuras.end(); ++itr)
                    {
                        // Shadow Affinity
                        if ((*itr)->GetSpellProto()->SpellFamilyName == SPELLFAMILY_PRIEST
                            && (*itr)->GetSpellProto()->SpellIconID == 178)
                        {
                            // custom cast code
                            int32 basepoints0 = (*itr)->GetModifier()->m_amount * caster->GetCreateMana() / 100;
                            caster->CastCustomSpell(caster, 64103, &basepoints0, NULL, NULL, true, NULL);
                            return;
                        }
                    }
                }
                else
                    return;
            }
            // Power Word: Shield
            else if (apply && m_spellProto->SpellFamilyFlags & UI64LIT(0x0000000000000001) && m_spellProto->Mechanic == MECHANIC_SHIELD)
            {
                Unit* caster = GetCaster();
               if(!caster)
                    return;

                // Glyph of Power Word: Shield
                if (Aura* glyph = caster->GetAura(55672, EFFECT_INDEX_0))
                {
                    Aura *shield = GetAuraByEffectIndex(EFFECT_INDEX_0);
                    int32 heal = (glyph->GetModifier()->m_amount * shield->GetModifier()->m_amount)/100;
                    caster->CastCustomSpell(m_target, 56160, &heal, NULL, NULL, true, 0, shield);
                }
                return;
            }

            switch(GetId())
            {
                // Abolish Disease (remove 1 more poison effect with Body and Soul)
                case 552:
                {
                    if(apply)
                    {
                        int chance =0;
                        Unit::AuraList const& dummyAuras = m_target->GetAurasByType(SPELL_AURA_DUMMY);
                        for(Unit::AuraList::const_iterator itr = dummyAuras.begin(); itr != dummyAuras.end(); ++itr)
                        {
                            SpellEntry const* dummyEntry = (*itr)->GetSpellProto();
                            // Body and Soul (talent ranks)
                            if (dummyEntry->SpellFamilyName == SPELLFAMILY_PRIEST && dummyEntry->SpellIconID == 2218 &&
                                dummyEntry->SpellVisual[0]==0)
                            {
                                chance = (*itr)->GetSpellProto()->CalculateSimpleValue(EFFECT_INDEX_1);
                                break;
                            }
                        }

                        if(roll_chance_i(chance))
                            spellId1 = 64134;               // Body and Soul (periodic dispel effect)
                    }
                    else
                        spellId1 = 64134;                   // Body and Soul (periodic dispel effect)
                    break;
                }
                // Dispersion mana reg and immunity
                case 47585:
                    spellId1 = 60069;                       // Dispersion
                    spellId2 = 63230;                       // Dispersion
                    break;
                default:
                    return;
            }
           break;
        }
        case SPELLFAMILY_DRUID:
        {
            // Barkskin
            if (GetId()==22812 && m_target->HasAura(63057)) // Glyph of Barkskin
                spellId1 = 63058;                           // Glyph - Barkskin 01
            else if (!apply && GetId() == 5229)             // Enrage (Druid Bear)
                spellId1 = 51185;                           // King of the Jungle (Enrage damage aura)
            else
                return;
            break;
        }
        case SPELLFAMILY_ROGUE:
        {
            // remove debuf savage combat
            if (GetSpellProto()->SpellFamilyFlags & UI64LIT(0x0008000010014000))
            {
                // search poison
                bool found = false;
                Unit::SpellAuraHolderMap const& auras = m_target->GetSpellAuraHolderMap();
                for (Unit::SpellAuraHolderMap::const_iterator itr = auras.begin(); itr != auras.end(); ++itr)
                {
                    uint32 flags1 = m_target->HasAuraState(AURA_STATE_DEADLY_POISON);
                    if (itr->second->GetSpellProto()->SpellFamilyName == SPELLFAMILY_ROGUE && (flags1 & (0x80000)))
                    {
                        found = true;
                        break;
                    }
                }

                if (!found)
                {
                    m_target->RemoveAurasDueToSpell(58684); // Savage Combat rank 1
                    m_target->RemoveAurasDueToSpell(58683); // Savage Combat rank 2
                }
            }
            // Sprint (skip non player casted spells by category)
            else if (GetSpellProto()->SpellFamilyFlags & UI64LIT(0x0000000000000040) && GetSpellProto()->Category == 44)
            {
                if(!apply || m_target->HasAura(58039))      // Glyph of Blurred Speed
                    spellId1 = 61922;                       // Sprint (waterwalk)
                else
                   return;
            }
            else
                return;
            break;
        }
        case SPELLFAMILY_HUNTER:
        {
            switch (GetId())
            {
                case 34455:          // Ferocious inspiration and ranks
                    spellId1 = 75593;
                    break;
                case 34459:
                    spellId1 = 75446;
                    break;
                case 34460:
                    spellId1 = 75447;
                    break;
                case 19574:                                 // Bestial Wrath - immunity
                case 34471:                                 // The Beast Within - immunity
                {
                    spellId1 = 24395;
                    spellId2 = 24396;
                    spellId3 = 24397;
                    spellId4 = 26592;
                    break;
                }
                case 34027:                                 // Kill Command, owner aura (spellmods)
                {
                    if (apply)
                    {
                        if (m_target->HasAura(35029))       // Focused Fire, rank 1
                            spellId1 = 60110;               // Kill Command, Focused Fire rank 1 bonus
                        else if (m_target->HasAura(35030))  // Focused Fire, rank 2
                            spellId1 = 60113;               // Kill Command, Focused Fire rank 2 bonus
                        else
                            return;
                    }
                    else
                    {
                        spellId1 = 34026;                   // Kill Command, owner casting aura
                        spellId2 = 60110;                   // Kill Command, Focused Fire rank 1 bonus
                        spellId3 = 60113;                   // Kill Command, Focused Fire rank 2 bonus
                        if (Unit* pet = m_target->GetPet())
                            pet->RemoveAurasDueToSpell(58914); // Kill Command, pet aura
                    }
                    break;
                }
                case 35029:                                 // Focused Fire, rank 1
                {
                    if (apply && !m_target->HasAura(34027)) // Kill Command, owner casting aura
                        return;

                    spellId1 = 60110;                       // Kill Command, Focused Fire rank 1 bonus
                    break;
                }
                case 35030:                                 // Focused Fire, rank 2
                {
                    if (apply && !m_target->HasAura(34027)) // Kill Command, owner casting aura
                        return;

                    spellId1 = 60113;                       // Kill Command, Focused Fire rank 2 bonus
                    break;
                }
                default:
                    // Freezing Trap Effect
                    if (m_spellProto->SpellFamilyFlags & UI64LIT(0x0000000000000008))
                    {
                        if(!apply)
                        {
                            Unit *caster = GetCaster();
                            // Glyph of Freezing Trap
                            if (caster && caster->HasAura(56845))
                            {
                                cast_at_remove = true;
                                spellId1 = 61394;
                            }
                            else
                                return;
                        }
                        else
                            return;
                    }
                    // Aspect of the Dragonhawk dodge
                    else if (GetSpellProto()->SpellFamilyFlags2 & 0x00001000)
                    {
                        spellId1 = 61848;

                        // triggered spell have same category as main spell and cooldown
                        if (apply && m_target->GetTypeId()==TYPEID_PLAYER)
                            ((Player*)m_target)->RemoveSpellCooldown(61848);
                    }
                    else
                        return;
                    break;
            }
            break;
        }
        case SPELLFAMILY_PALADIN:
        {
            if (m_spellProto->Id == 19746)                  // Aura Mastery (on Concentration Aura remove and apply)
            {
                Unit *caster = GetCaster();
                if (!caster)
                    return;

                if (apply && caster->HasAura(31821))
                    caster->CastSpell(caster, 64364, true, NULL);
                else if (!apply)
                    caster->RemoveAurasDueToSpell(64364);
            }
            if (m_spellProto->Id == 31821)                  // Aura Mastery (on Aura Mastery original buff remove)
            {
                Unit *caster = GetCaster();
                if (!caster)
                    return;

                if (apply && caster->HasAura(19746))
                    caster->CastSpell(caster, 64364, true, NULL);
                else if (!apply)
                    caster->RemoveAurasDueToSpell(64364);
            }
            if (m_spellProto->Id == 31884)                  // Avenging Wrath
            {
                if(!apply)
                    spellId1 = 57318;                       // Sanctified Wrath (triggered)
                else
                {
                    int32 percent = 0;
                    Unit::AuraList const& dummyAuras = m_target->GetAurasByType(SPELL_AURA_DUMMY);
                    for(Unit::AuraList::const_iterator itr = dummyAuras.begin(); itr != dummyAuras.end(); ++itr)
                    {
                        if ((*itr)->GetSpellProto()->SpellIconID == 3029)
                        {
                            percent = (*itr)->GetModifier()->m_amount;
                            break;
                        }
                    }

                    // apply in special way
                    if(percent)
                    {
                        spellId1 = 57318;                    // Sanctified Wrath (triggered)
                        // prevent aura deletion, specially in multi-boost case
                        SetInUse(true);
                        m_target->CastCustomSpell(m_target, spellId1, &percent, &percent, NULL, true, NULL);
                        SetInUse(false);
                    }
                    return;
                }
                break;
            }

            // Only process on player casting paladin aura
            // all aura bonuses applied also in aura area effect way to caster
            if (GetCasterGuid() != m_target->GetObjectGuid() || !GetCasterGuid().IsPlayer())
                return;

            if (GetSpellSpecific(m_spellProto->Id) != SPELL_AURA)
                return;

            // Sanctified Retribution and Swift Retribution (they share one aura), but not Retribution Aura (already gets modded)
            if ((GetSpellProto()->SpellFamilyFlags & UI64LIT(0x0000000000000008))==0)
                spellId1 = 63531;                           // placeholder for talent spell mods
            // Improved Concentration Aura (auras bonus)
            spellId2 = 63510;                               // placeholder for talent spell mods
            // Improved Devotion Aura (auras bonus)
            spellId3 = 63514;                               // placeholder for talent spell mods
            break;
        }
        case SPELLFAMILY_DEATHKNIGHT:
        {
            // second part of spell apply
            switch (GetId())
            {
                case 49039: spellId1 = 50397; break;        // Lichborne
                case 46619:                                 // Raise ally
                {
                    if (!m_target || m_target->GetTypeId() != TYPEID_PLAYER)
                        return;
                    Player* m_player = (Player*)m_target;
                    if (apply)
                    {
                        // convert player to ghoul
                        m_player->SetDeathState(GHOULED);
                        m_player->SetHealth(1);
                        m_player->SetMovement(MOVE_ROOT);
                    }
                    else
                    {
                        m_player->SetMovement(MOVE_UNROOT);
                        m_player->SetHealth(0);
                        m_player->SetDeathState(JUST_DIED);
                    }
                    break;
                }

                case 48263:                                 // Frost Presence
                case 48265:                                 // Unholy Presence
                case 48266:                                 // Blood Presence
                {
                    // else part one per 3 pair
                    if (GetId()==48263 || GetId()==48265)   // Frost Presence or Unholy Presence
                    {
                        // Improved Blood Presence
                        int32 heal_pct = 0;
                        if (apply)
                        {
                            Unit::AuraList const& bloodAuras = m_target->GetAurasByType(SPELL_AURA_DUMMY);
                            for(Unit::AuraList::const_iterator itr = bloodAuras.begin(); itr != bloodAuras.end(); ++itr)
                            {
                                // skip same icon
                                if ((*itr)->GetSpellProto()->SpellFamilyName == SPELLFAMILY_DEATHKNIGHT &&
                                    (*itr)->GetSpellProto()->SpellIconID == 2636)
                                {
                                    heal_pct = (*itr)->GetModifier()->m_amount;
                                    break;
                                }
                            }
                        }

                        if (heal_pct)
                            m_target->CastCustomSpell(m_target, 63611, &heal_pct, NULL, NULL, true, NULL, NULL, GetCasterGuid());
                        else
                            m_target->RemoveAurasDueToSpell(63611);
                    }
                    else
                        spellId1 = 63611;                   // Improved Blood Presence, trigger for heal

                    if (GetId()==48263 || GetId()==48266)   // Frost Presence or Blood Presence
                    {
                        // Improved Unholy Presence
                        int32 power_pct = 0;
                        if (apply)
                        {
                            Unit::AuraList const& unholyAuras = m_target->GetAurasByType(SPELL_AURA_DUMMY);
                            for(Unit::AuraList::const_iterator itr = unholyAuras.begin(); itr != unholyAuras.end(); ++itr)
                            {
                                // skip same icon
                                if ((*itr)->GetSpellProto()->SpellFamilyName == SPELLFAMILY_DEATHKNIGHT &&
                                    (*itr)->GetSpellProto()->SpellIconID == 2633)
                                {
                                    power_pct = (*itr)->GetModifier()->m_amount;
                                    break;
                                }
                            }
                        }
                        if (power_pct || !apply)
                            spellId2 = 49772;                   // Unholy Presence, speed part, spell1 used for Improvement presence fit to own presence
                    }
                    else
                        spellId1 = 49772;                       // Unholy Presence move speed

                    if (GetId()==48265 || GetId()==48266)       // Unholy Presence or Blood Presence
                    {
                        // Improved Frost Presence
                        int32 stamina_pct = 0;
                        if (apply)
                        {
                            Unit::AuraList const& frostAuras = m_target->GetAurasByType(SPELL_AURA_DUMMY);
                            for(Unit::AuraList::const_iterator itr = frostAuras.begin(); itr != frostAuras.end(); ++itr)
                            {
                                // skip same icon
                                if ((*itr)->GetSpellProto()->SpellFamilyName == SPELLFAMILY_DEATHKNIGHT &&
                                    (*itr)->GetSpellProto()->SpellIconID == 2632)
                                {
                                    stamina_pct = (*itr)->GetModifier()->m_amount;
                                    break;
                                }
                            }
                        }

                        if (stamina_pct)
                            m_target->CastCustomSpell(m_target, 61261, &stamina_pct, NULL, NULL, true, NULL, NULL, GetCasterGuid());
                        else
                            m_target->RemoveAurasDueToSpell(61261);
                    }
                    else
                        spellId1 = 61261;                   // Frost Presence, stamina

                    if (GetId()==48265)                     // Unholy Presence
                    {
                        // Improved Unholy Presence, special case for own presence
                        int32 power_pct = 0;
                        if (apply)
                        {
                            Unit::AuraList const& unholyAuras = m_target->GetAurasByType(SPELL_AURA_DUMMY);
                            for(Unit::AuraList::const_iterator itr = unholyAuras.begin(); itr != unholyAuras.end(); ++itr)
                            {
                                // skip same icon
                                if ((*itr)->GetSpellProto()->SpellFamilyName == SPELLFAMILY_DEATHKNIGHT &&
                                    (*itr)->GetSpellProto()->SpellIconID == 2633)
                                {
                                    power_pct = (*itr)->GetModifier()->m_amount;
                                    break;
                                }
                            }
                        }

                        if (power_pct)
                        {
                            int32 bp = 5;
                            m_target->CastCustomSpell(m_target, 63622, &bp, &bp, &bp, true, NULL, NULL, GetCasterGuid());
                            m_target->CastCustomSpell(m_target, 65095, &bp, NULL, NULL, true, NULL, NULL, GetCasterGuid());
                        }
                        else
                        {
                            m_target->RemoveAurasDueToSpell(63622);
                            m_target->RemoveAurasDueToSpell(65095);
                        }
                    }
                    break;
                }
            }

            // Improved Blood Presence
            if (GetSpellProto()->SpellIconID == 2636 && m_isPassive)
            {
                // if presence active: Frost Presence or Unholy Presence
                if (apply && (m_target->HasAura(48263) || m_target->HasAura(48265)))
                {
                    Aura* aura = GetAuraByEffectIndex(EFFECT_INDEX_0);
                    if (!aura)
                        return;

                    int32 bp = aura->GetModifier()->m_amount;
                    m_target->CastCustomSpell(m_target, 63611, &bp, NULL, NULL, true, NULL, NULL, GetCasterGuid());
                }
                else
                    m_target->RemoveAurasDueToSpell(63611);
                return;
            }

            // Improved Frost Presence
            if (GetSpellProto()->SpellIconID == 2632 && m_isPassive)
            {
                // if presence active: Unholy Presence or Blood Presence
                if (apply && (m_target->HasAura(48265) || m_target->HasAura(48266)))
                {
                    Aura* aura = GetAuraByEffectIndex(EFFECT_INDEX_0);
                    if (!aura)
                        return;

                    int32 bp0 = aura->GetModifier()->m_amount;
                    int32 bp1 = 0;                          // disable threat mod part for not Frost Presence case
                    m_target->CastCustomSpell(m_target, 61261, &bp0, &bp1, NULL, true, NULL, NULL, GetCasterGuid());
                }
                else
                    m_target->RemoveAurasDueToSpell(61261);
                return;
            }

            // Improved Unholy Presence
            if (GetSpellProto()->SpellIconID == 2633 && m_isPassive)
            {
                // if presence active: Unholy Presence
                if (apply && m_target->HasAura(48265))
                {
                    int32 bp = 5;
                    m_target->CastCustomSpell(m_target, 63622, &bp, &bp, &bp, true, NULL, NULL, GetCasterGuid());
                    m_target->CastCustomSpell(m_target, 65095, &bp, NULL, NULL, true, NULL, NULL, GetCasterGuid());
                }
                else
                {
                    m_target->RemoveAurasDueToSpell(63622);
                    m_target->RemoveAurasDueToSpell(65095);
                }

                // if presence active: Frost Presence or Blood Presence
                if (!apply || m_target->HasAura(48263) || m_target->HasAura(48266))
                    spellId1 = 49772;
                else
                    return;
                break;
            }
            break;
        }
        default:
            return;
    }

    // prevent aura deletion, specially in multi-boost case
    SetInUse(true);

    if (apply || cast_at_remove)
    {
        if (spellId1)
            m_target->CastSpell(m_target, spellId1, true, NULL, NULL, GetCasterGuid());
        if (spellId2 && !IsDeleted())
            m_target->CastSpell(m_target, spellId2, true, NULL, NULL, GetCasterGuid());
        if (spellId3 && !IsDeleted())
            m_target->CastSpell(m_target, spellId3, true, NULL, NULL, GetCasterGuid());
        if (spellId4 && !IsDeleted())
            m_target->CastSpell(m_target, spellId4, true, NULL, NULL, GetCasterGuid());
    }
    else
    {
        if (spellId1)
            m_target->RemoveAurasByCasterSpell(spellId1, GetCasterGUID());
        if (spellId2)
            m_target->RemoveAurasByCasterSpell(spellId2, GetCasterGUID());
        if (spellId3)
            m_target->RemoveAurasByCasterSpell(spellId3, GetCasterGUID());
        if (spellId4)
            m_target->RemoveAurasByCasterSpell(spellId4, GetCasterGUID());
    }

    SetInUse(false);
}

SpellAuraHolder::~SpellAuraHolder()
{
    // note: auras in delete list won't be affected since they clear themselves from holder when adding to deletedAuraslist
    for (int32 i = 0; i < MAX_EFFECT_INDEX; ++i)
        if (Aura *aur = m_auras[i])
            delete aur;
}

void SpellAuraHolder::Update(uint32 diff)
{
    if (m_duration > 0)
    {
        m_duration -= diff;
        if (m_duration < 0)
            m_duration = 0;

        m_timeCla -= diff;

        if (m_timeCla <= 0)
        {
            if (Unit* caster = GetCaster())
            {
                Powers powertype = Powers(GetSpellProto()->powerType);
                int32 manaPerSecond = GetSpellProto()->manaPerSecond + GetSpellProto()->manaPerSecondPerLevel * caster->getLevel();
                m_timeCla = 1*IN_MILLISECONDS;

                if (manaPerSecond)
                {
                    if (powertype == POWER_HEALTH)
                        caster->ModifyHealth(-manaPerSecond);
                    else
                        caster->ModifyPower(powertype, -manaPerSecond);
                }
            }
        }
    }

    for (int32 i = 0; i < MAX_EFFECT_INDEX; ++i)
        if (Aura *aura = m_auras[i])
            aura->UpdateAura(diff);

    // Channeled aura required check distance from caster
    if(IsChanneledSpell(m_spellProto) && GetCasterGuid() != m_target->GetObjectGuid())
    {
        Unit* caster = GetCaster();
        if(!caster)
        {
            m_target->RemoveAurasByCasterSpell(GetId(), GetCasterGUID());
            return;
        }

        // need check distance for channeled target only
        if (caster->GetChannelObjectGuid() == m_target->GetObjectGuid())
        {
            // Get spell range
            float max_range = GetSpellMaxRange(sSpellRangeStore.LookupEntry(m_spellProto->rangeIndex));

            if(Player* modOwner = caster->GetSpellModOwner())
                modOwner->ApplySpellMod(GetId(), SPELLMOD_RANGE, max_range, NULL);

            if(!caster->IsWithinDistInMap(m_target, max_range))
            {
                caster->InterruptSpell(CURRENT_CHANNELED_SPELL);
                return;
            }
        }
    }
}

void SpellAuraHolder::RefreshHolder()
{
    SetAuraDuration(GetAuraMaxDuration());
    SendAuraUpdate(false);
}

void SpellAuraHolder::SetAuraMaxDuration(int32 duration)
{
    m_maxDuration = duration;

    // possible overwrite persistent state
    if (duration > 0)
    {
        if (!(IsPassive() && GetSpellProto()->DurationIndex == 0))
            SetPermanent(false);

        SetAuraFlags(GetAuraFlags() | AFLAG_DURATION);
    }
    else
        SetAuraFlags(GetAuraFlags() & ~AFLAG_DURATION);
}

bool SpellAuraHolder::HasMechanic(uint32 mechanic) const
{
    if (mechanic == m_spellProto->Mechanic)
        return true;

    for (int32 i = 0; i < MAX_EFFECT_INDEX; ++i)
        if (m_auras[i] && m_spellProto->EffectMechanic[i] == mechanic)
            return true;
    return false;
}

bool SpellAuraHolder::HasMechanicMask(uint32 mechanicMask) const
{
    if (mechanicMask & (1 << (m_spellProto->Mechanic - 1)))
        return true;

    for (int32 i = 0; i < MAX_EFFECT_INDEX; ++i)
        if (m_auras[i] && m_spellProto->EffectMechanic[i] && ((1 << (m_spellProto->EffectMechanic[i] -1)) & mechanicMask))
            return true;
    return false;
}

bool SpellAuraHolder::IsPersistent() const
{
    for (int32 i = 0; i < MAX_EFFECT_INDEX; ++i)
        if (Aura *aur = m_auras[i])
            if (aur->IsPersistent())
                return true;
    return false;
}

bool SpellAuraHolder::IsAreaAura() const
{
    for (int32 i = 0; i < MAX_EFFECT_INDEX; ++i)
        if (Aura *aur = m_auras[i])
            if (aur->IsAreaAura())
                return true;
    return false;
}

bool SpellAuraHolder::IsPositive() const
{
    for (int32 i = 0; i < MAX_EFFECT_INDEX; ++i)
        if (Aura *aur = m_auras[i])
            if (!aur->IsPositive())
                return false;
    return true;
}

bool SpellAuraHolder::IsEmptyHolder() const
{
    for (int32 i = 0; i < MAX_EFFECT_INDEX; ++i)
        if (m_auras[i])
            return false;
    return true;
}

void SpellAuraHolder::UnregisterSingleCastHolder()
{
    if (IsSingleTarget())
    {
        if(Unit* caster = GetCaster())
            caster->GetSingleCastSpellTargets().erase(GetSpellProto());

        m_isSingleTarget = false;
    }
}

void Aura::HandleAuraModReflectSpells(bool Apply, bool Real)
{
    if (!Real)
        return;

    Unit* target = GetTarget();
    Unit* caster = GetCaster();

    if (Apply)
    {
        switch(GetId() )
        {
            // Improved Spell Reflection
            case 23920:
            {
                if (!caster)
                    return;

                Unit::AuraList const& lDummyAuras = caster->GetAurasByType(SPELL_AURA_DUMMY);
                for(Unit::AuraList::const_iterator i = lDummyAuras.begin(); i != lDummyAuras.end(); ++i)
                {
                    if((*i)->GetSpellProto()->SpellIconID == 1935)
                    {
                        caster->CastSpell(caster, 59725, true);
                        break;
                    }
                }
                break;
            }
            default:
                break;
        }
    }
}

void Aura::HandleAuraSetVehicle(bool apply, bool real)
{
    if (!real)
        return;

    Unit* target = GetTarget();

    if (target->GetTypeId() != TYPEID_PLAYER || !target->IsInWorld())
        return;

    uint32 vehicleId = GetMiscValue();

    if (vehicleId == 0)
        return;

    if (apply)
    {
        target->SetVehicleId(vehicleId);
    }
    else
        if (target->GetVehicleKit())
            target->RemoveVehicleKit();

    WorldPacket data(SMSG_SET_VEHICLE_REC_ID, target->GetPackGUID().size()+4);
    data.appendPackGUID(target->GetGUID());
    data << uint32(apply ? vehicleId : 0);
    target->SendMessageToSet(&data, true);

    if (apply)
    {
        data.Initialize(SMSG_ON_CANCEL_EXPECTED_RIDE_VEHICLE_AURA, 0);
        ((Player*)target)->GetSession()->SendPacket(&data);
    }
}

void Aura::HandleAuraFactionChange(bool apply, bool real)
{
    if (!real)
        return;

    Unit* target = GetTarget();

    if (!target || !target->IsInWorld())
        return;

    uint32 newFaction = apply ? GetMiscValue() : target->GetOriginalFaction();

    if (newFaction && newFaction != target->getFaction())
        target->setFaction(newFaction);

}<|MERGE_RESOLUTION|>--- conflicted
+++ resolved
@@ -8756,7 +8756,7 @@
 
     if (apply)
     {
-<<<<<<< HEAD
+        Unit* caster = GetCaster();
         if (target->GetTypeId() == TYPEID_UNIT)
         {
             Creature* pCreature = (Creature*)target;
@@ -8765,16 +8765,6 @@
             pCreature->SetByteValue(UNIT_FIELD_BYTES_0, 2, caster->getGender());
             pCreature->SetByteValue(UNIT_FIELD_BYTES_0, 3, caster->getPowerType());
         }
-=======
-        // Caster can be player or creature, the unit who pCreature will become an clone of.
-        Unit* caster = GetCaster();
-
-        pCreature->SetByteValue(UNIT_FIELD_BYTES_0, 0, caster->getRace());
-        pCreature->SetByteValue(UNIT_FIELD_BYTES_0, 1, caster->getClass());
-        pCreature->SetByteValue(UNIT_FIELD_BYTES_0, 2, caster->getGender());
-        pCreature->SetByteValue(UNIT_FIELD_BYTES_0, 3, caster->getPowerType());
->>>>>>> 620585da
-
         target->SetFlag(UNIT_FIELD_FLAGS_2, UNIT_FLAG2_CLONED);
 
         target->SetDisplayId(caster->GetDisplayId());
