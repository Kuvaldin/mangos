--- conflicted
+++ resolved
@@ -4533,16 +4533,9 @@
     {
         WorldPacket data;
         if(apply)
-        {
-            ((Player*)m_target)->SetCanFly(true);
             data.Initialize(SMSG_MOVE_SET_CAN_FLY, 12);
-        }
         else
-        {
             data.Initialize(SMSG_MOVE_UNSET_CAN_FLY, 12);
-            ((Player*)m_target)->SetCanFly(false);
-        }
-        //data.append(m_target->GetPackGUID());
         data << m_target->GetPackGUID();
         data << uint32(0);                                      // unknown
         m_target->SendMessageToSet(&data, true);
@@ -7012,15 +7005,9 @@
     // allow fly
     WorldPacket data;
     if(apply)
-    {
-        ((Player*)m_target)->SetCanFly(true);
         data.Initialize(SMSG_MOVE_SET_CAN_FLY, 12);
-    }
     else
-    {
         data.Initialize(SMSG_MOVE_UNSET_CAN_FLY, 12);
-        ((Player*)m_target)->SetCanFly(false);
-    }
     data << m_target->GetPackGUID();
     data << uint32(0);                                      // unk
     m_target->SendMessageToSet(&data, true);
@@ -8742,7 +8729,6 @@
     WorldPacket data;
     data << uint64(caster->GetGUID());
     ((Player*)caster)->GetSession()->HandleListStabledPetsOpcode(data);
-<<<<<<< HEAD
 }
 
 void Aura::HandleAuraInitializeImages(bool Apply, bool Real)
@@ -8792,6 +8778,4 @@
     // Set item visual
     m_target->SetDisplayId(caster->GetDisplayId());
     m_target->SetUInt32Value(UNIT_FIELD_FLAGS_2, 2064);
-=======
->>>>>>> 45e0ec2b
 }