--- conflicted
+++ resolved
@@ -4550,16 +4550,9 @@
     {
         WorldPacket data;
         if(apply)
-        {
-            ((Player*)m_target)->SetCanFly(true);
             data.Initialize(SMSG_MOVE_SET_CAN_FLY, 12);
-        }
         else
-        {
             data.Initialize(SMSG_MOVE_UNSET_CAN_FLY, 12);
-            ((Player*)m_target)->SetCanFly(false);
-        }
-        //data.append(m_target->GetPackGUID());
         data << m_target->GetPackGUID();
         data << uint32(0);                                      // unknown
         m_target->SendMessageToSet(&data, true);
@@ -4668,11 +4661,7 @@
         uint32 mechanic = 1 << (misc-1);
 
         //immune movement impairment and loss of control
-<<<<<<< HEAD
-        if(GetId()==42292 || GetId()==59752 || GetId()==53490)
-=======
         if(GetId()==42292 || GetId()==59752 || GetId()==53490 || GetId()==65547)
->>>>>>> 5944326a
             mechanic=IMMUNE_TO_MOVEMENT_IMPAIRMENT_AND_LOSS_CONTROL_MASK;
 
         m_target->RemoveAurasAtMechanicImmunity(mechanic,GetId());
@@ -7033,15 +7022,9 @@
     // allow fly
     WorldPacket data;
     if(apply)
-    {
-        ((Player*)m_target)->SetCanFly(true);
         data.Initialize(SMSG_MOVE_SET_CAN_FLY, 12);
-    }
     else
-    {
         data.Initialize(SMSG_MOVE_UNSET_CAN_FLY, 12);
-        ((Player*)m_target)->SetCanFly(false);
-    }
     data << m_target->GetPackGUID();
     data << uint32(0);                                      // unk
     m_target->SendMessageToSet(&data, true);
@@ -8741,7 +8724,6 @@
     ((Player*)caster)->GetSession()->HandleListStabledPetsOpcode(data);
 }
 
-<<<<<<< HEAD
 void Aura::HandleAuraInitializeImages(bool Apply, bool Real)
 {
     if (!Real || !Apply || !m_target || m_target->GetTypeId() != TYPEID_UNIT)
@@ -8791,8 +8773,6 @@
     m_target->SetUInt32Value(UNIT_FIELD_FLAGS_2, 2064);
 }
 
-=======
->>>>>>> 5944326a
 void Aura::HandleAllowOnlyAbility(bool apply, bool Real)
 {
     if(!Real)
