/*
 * Copyright (C) 2005-2011 MaNGOS <http://getmangos.com/>
 *
 * This program is free software; you can redistribute it and/or modify
 * it under the terms of the GNU General Public License as published by
 * the Free Software Foundation; either version 2 of the License, or
 * (at your option) any later version.
 *
 * This program is distributed in the hope that it will be useful,
 * but WITHOUT ANY WARRANTY; without even the implied warranty of
 * MERCHANTABILITY or FITNESS FOR A PARTICULAR PURPOSE.  See the
 * GNU General Public License for more details.
 *
 * You should have received a copy of the GNU General Public License
 * along with this program; if not, write to the Free Software
 * Foundation, Inc., 59 Temple Place, Suite 330, Boston, MA  02111-1307  USA
 */

#include "Common.h"
#include "Database/DatabaseEnv.h"
#include "WorldPacket.h"
#include "WorldSession.h"
#include "Opcodes.h"
#include "Log.h"
#include "UpdateMask.h"
#include "World.h"
#include "ObjectMgr.h"
#include "SpellMgr.h"
#include "Player.h"
#include "Unit.h"
#include "Spell.h"
#include "DynamicObject.h"
#include "Group.h"
#include "UpdateData.h"
#include "ObjectAccessor.h"
#include "Policies/SingletonImp.h"
#include "Totem.h"
#include "Creature.h"
#include "Formulas.h"
#include "BattleGround.h"
#include "CreatureAI.h"
#include "ScriptMgr.h"
#include "Util.h"
#include "GridNotifiers.h"
#include "GridNotifiersImpl.h"
#include "Vehicle.h"
#include "CellImpl.h"
#include "InstanceData.h"

#define NULL_AURA_SLOT 0xFF

pAuraHandler AuraHandler[TOTAL_AURAS]=
{
    &Aura::HandleNULL,                                      //  0 SPELL_AURA_NONE
    &Aura::HandleBindSight,                                 //  1 SPELL_AURA_BIND_SIGHT
    &Aura::HandleModPossess,                                //  2 SPELL_AURA_MOD_POSSESS
    &Aura::HandlePeriodicDamage,                            //  3 SPELL_AURA_PERIODIC_DAMAGE
    &Aura::HandleAuraDummy,                                 //  4 SPELL_AURA_DUMMY
    &Aura::HandleModConfuse,                                //  5 SPELL_AURA_MOD_CONFUSE
    &Aura::HandleModCharm,                                  //  6 SPELL_AURA_MOD_CHARM
    &Aura::HandleModFear,                                   //  7 SPELL_AURA_MOD_FEAR
    &Aura::HandlePeriodicHeal,                              //  8 SPELL_AURA_PERIODIC_HEAL
    &Aura::HandleModAttackSpeed,                            //  9 SPELL_AURA_MOD_ATTACKSPEED
    &Aura::HandleModThreat,                                 // 10 SPELL_AURA_MOD_THREAT
    &Aura::HandleModTaunt,                                  // 11 SPELL_AURA_MOD_TAUNT
    &Aura::HandleAuraModStun,                               // 12 SPELL_AURA_MOD_STUN
    &Aura::HandleModDamageDone,                             // 13 SPELL_AURA_MOD_DAMAGE_DONE
    &Aura::HandleNoImmediateEffect,                         // 14 SPELL_AURA_MOD_DAMAGE_TAKEN   implemented in Unit::MeleeDamageBonusTaken and Unit::SpellBaseDamageBonusTaken
    &Aura::HandleNoImmediateEffect,                         // 15 SPELL_AURA_DAMAGE_SHIELD      implemented in Unit::DealMeleeDamage
    &Aura::HandleModStealth,                                // 16 SPELL_AURA_MOD_STEALTH
    &Aura::HandleNoImmediateEffect,                         // 17 SPELL_AURA_MOD_STEALTH_DETECT implemented in Unit::isVisibleForOrDetect
    &Aura::HandleInvisibility,                              // 18 SPELL_AURA_MOD_INVISIBILITY
    &Aura::HandleInvisibilityDetect,                        // 19 SPELL_AURA_MOD_INVISIBILITY_DETECTION
    &Aura::HandleAuraModTotalHealthPercentRegen,            // 20 SPELL_AURA_OBS_MOD_HEALTH
    &Aura::HandleAuraModTotalManaPercentRegen,              // 21 SPELL_AURA_OBS_MOD_MANA
    &Aura::HandleAuraModResistance,                         // 22 SPELL_AURA_MOD_RESISTANCE
    &Aura::HandlePeriodicTriggerSpell,                      // 23 SPELL_AURA_PERIODIC_TRIGGER_SPELL
    &Aura::HandlePeriodicEnergize,                          // 24 SPELL_AURA_PERIODIC_ENERGIZE
    &Aura::HandleAuraModPacify,                             // 25 SPELL_AURA_MOD_PACIFY
    &Aura::HandleAuraModRoot,                               // 26 SPELL_AURA_MOD_ROOT
    &Aura::HandleAuraModSilence,                            // 27 SPELL_AURA_MOD_SILENCE
    &Aura::HandleAuraModReflectSpells,                      // 28 SPELL_AURA_REFLECT_SPELLS    actual reflecting implemented in Unit::SpellHitResult
    &Aura::HandleAuraModStat,                               // 29 SPELL_AURA_MOD_STAT
    &Aura::HandleAuraModSkill,                              // 30 SPELL_AURA_MOD_SKILL
    &Aura::HandleAuraModIncreaseSpeed,                      // 31 SPELL_AURA_MOD_INCREASE_SPEED
    &Aura::HandleAuraModIncreaseMountedSpeed,               // 32 SPELL_AURA_MOD_INCREASE_MOUNTED_SPEED
    &Aura::HandleAuraModDecreaseSpeed,                      // 33 SPELL_AURA_MOD_DECREASE_SPEED
    &Aura::HandleAuraModIncreaseHealth,                     // 34 SPELL_AURA_MOD_INCREASE_HEALTH
    &Aura::HandleAuraModIncreaseEnergy,                     // 35 SPELL_AURA_MOD_INCREASE_ENERGY
    &Aura::HandleAuraModShapeshift,                         // 36 SPELL_AURA_MOD_SHAPESHIFT
    &Aura::HandleAuraModEffectImmunity,                     // 37 SPELL_AURA_EFFECT_IMMUNITY
    &Aura::HandleAuraModStateImmunity,                      // 38 SPELL_AURA_STATE_IMMUNITY
    &Aura::HandleAuraModSchoolImmunity,                     // 39 SPELL_AURA_SCHOOL_IMMUNITY
    &Aura::HandleAuraModDmgImmunity,                        // 40 SPELL_AURA_DAMAGE_IMMUNITY
    &Aura::HandleAuraModDispelImmunity,                     // 41 SPELL_AURA_DISPEL_IMMUNITY
    &Aura::HandleAuraProcTriggerSpell,                      // 42 SPELL_AURA_PROC_TRIGGER_SPELL  implemented in Unit::ProcDamageAndSpellFor and Unit::HandleProcTriggerSpell
    &Aura::HandleNoImmediateEffect,                         // 43 SPELL_AURA_PROC_TRIGGER_DAMAGE implemented in Unit::ProcDamageAndSpellFor
    &Aura::HandleAuraTrackCreatures,                        // 44 SPELL_AURA_TRACK_CREATURES
    &Aura::HandleAuraTrackResources,                        // 45 SPELL_AURA_TRACK_RESOURCES
    &Aura::HandleUnused,                                    // 46 SPELL_AURA_46 (used in test spells 54054 and 54058, and spell 48050) (3.0.8a-3.2.2a)
    &Aura::HandleAuraModParryPercent,                       // 47 SPELL_AURA_MOD_PARRY_PERCENT
    &Aura::HandleNULL,                                      // 48 SPELL_AURA_48 spell Napalm (area damage spell with additional delayed damage effect)
    &Aura::HandleAuraModDodgePercent,                       // 49 SPELL_AURA_MOD_DODGE_PERCENT
    &Aura::HandleNoImmediateEffect,                         // 50 SPELL_AURA_MOD_CRITICAL_HEALING_AMOUNT implemented in Unit::SpellCriticalHealingBonus
    &Aura::HandleAuraModBlockPercent,                       // 51 SPELL_AURA_MOD_BLOCK_PERCENT
    &Aura::HandleAuraModCritPercent,                        // 52 SPELL_AURA_MOD_CRIT_PERCENT
    &Aura::HandlePeriodicLeech,                             // 53 SPELL_AURA_PERIODIC_LEECH
    &Aura::HandleModHitChance,                              // 54 SPELL_AURA_MOD_HIT_CHANCE
    &Aura::HandleModSpellHitChance,                         // 55 SPELL_AURA_MOD_SPELL_HIT_CHANCE
    &Aura::HandleAuraTransform,                             // 56 SPELL_AURA_TRANSFORM
    &Aura::HandleModSpellCritChance,                        // 57 SPELL_AURA_MOD_SPELL_CRIT_CHANCE
    &Aura::HandleAuraModIncreaseSwimSpeed,                  // 58 SPELL_AURA_MOD_INCREASE_SWIM_SPEED
    &Aura::HandleNoImmediateEffect,                         // 59 SPELL_AURA_MOD_DAMAGE_DONE_CREATURE implemented in Unit::MeleeDamageBonusDone and Unit::SpellDamageBonusDone
    &Aura::HandleAuraModPacifyAndSilence,                   // 60 SPELL_AURA_MOD_PACIFY_SILENCE
    &Aura::HandleAuraModScale,                              // 61 SPELL_AURA_MOD_SCALE
    &Aura::HandlePeriodicHealthFunnel,                      // 62 SPELL_AURA_PERIODIC_HEALTH_FUNNEL
    &Aura::HandleUnused,                                    // 63 unused (3.0.8a-3.2.2a) old SPELL_AURA_PERIODIC_MANA_FUNNEL
    &Aura::HandlePeriodicManaLeech,                         // 64 SPELL_AURA_PERIODIC_MANA_LEECH
    &Aura::HandleModCastingSpeed,                           // 65 SPELL_AURA_MOD_CASTING_SPEED_NOT_STACK
    &Aura::HandleFeignDeath,                                // 66 SPELL_AURA_FEIGN_DEATH
    &Aura::HandleAuraModDisarm,                             // 67 SPELL_AURA_MOD_DISARM
    &Aura::HandleAuraModStalked,                            // 68 SPELL_AURA_MOD_STALKED
    &Aura::HandleSchoolAbsorb,                              // 69 SPELL_AURA_SCHOOL_ABSORB implemented in Unit::CalculateAbsorbAndResist
    &Aura::HandleUnused,                                    // 70 SPELL_AURA_EXTRA_ATTACKS      Useless, used by only one spell 41560 that has only visual effect (3.2.2a)
    &Aura::HandleModSpellCritChanceShool,                   // 71 SPELL_AURA_MOD_SPELL_CRIT_CHANCE_SCHOOL
    &Aura::HandleModPowerCostPCT,                           // 72 SPELL_AURA_MOD_POWER_COST_SCHOOL_PCT
    &Aura::HandleModPowerCost,                              // 73 SPELL_AURA_MOD_POWER_COST_SCHOOL
    &Aura::HandleNoImmediateEffect,                         // 74 SPELL_AURA_REFLECT_SPELLS_SCHOOL  implemented in Unit::SpellHitResult
    &Aura::HandleNoImmediateEffect,                         // 75 SPELL_AURA_MOD_LANGUAGE           implemented in WorldSession::HandleMessagechatOpcode
    &Aura::HandleFarSight,                                  // 76 SPELL_AURA_FAR_SIGHT
    &Aura::HandleModMechanicImmunity,                       // 77 SPELL_AURA_MECHANIC_IMMUNITY
    &Aura::HandleAuraMounted,                               // 78 SPELL_AURA_MOUNTED
    &Aura::HandleModDamagePercentDone,                      // 79 SPELL_AURA_MOD_DAMAGE_PERCENT_DONE
    &Aura::HandleModPercentStat,                            // 80 SPELL_AURA_MOD_PERCENT_STAT
    &Aura::HandleNoImmediateEffect,                         // 81 SPELL_AURA_SPLIT_DAMAGE_PCT       implemented in Unit::CalculateAbsorbAndResist
    &Aura::HandleWaterBreathing,                            // 82 SPELL_AURA_WATER_BREATHING
    &Aura::HandleModBaseResistance,                         // 83 SPELL_AURA_MOD_BASE_RESISTANCE
    &Aura::HandleModRegen,                                  // 84 SPELL_AURA_MOD_REGEN
    &Aura::HandleModPowerRegen,                             // 85 SPELL_AURA_MOD_POWER_REGEN
    &Aura::HandleChannelDeathItem,                          // 86 SPELL_AURA_CHANNEL_DEATH_ITEM
    &Aura::HandleDamagePercentTaken,                        // 87 SPELL_AURA_MOD_DAMAGE_PERCENT_TAKEN implemented in Unit::MeleeDamageBonusTaken and Unit::SpellDamageBonusTaken
    &Aura::HandleNoImmediateEffect,                         // 88 SPELL_AURA_MOD_HEALTH_REGEN_PERCENT implemented in Player::RegenerateHealth
    &Aura::HandlePeriodicDamagePCT,                         // 89 SPELL_AURA_PERIODIC_DAMAGE_PERCENT
    &Aura::HandleUnused,                                    // 90 unused (3.0.8a-3.2.2a) old SPELL_AURA_MOD_RESIST_CHANCE
    &Aura::HandleNoImmediateEffect,                         // 91 SPELL_AURA_MOD_DETECT_RANGE implemented in Creature::GetAttackDistance
    &Aura::HandlePreventFleeing,                            // 92 SPELL_AURA_PREVENTS_FLEEING
    &Aura::HandleModUnattackable,                           // 93 SPELL_AURA_MOD_UNATTACKABLE
    &Aura::HandleNoImmediateEffect,                         // 94 SPELL_AURA_INTERRUPT_REGEN implemented in Player::RegenerateAll
    &Aura::HandleAuraGhost,                                 // 95 SPELL_AURA_GHOST
    &Aura::HandleNoImmediateEffect,                         // 96 SPELL_AURA_SPELL_MAGNET implemented in Unit::SelectMagnetTarget
    &Aura::HandleManaShield,                                // 97 SPELL_AURA_MANA_SHIELD implemented in Unit::CalculateAbsorbAndResist
    &Aura::HandleAuraModSkill,                              // 98 SPELL_AURA_MOD_SKILL_TALENT
    &Aura::HandleAuraModAttackPower,                        // 99 SPELL_AURA_MOD_ATTACK_POWER
    &Aura::HandleUnused,                                    //100 SPELL_AURA_AURAS_VISIBLE obsolete 3.x? all player can see all auras now, but still have 2 spells including GM-spell (1852,2855)
    &Aura::HandleModResistancePercent,                      //101 SPELL_AURA_MOD_RESISTANCE_PCT
    &Aura::HandleNoImmediateEffect,                         //102 SPELL_AURA_MOD_MELEE_ATTACK_POWER_VERSUS implemented in Unit::MeleeDamageBonusDone
    &Aura::HandleAuraModTotalThreat,                        //103 SPELL_AURA_MOD_TOTAL_THREAT
    &Aura::HandleAuraWaterWalk,                             //104 SPELL_AURA_WATER_WALK
    &Aura::HandleAuraFeatherFall,                           //105 SPELL_AURA_FEATHER_FALL
    &Aura::HandleAuraHover,                                 //106 SPELL_AURA_HOVER
    &Aura::HandleAddModifier,                               //107 SPELL_AURA_ADD_FLAT_MODIFIER
    &Aura::HandleAddModifier,                               //108 SPELL_AURA_ADD_PCT_MODIFIER
    &Aura::HandleNoImmediateEffect,                         //109 SPELL_AURA_ADD_TARGET_TRIGGER
    &Aura::HandleModPowerRegenPCT,                          //110 SPELL_AURA_MOD_POWER_REGEN_PERCENT
    &Aura::HandleNoImmediateEffect,                         //111 SPELL_AURA_ADD_CASTER_HIT_TRIGGER implemented in Unit::SelectMagnetTarget
    &Aura::HandleNoImmediateEffect,                         //112 SPELL_AURA_OVERRIDE_CLASS_SCRIPTS implemented in diff functions.
    &Aura::HandleNoImmediateEffect,                         //113 SPELL_AURA_MOD_RANGED_DAMAGE_TAKEN implemented in Unit::MeleeDamageBonusTaken
    &Aura::HandleNoImmediateEffect,                         //114 SPELL_AURA_MOD_RANGED_DAMAGE_TAKEN_PCT implemented in Unit::MeleeDamageBonusTaken
    &Aura::HandleNoImmediateEffect,                         //115 SPELL_AURA_MOD_HEALING                 implemented in Unit::SpellBaseHealingBonusTaken
    &Aura::HandleNoImmediateEffect,                         //116 SPELL_AURA_MOD_REGEN_DURING_COMBAT     imppemented in Player::RegenerateAll and Player::RegenerateHealth
    &Aura::HandleNoImmediateEffect,                         //117 SPELL_AURA_MOD_MECHANIC_RESISTANCE     implemented in Unit::MagicSpellHitResult
    &Aura::HandleNoImmediateEffect,                         //118 SPELL_AURA_MOD_HEALING_PCT             implemented in Unit::SpellHealingBonusTaken
    &Aura::HandleUnused,                                    //119 unused (3.0.8a-3.2.2a) old SPELL_AURA_SHARE_PET_TRACKING
    &Aura::HandleAuraUntrackable,                           //120 SPELL_AURA_UNTRACKABLE
    &Aura::HandleAuraEmpathy,                               //121 SPELL_AURA_EMPATHY
    &Aura::HandleModOffhandDamagePercent,                   //122 SPELL_AURA_MOD_OFFHAND_DAMAGE_PCT
    &Aura::HandleModTargetResistance,                       //123 SPELL_AURA_MOD_TARGET_RESISTANCE
    &Aura::HandleAuraModRangedAttackPower,                  //124 SPELL_AURA_MOD_RANGED_ATTACK_POWER
    &Aura::HandleNoImmediateEffect,                         //125 SPELL_AURA_MOD_MELEE_DAMAGE_TAKEN implemented in Unit::MeleeDamageBonusTaken
    &Aura::HandleNoImmediateEffect,                         //126 SPELL_AURA_MOD_MELEE_DAMAGE_TAKEN_PCT implemented in Unit::MeleeDamageBonusTaken
    &Aura::HandleNoImmediateEffect,                         //127 SPELL_AURA_RANGED_ATTACK_POWER_ATTACKER_BONUS implemented in Unit::MeleeDamageBonusDone
    &Aura::HandleModPossessPet,                             //128 SPELL_AURA_MOD_POSSESS_PET
    &Aura::HandleAuraModIncreaseSpeed,                      //129 SPELL_AURA_MOD_SPEED_ALWAYS
    &Aura::HandleAuraModIncreaseMountedSpeed,               //130 SPELL_AURA_MOD_MOUNTED_SPEED_ALWAYS
    &Aura::HandleNoImmediateEffect,                         //131 SPELL_AURA_MOD_RANGED_ATTACK_POWER_VERSUS implemented in Unit::MeleeDamageBonusDone
    &Aura::HandleAuraModIncreaseEnergyPercent,              //132 SPELL_AURA_MOD_INCREASE_ENERGY_PERCENT
    &Aura::HandleAuraModIncreaseHealthPercent,              //133 SPELL_AURA_MOD_INCREASE_HEALTH_PERCENT
    &Aura::HandleAuraModRegenInterrupt,                     //134 SPELL_AURA_MOD_MANA_REGEN_INTERRUPT
    &Aura::HandleModHealingDone,                            //135 SPELL_AURA_MOD_HEALING_DONE
    &Aura::HandleNoImmediateEffect,                         //136 SPELL_AURA_MOD_HEALING_DONE_PERCENT   implemented in Unit::SpellHealingBonusDone
    &Aura::HandleModTotalPercentStat,                       //137 SPELL_AURA_MOD_TOTAL_STAT_PERCENTAGE
    &Aura::HandleModMeleeSpeedPct,                          //138 SPELL_AURA_MOD_MELEE_HASTE
    &Aura::HandleForceReaction,                             //139 SPELL_AURA_FORCE_REACTION
    &Aura::HandleAuraModRangedHaste,                        //140 SPELL_AURA_MOD_RANGED_HASTE
    &Aura::HandleRangedAmmoHaste,                           //141 SPELL_AURA_MOD_RANGED_AMMO_HASTE
    &Aura::HandleAuraModBaseResistancePCT,                  //142 SPELL_AURA_MOD_BASE_RESISTANCE_PCT
    &Aura::HandleAuraModResistanceExclusive,                //143 SPELL_AURA_MOD_RESISTANCE_EXCLUSIVE
    &Aura::HandleAuraSafeFall,                              //144 SPELL_AURA_SAFE_FALL                  implemented in WorldSession::HandleMovementOpcodes
    &Aura::HandleAuraModPetTalentsPoints,                   //145 SPELL_AURA_MOD_PET_TALENT_POINTS
    &Aura::HandleNoImmediateEffect,                         //146 SPELL_AURA_ALLOW_TAME_PET_TYPE        implemented in Player::CanTameExoticPets
    &Aura::HandleModMechanicImmunityMask,                   //147 SPELL_AURA_MECHANIC_IMMUNITY_MASK     implemented in Unit::IsImmuneToSpell and Unit::IsImmuneToSpellEffect (check part)
    &Aura::HandleAuraRetainComboPoints,                     //148 SPELL_AURA_RETAIN_COMBO_POINTS
    &Aura::HandleNoImmediateEffect,                         //149 SPELL_AURA_REDUCE_PUSHBACK            implemented in Spell::Delayed and Spell::DelayedChannel
    &Aura::HandleShieldBlockValue,                          //150 SPELL_AURA_MOD_SHIELD_BLOCKVALUE_PCT
    &Aura::HandleAuraTrackStealthed,                        //151 SPELL_AURA_TRACK_STEALTHED
    &Aura::HandleNoImmediateEffect,                         //152 SPELL_AURA_MOD_DETECTED_RANGE         implemented in Creature::GetAttackDistance
    &Aura::HandleNoImmediateEffect,                         //153 SPELL_AURA_SPLIT_DAMAGE_FLAT          implemented in Unit::CalculateAbsorbAndResist
    &Aura::HandleNoImmediateEffect,                         //154 SPELL_AURA_MOD_STEALTH_LEVEL          implemented in Unit::isVisibleForOrDetect
    &Aura::HandleNoImmediateEffect,                         //155 SPELL_AURA_MOD_WATER_BREATHING        implemented in Player::getMaxTimer
    &Aura::HandleNoImmediateEffect,                         //156 SPELL_AURA_MOD_REPUTATION_GAIN        implemented in Player::CalculateReputationGain
    &Aura::HandleUnused,                                    //157 SPELL_AURA_PET_DAMAGE_MULTI (single test like spell 20782, also single for 214 aura)
    &Aura::HandleShieldBlockValue,                          //158 SPELL_AURA_MOD_SHIELD_BLOCKVALUE
    &Aura::HandleNoImmediateEffect,                         //159 SPELL_AURA_NO_PVP_CREDIT              implemented in Player::RewardHonor
    &Aura::HandleNoImmediateEffect,                         //160 SPELL_AURA_MOD_AOE_AVOIDANCE          implemented in Unit::MagicSpellHitResult
    &Aura::HandleNoImmediateEffect,                         //161 SPELL_AURA_MOD_HEALTH_REGEN_IN_COMBAT implemented in Player::RegenerateAll and Player::RegenerateHealth
    &Aura::HandleAuraPowerBurn,                             //162 SPELL_AURA_POWER_BURN_MANA
    &Aura::HandleNoImmediateEffect,                         //163 SPELL_AURA_MOD_CRIT_DAMAGE_BONUS      implemented in Unit::CalculateMeleeDamage and Unit::SpellCriticalDamageBonus
    &Aura::HandleUnused,                                    //164 unused (3.0.8a-3.2.2a), only one test spell 10654
    &Aura::HandleNoImmediateEffect,                         //165 SPELL_AURA_MELEE_ATTACK_POWER_ATTACKER_BONUS implemented in Unit::MeleeDamageBonusDone
    &Aura::HandleAuraModAttackPowerPercent,                 //166 SPELL_AURA_MOD_ATTACK_POWER_PCT
    &Aura::HandleAuraModRangedAttackPowerPercent,           //167 SPELL_AURA_MOD_RANGED_ATTACK_POWER_PCT
    &Aura::HandleNoImmediateEffect,                         //168 SPELL_AURA_MOD_DAMAGE_DONE_VERSUS            implemented in Unit::SpellDamageBonusDone, Unit::MeleeDamageBonusDone
    &Aura::HandleNoImmediateEffect,                         //169 SPELL_AURA_MOD_CRIT_PERCENT_VERSUS           implemented in Unit::DealDamageBySchool, Unit::DoAttackDamage, Unit::SpellCriticalBonus
    &Aura::HandleDetectAmore,                               //170 SPELL_AURA_DETECT_AMORE       different spells that ignore transformation effects
    &Aura::HandleAuraModIncreaseSpeed,                      //171 SPELL_AURA_MOD_SPEED_NOT_STACK
    &Aura::HandleAuraModIncreaseMountedSpeed,               //172 SPELL_AURA_MOD_MOUNTED_SPEED_NOT_STACK
    &Aura::HandleUnused,                                    //173 unused (3.0.8a-3.2.2a) no spells, old SPELL_AURA_ALLOW_CHAMPION_SPELLS  only for Proclaim Champion spell
    &Aura::HandleModSpellDamagePercentFromStat,             //174 SPELL_AURA_MOD_SPELL_DAMAGE_OF_STAT_PERCENT  implemented in Unit::SpellBaseDamageBonusDone
    &Aura::HandleModSpellHealingPercentFromStat,            //175 SPELL_AURA_MOD_SPELL_HEALING_OF_STAT_PERCENT implemented in Unit::SpellBaseHealingBonusDone
    &Aura::HandleSpiritOfRedemption,                        //176 SPELL_AURA_SPIRIT_OF_REDEMPTION   only for Spirit of Redemption spell, die at aura end
    &Aura::HandleNULL,                                      //177 SPELL_AURA_AOE_CHARM (22 spells)
    &Aura::HandleNoImmediateEffect,                         //178 SPELL_AURA_MOD_DEBUFF_RESISTANCE          implemented in Unit::MagicSpellHitResult
    &Aura::HandleNoImmediateEffect,                         //179 SPELL_AURA_MOD_ATTACKER_SPELL_CRIT_CHANCE implemented in Unit::SpellCriticalBonus
    &Aura::HandleNoImmediateEffect,                         //180 SPELL_AURA_MOD_FLAT_SPELL_DAMAGE_VERSUS   implemented in Unit::SpellDamageBonusDone
    &Aura::HandleUnused,                                    //181 unused (3.0.8a-3.2.2a) old SPELL_AURA_MOD_FLAT_SPELL_CRIT_DAMAGE_VERSUS
    &Aura::HandleAuraModResistenceOfStatPercent,            //182 SPELL_AURA_MOD_RESISTANCE_OF_STAT_PERCENT
    &Aura::HandleNoImmediateEffect,                         //183 SPELL_AURA_MOD_CRITICAL_THREAT only used in 28746, implemented in ThreatCalcHelper::CalcThreat
    &Aura::HandleNoImmediateEffect,                         //184 SPELL_AURA_MOD_ATTACKER_MELEE_HIT_CHANCE  implemented in Unit::RollMeleeOutcomeAgainst
    &Aura::HandleNoImmediateEffect,                         //185 SPELL_AURA_MOD_ATTACKER_RANGED_HIT_CHANCE implemented in Unit::RollMeleeOutcomeAgainst
    &Aura::HandleNoImmediateEffect,                         //186 SPELL_AURA_MOD_ATTACKER_SPELL_HIT_CHANCE  implemented in Unit::MagicSpellHitResult
    &Aura::HandleNoImmediateEffect,                         //187 SPELL_AURA_MOD_ATTACKER_MELEE_CRIT_CHANCE  implemented in Unit::GetUnitCriticalChance
    &Aura::HandleNoImmediateEffect,                         //188 SPELL_AURA_MOD_ATTACKER_RANGED_CRIT_CHANCE implemented in Unit::GetUnitCriticalChance
    &Aura::HandleModRating,                                 //189 SPELL_AURA_MOD_RATING
    &Aura::HandleNoImmediateEffect,                         //190 SPELL_AURA_MOD_FACTION_REPUTATION_GAIN     implemented in Player::CalculateReputationGain
    &Aura::HandleAuraModUseNormalSpeed,                     //191 SPELL_AURA_USE_NORMAL_MOVEMENT_SPEED
    &Aura::HandleModMeleeRangedSpeedPct,                    //192 SPELL_AURA_MOD_MELEE_RANGED_HASTE
    &Aura::HandleModCombatSpeedPct,                         //193 SPELL_AURA_HASTE_ALL (in fact combat (any type attack) speed pct)
    &Aura::HandleNoImmediateEffect,                         //194 SPELL_AURA_MOD_IGNORE_ABSORB_SCHOOL       implement in Unit::CalcNotIgnoreAbsorbDamage
    &Aura::HandleNoImmediateEffect,                         //195 SPELL_AURA_MOD_IGNORE_ABSORB_FOR_SPELL    implement in Unit::CalcNotIgnoreAbsorbDamage
    &Aura::HandleNULL,                                      //196 SPELL_AURA_MOD_COOLDOWN (single spell 24818 in 3.2.2a)
    &Aura::HandleNoImmediateEffect,                         //197 SPELL_AURA_MOD_ATTACKER_SPELL_AND_WEAPON_CRIT_CHANCE implemented in Unit::SpellCriticalBonus Unit::GetUnitCriticalChance
    &Aura::HandleUnused,                                    //198 unused (3.0.8a-3.2.2a) old SPELL_AURA_MOD_ALL_WEAPON_SKILLS
    &Aura::HandleNoImmediateEffect,                         //199 SPELL_AURA_MOD_INCREASES_SPELL_PCT_TO_HIT  implemented in Unit::MagicSpellHitResult
    &Aura::HandleNoImmediateEffect,                         //200 SPELL_AURA_MOD_KILL_XP_PCT                 implemented in Player::GiveXP
    &Aura::HandleAuraAllowFlight,                           //201 SPELL_AURA_FLY                             this aura enable flight mode...
    &Aura::HandleNoImmediateEffect,                         //202 SPELL_AURA_IGNORE_COMBAT_RESULT            implemented in Unit::MeleeSpellHitResult
    &Aura::HandleNoImmediateEffect,                         //203 SPELL_AURA_MOD_ATTACKER_MELEE_CRIT_DAMAGE  implemented in Unit::CalculateMeleeDamage and Unit::SpellCriticalDamageBonus
    &Aura::HandleNoImmediateEffect,                         //204 SPELL_AURA_MOD_ATTACKER_RANGED_CRIT_DAMAGE implemented in Unit::CalculateMeleeDamage and Unit::SpellCriticalDamageBonus
    &Aura::HandleNoImmediateEffect,                         //205 SPELL_AURA_MOD_ATTACKER_SPELL_CRIT_DAMAGE  implemented in Unit::SpellCriticalDamageBonus
    &Aura::HandleAuraModIncreaseFlightSpeed,                //206 SPELL_AURA_MOD_FLIGHT_SPEED
    &Aura::HandleAuraModIncreaseFlightSpeed,                //207 SPELL_AURA_MOD_FLIGHT_SPEED_MOUNTED
    &Aura::HandleAuraModIncreaseFlightSpeed,                //208 SPELL_AURA_MOD_FLIGHT_SPEED_STACKING
    &Aura::HandleAuraModIncreaseFlightSpeed,                //209 SPELL_AURA_MOD_FLIGHT_SPEED_MOUNTED_STACKING
    &Aura::HandleAuraModIncreaseFlightSpeed,                //210 SPELL_AURA_MOD_FLIGHT_SPEED_NOT_STACKING
    &Aura::HandleAuraModIncreaseFlightSpeed,                //211 SPELL_AURA_MOD_FLIGHT_SPEED_MOUNTED_NOT_STACKING
    &Aura::HandleAuraModRangedAttackPowerOfStatPercent,     //212 SPELL_AURA_MOD_RANGED_ATTACK_POWER_OF_STAT_PERCENT
    &Aura::HandleNoImmediateEffect,                         //213 SPELL_AURA_MOD_RAGE_FROM_DAMAGE_DEALT implemented in Player::RewardRage
    &Aura::HandleUnused,                                    //214 Tamed Pet Passive (single test like spell 20782, also single for 157 aura)
    &Aura::HandleArenaPreparation,                          //215 SPELL_AURA_ARENA_PREPARATION
    &Aura::HandleModCastingSpeed,                           //216 SPELL_AURA_HASTE_SPELLS
    &Aura::HandleUnused,                                    //217 unused (3.0.8a-3.2.2a)
    &Aura::HandleAuraModRangedHaste,                        //218 SPELL_AURA_HASTE_RANGED
    &Aura::HandleModManaRegen,                              //219 SPELL_AURA_MOD_MANA_REGEN_FROM_STAT
    &Aura::HandleModRatingFromStat,                         //220 SPELL_AURA_MOD_RATING_FROM_STAT
    &Aura::HandleNULL,                                      //221 ignored
    &Aura::HandleUnused,                                    //222 unused (3.0.8a-3.2.2a) only for spell 44586 that not used in real spell cast
    &Aura::HandleNULL,                                      //223 dummy code (cast damage spell to attacker) and another dymmy (jump to another nearby raid member)
    &Aura::HandleUnused,                                    //224 unused (3.0.8a-3.2.2a)
    &Aura::HandleNoImmediateEffect,                         //225 SPELL_AURA_PRAYER_OF_MENDING
    &Aura::HandleAuraPeriodicDummy,                         //226 SPELL_AURA_PERIODIC_DUMMY
    &Aura::HandlePeriodicTriggerSpellWithValue,             //227 SPELL_AURA_PERIODIC_TRIGGER_SPELL_WITH_VALUE
    &Aura::HandleNoImmediateEffect,                         //228 SPELL_AURA_DETECT_STEALTH
    &Aura::HandleNoImmediateEffect,                         //229 SPELL_AURA_MOD_AOE_DAMAGE_AVOIDANCE        implemented in Unit::SpellDamageBonusTaken
    &Aura::HandleAuraModIncreaseMaxHealth,                  //230 SPELL_AURA_MOD_PARTY_MAX_HEALTH
    &Aura::HandleNoImmediateEffect,                         //231 SPELL_AURA_PROC_TRIGGER_SPELL_WITH_VALUE
    &Aura::HandleNoImmediateEffect,                         //232 SPELL_AURA_MECHANIC_DURATION_MOD           implement in Unit::CalculateAuraDuration
    &Aura::HandleNULL,                                      //233 set model id to the one of the creature with id m_modifier.m_miscvalue
    &Aura::HandleNoImmediateEffect,                         //234 SPELL_AURA_MECHANIC_DURATION_MOD_NOT_STACK implement in Unit::CalculateAuraDuration
    &Aura::HandleAuraModDispelResist,                       //235 SPELL_AURA_MOD_DISPEL_RESIST               implement in Unit::MagicSpellHitResult
    &Aura::HandleAuraControlVehicle,                        //236 SPELL_AURA_CONTROL_VEHICLE
    &Aura::HandleModSpellDamagePercentFromAttackPower,      //237 SPELL_AURA_MOD_SPELL_DAMAGE_OF_ATTACK_POWER  implemented in Unit::SpellBaseDamageBonusDone
    &Aura::HandleModSpellHealingPercentFromAttackPower,     //238 SPELL_AURA_MOD_SPELL_HEALING_OF_ATTACK_POWER implemented in Unit::SpellBaseHealingBonusDone
    &Aura::HandleAuraModScale,                              //239 SPELL_AURA_MOD_SCALE_2 only in Noggenfogger Elixir (16595) before 2.3.0 aura 61
    &Aura::HandleAuraModExpertise,                          //240 SPELL_AURA_MOD_EXPERTISE
    &Aura::HandleForceMoveForward,                          //241 Forces the caster to move forward
    &Aura::HandleUnused,                                    //242 SPELL_AURA_MOD_SPELL_DAMAGE_FROM_HEALING (only 2 test spels in 3.2.2a)
    &Aura::HandleAuraFactionChange,                         //243 faction change
    &Aura::HandleComprehendLanguage,                        //244 SPELL_AURA_COMPREHEND_LANGUAGE
    &Aura::HandleNoImmediateEffect,                         //245 SPELL_AURA_MOD_DURATION_OF_MAGIC_EFFECTS     implemented in Unit::CalculateAuraDuration
    &Aura::HandleNoImmediateEffect,                         //246 SPELL_AURA_MOD_DURATION_OF_EFFECTS_BY_DISPEL implemented in Unit::CalculateAuraDuration
    &Aura::HandleAuraMirrorImage,                           //247 SPELL_AURA_MIRROR_IMAGE                      target to become a clone of the caster
    &Aura::HandleNoImmediateEffect,                         //248 SPELL_AURA_MOD_COMBAT_RESULT_CHANCE         implemented in Unit::RollMeleeOutcomeAgainst
    &Aura::HandleAuraConvertRune,                           //249 SPELL_AURA_CONVERT_RUNE
    &Aura::HandleAuraModIncreaseHealth,                     //250 SPELL_AURA_MOD_INCREASE_HEALTH_2
    &Aura::HandleNULL,                                      //251 SPELL_AURA_MOD_ENEMY_DODGE
    &Aura::HandleModCombatSpeedPct,                         //252 SPELL_AURA_SLOW_ALL
    &Aura::HandleNoImmediateEffect,                         //253 SPELL_AURA_MOD_BLOCK_CRIT_CHANCE             implemented in Unit::CalculateMeleeDamage
    &Aura::HandleAuraModDisarm,                             //254 SPELL_AURA_MOD_DISARM_OFFHAND     also disarm shield
    &Aura::HandleNoImmediateEffect,                         //255 SPELL_AURA_MOD_MECHANIC_DAMAGE_TAKEN_PERCENT    implemented in Unit::SpellDamageBonusTaken
    &Aura::HandleNoReagentUseAura,                          //256 SPELL_AURA_NO_REAGENT_USE Use SpellClassMask for spell select
    &Aura::HandleNULL,                                      //257 SPELL_AURA_MOD_TARGET_RESIST_BY_SPELL_CLASS Use SpellClassMask for spell select
    &Aura::HandleNULL,                                      //258 SPELL_AURA_MOD_SPELL_VISUAL
    &Aura::HandleNoImmediateEffect,                         //259 SPELL_AURA_MOD_PERIODIC_HEAL                    implemented in Unit::SpellHealingBonus
    &Aura::HandleNoImmediateEffect,                         //260 SPELL_AURA_SCREEN_EFFECT (miscvalue = id in ScreenEffect.dbc) not required any code
    &Aura::HandlePhase,                                     //261 SPELL_AURA_PHASE undetectable invisibility?     implemented in Unit::isVisibleForOrDetect
    &Aura::HandleNoImmediateEffect,                         //262 SPELL_AURA_IGNORE_UNIT_STATE                    implemented in Unit::isIgnoreUnitState & Spell::CheckCast
    &Aura::HandleNoImmediateEffect,                         //263 SPELL_AURA_ALLOW_ONLY_ABILITY                   implemented in Spell::CheckCasterAuras, lool enum IgnoreUnitState for known misc values
    &Aura::HandleUnused,                                    //264 unused (3.0.8a-3.2.2a)
    &Aura::HandleUnused,                                    //265 unused (3.0.8a-3.2.2a)
    &Aura::HandleUnused,                                    //266 unused (3.0.8a-3.2.2a)
    &Aura::HandleNoImmediateEffect,                         //267 SPELL_AURA_MOD_IMMUNE_AURA_APPLY_SCHOOL         implemented in Unit::IsImmuneToSpellEffect
    &Aura::HandleAuraModAttackPowerOfStatPercent,           //268 SPELL_AURA_MOD_ATTACK_POWER_OF_STAT_PERCENT
    &Aura::HandleNoImmediateEffect,                         //269 SPELL_AURA_MOD_IGNORE_DAMAGE_REDUCTION_SCHOOL   implemented in Unit::CalcNotIgnoreDamageReduction
    &Aura::HandleUnused,                                    //270 SPELL_AURA_MOD_IGNORE_TARGET_RESIST (unused in 3.2.2a)
    &Aura::HandleNoImmediateEffect,                         //271 SPELL_AURA_MOD_DAMAGE_FROM_CASTER    implemented in Unit::MeleeDamageBonusTaken and Unit::SpellDamageBonusTaken
    &Aura::HandleNoImmediateEffect,                         //272 SPELL_AURA_MAELSTROM_WEAPON (unclear use for aura, it used in (3.2.2a...3.3.0) in single spell 53817 that spellmode stacked and charged spell expected to be drop as stack
    &Aura::HandleNoImmediateEffect,                         //273 SPELL_AURA_X_RAY (client side implementation)
    &Aura::HandleNULL,                                      //274 proc free shot?
    &Aura::HandleNoImmediateEffect,                         //275 SPELL_AURA_MOD_IGNORE_SHAPESHIFT Use SpellClassMask for spell select
    &Aura::HandleNULL,                                      //276 mod damage % mechanic?
    &Aura::HandleNoImmediateEffect,                         //277 SPELL_AURA_MOD_MAX_AFFECTED_TARGETS Use SpellClassMask for spell select
    &Aura::HandleAuraModDisarm,                             //278 SPELL_AURA_MOD_DISARM_RANGED disarm ranged weapon
    &Aura::HandleNULL,                                      //279 visual effects? 58836 and 57507
    &Aura::HandleModTargetArmorPct,                         //280 SPELL_AURA_MOD_TARGET_ARMOR_PCT
    &Aura::HandleNoImmediateEffect,                         //281 SPELL_AURA_MOD_HONOR_GAIN             implemented in Player::RewardHonor
    &Aura::HandleAuraIncreaseBaseHealthPercent,             //282 SPELL_AURA_INCREASE_BASE_HEALTH_PERCENT
    &Aura::HandleNoImmediateEffect,                         //283 SPELL_AURA_MOD_HEALING_RECEIVED       implemented in Unit::SpellHealingBonusTaken
    &Aura::HandleAuraLinked,                                //284 SPELL_AURA_LINKED
    &Aura::HandleAuraModAttackPowerOfArmor,                 //285 SPELL_AURA_MOD_ATTACK_POWER_OF_ARMOR  implemented in Player::UpdateAttackPowerAndDamage
    &Aura::HandleNoImmediateEffect,                         //286 SPELL_AURA_ABILITY_PERIODIC_CRIT      implemented in Aura::IsCritFromAbilityAura called from Aura::PeriodicTick
    &Aura::HandleNoImmediateEffect,                         //287 SPELL_AURA_DEFLECT_SPELLS             implemented in Unit::MagicSpellHitResult and Unit::MeleeSpellHitResult
    &Aura::HandleNoImmediateEffect,                         //288 SPELL_AURA_MOD_PARRY_FROM_BEHIND_PERCENT percent from normal parry/deflect applied to from behind attack case (single spell used 67801, also look 4.1.0 spell 97574)
    &Aura::HandleUnused,                                    //289 unused (3.2.2a)
    &Aura::HandleAuraModAllCritChance,                      //290 SPELL_AURA_MOD_ALL_CRIT_CHANCE
    &Aura::HandleNoImmediateEffect,                         //291 SPELL_AURA_MOD_QUEST_XP_PCT           implemented in Player::GiveXP
    &Aura::HandleAuraOpenStable,                            //292 call stabled pet
    &Aura::HandleAuraAddMechanicAbilities,                  //293 SPELL_AURA_ADD_MECHANIC_ABILITIES  replaces target's action bars with a predefined spellset
    &Aura::HandleAuraStopNaturalManaRegen,                  //294 SPELL_AURA_STOP_NATURAL_MANA_REGEN implemented in Player:Regenerate
    &Aura::HandleUnused,                                    //295 unused (3.2.2a)
    &Aura::HandleAuraSetVehicle,                            //296 SPELL_AURA_SET_VEHICLE_ID sets vehicle on target
    &Aura::HandleNULL,                                      //297 1 spell (counter spell school?)
    &Aura::HandleUnused,                                    //298 unused (3.2.2a)
    &Aura::HandleUnused,                                    //299 unused (3.2.2a)
    &Aura::HandleNoImmediateEffect,                         //300 3 spells, share damage (in percent) with aura owner and aura target. implemented in Unit::DealDamage
    &Aura::HandleNULL,                                      //301 SPELL_AURA_HEAL_ABSORB 5 spells
    &Aura::HandleUnused,                                    //302 unused (3.2.2a)
    &Aura::HandleNULL,                                      //303 17 spells
    &Aura::HandleNULL,                                      //304 2 spells (alcohol effect?)
    &Aura::HandleAuraModIncreaseSpeed,                      //305 SPELL_AURA_MOD_MINIMUM_SPEED
    &Aura::HandleNULL,                                      //306 1 spell
    &Aura::HandleNULL,                                      //307 absorb healing?
    &Aura::HandleNULL,                                      //308 new aura for hunter traps
    &Aura::HandleNULL,                                      //309 absorb healing?
    &Aura::HandleNoImmediateEffect,                         //310 SPELL_AURA_MOD_PET_AOE_DAMAGE_AVOIDANCE implemented in Unit::SpellDamageBonusTaken
    &Aura::HandleNULL,                                      //311 0 spells in 3.3
    &Aura::HandleNULL,                                      //312 0 spells in 3.3
    &Aura::HandleNULL,                                      //313 0 spells in 3.3
    &Aura::HandleNULL,                                      //314 1 test spell (reduce duration of silince/magic)
    &Aura::HandleNULL,                                      //315 underwater walking
    &Aura::HandleNoImmediateEffect                          //316 SPELL_AURA_MOD_PERIODIC_HASTE makes haste affect HOT/DOT ticks
};

static AuraType const frozenAuraTypes[] = { SPELL_AURA_MOD_ROOT, SPELL_AURA_MOD_STUN, SPELL_AURA_NONE };

Aura::Aura(SpellEntry const* spellproto, SpellEffectIndex eff, int32 *currentBasePoints, SpellAuraHolder *holder, Unit *target, Unit *caster, Item* castItem) :
m_periodicTimer(0), m_periodicTick(0), m_removeMode(AURA_REMOVE_BY_DEFAULT),
m_effIndex(eff), m_positive(false), m_isPeriodic(false), m_isAreaAura(false),
m_isPersistent(false), m_in_use(0), m_spellAuraHolder(holder)
{
    MANGOS_ASSERT(target);
    MANGOS_ASSERT(spellproto && spellproto == sSpellStore.LookupEntry( spellproto->Id ) && "`info` must be pointer to sSpellStore element");

    m_currentBasePoints = currentBasePoints ? *currentBasePoints : spellproto->CalculateSimpleValue(eff);

    m_positive = IsPositiveEffect(spellproto, m_effIndex);
    m_applyTime = time(NULL);

    int32 damage;
    if (!caster)
        damage = m_currentBasePoints;
    else
    {
        damage = caster->CalculateSpellDamage(target, spellproto, m_effIndex, &m_currentBasePoints);

        if (!damage && castItem && castItem->GetItemSuffixFactor())
        {
            ItemRandomSuffixEntry const *item_rand_suffix = sItemRandomSuffixStore.LookupEntry(abs(castItem->GetItemRandomPropertyId()));
            if (item_rand_suffix)
            {
                for (int k = 0; k < 3; ++k)
                {
                    SpellItemEnchantmentEntry const *pEnchant = sSpellItemEnchantmentStore.LookupEntry(item_rand_suffix->enchant_id[k]);
                    if (pEnchant)
                    {
                        for (int t = 0; t < 3; ++t)
                        {
                            if (pEnchant->spellid[t] != spellproto->Id)
                                continue;

                            damage = uint32((item_rand_suffix->prefix[k]*castItem->GetItemSuffixFactor()) / 10000 );
                            break;
                        }
                    }

                    if (damage)
                        break;
                }
            }
        }
    }

    damage *= holder->GetStackAmount();

    DEBUG_FILTER_LOG(LOG_FILTER_SPELL_CAST, "Aura: construct Spellid : %u, Aura : %u Target : %d Damage : %d", spellproto->Id, spellproto->EffectApplyAuraName[eff], spellproto->EffectImplicitTargetA[eff], damage);

    SetModifier(AuraType(spellproto->EffectApplyAuraName[eff]), damage, spellproto->EffectAmplitude[eff], spellproto->EffectMiscValue[eff]);

    Player* modOwner = caster ? caster->GetSpellModOwner() : NULL;

    // Apply periodic time mod
    if (modOwner && m_modifier.periodictime)
    {
        modOwner->ApplySpellMod(spellproto->Id, SPELLMOD_ACTIVATION_TIME, m_modifier.periodictime);
        uint32 newperiodictime  = modOwner->CalculateAuraPeriodicTimeWithHaste(spellproto, m_modifier.periodictime);
        if (newperiodictime != m_modifier.periodictime)
            m_modifier.periodictime = newperiodictime;
    }

    // Start periodic on next tick or at aura apply
    if (!(spellproto->AttributesEx5 & SPELL_ATTR_EX5_START_PERIODIC_AT_APPLY))
        m_periodicTimer = m_modifier.periodictime;

    m_stacking = IsEffectStacking();
}

Aura::~Aura()
{
}

AreaAura::AreaAura(SpellEntry const* spellproto, SpellEffectIndex eff, int32 *currentBasePoints, SpellAuraHolder *holder, Unit *target,
Unit *caster, Item* castItem) : Aura(spellproto, eff, currentBasePoints, holder, target, caster, castItem)
{
    m_isAreaAura = true;

    // caster==NULL in constructor args if target==caster in fact
    Unit* caster_ptr = caster ? caster : target;

    m_radius = GetSpellRadius(sSpellRadiusStore.LookupEntry(spellproto->EffectRadiusIndex[m_effIndex]));
    if (Player* modOwner = caster_ptr->GetSpellModOwner())
        modOwner->ApplySpellMod(spellproto->Id, SPELLMOD_RADIUS, m_radius);

    switch(spellproto->Effect[eff])
    {
        case SPELL_EFFECT_APPLY_AREA_AURA_PARTY:
            m_areaAuraType = AREA_AURA_PARTY;
            break;
        case SPELL_EFFECT_APPLY_AREA_AURA_RAID:
            m_areaAuraType = AREA_AURA_RAID;
            // Light's Beacon not applied to caster itself (TODO: more generic check for another similar spell if any?)
            if (target == caster_ptr && spellproto->Id == 53651)
                m_modifier.m_auraname = SPELL_AURA_NONE;
            break;
        case SPELL_EFFECT_APPLY_AREA_AURA_FRIEND:
            m_areaAuraType = AREA_AURA_FRIEND;
            break;
        case SPELL_EFFECT_APPLY_AREA_AURA_ENEMY:
            m_areaAuraType = AREA_AURA_ENEMY;
            if (target == caster_ptr)
                m_modifier.m_auraname = SPELL_AURA_NONE;    // Do not do any effect on self
            break;
        case SPELL_EFFECT_APPLY_AREA_AURA_PET:
            m_areaAuraType = AREA_AURA_PET;
            break;
        case SPELL_EFFECT_APPLY_AREA_AURA_OWNER:
            m_areaAuraType = AREA_AURA_OWNER;
            if (target == caster_ptr)
                m_modifier.m_auraname = SPELL_AURA_NONE;
            break;
        default:
            sLog.outError("Wrong spell effect in AreaAura constructor");
            MANGOS_ASSERT(false);
            break;
    }

    // totems are immune to any kind of area auras
    if (target->GetTypeId() == TYPEID_UNIT && ((Creature*)target)->IsTotem())
        m_modifier.m_auraname = SPELL_AURA_NONE;
}

AreaAura::~AreaAura()
{
}

PersistentAreaAura::PersistentAreaAura(SpellEntry const* spellproto, SpellEffectIndex eff, int32 *currentBasePoints, SpellAuraHolder *holder, Unit *target,
Unit *caster, Item* castItem) : Aura(spellproto, eff, currentBasePoints, holder, target, caster, castItem)
{
    m_isPersistent = true;
}

PersistentAreaAura::~PersistentAreaAura()
{
}

SingleEnemyTargetAura::SingleEnemyTargetAura(SpellEntry const* spellproto, SpellEffectIndex eff, int32 *currentBasePoints, SpellAuraHolder *holder, Unit *target,
Unit *caster, Item* castItem) : Aura(spellproto, eff, currentBasePoints, holder, target, caster, castItem)
{
    if (caster)
        m_castersTargetGuid = caster->GetTypeId()==TYPEID_PLAYER ? ((Player*)caster)->GetSelectionGuid() : caster->GetTargetGuid();
}

SingleEnemyTargetAura::~SingleEnemyTargetAura()
{
}

Unit* SingleEnemyTargetAura::GetTriggerTarget() const
{
    // search for linked dummy aura with the correct target
    for (int i = 0; i < MAX_EFFECT_INDEX; ++i)
        if (i != GetEffIndex())
            if (Aura *aur = GetHolder()->GetAuraByEffectIndex(SpellEffectIndex(i)))
                if (aur->GetSpellProto()->EffectApplyAuraName[i] == SPELL_AURA_DUMMY)
                    return aur->GetTarget();

    return ObjectAccessor::GetUnit(*(m_spellAuraHolder->GetTarget()), m_castersTargetGuid);
}

Aura* CreateAura(SpellEntry const* spellproto, SpellEffectIndex eff, int32 *currentBasePoints, SpellAuraHolder *holder, Unit *target, Unit *caster, Item* castItem)
{
    if (IsAreaAuraEffect(spellproto->Effect[eff]))
        return new AreaAura(spellproto, eff, currentBasePoints, holder, target, caster, castItem);

    uint32 triggeredSpellId = spellproto->EffectTriggerSpell[eff];

    if (SpellEntry const* triggeredSpellInfo = sSpellStore.LookupEntry(triggeredSpellId))
        for (int i = 0; i < MAX_EFFECT_INDEX; ++i)
            if (triggeredSpellInfo->EffectImplicitTargetA[i] == TARGET_SINGLE_ENEMY)
                return new SingleEnemyTargetAura(spellproto, eff, currentBasePoints, holder, target, caster, castItem);

    return new Aura(spellproto, eff, currentBasePoints, holder, target, caster, castItem);
}

SpellAuraHolder* CreateSpellAuraHolder(SpellEntry const* spellproto, Unit *target, WorldObject *caster, Item *castItem)
{
    return new SpellAuraHolder(spellproto, target, caster, castItem);
}

void Aura::SetModifier(AuraType t, int32 a, uint32 pt, int32 miscValue)
{
    m_modifier.m_auraname = t;
    m_modifier.m_amount = a;
    m_modifier.m_miscvalue = miscValue;
    m_modifier.periodictime = pt;
    m_modifier.m_baseamount = a;
}

void Aura::Update(uint32 diff)
{
    if (m_isPeriodic)
    {
        m_periodicTimer -= diff;
        if (m_periodicTimer <= 0) // tick also at m_periodicTimer==0 to prevent lost last tick in case max m_duration == (max m_periodicTimer)*N
        {
            // update before applying (aura can be removed in TriggerSpell or PeriodicTick calls)
            m_periodicTimer += m_modifier.periodictime;
            ++m_periodicTick;                               // for some infinity auras in some cases can overflow and reset
            PeriodicTick();
        }
    }
}

void AreaAura::Update(uint32 diff)
{
    // update for the caster of the aura
    if (GetCasterGuid() == GetTarget()->GetObjectGuid())
    {
        Unit* caster = GetTarget();

        if ( !caster->hasUnitState(UNIT_STAT_ISOLATED) )
        {
            Unit* owner = caster->GetCharmerOrOwner();
            if (!owner)
                owner = caster;
            Spell::UnitList targets;

            switch(m_areaAuraType)
            {
                case AREA_AURA_PARTY:
                {
                    Group *pGroup = NULL;

                    if (owner->GetTypeId() == TYPEID_PLAYER)
                        pGroup = ((Player*)owner)->GetGroup();

                    if ( pGroup)
                    {
                        uint8 subgroup = ((Player*)owner)->GetSubGroup();
                        for(GroupReference *itr = pGroup->GetFirstMember(); itr != NULL; itr = itr->next())
                        {
                            Player* Target = itr->getSource();
                            if (Target && Target->IsInWorld() && Target->isAlive() && Target->GetSubGroup()==subgroup && caster->IsInWorld() && caster->IsFriendlyTo(Target))
                            {
                                if (caster->IsWithinDistInMap(Target, m_radius))
                                    targets.push_back(Target);
                                if (Target->GetPet())
                                {
                                    GroupPetList m_groupPets = Target->GetPets();
                                    if (!m_groupPets.empty())
                                    {
                                        for (GroupPetList::const_iterator itr = m_groupPets.begin(); itr != m_groupPets.end(); ++itr)
                                            if (Pet* _pet = Target->GetMap()->GetPet(*itr))
                                                if (_pet && _pet->isAlive() && caster->IsWithinDistInMap(_pet, m_radius))
                                                    targets.push_back(_pet);
                                    }
                                }
                            }
                        }
                    }
                    else
                    {
                        // add owner
                        if ( owner != caster && caster->IsWithinDistInMap(owner, m_radius) )
                            targets.push_back(owner);
                        // add caster's pet
                        if (caster->GetPet())
                        {
                            GroupPetList m_groupPets = caster->GetPets();
                            if (!m_groupPets.empty())
                            {
                                for (GroupPetList::const_iterator itr = m_groupPets.begin(); itr != m_groupPets.end(); ++itr)
                                    if (Pet* _pet = caster->GetMap()->GetPet(*itr))
                                        if (_pet && caster->IsWithinDistInMap(_pet, m_radius))
                                            targets.push_back(_pet);
                            }
                        }
                    }
                    break;
                }
                case AREA_AURA_RAID:
                {
                    Group *pGroup = NULL;

                    if (owner->GetTypeId() == TYPEID_PLAYER)
                        pGroup = ((Player*)owner)->GetGroup();

                    if ( pGroup)
                    {
                        for(GroupReference *itr = pGroup->GetFirstMember(); itr != NULL; itr = itr->next())
                        {
                            Player* Target = itr->getSource();
                            if (Target && Target->IsInWorld() && Target->isAlive() && caster->IsInWorld() && caster->IsFriendlyTo(Target))
                            {
                                if (caster->IsWithinDistInMap(Target, m_radius))
                                    targets.push_back(Target);
                                if (Target->GetPet())
                                {
                                    GroupPetList m_groupPets = Target->GetPets();
                                    if (!m_groupPets.empty())
                                    {
                                        for (GroupPetList::const_iterator itr = m_groupPets.begin(); itr != m_groupPets.end(); ++itr)
                                            if (Pet* _pet = caster->GetMap()->GetPet(*itr))
                                                if (_pet && _pet->IsInWorld() && caster->IsWithinDistInMap(_pet, m_radius))
                                                    targets.push_back(_pet);
                                    }
                                }
                            }
                        }
                    }
                    else
                    {
                        // add owner
                        if ( owner != caster && caster->IsWithinDistInMap(owner, m_radius) )
                            targets.push_back(owner);
                        // add caster's pet
                        if (caster->GetPet())
                        {
                            GroupPetList m_groupPets = caster->GetPets();
                            if (!m_groupPets.empty())
                            {
                                for (GroupPetList::const_iterator itr = m_groupPets.begin(); itr != m_groupPets.end(); ++itr)
                                    if (Pet* _pet = caster->GetMap()->GetPet(*itr))
                                        if (_pet && caster->IsWithinDistInMap(_pet, m_radius))
                                            targets.push_back(_pet);
                            }
                        }
                    }
                    break;
                }
                case AREA_AURA_FRIEND:
                {
                    MaNGOS::AnyFriendlyUnitInObjectRangeCheck u_check(caster, m_radius);
                    MaNGOS::UnitListSearcher<MaNGOS::AnyFriendlyUnitInObjectRangeCheck> searcher(targets, u_check);
                    Cell::VisitAllObjects(caster, searcher, m_radius);
                    break;
                }
                case AREA_AURA_ENEMY:
                {
                    MaNGOS::AnyAoETargetUnitInObjectRangeCheck u_check(caster, m_radius); // No GetCharmer in searcher
                    MaNGOS::UnitListSearcher<MaNGOS::AnyAoETargetUnitInObjectRangeCheck> searcher(targets, u_check);
                    Cell::VisitAllObjects(caster, searcher, m_radius);
                    break;
                }
                case AREA_AURA_OWNER:
                case AREA_AURA_PET:
                {
                    if (owner != caster && caster->IsWithinDistInMap(owner, m_radius))
                        targets.push_back(owner);
                    break;
                }
            }

            for(Spell::UnitList::iterator tIter = targets.begin(); tIter != targets.end(); tIter++)
            {
                // flag for seelction is need apply aura to current iteration target
                bool apply = true;

                // we need ignore present caster self applied are auras sometime
                // in cases if this only auras applied for spell effect
                Unit::SpellAuraHolderBounds spair = (*tIter)->GetSpellAuraHolderBounds(GetId());
                for(Unit::SpellAuraHolderMap::const_iterator i = spair.first; i != spair.second; ++i)
                {
                    if (i->second->IsDeleted())
                        continue;

                    Aura *aur = i->second->GetAuraByEffectIndex(m_effIndex);

                    if (!aur)
                        continue;

                    switch(m_areaAuraType)
                    {
                        case AREA_AURA_ENEMY:
                            // non caster self-casted auras (non stacked)
                            if (aur->GetModifier()->m_auraname != SPELL_AURA_NONE)
                                apply = false;
                            break;
                        case AREA_AURA_RAID:
                            // non caster self-casted auras (stacked from diff. casters)
                            if (aur->GetModifier()->m_auraname != SPELL_AURA_NONE  || i->second->GetCasterGuid() == GetCasterGuid())
                                apply = false;
                            break;
                        default:
                            // in generic case not allow stacking area auras
                            apply = false;
                            break;
                    }

                    if(!apply)
                        break;
                }

                if(!apply)
                    continue;

                if (SpellEntry const *actualSpellInfo = sSpellMgr.SelectAuraRankForLevel(GetSpellProto(), (*tIter)->getLevel()))
                {
                    int32 actualBasePoints = m_currentBasePoints;
                    // recalculate basepoints for lower rank (all AreaAura spell not use custom basepoints?)
                    if (actualSpellInfo != GetSpellProto())
                        actualBasePoints = actualSpellInfo->CalculateSimpleValue(m_effIndex);

                    SpellAuraHolder *holder = (*tIter)->GetSpellAuraHolder(actualSpellInfo->Id, GetCasterGuid());

                    bool addedToExisting = true;
                    if (!holder)
                    {
                        holder = CreateSpellAuraHolder(actualSpellInfo, (*tIter), caster);
                        addedToExisting = false;
                    }

                    holder->SetAuraDuration(GetAuraDuration());

                    AreaAura *aur = new AreaAura(actualSpellInfo, m_effIndex, &actualBasePoints, holder, (*tIter), caster, NULL);
                    holder->AddAura(aur, m_effIndex);

                    if (addedToExisting)
                    {
                        (*tIter)->AddAuraToModList(aur);
                        holder->SetInUse(true);
                        aur->ApplyModifier(true,true);
                        holder->SetInUse(false);
                    }
                    else
                        (*tIter)->AddSpellAuraHolder(holder);
                }
            }
        }
        Aura::Update(diff);
    }
    else                                                    // aura at non-caster
    {
        Unit* caster = GetCaster();
        Unit* target = GetTarget();

        Aura::Update(diff);

        // remove aura if out-of-range from caster (after teleport for example)
        // or caster is isolated or caster no longer has the aura
        // or caster is (no longer) friendly
        bool needFriendly = (m_areaAuraType == AREA_AURA_ENEMY ? false : true);
        if ( !caster || caster->hasUnitState(UNIT_STAT_ISOLATED) ||
            !caster->IsWithinDistInMap(target, m_radius)      ||
            !caster->HasAura(GetId(), GetEffIndex())            ||
            caster->IsFriendlyTo(target) != needFriendly
           )
        {
            target->RemoveSingleAuraFromSpellAuraHolder(GetId(), GetEffIndex(), GetCasterGuid());
        }
        else if ( m_areaAuraType == AREA_AURA_PARTY)         // check if in same sub group
        {
            // not check group if target == owner or target == pet
            if (caster->GetCharmerOrOwnerGuid() != target->GetObjectGuid() && caster->GetObjectGuid() != target->GetCharmerOrOwnerGuid())
            {
                Player* check = caster->GetCharmerOrOwnerPlayerOrPlayerItself();

                Group *pGroup = check ? check->GetGroup() : NULL;
                if ( pGroup )
                {
                    Player* checkTarget = target->GetCharmerOrOwnerPlayerOrPlayerItself();
                    if(!checkTarget || !pGroup->SameSubGroup(check, checkTarget))
                        target->RemoveSingleAuraFromSpellAuraHolder(GetId(), GetEffIndex(), GetCasterGuid());
                }
                else
                    target->RemoveSingleAuraFromSpellAuraHolder(GetId(), GetEffIndex(), GetCasterGuid());
            }
        }
        else if ( m_areaAuraType == AREA_AURA_RAID)          // TODO: fix me!
        {
            // not check group if target == owner or target == pet
            if (caster->GetCharmerOrOwnerGuid() != target->GetObjectGuid() && caster->GetObjectGuid() != target->GetCharmerOrOwnerGuid())
            {
                Player* check = caster->GetCharmerOrOwnerPlayerOrPlayerItself();

                Group *pGroup = check ? check->GetGroup() : NULL;
                if ( pGroup )
                {
                    Player* checkTarget = target->GetCharmerOrOwnerPlayerOrPlayerItself();
                    if(!checkTarget)
                        target->RemoveSingleAuraFromSpellAuraHolder(GetId(), GetEffIndex(), GetCasterGuid());
                }
                else
                    target->RemoveSingleAuraFromSpellAuraHolder(GetId(), GetEffIndex(), GetCasterGuid());
            }
        }
        else if (m_areaAuraType == AREA_AURA_PET || m_areaAuraType == AREA_AURA_OWNER)
        {
            if (target->GetObjectGuid() != caster->GetCharmerOrOwnerGuid())
                target->RemoveSingleAuraFromSpellAuraHolder(GetId(), GetEffIndex(), GetCasterGuid());
        }
    }
}

void PersistentAreaAura::Update(uint32 diff)
{
    bool remove = false;

    // remove the aura if its caster or the dynamic object causing it was removed
    // or if the target moves too far from the dynamic object
    if (Unit *caster = GetCaster())
    {
        DynamicObject *dynObj = caster->GetDynObject(GetId(), GetEffIndex());
        if (dynObj)
        {
            if (!GetTarget()->IsWithinDistInMap(dynObj, dynObj->GetRadius()))
            {
                remove = true;
                dynObj->RemoveAffected(GetTarget());        // let later reapply if target return to range
            }
        }
        else
            remove = true;
    }
    else
        remove = true;

    Aura::Update(diff);

    if (remove)
        GetTarget()->RemoveAura(GetId(), GetEffIndex());
}

void Aura::ApplyModifier(bool apply, bool Real)
{
    AuraType aura = m_modifier.m_auraname;

    GetHolder()->SetInUse(true);
    SetInUse(true);
    if (aura < TOTAL_AURAS)
        (*this.*AuraHandler [aura])(apply, Real);
    SetInUse(false);
    GetHolder()->SetInUse(false);
}

bool Aura::isAffectedOnSpell(SpellEntry const *spell) const
{
    return spell->IsFitToFamily(SpellFamily(GetSpellProto()->SpellFamilyName), GetAuraSpellClassMask());
}

bool Aura::CanProcFrom(SpellEntry const *spell, uint32 procFlag, uint32 EventProcEx, uint32 procEx, bool active, bool useClassMask) const
{
    // Check EffectClassMask
    ClassFamilyMask const& mask  = GetAuraSpellClassMask();

    // allow proc for modifier auras with charges
    if (IsCastEndProcModifierAura(GetSpellProto(), GetEffIndex(), spell))
    {
        if (GetHolder()->GetAuraCharges() > 0)
        {
            if (procEx != PROC_EX_CAST_END && EventProcEx == PROC_EX_NONE)
                return false;
        }
    }
    else if (EventProcEx == PROC_EX_NONE && procEx == PROC_EX_CAST_END)
        return false;

    // if no class mask defined, or spell_proc_event has SpellFamilyName=0 - allow proc
    if (!useClassMask || !mask)
    {
        if (!(EventProcEx & PROC_EX_EX_TRIGGER_ALWAYS))
        {
            // Check for extra req (if none) and hit/crit
            if (EventProcEx == PROC_EX_NONE)
            {
                // No extra req, so can trigger only for active (damage/healing present) and hit/crit
                if(((procEx & (PROC_EX_NORMAL_HIT|PROC_EX_CRITICAL_HIT)) && active) || procEx == PROC_EX_CAST_END)
                    return true;
                else
                    return false;
            }
            else // Passive spells hits here only if resist/reflect/immune/evade
            {
                // Passive spells can`t trigger if need hit (exclude cases when procExtra include non-active flags)
                if ((EventProcEx & (PROC_EX_NORMAL_HIT|PROC_EX_CRITICAL_HIT) & procEx) && !active)
                    return false;
            }
        }
        return true;
    }
    else
    {
        // SpellFamilyName check is performed in SpellMgr::IsSpellProcEventCanTriggeredBy and it is done once for whole holder
        // note: SpellFamilyName is not checked if no spell_proc_event is defined
        return mask.IsFitToFamilyMask(spell->SpellFamilyFlags);
    }
}

void Aura::ReapplyAffectedPassiveAuras( Unit* target, bool owner_mode )
{
    // we need store cast item guids for self casted spells
    // expected that not exist permanent auras from stackable auras from different items
    std::map<uint32, ObjectGuid> affectedSelf;

    std::set<uint32> affectedAuraCaster;

    for(Unit::SpellAuraHolderMap::const_iterator itr = target->GetSpellAuraHolderMap().begin(); itr != target->GetSpellAuraHolderMap().end(); ++itr)
    {
        // permanent passive or permanent area aura
        // passive spells can be affected only by own or owner spell mods)
        if ((itr->second->IsPermanent() && (owner_mode && itr->second->IsPassive() || itr->second->IsAreaAura())) &&
            // non deleted and not same aura (any with same spell id)
            !itr->second->IsDeleted() && itr->second->GetId() != GetId() &&
            // and affected by aura
            isAffectedOnSpell(itr->second->GetSpellProto()))
        {
            // only applied by self or aura caster
            if (itr->second->GetCasterGuid() == target->GetObjectGuid())
                affectedSelf[itr->second->GetId()] = itr->second->GetCastItemGuid();
            else if (itr->second->GetCasterGuid() == GetCasterGuid())
                affectedAuraCaster.insert(itr->second->GetId());
        }
    }

    if (!affectedSelf.empty())
    {
        Player* pTarget = target->GetTypeId() == TYPEID_PLAYER ? (Player*)target : NULL;

        for(std::map<uint32, ObjectGuid>::const_iterator map_itr = affectedSelf.begin(); map_itr != affectedSelf.end(); ++map_itr)
        {
            Item* item = pTarget && map_itr->second ? pTarget->GetItemByGuid(map_itr->second) : NULL;
            target->RemoveAurasDueToSpell(map_itr->first);
            target->CastSpell(target, map_itr->first, true, item);
        }
    }

    if (!affectedAuraCaster.empty())
    {
        Unit* caster = GetCaster();
        for(std::set<uint32>::const_iterator set_itr = affectedAuraCaster.begin(); set_itr != affectedAuraCaster.end(); ++set_itr)
        {
            target->RemoveAurasDueToSpell(*set_itr);
            if (caster)
                caster->CastSpell(GetTarget(), *set_itr, true);
        }
    }
}

struct ReapplyAffectedPassiveAurasHelper
{
    explicit ReapplyAffectedPassiveAurasHelper(Aura* _aura) : aura(_aura) {}
    void operator()(Unit* unit) const { aura->ReapplyAffectedPassiveAuras(unit, true); }
    Aura* aura;
};

void Aura::ReapplyAffectedPassiveAuras()
{
    // not reapply spell mods with charges (use original value because processed and at remove)
    if (GetSpellProto()->procCharges)
        return;

    // not reapply some spell mods ops (mostly speedup case)
    switch (m_modifier.m_miscvalue)
    {
        case SPELLMOD_DURATION:
        case SPELLMOD_CHARGES:
        case SPELLMOD_NOT_LOSE_CASTING_TIME:
        case SPELLMOD_CASTING_TIME:
        case SPELLMOD_COOLDOWN:
        case SPELLMOD_COST:
        case SPELLMOD_ACTIVATION_TIME:
        case SPELLMOD_GLOBAL_COOLDOWN:
            return;
    }

    // reapply talents to own passive persistent auras
    ReapplyAffectedPassiveAuras(GetTarget(), true);

    // re-apply talents/passives/area auras applied to pet/totems (it affected by player spellmods)
    GetTarget()->CallForAllControlledUnits(ReapplyAffectedPassiveAurasHelper(this), CONTROLLED_PET|CONTROLLED_TOTEMS);

    // re-apply talents/passives/area auras applied to group members (it affected by player spellmods)
    if (Group* group = ((Player*)GetTarget())->GetGroup())
        for(GroupReference *itr = group->GetFirstMember(); itr != NULL; itr = itr->next())
            if (Player* member = itr->getSource())
                if (member != GetTarget() && member->IsInMap(GetTarget()))
                    ReapplyAffectedPassiveAuras(member, false);
}

bool Aura::IsEffectStacking()
{
    SpellEntry const *spellProto = GetSpellProto();

    // generic check
    if (spellProto->AttributesEx6 & (SPELL_ATTR_EX6_NO_STACK_DEBUFF_MAJOR | SPELL_ATTR_EX6_NO_STACK_BUFF))
    {
        // Mark/Gift of the Wild early exception check
        if (spellProto->IsFitToFamily<SPELLFAMILY_DRUID, CF_DRUID_MARK_OF_THE_WILD>())
        {
            // only mod resistance exclusive isn't stacking
            return (GetModifier()->m_auraname != SPELL_AURA_MOD_RESISTANCE_EXCLUSIVE);
        }
        else
            return false;
    }

    // scrolls don't stack
    if (GetSpellSpecific(spellProto->Id) == SPELL_SCROLL)
        return false;

    // some hardcoded checks are needed (given attrEx6 not present)
    switch(GetModifier()->m_auraname)
    {
        // these effects never stack
        case SPELL_AURA_MOD_MELEE_HASTE:
            if (spellProto->SpellFamilyName == SPELLFAMILY_GENERIC)
                return true;
            // Icy Talons
            if (spellProto->IsFitToFamily<SPELLFAMILY_DEATHKNIGHT, CF_DEATHKNIGHT_ICY_TOUCH_TALONS>())
                return true;
            
            break;
        case SPELL_AURA_MOD_RESISTANCE_EXCLUSIVE:
        case SPELL_AURA_MOD_PARTY_MAX_HEALTH:                                                  // Commanding Shout / Blood Pact
        case SPELL_AURA_MOD_HEALING_PCT:                                                       // Mortal Strike / Wound Poison / Aimed Shot / Furious Attacks
        case SPELL_AURA_MOD_STAT:                                                              // various stat buffs
            return (spellProto->SpellFamilyName == SPELLFAMILY_GENERIC);
        case SPELL_AURA_MOD_CASTING_SPEED_NOT_STACK:                                           // Wrath of Air Totem / Mind-Numbing Poison and many more
            return (spellProto->CalculateSimpleValue(m_effIndex) > 0);
        case SPELL_AURA_MOD_DAMAGE_PERCENT_DONE:                                               // Ferocious Inspiration / Sanctified Retribution
        case SPELL_AURA_MOD_ATTACKER_SPELL_AND_WEAPON_CRIT_CHANCE:                             // Heart of the Crusader / Totem of Wrath
            if (spellProto->IsFitToFamily<SPELLFAMILY_PALADIN, CF_PALADIN_RETRIBUTION_AURA, CF_PALADIN_HEART_OF_THE_CRUSADER>()) // Sanctified Retribution / HoC
            {
                return false;
            }
            break;
        case SPELL_AURA_MOD_RESISTANCE_PCT:                                                    // Sunder Armor / Sting
        case SPELL_AURA_HASTE_SPELLS:                                                          // Mind-Numbing Poison
        case SPELL_AURA_MOD_DAMAGE_PERCENT_TAKEN:                                              // Ebon Plague (spell not implemented) / Earth and Moon
            if (spellProto->IsFitToFamily<SPELLFAMILY_WARRIOR, CF_WARRIOR_SUNDER_ARMOR>() ||   // Sunder Armor (only spell triggering this aura has the flag)
                spellProto->IsFitToFamily<SPELLFAMILY_HUNTER,  CF_HUNTER_PET_SPELLS>() ||      // Sting (Hunter Pet)
                spellProto->SpellFamilyName == SPELLFAMILY_DRUID &&                            // Earth and Moon
                spellProto->SpellIconID == 2991 ||
                spellProto->IsFitToFamily<SPELLFAMILY_ROGUE,  CF_ROGUE_MIND_NUMBING_POISON>() ||  // Mind-Numbing Poison
                spellProto->IsFitToFamily<SPELLFAMILY_PRIEST, CF_PRIEST_MISC_TALENTS>())       // Inspiration
            {
                return false;
            }
            break;
        case SPELL_AURA_MOD_CRIT_PERCENT:                                                      // Rampage
            if (spellProto->SpellFamilyName == SPELLFAMILY_WARRIOR && spellProto->SpellIconID == 2006)
                return false;
            break;
        case SPELL_AURA_MOD_ATTACKER_SPELL_CRIT_CHANCE:                                        // Winter's Chill / Improved Scorch
            if (spellProto->SpellFamilyName == SPELLFAMILY_MAGE)
                return false;
            break;
        case SPELL_AURA_MOD_MECHANIC_DAMAGE_TAKEN_PERCENT:                                     // Mangle / Trauma
            if (spellProto->IsFitToFamily<SPELLFAMILY_DRUID, CF_DRUID_MANGLE_BEAR, CF_DRUID_MANGLE_CAT>() ||   // Mangle
                spellProto->Id == 46856 || spellProto->Id == 46857)                            // Trauma has SPELLFAMILY_GENERIC and no flags
            {
                return false;
            }
        case SPELL_AURA_MOD_ATTACKER_SPELL_HIT_CHANCE:                  // Misery / Imp. Faerie Fire (must find triggered aura / spell not implemented?)
            if (spellProto->SpellFamilyName == SPELLFAMILY_PRIEST &&
                spellProto->SpellIconID == 2211)                        // Misery
            {
                return false;
            }
            break;
        case SPELL_AURA_CONTROL_VEHICLE:
            return true;

        default:
            break;
    }

    // almost all area aura raid auras don't stack (exceptions are handled above)

    // Flametongue Totem / Totem of Wrath / Strength of Earth Totem / Fel Intelligence / Leader of the Pack
    // Moonkin Aura / Mana Spring Totem / Tree of Life Aura / Improved Devotion Aura / Improved Icy Talons / Trueshot Aura
    // Improved Moonkin Form / Sanctified Retribution Aura / Blood Pact
    if (spellProto->Effect[m_effIndex] == SPELL_EFFECT_APPLY_AREA_AURA_RAID)
        return false;

    return true;
}

/*********************************************************/
/***               BASIC AURA FUNCTION                 ***/
/*********************************************************/
void Aura::HandleAddModifier(bool apply, bool Real)
{
    if (GetTarget()->GetTypeId() != TYPEID_PLAYER || !Real)
        return;

    if (m_modifier.m_miscvalue >= MAX_SPELLMOD)
        return;

    if (apply)
    {
        SpellEntry const* spellProto = GetSpellProto();

        // Add custom charges for some mod aura
        switch (spellProto->Id)
        {
            case 17941:                                     // Shadow Trance
            case 22008:                                     // Netherwind Focus
            case 31834:                                     // Light's Grace
            case 34754:                                     // Clearcasting
            case 34936:                                     // Backlash
            case 44401:                                     // Missile Barrage
            case 48108:                                     // Hot Streak
            case 51124:                                     // Killing Machine
            case 54741:                                     // Firestarter
            case 57761:                                     // Fireball!
            case 64823:                                     // Elune's Wrath (Balance druid t8 set
                GetHolder()->SetAuraCharges(1);
                break;
            default:
                break;
        }

        // Everlasting Affliction, overwrite wrong data, if will need more better restore support of spell_affect table
        if (spellProto->SpellFamilyName == SPELLFAMILY_WARLOCK && spellProto->SpellIconID == 3169)
        {
            // Corruption and Unstable Affliction
            // TODO: drop when override will be possible
            SpellEntry *entry = const_cast<SpellEntry*>(spellProto);
            entry->EffectSpellClassMask[GetEffIndex()] = ClassFamilyMask::create<CF_WARLOCK_CORRUPTION, CF_WARLOCK_UNSTABLE_AFFLICTION>();
        }
        // Improved Flametongue Weapon, overwrite wrong data, maybe time re-add table
        else if (spellProto->Id == 37212)
        {
            // Flametongue Weapon (Passive)
            // TODO: drop when override will be possible
            SpellEntry *entry = const_cast<SpellEntry*>(spellProto);
            entry->EffectSpellClassMask[GetEffIndex()] = ClassFamilyMask::create<CF_SHAMAN_FLAMETONGUE_WEAPON>();
        }
    }
    ((Player*)GetTarget())->AddSpellMod(this, apply);

    ReapplyAffectedPassiveAuras();
}

void Aura::TriggerSpell()
{
    ObjectGuid casterGUID = GetCasterGuid();
    Unit* triggerTarget = GetTriggerTarget();

    if (!casterGUID || !triggerTarget)
        return;

    // generic casting code with custom spells and target/caster customs
    uint32 trigger_spell_id = GetSpellProto()->EffectTriggerSpell[m_effIndex];

    SpellEntry const *triggeredSpellInfo = sSpellStore.LookupEntry(trigger_spell_id);
    SpellEntry const *auraSpellInfo = GetSpellProto();
    uint32 auraId = auraSpellInfo->Id;
    Unit* target = GetTarget();

    // specific code for cases with no trigger spell provided in field
    if (triggeredSpellInfo == NULL)
    {
        switch(auraSpellInfo->SpellFamilyName)
        {
            case SPELLFAMILY_GENERIC:
            {
                switch(auraId)
                {
                    case 812:                               // Periodic Mana Burn
                    {
                        trigger_spell_id = 25779;           // Mana Burn

                        // expected selection current fight target
                        triggerTarget = GetTarget()->getVictim();
                        if (!triggerTarget || triggerTarget->GetMaxPower(POWER_MANA) <= 0)
                            return;

                        triggeredSpellInfo = sSpellStore.LookupEntry(trigger_spell_id);
                        if (!triggeredSpellInfo)
                            return;

                        SpellRangeEntry const* srange = sSpellRangeStore.LookupEntry(triggeredSpellInfo->rangeIndex);
                        float max_range = GetSpellMaxRange(srange);
                        if (!triggerTarget->IsWithinDist(GetTarget(),max_range))
                            return;

                        break;
                    }
//                    // Polymorphic Ray
//                    case 6965: break;
                    case 9712:                              // Thaumaturgy Channel
                        trigger_spell_id = 21029;
                        break;
//                    // Egan's Blaster
//                    case 17368: break;
//                    // Haunted
//                    case 18347: break;
//                    // Ranshalla Waiting
//                    case 18953: break;
//                    // Inferno
//                    case 19695: break;
//                    // Frostwolf Muzzle DND
//                    case 21794: break;
//                    // Alterac Ram Collar DND
//                    case 21866: break;
//                    // Celebras Waiting
//                    case 21916: break;
                    case 23170:                             // Brood Affliction: Bronze
                    {
                        target->CastSpell(target, 23171, true, NULL, this);
                        return;
                    }
                    case 23184:                             // Mark of Frost
                    case 25041:                             // Mark of Nature
                    {
                        std::list<Player*> targets;

                        // spells existed in 1.x.x; 23183 - mark of frost; 25042 - mark of nature; both had radius of 100.0 yards in 1.x.x DBC
                        // spells are used by Azuregos and the Emerald dragons in order to put a stun debuff on the players which resurrect during the encounter
                        // in order to implement the missing spells we need to make a grid search for hostile players and check their auras; if they are marked apply debuff

                        // Mark of Frost or Mark of Nature
                        uint32 markSpellId = auraId == 23184 ? 23182 : 25040;
                        // Aura of Frost or Aura of Nature
                        uint32 debufSpellId = auraId == 23184 ? 23186 : 25043;

                        MaNGOS::AnyPlayerInObjectRangeWithAuraCheck u_check(GetTarget(), 100.0f, markSpellId);
                        MaNGOS::PlayerListSearcher<MaNGOS::AnyPlayerInObjectRangeWithAuraCheck > checker(targets, u_check);
                        Cell::VisitWorldObjects(GetTarget(), checker, 100.0f);

                        for (std::list<Player*>::iterator itr = targets.begin(); itr != targets.end(); ++itr)
                            (*itr)->CastSpell((*itr), debufSpellId, true, NULL, NULL, casterGUID);

                        return;
                    }
                    case 23493:                             // Restoration
                    {
                        uint32 heal = triggerTarget->GetMaxHealth() / 10;
                        uint32 absorb = 0;
                        triggerTarget->CalculateHealAbsorb(heal, &absorb);
                        triggerTarget->DealHeal(triggerTarget, heal - absorb, auraSpellInfo, false, absorb);

                        if (int32 mana = triggerTarget->GetMaxPower(POWER_MANA))
                        {
                            mana /= 10;
                            triggerTarget->EnergizeBySpell(triggerTarget, 23493, mana, POWER_MANA);
                        }
                        return;
                    }
//                    // Stoneclaw Totem Passive TEST
//                    case 23792: break;
//                    // Axe Flurry
//                    case 24018: break;
//                    // Mark of Arlokk
//                    case 24210: break;
//                    // Restoration
//                    case 24379: break;
//                    // Happy Pet
//                    case 24716: break;
                    case 24780:                             // Dream Fog
                    {
                        // Note: In 1.12 triggered spell 24781 still exists, need to script dummy effect for this spell then
                        // Select an unfriendly enemy in 100y range and attack it
                        if (target->GetTypeId() != TYPEID_UNIT)
                            return;

                        ThreatList const& tList = target->getThreatManager().getThreatList();
                        for (ThreatList::const_iterator itr = tList.begin();itr != tList.end(); ++itr)
                        {
                            Unit* pUnit = target->GetMap()->GetUnit((*itr)->getUnitGuid());

                            if (pUnit && target->getThreatManager().getThreat(pUnit))
                                target->getThreatManager().modifyThreatPercent(pUnit, -100);
                        }

                        if (Unit* pEnemy = target->SelectRandomUnfriendlyTarget(target->getVictim(), 100.0f))
                            ((Creature*)target)->AI()->AttackStart(pEnemy);

                        return;
                    }
//                    // Cannon Prep
//                    case 24832: break;
                    case 24834:                             // Shadow Bolt Whirl
                    {
                        uint32 spellForTick[8] = { 24820, 24821, 24822, 24823, 24835, 24836, 24837, 24838 };
                        uint32 tick = GetAuraTicks();
                        if (tick < 8)
                        {
                            trigger_spell_id = spellForTick[tick];

                            // casted in left/right (but triggered spell have wide forward cone)
                            float forward = target->GetOrientation();
                            float angle = target->GetOrientation() + ( tick % 2 == 0 ? M_PI_F / 2 : - M_PI_F / 2);
                            target->SetOrientation(angle);
                            triggerTarget->CastSpell(triggerTarget, trigger_spell_id, true, NULL, this, casterGUID);
                            target->SetOrientation(forward);
                        }
                        return;
                    }
//                    // Stink Trap
//                    case 24918: break;
//                    // Agro Drones
//                    case 25152: break;
                    case 25371:                             // Consume
                    {
                        int32 bpDamage = triggerTarget->GetMaxHealth()*10/100;
                        triggerTarget->CastCustomSpell(triggerTarget, 25373, &bpDamage, NULL, NULL, true, NULL, this, casterGUID);
                        return;
                    }
//                    // Pain Spike
//                    case 25572: break;
//                    // Rotate 360
//                    case 26009: break;
//                    // Rotate -360
//                    case 26136: break;
//                    // Consume
//                    case 26196: break;
//                    // Berserk
//                    case 26615: break;
//                    // Defile
//                    case 27177: break;
//                    // Teleport: IF/UC
//                    case 27601: break;
//                    // Five Fat Finger Exploding Heart Technique
//                    case 27673: break;
//                    // Nitrous Boost
//                    case 27746: break;
//                    // Steam Tank Passive
//                    case 27747: break;
                    case 27808:                             // Frost Blast
                    {
                        int32 bpDamage = triggerTarget->GetMaxHealth()*26/100;
                        triggerTarget->CastCustomSpell(triggerTarget, 29879, &bpDamage, NULL, NULL, true, NULL, this, casterGUID);
                        return;
                    }
                    case 27819:                             // Detonate Mana (Naxxramas: Kel'Thuzad)
                    {
                        if (!target->GetMaxPower(POWER_MANA))
                            return;

                        uint32 uiBurnMana = urand(1800, 2200);
                        uint32 uiCurrMana = target->GetPower(POWER_MANA);
                        target->SetPower(POWER_MANA, uiBurnMana > uiCurrMana ? 0 : uiCurrMana - uiBurnMana);
                        target->CastSpell(target, 27820, true);
                        return;
                    }
//                    // Controller Timer
//                    case 28095: break;
                    // Stalagg Chain and Feugen Chain
                    case 28096:
                    case 28111:
                    {
                        // X-Chain is casted by Tesla to X, so: caster == Tesla, target = X
                        Unit* pCaster = GetCaster();
                        if (pCaster && pCaster->GetTypeId() == TYPEID_UNIT && !pCaster->IsWithinDistInMap(target, 60.0f))
                        {
                            pCaster->InterruptNonMeleeSpells(true);
                            ((Creature*)pCaster)->SetInCombatWithZone();
                            // Stalagg Tesla Passive or Feugen Tesla Passive
                            pCaster->CastSpell(pCaster, auraId == 28096 ? 28097 : 28109, true, NULL, NULL, target->GetObjectGuid());
                        }
                        return;
                    }
                    // Stalagg Tesla Passive and Feugen Tesla Passive
                    case 28097:
                    case 28109:
                    {
                        // X-Tesla-Passive is casted by Tesla on Tesla with original caster X, so: caster = X, target = Tesla
                        Unit* pCaster = GetCaster();
                        if (pCaster && pCaster->GetTypeId() == TYPEID_UNIT)
                        {
                            if (pCaster->getVictim() && !pCaster->IsWithinDistInMap(target, 60.0f))
                            {
                                if (Unit* pTarget = ((Creature*)pCaster)->SelectAttackingTarget(ATTACKING_TARGET_RANDOM, 0))
                                    target->CastSpell(pTarget, 28099, false);// Shock
                            }
                            else
                            {
                                // "Evade"
                                target->RemoveAurasDueToSpell(auraId);
                                target->DeleteThreatList();
                                target->CombatStop(true);
                                // Recast chain (Stalagg Chain or Feugen Chain
                                target->CastSpell(pCaster, auraId == 28097 ? 28096 : 28111, false);
                            }
                        }
                        return;
                    }
//                    // Mark of Didier
//                    case 28114: break;
//                    // Communique Timer, camp
//                    case 28346: break;
                    case 28522:                             // Icebolt (Sapphiron - Naxxramas)
                        // dunno if triggered spell id is correct
                        if (!target->HasAura(45776))
                            trigger_spell_id = 45776;
                        break;
//                    // Silithyst
//                    case 29519: break;
                    case 29528:                             // Inoculate Nestlewood Owlkin
                        // prevent error reports in case ignored player target
                        if (triggerTarget->GetTypeId() != TYPEID_UNIT)
                            return;
                        break;
//                    // Overload
//                    case 29768: break;
//                    // Return Fire
//                    case 29788: break;
//                    // Return Fire
//                    case 29793: break;
//                    // Return Fire
//                    case 29794: break;
//                    // Guardian of Icecrown Passive
//                    case 29897: break;
                    case 29917:                             // Feed Captured Animal
                        trigger_spell_id = 29916;
                        break;
//                    // Flame Wreath
//                    case 29946: break;
//                    // Flame Wreath
//                    case 29947: break;
//                    // Mind Exhaustion Passive
//                    case 30025: break;
//                    // Nether Beam - Serenity
//                    case 30401: break;
                    case 30427:                             // Extract Gas
                    {
                        Unit* caster = GetCaster();
                        if (!caster)
                            return;
                        // move loot to player inventory and despawn target
                        if (caster->GetTypeId() ==TYPEID_PLAYER &&
                           triggerTarget->GetTypeId() == TYPEID_UNIT &&
                           ((Creature*)triggerTarget)->GetCreatureInfo()->type == CREATURE_TYPE_GAS_CLOUD)
                        {
                            Player* player = (Player*)caster;
                            Creature* creature = (Creature*)triggerTarget;
                            // missing lootid has been reported on startup - just return
                            if (!creature->GetCreatureInfo()->SkinLootId)
                                return;

                            player->AutoStoreLoot(creature->GetCreatureInfo()->SkinLootId, LootTemplates_Skinning, true);

                            creature->ForcedDespawn();
                        }
                        return;
                    }
                    case 30576:                             // Quake
                        trigger_spell_id = 30571;
                        break;
//                    // Burning Maul
//                    case 30598: break;
//                    // Regeneration
//                    case 30799:
//                    case 30800:
//                    case 30801:
//                        break;
//                    // Despawn Self - Smoke cloud
//                    case 31269: break;
//                    // Time Rift Periodic
//                    case 31320: break;
//                    // Corrupt Medivh
//                    case 31326: break;
                    case 31347:                             // Doom
                    {
                        target->CastSpell(target,31350,true);
                        target->DealDamage(target, target->GetHealth(), NULL, DIRECT_DAMAGE, SPELL_SCHOOL_MASK_NORMAL, NULL, false);
                        return;
                    }
                    case 31373:                             // Spellcloth
                    {
                        // Summon Elemental after create item
                        triggerTarget->SummonCreature(17870, 0.0f, 0.0f, 0.0f, triggerTarget->GetOrientation(), TEMPSUMMON_DEAD_DESPAWN, 0);
                        return;
                    }
//                    // Bloodmyst Tesla
//                    case 31611: break;
                    case 31944:                             // Doomfire
                    {
                        int32 damage = m_modifier.m_amount * ((GetAuraDuration() + m_modifier.periodictime) / GetAuraMaxDuration());
                        triggerTarget->CastCustomSpell(triggerTarget, 31969, &damage, NULL, NULL, true, NULL, this, casterGUID);
                        return;
                    }
//                    // Teleport Test
//                    case 32236: break;
//                    // Earthquake
//                    case 32686: break;
//                    // Possess
//                    case 33401: break;
//                    // Draw Shadows
//                    case 33563: break;
//                    // Murmur's Touch
//                    case 33711: break;
                    case 34229:                             // Flame Quills
                    {
                        // cast 24 spells 34269-34289, 34314-34316
                        for(uint32 spell_id = 34269; spell_id != 34290; ++spell_id)
                            triggerTarget->CastSpell(triggerTarget, spell_id, true, NULL, this, casterGUID);
                        for(uint32 spell_id = 34314; spell_id != 34317; ++spell_id)
                            triggerTarget->CastSpell(triggerTarget, spell_id, true, NULL, this, casterGUID);
                        return;
                    }
//                    // Gravity Lapse
//                    case 34480: break;
//                    // Tornado
//                    case 34683: break;
//                    // Frostbite Rotate
//                    case 34748: break;
//                    // Arcane Flurry
//                    case 34821: break;
//                    // Interrupt Shutdown
//                    case 35016: break;
//                    // Interrupt Shutdown
//                    case 35176: break;
//                    // Inferno
//                    case 35268: break;
//                    // Salaadin's Tesla
//                    case 35515: break;
//                    // Ethereal Channel (Red)
//                    case 35518: break;
//                    // Nether Vapor
//                    case 35879: break;
//                    // Dark Portal Storm
//                    case 36018: break;
//                    // Burning Maul
//                    case 36056: break;
//                    // Living Grove Defender Lifespan
//                    case 36061: break;
//                    // Professor Dabiri Talks
//                    case 36064: break;
//                    // Kael Gaining Power
//                    case 36091: break;
//                    // They Must Burn Bomb Aura
//                    case 36344: break;
//                    // They Must Burn Bomb Aura (self)
//                    case 36350: break;
//                    // Stolen Ravenous Ravager Egg
//                    case 36401: break;
//                    // Activated Cannon
//                    case 36410: break;
//                    // Stolen Ravenous Ravager Egg
//                    case 36418: break;
//                    // Enchanted Weapons
//                    case 36510: break;
//                    // Cursed Scarab Periodic
//                    case 36556: break;
//                    // Cursed Scarab Despawn Periodic
//                    case 36561: break;
//                    // Vision Guide
//                    case 36573: break;
//                    // Cannon Charging (platform)
//                    case 36785: break;
//                    // Cannon Charging (self)
//                    case 36860: break;
                    case 37027:                             // Remote Toy
                        trigger_spell_id = 37029;
                        break;
//                    // Mark of Death
//                    case 37125: break;
//                    // Arcane Flurry
//                    case 37268: break;
//                    // Spout
//                    case 37429: break;
//                    // Spout
//                    case 37430: break;
//                    // Karazhan - Chess NPC AI, Snapshot timer
//                    case 37440: break;
//                    // Karazhan - Chess NPC AI, action timer
//                    case 37504: break;
//                    // Karazhan - Chess: Is Square OCCUPIED aura (DND)
//                    case 39400: break;
//                    // Banish
//                    case 37546: break;
//                    // Shriveling Gaze
//                    case 37589: break;
//                    // Fake Aggro Radius (2 yd)
//                    case 37815: break;
//                    // Corrupt Medivh
//                    case 37853: break;
                    case 38495:                             // Eye of Grillok
                    {
                        target->CastSpell(target, 38530, true);
                        return;
                    }
                    case 38554:                             // Absorb Eye of Grillok (Zezzak's Shard)
                    {
                        if (target->GetTypeId() != TYPEID_UNIT)
                            return;

                        if (Unit* caster = GetCaster())
                            caster->CastSpell(caster, 38495, true, NULL, this);
                        else
                            return;

                        Creature* creatureTarget = (Creature*)target;

                        creatureTarget->ForcedDespawn();
                        return;
                    }
//                    // Magic Sucker Device timer
//                    case 38672: break;
//                    // Tomb Guarding Charging
//                    case 38751: break;
//                    // Murmur's Touch
//                    case 38794: break;
                    case 39105:                             // Activate Nether-wraith Beacon (31742 Nether-wraith Beacon item)
                    {
                        float fX, fY, fZ;
                        triggerTarget->GetClosePoint(fX, fY, fZ, triggerTarget->GetObjectBoundingRadius(), 20.0f);
                        triggerTarget->SummonCreature(22408, fX, fY, fZ, triggerTarget->GetOrientation(), TEMPSUMMON_DEAD_DESPAWN, 0);
                        return;
                    }
//                    // Drain World Tree Visual
//                    case 39140: break;
//                    // Quest - Dustin's Undead Dragon Visual aura
//                    case 39259: break;
//                    // Hellfire - The Exorcism, Jules releases darkness, aura
//                    case 39306: break;
//                    // Inferno
//                    case 39346: break;
//                    // Enchanted Weapons
//                    case 39489: break;
//                    // Shadow Bolt Whirl
//                    case 39630: break;
//                    // Shadow Bolt Whirl
//                    case 39634: break;
//                    // Shadow Inferno
//                    case 39645: break;
                    case 39857:                             // Tear of Azzinoth Summon Channel - it's not really supposed to do anything,and this only prevents the console spam
                        trigger_spell_id = 39856;
                        break;
//                    // Soulgrinder Ritual Visual (Smashed)
//                    case 39974: break;
//                    // Simon Game Pre-game timer
//                    case 40041: break;
//                    // Knockdown Fel Cannon: The Aggro Check Aura
//                    case 40113: break;
//                    // Spirit Lance
//                    case 40157: break;
//                    // Demon Transform 2
//                    case 40398: break;
//                    // Demon Transform 1
//                    case 40511: break;
//                    // Ancient Flames
//                    case 40657: break;
//                    // Ethereal Ring Cannon: Cannon Aura
//                    case 40734: break;
//                    // Cage Trap
//                    case 40760: break;
//                    // Random Periodic
//                    case 40867: break;
//                    // Prismatic Shield
//                    case 40879: break;
//                    // Aura of Desire
//                    case 41350: break;
//                    // Dementia
//                    case 41404: break;
//                    // Chaos Form
//                    case 41629: break;
//                    // Alert Drums
//                    case 42177: break;
//                    // Spout
//                    case 42581: break;
//                    // Spout
//                    case 42582: break;
//                    // Return to the Spirit Realm
//                    case 44035: break;
//                    // Curse of Boundless Agony
//                    case 45050: break;
//                    // Earthquake
//                    case 46240: break;
                    case 46736:                             // Personalized Weather
                        trigger_spell_id = 46737;
                        break;
//                    // Stay Submerged
//                    case 46981: break;
//                    // Dragonblight Ram
//                    case 47015: break;
//                    // Party G.R.E.N.A.D.E.
//                    case 51510: break;
//                    // Horseman Abilities
//                    case 52347: break;
//                    // GPS (Greater drake Positioning System)
//                    case 53389: break;
//                    // WotLK Prologue Frozen Shade Summon Aura
//                    case 53459: break;
//                    // WotLK Prologue Frozen Shade Speech
//                    case 53460: break;
//                    // WotLK Prologue Dual-plagued Brain Summon Aura
//                    case 54295: break;
//                    // WotLK Prologue Dual-plagued Brain Speech
//                    case 54299: break;
//                    // Rotate 360 (Fast)
//                    case 55861: break;
//                    // Shadow Sickle
//                    case 56702: break;
//                    // Portal Periodic
//                    case 58008: break;
//                    // Destroy Door Seal
//                    case 58040: break;
//                    // Draw Magic
//                    case 58185: break;
//                    // Food
//                    case 58886: break;
//                    // Shadow Sickle
//                    case 59103: break;
//                    // Time Bomb
//                    case 59376: break;
//                    // Whirlwind Visual
//                    case 59551: break;
//                    // Hearstrike
//                    case 59783: break;
//                    // Z Check
//                    case 61678: break;
//                    // isDead Check
//                    case 61976: break;
//                    // Start the Engine
//                    case 62432: break;
//                    // Enchanted Broom
//                    case 62571: break;
//                    // Mulgore Hatchling
//                    case 62586: break;
                    // Durotar Scorpion
                    case 62679:
                        trigger_spell_id = auraSpellInfo->CalculateSimpleValue(m_effIndex);
                        break;
//                    // Fighting Fish
//                    case 62833: break;
//                    // Shield Level 1
//                    case 63130: break;
//                    // Shield Level 2
//                    case 63131: break;
//                    // Shield Level 3
//                    case 63132: break;
//                    // Food
//                    case 64345: break;
//                    // Remove Player from Phase
//                    case 64445: break;
//                    // Food
//                    case 65418: break;
//                    // Food
//                    case 65419: break;
//                    // Food
//                    case 65420: break;
//                    // Food
//                    case 65421: break;
//                    // Food
//                    case 65422: break;
//                    // Rolling Throw
//                    case 67546: break;
                    case 70017:                             // Gunship Cannon Fire
                        trigger_spell_id = 70021;
                        break;
//                    // Ice Tomb
//                    case 70157: break;
//                    // Mana Barrier
//                    case 70842: break;
//                    // Summon Timer: Suppresser
//                    case 70912: break;
//                    // Aura of Darkness
//                    case 71110: break;
//                    // Aura of Darkness
//                    case 71111: break;
//                    // Ball of Flames Visual
//                    case 71706: break;
//                    // Summon Broken Frostmourne
//                    case 74081: break;
                    default:
                        break;
                }
                break;
            }
            case SPELLFAMILY_MAGE:
            {
                switch(auraId)
                {
                    case 66:                                // Invisibility
                        // Here need periodic trigger reducing threat spell (or do it manually)
                        return;
                    default:
                        break;
                }
                break;
            }
//            case SPELLFAMILY_WARRIOR:
//            {
//                switch(auraId)
//                {
//                    // Wild Magic
//                    case 23410: break;
//                    // Corrupted Totems
//                    case 23425: break;
//                    default:
//                        break;
//                }
//                break;
//            }
//            case SPELLFAMILY_PRIEST:
//            {
//                switch(auraId)
//                {
//                    // Blue Beam
//                    case 32930: break;
//                    // Fury of the Dreghood Elders
//                    case 35460: break;
//                    default:
//                        break;
//                }
//                break;
//            }
            case SPELLFAMILY_HUNTER:
            {
                switch (auraId)
                {
                    case 53302:                             // Sniper training
                    case 53303:
                    case 53304:
                        if (triggerTarget->GetTypeId() != TYPEID_PLAYER)
                            return;

                        // Reset reapply counter at move
                        if (((Player*)triggerTarget)->isMoving())
                        {
                            m_modifier.m_amount = 6;
                            return;
                        }

                        // We are standing at the moment
                        if (m_modifier.m_amount > 0)
                        {
                            --m_modifier.m_amount;
                            return;
                        }

                        // select rank of buff
                        switch(auraId)
                        {
                            case 53302: trigger_spell_id = 64418; break;
                            case 53303: trigger_spell_id = 64419; break;
                            case 53304: trigger_spell_id = 64420; break;
                        }

                        // If aura is active - no need to continue
                        if (triggerTarget->HasAura(trigger_spell_id))
                            return;

                        break;
                    default:
                        break;
                }
                break;
            }
            case SPELLFAMILY_DRUID:
            {
                switch(auraId)
                {
                    case 768:                               // Cat Form
                        // trigger_spell_id not set and unknown effect triggered in this case, ignoring for while
                        return;
                    case 22842:                             // Frenzied Regeneration
                    case 22895:
                    case 22896:
                    case 26999:
                    {
                        int32 LifePerRage = GetModifier()->m_amount;

                        int32 lRage = target->GetPower(POWER_RAGE);
                        if (lRage > 100)                    // rage stored as rage*10
                            lRage = 100;
                        target->ModifyPower(POWER_RAGE, -lRage);
                        int32 FRTriggerBasePoints = int32(lRage*LifePerRage/10);
                        target->CastCustomSpell(target, 22845, &FRTriggerBasePoints, NULL, NULL, true, NULL, this);
                        return;
                    }
                    default:
                        break;
                }
                break;
            }

//            case SPELLFAMILY_HUNTER:
//            {
//                switch(auraId)
//                {
//                    //Frost Trap Aura
//                    case 13810:
//                        return;
//                    //Rizzle's Frost Trap
//                    case 39900:
//                        return;
//                    // Tame spells
//                    case 19597:         // Tame Ice Claw Bear
//                    case 19676:         // Tame Snow Leopard
//                    case 19677:         // Tame Large Crag Boar
//                    case 19678:         // Tame Adult Plainstrider
//                    case 19679:         // Tame Prairie Stalker
//                    case 19680:         // Tame Swoop
//                    case 19681:         // Tame Dire Mottled Boar
//                    case 19682:         // Tame Surf Crawler
//                    case 19683:         // Tame Armored Scorpid
//                    case 19684:         // Tame Webwood Lurker
//                    case 19685:         // Tame Nightsaber Stalker
//                    case 19686:         // Tame Strigid Screecher
//                    case 30100:         // Tame Crazed Dragonhawk
//                    case 30103:         // Tame Elder Springpaw
//                    case 30104:         // Tame Mistbat
//                    case 30647:         // Tame Barbed Crawler
//                    case 30648:         // Tame Greater Timberstrider
//                    case 30652:         // Tame Nightstalker
//                        return;
//                    default:
//                        break;
//                }
//                break;
//            }
            case SPELLFAMILY_SHAMAN:
            {
                switch(auraId)
                {
                    case 28820:                             // Lightning Shield (The Earthshatterer set trigger after cast Lighting Shield)
                    {
                        // Need remove self if Lightning Shield not active
                        Unit::SpellAuraHolderMap const& auras = triggerTarget->GetSpellAuraHolderMap();
                        for(Unit::SpellAuraHolderMap::const_iterator itr = auras.begin(); itr != auras.end(); ++itr)
                        {
                            SpellEntry const* spell = itr->second->GetSpellProto();
                            if (spell->SpellFamilyName == SPELLFAMILY_SHAMAN &&
                                spell->SpellFamilyFlags.test<CF_SHAMAN_LIGHTNING_SHIELD>())
                                return;
                        }
                        triggerTarget->RemoveAurasDueToSpell(28820);
                        return;
                    }
                    case 38443:                             // Totemic Mastery (Skyshatter Regalia (Shaman Tier 6) - bonus)
                    {
                        if (triggerTarget->IsAllTotemSlotsUsed())
                            triggerTarget->CastSpell(triggerTarget, 38437, true, NULL, this);
                        else
                            triggerTarget->RemoveAurasDueToSpell(38437);
                        return;
                    }
                    default:
                        break;
                }
                break;
            }
            default:
                break;
        }

        // Reget trigger spell proto
        triggeredSpellInfo = sSpellStore.LookupEntry(trigger_spell_id);
    }
    else
    {
        // Spell exist but require custom code
        switch(auraId)
        {
            case 9347:                                      // Mortal Strike
            {
                // expected selection current fight target
                triggerTarget = GetTarget()->getVictim();
                if (!triggerTarget)
                    return;

                // avoid triggering for far target
                SpellRangeEntry const* srange = sSpellRangeStore.LookupEntry(triggeredSpellInfo->rangeIndex);
                float max_range = GetSpellMaxRange(srange);
                if (!triggerTarget->IsWithinDist(GetTarget(),max_range))
                    return;

                break;
            }
            case 1010:                                      // Curse of Idiocy
            {
                // TODO: spell casted by result in correct way mostly
                // BUT:
                // 1) target show casting at each triggered cast: target don't must show casting animation for any triggered spell
                //      but must show affect apply like item casting
                // 2) maybe aura must be replace by new with accumulative stat mods instead stacking

                // prevent cast by triggered auras
                if (casterGUID == triggerTarget->GetObjectGuid())
                    return;

                // stop triggering after each affected stats lost > 90
                int32 intelectLoss = 0;
                int32 spiritLoss = 0;

                Unit::AuraList const& mModStat = triggerTarget->GetAurasByType(SPELL_AURA_MOD_STAT);
                for(Unit::AuraList::const_iterator i = mModStat.begin(); i != mModStat.end(); ++i)
                {
                    if ((*i)->GetId() == 1010)
                    {
                        switch((*i)->GetModifier()->m_miscvalue)
                        {
                            case STAT_INTELLECT: intelectLoss += (*i)->GetModifier()->m_amount; break;
                            case STAT_SPIRIT:    spiritLoss   += (*i)->GetModifier()->m_amount; break;
                            default: break;
                        }
                    }
                }

                if (intelectLoss <= -90 && spiritLoss <= -90)
                    return;

                break;
            }
            // Earthen Power (from Earthbind Totem Passive)
            case 6474:
            {
                Unit *owner = target->GetOwner();

                if (!owner)
                    break;

                Unit::AuraList const& dummyAuras = owner->GetAurasByType(SPELL_AURA_DUMMY);
                for(Unit::AuraList::const_iterator itr = dummyAuras.begin(); itr != dummyAuras.end(); ++itr)
                {
                    if ((*itr)->GetSpellProto()->SpellIconID == 2289 && (*itr)->GetSpellProto()->SpellFamilyName == SPELLFAMILY_SHAMAN)
                    {
                        if (!roll_chance_i((*itr)->GetModifier()->m_amount))
                            break;

                        target->CastSpell(target, 59566, true, NULL, this);
                        break;
                    }
                 }
                break;
            }
            case 16191:                                     // Mana Tide
            {
                triggerTarget->CastCustomSpell(triggerTarget, trigger_spell_id, &m_modifier.m_amount, NULL, NULL, true, NULL, this);
                return;
            }
            case 28084:                                     // Negative Charge
            {
                if (triggerTarget->HasAura(29660))
                    triggerTarget->RemoveAurasDueToSpell(29660);
                break;
            }
            case 28059:                                     // Positive Charge
            {
                if (triggerTarget->HasAura(29659))
                    triggerTarget->RemoveAurasDueToSpell(29659);
                break;
            }
            case 33525:                                     // Ground Slam
                triggerTarget->CastSpell(triggerTarget, trigger_spell_id, true, NULL, this, casterGUID);
                return;
            case 38736:                                     // Rod of Purification - for quest 10839 (Veil Skith: Darkstone of Terokk)
            {
                if (Unit* caster = GetCaster())
                    caster->CastSpell(triggerTarget, trigger_spell_id, true, NULL, this);
                return;
            }
            case 48094:                                      // Intense Cold
                triggerTarget->CastSpell(triggerTarget, trigger_spell_id, true, NULL, this);
                return;
            case 38280:                                     // Static Charge (Lady Vashj in Serpentshrine Cavern)
            case 53563:                                     // Beacon of Light
            case 52658:                                     // Static Overload (normal&heroic) (Ionar in Halls of Lightning)
            case 59795:
            case 63018:                                     // Searing Light (normal&heroic) (XT-002 in Ulduar)
            case 65121:
            case 63024:                                     // Gravity Bomb (normal&heroic) (XT-002 in Ulduar)
            case 64234:
                // original caster must be target
                target->CastSpell(target, trigger_spell_id, true, NULL, this, target->GetObjectGuid());
                return;
            case 58678:                                     // Rock Shards (Vault of Archavon, Archavon)
            {
                if (GetAuraTicks() != 1 && GetAuraTicks()%7)
                    return;
                break;
            }
            case 56654:                                     // Rapid Recuperation (triggered energize have baspioints == 0)
            case 58882:
            {
                int32 mana = target->GetMaxPower(POWER_MANA) * m_modifier.m_amount / 100;
                triggerTarget->CastCustomSpell(triggerTarget, trigger_spell_id, &mana, NULL, NULL, true, NULL, this);
                return;
            }
            case 71340:
            {
                triggerTarget->CastSpell(triggerTarget, 71341, true);
                break;
            }
        }
    }

    Unit* triggerCaster = triggerTarget;
    WorldObject* triggerTargetObject = NULL;

    // for channeled spell cast applied from aura owner to channel target (persistent aura affects already applied to true target)
    // come periodic casts applied to targets, so need seelct proper caster (ex. 15790)
    if (IsChanneledSpell(GetSpellProto()) && GetSpellProto()->Effect[GetEffIndex()] != SPELL_EFFECT_PERSISTENT_AREA_AURA)
    {
        // interesting 2 cases: periodic aura at caster of channeled spell
        if (target->GetObjectGuid() == casterGUID)
        {
            triggerCaster = target;

            if (WorldObject* channelTarget = target->GetMap()->GetWorldObject(target->GetChannelObjectGuid()))
            {
                if (channelTarget->isType(TYPEMASK_UNIT))
                    triggerTarget = (Unit*)channelTarget;
                else
                    triggerTargetObject = channelTarget;
            }
        }
        // or periodic aura at caster channel target
        else if (Unit* caster = GetCaster())
        {
            if (target->GetObjectGuid() == caster->GetChannelObjectGuid())
            {
                triggerCaster = caster;
                triggerTarget = target;
            }
        }
    }

    // All ok cast by default case
    if (triggeredSpellInfo)
    {
        if (triggerTargetObject)
            triggerCaster->CastSpell(triggerTargetObject->GetPositionX(), triggerTargetObject->GetPositionY(), triggerTargetObject->GetPositionZ(),
                triggeredSpellInfo, true, NULL, this, casterGUID);
        else
            triggerCaster->CastSpell(triggerTarget, triggeredSpellInfo, true, NULL, this, casterGUID);
    }
    else
    {
        if (Unit* caster = GetCaster())
        {
            if (triggerTarget->GetTypeId() != TYPEID_UNIT || !sScriptMgr.OnEffectDummy(caster, GetId(), GetEffIndex(), (Creature*)triggerTarget))
                sLog.outError("Aura::TriggerSpell: Spell %u have 0 in EffectTriggered[%d], not handled custom case?",GetId(),GetEffIndex());
        }
    }
}

void Aura::TriggerSpellWithValue()
{
    ObjectGuid casterGuid = GetCasterGuid();
    Unit* target = GetTriggerTarget();

    if (!casterGuid || !target)
        return;

    // generic casting code with custom spells and target/caster customs
    uint32 trigger_spell_id = GetSpellProto()->EffectTriggerSpell[m_effIndex];
    int32  basepoints0 = GetModifier()->m_amount;

    target->CastCustomSpell(target, trigger_spell_id, &basepoints0, NULL, NULL, true, NULL, this, casterGuid);
}

/*********************************************************/
/***                  AURA EFFECTS                     ***/
/*********************************************************/

void Aura::HandleAuraDummy(bool apply, bool Real)
{
    // spells required only Real aura add/remove
    if (!Real)
        return;

    Unit *target = GetTarget();

    // AT APPLY
    if (apply)
    {
        switch(GetSpellProto()->SpellFamilyName)
        {
            case SPELLFAMILY_GENERIC:
            {
                switch(GetId())
                {
                    case 1515:                              // Tame beast
                        // FIX_ME: this is 2.0.12 threat effect replaced in 2.1.x by dummy aura, must be checked for correctness
                        if (target->CanHaveThreatList())
                            if (Unit* caster = GetCaster())
                                target->AddThreat(caster, 10.0f, false, GetSpellSchoolMask(GetSpellProto()), GetSpellProto());
                        return;
                    case 7057:                              // Haunting Spirits
                        // expected to tick with 30 sec period (tick part see in Aura::PeriodicTick)
                        m_isPeriodic = true;
                        m_modifier.periodictime = 30*IN_MILLISECONDS;
                        m_periodicTimer = m_modifier.periodictime;
                        return;
                    case 10255:                             // Stoned
                    {
                        if (Unit* caster = GetCaster())
                        {
                            if (caster->GetTypeId() != TYPEID_UNIT)
                                return;

                            caster->SetFlag(UNIT_FIELD_FLAGS, UNIT_FLAG_NOT_SELECTABLE);
                            caster->addUnitState(UNIT_STAT_ROOT);
                        }
                        return;
                    }
                    case 13139:                             // net-o-matic
                        // root to self part of (root_target->charge->root_self sequence
                        if (Unit* caster = GetCaster())
                            caster->CastSpell(caster, 13138, true, NULL, this);
                        return;
                    case 28832:                             // Mark of Korth'azz
                    case 28833:                             // Mark of Blaumeux
                    case 28834:                             // Mark of Rivendare
                    case 28835:                             // Mark of Zeliek
                    {
                        uint32 stacks = GetStackAmount();
                        int32 damage = 0;
                        switch (stacks)
                        {
                            case 0:
                            case 1: return;
                            case 2: damage = 500;   break;
                            case 3: damage = 1500;  break;
                            case 4: damage = 4000;  break;
                            case 5: damage = 12500; break;
                            default: damage = 20000 + (1000 * (stacks - 6)); break;
                        }

                        if (Unit* caster = GetCaster())
                            caster->CastCustomSpell(target, 28836, &damage, NULL, NULL, true, NULL, this, caster->GetObjectGuid());
                        return;
                    }
                    case 31606:                             // Stormcrow Amulet
                    {
                        CreatureInfo const * cInfo = ObjectMgr::GetCreatureTemplate(17970);

                        // we must assume db or script set display id to native at ending flight (if not, target is stuck with this model)
                        if (cInfo)
                            target->SetDisplayId(Creature::ChooseDisplayId(cInfo));

                        return;
                    }
                    case 32045:                             // Soul Charge
                    case 32051:
                    case 32052:
                    {
                        // max duration is 2 minutes, but expected to be random duration
                        // real time randomness is unclear, using max 30 seconds here
                        // see further down for expire of this aura
                        GetHolder()->SetAuraDuration(urand(1, 30)*IN_MILLISECONDS);
                        return;
                    }
                    // Gender spells
                    case 38224:                             // Illidari Agent Illusion
                    case 37096:                             // Blood Elf Illusion
                    case 46354:                             // Blood Elf Illusion
                    {
                        uint8 gender = target->getGender();
                        uint32 spellId;
                        switch (GetId())
                        {
                            case 38224: spellId = (gender == GENDER_MALE ? 38225 : 38227); break;
                            case 37096: spellId = (gender == GENDER_MALE ? 37092 : 37094); break;
                            case 46354: spellId = (gender == GENDER_MALE ? 46355 : 46356); break;
                            default: return;
                        }
                        target->CastSpell(target, spellId, true, NULL, this);
                        return;
                    }
                    case 39238:                             // Fumping
                    {
                        if (!target)
                            return;

                        if (Unit* caster = GetCaster())
                            caster->SummonCreature(urand(0,1) ? 22482 : 22483, target->GetPositionX(), target->GetPositionY(), target->GetPositionZ(), target->GetOrientation(), TEMPSUMMON_CORPSE_TIMED_DESPAWN, 60000 );
                        return;
                    }
                    case 39850:                             // Rocket Blast
                    {
                        if (roll_chance_i(20))              // backfire stun
                            target->CastSpell(target, 51581, true, NULL, this);
                        return;
                    }
                    case 43873:                             // Headless Horseman Laugh
                        target->PlayDistanceSound(11965);
                        return;
                    case 45963:                             // Call Alliance Deserter
                    {
                        // Escorting Alliance Deserter
                        if (target->GetMiniPet())
                            target->CastSpell(target, 45957, true);
                        return;
                    }
                    case 46699:                             // Requires No Ammo
                        if (target->GetTypeId() == TYPEID_PLAYER)
                            // not use ammo and not allow use
                            ((Player*)target)->RemoveAmmo();
                        return;
                    case 47190:                             // Toalu'u's Spiritual Incense
                        target->CastSpell(target, 47189, true, NULL, this);
                        // allow script to process further (text)
                        break;
                    case 47795:                             // Cold Cleanse
                    {
                        if (Unit* Caster = GetCaster())
                        {
                            Caster->SetFlag(UNIT_FIELD_FLAGS, UNIT_FLAG_NON_ATTACKABLE);
                            Caster->SetFlag(UNIT_FIELD_FLAGS, UNIT_FLAG_DISABLE_MOVE);
                            Caster->DeleteThreatList();
                            Caster->CombatStop(true);
                        }
                        return;
                    }
                    case 47977:                             // Magic Broom
                        Spell::SelectMountByAreaAndSkill(target, GetSpellProto(), 42680, 42683, 42667, 42668, 0);
                        return;
                    case 48025:                             // Headless Horseman's Mount
                        Spell::SelectMountByAreaAndSkill(target, GetSpellProto(), 51621, 48024, 51617, 48023, 0);
                        return;
                    case 48143:                             // Forgotten Aura
                        // See Death's Door
                        target->CastSpell(target, 48814, true, NULL, this);
                        return;
                    case 48276:                             // Svala - Ritual Of Sword
                        target->CastSpell(target, 54148, true);   //Cast Choose Target
                        target->CastSpell(target, 48331, true);   //Cast Swirl Sword
                        target->CastSpell(target, 54159, true);   //Cast Remove Equipment
                        return;
                    case 50756:                             // Drakos Shpere Passive
                        target->CastSpell(target, 50758, true);
                        return;
                    case 51405:                             // Digging for Treasure
                        target->HandleEmote(EMOTE_STATE_WORK);
                        // Pet will be following owner, this makes him stop
                        target->addUnitState(UNIT_STAT_STUNNED);
                        return;
                    case 52921:                             // Arc Lightning (Halls of Lighning: Loken)
                        target->CastSpell(target, 52924, false);
                        return;
                    case 54236:                             // Death Touch - Lich King kill Overlord Drakuru
                        target->CastSpell(target, 54248, false);    // Cast Drakuru Death
                        return;
                    case 55328:                                 // Stoneclaw Totem I
                        target->CastSpell(target, 5728, true);
                        return;
                    case 55329:                                 // Stoneclaw Totem II
                        target->CastSpell(target, 6397, true);
                        return;
                    case 55330:                                 // Stoneclaw Totem III
                        target->CastSpell(target, 6398, true);
                        return;
                    case 55332:                                 // Stoneclaw Totem IV
                        target->CastSpell(target, 6399, true);
                        return;
                    case 55333:                                 // Stoneclaw Totem V
                        target->CastSpell(target, 10425, true);
                        return;
                    case 55335:                                 // Stoneclaw Totem VI
                        target->CastSpell(target, 10426, true);
                        return;
                    case 55278:                                 // Stoneclaw Totem VII
                        target->CastSpell(target, 25513, true);
                        return;
                    case 58589:                                 // Stoneclaw Totem VIII
                        target->CastSpell(target, 58583, true);
                        return;
                    case 58590:                                 // Stoneclaw Totem IX
                        target->CastSpell(target, 58584, true);
                        return;
                    case 58591:                                 // Stoneclaw Totem X
                        target->CastSpell(target, 58585, true);
                        return;
                    case 61187:                                 // Twilight Shift
                        target->CastSpell(target, 61885, true);
                        if (target->HasAura(57620))
                            target->RemoveAurasDueToSpell(57620);
                        if (target->HasAura(57874))
                            target->RemoveAurasDueToSpell(57874);
                        break;
                    case 54729:                             // Winged Steed of the Ebon Blade
                        Spell::SelectMountByAreaAndSkill(target, GetSpellProto(), 0, 0, 54726, 54727, 0);
                        return;
                    case 62061:                             // Festive Holiday Mount
                    {
                        if (target->HasAuraType(SPELL_AURA_MOUNTED))
                            // Reindeer Transformation
                            target->CastSpell(target, 25860, true, NULL, this);
                        return;
                    }
                    case 62109:                             // Tails Up: Aura
                        target->setFaction(1990);           // Ambient (hostile)
                        target->RemoveFlag(UNIT_FIELD_FLAGS, UNIT_FLAG_OOC_NOT_ATTACKABLE);
                        return;
                    case 63322:                             // Saronite Vapors
                        if (Unit* caster = GetCaster())
                        {
                            int32 damage = 50 << GetStackAmount();
                            target->CastCustomSpell(target, 63338, &damage, 0, 0, true, 0, 0, caster->GetObjectGuid()); // damage spell
                            damage = damage >> 1;
                            target->CastCustomSpell(target, 63337, &damage, 0, 0, true); // manareg spell
                        }
                        return;
                    case 63624:                             // Learn a Second Talent Specialization
                        // Teach Learn Talent Specialization Switches, required for client triggered casts, allow after 30 sec delay
                        if (target->GetTypeId() == TYPEID_PLAYER)
                            ((Player*)target)->learnSpell(63680, false);
                        return;
                    case 63651:                             // Revert to One Talent Specialization
                        // Teach Learn Talent Specialization Switches, remove
                        if (target->GetTypeId() == TYPEID_PLAYER)
                            ((Player*)target)->removeSpell(63680);
                        return;
<<<<<<< HEAD
                    case 68645:
                        // Rocket Pack
                        if (target->GetTypeId() == TYPEID_PLAYER)
                        {
                            // Rocket Burst - visual effect
                            target->CastSpell(target, 69192, true, NULL, this);
                            // Rocket Pack - causing damage
                            target->CastSpell(target, 69193, true, NULL, this);
=======
                    case 68912:                             // Wailing Souls
                        if (Unit* caster = GetCaster())
                        {
                            caster->SetTargetGuid(target->GetObjectGuid());

                            // TODO - this is confusing, it seems the boss should channel this aura, and start casting the next spell
                            caster->CastSpell(caster, 68899, false);
>>>>>>> ef793da5
                        }
                        return;
                    case 71342:                             // Big Love Rocket
                        Spell::SelectMountByAreaAndSkill(target, GetSpellProto(), 71344, 71345, 71346, 71347, 0);
                        return;
                    case 71563:                             // Deadly Precision
                        target->CastSpell(target, 71564, true, NULL, this);
                        return;
                    case 72286:                             // Invincible
                        Spell::SelectMountByAreaAndSkill(target, GetSpellProto(), 72281, 72282, 72283, 72284, 0);
                        return;
                    case 74856:                             // Blazing Hippogryph
                        Spell::SelectMountByAreaAndSkill(target, GetSpellProto(), 0, 0, 74854, 74855, 0);
                        return;
                    case 75614:                             // Celestial Steed
                        Spell::SelectMountByAreaAndSkill(target, GetSpellProto(), 75619, 75620, 75617, 75618, 76153);
                        return;
                    case 75973:                             // X-53 Touring Rocket
                        Spell::SelectMountByAreaAndSkill(target, GetSpellProto(), 0, 0, 75957, 75972, 76154);
                        return;
                }
                break;
            }
            case SPELLFAMILY_WARRIOR:
            {
                switch(GetId())
                {
                    case 41099:                             // Battle Stance
                    {
                        if (target->GetTypeId() != TYPEID_UNIT)
                            return;

                        // Stance Cooldown
                        target->CastSpell(target, 41102, true, NULL, this);

                        // Battle Aura
                        target->CastSpell(target, 41106, true, NULL, this);

                        // equipment
                        ((Creature*)target)->SetVirtualItem(VIRTUAL_ITEM_SLOT_0, 32614);
                        ((Creature*)target)->SetVirtualItem(VIRTUAL_ITEM_SLOT_1, 0);
                        ((Creature*)target)->SetVirtualItem(VIRTUAL_ITEM_SLOT_2, 0);
                        return;
                    }
                    case 41100:                             // Berserker Stance
                    {
                        if (target->GetTypeId() != TYPEID_UNIT)
                            return;

                        // Stance Cooldown
                        target->CastSpell(target, 41102, true, NULL, this);

                        // Berserker Aura
                        target->CastSpell(target, 41107, true, NULL, this);

                        // equipment
                        ((Creature*)target)->SetVirtualItem(VIRTUAL_ITEM_SLOT_0, 32614);
                        ((Creature*)target)->SetVirtualItem(VIRTUAL_ITEM_SLOT_1, 0);
                        ((Creature*)target)->SetVirtualItem(VIRTUAL_ITEM_SLOT_2, 0);
                        return;
                    }
                    case 41101:                             // Defensive Stance
                    {
                        if (target->GetTypeId() != TYPEID_UNIT)
                            return;

                        // Stance Cooldown
                        target->CastSpell(target, 41102, true, NULL, this);

                        // Defensive Aura
                        target->CastSpell(target, 41105, true, NULL, this);

                        // equipment
                        ((Creature*)target)->SetVirtualItem(VIRTUAL_ITEM_SLOT_0, 32604);
                        ((Creature*)target)->SetVirtualItem(VIRTUAL_ITEM_SLOT_1, 31467);
                        ((Creature*)target)->SetVirtualItem(VIRTUAL_ITEM_SLOT_2, 0);
                        return;
                    }
                    case 53790:                             // Defensive Stance
                    {
                        if (target->GetTypeId() != TYPEID_UNIT)
                            return;

                        // Stance Cooldown
                        target->CastSpell(target, 59526, true, NULL, this);

                        // Defensive Aura
                        target->CastSpell(target, 41105, true, NULL, this);

                        // equipment
                        ((Creature*)target)->SetVirtualItem(VIRTUAL_ITEM_SLOT_0, 43625);
                        ((Creature*)target)->SetVirtualItem(VIRTUAL_ITEM_SLOT_1, 39384);
                        ((Creature*)target)->SetVirtualItem(VIRTUAL_ITEM_SLOT_2, 0);
                        return;
                    }
                    case 53791:                             // Berserker Stance
                    {
                        if (target->GetTypeId() != TYPEID_UNIT)
                            return;

                        // Stance Cooldown
                        target->CastSpell(target, 59526, true, NULL, this);

                        // Berserker Aura
                        target->CastSpell(target, 41107, true, NULL, this);

                        // equipment
                        ((Creature*)target)->SetVirtualItem(VIRTUAL_ITEM_SLOT_0, 43625);
                        ((Creature*)target)->SetVirtualItem(VIRTUAL_ITEM_SLOT_1, 43625);
                        ((Creature*)target)->SetVirtualItem(VIRTUAL_ITEM_SLOT_2, 0);
                        return;
                    }
                    case 53792:                             // Battle Stance
                    {
                        if (target->GetTypeId() != TYPEID_UNIT)
                            return;

                        // Stance Cooldown
                        target->CastSpell(target, 59526, true, NULL, this);

                        // Battle Aura
                        target->CastSpell(target, 41106, true, NULL, this);

                        // equipment
                        ((Creature*)target)->SetVirtualItem(VIRTUAL_ITEM_SLOT_0, 43623);
                        ((Creature*)target)->SetVirtualItem(VIRTUAL_ITEM_SLOT_1, 0);
                        ((Creature*)target)->SetVirtualItem(VIRTUAL_ITEM_SLOT_2, 0);
                        return;
                    }
                }

                // Overpower
                if (GetSpellProto()->SpellFamilyFlags.test<CF_WARRIOR_OVERPOWER>())
                {
                    // Must be casting target
                    if (!target->IsNonMeleeSpellCasted(false))
                        return;

                    Unit* caster = GetCaster();
                    if (!caster)
                        return;

                    Unit::AuraList const& modifierAuras = caster->GetAurasByType(SPELL_AURA_ADD_FLAT_MODIFIER);
                    for(Unit::AuraList::const_iterator itr = modifierAuras.begin(); itr != modifierAuras.end(); ++itr)
                    {
                        // Unrelenting Assault
                        if ((*itr)->GetSpellProto()->SpellFamilyName==SPELLFAMILY_WARRIOR && (*itr)->GetSpellProto()->SpellIconID == 2775)
                        {
                            switch ((*itr)->GetSpellProto()->Id)
                            {
                                case 46859:                 // Unrelenting Assault, rank 1
                                    target->CastSpell(target,64849,true,NULL,(*itr));
                                    break;
                                case 46860:                 // Unrelenting Assault, rank 2
                                    target->CastSpell(target,64850,true,NULL,(*itr));
                                    break;
                                default:
                                    break;
                            }
                            break;
                        }
                    }
                    return;
                }
                break;
            }
            case SPELLFAMILY_ROGUE:
            {
                // Honor Among Thieves
                if (GetId() == 52916)
                {
                    // Get Honor Among Thieves party aura
                    Unit::AuraList const &procTriggerSpellAuras = target->GetAurasByType(SPELL_AURA_PROC_TRIGGER_SPELL);
                    for (Unit::AuraList::const_iterator i = procTriggerSpellAuras.begin(); i != procTriggerSpellAuras.end(); ++i)
                    {
                        SpellEntry const *spellInfo = (*i)->GetSpellProto();

                        if (!spellInfo)
                            continue;

                        if (spellInfo->EffectTriggerSpell[0] == 52916)
                        {
                            // Get caster of aura
                            if(!(*i)->GetCaster() || (*i)->GetCaster()->GetTypeId() != TYPEID_PLAYER)
                                continue;

                            Player *pCaster = (Player*)((*i)->GetCaster());

                            // do not proc if player has CD, or if player has no target, or if player's target is not valid
                            if (pCaster->HasAura(51699, EFFECT_INDEX_1) || !pCaster->getVictim() || pCaster->IsFriendlyTo(pCaster->getVictim()))
                                continue;
                            // give combo point and aura for cooldown on success
                            else if (roll_chance_i(spellInfo->CalculateSimpleValue(EFFECT_INDEX_0)))
                                pCaster->CastSpell(pCaster->getVictim(), 51699, true);
                        }
                    }

                    // return after loop to make sure all rogues with Honor Among Thieves get the benefit of this proc rather than only first
                    return;
                }
                break;
            }
            case SPELLFAMILY_HUNTER:
            {
                switch(GetId())
                {
                    case 34026:                             // Kill Command
                        target->CastSpell(target, 34027, true, NULL, this);
                        return;
                }
                break;
            }
            case SPELLFAMILY_SHAMAN:
            {
                switch(GetId())
                {
                    case 55198:                             // Tidal Force
                        target->CastSpell(target, 55166, true, NULL, this);
                        return;
                }

                // Earth Shield
                if (GetSpellProto()->SpellFamilyFlags.test<CF_SHAMAN_EARTH_SHIELD>())
                {
                    // prevent double apply bonuses
                    if (target->GetTypeId() != TYPEID_PLAYER || !((Player*)target)->GetSession()->PlayerLoading())
                    {
                        if (Unit* caster = GetCaster())
                        {
                            m_modifier.m_amount = caster->SpellHealingBonusDone(target, GetSpellProto(), m_modifier.m_amount, SPELL_DIRECT_DAMAGE);
                            m_modifier.m_amount = target->SpellHealingBonusTaken(caster, GetSpellProto(), m_modifier.m_amount, SPELL_DIRECT_DAMAGE);
                        }
                    }
                    return;
                }
                break;
            }
            case SPELLFAMILY_DEATHKNIGHT:
            {
                // Hungering Cold - disease apply
                if (GetId() == 51209)
                {
                    Unit *caster = GetCaster();
                    if(!caster)
                        return;

                    caster->CastSpell(target, 55095, true);
                }
                break;
            }
        }
    }
    // AT REMOVE
    else
    {
        if (IsQuestTameSpell(GetId()) && target->isAlive())
        {
            Unit* caster = GetCaster();
            if (!caster || !caster->isAlive())
                return;

            uint32 finalSpellId = 0;
            switch(GetId())
            {
                case 19548: finalSpellId = 19597; break;
                case 19674: finalSpellId = 19677; break;
                case 19687: finalSpellId = 19676; break;
                case 19688: finalSpellId = 19678; break;
                case 19689: finalSpellId = 19679; break;
                case 19692: finalSpellId = 19680; break;
                case 19693: finalSpellId = 19684; break;
                case 19694: finalSpellId = 19681; break;
                case 19696: finalSpellId = 19682; break;
                case 19697: finalSpellId = 19683; break;
                case 19699: finalSpellId = 19685; break;
                case 19700: finalSpellId = 19686; break;
                case 30646: finalSpellId = 30647; break;
                case 30653: finalSpellId = 30648; break;
                case 30654: finalSpellId = 30652; break;
                case 30099: finalSpellId = 30100; break;
                case 30102: finalSpellId = 30103; break;
                case 30105: finalSpellId = 30104; break;
            }

            if (finalSpellId)
                caster->CastSpell(target, finalSpellId, true, NULL, this);
            return;
        }

        switch(GetId())
        {
            case 10255:                                     // Stoned
            {
                if (Unit* caster = GetCaster())
                {
                    if (caster->GetTypeId() != TYPEID_UNIT)
                        return;

                    // see dummy effect of spell 10254 for removal of flags etc
                    caster->CastSpell(caster, 10254, true);
                }
                return;
            }
            case 12479:                                     // Hex of Jammal'an
                target->CastSpell(target, 12480, true, NULL, this);
                return;
            case 12774:                                     // (DND) Belnistrasz Idol Shutdown Visual
            {
                if (m_removeMode == AURA_REMOVE_BY_DEATH)
                    return;

                // Idom Rool Camera Shake <- wtf, don't drink while making spellnames?
                if (Unit* caster = GetCaster())
                    caster->CastSpell(caster, 12816, true);

                return;
            }
            case 28059:                                     // Positive Charge (Thaddius)
            {
                if (target->HasAura(29659))
                    target->RemoveAurasDueToSpell(29659);
                return;
            }
            case 28084:                                     // Negative Charge (Thaddius)
            {
                if (target->HasAura(29660))
                    target->RemoveAurasDueToSpell(29660);
                return;
            }
            case 28169:                                     // Mutating Injection
            {
                // Mutagen Explosion
                target->CastSpell(target, 28206, true, NULL, this);
                // Poison Cloud
                target->CastSpell(target, 28240, true, NULL, this);
                return;
            }
            case 32045:                                     // Soul Charge
            {
                if (m_removeMode == AURA_REMOVE_BY_EXPIRE)
                    target->CastSpell(target, 32054, true, NULL, this);
                return;
            }
            case 32051:                                     // Soul Charge
            {
                if (m_removeMode == AURA_REMOVE_BY_EXPIRE)
                    target->CastSpell(target, 32057, true, NULL, this);
                return;
            }
            case 32052:                                     // Soul Charge
            {
                if (m_removeMode == AURA_REMOVE_BY_EXPIRE)
                    target->CastSpell(target, 32053, true, NULL, this);
                return;
            }
            case 32286:                                     // Focus Target Visual
            {
                if (m_removeMode == AURA_REMOVE_BY_EXPIRE)
                    target->CastSpell(target, 32301, true, NULL, this);
                return;
            }
            case 35079:                                     // Misdirection, triggered buff
            case 59628:                                     // Tricks of the Trade, triggered buff
            case 59665:                                     // Vigilance, redirection spell
            {
                if (Unit* pCaster = GetCaster())
                    pCaster->getHostileRefManager().ResetThreatRedirection();
                return;
            }
            case 36730:                                     // Flame Strike
            {
                target->CastSpell(target, 36731, true, NULL, this);
                return;
            }
            case 41099:                                     // Battle Stance
            {
                // Battle Aura
                target->RemoveAurasDueToSpell(41106);
                return;
            }
            case 41100:                                     // Berserker Stance
            {
                // Berserker Aura
                target->RemoveAurasDueToSpell(41107);
                return;
            }
            case 41101:                                     // Defensive Stance
            {
                // Defensive Aura
                target->RemoveAurasDueToSpell(41105);
                return;
            }
            case 42454:                                     // Captured Totem
            {
                if (m_removeMode == AURA_REMOVE_BY_DEFAULT)
                {
                    if (target->getDeathState() != CORPSE)
                        return;

                    Unit* pCaster = GetCaster();

                    if (!pCaster)
                        return;

                    // Captured Totem Test Credit
                    if (Player* pPlayer = pCaster->GetCharmerOrOwnerPlayerOrPlayerItself())
                        pPlayer->CastSpell(pPlayer, 42455, true);
                }
                return;
            }
            case 42517:                                     // Beam to Zelfrax
            {
                // expecting target to be a dummy creature
                Creature* pSummon = target->SummonCreature(23864, 0.0f, 0.0f, 0.0f, target->GetOrientation(), TEMPSUMMON_DEAD_DESPAWN, 0);

                Unit* pCaster = GetCaster();

                if (pSummon && pCaster)
                    pSummon->GetMotionMaster()->MovePoint(0, pCaster->GetPositionX(), pCaster->GetPositionY(), pCaster->GetPositionZ());
                return;
            }
            case 43681:                                     // Inactive
            {
                if (!target || target->GetTypeId() != TYPEID_PLAYER || m_removeMode != AURA_REMOVE_BY_EXPIRE)
                    return;

                if (target->GetMap()->IsBattleGround())
                    ((Player*)target)->LeaveBattleground();
                return;
            }
            case 43969:                                     // Feathered Charm
            {
                // Steelfeather Quest Credit, Are there any requirements for this, like area?
                if (m_removeMode == AURA_REMOVE_BY_EXPIRE)
                    target->CastSpell(target, 43984, true);
                return;
            }
            case 44191:                                     // Flame Strike
            {
                if (target->GetMap()->IsDungeon())
                {
                    uint32 spellId = target->GetMap()->IsRegularDifficulty() ? 44190 : 46163;

                    target->CastSpell(target, spellId, true, NULL, this);
                }
                return;
            }
            case 45934:                                     // Dark Fiend
            {
                // Kill target if dispelled
                if (m_removeMode==AURA_REMOVE_BY_DISPEL)
                    target->DealDamage(target, target->GetHealth(), NULL, DIRECT_DAMAGE, SPELL_SCHOOL_MASK_NORMAL, NULL, false);
                return;
            }
            case 45963:                                     // Call Alliance Deserter
            {
                // Escorting Alliance Deserter
                target->RemoveAurasDueToSpell(45957);
                return;
            }
            case 46308:                                     // Burning Winds
            {
                // casted only at creatures at spawn
                target->CastSpell(target, 47287, true, NULL, this);
                return;
            }
            case 47744:                                     // Rage of Jin'arrak
            {
                if (m_removeMode == AURA_REMOVE_BY_EXPIRE)
                {
                    Unit* caster = GetCaster();

                    caster->CastSpell(caster, 61611, true);
                    ((Player*)caster)->KilledMonsterCredit(26902);
                    return;
                }
            }
            case 47795:                                     // Cold Cleanse
            {
                if (m_removeMode == AURA_REMOVE_BY_EXPIRE)
                {
                    Unit* Caster = GetCaster();

                    if (Caster->isAlive())
                    {
                        Caster->RemoveFlag(UNIT_FIELD_FLAGS, UNIT_FLAG_DISABLE_MOVE);
                        Caster->RemoveFlag(UNIT_FIELD_FLAGS, UNIT_FLAG_NON_ATTACKABLE);

                        Creature* pCreature = NULL;

                        MaNGOS::NearestCreatureEntryWithLiveStateInObjectRangeCheck creature_check(*Caster,  26591, true, 15.0f);
                        MaNGOS::CreatureLastSearcher<MaNGOS::NearestCreatureEntryWithLiveStateInObjectRangeCheck> searcher(pCreature, creature_check);

                        Cell::VisitGridObjects(Caster, searcher, 15.0f);

                        if (pCreature)
                        {
                            float fX, fY, fZ;

                            fX = pCreature->GetPositionX();
                            fY = pCreature->GetPositionY();
                            fZ = pCreature->GetPositionZ();

                            Caster->SetSpeedRate(MOVE_RUN, 0.7f);
                            Caster->GetMotionMaster()->MovePoint(1, fX, fY, fZ);

                            switch(urand(0,1))
                            {
                                case 0: Caster->MonsterSay("I could sleep forever, mon...", LANG_UNIVERSAL, 0); break;
                                case 1: Caster->MonsterSay("Finally, I can be restin\'...", LANG_UNIVERSAL, 0); break;
                            }

                            //This should happen when Caster arive to dest place
                            pCreature->CastSpell(pCreature, 47798, true);
                            pCreature->CastSpell(pCreature, 48150, true);
                            pCreature->ForcedDespawn(15000);
                            ((Creature*)Caster)->ForcedDespawn(3000);
                            return;
                        }
                    }
                }
            }
            case 49356:                                     // Flesh Decay - Tharonja
            {
                Unit* caster = GetCaster();
                caster->SetDisplayId(27073);            // Set Skeleton Model
                caster->CastSpell(caster, 52509, true); // Cast Gift Of Tharonja
                caster->CastSpell(caster, 52582, true); // Cast Transform Visual
                return;
            }
            case 53463:                                     // Flesh Return - Tharonja
            {
                Unit* caster = GetCaster();
                caster->SetDisplayId(27072);            // Set Basic Model
                caster->CastSpell(caster, 52582, true); // Cast Transform Visual
                return;
            }
            case 50141:                                     // Blood Oath
            {
                // Blood Oath
                if (m_removeMode == AURA_REMOVE_BY_EXPIRE)
                    target->CastSpell(target, 50001, true, NULL, this);
                return;
            }
            case 51405:                                     // Digging for Treasure
            {
                const uint32 spell_list[7] =
                {
                    51441,                                  // hare
                    51397,                                  // crystal
                    51398,                                  // armor
                    51400,                                  // gem
                    51401,                                  // platter
                    51402,                                  // treasure
                    51443                                   // bug
                };

                target->CastSpell(target, spell_list[urand(0,6)], true);

                target->HandleEmote(EMOTE_STATE_NONE);
                target->clearUnitState(UNIT_STAT_STUNNED);
                return;
            }
            case 51870:                                     // Collect Hair Sample
            {
                if (Unit* pCaster = GetCaster())
                {
                    if (m_removeMode == AURA_REMOVE_BY_EXPIRE)
                        pCaster->CastSpell(target, 51872, true, NULL, this);
                }
                return;
            }
            case 34477: //Misdirection
            case 57934: //Tricks of Trade
            {
                if (Unit * caster = GetCaster())
                    caster->SetThreatRedirectionTarget(ObjectGuid(), 0);
                return;
            }
            case 52098:                                     // Charge Up
            {
                if (m_removeMode == AURA_REMOVE_BY_EXPIRE)
                    target->CastSpell(target, 52092, true, NULL, this);

                return;
            }
            case 53039:                                     // Deploy Parachute
            {
                // Crusader Parachute
                target->RemoveAurasDueToSpell(53031);
                return;
            }
            case 53790:                                     // Defensive Stance
            {
                // Defensive Aura
                target->RemoveAurasDueToSpell(41105);
                return;
            }
            case 53791:                                     // Berserker Stance
            {
                // Berserker Aura
                target->RemoveAurasDueToSpell(41107);
                return;
            }
            case 53792:                                     // Battle Stance
            {
                // Battle Aura
                target->RemoveAurasDueToSpell(41106);
                return;
            }
            case 56150:                                     // Jedoga Sacriface Beam
            {
                if (Unit* caster = GetCaster())
                {
                    int32 health = target->GetHealthPercent();
                    int32 mana = target->GetPower(POWER_MANA)*100/target->GetMaxPower(POWER_MANA);
                    int32 instantkill = 1;
                    caster->CastCustomSpell(target, 58919, &health, &instantkill, &mana, true);
                }
                return;
            }
            case 56511:                                     // Towers of Certain Doom: Tower Bunny Smoke Flare Effect
            {
                // Towers of Certain Doom: Skorn Cannonfire
                if (m_removeMode == AURA_REMOVE_BY_DEFAULT)
                    target->CastSpell(target, 43069, true);
                return;
            }
            case 58600:                                     // Restricted Flight Area
            {
                AreaTableEntry const* area = GetAreaEntryByAreaID(target->GetAreaId());

                // Dalaran restricted flight zone (recheck before apply unmount)
                if (area && target->GetTypeId() == TYPEID_PLAYER && (area->flags & AREA_FLAG_CANNOT_FLY) &&
                    ((Player*)target)->IsFreeFlying() && !((Player*)target)->isGameMaster())
                {
                    target->CastSpell(target, 58601, true); // Remove Flight Auras (also triggered Parachute (45472))
                }
                return;
            }
            case 68839:                                     // Corrupt Soul
            {
                // Knockdown Stun
                target->CastSpell(target, 68848, true, NULL, this);
                // Draw Corrupted Soul
                target->CastSpell(target, 68846, true, NULL, this);
                return;
            }
        }

        // Living Bomb
        if (GetSpellProto()->SpellFamilyName == SPELLFAMILY_MAGE && GetSpellProto()->SpellFamilyFlags.test<CF_MAGE_LIVING_BOMB>())
        {
            if (m_removeMode == AURA_REMOVE_BY_EXPIRE || m_removeMode == AURA_REMOVE_BY_DISPEL)
            {
                if (this->GetCaster())
                    GetCaster()->CastSpell(target,m_modifier.m_amount,true,NULL,this);
                else
                    target->CastSpell(target,m_modifier.m_amount,true,NULL,this);
            }
            return;
        }
    }

    // AT APPLY & REMOVE

    switch(GetSpellProto()->SpellFamilyName)
    {
        case SPELLFAMILY_GENERIC:
        {
            switch(GetId())
            {
                case 6606:                                  // Self Visual - Sleep Until Cancelled (DND)
                {
                    if (apply)
                    {
                        target->SetStandState(UNIT_STAND_STATE_SLEEP);
                        target->addUnitState(UNIT_STAT_ROOT);
                    }
                    else
                    {
                        target->clearUnitState(UNIT_STAT_ROOT);
                        target->SetStandState(UNIT_STAND_STATE_STAND);
                    }

                    return;
                }
                case 11196:                                 // Recently Bandaged
                    target->ApplySpellImmune(GetId(), IMMUNITY_MECHANIC, GetMiscValue(), apply);
                    return;
                case 24658:                                 // Unstable Power
                {
                    if (apply)
                    {
                        Unit* caster = GetCaster();
                        if (!caster)
                            return;

                        caster->CastSpell(target, 24659, true, NULL, NULL, GetCasterGuid());
                    }
                    else
                        target->RemoveAurasDueToSpell(24659);
                    return;
                }
                case 24661:                                 // Restless Strength
                {
                    if (apply)
                    {
                        Unit* caster = GetCaster();
                        if (!caster)
                            return;

                        caster->CastSpell(target, 24662, true, NULL, NULL, GetCasterGuid());
                    }
                    else
                        target->RemoveAurasDueToSpell(24662);
                    return;
                }
                case 29266:                                 // Permanent Feign Death
                case 31261:                                 // Permanent Feign Death (Root)
                case 37493:                                 // Feign Death
                case 52593:                                 // Bloated Abomination Feign Death
                case 55795:                                 // Falling Dragon Feign Death
                case 57626:                                 // Feign Death
                case 57685:                                 // Permanent Feign Death
                case 58768:                                 // Permanent Feign Death (Freeze Jumpend)
                case 58806:                                 // Permanent Feign Death (Drowned Anim)
                case 58951:                                 // Permanent Feign Death
                case 64461:                                 // Permanent Feign Death (No Anim) (Root)
                case 65985:                                 // Permanent Feign Death (Root Silence Pacify)
                case 70592:                                 // Permanent Feign Death
                case 70628:                                 // Permanent Feign Death
                case 70630:                                 // Frozen Aftermath - Feign Death
                case 71598:                                 // Feign Death
                {
                    // Unclear what the difference really is between them.
                    // Some has effect1 that makes the difference, however not all.
                    // Some appear to be used depending on creature location, in water, at solid ground, in air/suspended, etc
                    // For now, just handle all the same way
                    if (target->GetTypeId() == TYPEID_UNIT)
                        target->SetFeignDeath(apply);

                    return;
                }
                case 35356:                                 // Spawn Feign Death
                case 35357:                                 // Spawn Feign Death
                case 42557:                                 // Feign Death
                case 51329:                                 // Feign Death
                {
                    if (target->GetTypeId() == TYPEID_UNIT)
                    {
                        // Flags not set like it's done in SetFeignDeath()
                        // UNIT_DYNFLAG_DEAD does not appear with these spells.
                        // All of the spells appear to be present at spawn and not used to feign in combat or similar.
                        if (apply)
                        {
                            target->SetFlag(UNIT_FIELD_FLAGS, UNIT_FLAG_UNK_29);
                            target->SetFlag(UNIT_FIELD_FLAGS_2, UNIT_FLAG2_FEIGN_DEATH);

                            target->addUnitState(UNIT_STAT_DIED);
                        }
                        else
                        {
                            target->RemoveFlag(UNIT_FIELD_FLAGS, UNIT_FLAG_UNK_29);
                            target->RemoveFlag(UNIT_FIELD_FLAGS_2, UNIT_FLAG2_FEIGN_DEATH);

                            target->clearUnitState(UNIT_STAT_DIED);
                        }
                    }
                    return;
                }
                case 40214:                                 //Dragonmaw Illusion
                {
                    if (apply)
                    {
                        target->CastSpell(target, 40216, true);
                        target->CastSpell(target, 42016, true);
                    }
                    else
                    {
                        target->RemoveAurasDueToSpell(40216);
                        target->RemoveAurasDueToSpell(42016);
                    }
                    return;
                }
                case 42515:                                 // Jarl Beam
                {
                    // aura animate dead (fainted) state for the duration, but we need to animate the death itself (correct way below?)
                    if (Unit* pCaster = GetCaster())
                        pCaster->ApplyModFlag(UNIT_FIELD_FLAGS_2, UNIT_FLAG2_FEIGN_DEATH, apply);

                    // Beam to Zelfrax at remove
                    if (!apply)
                        target->CastSpell(target, 42517, true);
                    return;
                }
                case 43874:                                 // Scourge Mur'gul Camp: Force Shield Arcane Purple x3
                    target->ApplyModFlag(UNIT_FIELD_FLAGS, UNIT_FLAG_OOC_NOT_ATTACKABLE, apply);

                    if (apply)
                        target->addUnitState(UNIT_STAT_ROOT);
                    return;
                case 47178:                                 // Plague Effect Self
                    target->SetFeared(apply, GetCasterGuid(), GetId());
                    return;
                case 53813:                                 // Urom Shield
                case 50053:                                 // Varos Shield
                    target->ApplyModFlag(UNIT_FIELD_FLAGS, UNIT_FLAG_NON_ATTACKABLE, apply);
                    target->ApplyModFlag(UNIT_FIELD_FLAGS, UNIT_FLAG_PASSIVE, apply);
                    return;
                case 54852:                                 // Drakkari Colossus Stun (Hmmm... I'm lookup all stun effect spell, but not find needed!)
                    if (apply)
                    {
                        target->addUnitState(UNIT_STAT_STUNNED);
                        target->SetTargetGuid(target->GetObjectGuid());
                        target->CastSpell(target, 16245, true);
                    }
                    else
                    {
                        if (target->getVictim() && target->isAlive())
                            target->SetTargetGuid(target->getVictim()->GetObjectGuid());
                        target->clearUnitState(UNIT_STAT_STUNNED);
                        target->RemoveAurasDueToSpell(16245);
                    }
                    target->ApplyModFlag(UNIT_FIELD_FLAGS, UNIT_FLAG_NON_ATTACKABLE, apply);
                    target->ApplyModFlag(UNIT_FIELD_FLAGS, UNIT_FLAG_STUNNED, apply);
                    return;
                case 56422:                                 // Nerubian Submerge
                    // not known if there are other things todo, only flag are confirmed valid
                    target->ApplyModFlag(UNIT_FIELD_FLAGS, UNIT_FLAG_NOT_SELECTABLE, apply);
                    return;
                case 58204:                                 // LK Intro VO (1)
                    if (target->GetTypeId() == TYPEID_PLAYER)
                    {
                        // Play part 1
                        if (apply)
                            target->PlayDirectSound(14970, (Player *)target);
                        // continue in 58205
                        else
                            target->CastSpell(target, 58205, true);
                    }
                    return;
                case 58205:                                 // LK Intro VO (2)
                    if (target->GetTypeId() == TYPEID_PLAYER)
                    {
                        // Play part 2
                        if (apply)
                            target->PlayDirectSound(14971, (Player *)target);
                        // Play part 3
                        else
                            target->PlayDirectSound(14972, (Player *)target);
                    }
                    return;
                case 40131:
                case 27978:
                case 10848:                                 // Shroud of Death
                    if (apply)
                        target->m_AuraFlags |= UNIT_AURAFLAG_ALIVE_INVISIBLE;
                    else
                        target->m_AuraFlags |= ~UNIT_AURAFLAG_ALIVE_INVISIBLE;
                    return;
            }
            break;
        }
        case SPELLFAMILY_MAGE:
            break;
        case SPELLFAMILY_WARLOCK:
        {
            // Haunt
            if (GetSpellProto()->SpellIconID == 3172 && GetSpellProto()->SpellFamilyFlags.test<CF_WARLOCK_HAUNT>())
            {
                // NOTE: for avoid use additional field damage stored in dummy value (replace unused 100%
                if (apply)
                    m_modifier.m_amount = 0;                // use value as damage counter instead redundant 100% percent
                else
                {
                    int32 bp0 = m_modifier.m_amount;

                    if (Unit* caster = GetCaster())
                        target->CastCustomSpell(caster, 48210, &bp0, NULL, NULL, true, NULL, this);
                }
            }
            break;
        }
        case SPELLFAMILY_DRUID:
        {
            switch(GetId())
            {
                case 52610:                                 // Savage Roar
                {
                    if (apply)
                    {
                        if (target->GetShapeshiftForm() != FORM_CAT)
                            return;

                        target->CastSpell(target, 62071, true);
                    }
                    else
                        target->RemoveAurasDueToSpell(62071);
                    return;
                }
                case 61336:                                 // Survival Instincts
                {
                    if (apply)
                    {
                        if (!target->IsInFeralForm())
                            return;

                        int32 bp0 = int32(target->GetMaxHealth() * m_modifier.m_amount / 100);
                        target->CastCustomSpell(target, 50322, &bp0, NULL, NULL, true);
                    }
                    else
                        target->RemoveAurasDueToSpell(50322);
                    return;
                }
            }

            // Lifebloom
            if (GetSpellProto()->SpellFamilyFlags.test<CF_DRUID_LIFEBLOOM>())
            {
                if (apply)
                {
                    if (Unit* caster = GetCaster())
                    {
                        // prevent double apply bonuses
                        if (target->GetTypeId() != TYPEID_PLAYER || !((Player*)target)->GetSession()->PlayerLoading())
                        {
                            m_modifier.m_amount = caster->SpellHealingBonusDone(target, GetSpellProto(), m_modifier.m_amount, SPELL_DIRECT_DAMAGE, GetStackAmount());
                            m_modifier.m_amount = target->SpellHealingBonusTaken(caster, GetSpellProto(), m_modifier.m_amount, SPELL_DIRECT_DAMAGE, GetStackAmount());
                        }
                    }
                }
                else
                {
                    // Final heal on duration end
                    if (m_removeMode != AURA_REMOVE_BY_EXPIRE)
                        return;

                    // final heal
                    if (target->IsInWorld() && GetStackAmount() > 0)
                    {
                        int32 amount = m_modifier.m_amount;
                        target->CastCustomSpell(target, 33778, &amount, NULL, NULL, true, NULL, this, GetCasterGuid());

                        if (Unit* caster = GetCaster())
                        {
                            int32 returnmana = (GetSpellProto()->ManaCostPercentage * caster->GetCreateMana() / 100) * GetStackAmount() / 2;
                            caster->CastCustomSpell(caster, 64372, &returnmana, NULL, NULL, true, NULL, this, GetCasterGuid());
                        }
                    }
                }
                return;
            }

            // Predatory Strikes
            if (target->GetTypeId()==TYPEID_PLAYER && GetSpellProto()->SpellIconID == 1563)
            {
                ((Player*)target)->UpdateAttackPowerAndDamage();
                return;
            }

            // Improved Moonkin Form
            if (GetSpellProto()->SpellIconID == 2855)
            {
                uint32 spell_id;
                switch(GetId())
                {
                    case 48384: spell_id = 50170; break;    //Rank 1
                    case 48395: spell_id = 50171; break;    //Rank 2
                    case 48396: spell_id = 50172; break;    //Rank 3
                    default:
                        sLog.outError("HandleAuraDummy: Not handled rank of IMF (Spell: %u)",GetId());
                        return;
                }

                if (apply)
                {
                    if (target->GetShapeshiftForm() != FORM_MOONKIN)
                        return;

                    target->CastSpell(target, spell_id, true);
                }
                else
                    target->RemoveAurasDueToSpell(spell_id);
                return;
            }
            break;
        }
        case SPELLFAMILY_ROGUE:
            switch(GetId())
            {
                case 57934:                                 // Tricks of the Trade, main spell
                {
                    if (apply)
                        GetHolder()->SetAuraCharges(1);     // not have proper charges set in spell data
                    else
                    {
                        // used for direct in code aura removes and spell proc event charges expire
                        if (m_removeMode != AURA_REMOVE_BY_DEFAULT)
                            target->getHostileRefManager().ResetThreatRedirection();
                    }
                    return;
                }
            }
            break;
        case SPELLFAMILY_HUNTER:
            switch(GetId())
            {
                case 34477:                                 // Misdirection, main spell
                {
                    if (apply)
                        GetHolder()->SetAuraCharges(1);     // not have proper charges set in spell data
                    else
                    {
                        // used for direct in code aura removes and spell proc event charges expire
                        if (m_removeMode != AURA_REMOVE_BY_DEFAULT)
                            target->getHostileRefManager().ResetThreatRedirection();
                    }
                    return;
                }
            }
            break;
        case SPELLFAMILY_PALADIN:
            switch(GetId())
            {
                case 20911:                                 // Blessing of Sanctuary
                case 25899:                                 // Greater Blessing of Sanctuary
                {
                    if (apply)
                        target->CastSpell(target, 67480, true, NULL, this);
                    else
                        target->RemoveAurasDueToSpell(67480);
                    return;
                }
            }
            break;
        case SPELLFAMILY_SHAMAN:
        {
            switch(GetId())
            {
                case 6495:                                  // Sentry Totem
                {
                    if (target->GetTypeId() != TYPEID_PLAYER)
                        return;

                    Totem* totem = target->GetTotem(TOTEM_SLOT_AIR);

                    if (totem && apply)
                        ((Player*)target)->GetCamera().SetView(totem);
                    else
                        ((Player*)target)->GetCamera().ResetView();

                    return;
                }
            }
            break;
        }
    }

    // pet auras
    if (PetAura const* petSpell = sSpellMgr.GetPetAura(GetId(), m_effIndex))
    {
        if (apply)
            target->AddPetAura(petSpell);
        else
            target->RemovePetAura(petSpell);
        return;
    }

    if (GetEffIndex() == EFFECT_INDEX_0 && target->GetTypeId() == TYPEID_PLAYER)
    {
        SpellAreaForAreaMapBounds saBounds = sSpellMgr.GetSpellAreaForAuraMapBounds(GetId());
        if (saBounds.first != saBounds.second)
        {
            uint32 zone, area;
            target->GetZoneAndAreaId(zone, area);

            for(SpellAreaForAreaMap::const_iterator itr = saBounds.first; itr != saBounds.second; ++itr)
            {
                // some auras remove at aura remove
                if (!itr->second->IsFitToRequirements((Player*)target, zone, area))
                    target->RemoveAurasDueToSpell(itr->second->spellId);
                // some auras applied at aura apply
                else if (itr->second->autocast)
                {
                    if (!target->HasAura(itr->second->spellId, EFFECT_INDEX_0))
                        target->CastSpell(target, itr->second->spellId, true);
                }
            }
        }
    }

    // script has to "handle with care", only use where data are not ok to use in the above code.
    if (target->GetTypeId() == TYPEID_UNIT)
        sScriptMgr.OnAuraDummy(this, apply);
}

void Aura::HandleAuraMounted(bool apply, bool Real)
{
    // only at real add/remove aura
    if(!Real)
        return;

    Unit *target = GetTarget();

    if (apply)
    {
        CreatureInfo const* ci = ObjectMgr::GetCreatureTemplate(m_modifier.m_miscvalue);
        if(!ci)
        {
            sLog.outErrorDb("AuraMounted: `creature_template`='%u' not found in database (only need it modelid)", m_modifier.m_miscvalue);
            return;
        }

        uint32 display_id = Creature::ChooseDisplayId(ci);
        CreatureModelInfo const *minfo = sObjectMgr.GetCreatureModelRandomGender(display_id);
        if (minfo)
            display_id = minfo->modelid;

        target->Mount(display_id, GetId(), ci->vehicleId, GetMiscValue());
    }
    else
    {
        target->Unmount(true);
    }
}

void Aura::HandleAuraWaterWalk(bool apply, bool Real)
{
    // only at real add/remove aura
    if(!Real)
        return;

    WorldPacket data;
    if (apply)
        data.Initialize(SMSG_MOVE_WATER_WALK, 8+4);
    else
        data.Initialize(SMSG_MOVE_LAND_WALK, 8+4);
    data << GetTarget()->GetPackGUID();
    data << uint32(0);
    GetTarget()->SendMessageToSet(&data, true);
}

void Aura::HandleAuraFeatherFall(bool apply, bool Real)
{
    // only at real add/remove aura
    if(!Real)
        return;
    Unit *target = GetTarget();
    WorldPacket data;
    if (apply)
        data.Initialize(SMSG_MOVE_FEATHER_FALL, 8+4);
    else
        data.Initialize(SMSG_MOVE_NORMAL_FALL, 8+4);
    data << target->GetPackGUID();
    data << uint32(0);
    target->SendMessageToSet(&data, true);

    // start fall from current height
    if(!apply && target->GetTypeId() == TYPEID_PLAYER)
        ((Player*)target)->SetFallInformation(0, target->GetPositionZ());

    // additional custom cases
    if(!apply)
    {
        switch(GetId())
        {
            // Soaring - Test Flight chain
            case 36812:
            case 37910:
            case 37940:
            case 37962:
            case 37968:
            {
                if (Unit* pCaster = GetCaster())
                    pCaster->CastSpell(pCaster, 37108, true);
                return;
            }
        }
    }
}

void Aura::HandleAuraHover(bool apply, bool Real)
{
    // only at real add/remove aura
    if(!Real)
        return;

    WorldPacket data;
    if (apply)
        data.Initialize(SMSG_MOVE_SET_HOVER, 8+4);
    else
        data.Initialize(SMSG_MOVE_UNSET_HOVER, 8+4);
    data << GetTarget()->GetPackGUID();
    data << uint32(0);
    GetTarget()->SendMessageToSet(&data, true);
}

void Aura::HandleWaterBreathing(bool /*apply*/, bool /*Real*/)
{
    // update timers in client
    if (GetTarget()->GetTypeId()==TYPEID_PLAYER)
        ((Player*)GetTarget())->UpdateMirrorTimers();
}

void Aura::HandleAuraModShapeshift(bool apply, bool Real)
{
    if(!Real)
        return;

    uint32 modelid = 0;
    Powers PowerType = POWER_MANA;
    ShapeshiftForm form = ShapeshiftForm(m_modifier.m_miscvalue);

    Unit *target = GetTarget();

    SpellShapeshiftFormEntry const* ssEntry = sSpellShapeshiftFormStore.LookupEntry(form);
    if (!ssEntry)
    {
        sLog.outError("Unknown shapeshift form %u in spell %u", form, GetId());
        return;
    }

    if (ssEntry->modelID_A)
        modelid = target->GetModelForForm(ssEntry);

    // remove polymorph before changing display id to keep new display id
    switch (form)
    {
        case FORM_CAT:
        case FORM_TREE:
        case FORM_TRAVEL:
        case FORM_AQUA:
        case FORM_BEAR:
        case FORM_DIREBEAR:
        case FORM_FLIGHT_EPIC:
        case FORM_FLIGHT:
        case FORM_MOONKIN:
        {
            // remove movement affects
            target->RemoveSpellsCausingAura(SPELL_AURA_MOD_ROOT, GetHolder());
            Unit::AuraList const& slowingAuras = target->GetAurasByType(SPELL_AURA_MOD_DECREASE_SPEED);
            for (Unit::AuraList::const_iterator iter = slowingAuras.begin(); iter != slowingAuras.end();)
            {
                SpellEntry const* aurSpellInfo = (*iter)->GetSpellProto();

                uint32 aurMechMask = GetAllSpellMechanicMask(aurSpellInfo);

                // If spell that caused this aura has Croud Control or Daze effect
                if ((aurMechMask & MECHANIC_NOT_REMOVED_BY_SHAPESHIFT &&
                    // some non-Daze spells that have MECHANIC_DAZE
                    aurSpellInfo->Id != 18118 &&    // Aftermath
                    !aurSpellInfo->IsFitToFamily<SPELLFAMILY_PALADIN, CF_PALADIN_AVENGERS_SHIELD>()) ||
                    // some Daze spells have these parameters instead of MECHANIC_DAZE (skip snare spells)
                    (aurSpellInfo->SpellIconID == 15 && aurSpellInfo->Dispel == 0 &&
                    (aurMechMask & (1 << (MECHANIC_SNARE-1))) == 0))
                {
                    ++iter;
                    continue;
                }

                // All OK, remove aura now
                target->RemoveAurasDueToSpellByCancel(aurSpellInfo->Id);
                iter = slowingAuras.begin();
            }

            // and polymorphic affects
            if (target->IsPolymorphed())
                target->RemoveAurasDueToSpell(target->getTransForm());

            break;
        }
        default:
           break;
    }

    if (apply)
    {
        // remove other shapeshift before applying a new one
        target->RemoveSpellsCausingAura(SPELL_AURA_MOD_SHAPESHIFT, GetHolder());

        if (modelid > 0)
            target->SetDisplayId(modelid);

        // now only powertype must be set
        switch (form)
        {
            case FORM_CAT:
                PowerType = POWER_ENERGY;
                break;
            case FORM_BEAR:
            case FORM_DIREBEAR:
            case FORM_BATTLESTANCE:
            case FORM_BERSERKERSTANCE:
            case FORM_DEFENSIVESTANCE:
                PowerType = POWER_RAGE;
                break;
            default:
                break;
        }

        if (PowerType != POWER_MANA)
        {
            // reset power to default values only at power change
            if (target->getPowerType() != PowerType)
                target->setPowerType(PowerType);

            switch (form)
            {
                case FORM_CAT:
                case FORM_BEAR:
                case FORM_DIREBEAR:
                {
                    // get furor proc chance
                    int32 furorChance = 0;
                    Unit::AuraList const& mDummy = target->GetAurasByType(SPELL_AURA_DUMMY);
                    for (Unit::AuraList::const_iterator i = mDummy.begin(); i != mDummy.end(); ++i)
                    {
                        if ((*i)->GetSpellProto()->SpellIconID == 238)
                        {
                            furorChance = (*i)->GetModifier()->m_amount;
                            break;
                        }
                    }

                    if (m_modifier.m_miscvalue == FORM_CAT)
                    {
                        // Furor chance is now amount allowed to save energy for cat form
                        // without talent it reset to 0
                        if ((int32)target->GetPower(POWER_ENERGY) > furorChance)
                        {
                            target->SetPower(POWER_ENERGY, 0);
                            target->CastCustomSpell(target, 17099, &furorChance, NULL, NULL, true, NULL, this);
                        }
                    }
                    else if (furorChance)                    // only if talent known
                    {
                        target->SetPower(POWER_RAGE, 0);
                        if (irand(1,100) <= furorChance)
                            target->CastSpell(target, 17057, true, NULL, this);
                    }
                    break;
                }
                case FORM_BATTLESTANCE:
                case FORM_DEFENSIVESTANCE:
                case FORM_BERSERKERSTANCE:
                {
                    uint32 Rage_val = 0;
                    // Stance mastery + Tactical mastery (both passive, and last have aura only in defense stance, but need apply at any stance switch)
                    if (target->GetTypeId() == TYPEID_PLAYER)
                    {
                        PlayerSpellMap const& sp_list = ((Player *)target)->GetSpellMap();
                        for (PlayerSpellMap::const_iterator itr = sp_list.begin(); itr != sp_list.end(); ++itr)
                        {
                            if (itr->second.state == PLAYERSPELL_REMOVED) continue;
                            SpellEntry const *spellInfo = sSpellStore.LookupEntry(itr->first);
                            if (spellInfo && spellInfo->SpellFamilyName == SPELLFAMILY_WARRIOR && spellInfo->SpellIconID == 139)
                                Rage_val += target->CalculateSpellDamage(target, spellInfo, EFFECT_INDEX_0) * 10;
                        }
                    }

                    if (target->GetPower(POWER_RAGE) > Rage_val)
                        target->SetPower(POWER_RAGE, Rage_val);
                    break;
                }
                // Shadow Dance - apply stealth mode stand flag
                case FORM_SHADOW_DANCE:
                    target->SetStandFlags(UNIT_STAND_FLAGS_CREEP);
                    break;
                default:
                    break;
            }
        }

        // send FORM_STEALTH to client so it uses correct stealth action bar
        if (form == FORM_SHADOW_DANCE)
            form = FORM_STEALTH;

        target->SetShapeshiftForm(form);

        // a form can give the player a new castbar with some spells.. this is a clientside process..
        // serverside just needs to register the new spells so that player isn't kicked as cheater
        if (target->GetTypeId() == TYPEID_PLAYER)
            for (uint32 i = 0; i < 8; ++i)
                if (ssEntry->spellId[i])
                    ((Player*)target)->addSpell(ssEntry->spellId[i], true, false, false, false);

    }
    else
    {
        if (modelid > 0)
            target->SetDisplayId(target->GetNativeDisplayId());
        if (target->getClass() == CLASS_DRUID)
            target->setPowerType(POWER_MANA);
        target->SetShapeshiftForm(FORM_NONE);

        // re-apply transform display with preference negative cases
        Unit::AuraList const& otherTransforms = target->GetAurasByType(SPELL_AURA_TRANSFORM);
        if (!otherTransforms.empty())
        {
            // look for other transform auras
            Aura* handledAura = *otherTransforms.begin();
            for (Unit::AuraList::const_iterator i = otherTransforms.begin(); i != otherTransforms.end(); ++i)
            {
                // negative auras are preferred
                if (!IsPositiveSpell((*i)->GetSpellProto()->Id))
                {
                    handledAura = *i;
                    break;
                }
            }
            handledAura->ApplyModifier(true);
        }

        switch(form)
        {
            // Nordrassil Harness - bonus
            case FORM_BEAR:
            case FORM_DIREBEAR:
            case FORM_CAT:
                if (Aura* dummy = target->GetDummyAura(37315) )
                    target->CastSpell(target, 37316, true, NULL, dummy);
                break;
            // Nordrassil Regalia - bonus
            case FORM_MOONKIN:
                if (Aura* dummy = target->GetDummyAura(37324) )
                    target->CastSpell(target, 37325, true, NULL, dummy);
                break;
            // Shadow Dance - remove stealth mode stand flag
            case FORM_SHADOW_DANCE:
                target->RemoveStandFlags(UNIT_STAND_FLAGS_CREEP);
                break;
            default:
                break;
        }

        // look at the comment in apply-part
        if (target->GetTypeId() == TYPEID_PLAYER)
            for (uint32 i = 0; i < 8; ++i)
                if (ssEntry->spellId[i])
                    ((Player*)target)->removeSpell(ssEntry->spellId[i], false, false, false);

    }

    // adding/removing linked auras
    // add/remove the shapeshift aura's boosts
    HandleShapeshiftBoosts(apply);

    target->UpdateSpeed(MOVE_RUN, true);

    if (target->GetTypeId() == TYPEID_PLAYER)
        ((Player*)target)->InitDataForForm();

}

void Aura::HandleAuraTransform(bool apply, bool Real)
{
    Unit *target = GetTarget();
    if (apply)
    {
        do { // (to avoid lots of indentation changes)

        // update active transform spell only when transform or shapeshift not set or not overwriting negative by positive case
        if (target->GetModelForForm() && IsPositiveSpell(GetId()))
            break;

        // special case (spell specific functionality)
        if (m_modifier.m_miscvalue == 0)
        {
            switch (GetId())
            {
                case 16739:                                 // Orb of Deception
                {
                    uint32 orb_model = target->GetNativeDisplayId();
                    switch(orb_model)
                    {
                        // Troll Female
                        case 1479: target->SetDisplayId(10134); break;
                        // Troll Male
                        case 1478: target->SetDisplayId(10135); break;
                        // Tauren Male
                        case 59:   target->SetDisplayId(10136); break;
                        // Human Male
                        case 49:   target->SetDisplayId(10137); break;
                        // Human Female
                        case 50:   target->SetDisplayId(10138); break;
                        // Orc Male
                        case 51:   target->SetDisplayId(10139); break;
                        // Orc Female
                        case 52:   target->SetDisplayId(10140); break;
                        // Dwarf Male
                        case 53:   target->SetDisplayId(10141); break;
                        // Dwarf Female
                        case 54:   target->SetDisplayId(10142); break;
                        // NightElf Male
                        case 55:   target->SetDisplayId(10143); break;
                        // NightElf Female
                        case 56:   target->SetDisplayId(10144); break;
                        // Undead Female
                        case 58:   target->SetDisplayId(10145); break;
                        // Undead Male
                        case 57:   target->SetDisplayId(10146); break;
                        // Tauren Female
                        case 60:   target->SetDisplayId(10147); break;
                        // Gnome Male
                        case 1563: target->SetDisplayId(10148); break;
                        // Gnome Female
                        case 1564: target->SetDisplayId(10149); break;
                        // BloodElf Female
                        case 15475: target->SetDisplayId(17830); break;
                        // BloodElf Male
                        case 15476: target->SetDisplayId(17829); break;
                        // Dranei Female
                        case 16126: target->SetDisplayId(17828); break;
                        // Dranei Male
                        case 16125: target->SetDisplayId(17827); break;
                        default: break;
                    }
                    break;
                }
                case 42365:                                 // Murloc costume
                    target->SetDisplayId(21723);
                    break;
                //case 44186:                               // Gossip NPC Appearance - All, Brewfest
                    //break;
                //case 48305:                               // Gossip NPC Appearance - All, Spirit of Competition
                    //break;
                case 50517:                                 // Dread Corsair
                case 51926:                                 // Corsair Costume
                {
                    // expected for players
                    uint32 race = target->getRace();

                    switch(race)
                    {
                        case RACE_HUMAN:
                            target->SetDisplayId(target->getGender() == GENDER_MALE ? 25037 : 25048);
                            break;
                        case RACE_ORC:
                            target->SetDisplayId(target->getGender() == GENDER_MALE ? 25039 : 25050);
                            break;
                        case RACE_DWARF:
                            target->SetDisplayId(target->getGender() == GENDER_MALE ? 25034 : 25045);
                            break;
                        case RACE_NIGHTELF:
                            target->SetDisplayId(target->getGender() == GENDER_MALE ? 25038 : 25049);
                            break;
                        case RACE_UNDEAD:
                            target->SetDisplayId(target->getGender() == GENDER_MALE ? 25042 : 25053);
                            break;
                        case RACE_TAUREN:
                            target->SetDisplayId(target->getGender() == GENDER_MALE ? 25040 : 25051);
                            break;
                        case RACE_GNOME:
                            target->SetDisplayId(target->getGender() == GENDER_MALE ? 25035 : 25046);
                            break;
                        case RACE_TROLL:
                            target->SetDisplayId(target->getGender() == GENDER_MALE ? 25041 : 25052);
                            break;
                        case RACE_GOBLIN:                   // not really player race (3.x), but model exist
                            target->SetDisplayId(target->getGender() == GENDER_MALE ? 25036 : 25047);
                            break;
                        case RACE_BLOODELF:
                            target->SetDisplayId(target->getGender() == GENDER_MALE ? 25032 : 25043);
                            break;
                        case RACE_DRAENEI:
                            target->SetDisplayId(target->getGender() == GENDER_MALE ? 25033 : 25044);
                            break;
                    }

                    break;
                }
                //case 50531:                               // Gossip NPC Appearance - All, Pirate Day
                    //break;
                //case 51010:                               // Dire Brew
                    //break;
                //case 53806:                               // Pygmy Oil
                    //break;
                //case 62847:                               // NPC Appearance - Valiant 02
                    //break;
                //case 62852:                               // NPC Appearance - Champion 01
                    //break;
                //case 63965:                               // NPC Appearance - Champion 02
                    //break;
                //case 63966:                               // NPC Appearance - Valiant 03
                    //break;
                case 65386:                                 // Honor the Dead
                case 65495:
                {
                    switch(target->getGender())
                    {
                        case GENDER_MALE:
                            target->SetDisplayId(29203);    // Chapman
                            break;
                        case GENDER_FEMALE:
                        case GENDER_NONE:
                            target->SetDisplayId(29204);    // Catrina
                            break;
                    }
                    break;
                }
                //case 65511:                               // Gossip NPC Appearance - Brewfest
                    //break;
                //case 65522:                               // Gossip NPC Appearance - Winter Veil
                    //break;
                //case 65523:                               // Gossip NPC Appearance - Default
                    //break;
                //case 65524:                               // Gossip NPC Appearance - Lunar Festival
                    //break;
                //case 65525:                               // Gossip NPC Appearance - Hallow's End
                    //break;
                //case 65526:                               // Gossip NPC Appearance - Midsummer
                    //break;
                //case 65527:                               // Gossip NPC Appearance - Spirit of Competition
                    //break;
                case 65528:                                 // Gossip NPC Appearance - Pirates' Day
                {
                    // expecting npc's using this spell to have models with race info.
                    uint32 race = GetCreatureModelRace(target->GetNativeDisplayId());

                    // random gender, regardless of current gender
                    switch(race)
                    {
                        case RACE_HUMAN:
                            target->SetDisplayId(roll_chance_i(50) ? 25037 : 25048);
                            break;
                        case RACE_ORC:
                            target->SetDisplayId(roll_chance_i(50) ? 25039 : 25050);
                            break;
                        case RACE_DWARF:
                            target->SetDisplayId(roll_chance_i(50) ? 25034 : 25045);
                            break;
                        case RACE_NIGHTELF:
                            target->SetDisplayId(roll_chance_i(50) ? 25038 : 25049);
                            break;
                        case RACE_UNDEAD:
                            target->SetDisplayId(roll_chance_i(50) ? 25042 : 25053);
                            break;
                        case RACE_TAUREN:
                            target->SetDisplayId(roll_chance_i(50) ? 25040 : 25051);
                            break;
                        case RACE_GNOME:
                            target->SetDisplayId(roll_chance_i(50) ? 25035 : 25046);
                            break;
                        case RACE_TROLL:
                            target->SetDisplayId(roll_chance_i(50) ? 25041 : 25052);
                            break;
                        case RACE_GOBLIN:
                            target->SetDisplayId(roll_chance_i(50) ? 25036 : 25047);
                            break;
                        case RACE_BLOODELF:
                            target->SetDisplayId(roll_chance_i(50) ? 25032 : 25043);
                            break;
                        case RACE_DRAENEI:
                            target->SetDisplayId(roll_chance_i(50) ? 25033 : 25044);
                            break;
                    }

                    break;
                }
                case 65529:                                 // Gossip NPC Appearance - Day of the Dead (DotD)
                    // random, regardless of current gender
                    target->SetDisplayId(roll_chance_i(50) ? 29203 : 29204);
                    break;
                //case 66236:                               // Incinerate Flesh
                    //break;
                //case 69999:                               // [DND] Swap IDs
                    //break;
                //case 70764:                               // Citizen Costume (note: many spells w/same name)
                    //break;
                //case 71309:                               // [DND] Spawn Portal
                    //break;
                case 71450:                                 // Crown Parcel Service Uniform
                    target->SetDisplayId(target->getGender() == GENDER_MALE ? 31002 : 31003);
                    break;
                //case 75531:                               // Gnomeregan Pride
                    //break;
                //case 75532:                               // Darkspear Pride
                    //break;
                default:
                    sLog.outError("Aura::HandleAuraTransform, spell %u does not have creature entry defined, need custom defined model.", GetId());
                    break;
            }
        }
        else
        {
            uint32 model_id;

            CreatureInfo const * ci = ObjectMgr::GetCreatureTemplate(m_modifier.m_miscvalue);
            if (!ci)
            {
                model_id = 16358;                           // pig pink ^_^
                sLog.outError("Auras: unknown creature id = %d (only need its modelid) Form Spell Aura Transform in Spell ID = %d", m_modifier.m_miscvalue, GetId());
            }
            else
                model_id = Creature::ChooseDisplayId(ci);   // Will use the default model here

            // Polymorph (sheep/penguin case)
            if (GetSpellProto()->SpellFamilyName == SPELLFAMILY_MAGE && GetSpellProto()->SpellIconID == 82)
                if (Unit* caster = GetCaster())
                    if (caster->HasAura(52648))             // Glyph of the Penguin
                        model_id = 26452;

            target->SetDisplayId(model_id);

            // creature case, need to update equipment
            if (ci && target->GetTypeId() == TYPEID_UNIT)
                ((Creature*)target)->LoadEquipment(ci->equipmentId, true);

            // Dragonmaw Illusion (set mount model also)
            if (GetId()==42016 && target->GetMountID() && !target->GetAurasByType(SPELL_AURA_MOD_FLIGHT_SPEED_MOUNTED).empty())
                target->SetUInt32Value(UNIT_FIELD_MOUNTDISPLAYID,16314);
        }

        } while (0);

        // update active transform spell only not set or not overwriting negative by positive case
        if (!target->getTransForm() || !IsPositiveSpell(GetId()) || IsPositiveSpell(target->getTransForm()))
            target->setTransForm(GetId());

        // polymorph case
        if (Real && target->GetTypeId() == TYPEID_PLAYER && target->IsPolymorphed())
        {
            // for players, start regeneration after 1s (in polymorph fast regeneration case)
            // only if caster is Player (after patch 2.4.2)
            if (GetCasterGuid().IsPlayer())
                ((Player*)target)->setRegenTimer(1*IN_MILLISECONDS);

            //dismount polymorphed target (after patch 2.4.2)
            if (target->IsMounted())
                target->RemoveSpellsCausingAura(SPELL_AURA_MOUNTED, GetHolder());
        }
    }
    else
    {
        // ApplyModifier(true) will reapply it if need
        target->setTransForm(0);
        target->SetDisplayId(target->GetNativeDisplayId());

        // apply default equipment for creature case
        if (target->GetTypeId() == TYPEID_UNIT)
            ((Creature*)target)->LoadEquipment(((Creature*)target)->GetCreatureInfo()->equipmentId, true);

        // re-apply some from still active with preference negative cases
        Unit::AuraList const& otherTransforms = target->GetAurasByType(SPELL_AURA_TRANSFORM);
        if (!otherTransforms.empty())
        {
            // look for other transform auras
            Aura* handledAura = *otherTransforms.begin();
            for(Unit::AuraList::const_iterator i = otherTransforms.begin();i != otherTransforms.end(); ++i)
            {
                // negative auras are preferred
                if (!IsPositiveSpell((*i)->GetSpellProto()->Id))
                {
                    handledAura = *i;
                    break;
                }
            }
            handledAura->ApplyModifier(true);
        }
        // re-apply shapeshift display if no transform auras remaining
        else if (target->GetShapeshiftForm())
        {
            if (uint32 modelid = target->GetModelForForm())
                target->SetDisplayId(modelid);
        }

        // Dragonmaw Illusion (restore mount model)
        if (GetId() == 42016 && target->GetMountID() == 16314)
        {
            if (!target->GetAurasByType(SPELL_AURA_MOUNTED).empty())
            {
                uint32 cr_id = target->GetAurasByType(SPELL_AURA_MOUNTED).front()->GetModifier()->m_miscvalue;
                if (CreatureInfo const* ci = ObjectMgr::GetCreatureTemplate(cr_id))
                {
                    uint32 display_id = Creature::ChooseDisplayId(ci);
                    CreatureModelInfo const *minfo = sObjectMgr.GetCreatureModelRandomGender(display_id);
                    if (minfo)
                        display_id = minfo->modelid;

                    target->SetUInt32Value(UNIT_FIELD_MOUNTDISPLAYID, display_id);
                }
            }
        }
    }
}

void Aura::HandleForceReaction(bool apply, bool Real)
{
    if (GetTarget()->GetTypeId() != TYPEID_PLAYER)
        return;

    if(!Real)
        return;

    Player* player = (Player*)GetTarget();

    uint32 faction_id = m_modifier.m_miscvalue;
    ReputationRank faction_rank = ReputationRank(m_modifier.m_amount);

    player->GetReputationMgr().ApplyForceReaction(faction_id, faction_rank, apply);
    player->GetReputationMgr().SendForceReactions();

    // stop fighting if at apply forced rank friendly or at remove real rank friendly
    if ((apply && faction_rank >= REP_FRIENDLY) || (!apply && player->GetReputationRank(faction_id) >= REP_FRIENDLY))
        player->StopAttackFaction(faction_id);

    // drop BG flag if player is carrying
    if (SpellEntry const *spellInfo = GetSpellProto())
    {
        switch(spellInfo->Id)
        {
            case 1953:                          // Blink
            case 48020:                         // Demonic Circle
            case 54861:                         // Nitro Boosts
                if (player->InBattleGround() && (player->HasAura(23335) || player->HasAura(23333) || player->HasAura(34976)))
                    if (BattleGround *bg = player->GetBattleGround())
                        bg->EventPlayerDroppedFlag(player);
                break;
            default:
                break; 
        }
    }
}

void Aura::HandleAuraModSkill(bool apply, bool /*Real*/)
{
    if (GetTarget()->GetTypeId() != TYPEID_PLAYER)
        return;

    uint32 prot=GetSpellProto()->EffectMiscValue[m_effIndex];
    int32 points = GetModifier()->m_amount;

    ((Player*)GetTarget())->ModifySkillBonus(prot, (apply ? points: -points), m_modifier.m_auraname == SPELL_AURA_MOD_SKILL_TALENT);
    if (prot == SKILL_DEFENSE)
        ((Player*)GetTarget())->UpdateDefenseBonusesMod();
}

void Aura::HandleChannelDeathItem(bool apply, bool Real)
{
    if (Real && !apply)
    {
        if (m_removeMode != AURA_REMOVE_BY_DEATH)
            return;
        // Item amount
        if (m_modifier.m_amount <= 0)
            return;

        SpellEntry const *spellInfo = GetSpellProto();
        if (spellInfo->EffectItemType[m_effIndex] == 0)
            return;

        Unit* victim = GetTarget();
        Unit* caster = GetCaster();
        if (!caster || caster->GetTypeId() != TYPEID_PLAYER)
            return;

        // Soul Shard (target req.)
        if (spellInfo->EffectItemType[m_effIndex] == 6265)
        {
            // Only from non-grey units
            if (!((Player*)caster)->isHonorOrXPTarget(victim) ||
                (victim->GetTypeId() == TYPEID_UNIT && !((Player*)caster)->isAllowedToLoot((Creature*)victim)))
                return;
        }

        //Adding items
        uint32 noSpaceForCount = 0;
        uint32 count = m_modifier.m_amount;

        ItemPosCountVec dest;
        InventoryResult msg = ((Player*)caster)->CanStoreNewItem( NULL_BAG, NULL_SLOT, dest, spellInfo->EffectItemType[m_effIndex], count, &noSpaceForCount);
        if ( msg != EQUIP_ERR_OK )
        {
            count-=noSpaceForCount;
            ((Player*)caster)->SendEquipError( msg, NULL, NULL, spellInfo->EffectItemType[m_effIndex] );
            if (count==0)
                return;
        }

        Item* newitem = ((Player*)caster)->StoreNewItem(dest, spellInfo->EffectItemType[m_effIndex], true);
        ((Player*)caster)->SendNewItem(newitem, count, true, true);

        // Soul Shard (glyph bonus)
        if (spellInfo->EffectItemType[m_effIndex] == 6265)
        {
            // Glyph of Soul Shard
            if (caster->HasAura(58070) && roll_chance_i(40))
                caster->CastSpell(caster, 58068, true, NULL, this);
        }
    }
}

void Aura::HandleBindSight(bool apply, bool /*Real*/)
{
    Unit* caster = GetCaster();
    if(!caster || caster->GetTypeId() != TYPEID_PLAYER)
        return;

    Camera& camera = ((Player*)caster)->GetCamera();
    if (apply)
        camera.SetView(GetTarget());
    else
        camera.ResetView();
}

void Aura::HandleFarSight(bool apply, bool /*Real*/)
{
    Unit* caster = GetCaster();
    if(!caster || caster->GetTypeId() != TYPEID_PLAYER)
        return;

    Camera& camera = ((Player*)caster)->GetCamera();
    if (apply)
        camera.SetView(GetTarget());
    else
        camera.ResetView();
}

void Aura::HandleAuraTrackCreatures(bool apply, bool /*Real*/)
{
    if (GetTarget()->GetTypeId()!=TYPEID_PLAYER)
        return;

    if (apply)
        GetTarget()->RemoveNoStackAurasDueToAuraHolder(GetHolder());

    if (apply)
        GetTarget()->SetFlag(PLAYER_TRACK_CREATURES, uint32(1) << (m_modifier.m_miscvalue-1));
    else
        GetTarget()->RemoveFlag(PLAYER_TRACK_CREATURES, uint32(1) << (m_modifier.m_miscvalue-1));
}

void Aura::HandleAuraTrackResources(bool apply, bool /*Real*/)
{
    if (GetTarget()->GetTypeId()!=TYPEID_PLAYER)
        return;

    if (apply)
        GetTarget()->RemoveNoStackAurasDueToAuraHolder(GetHolder());

    if (apply)
        GetTarget()->SetFlag(PLAYER_TRACK_RESOURCES, uint32(1) << (m_modifier.m_miscvalue-1));
    else
        GetTarget()->RemoveFlag(PLAYER_TRACK_RESOURCES, uint32(1) << (m_modifier.m_miscvalue-1));
}

void Aura::HandleAuraTrackStealthed(bool apply, bool /*Real*/)
{
    if (GetTarget()->GetTypeId()!=TYPEID_PLAYER)
        return;

    if (apply)
        GetTarget()->RemoveNoStackAurasDueToAuraHolder(GetHolder());

    GetTarget()->ApplyModByteFlag(PLAYER_FIELD_BYTES, 0, PLAYER_FIELD_BYTE_TRACK_STEALTHED, apply);
}

void Aura::HandleAuraModScale(bool apply, bool /*Real*/)
{
    GetTarget()->ApplyPercentModFloatValue(OBJECT_FIELD_SCALE_X, float(m_modifier.m_amount), apply);
    GetTarget()->UpdateModelData();
}

void Aura::HandleModPossess(bool apply, bool Real)
{
    if(!Real)
        return;

    Unit *target = GetTarget();

    // not possess yourself
    if (GetCasterGuid() == target->GetObjectGuid())
        return;

    Unit* caster = GetCaster();
    if(!caster || caster->GetTypeId() != TYPEID_PLAYER)
        return;

    Player* p_caster = (Player*)caster;
    Camera& camera = p_caster->GetCamera();

    if ( apply )
    {
        target->addUnitState(UNIT_STAT_CONTROLLED);

        target->SetFlag(UNIT_FIELD_FLAGS, UNIT_FLAG_PLAYER_CONTROLLED);
        target->SetCharmerGuid(p_caster->GetObjectGuid());
        target->setFaction(p_caster->getFaction());

        // target should became visible at SetView call(if not visible before):
        // otherwise client\p_caster will ignore packets from the target(SetClientControl for example)
        camera.SetView(target);

        p_caster->SetCharm(target);
        p_caster->SetClientControl(target, 1);
        p_caster->SetMover(target);

        target->CombatStop(true);
        target->DeleteThreatList();
        target->getHostileRefManager().deleteReferences();

        if (CharmInfo *charmInfo = target->InitCharmInfo(target))
        {
            charmInfo->InitPossessCreateSpells();
            charmInfo->SetReactState(REACT_PASSIVE);
            charmInfo->SetCommandState(COMMAND_STAY);
        }

        p_caster->PossessSpellInitialize();

        if (target->GetTypeId() == TYPEID_UNIT)
        {
            ((Creature*)target)->AIM_Initialize();
        }
        else if (target->GetTypeId() == TYPEID_PLAYER && !target->GetVehicle())
        {
            ((Player*)target)->SetClientControl(target, 0);
        }

    }
    else
    {
        p_caster->SetCharm(NULL);

        p_caster->SetClientControl(target, 0);
        p_caster->SetMover(NULL);

        // there is a possibility that target became invisible for client\p_caster at ResetView call:
        // it must be called after movement control unapplying, not before! the reason is same as at aura applying
        camera.ResetView();

        p_caster->RemovePetActionBar();

        // on delete only do caster related effects
        if (m_removeMode == AURA_REMOVE_BY_DELETE)
            return;

        target->clearUnitState(UNIT_STAT_CONTROLLED);

        target->CombatStop(true);
        target->DeleteThreatList();
        target->getHostileRefManager().deleteReferences();

        target->RemoveFlag(UNIT_FIELD_FLAGS, UNIT_FLAG_PLAYER_CONTROLLED);

        target->SetCharmerGuid(ObjectGuid());

        if (target->GetTypeId() == TYPEID_PLAYER && !target->GetVehicle())
        {
            ((Player*)target)->setFactionForRace(target->getRace());
            ((Player*)target)->SetClientControl(target, 1);
        }
        else if (target->GetTypeId() == TYPEID_UNIT)
        {
            CreatureInfo const *cinfo = ((Creature*)target)->GetCreatureInfo();
            target->setFaction(cinfo->faction_A);
        }

        if (target->GetTypeId() == TYPEID_UNIT)
        {
            ((Creature*)target)->AIM_Initialize();
            target->AttackedBy(caster);
        }
    }
}

void Aura::HandleModPossessPet(bool apply, bool Real)
{
    if(!Real)
        return;

    Unit* caster = GetCaster();
    if (!caster || caster->GetTypeId() != TYPEID_PLAYER)
        return;

    Unit* target = GetTarget();
    if (target->GetTypeId() != TYPEID_UNIT || !((Creature*)target)->IsPet())
        return;

    Pet* pet = (Pet*)target;

    Player* p_caster = (Player*)caster;
    Camera& camera = p_caster->GetCamera();

    if (apply)
    {
        pet->addUnitState(UNIT_STAT_CONTROLLED);

        // target should became visible at SetView call(if not visible before):
        // otherwise client\p_caster will ignore packets from the target(SetClientControl for example)
        camera.SetView(pet);

        p_caster->SetCharm(pet);
        p_caster->SetClientControl(pet, 1);
        ((Player*)caster)->SetMover(pet);

        pet->SetFlag(UNIT_FIELD_FLAGS, UNIT_FLAG_PLAYER_CONTROLLED);

        pet->StopMoving();
        pet->GetMotionMaster()->Clear(false);
        pet->GetMotionMaster()->MoveIdle();
    }
    else
    {
        p_caster->SetCharm(NULL);
        p_caster->SetClientControl(pet, 0);
        p_caster->SetMover(NULL);

        // there is a possibility that target became invisible for client\p_caster at ResetView call:
        // it must be called after movement control unapplying, not before! the reason is same as at aura applying
        camera.ResetView();

        // on delete only do caster related effects
        if (m_removeMode == AURA_REMOVE_BY_DELETE)
            return;

        pet->clearUnitState(UNIT_STAT_CONTROLLED);

        pet->RemoveFlag(UNIT_FIELD_FLAGS, UNIT_FLAG_PLAYER_CONTROLLED);

        pet->AttackStop();

        // out of range pet dismissed
        if (!pet->IsWithinDistInMap(p_caster, pet->GetMap()->GetVisibilityDistance()))
        {
            p_caster->RemovePet(PET_SAVE_REAGENTS);
        }
        else
        {
            pet->GetMotionMaster()->MoveFollow(caster, PET_FOLLOW_DIST, PET_FOLLOW_ANGLE);
        }
    }
}

void Aura::HandleAuraModPetTalentsPoints(bool /*Apply*/, bool Real)
{
    if(!Real)
        return;

    // Recalculate pet talent points
    if (Pet *pet=GetTarget()->GetPet())
        pet->InitTalentForLevel();
}

void Aura::HandleModCharm(bool apply, bool Real)
{
    if(!Real)
        return;

    Unit *target = GetTarget();

    // not charm yourself
    if (GetCasterGuid() == target->GetObjectGuid())
        return;

    Unit* caster = GetCaster();
    if(!caster)
        return;

    if ( apply )
    {
        // is it really need after spell check checks?
        target->RemoveSpellsCausingAura(SPELL_AURA_MOD_CHARM, GetHolder());
        target->RemoveSpellsCausingAura(SPELL_AURA_MOD_POSSESS, GetHolder());

        target->SetCharmerGuid(GetCasterGuid());
        target->setFaction(caster->getFaction());
        target->CastStop(target == caster ? GetId() : 0);
        caster->SetCharm(target);

        target->CombatStop(true);
        target->DeleteThreatList();
        target->getHostileRefManager().deleteReferences();

        if (target->GetTypeId() == TYPEID_UNIT)
        {
            ((Creature*)target)->AIM_Initialize();
            CharmInfo *charmInfo = target->InitCharmInfo(target);
            charmInfo->InitCharmCreateSpells();
            charmInfo->SetReactState( REACT_DEFENSIVE );

            if (caster->GetTypeId() == TYPEID_PLAYER && caster->getClass() == CLASS_WARLOCK)
            {
                CreatureInfo const *cinfo = ((Creature*)target)->GetCreatureInfo();
                if (cinfo && cinfo->type == CREATURE_TYPE_DEMON)
                {
                    // creature with pet number expected have class set
                    if (target->GetByteValue(UNIT_FIELD_BYTES_0, 1)==0)
                    {
                        if (cinfo->unit_class==0)
                            sLog.outErrorDb("Creature (Entry: %u) have unit_class = 0 but used in charmed spell, that will be result client crash.",cinfo->Entry);
                        else
                            sLog.outError("Creature (Entry: %u) have unit_class = %u but at charming have class 0!!! that will be result client crash.",cinfo->Entry,cinfo->unit_class);

                        target->SetByteValue(UNIT_FIELD_BYTES_0, 1, CLASS_MAGE);
                    }

                    //just to enable stat window
                    charmInfo->SetPetNumber(sObjectMgr.GeneratePetNumber(), true);
                    //if charmed two demons the same session, the 2nd gets the 1st one's name
                    target->SetUInt32Value(UNIT_FIELD_PET_NAME_TIMESTAMP, uint32(time(NULL)));
                }
            }
        }

        if (caster->GetTypeId() == TYPEID_PLAYER)
            ((Player*)caster)->CharmSpellInitialize();
    }
    else
    {
        target->SetCharmerGuid(ObjectGuid());

        if (target->GetTypeId() == TYPEID_PLAYER)
            ((Player*)target)->setFactionForRace(target->getRace());
        else
        {
            CreatureInfo const *cinfo = ((Creature*)target)->GetCreatureInfo();

            // restore faction
            if(((Creature*)target)->IsPet())
            {
                if (Unit* owner = ((Pet*)target)->GetOwner())
                    target->setFaction(owner->getFaction());
                else if (cinfo)
                    target->setFaction(cinfo->faction_A);
            }
            else if (cinfo)                              // normal creature
                target->setFaction(cinfo->faction_A);

            // restore UNIT_FIELD_BYTES_0
            if (cinfo && caster->GetTypeId() == TYPEID_PLAYER && caster->getClass() == CLASS_WARLOCK && cinfo->type == CREATURE_TYPE_DEMON)
            {
                // DB must have proper class set in field at loading, not req. restore, including workaround case at apply
                // m_target->SetByteValue(UNIT_FIELD_BYTES_0, 1, cinfo->unit_class);

                if (target->GetCharmInfo())
                    target->GetCharmInfo()->SetPetNumber(0, true);
                else
                    sLog.outError("Aura::HandleModCharm: target (GUID: %u TypeId: %u) has a charm aura but no charm info!", target->GetGUIDLow(), target->GetTypeId());
            }
        }

        caster->SetCharm(NULL);

        if (caster->GetTypeId() == TYPEID_PLAYER)
            ((Player*)caster)->RemovePetActionBar();

        target->CombatStop(true);
        target->DeleteThreatList();
        target->getHostileRefManager().deleteReferences();

        if (target->GetTypeId() == TYPEID_UNIT)
        {
            ((Creature*)target)->AIM_Initialize();
            target->AttackedBy(caster);
        }
    }
}

void Aura::HandleModConfuse(bool apply, bool Real)
{
    if(!Real)
        return;

    GetTarget()->SetConfused(apply, GetCasterGuid(), GetId());
}

void Aura::HandleModFear(bool apply, bool Real)
{
    if (!Real)
        return;

    GetTarget()->SetFeared(apply, GetCasterGuid(), GetId());
}

void Aura::HandleFeignDeath(bool apply, bool Real)
{
    if(!Real)
        return;

    GetTarget()->SetFeignDeath(apply, GetCasterGuid(), GetId());
}

void Aura::HandleAuraModDisarm(bool apply, bool Real)
{
    if(!Real)
        return;

    Unit *target = GetTarget();

    if(!apply && target->HasAuraType(GetModifier()->m_auraname))
        return;

    uint32 flags;
    uint32 field;
    WeaponAttackType attack_type;

    switch (GetModifier()->m_auraname)
    {
        default:
        case SPELL_AURA_MOD_DISARM:
        {
            field = UNIT_FIELD_FLAGS;
            flags = UNIT_FLAG_DISARMED;
            attack_type = BASE_ATTACK;
            break;
        }
        case SPELL_AURA_MOD_DISARM_OFFHAND:
        {
            field = UNIT_FIELD_FLAGS_2;
            flags = UNIT_FLAG2_DISARM_OFFHAND;
            attack_type = OFF_ATTACK;
            break;
        }
        case SPELL_AURA_MOD_DISARM_RANGED:
        {
            field = UNIT_FIELD_FLAGS_2;
            flags = UNIT_FLAG2_DISARM_RANGED;
            attack_type = RANGED_ATTACK;
            break;
        }
    }

    target->ApplyModFlag(field, flags, apply);

    if (target->GetTypeId() != TYPEID_PLAYER)
        return;

    // main-hand attack speed already set to special value for feral form already and don't must change and reset at remove.
    if (target->IsInFeralForm())
        return;

    if (apply)
    {
        target->SetAttackTime(BASE_ATTACK,BASE_ATTACK_TIME);
    }
    else
        ((Player *)target)->SetRegularAttackTime();

    target->UpdateDamagePhysical(attack_type);
}

void Aura::HandleAuraModStun(bool apply, bool Real)
{
    if(!Real)
        return;

    Unit *target = GetTarget();

    if (apply)
    {
        // Frost stun aura -> freeze/unfreeze target
        if (GetSpellSchoolMask(GetSpellProto()) & SPELL_SCHOOL_MASK_FROST)
            target->ModifyAuraState(AURA_STATE_FROZEN, apply);

        target->addUnitState(UNIT_STAT_STUNNED);
        target->SetTargetGuid(ObjectGuid());

        target->SetFlag(UNIT_FIELD_FLAGS, UNIT_FLAG_STUNNED);
        target->CastStop(target->GetObjectGuid() == GetCasterGuid() ? GetId() : 0);

        // Creature specific
        if (target->GetTypeId() != TYPEID_PLAYER)
            target->StopMoving();
        else
        {
            ((Player*)target)->m_movementInfo.SetMovementFlags(MOVEFLAG_NONE);
            target->SetStandState(UNIT_STAND_STATE_STAND);// in 1.5 client
        }

        WorldPacket data(SMSG_FORCE_MOVE_ROOT, 8);
        data << target->GetPackGUID();
        data << uint32(0);
        target->SendMessageToSet(&data, true);

        // Deep Freeze damage part
        if (GetId() == 44572 && !(target->IsCharmerOrOwnerPlayerOrPlayerItself() || target->IsVehicle()) && target->IsImmuneToSpellEffect(GetSpellProto(), EFFECT_INDEX_0))
        {
            Unit* caster = GetCaster();
            if(!caster)
                return;
            caster->CastSpell(target, 71757, true);
        }

        // Summon the Naj'entus Spine GameObject on target if spell is Impaling Spine
        switch(GetId())
        {
            case 39837: // Impaling Spine
            {
                GameObject* pObj = new GameObject;
                if (pObj->Create(target->GetMap()->GenerateLocalLowGuid(HIGHGUID_GAMEOBJECT), 185584, target->GetMap(), target->GetPhaseMask(),
                target->GetPositionX(), target->GetPositionY(), target->GetPositionZ(), target->GetOrientation(), 0.0f, 0.0f, 0.0f, 0.0f, GO_ANIMPROGRESS_DEFAULT, GO_STATE_READY))
                {
                    pObj->SetRespawnTime(GetAuraDuration()/IN_MILLISECONDS);
                    pObj->SetSpellId(GetId());
                    target->AddGameObject(pObj);
                    target->GetMap()->Add(pObj);
                }
                else
                    delete pObj;

                break;
            }
            case 6358: // Seduction
            {
                if (Unit* caster = GetCaster())
                {
                    if (apply)
                    {
                        if (caster->GetOwner() && caster->GetOwner()->HasAura(56250)) // Glyph of Seduction
                        {
                            target->RemoveSpellsCausingAura(SPELL_AURA_PERIODIC_DAMAGE);
                            target->RemoveSpellsCausingAura(SPELL_AURA_PERIODIC_DAMAGE_PERCENT);
                        }
                    }
                    else
                        caster->InterruptSpell(CURRENT_CHANNELED_SPELL, false);
                }
                break;
            }
        }
    }
    else
    {
        // Frost stun aura -> freeze/unfreeze target
        if (GetSpellSchoolMask(GetSpellProto()) & SPELL_SCHOOL_MASK_FROST)
        {
            bool found_another = false;
            for(AuraType const* itr = &frozenAuraTypes[0]; *itr != SPELL_AURA_NONE; ++itr)
            {
                Unit::AuraList const& auras = target->GetAurasByType(*itr);
                for(Unit::AuraList::const_iterator i = auras.begin(); i != auras.end(); ++i)
                {
                    if ( GetSpellSchoolMask((*i)->GetSpellProto()) & SPELL_SCHOOL_MASK_FROST)
                    {
                        found_another = true;
                        break;
                    }
                }
                if (found_another)
                    break;
            }

            if(!found_another)
                target->ModifyAuraState(AURA_STATE_FROZEN, apply);
        }

        // Real remove called after current aura remove from lists, check if other similar auras active
        if (target->HasAuraType(SPELL_AURA_MOD_STUN))
            return;

        target->clearUnitState(UNIT_STAT_STUNNED);
        target->RemoveFlag(UNIT_FIELD_FLAGS, UNIT_FLAG_STUNNED);

        if(!target->hasUnitState(UNIT_STAT_ROOT | UNIT_STAT_ON_VEHICLE))       // prevent allow move if have also root effect
        {
            if (target->getVictim() && target->isAlive())
                target->SetTargetGuid(target->getVictim()->GetObjectGuid());

            WorldPacket data(SMSG_FORCE_MOVE_UNROOT, 8+4);
            data << target->GetPackGUID();
            data << uint32(0);
            target->SendMessageToSet(&data, true);
        }

        // Wyvern Sting
        if (GetSpellProto()->SpellFamilyName == SPELLFAMILY_HUNTER && GetSpellProto()->SpellFamilyFlags.test<CF_HUNTER_WYVERN_STING2>())
        {
            Unit* caster = GetCaster();
            if ( !caster || caster->GetTypeId()!=TYPEID_PLAYER )
                return;

            uint32 spell_id = 0;

            switch(GetId())
            {
                case 19386: spell_id = 24131; break;
                case 24132: spell_id = 24134; break;
                case 24133: spell_id = 24135; break;
                case 27068: spell_id = 27069; break;
                case 49011: spell_id = 49009; break;
                case 49012: spell_id = 49010; break;
                default:
                    sLog.outError("Spell selection called for unexpected original spell %u, new spell for this spell family?",GetId());
                    return;
            }

            SpellEntry const* spellInfo = sSpellStore.LookupEntry(spell_id);

            if(!spellInfo)
                return;

            caster->CastSpell(target,spellInfo,true,NULL,this);
            return;
        }
    }
}

void Aura::HandleModStealth(bool apply, bool Real)
{
    Unit *target = GetTarget();

    if (apply)
    {
        // drop flag at stealth in bg
        target->RemoveAurasWithInterruptFlags(AURA_INTERRUPT_FLAG_IMMUNE_OR_LOST_SELECTION);

        // only at real aura add
        if (Real)
        {
            target->SetStandFlags(UNIT_STAND_FLAGS_CREEP);

            if (target->GetTypeId()==TYPEID_PLAYER)
                target->SetByteFlag(PLAYER_FIELD_BYTES2, 3, PLAYER_FIELD_BYTE2_STEALTH);

            // apply only if not in GM invisibility (and overwrite invisibility state)
            if (target->GetVisibility()!=VISIBILITY_OFF)
            {
                target->SetVisibility(VISIBILITY_GROUP_NO_DETECT);
                target->SetVisibility(VISIBILITY_GROUP_STEALTH);
            }

            // apply full stealth period bonuses only at first stealth aura in stack
            if (target->GetAurasByType(SPELL_AURA_MOD_STEALTH).size()<=2) // Vanish also triggering Stealth, but all ok, no double auras here possible
            {
                Unit::AuraList const& mDummyAuras = target->GetAurasByType(SPELL_AURA_DUMMY);
                for(Unit::AuraList::const_iterator i = mDummyAuras.begin();i != mDummyAuras.end(); ++i)
                {
                    // Master of Subtlety
                    if ((*i)->GetSpellProto()->SpellIconID == 2114 && GetSpellProto()->SpellFamilyName == SPELLFAMILY_ROGUE)
                    {
                        target->RemoveAurasDueToSpell(31666);
                        int32 bp = (*i)->GetModifier()->m_amount;
                        target->CastCustomSpell(target,31665,&bp,NULL,NULL,true);
                    }
                    // Overkill
                    else if ((*i)->GetId() == 58426 && GetSpellProto()->SpellFamilyFlags.test<CF_ROGUE_STEALTH>())
                    {
                        target->CastSpell(target, 58427, true);
                    }
                }
            }
        }
    }
    else
    {
        // only at real aura remove of _last_ SPELL_AURA_MOD_STEALTH
        if (Real && !target->HasAuraType(SPELL_AURA_MOD_STEALTH))
        {
            // if no GM invisibility
            if (target->GetVisibility()!=VISIBILITY_OFF)
            {
                target->RemoveStandFlags(UNIT_STAND_FLAGS_CREEP);

                if (target->GetTypeId()==TYPEID_PLAYER)
                    target->RemoveByteFlag(PLAYER_FIELD_BYTES2, 3, PLAYER_FIELD_BYTE2_STEALTH);

                // restore invisibility if any
                if (target->HasAuraType(SPELL_AURA_MOD_INVISIBILITY))
                {
                    target->SetVisibility(VISIBILITY_GROUP_NO_DETECT);
                    target->SetVisibility(VISIBILITY_GROUP_INVISIBILITY);
                }
                else
                    target->SetVisibility(VISIBILITY_ON);
            }

            // apply delayed talent bonus remover at last stealth aura remove
            Unit::AuraList const& mDummyAuras = target->GetAurasByType(SPELL_AURA_DUMMY);
            for(Unit::AuraList::const_iterator i = mDummyAuras.begin();i != mDummyAuras.end(); ++i)
            {
                // Master of Subtlety
                if ((*i)->GetSpellProto()->SpellIconID == 2114)
                    target->CastSpell(target, 31666, true);
                // Overkill
                else if ((*i)->GetId() == 58426)//Overkill we should remove anyway
                {
                    if (SpellAuraHolder* holder = target->GetSpellAuraHolder(58427))
                    {
                        holder->SetAuraMaxDuration(20*IN_MILLISECONDS);
                        holder->RefreshHolder();
                    }
                }
            }
        }
    }
}

void Aura::HandleInvisibility(bool apply, bool Real)
{
    Unit *target = GetTarget();

    if (apply)
    {
        target->m_invisibilityMask |= (1 << m_modifier.m_miscvalue);

        target->RemoveAurasWithInterruptFlags(AURA_INTERRUPT_FLAG_IMMUNE_OR_LOST_SELECTION);

        if (Real && target->GetTypeId()==TYPEID_PLAYER)
        {
            // apply glow vision
            target->SetByteFlag(PLAYER_FIELD_BYTES2, 3, PLAYER_FIELD_BYTE2_INVISIBILITY_GLOW);

        }

        // apply only if not in GM invisibility and not stealth
        if (target->GetVisibility() == VISIBILITY_ON)
        {
            // Aura not added yet but visibility code expect temporary add aura
            target->SetVisibility(VISIBILITY_GROUP_NO_DETECT);
            target->SetVisibility(VISIBILITY_GROUP_INVISIBILITY);
        }
    }
    else
    {
        // recalculate value at modifier remove (current aura already removed)
        target->m_invisibilityMask = 0;
        Unit::AuraList const& auras = target->GetAurasByType(SPELL_AURA_MOD_INVISIBILITY);
        for(Unit::AuraList::const_iterator itr = auras.begin(); itr != auras.end(); ++itr)
            target->m_invisibilityMask |= (1 << (*itr)->GetModifier()->m_miscvalue);

        // only at real aura remove and if not have different invisibility auras.
        if (Real && target->m_invisibilityMask == 0)
        {
            // remove glow vision
            if (target->GetTypeId() == TYPEID_PLAYER)
                target->RemoveByteFlag(PLAYER_FIELD_BYTES2, 3, PLAYER_FIELD_BYTE2_INVISIBILITY_GLOW);

            // apply only if not in GM invisibility & not stealthed while invisible
            if (target->GetVisibility() != VISIBILITY_OFF)
            {
                // if have stealth aura then already have stealth visibility
                if (!target->HasAuraType(SPELL_AURA_MOD_STEALTH))
                    target->SetVisibility(VISIBILITY_ON);
            }
        }

        if (GetId() == 48809)                               // Binding Life
            target->CastSpell(target, GetSpellProto()->CalculateSimpleValue(m_effIndex), true);
    }
}

void Aura::HandleInvisibilityDetect(bool apply, bool Real)
{
    Unit *target = GetTarget();

    if (apply)
    {
        target->m_detectInvisibilityMask |= (1 << m_modifier.m_miscvalue);
    }
    else
    {
        // recalculate value at modifier remove (current aura already removed)
        target->m_detectInvisibilityMask = 0;
        Unit::AuraList const& auras = target->GetAurasByType(SPELL_AURA_MOD_INVISIBILITY_DETECTION);
        for(Unit::AuraList::const_iterator itr = auras.begin(); itr != auras.end(); ++itr)
            target->m_detectInvisibilityMask |= (1 << (*itr)->GetModifier()->m_miscvalue);
    }
    if (Real && target->GetTypeId()==TYPEID_PLAYER)
        ((Player*)target)->GetCamera().UpdateVisibilityForOwner();
}

void Aura::HandleDetectAmore(bool apply, bool /*real*/)
{
    GetTarget()->ApplyModByteFlag(PLAYER_FIELD_BYTES2, 3, (PLAYER_FIELD_BYTE2_DETECT_AMORE_0 << m_modifier.m_amount), apply);
}

void Aura::HandleAuraModRoot(bool apply, bool Real)
{
    // only at real add/remove aura
    if(!Real)
        return;

    Unit *target = GetTarget();

    if (apply)
    {
        // Frost root aura -> freeze/unfreeze target
        if (GetSpellSchoolMask(GetSpellProto()) & SPELL_SCHOOL_MASK_FROST)
            target->ModifyAuraState(AURA_STATE_FROZEN, apply);

        target->addUnitState(UNIT_STAT_ROOT);
        target->SetTargetGuid(ObjectGuid());

        //Save last orientation
        if ( target->getVictim() )
            target->SetOrientation(target->GetAngle(target->getVictim()));

        if (target->GetTypeId() == TYPEID_PLAYER)
        {
            if(!target->hasUnitState(UNIT_STAT_ON_VEHICLE))
            {
                WorldPacket data(SMSG_FORCE_MOVE_ROOT, 10);
                data << target->GetPackGUID();
                data << uint32(2);
                target->SendMessageToSet(&data, true);
            }

            //Clear unit movement flags
            ((Player*)target)->m_movementInfo.SetMovementFlags(MOVEFLAG_NONE);
        }
        else
            target->StopMoving();
    }
    else
    {
        // Frost root aura -> freeze/unfreeze target
        if (GetSpellSchoolMask(GetSpellProto()) & SPELL_SCHOOL_MASK_FROST)
        {
            bool found_another = false;
            for(AuraType const* itr = &frozenAuraTypes[0]; *itr != SPELL_AURA_NONE; ++itr)
            {
                Unit::AuraList const& auras = target->GetAurasByType(*itr);
                for(Unit::AuraList::const_iterator i = auras.begin(); i != auras.end(); ++i)
                {
                    if ( GetSpellSchoolMask((*i)->GetSpellProto()) & SPELL_SCHOOL_MASK_FROST)
                    {
                        found_another = true;
                        break;
                    }
                }
                if (found_another)
                    break;
            }

            if(!found_another)
                target->ModifyAuraState(AURA_STATE_FROZEN, apply);
        }

        // Real remove called after current aura remove from lists, check if other similar auras active
        if (target->HasAuraType(SPELL_AURA_MOD_ROOT))
            return;

        target->clearUnitState(UNIT_STAT_ROOT);

        if(!target->hasUnitState(UNIT_STAT_STUNNED | UNIT_STAT_ON_VEHICLE))      // prevent allow move if have also stun effect
        {
            if (target->getVictim() && target->isAlive())
                target->SetTargetGuid(target->getVictim()->GetObjectGuid());

            if (target->GetTypeId() == TYPEID_PLAYER)
            {
                WorldPacket data(SMSG_FORCE_MOVE_UNROOT, 10);
                data << target->GetPackGUID();
                data << (uint32)2;
                target->SendMessageToSet(&data, true);
            }
        }

        if (GetSpellProto()->Id == 70980)                   // Web Wrap (Icecrown Citadel, trash mob Nerub'ar Broodkeeper)
            target->CastSpell(target, 71010, true);
    }
}

void Aura::HandleAuraModSilence(bool apply, bool Real)
{
    // only at real add/remove aura
    if(!Real)
        return;

    Unit *target = GetTarget();

    if (apply)
    {
        target->SetFlag(UNIT_FIELD_FLAGS, UNIT_FLAG_SILENCED);
        // Stop cast only spells vs PreventionType == SPELL_PREVENTION_TYPE_SILENCE
        for (uint32 i = CURRENT_MELEE_SPELL; i < CURRENT_MAX_SPELL; ++i)
            if (Spell* spell = target->GetCurrentSpell(CurrentSpellTypes(i)))
                if (spell->m_spellInfo->PreventionType == SPELL_PREVENTION_TYPE_SILENCE)
                    // Stop spells on prepare or casting state
                    target->InterruptSpell(CurrentSpellTypes(i), false);
    }
    else
    {
        // Real remove called after current aura remove from lists, check if other similar auras active
        if (target->HasAuraType(SPELL_AURA_MOD_SILENCE))
            return;

        target->RemoveFlag(UNIT_FIELD_FLAGS, UNIT_FLAG_SILENCED);
    }
}

void Aura::HandleModThreat(bool apply, bool Real)
{
    // only at real add/remove aura
    if (!Real)
        return;

    Unit *target = GetTarget();

    if (!target->isAlive())
        return;

    int level_diff = 0;
    int multiplier = 0;
    switch (GetId())
    {
        // Arcane Shroud
        case 26400:
            level_diff = target->getLevel() - 60;
            multiplier = 2;
            break;
        // The Eye of Diminution
        case 28862:
            level_diff = target->getLevel() - 60;
            multiplier = 1;
            break;
    }

    if (level_diff > 0)
        m_modifier.m_amount += multiplier * level_diff;

    if (target->GetTypeId() == TYPEID_PLAYER)
        for(int8 x=0;x < MAX_SPELL_SCHOOL;x++)
            if (m_modifier.m_miscvalue & int32(1<<x))
                ApplyPercentModFloatVar(target->m_threatModifier[x], float(m_modifier.m_amount), apply);
}

void Aura::HandleAuraModTotalThreat(bool apply, bool Real)
{
    // only at real add/remove aura
    if (!Real)
        return;

    Unit *target = GetTarget();

    if (!target->isAlive() || target->GetTypeId() != TYPEID_PLAYER)
        return;

    Unit* caster = GetCaster();

    if (!caster || !caster->isAlive())
        return;

    float threatMod = apply ? float(m_modifier.m_amount) : float(-m_modifier.m_amount);

    target->getHostileRefManager().threatAssist(caster, threatMod, GetSpellProto());
}

void Aura::HandleModTaunt(bool apply, bool Real)
{
    // only at real add/remove aura
    if (!Real)
        return;

    Unit *target = GetTarget();

    if (!target->isAlive() || !target->CanHaveThreatList())
        return;

    Unit* caster = GetCaster();

    if (!caster || !caster->isAlive())
        return;

    if (apply)
        target->TauntApply(caster);
    else
    {
        // When taunt aura fades out, mob will switch to previous target if current has less than 1.1 * secondthreat
        target->TauntFadeOut(caster);
    }
}

/*********************************************************/
/***                  MODIFY SPEED                     ***/
/*********************************************************/
void Aura::HandleAuraModIncreaseSpeed(bool apply, bool Real)
{
    // all applied/removed only at real aura add/remove
    if(!Real)
        return;

    Unit *target = GetTarget();

    GetTarget()->UpdateSpeed(MOVE_RUN, true);

    if (apply && GetSpellProto()->Id == 58875)
        target->CastSpell(target, 58876, true);
}

void Aura::HandleAuraModIncreaseMountedSpeed(bool apply, bool Real)
{
    // all applied/removed only at real aura add/remove
    if(!Real)
        return;

    Unit *target = GetTarget();

    target->UpdateSpeed(MOVE_RUN, true);

    // Festive Holiday Mount
    if (apply && GetSpellProto()->SpellIconID != 1794 && target->HasAura(62061))
        // Reindeer Transformation
        target->CastSpell(target, 25860, true, NULL, this);
}

void Aura::HandleAuraModIncreaseFlightSpeed(bool apply, bool Real)
{
    // all applied/removed only at real aura add/remove
    if(!Real)
        return;

    Unit *target = GetTarget();

    // Enable Fly mode for flying mounts
    if (m_modifier.m_auraname == SPELL_AURA_MOD_FLIGHT_SPEED_MOUNTED)
    {
        WorldPacket data;
        if (apply)
            data.Initialize(SMSG_MOVE_SET_CAN_FLY, 12);
        else
            data.Initialize(SMSG_MOVE_UNSET_CAN_FLY, 12);

        data << target->GetPackGUID();
        data << uint32(0);                                      // unknown
        target->SendMessageToSet(&data, true);

        //Players on flying mounts must be immune to polymorph
        if (target->GetTypeId()==TYPEID_PLAYER)
            target->ApplySpellImmune(GetId(),IMMUNITY_MECHANIC,MECHANIC_POLYMORPH,apply);

        // Dragonmaw Illusion (overwrite mount model, mounted aura already applied)
        if (apply && target->HasAura(42016, EFFECT_INDEX_0) && target->GetMountID())
            target->SetUInt32Value(UNIT_FIELD_MOUNTDISPLAYID,16314);

        // Festive Holiday Mount
        if (apply && GetSpellProto()->SpellIconID != 1794 && target->HasAura(62061))
            // Reindeer Transformation
            target->CastSpell(target, 25860, true, NULL, this);
    }

    // Swift Flight Form check for higher speed flying mounts
    if (apply && target->GetTypeId() == TYPEID_PLAYER && GetSpellProto()->Id == 40121)
    {
        for (PlayerSpellMap::const_iterator iter = ((Player*)target)->GetSpellMap().begin(); iter != ((Player*)target)->GetSpellMap().end(); ++iter)
        {
            if (iter->second.state != PLAYERSPELL_REMOVED)
            {
                bool changedSpeed = false;
                SpellEntry const *spellInfo = sSpellStore.LookupEntry(iter->first);
                for(int i = 0; i < MAX_EFFECT_INDEX; ++i)
                {
                    if (spellInfo->EffectApplyAuraName[i] == SPELL_AURA_MOD_FLIGHT_SPEED_MOUNTED)
                    {
                        int32 mountSpeed = spellInfo->CalculateSimpleValue(SpellEffectIndex(i));
                        if (mountSpeed > m_modifier.m_amount)
                        {
                            m_modifier.m_amount = mountSpeed;
                            changedSpeed = true;
                            break;
                        }
                    }
                }
                if (changedSpeed)
                    break;
            }
        }
    }

    target->UpdateSpeed(MOVE_FLIGHT, true);
}

void Aura::HandleAuraModIncreaseSwimSpeed(bool /*apply*/, bool Real)
{
    // all applied/removed only at real aura add/remove
    if(!Real)
        return;

    GetTarget()->UpdateSpeed(MOVE_SWIM, true);
}

void Aura::HandleAuraModDecreaseSpeed(bool apply, bool Real)
{
    // all applied/removed only at real aura add/remove
    if(!Real)
        return;

    Unit *target = GetTarget();

    if (apply)
    {
        // Gronn Lord's Grasp, becomes stoned
        if (GetId() == 33572)
        {
            if (GetStackAmount() >= 5 && !target->HasAura(33652))
                target->CastSpell(target, 33652, true);
        }
    }

    target->UpdateSpeed(MOVE_RUN, true);
    target->UpdateSpeed(MOVE_SWIM, true);
    target->UpdateSpeed(MOVE_FLIGHT, true);
}

void Aura::HandleAuraModUseNormalSpeed(bool /*apply*/, bool Real)
{
    // all applied/removed only at real aura add/remove
    if(!Real)
        return;

    Unit *target = GetTarget();

    target->UpdateSpeed(MOVE_RUN, true);
    target->UpdateSpeed(MOVE_SWIM, true);
    target->UpdateSpeed(MOVE_FLIGHT, true);
}

/*********************************************************/
/***                     IMMUNITY                      ***/
/*********************************************************/

void Aura::HandleModMechanicImmunity(bool apply, bool /*Real*/)
{
    uint32 misc  = m_modifier.m_miscvalue;
    // Forbearance
    // in DBC wrong mechanic immune since 3.0.x
    if (GetId() == 25771)
        misc = MECHANIC_IMMUNE_SHIELD;

    Unit *target = GetTarget();

    if (apply && GetSpellProto()->AttributesEx & SPELL_ATTR_EX_DISPEL_AURAS_ON_IMMUNITY)
    {
        uint32 mechanic = 1 << (misc-1);

        // immune movement impairment and loss of control (spell data have special structure for mark this case)
        if (IsSpellRemoveAllMovementAndControlLossEffects(GetSpellProto()))
            mechanic=IMMUNE_TO_MOVEMENT_IMPAIRMENT_AND_LOSS_CONTROL_MASK;

        target->RemoveAurasAtMechanicImmunity(mechanic, GetId());
    }

    target->ApplySpellImmune(GetId(),IMMUNITY_MECHANIC,misc,apply);

    // Demonic Circle
    if (GetSpellProto()->SpellFamilyName == SPELLFAMILY_WARLOCK && GetSpellProto()->SpellIconID == 3221)
    {
        if (target->GetTypeId() != TYPEID_PLAYER)
            return;

        if (apply)
            if (GameObject* obj = target->GetGameObject(48018))
                ((Player*)target)->TeleportTo(obj->GetMapId(),obj->GetPositionX(),obj->GetPositionY(),obj->GetPositionZ(),obj->GetOrientation(), TELE_TO_NOT_LEAVE_COMBAT);
    }

    // Bestial Wrath
    if (GetSpellProto()->SpellFamilyName == SPELLFAMILY_HUNTER && GetSpellProto()->SpellIconID == 1680)
    {
        // The Beast Within cast on owner if talent present
        if (Unit* owner = target->GetOwner())
        {
            // Search talent The Beast Within
            Unit::AuraList const& dummyAuras = owner->GetAurasByType(SPELL_AURA_MOD_DAMAGE_PERCENT_DONE);
            for(Unit::AuraList::const_iterator i = dummyAuras.begin(); i != dummyAuras.end(); ++i)
            {
                if ((*i)->GetSpellProto()->SpellIconID == 2229)
                {
                    if (apply)
                        owner->CastSpell(owner, 34471, true, NULL, this);
                    else
                        owner->RemoveAurasDueToSpell(34471);
                    break;
                }
            }
        }
    }
    // Heroic Fury (Intercept cooldown remove)
    else if (apply && GetSpellProto()->Id == 60970 && target->GetTypeId() == TYPEID_PLAYER)
        ((Player*)target)->RemoveSpellCooldown(20252, true);
}

void Aura::HandleModMechanicImmunityMask(bool apply, bool /*Real*/)
{
    uint32 mechanic  = m_modifier.m_miscvalue;

    if (apply && GetSpellProto()->AttributesEx & SPELL_ATTR_EX_DISPEL_AURAS_ON_IMMUNITY)
        GetTarget()->RemoveAurasAtMechanicImmunity(mechanic,GetId());

    // check implemented in Unit::IsImmuneToSpell and Unit::IsImmuneToSpellEffect
}

//this method is called whenever we add / remove aura which gives m_target some imunity to some spell effect
void Aura::HandleAuraModEffectImmunity(bool apply, bool /*Real*/)
{
    Unit *target = GetTarget();

    // when removing flag aura, handle flag drop
    if ( !apply && target->GetTypeId() == TYPEID_PLAYER
        && (GetSpellProto()->AuraInterruptFlags & AURA_INTERRUPT_FLAG_IMMUNE_OR_LOST_SELECTION) )
    {
        if ( BattleGround *bg = ((Player*)target)->GetBattleGround() )
            bg->EventPlayerDroppedFlag(((Player*)target));
        else if (InstanceData* mapInstance = ((Player*)target)->GetInstanceData())
            mapInstance->OnPlayerDroppedFlag((Player*)target, GetSpellProto()->Id);
    }

    target->ApplySpellImmune(GetId(), IMMUNITY_EFFECT, m_modifier.m_miscvalue, apply);
}

void Aura::HandleAuraModStateImmunity(bool apply, bool Real)
{
    if (apply && Real && GetSpellProto()->AttributesEx & SPELL_ATTR_EX_DISPEL_AURAS_ON_IMMUNITY)
    {
        Unit::AuraList const& auraList = GetTarget()->GetAurasByType(AuraType(m_modifier.m_miscvalue));
        for(Unit::AuraList::const_iterator itr = auraList.begin(); itr != auraList.end();)
        {
            if (auraList.front() != this)                   // skip itself aura (it already added)
            {
                GetTarget()->RemoveAurasDueToSpell(auraList.front()->GetId());
                itr = auraList.begin();
            }
            else
                ++itr;
        }
    }

    GetTarget()->ApplySpellImmune(GetId(), IMMUNITY_STATE, m_modifier.m_miscvalue, apply);
}

void Aura::HandleAuraModSchoolImmunity(bool apply, bool Real)
{
    Unit* target = GetTarget();
    target->ApplySpellImmune(GetId(), IMMUNITY_SCHOOL, m_modifier.m_miscvalue, apply);

    // remove all flag auras (they are positive, but they must be removed when you are immune)
    if ( GetSpellProto()->AttributesEx & SPELL_ATTR_EX_DISPEL_AURAS_ON_IMMUNITY
        && GetSpellProto()->AttributesEx2 & SPELL_ATTR_EX2_DAMAGE_REDUCED_SHIELD )
        target->RemoveAurasWithInterruptFlags(AURA_INTERRUPT_FLAG_IMMUNE_OR_LOST_SELECTION);

    // TODO: optimalize this cycle - use RemoveAurasWithInterruptFlags call or something else
    if ( Real && apply
        && GetSpellProto()->AttributesEx & SPELL_ATTR_EX_DISPEL_AURAS_ON_IMMUNITY
        && IsPositiveSpell(GetId()) )                       //Only positive immunity removes auras
    {
        uint32 school_mask = m_modifier.m_miscvalue;
        Unit::SpellAuraHolderMap& Auras = target->GetSpellAuraHolderMap();
        for(Unit::SpellAuraHolderMap::iterator iter = Auras.begin(), next; iter != Auras.end(); iter = next)
        {
            next = iter;
            ++next;
            SpellEntry const *spell = iter->second->GetSpellProto();
            if((GetSpellSchoolMask(spell) & school_mask)//Check for school mask
                && !( spell->Attributes & SPELL_ATTR_UNAFFECTED_BY_INVULNERABILITY)   //Spells unaffected by invulnerability
                && !iter->second->IsPositive()          //Don't remove positive spells
                && spell->Id != GetId() )               //Don't remove self
            {
                target->RemoveAurasDueToSpell(spell->Id);
                if (Auras.empty())
                    break;
                else
                    next = Auras.begin();
            }
        }
    }
    if ( Real && GetSpellProto()->Mechanic == MECHANIC_BANISH )
    {
        if ( apply )
            target->addUnitState(UNIT_STAT_ISOLATED);
        else
            target->clearUnitState(UNIT_STAT_ISOLATED);
    }
}

void Aura::HandleAuraModDmgImmunity(bool apply, bool /*Real*/)
{
    GetTarget()->ApplySpellImmune(GetId(), IMMUNITY_DAMAGE, m_modifier.m_miscvalue, apply);
}

void Aura::HandleAuraModDispelImmunity(bool apply, bool Real)
{
    // all applied/removed only at real aura add/remove
    if(!Real)
        return;

    GetTarget()->ApplySpellDispelImmunity(GetSpellProto(), DispelType(m_modifier.m_miscvalue), apply);
}

void Aura::HandleAuraProcTriggerSpell(bool apply, bool Real)
{
    if(!Real)
        return;

    Unit *target = GetTarget();

    switch (GetId())
    {
        // some spell have charges by functionality not have its in spell data
        case 28200:                                         // Ascendance (Talisman of Ascendance trinket)
            if (apply)
                GetHolder()->SetAuraCharges(6);
            break;
        case 50720:                                         // Vigilance (threat transfering)
            if (apply)
            {
                if (Unit* caster = GetCaster())
                    target->CastSpell(caster, 59665, true);
            }
            else
                target->getHostileRefManager().ResetThreatRedirection();
            break;
        default:
            break;
    }
}

void Aura::HandleAuraModStalked(bool apply, bool /*Real*/)
{
    // used by spells: Hunter's Mark, Mind Vision, Syndicate Tracker (MURP) DND
    if (apply)
        GetTarget()->SetFlag(UNIT_DYNAMIC_FLAGS, UNIT_DYNFLAG_TRACK_UNIT);
    else
        GetTarget()->RemoveFlag(UNIT_DYNAMIC_FLAGS, UNIT_DYNFLAG_TRACK_UNIT);
}

/*********************************************************/
/***                   PERIODIC                        ***/
/*********************************************************/

void Aura::HandlePeriodicTriggerSpell(bool apply, bool /*Real*/)
{
    m_isPeriodic = apply;

    Unit *target = GetTarget();

    if (!apply)
    {
        switch(GetId())
        {
            case 66:                                        // Invisibility
                if (m_removeMode == AURA_REMOVE_BY_EXPIRE)
                    target->CastSpell(target, 32612, true, NULL, this);

                return;
            case 28522:                                     // Icebolt (Naxxramas: Sapphiron)
                if (target->HasAura(45776))                 // Should trigger/remove some kind of iceblock
                    // not sure about ice block spell id
                    target->RemoveAurasDueToSpell(45776);

                return;
            case 42783:                                     // Wrath of the Astrom...
                if (m_removeMode == AURA_REMOVE_BY_EXPIRE && GetEffIndex() + 1 < MAX_EFFECT_INDEX)
                    target->CastSpell(target, GetSpellProto()->CalculateSimpleValue(SpellEffectIndex(GetEffIndex()+1)), true);

                return;
            case 46221:                                     // Animal Blood
                if (target->GetTypeId() == TYPEID_PLAYER && m_removeMode == AURA_REMOVE_BY_DEFAULT && target->IsInWater())
                {
                    float position_z = target->GetTerrain()->GetWaterLevel(target->GetPositionX(), target->GetPositionY(), target->GetPositionZ());
                    // Spawn Blood Pool
                    target->CastSpell(target->GetPositionX(), target->GetPositionY(), position_z, 63471, true);
                }

                return;
            case 51121:                                     // Urom Clocking Bomb
                if (m_removeMode == AURA_REMOVE_BY_EXPIRE)
                    target->CastSpell(target, 51132, true);
                return;
            case 51912:                                     // Ultra-Advanced Proto-Typical Shortening Blaster
            case 53102:                                     // Scepter of Domination
                if (m_removeMode == AURA_REMOVE_BY_EXPIRE)
                {
                    if (Unit* pCaster = GetCaster())
                        pCaster->CastSpell(target, GetSpellProto()->EffectTriggerSpell[GetEffIndex()], true, NULL, this);
                }

                return;
            case 52658:                                     // Ionar Static Overload Explode (N)
                if (m_removeMode == AURA_REMOVE_BY_EXPIRE)
                    target->CastSpell(target, 53337, true);

                return;
            case 59795:                                     // Ionar Static Overload Explode (H)
                if (m_removeMode == AURA_REMOVE_BY_EXPIRE)
                    target->CastSpell(target, 59798, true);

                return;
            case 63018:                                     // Searing Light (Ulduar: XT-002)
            case 65121:                                     // Searing Light (h) (Ulduar: XT-002)
                if (Unit *pCaster = GetCaster())
                {
                    if (pCaster->HasAura(GetModifier()->m_amount))
                        pCaster->CastSpell(target, 64210, true);
                }

                return;
            case 63024:                                     // Gravity Bomb (Ulduar: XT-002)
            case 64234:                                     // Gravity Bomb (h) (Ulduar: XT-002)
                if (Unit *pCaster = GetCaster())
                {
                    uint32 spellId = GetId() == 63024 ? 64203 : 64235;
                    if (pCaster->HasAura(GetModifier()->m_amount))
                        pCaster->CastSpell(target, spellId, true);
                }

                return;
            case 66083:                                     // Lightning Arrows (Trial of the Champion encounter)
                if (m_removeMode == AURA_REMOVE_BY_EXPIRE)
                {
                    if (Unit* pCaster = GetCaster())
                        pCaster->CastSpell(pCaster, 66085, true, NULL, this);
                }

                return;
            case 71441:                                     // Unstable Ooze Explosion (Icecrown Citadel encounter)
                if (m_removeMode == AURA_REMOVE_BY_EXPIRE)
                    target->CastSpell(target, 67375, true, NULL, this);

                return;
            default:
                break;
        }
    }
}

void Aura::HandlePeriodicTriggerSpellWithValue(bool apply, bool /*Real*/)
{
    m_isPeriodic = apply;
}

void Aura::HandlePeriodicEnergize(bool apply, bool Real)
{
    if (!Real)
        return;

    Unit *target = GetTarget();

    // For prevent double apply bonuses
    bool loading = (target->GetTypeId() == TYPEID_PLAYER && ((Player*)target)->GetSession()->PlayerLoading());

    if (apply && !loading)
    {
        switch (GetId())
        {
            case 54833:                                     // Glyph of Innervate (value%/2 of casters base mana)
            {
                if (Unit* caster = GetCaster())
                    m_modifier.m_amount = int32(caster->GetCreateMana() * GetBasePoints() / (200 * GetAuraMaxTicks()));
                break;

            }
            case 29166:                                     // Innervate (value% of casters base mana)
            {
                if (Unit* caster = GetCaster())
                {
                    // Glyph of Innervate
                    if (caster->HasAura(54832))
                        caster->CastSpell(caster,54833,true,NULL,this);

                    m_modifier.m_amount = int32(caster->GetCreateMana() * GetBasePoints() / (100 * GetAuraMaxTicks()));
                }
                break;
            }
            case 48391:                                     // Owlkin Frenzy 2% base mana
                m_modifier.m_amount = target->GetCreateMana() * 2 / 100;
                break;
            case 57669:                                     // Replenishment (0.2% from max)
                m_modifier.m_amount = target->GetMaxPower(POWER_MANA) * 2 / 1000;
                break;
            case 61782:                                     // Infinite Replenishment (0.25% from max)
                m_modifier.m_amount = target->GetMaxPower(POWER_MANA) * 25 / 10000;
                break;
            default:
                break;
        }
    }
    if (!apply && !loading)
    {
        switch (GetId())
        {
            case 5229:                                      // Druid Bear Enrage
                if (target->HasAura(51185))               // King of the Jungle self Enrage bonus with infinity duration
                    target->RemoveAurasDueToSpell(51185);
                break;
            default:
                break;
        }
    }

    m_isPeriodic = apply;
}

void Aura::HandleAuraPowerBurn(bool apply, bool /*Real*/)
{
    m_isPeriodic = apply;
}

void Aura::HandleAuraPeriodicDummy(bool apply, bool Real)
{
    // spells required only Real aura add/remove
    if (!Real)
        return;

    Unit *target = GetTarget();

    // For prevent double apply bonuses
    bool loading = (target->GetTypeId() == TYPEID_PLAYER && ((Player*)target)->GetSession()->PlayerLoading());

    SpellEntry const*spell = GetSpellProto();
    switch(spell->SpellFamilyName)
    {
        case SPELLFAMILY_GENERIC:
        {
            switch(spell->Id)
            {
                case 49555:                             // Corpse Explode (Trollgore - Drak'Tharon Keep Normal)
                    if (!apply)
                    {
                        if (target)
                        {
                            target->CastSpell(target, 49618, true);
                            target->CastSpell(target, 51270, true);
                            target->SetFloatValue(OBJECT_FIELD_SCALE_X, 1.0f);
                            target->SetDeathState(JUST_DIED);
                        }
                    }
                    break;
                case 59807:                             // Corpse Explode (Trollgore - Drak'Tharon Keep Hero)
                    if (!apply)
                    {
                        if (target)
                        {
                            target->CastSpell(target, 59809, true);
                            target->CastSpell(target, 51270, true);
                            target->SetFloatValue(OBJECT_FIELD_SCALE_X, 1.0f);
                            target->SetDeathState(JUST_DIED);
                        }
                    }
                    break;
                case 55093:                                   // Grip of Slad'ran
                case 61474:                                   // Grip of Slad'ran (h)
                {
                    if (apply)
                    {
                        if (target->HasAura(55126) || target->HasAura(61476))
                        {
                            target->RemoveSpellAuraHolder(GetHolder());
                            return;
                        }

                        if (GetHolder()->GetStackAmount() >= 5)
                        {
                            target->RemoveAura(this);
                            target->CastSpell(target, (spell->Id == 55093) ? 55126 : 61476, true);
                        }
                    }
                    break;
                }
                case 62717:                                   // Slag Pot (Ulduar: Ignis)
                case 63477:
                {
                    Unit *caster = GetCaster();

                    if (!caster || !target)
                        return;

                    // Haste buff (Slag Imbued)
                    if (!apply)
                        target->CastSpell(caster, (spell->Id == 62717) ? 62836 : 63536, true);

                    break;
                }
                case 63050:                                   // Sanity (Yogg Saron - Ulduar)
                {
                                                              // here is the special handling of Sanity
                    Unit *caster = GetCaster();
                    if (!caster)
                    {
                        target->RemoveAurasDueToSpell(63050);
                        return;
                    }

                    if (!caster->isAlive())
                    {
                        target->RemoveAurasDueToSpell(63050);
                        return;
                    }

                    uint32 stacks = GetHolder()->GetStackAmount();

                    if ((stacks < 30) && !(target->HasAura(63752)))
                        target->CastSpell(target, 63752, true);

                    if ((stacks > 30) && (target->HasAura(63752)))
                        target->RemoveAurasDueToSpell(63752);

                    if (target->HasAura(64169))               // sanity well Aura
                        GetHolder()->ModStackAmount(20);
                    return;
                }
                case 63276:                                   // Mark of the Faceless (General Vezax - Ulduar)
                {
                    Unit *caster = GetCaster();

                    if (caster && target)
                        caster->CastCustomSpell(target, 63278, 0, &(spell->EffectBasePoints[0]), 0, false, 0, 0, caster->GetObjectGuid() , spell);
                    return;
                }
            }
        }
        case SPELLFAMILY_ROGUE:
        {
            switch (spell->Id)
            {
                // Master of Subtlety
                case 31666:
                {
                    if (apply)
                    {
                        // for make duration visible
                        if (SpellAuraHolder* holder = target->GetSpellAuraHolder(31665))
                        {
                            holder->SetAuraMaxDuration(GetHolder()->GetAuraDuration());
                            holder->RefreshHolder();
                        }
                    }
                    else
                        target->RemoveAurasDueToSpell(31665);
                    break;
                }
                default:
                    break;
            }
        }
        case SPELLFAMILY_WARLOCK:
        {
            switch (spell->Id)
            {
                case 48018:
                    if (apply)
                        target->CastSpell(target, 62388, true);
                    else
                    {
                        target->RemoveGameObject(spell->Id,true);
                        target->RemoveAurasDueToSpell(62388);
                    }
                break;
            }
        }
        case SPELLFAMILY_HUNTER:
        {
            Unit* caster = GetCaster();

            // Explosive Shot
            if (apply && !loading && caster)
                m_modifier.m_amount += int32(caster->GetTotalAttackPowerValue(RANGED_ATTACK) * 14 / 100);
            break;
        }
    }

    m_isPeriodic = apply;
}

void Aura::HandlePeriodicHeal(bool apply, bool /*Real*/)
{
    m_isPeriodic = apply;

    Unit *target = GetTarget();

    // For prevent double apply bonuses
    bool loading = (target->GetTypeId() == TYPEID_PLAYER && ((Player*)target)->GetSession()->PlayerLoading());

    // Custom damage calculation after
    if (apply)
    {
        if (loading)
            return;

        Unit *caster = GetCaster();
        if (!caster)
            return;

        // Gift of the Naaru (have diff spellfamilies)
        if (GetSpellProto()->SpellIconID == 329 && GetSpellProto()->SpellVisual[0] == 7625)
        {
            int32 ap = int32 (0.22f * caster->GetTotalAttackPowerValue(BASE_ATTACK));
            int32 holy = caster->SpellBaseDamageBonusDone(GetSpellSchoolMask(GetSpellProto()));
            if  (holy < 0)
                holy = 0;
            holy = int32(holy * 377 / 1000);
            m_modifier.m_amount += ap > holy ? ap : holy;
        }
        // Lifeblood
        else if (GetSpellProto()->SpellIconID == 3088 && GetSpellProto()->SpellVisual[0] == 8145)
        {
            int32 healthBonus = int32 (0.0032f * caster->GetMaxHealth());
            m_modifier.m_amount += healthBonus;
        }

        m_modifier.m_amount = caster->SpellHealingBonusDone(target, GetSpellProto(), m_modifier.m_amount, DOT, GetStackAmount());

        // Rejuvenation
        if (GetSpellProto()->IsFitToFamily<SPELLFAMILY_DRUID, CF_DRUID_REJUVENATION>())
            if (caster->HasAura(64760))                     // Item - Druid T8 Restoration 4P Bonus
                caster->CastCustomSpell(target, 64801, &m_modifier.m_amount, NULL, NULL, true, NULL);
    }
}

void Aura::HandleDamagePercentTaken(bool apply, bool Real)
{
    m_isPeriodic = apply;

    Unit* target = GetTarget();

    if (!Real)
        return;

    // For prevent double apply bonuses
    bool loading = (target->GetTypeId() == TYPEID_PLAYER && ((Player*)target)->GetSession()->PlayerLoading());

    if (apply)
    {
        if (loading)
            return;

        // Hand of Salvation (only it have this aura and mask)
        if (GetSpellProto()->IsFitToFamily<SPELLFAMILY_PALADIN, CF_PALADIN_HAND_OF_SALVATION1>())
        {
            // Glyph of Salvation
            if (target->GetObjectGuid() == GetCasterGuid())
                if (Aura* aur = target->GetAura(63225, EFFECT_INDEX_0))
                    m_modifier.m_amount -= aur->GetModifier()->m_amount;
        }
    }
}

void Aura::HandlePeriodicDamage(bool apply, bool Real)
{
    // spells required only Real aura add/remove
    if (!Real)
        return;

    m_isPeriodic = apply;

    Unit *target = GetTarget();
    SpellEntry const* spellProto = GetSpellProto();

    // For prevent double apply bonuses
    bool loading = (target->GetTypeId() == TYPEID_PLAYER && ((Player*)target)->GetSession()->PlayerLoading());

    // Custom damage calculation after
    if (apply)
    {
        if (loading)
            return;

        Unit *caster = GetCaster();
        if (!caster)
            return;

        switch (spellProto->SpellFamilyName)
        {
            case SPELLFAMILY_WARRIOR:
            {
                // Rend
                if (spellProto->SpellFamilyFlags.test<CF_WARRIOR_REND>())
                {
                    // $0.2*(($MWB+$mwb)/2+$AP/14*$MWS) bonus per tick
                    float ap = caster->GetTotalAttackPowerValue(BASE_ATTACK);
                    int32 mws = caster->GetAttackTime(BASE_ATTACK);
                    float mwb_min = caster->GetWeaponDamageRange(BASE_ATTACK,MINDAMAGE);
                    float mwb_max = caster->GetWeaponDamageRange(BASE_ATTACK,MAXDAMAGE);
                    m_modifier.m_amount+=int32(((mwb_min+mwb_max)/2+ap*mws/14000)*0.2f);
                    // If used while target is above 75% health, Rend does 35% more damage
                    if (spellProto->CalculateSimpleValue(EFFECT_INDEX_1) !=0 &&
                        target->GetHealth() > target->GetMaxHealth() * spellProto->CalculateSimpleValue(EFFECT_INDEX_1) / 100)
                        m_modifier.m_amount += m_modifier.m_amount * spellProto->CalculateSimpleValue(EFFECT_INDEX_2) / 100;

                    // Improved Rend - Rank 1
                    if (caster->HasAura(12286))
                        m_modifier.m_amount += int32(m_modifier.m_amount * 0.1f);
                    // Improved Rend - Rank 2
                    if (caster->HasAura(12658))
                        m_modifier.m_amount += int32(m_modifier.m_amount * 0.2f);
                }
                break;
            }
            case SPELLFAMILY_DRUID:
            {
                // Rip
                if (spellProto->SpellFamilyFlags.test<CF_DRUID_RIP_BITE>())
                {
                    // 0.01*$AP*cp
                    if (caster->GetTypeId() != TYPEID_PLAYER)
                        break;

                    uint8 cp = caster->GetComboPoints();

                    // Idol of Feral Shadows. Cant be handled as SpellMod in SpellAura:Dummy due its dependency from CPs
                    Unit::AuraList const& dummyAuras = caster->GetAurasByType(SPELL_AURA_DUMMY);
                    for(Unit::AuraList::const_iterator itr = dummyAuras.begin(); itr != dummyAuras.end(); ++itr)
                    {
                        if((*itr)->GetId()==34241)
                        {
                            m_modifier.m_amount += cp * (*itr)->GetModifier()->m_amount;
                            break;
                        }
                    }
                    m_modifier.m_amount += int32(caster->GetTotalAttackPowerValue(BASE_ATTACK) * cp / 100);
                }
                break;
            }
            case SPELLFAMILY_ROGUE:
            {
                // Rupture
                if (spellProto->SpellFamilyFlags.test<CF_ROGUE_RUPTURE>())
                {
                    if (caster->GetTypeId() != TYPEID_PLAYER)
                        break;
                    //1 point : ${($m1+$b1*1+0.015*$AP)*4} damage over 8 secs
                    //2 points: ${($m1+$b1*2+0.024*$AP)*5} damage over 10 secs
                    //3 points: ${($m1+$b1*3+0.03*$AP)*6} damage over 12 secs
                    //4 points: ${($m1+$b1*4+0.03428571*$AP)*7} damage over 14 secs
                    //5 points: ${($m1+$b1*5+0.0375*$AP)*8} damage over 16 secs
                    float AP_per_combo[6] = {0.0f, 0.015f, 0.024f, 0.03f, 0.03428571f, 0.0375f};
                    uint8 cp = caster->GetComboPoints();
                    if (cp > 5) cp = 5;
                    m_modifier.m_amount += int32(caster->GetTotalAttackPowerValue(BASE_ATTACK) * AP_per_combo[cp]);
                }
                break;
            }
            case SPELLFAMILY_PALADIN:
            {
                // Holy Vengeance / Blood Corruption
                if (spellProto->SpellFamilyFlags.test<CF_PALADIN_SEAL_OF_CORRUPT_VENGE>() && spellProto->SpellVisual[0] == 7902)
                {
                    // AP * 0.025 + SPH * 0.013 bonus per tick
                    float ap = caster->GetTotalAttackPowerValue(BASE_ATTACK);
                    int32 holy = caster->SpellBaseDamageBonusDone(GetSpellSchoolMask(spellProto));
                    if (holy < 0)
                        holy = 0;
                    m_modifier.m_amount += int32(GetStackAmount()) * (int32(ap * 0.025f) + int32(holy * 13 / 1000));
                }
                break;
            }
            default:
                break;
        }

        if (m_modifier.m_auraname == SPELL_AURA_PERIODIC_DAMAGE)
        {
            // SpellDamageBonusDone for magic spells
            if (spellProto->DmgClass == SPELL_DAMAGE_CLASS_NONE || spellProto->DmgClass == SPELL_DAMAGE_CLASS_MAGIC)
                m_modifier.m_amount = caster->SpellDamageBonusDone(target, GetSpellProto(), m_modifier.m_amount, DOT, GetStackAmount());
            // MeleeDamagebonusDone for weapon based spells
            else
            {
                WeaponAttackType attackType = GetWeaponAttackType(GetSpellProto());
                m_modifier.m_amount = caster->MeleeDamageBonusDone(target, m_modifier.m_amount, attackType, GetSpellProto(), DOT, GetStackAmount());
            }
        }
    }
    // remove time effects
    else
    {
        // Parasitic Shadowfiend - handle summoning of two Shadowfiends on DoT expire
        if (spellProto->Id == 41917)
            target->CastSpell(target, 41915, true);
        else if (spellProto->Id == 74562) // SPELL_FIERY_COMBUSTION - Ruby sanctum boss Halion
            target->CastSpell(target, 74607, true, NULL, NULL, GetCasterGuid());
        else if (spellProto->Id == 74792) // SPELL_SOUL_CONSUMPTION - Ruby sanctum boss Halion
            target->CastSpell(target, 74799, true, NULL, NULL, GetCasterGuid());
        // Void Shifted
        else if (spellProto->Id == 54361 || spellProto->Id == 59743)
            target->CastSpell(target, 54343, true, NULL, NULL, GetCaster()->GetObjectGuid());
    }
}

void Aura::HandlePeriodicDamagePCT(bool apply, bool /*Real*/)
{
    m_isPeriodic = apply;
}

void Aura::HandlePeriodicLeech(bool apply, bool /*Real*/)
{
    m_isPeriodic = apply;

    // For prevent double apply bonuses
    bool loading = (GetTarget()->GetTypeId() == TYPEID_PLAYER && ((Player*)GetTarget())->GetSession()->PlayerLoading());

    // Custom damage calculation after
    if (apply)
    {
        if (loading)
            return;

        Unit *caster = GetCaster();
        if (!caster)
            return;

        m_modifier.m_amount = caster->SpellDamageBonusDone(GetTarget(), GetSpellProto(), m_modifier.m_amount, DOT, GetStackAmount());
    }
}

void Aura::HandlePeriodicManaLeech(bool apply, bool /*Real*/)
{
    m_isPeriodic = apply;
}

void Aura::HandlePeriodicHealthFunnel(bool apply, bool /*Real*/)
{
    m_isPeriodic = apply;

    // For prevent double apply bonuses
    bool loading = (GetTarget()->GetTypeId() == TYPEID_PLAYER && ((Player*)GetTarget())->GetSession()->PlayerLoading());

    // Custom damage calculation after
    if (apply)
    {
        if (loading)
            return;

        Unit *caster = GetCaster();
        if (!caster)
            return;

        m_modifier.m_amount = caster->SpellDamageBonusDone(GetTarget(), GetSpellProto(), m_modifier.m_amount, DOT, GetStackAmount());
    }
}

/*********************************************************/
/***                  MODIFY STATS                     ***/
/*********************************************************/

/********************************/
/***        RESISTANCE        ***/
/********************************/

void Aura::HandleAuraModResistanceExclusive(bool apply, bool /*Real*/)
{
    Unit *target = GetTarget();

    for(int8 x = SPELL_SCHOOL_NORMAL; x < MAX_SPELL_SCHOOL;x++)
    {
        //int32 oldMaxValue = 0;
        if (m_modifier.m_miscvalue & int32(1<<x))
        {
            float change = target->CheckAuraStackingAndApply(this, UnitMods(UNIT_MOD_RESISTANCE_START + x), TOTAL_VALUE, float(m_modifier.m_amount), apply, int32(1<<x));
            if (change != 0)
                target->ApplyResistanceBuffModsMod(SpellSchools(x), m_modifier.m_amount > 0, change, true);
        }
    }
}

void Aura::HandleAuraModResistance(bool apply, bool /*Real*/)
{
    Unit *target = GetTarget();

    for(int8 x = SPELL_SCHOOL_NORMAL; x < MAX_SPELL_SCHOOL;x++)
    {
        if (m_modifier.m_miscvalue & int32(1<<x))
        {
            float change = target->CheckAuraStackingAndApply(this, UnitMods(UNIT_MOD_RESISTANCE_START + x), TOTAL_VALUE, float(m_modifier.m_amount), apply);
            if (change != 0)
                target->ApplyResistanceBuffModsMod(SpellSchools(x), m_modifier.m_amount > 0, float(m_modifier.m_amount), apply);
        }
    }
}

void Aura::HandleAuraModBaseResistancePCT(bool apply, bool /*Real*/)
{
    // only players and pets have base stats
    if (GetTarget()->GetTypeId() == TYPEID_PLAYER || ((Creature*)GetTarget())->IsPet())
    {
        for(int8 x = SPELL_SCHOOL_NORMAL; x < MAX_SPELL_SCHOOL;x++)
        {
            if (m_modifier.m_miscvalue & int32(1<<x))
                GetTarget()->HandleStatModifier(UnitMods(UNIT_MOD_RESISTANCE_START + x), BASE_PCT, float(m_modifier.m_amount), apply);
        }
    }
}

void Aura::HandleModResistancePercent(bool apply, bool /*Real*/)
{
    Unit *target = GetTarget();

    for(int8 i = SPELL_SCHOOL_NORMAL; i < MAX_SPELL_SCHOOL; i++)
    {
        if (m_modifier.m_miscvalue & int32(1<<i))
        {
            float change = target->CheckAuraStackingAndApply(this, UnitMods(UNIT_MOD_RESISTANCE_START + i), TOTAL_PCT, float(m_modifier.m_amount), apply, int32(1<<i));
            if (change)
                target->ApplyResistanceBuffModsPercentMod(SpellSchools(i), m_modifier.m_amount > 0, change, apply);
        }
    }
}

void Aura::HandleModBaseResistance(bool apply, bool /*Real*/)
{
    // only players and pets have base stats
    if (GetTarget()->GetTypeId() == TYPEID_PLAYER  || ((Creature*)GetTarget())->IsPet())
    {
        for(int i = SPELL_SCHOOL_NORMAL; i < MAX_SPELL_SCHOOL; i++)
            if (m_modifier.m_miscvalue & (1<<i))
                GetTarget()->HandleStatModifier(UnitMods(UNIT_MOD_RESISTANCE_START + i), TOTAL_VALUE, float(m_modifier.m_amount), apply);
    }
}

/********************************/
/***           STAT           ***/
/********************************/

void Aura::HandleAuraModStat(bool apply, bool /*Real*/)
{
    if (m_modifier.m_miscvalue < -2 || m_modifier.m_miscvalue > 4)
    {
        sLog.outError("WARNING: Spell %u effect %u have unsupported misc value (%i) for SPELL_AURA_MOD_STAT ",GetId(),GetEffIndex(),m_modifier.m_miscvalue);
        return;
    }

    Unit *target = GetTarget();

    for(int32 i = STAT_STRENGTH; i < MAX_STATS; i++)
    {
        // -1 or -2 is all stats ( misc < -2 checked in function beginning )
        if (m_modifier.m_miscvalue < 0 || m_modifier.m_miscvalue == i)
        {
            //m_target->ApplyStatMod(Stats(i), m_modifier.m_amount,apply);
            float change = target->CheckAuraStackingAndApply(this, UnitMods(UNIT_MOD_STAT_START + i), TOTAL_VALUE, float(m_modifier.m_amount), apply, 0, i+1);
            if (change != 0)
                target->ApplyStatBuffMod(Stats(i), (change < 0 && !IsStacking() ? -change : change), apply);
        }
    }
}

void Aura::HandleModPercentStat(bool apply, bool /*Real*/)
{
    if (m_modifier.m_miscvalue < -1 || m_modifier.m_miscvalue > 4)
    {
        sLog.outError("WARNING: Misc Value for SPELL_AURA_MOD_PERCENT_STAT not valid");
        return;
    }

    // only players and pets have base stats
    if (GetTarget()->GetTypeId() != TYPEID_PLAYER && !((Creature*)GetTarget())->IsPet())
        return;

    for (int32 i = STAT_STRENGTH; i < MAX_STATS; ++i)
    {
        if (m_modifier.m_miscvalue == i || m_modifier.m_miscvalue == -1)
            GetTarget()->HandleStatModifier(UnitMods(UNIT_MOD_STAT_START + i), BASE_PCT, float(m_modifier.m_amount), apply);
    }
}

void Aura::HandleModSpellDamagePercentFromStat(bool /*apply*/, bool /*Real*/)
{
    if (GetTarget()->GetTypeId() != TYPEID_PLAYER)
        return;

    // Magic damage modifiers implemented in Unit::SpellDamageBonusDone
    // This information for client side use only
    // Recalculate bonus
    ((Player*)GetTarget())->UpdateSpellDamageAndHealingBonus();
}

void Aura::HandleModSpellHealingPercentFromStat(bool /*apply*/, bool /*Real*/)
{
    if (GetTarget()->GetTypeId() != TYPEID_PLAYER)
        return;

    // Recalculate bonus
    ((Player*)GetTarget())->UpdateSpellDamageAndHealingBonus();
}

void Aura::HandleAuraModDispelResist(bool apply, bool Real)
{
    if (!Real || !apply)
        return;

    if (GetId() == 33206)
        GetTarget()->CastSpell(GetTarget(), 44416, true, NULL, this, GetCasterGuid());
}

void Aura::HandleModSpellDamagePercentFromAttackPower(bool /*apply*/, bool /*Real*/)
{
    if (GetTarget()->GetTypeId() != TYPEID_PLAYER)
        return;

    // Magic damage modifiers implemented in Unit::SpellDamageBonusDone
    // This information for client side use only
    // Recalculate bonus
    ((Player*)GetTarget())->UpdateSpellDamageAndHealingBonus();
}

void Aura::HandleModSpellHealingPercentFromAttackPower(bool /*apply*/, bool /*Real*/)
{
    if (GetTarget()->GetTypeId() != TYPEID_PLAYER)
        return;

    // Recalculate bonus
    ((Player*)GetTarget())->UpdateSpellDamageAndHealingBonus();
}

void Aura::HandleModHealingDone(bool /*apply*/, bool /*Real*/)
{
    if (GetTarget()->GetTypeId() != TYPEID_PLAYER)
        return;
    // implemented in Unit::SpellHealingBonusDone
    // this information is for client side only
    ((Player*)GetTarget())->UpdateSpellDamageAndHealingBonus();
}

void Aura::HandleModTotalPercentStat(bool apply, bool /*Real*/)
{
    if (m_modifier.m_miscvalue < -1 || m_modifier.m_miscvalue > 4)
    {
        sLog.outError("WARNING: Misc Value for SPELL_AURA_MOD_PERCENT_STAT not valid");
        return;
    }

    Unit *target = GetTarget();

    //save current and max HP before applying aura
    uint32 curHPValue = target->GetHealth();
    uint32 maxHPValue = target->GetMaxHealth();

    for (int32 i = STAT_STRENGTH; i < MAX_STATS; i++)
    {
        if (m_modifier.m_miscvalue == i || m_modifier.m_miscvalue == -1)
        {
            target->HandleStatModifier(UnitMods(UNIT_MOD_STAT_START + i), TOTAL_PCT, float(m_modifier.m_amount), apply);
            if (target->GetTypeId() == TYPEID_PLAYER || ((Creature*)target)->IsPet())
                target->ApplyStatPercentBuffMod(Stats(i), float(m_modifier.m_amount), apply );
        }
    }

    //recalculate current HP/MP after applying aura modifications (only for spells with 0x10 flag)
    if ((m_modifier.m_miscvalue == STAT_STAMINA) && (maxHPValue > 0) && (GetSpellProto()->Attributes & 0x10))
    {
        // newHP = (curHP / maxHP) * newMaxHP = (newMaxHP * curHP) / maxHP -> which is better because no int -> double -> int conversion is needed
        // Multiplication of large numbers cause uint32 overflow so using trick
        // a*b/c = (a/c) * (b/c) * c + (a%c) * (b%c) / c + (a/c) * (b%c) + (a%c) * (b/c)
        uint32 max_hp = target->GetMaxHealth();
        // max_hp * curHPValue / maxHPValue
        uint32 newHPValue =
            (max_hp/maxHPValue) * (curHPValue/maxHPValue) * maxHPValue
            + (max_hp%maxHPValue) * (curHPValue%maxHPValue) / maxHPValue
            + (max_hp/maxHPValue) * (curHPValue%maxHPValue)
            + (max_hp%maxHPValue) * (curHPValue/maxHPValue);
        target->SetHealth(newHPValue);
    }
}

void Aura::HandleAuraModResistenceOfStatPercent(bool /*apply*/, bool /*Real*/)
{
    if (GetTarget()->GetTypeId() != TYPEID_PLAYER)
        return;

    if (m_modifier.m_miscvalue != SPELL_SCHOOL_MASK_NORMAL)
    {
        // support required adding replace UpdateArmor by loop by UpdateResistence at intellect update
        // and include in UpdateResistence same code as in UpdateArmor for aura mod apply.
        sLog.outError("Aura SPELL_AURA_MOD_RESISTANCE_OF_STAT_PERCENT(182) need adding support for non-armor resistances!");
        return;
    }

    // Recalculate Armor
    GetTarget()->UpdateArmor();
}

/********************************/
/***      HEAL & ENERGIZE     ***/
/********************************/
void Aura::HandleAuraModTotalHealthPercentRegen(bool apply, bool /*Real*/)
{
    m_isPeriodic = apply;
}

void Aura::HandleAuraModTotalManaPercentRegen(bool apply, bool /*Real*/)
{
    if (m_modifier.periodictime == 0)
        m_modifier.periodictime = 1000;

    m_periodicTimer = m_modifier.periodictime;
    m_isPeriodic = apply;
}

void Aura::HandleModRegen(bool apply, bool /*Real*/)        // eating
{
    if (m_modifier.periodictime == 0)
        m_modifier.periodictime = 5000;

    m_periodicTimer = 5000;
    m_isPeriodic = apply;
}

void Aura::HandleModPowerRegen(bool apply, bool Real)       // drinking
{
    if (!Real)
        return;

    Powers pt = GetTarget()->getPowerType();
    if (m_modifier.periodictime == 0)
    {
        // Anger Management (only spell use this aura for rage)
        if (pt == POWER_RAGE)
            m_modifier.periodictime = 3000;
        else if (pt == POWER_RUNIC_POWER)
            m_modifier.periodictime = 5000;
        else
            m_modifier.periodictime = 2000;
    }

    m_periodicTimer = 5000;

    if (GetTarget()->GetTypeId() == TYPEID_PLAYER && m_modifier.m_miscvalue == POWER_MANA)
        ((Player*)GetTarget())->UpdateManaRegen();

    m_isPeriodic = apply;
}

void Aura::HandleModPowerRegenPCT(bool /*apply*/, bool Real)
{
    // spells required only Real aura add/remove
    if (!Real)
        return;

    if (GetTarget()->GetTypeId() != TYPEID_PLAYER)
        return;

    // Update manaregen value
    if (m_modifier.m_miscvalue == POWER_MANA)
        ((Player*)GetTarget())->UpdateManaRegen();
}

void Aura::HandleModManaRegen(bool /*apply*/, bool Real)
{
    // spells required only Real aura add/remove
    if (!Real)
        return;

    if (GetTarget()->GetTypeId() != TYPEID_PLAYER)
        return;

    //Note: an increase in regen does NOT cause threat.
    ((Player*)GetTarget())->UpdateManaRegen();
}

void Aura::HandleComprehendLanguage(bool apply, bool /*Real*/)
{
    if (apply)
        GetTarget()->SetFlag(UNIT_FIELD_FLAGS_2, UNIT_FLAG2_COMPREHEND_LANG);
    else
        GetTarget()->RemoveFlag(UNIT_FIELD_FLAGS_2, UNIT_FLAG2_COMPREHEND_LANG);
}

void Aura::HandleAuraModIncreaseHealth(bool apply, bool Real)
{
    Unit *target = GetTarget();

    // Special case with temporary increase max/current health
    switch(GetId())
    {
        case 12976:                                         // Warrior Last Stand triggered spell
        case 28726:                                         // Nightmare Seed ( Nightmare Seed )
        case 31616:                                         // Nature's Guardian
        case 34511:                                         // Valor (Bulwark of Kings, Bulwark of the Ancient Kings)
        case 44055: case 55915: case 55917: case 67596:     // Tremendous Fortitude (Battlemaster's Alacrity)
        case 50322:                                         // Survival Instincts
        case 53479:                                         // Hunter pet - Last Stand
        case 54443:                                         // Demonic Empowerment (Voidwalker)
        case 55233:                                         // Vampiric Blood
        case 59465:                                         // Brood Rage (Ahn'Kahet)
        {
            if (Real)
            {
                if (apply)
                {
                    // Demonic Empowerment (Voidwalker) & Vampiric Blood - special cases, store percent in data
                    // recalculate to full amount at apply for proper remove
                    if (GetId() == 54443 || GetId() == 55233)
                        m_modifier.m_amount = target->GetMaxHealth() * m_modifier.m_amount / 100;

                    target->HandleStatModifier(UNIT_MOD_HEALTH, TOTAL_VALUE, float(m_modifier.m_amount), apply);
                    target->ModifyHealth(m_modifier.m_amount);
                }
                else
                {
                    if (int32(target->GetHealth()) > m_modifier.m_amount)
                        target->ModifyHealth(-m_modifier.m_amount);
                    else
                        target->SetHealth(1);
                    target->HandleStatModifier(UNIT_MOD_HEALTH, TOTAL_VALUE, float(m_modifier.m_amount), apply);
                }
            }
            return;
        }
    }

    // generic case
    target->CheckAuraStackingAndApply(this, UNIT_MOD_HEALTH, TOTAL_VALUE, float(m_modifier.m_amount), apply);
}

void  Aura::HandleAuraModIncreaseMaxHealth(bool apply, bool /*Real*/)
{
    Unit *target = GetTarget();
    uint32 oldhealth = target->GetHealth();
    double healthPercentage = (double)oldhealth / (double)target->GetMaxHealth();

    target->CheckAuraStackingAndApply(this, UNIT_MOD_HEALTH, TOTAL_VALUE, float(m_modifier.m_amount), apply);

    // refresh percentage
    if (oldhealth > 0)
    {
        uint32 newhealth = uint32(ceil((double)target->GetMaxHealth() * healthPercentage));
        if (newhealth==0)
            newhealth = 1;

        target->SetHealth(newhealth);
    }
}

void Aura::HandleAuraModIncreaseEnergy(bool apply, bool Real)
{
    Unit* target = GetTarget();

    if (!target)
        return;

    Powers powerType = target->getPowerType();

    if (int32(powerType) != m_modifier.m_miscvalue)
    {
        DEBUG_LOG("HandleAuraModIncreaseEnergy: unit %u change energy %u but current type %u", target->GetObjectGuid().GetCounter(), m_modifier.m_miscvalue, powerType);
        powerType = Powers(m_modifier.m_miscvalue);
    }

    UnitMods unitMod = UnitMods(UNIT_MOD_POWER_START + powerType);

    // Special case with temporary increase max/current power (percent)
    if (GetId()==64904)                                     // Hymn of Hope
    {
        if (Real)
        {
            uint32 val = target->GetPower(powerType);
            target->HandleStatModifier(unitMod, TOTAL_PCT, float(m_modifier.m_amount), apply);
            target->SetPower(powerType, apply ? val*(100+m_modifier.m_amount)/100 : val*100/(100+m_modifier.m_amount));
        }
        return;
    }

    // generic flat case
    target->HandleStatModifier(unitMod, TOTAL_VALUE, float(m_modifier.m_amount), apply);
}

void Aura::HandleAuraModIncreaseEnergyPercent(bool apply, bool /*Real*/)
{
    Unit* target = GetTarget();

    if (!target)
        return;

    Powers powerType = target->getPowerType();

    if (int32(powerType) != m_modifier.m_miscvalue)
    {
        DEBUG_LOG("HandleAuraModIncreaseEnergy: unit %u change energy %u but current type %u", target->GetObjectGuid().GetCounter(), m_modifier.m_miscvalue, powerType);
        powerType = Powers(m_modifier.m_miscvalue);
    }

    UnitMods unitMod = UnitMods(UNIT_MOD_POWER_START + powerType);

    target->HandleStatModifier(unitMod, TOTAL_PCT, float(m_modifier.m_amount), apply);
}

void Aura::HandleAuraModIncreaseHealthPercent(bool apply, bool /*Real*/)
{
    Unit *target = GetTarget();

    target->HandleStatModifier(UNIT_MOD_HEALTH, TOTAL_PCT, float(m_modifier.m_amount), apply);

    // spell special cases when current health set to max value at apply
    switch (GetId())
    {
        case 60430:                                         // Molten Fury
        case 64193:                                         // Heartbreak
        case 65737:                                         // Heartbreak
            target->SetHealth(target->GetMaxHealth());
            break;
        default:
            break;
    }
}

void Aura::HandleAuraIncreaseBaseHealthPercent(bool apply, bool /*Real*/)
{
    GetTarget()->HandleStatModifier(UNIT_MOD_HEALTH, BASE_PCT, float(m_modifier.m_amount), apply);
}

/********************************/
/***          FIGHT           ***/
/********************************/

void Aura::HandleAuraModParryPercent(bool /*apply*/, bool /*Real*/)
{
    if (GetTarget()->GetTypeId() != TYPEID_PLAYER)
        return;

    ((Player*)GetTarget())->UpdateParryPercentage();
}

void Aura::HandleAuraModDodgePercent(bool /*apply*/, bool /*Real*/)
{
    if (GetTarget()->GetTypeId() != TYPEID_PLAYER)
        return;

    ((Player*)GetTarget())->UpdateDodgePercentage();
    //sLog.outError("BONUS DODGE CHANCE: + %f", float(m_modifier.m_amount));
}

void Aura::HandleAuraModBlockPercent(bool /*apply*/, bool /*Real*/)
{
    if (GetTarget()->GetTypeId() != TYPEID_PLAYER)
        return;

    ((Player*)GetTarget())->UpdateBlockPercentage();
    //sLog.outError("BONUS BLOCK CHANCE: + %f", float(m_modifier.m_amount));
}

void Aura::HandleAuraModRegenInterrupt(bool /*apply*/, bool Real)
{
    // spells required only Real aura add/remove
    if (!Real)
        return;

    if (GetTarget()->GetTypeId() != TYPEID_PLAYER)
        return;

    ((Player*)GetTarget())->UpdateManaRegen();
}

void Aura::HandleAuraModCritPercent(bool apply, bool Real)
{
    Unit *target = GetTarget();

    if (target->GetTypeId() != TYPEID_PLAYER)
        return;

    // apply item specific bonuses for already equipped weapon
    if (Real)
    {
        for(int i = 0; i < MAX_ATTACK; ++i)
            if (Item* pItem = ((Player*)target)->GetWeaponForAttack(WeaponAttackType(i),true,false))
                ((Player*)target)->_ApplyWeaponDependentAuraCritMod(pItem, WeaponAttackType(i), this, apply);
    }

    // mods must be applied base at equipped weapon class and subclass comparison
    // with spell->EquippedItemClass and  EquippedItemSubClassMask and EquippedItemInventoryTypeMask
    // m_modifier.m_miscvalue comparison with item generated damage types

    float amount = float(m_modifier.m_amount);

    if (GetSpellProto()->EquippedItemClass == -1)
    {
        if(IsStacking())
        {
            ((Player*)target)->HandleBaseModValue(CRIT_PERCENTAGE,         FLAT_MOD, amount, apply);
            ((Player*)target)->HandleBaseModValue(OFFHAND_CRIT_PERCENTAGE, FLAT_MOD, amount, apply);
            ((Player*)target)->HandleBaseModValue(RANGED_CRIT_PERCENTAGE,  FLAT_MOD, amount, apply);
        }
        else
        {
            float current = ((Player*)target)->GetBaseModValue(NONSTACKING_CRIT_PERCENTAGE, FLAT_MOD);

            if(amount < current)
                return;

            // unapply old aura
            if(current)
            {
                ((Player*)target)->HandleBaseModValue(CRIT_PERCENTAGE,         FLAT_MOD, current, false);
                ((Player*)target)->HandleBaseModValue(OFFHAND_CRIT_PERCENTAGE, FLAT_MOD, current, false);
                ((Player*)target)->HandleBaseModValue(RANGED_CRIT_PERCENTAGE,  FLAT_MOD, current, false);
            }

            if(!apply)
                amount = target->GetMaxPositiveAuraModifier(SPELL_AURA_MOD_CRIT_PERCENT, true);

            if(amount)
            {
                ((Player*)target)->HandleBaseModValue(CRIT_PERCENTAGE,         FLAT_MOD, amount, true);
                ((Player*)target)->HandleBaseModValue(OFFHAND_CRIT_PERCENTAGE, FLAT_MOD, amount, true);
                ((Player*)target)->HandleBaseModValue(RANGED_CRIT_PERCENTAGE,  FLAT_MOD, amount, true);
            }

            ((Player*)target)->SetBaseModValue(NONSTACKING_CRIT_PERCENTAGE, FLAT_MOD, amount);
        }
    }
    else
    {
        // done in Player::_ApplyWeaponDependentAuraMods
    }
}

void Aura::HandleModHitChance(bool apply, bool /*Real*/)
{
    Unit *target = GetTarget();

    if (target->GetTypeId() == TYPEID_PLAYER)
    {
        // stacking check is made further
        ((Player*)target)->UpdateMeleeHitChances();
        ((Player*)target)->UpdateRangedHitChances();
    }
    else
    {
        target->m_modMeleeHitChance = target->GetTotalAuraModifier(SPELL_AURA_MOD_HIT_CHANCE);
        target->m_modRangedHitChance = target->GetTotalAuraModifier(SPELL_AURA_MOD_HIT_CHANCE);
    }
}

void Aura::HandleModSpellHitChance(bool apply, bool /*Real*/)
{
    if (GetTarget()->GetTypeId() == TYPEID_PLAYER)
    {
        ((Player*)GetTarget())->UpdateSpellHitChances();
    }
    else
    {
        GetTarget()->m_modSpellHitChance += apply ? m_modifier.m_amount: (-m_modifier.m_amount);
    }
}

void Aura::HandleModSpellCritChance(bool apply, bool Real)
{
    // spells required only Real aura add/remove
    if (!Real)
        return;

    if (GetTarget()->GetTypeId() == TYPEID_PLAYER)
    {
        ((Player*)GetTarget())->UpdateAllSpellCritChances();
    }
    else
    {
        GetTarget()->m_baseSpellCritChance += apply ? m_modifier.m_amount:(-m_modifier.m_amount);
    }
}

void Aura::HandleModSpellCritChanceShool(bool /*apply*/, bool Real)
{
    // spells required only Real aura add/remove
    if (!Real)
        return;

    if (GetTarget()->GetTypeId() != TYPEID_PLAYER)
        return;

    for(int school = SPELL_SCHOOL_NORMAL; school < MAX_SPELL_SCHOOL; ++school)
        if (m_modifier.m_miscvalue & (1<<school))
            ((Player*)GetTarget())->UpdateSpellCritChance(school);
}

/********************************/
/***         ATTACK SPEED     ***/
/********************************/

void Aura::HandleModCastingSpeed(bool apply, bool /*Real*/)
{
    Unit *target = GetTarget();

    if(IsStacking())
        target->ApplyCastTimePercentMod(float(m_modifier.m_amount),apply);
    else
    {
        float amount = float(m_modifier.m_amount);
        bool bIsPositive = amount > 0;

        // don't apply weaker aura
        if(bIsPositive && amount < target->m_modSpellSpeedPctPos ||
            !bIsPositive && amount > target->m_modSpellSpeedPctNeg)
        {
            return;
        }

        // unapply old (weaker) aura
        if (bIsPositive)
        {
            if(target->m_modSpellSpeedPctPos)
                target->ApplyCastTimePercentMod(target->m_modSpellSpeedPctPos, false);
        }
        else
        {
            if(target->m_modSpellSpeedPctNeg)
                target->ApplyCastTimePercentMod(target->m_modSpellSpeedPctNeg, false);
        }

        if(!apply)
        {
            if (bIsPositive)
                amount = target->GetMaxPositiveAuraModifier(m_modifier.m_auraname, true);
            else
                amount = target->GetMaxNegativeAuraModifier(m_modifier.m_auraname, true);
        }

        target->ApplyCastTimePercentMod(amount, true);

        if (bIsPositive)
            target->m_modSpellSpeedPctPos = amount;
        else
            target->m_modSpellSpeedPctNeg = amount;
    }
}

void Aura::HandleModMeleeRangedSpeedPct(bool apply, bool /*Real*/)
{
    Unit *target = GetTarget();
    target->ApplyAttackTimePercentMod(BASE_ATTACK, float(m_modifier.m_amount), apply);
    target->ApplyAttackTimePercentMod(OFF_ATTACK, float(m_modifier.m_amount), apply);
    target->ApplyAttackTimePercentMod(RANGED_ATTACK, float(m_modifier.m_amount), apply);
}

void Aura::HandleModCombatSpeedPct(bool apply, bool /*Real*/)
{
    Unit *target = GetTarget();
    if(IsStacking())
    {
        target->ApplyCastTimePercentMod(m_modifier.m_amount, apply);
        target->ApplyAttackTimePercentMod(BASE_ATTACK, m_modifier.m_amount, apply);
        target->ApplyAttackTimePercentMod(OFF_ATTACK, m_modifier.m_amount, apply);
        target->ApplyAttackTimePercentMod(RANGED_ATTACK, m_modifier.m_amount, apply);
    }
    else
    {
        // Only positive effects are nonstacking in this handler
        float amount = float(m_modifier.m_amount);

        if(amount < target->m_modAttackSpeedPct[NONSTACKING_MOD_ALL])
            return;

        // unapply old aura
        if(target->m_modAttackSpeedPct[NONSTACKING_MOD_ALL])
        {
            target->ApplyCastTimePercentMod(target->m_modAttackSpeedPct[NONSTACKING_MOD_ALL], false);
            target->ApplyAttackTimePercentMod(BASE_ATTACK, target->m_modAttackSpeedPct[NONSTACKING_MOD_ALL], false);
            target->ApplyAttackTimePercentMod(OFF_ATTACK, target->m_modAttackSpeedPct[NONSTACKING_MOD_ALL], false);
            target->ApplyAttackTimePercentMod(RANGED_ATTACK, target->m_modAttackSpeedPct[NONSTACKING_MOD_ALL], false);
        }

        if(!apply)
            amount = target->GetMaxPositiveAuraModifier(GetModifier()->m_auraname, true);

        target->ApplyCastTimePercentMod(amount, true);
        target->ApplyAttackTimePercentMod(BASE_ATTACK, amount, true);
        target->ApplyAttackTimePercentMod(OFF_ATTACK, amount, true);
        target->ApplyAttackTimePercentMod(RANGED_ATTACK, amount, true);

        target->m_modAttackSpeedPct[NONSTACKING_MOD_ALL] = amount;
    }
}

void Aura::HandleModAttackSpeed(bool apply, bool /*Real*/)
{
    GetTarget()->ApplyAttackTimePercentMod(BASE_ATTACK,float(m_modifier.m_amount),apply);
}

void Aura::HandleModMeleeSpeedPct(bool apply, bool /*Real*/)
{
    Unit *target = GetTarget();

    if (IsStacking())
    {
        target->ApplyAttackTimePercentMod(BASE_ATTACK, m_modifier.m_amount, apply);
        target->ApplyAttackTimePercentMod(OFF_ATTACK, m_modifier.m_amount, apply);
    }
    else
    {
        bool bIsPositive = m_modifier.m_amount > 0;

        if(bIsPositive && m_modifier.m_amount < target->m_modAttackSpeedPct[NONSTACKING_POS_MOD_MELEE] ||
            !bIsPositive && m_modifier.m_amount > target->m_modAttackSpeedPct[NONSTACKING_NEG_MOD_MELEE])
            return;

        float amount = float(m_modifier.m_amount);

        // unapply old aura
        if(target->m_modAttackSpeedPct[bIsPositive ? NONSTACKING_POS_MOD_MELEE : NONSTACKING_NEG_MOD_MELEE])
        {
            target->ApplyAttackTimePercentMod(BASE_ATTACK, target->m_modAttackSpeedPct[bIsPositive ? NONSTACKING_POS_MOD_MELEE : NONSTACKING_NEG_MOD_MELEE], false);
            target->ApplyAttackTimePercentMod(OFF_ATTACK, target->m_modAttackSpeedPct[bIsPositive ? NONSTACKING_POS_MOD_MELEE : NONSTACKING_NEG_MOD_MELEE], false);
        }

        if(!apply)
        {
            if (bIsPositive)
                amount = target->GetMaxPositiveAuraModifier(SPELL_AURA_MOD_MELEE_HASTE, true);
            else
                amount = target->GetMaxNegativeAuraModifier(SPELL_AURA_MOD_MELEE_HASTE, true);
        }

        target->ApplyAttackTimePercentMod(BASE_ATTACK, amount, true);
        target->ApplyAttackTimePercentMod(OFF_ATTACK, amount, true);

        target->m_modAttackSpeedPct[bIsPositive ? NONSTACKING_POS_MOD_MELEE : NONSTACKING_NEG_MOD_MELEE] = amount;
    }
}

void Aura::HandleAuraModRangedHaste(bool apply, bool /*Real*/)
{
    GetTarget()->ApplyAttackTimePercentMod(RANGED_ATTACK, float(m_modifier.m_amount), apply);
}

void Aura::HandleRangedAmmoHaste(bool apply, bool /*Real*/)
{
    if (GetTarget()->GetTypeId() != TYPEID_PLAYER)
        return;
    GetTarget()->ApplyAttackTimePercentMod(RANGED_ATTACK, float(m_modifier.m_amount), apply);
}

/********************************/
/***        ATTACK POWER      ***/
/********************************/

void Aura::HandleAuraModAttackPower(bool apply, bool /*Real*/)
{
    GetTarget()->CheckAuraStackingAndApply(this, UNIT_MOD_ATTACK_POWER, TOTAL_VALUE, float(m_modifier.m_amount), apply);
}

void Aura::HandleAuraModRangedAttackPower(bool apply, bool /*Real*/)
{
    if ((GetTarget()->getClassMask() & CLASSMASK_WAND_USERS)!=0)
        return;

    GetTarget()->CheckAuraStackingAndApply(this, UNIT_MOD_ATTACK_POWER_RANGED, TOTAL_VALUE, float(m_modifier.m_amount), apply);
}

void Aura::HandleAuraModAttackPowerPercent(bool apply, bool /*Real*/)
{
    //UNIT_FIELD_ATTACK_POWER_MULTIPLIER = multiplier - 1
    GetTarget()->CheckAuraStackingAndApply(this, UNIT_MOD_ATTACK_POWER, TOTAL_PCT, float(m_modifier.m_amount), apply);
}

void Aura::HandleAuraModRangedAttackPowerPercent(bool apply, bool /*Real*/)
{
    if ((GetTarget()->getClassMask() & CLASSMASK_WAND_USERS)!=0)
        return;

    //UNIT_FIELD_RANGED_ATTACK_POWER_MULTIPLIER = multiplier - 1
    GetTarget()->CheckAuraStackingAndApply(this, UNIT_MOD_ATTACK_POWER_RANGED, TOTAL_PCT, float(m_modifier.m_amount), apply);
}

void Aura::HandleAuraModRangedAttackPowerOfStatPercent(bool /*apply*/, bool Real)
{
    // spells required only Real aura add/remove
    if (!Real)
        return;

    // Recalculate bonus
    if (GetTarget()->GetTypeId() == TYPEID_PLAYER && !(GetTarget()->getClassMask() & CLASSMASK_WAND_USERS))
        ((Player*)GetTarget())->UpdateAttackPowerAndDamage(true);
}

void Aura::HandleAuraModAttackPowerOfStatPercent(bool /*apply*/, bool Real)
{
    // spells required only Real aura add/remove
    if (!Real)
        return;

    // Recalculate bonus
    if (GetTarget()->GetTypeId() == TYPEID_PLAYER)
        ((Player*)GetTarget())->UpdateAttackPowerAndDamage(false);
}

void Aura::HandleAuraModAttackPowerOfArmor(bool /*apply*/, bool Real)
{
    // spells required only Real aura add/remove
    if (!Real)
        return;

    // Recalculate bonus
    if (GetTarget()->GetTypeId() == TYPEID_PLAYER)
        ((Player*)GetTarget())->UpdateAttackPowerAndDamage(false);
}
/********************************/
/***        DAMAGE BONUS      ***/
/********************************/
void Aura::HandleModDamageDone(bool apply, bool Real)
{
    Unit *target = GetTarget();

    // apply item specific bonuses for already equipped weapon
    if (Real && target->GetTypeId() == TYPEID_PLAYER)
    {
        for(int i = 0; i < MAX_ATTACK; ++i)
            if (Item* pItem = ((Player*)target)->GetWeaponForAttack(WeaponAttackType(i),true,false))
                ((Player*)target)->_ApplyWeaponDependentAuraDamageMod(pItem, WeaponAttackType(i), this, apply);
    }

    // m_modifier.m_miscvalue is bitmask of spell schools
    // 1 ( 0-bit ) - normal school damage (SPELL_SCHOOL_MASK_NORMAL)
    // 126 - full bitmask all magic damages (SPELL_SCHOOL_MASK_MAGIC) including wands
    // 127 - full bitmask any damages
    //
    // mods must be applied base at equipped weapon class and subclass comparison
    // with spell->EquippedItemClass and  EquippedItemSubClassMask and EquippedItemInventoryTypeMask
    // m_modifier.m_miscvalue comparison with item generated damage types

    if ((m_modifier.m_miscvalue & SPELL_SCHOOL_MASK_NORMAL) != 0)
    {
        // apply generic physical damage bonuses including wand case
        if (GetSpellProto()->EquippedItemClass == -1 || target->GetTypeId() != TYPEID_PLAYER)
        {
            target->HandleStatModifier(UNIT_MOD_DAMAGE_MAINHAND, TOTAL_VALUE, float(m_modifier.m_amount), apply);
            target->HandleStatModifier(UNIT_MOD_DAMAGE_OFFHAND, TOTAL_VALUE, float(m_modifier.m_amount), apply);
            target->HandleStatModifier(UNIT_MOD_DAMAGE_RANGED, TOTAL_VALUE, float(m_modifier.m_amount), apply);
        }
        else
        {
            // done in Player::_ApplyWeaponDependentAuraMods
        }

        if (target->GetTypeId() == TYPEID_PLAYER)
        {
            if (m_positive)
                target->ApplyModUInt32Value(PLAYER_FIELD_MOD_DAMAGE_DONE_POS, m_modifier.m_amount, apply);
            else
                target->ApplyModInt32Value(PLAYER_FIELD_MOD_DAMAGE_DONE_NEG, m_modifier.m_amount, apply);
        }
    }

    // Skip non magic case for speedup
    if ((m_modifier.m_miscvalue & SPELL_SCHOOL_MASK_MAGIC) == 0)
        return;

    if (GetSpellProto()->EquippedItemClass != -1 || GetSpellProto()->EquippedItemInventoryTypeMask != 0)
    {
        // wand magic case (skip generic to all item spell bonuses)
        // done in Player::_ApplyWeaponDependentAuraMods

        // Skip item specific requirements for not wand magic damage
        return;
    }

    // Magic damage modifiers implemented in Unit::SpellDamageBonusDone
    // This information for client side use only
    if (target->GetTypeId() == TYPEID_PLAYER)
    {
        if (m_positive)
        {
            for(int i = SPELL_SCHOOL_HOLY; i < MAX_SPELL_SCHOOL; ++i)
            {
                if((m_modifier.m_miscvalue & (1<<i)) != 0)
                    target->ApplyModUInt32Value(PLAYER_FIELD_MOD_DAMAGE_DONE_POS + i, m_modifier.m_amount, apply);
            }
        }
        else
        {
            for(int i = SPELL_SCHOOL_HOLY; i < MAX_SPELL_SCHOOL; ++i)
            {
                if((m_modifier.m_miscvalue & (1<<i)) != 0)
                    target->ApplyModInt32Value(PLAYER_FIELD_MOD_DAMAGE_DONE_NEG + i, m_modifier.m_amount, apply);
            }
        }

        ((Player*)target)->UpdateSpellDamageAndHealingBonus();

        Pet* pet = target->GetPet();
        if (pet)
            pet->UpdateAttackPowerAndDamage();
    }
}

void Aura::HandleModDamagePercentDone(bool apply, bool Real)
{
    DEBUG_FILTER_LOG(LOG_FILTER_SPELL_CAST, "AURA MOD DAMAGE type:%u negative:%u", m_modifier.m_miscvalue, m_positive ? 0 : 1);
    Unit *target = GetTarget();

    // apply item specific bonuses for already equipped weapon
    if (Real && target->GetTypeId() == TYPEID_PLAYER)
    {
        for(int i = 0; i < MAX_ATTACK; ++i)
            if (Item* pItem = ((Player*)target)->GetWeaponForAttack(WeaponAttackType(i),true,false))
                ((Player*)target)->_ApplyWeaponDependentAuraDamageMod(pItem, WeaponAttackType(i), this, apply);
    }

    // m_modifier.m_miscvalue is bitmask of spell schools
    // 1 ( 0-bit ) - normal school damage (SPELL_SCHOOL_MASK_NORMAL)
    // 126 - full bitmask all magic damages (SPELL_SCHOOL_MASK_MAGIC) including wand
    // 127 - full bitmask any damages
    //
    // mods must be applied base at equipped weapon class and subclass comparison
    // with spell->EquippedItemClass and  EquippedItemSubClassMask and EquippedItemInventoryTypeMask
    // m_modifier.m_miscvalue comparison with item generated damage types

    if ((m_modifier.m_miscvalue & SPELL_SCHOOL_MASK_NORMAL) != 0)
    {
        // apply generic physical damage bonuses including wand case
        if (GetSpellProto()->EquippedItemClass == -1 || target->GetTypeId() != TYPEID_PLAYER)
        {
            target->HandleStatModifier(UNIT_MOD_DAMAGE_MAINHAND, TOTAL_PCT, float(m_modifier.m_amount), apply);
            target->HandleStatModifier(UNIT_MOD_DAMAGE_OFFHAND, TOTAL_PCT, float(m_modifier.m_amount), apply);
            target->HandleStatModifier(UNIT_MOD_DAMAGE_RANGED, TOTAL_PCT, float(m_modifier.m_amount), apply);
        }
        else
        {
            // done in Player::_ApplyWeaponDependentAuraMods
        }
        // For show in client
        if (target->GetTypeId() == TYPEID_PLAYER)
            target->ApplyModSignedFloatValue(PLAYER_FIELD_MOD_DAMAGE_DONE_PCT, m_modifier.m_amount/100.0f, apply);
    }

    // Skip non magic case for speedup
    if ((m_modifier.m_miscvalue & SPELL_SCHOOL_MASK_MAGIC) == 0)
        return;

    if (GetSpellProto()->EquippedItemClass != -1 || GetSpellProto()->EquippedItemInventoryTypeMask != 0)
    {
        // wand magic case (skip generic to all item spell bonuses)
        // done in Player::_ApplyWeaponDependentAuraMods

        // Skip item specific requirements for not wand magic damage
        return;
    }

    // Magic damage percent modifiers implemented in Unit::SpellDamageBonusDone
    // Send info to client
    if (target->GetTypeId() == TYPEID_PLAYER)
        for(int i = SPELL_SCHOOL_HOLY; i < MAX_SPELL_SCHOOL; ++i)
            target->ApplyModSignedFloatValue(PLAYER_FIELD_MOD_DAMAGE_DONE_PCT + i, m_modifier.m_amount/100.0f, apply);
}

void Aura::HandleModOffhandDamagePercent(bool apply, bool Real)
{
    // spells required only Real aura add/remove
    if (!Real)
        return;

    DEBUG_FILTER_LOG(LOG_FILTER_SPELL_CAST, "AURA MOD OFFHAND DAMAGE");

    GetTarget()->HandleStatModifier(UNIT_MOD_DAMAGE_OFFHAND, TOTAL_PCT, float(m_modifier.m_amount), apply);
}

/********************************/
/***        POWER COST        ***/
/********************************/

void Aura::HandleModPowerCostPCT(bool apply, bool Real)
{
    // spells required only Real aura add/remove
    if (!Real)
        return;

    float amount = m_modifier.m_amount/100.0f;
    for(int i = 0; i < MAX_SPELL_SCHOOL; ++i)
        if (m_modifier.m_miscvalue & (1<<i))
            GetTarget()->ApplyModSignedFloatValue(UNIT_FIELD_POWER_COST_MULTIPLIER + i, amount, apply);
}

void Aura::HandleModPowerCost(bool apply, bool Real)
{
    // spells required only Real aura add/remove
    if (!Real)
        return;

    for(int i = 0; i < MAX_SPELL_SCHOOL; ++i)
        if (m_modifier.m_miscvalue & (1<<i))
            GetTarget()->ApplyModInt32Value(UNIT_FIELD_POWER_COST_MODIFIER + i, m_modifier.m_amount, apply);
}

void Aura::HandleNoReagentUseAura(bool /*Apply*/, bool Real)
{
    // spells required only Real aura add/remove
    if (!Real)
        return;
    Unit *target = GetTarget();

    if (target->GetTypeId() != TYPEID_PLAYER)
        return;

    ClassFamilyMask mask;
    Unit::AuraList const& noReagent = target->GetAurasByType(SPELL_AURA_NO_REAGENT_USE);
    for(Unit::AuraList::const_iterator i = noReagent.begin(); i !=  noReagent.end(); ++i)
        mask |= (*i)->GetAuraSpellClassMask();

    target->SetUInt64Value(PLAYER_NO_REAGENT_COST_1+0, mask.Flags);
    target->SetUInt32Value(PLAYER_NO_REAGENT_COST_1+2, mask.Flags2);
}

/*********************************************************/
/***                    OTHERS                         ***/
/*********************************************************/

void Aura::HandleShapeshiftBoosts(bool apply)
{
    uint32 spellId1 = 0;
    uint32 spellId2 = 0;
    uint32 HotWSpellId = 0;
    uint32 MasterShaperSpellId = 0;

    ShapeshiftForm form = ShapeshiftForm(GetModifier()->m_miscvalue);

    Unit *target = GetTarget();

    switch(form)
    {
        case FORM_CAT:
            spellId1 = 3025;
            HotWSpellId = 24900;
            MasterShaperSpellId = 48420;
            break;
        case FORM_TREE:
            spellId1 = 34123;
            MasterShaperSpellId = 48422;
            break;
        case FORM_TRAVEL:
            spellId1 = 5419;
            break;
        case FORM_AQUA:
            spellId1 = 5421;
            break;
        case FORM_BEAR:
            spellId1 = 1178;
            spellId2 = 21178;
            HotWSpellId = 24899;
            MasterShaperSpellId = 48418;
            break;
        case FORM_DIREBEAR:
            spellId1 = 9635;
            spellId2 = 21178;
            HotWSpellId = 24899;
            MasterShaperSpellId = 48418;
            break;
        case FORM_BATTLESTANCE:
            spellId1 = 21156;
            break;
        case FORM_DEFENSIVESTANCE:
            spellId1 = 7376;
            break;
        case FORM_BERSERKERSTANCE:
            spellId1 = 7381;
            break;
        case FORM_MOONKIN:
            spellId1 = 24905;
            spellId2 = 69366;
            MasterShaperSpellId = 48421;
            break;
        case FORM_FLIGHT:
            spellId1 = 33948;
            spellId2 = 34764;
            break;
        case FORM_FLIGHT_EPIC:
            spellId1 = 40122;
            spellId2 = 40121;
            break;
        case FORM_METAMORPHOSIS:
            spellId1 = 54817;
            spellId2 = 54879;
            break;
        case FORM_SPIRITOFREDEMPTION:
            spellId1 = 27792;
            spellId2 = 27795;                               // must be second, this important at aura remove to prevent to early iterator invalidation.
            break;
        case FORM_SHADOW:
            spellId1 = 49868;
            spellId2 = 71167;

            if (target->GetTypeId() == TYPEID_PLAYER)      // Spell 49868 have same category as main form spell and share cooldown
                ((Player*)target)->RemoveSpellCooldown(49868);
            break;
        case FORM_GHOSTWOLF:
            spellId1 = 67116;
            break;
        case FORM_AMBIENT:
        case FORM_GHOUL:
        case FORM_STEALTH:
        case FORM_CREATURECAT:
        case FORM_CREATUREBEAR:
        default:
            break;
    }

    if (apply)
    {
        if (spellId1)
            target->CastSpell(target, spellId1, true, NULL, this );
        if (spellId2)
            target->CastSpell(target, spellId2, true, NULL, this);

        if (target->GetTypeId() == TYPEID_PLAYER)
        {
            const PlayerSpellMap& sp_list = ((Player *)target)->GetSpellMap();
            for (PlayerSpellMap::const_iterator itr = sp_list.begin(); itr != sp_list.end(); ++itr)
            {
                if (itr->second.state == PLAYERSPELL_REMOVED) continue;
                if (itr->first==spellId1 || itr->first==spellId2) continue;
                SpellEntry const *spellInfo = sSpellStore.LookupEntry(itr->first);
                if (!spellInfo || !IsNeedCastSpellAtFormApply(spellInfo, form))
                    continue;
                target->CastSpell(target, itr->first, true, NULL, this);
            }
            // remove auras that do not require shapeshift, but are not active in this specific form (like Improved Barkskin)
            Unit::SpellAuraHolderMap& tAuras = target->GetSpellAuraHolderMap();
            for (Unit::SpellAuraHolderMap::iterator itr = tAuras.begin(); itr != tAuras.end();)
            {
                SpellEntry const *spellInfo = itr->second->GetSpellProto();
                if ((itr->second->IsPassive() && (spellInfo->AttributesEx2 & SPELL_ATTR_EX2_NOT_NEED_SHAPESHIFT)
                    && (spellInfo->StancesNot & (1<<(form-1)))) || (spellInfo->Id == 66530 && form == FORM_DIREBEAR))  // Improved Barkskin must not affect Dire Bear Form, but does not have correct data in dbc
                {
                    target->RemoveAurasDueToSpell(itr->second->GetId());
                    itr = tAuras.begin();
                }
                else
                    ++itr;
            }


            // Master Shapeshifter
            if (MasterShaperSpellId)
            {
                Unit::AuraList const& ShapeShifterAuras = target->GetAurasByType(SPELL_AURA_DUMMY);
                for(Unit::AuraList::const_iterator i = ShapeShifterAuras.begin(); i != ShapeShifterAuras.end(); ++i)
                {
                    if ((*i)->GetSpellProto()->SpellIconID == 2851)
                    {
                        int32 ShiftMod = (*i)->GetModifier()->m_amount;
                        target->CastCustomSpell(target, MasterShaperSpellId, &ShiftMod, NULL, NULL, true);
                        break;
                    }
                }
            }

            // Leader of the Pack
            if (((Player*)target)->HasSpell(17007))
            {
                SpellEntry const *spellInfo = sSpellStore.LookupEntry(24932);
                if (spellInfo && spellInfo->Stances & (1<<(form-1)))
                    target->CastSpell(target, 24932, true, NULL, this);
            }

            // Savage Roar
            if (form == FORM_CAT && ((Player*)target)->HasAura(52610))
                target->CastSpell(target, 62071, true);

            // Survival of the Fittest (Armor part)
            if (form == FORM_BEAR || form == FORM_DIREBEAR)
            {
                Unit::AuraList const& modAuras = target->GetAurasByType(SPELL_AURA_MOD_TOTAL_STAT_PERCENTAGE);
                for (Unit::AuraList::const_iterator i = modAuras.begin(); i != modAuras.end(); ++i)
                {
                    if ((*i)->GetSpellProto()->SpellFamilyName == SPELLFAMILY_DRUID &&
                        (*i)->GetSpellProto()->SpellIconID == 961)
                    {
                        int32 bp = (*i)->GetSpellProto()->CalculateSimpleValue(EFFECT_INDEX_2);
                        if (bp)
                            target->CastCustomSpell(target, 62069, &bp, NULL, NULL, true, NULL, this);
                        break;
                    }
                }
            }

            // Improved Moonkin Form
            if (form == FORM_MOONKIN)
            {
                Unit::AuraList const& dummyAuras = target->GetAurasByType(SPELL_AURA_DUMMY);
                for(Unit::AuraList::const_iterator i = dummyAuras.begin(); i != dummyAuras.end(); ++i)
                {
                    if ((*i)->GetSpellProto()->SpellFamilyName==SPELLFAMILY_DRUID &&
                        (*i)->GetSpellProto()->SpellIconID == 2855)
                    {
                        uint32 spell_id = 0;
                        switch((*i)->GetId())
                        {
                            case 48384:spell_id=50170;break;//Rank 1
                            case 48395:spell_id=50171;break;//Rank 2
                            case 48396:spell_id=50172;break;//Rank 3
                            default:
                                sLog.outError("Aura::HandleShapeshiftBoosts: Not handled rank of IMF (Spell: %u)",(*i)->GetId());
                                break;
                        }

                        if (spell_id)
                            target->CastSpell(target, spell_id, true, NULL, this);
                        break;
                    }
                }
            }

            // Heart of the Wild
            if (HotWSpellId)
            {
                Unit::AuraList const& mModTotalStatPct = target->GetAurasByType(SPELL_AURA_MOD_TOTAL_STAT_PERCENTAGE);
                for(Unit::AuraList::const_iterator i = mModTotalStatPct.begin(); i != mModTotalStatPct.end(); ++i)
                {
                    if ((*i)->GetSpellProto()->SpellIconID == 240 && (*i)->GetModifier()->m_miscvalue == 3)
                    {
                        int32 HotWMod = (*i)->GetModifier()->m_amount;
                        if (GetModifier()->m_miscvalue == FORM_CAT  || GetModifier()->m_miscvalue == FORM_BEAR || GetModifier()->m_miscvalue == FORM_DIREBEAR)
                            HotWMod /= 2;

                        target->CastCustomSpell(target, HotWSpellId, &HotWMod, NULL, NULL, true, NULL, this);
                        break;
                    }
                }
            }
        }
    }
    else
    {
        if (spellId1)
            target->RemoveAurasDueToSpell(spellId1);
        if (spellId2)
            target->RemoveAurasDueToSpell(spellId2);
        if (MasterShaperSpellId)
            target->RemoveAurasDueToSpell(MasterShaperSpellId);

        if (target->GetTypeId() == TYPEID_PLAYER)
        {
            // re-apply passive spells that don't need shapeshift but were inactive in current form:
            const PlayerSpellMap& sp_list = ((Player *)target)->GetSpellMap();
            for (PlayerSpellMap::const_iterator itr = sp_list.begin(); itr != sp_list.end(); ++itr)
            {
                if (itr->second.state == PLAYERSPELL_REMOVED) continue;
                if (itr->first==spellId1 || itr->first==spellId2) continue;
                SpellEntry const *spellInfo = sSpellStore.LookupEntry(itr->first);
                if (!spellInfo || !IsPassiveSpell(spellInfo))
                    continue;
                if ((spellInfo->AttributesEx2 & SPELL_ATTR_EX2_NOT_NEED_SHAPESHIFT) && spellInfo->StancesNot & (1<<(form-1)))
                    target->CastSpell(target, itr->first, true, NULL, this);
            }
        }

        Unit::SpellAuraHolderMap& tAuras = target->GetSpellAuraHolderMap();
        for (Unit::SpellAuraHolderMap::iterator itr = tAuras.begin(); itr != tAuras.end();)
        {
            if (itr->second->IsRemovedOnShapeLost())
            {
                target->RemoveAurasDueToSpell(itr->second->GetId());
                itr = tAuras.begin();
            }
            else
                ++itr;
        }
    }
}

void Aura::HandleAuraEmpathy(bool apply, bool /*Real*/)
{
    if (GetTarget()->GetTypeId() != TYPEID_UNIT)
        return;

    CreatureInfo const * ci = ObjectMgr::GetCreatureTemplate(GetTarget()->GetEntry());
    if (ci && ci->type == CREATURE_TYPE_BEAST)
        GetTarget()->ApplyModUInt32Value(UNIT_DYNAMIC_FLAGS, UNIT_DYNFLAG_SPECIALINFO, apply);
}

void Aura::HandleAuraUntrackable(bool apply, bool /*Real*/)
{
    if (apply)
        GetTarget()->SetByteFlag(UNIT_FIELD_BYTES_1, 3, UNIT_BYTE1_FLAG_UNTRACKABLE);
    else
        GetTarget()->RemoveByteFlag(UNIT_FIELD_BYTES_1, 3, UNIT_BYTE1_FLAG_UNTRACKABLE);
}

void Aura::HandleAuraModPacify(bool apply, bool /*Real*/)
{
    if (apply)
        GetTarget()->SetFlag(UNIT_FIELD_FLAGS, UNIT_FLAG_PACIFIED);
    else
        GetTarget()->RemoveFlag(UNIT_FIELD_FLAGS, UNIT_FLAG_PACIFIED);
}

void Aura::HandleAuraModPacifyAndSilence(bool apply, bool Real)
{
    HandleAuraModPacify(apply, Real);
    HandleAuraModSilence(apply, Real);
}

void Aura::HandleAuraGhost(bool apply, bool /*Real*/)
{
    if (GetTarget()->GetTypeId() != TYPEID_PLAYER)
        return;

    if (apply)
    {
        GetTarget()->SetFlag(PLAYER_FLAGS, PLAYER_FLAGS_GHOST);
    }
    else
    {
        GetTarget()->RemoveFlag(PLAYER_FLAGS, PLAYER_FLAGS_GHOST);
    }
}

void Aura::HandleAuraAllowFlight(bool apply, bool Real)
{
    // all applied/removed only at real aura add/remove
    if (!Real)
        return;

    // allow fly
    WorldPacket data;
    if (apply)
        data.Initialize(SMSG_MOVE_SET_CAN_FLY, 12);
    else
        data.Initialize(SMSG_MOVE_UNSET_CAN_FLY, 12);

    data << GetTarget()->GetPackGUID();
    data << uint32(0);                                      // unk
    GetTarget()->SendMessageToSet(&data, true);
}

void Aura::HandleModRating(bool apply, bool Real)
{
    // spells required only Real aura add/remove
    if (!Real)
        return;

    if (GetTarget()->GetTypeId() != TYPEID_PLAYER)
        return;

    for (uint32 rating = 0; rating < MAX_COMBAT_RATING; ++rating)
        if (m_modifier.m_miscvalue & (1 << rating))
            ((Player*)GetTarget())->ApplyRatingMod(CombatRating(rating), m_modifier.m_amount, apply);
}

void Aura::HandleModRatingFromStat(bool apply, bool Real)
{
    // spells required only Real aura add/remove
    if (!Real)
        return;

    if (GetTarget()->GetTypeId() != TYPEID_PLAYER)
        return;
    // Just recalculate ratings
    for (uint32 rating = 0; rating < MAX_COMBAT_RATING; ++rating)
        if (m_modifier.m_miscvalue & (1 << rating))
            ((Player*)GetTarget())->ApplyRatingMod(CombatRating(rating), 0, apply);
}

void Aura::HandleForceMoveForward(bool apply, bool Real)
{
    if (!Real)
        return;

    if (apply)
        GetTarget()->SetFlag(UNIT_FIELD_FLAGS_2, UNIT_FLAG2_FORCE_MOVE);
    else
        GetTarget()->RemoveFlag(UNIT_FIELD_FLAGS_2, UNIT_FLAG2_FORCE_MOVE);
}

void Aura::HandleAuraModExpertise(bool /*apply*/, bool /*Real*/)
{
    if (GetTarget()->GetTypeId() != TYPEID_PLAYER)
        return;

    ((Player*)GetTarget())->UpdateExpertise(BASE_ATTACK);
    ((Player*)GetTarget())->UpdateExpertise(OFF_ATTACK);
}

void Aura::HandleModTargetResistance(bool apply, bool Real)
{
    // spells required only Real aura add/remove
    if (!Real)
        return;
    Unit *target = GetTarget();
    // applied to damage as HandleNoImmediateEffect in Unit::CalculateAbsorbAndResist and Unit::CalcArmorReducedDamage
    // show armor penetration
    if (target->GetTypeId() == TYPEID_PLAYER && (m_modifier.m_miscvalue & SPELL_SCHOOL_MASK_NORMAL))
        target->ApplyModInt32Value(PLAYER_FIELD_MOD_TARGET_PHYSICAL_RESISTANCE, m_modifier.m_amount, apply);

    // show as spell penetration only full spell penetration bonuses (all resistances except armor and holy
    if (target->GetTypeId() == TYPEID_PLAYER && (m_modifier.m_miscvalue & SPELL_SCHOOL_MASK_SPELL)==SPELL_SCHOOL_MASK_SPELL)
        target->ApplyModInt32Value(PLAYER_FIELD_MOD_TARGET_RESISTANCE, m_modifier.m_amount, apply);
}

void Aura::HandleShieldBlockValue(bool apply, bool /*Real*/)
{
    BaseModType modType = FLAT_MOD;
    if (m_modifier.m_auraname == SPELL_AURA_MOD_SHIELD_BLOCKVALUE_PCT)
        modType = PCT_MOD;

    if (GetTarget()->GetTypeId() == TYPEID_PLAYER)
        ((Player*)GetTarget())->HandleBaseModValue(SHIELD_BLOCK_VALUE, modType, float(m_modifier.m_amount), apply);
}

void Aura::HandleAuraRetainComboPoints(bool apply, bool Real)
{
    // spells required only Real aura add/remove
    if (!Real)
        return;

    Unit* target = GetTarget();

    // combo points was added in SPELL_EFFECT_ADD_COMBO_POINTS handler
    // remove only if aura expire by time (in case combo points amount change aura removed without combo points lost)
    if (!apply && m_removeMode == AURA_REMOVE_BY_EXPIRE && target->GetComboTargetGuid())
        if (Unit* unit = ObjectAccessor::GetUnit(*GetTarget(),target->GetComboTargetGuid()))
            target->AddComboPoints(unit, -m_modifier.m_amount);
}

void Aura::HandleModUnattackable( bool Apply, bool Real )
{
    if (Real && Apply)
     {
        GetTarget()->CombatStop();
        GetTarget()->RemoveAurasWithInterruptFlags(AURA_INTERRUPT_FLAG_IMMUNE_OR_LOST_SELECTION);
     }
    GetTarget()->ApplyModFlag(UNIT_FIELD_FLAGS, UNIT_FLAG_NON_ATTACKABLE,Apply);
}

void Aura::HandleSpiritOfRedemption( bool apply, bool Real )
{
    // spells required only Real aura add/remove
    if (!Real)
        return;

    Unit *target = GetTarget();

    // prepare spirit state
    if (apply)
    {
        if (target->GetTypeId()==TYPEID_PLAYER)
        {
            // disable breath/etc timers
            ((Player*)target)->StopMirrorTimers();

            // set stand state (expected in this form)
            if (!target->IsStandState())
                target->SetStandState(UNIT_STAND_STATE_STAND);
        }

        target->SetHealth(1);
    }
    // die at aura end
    else
        target->DealDamage(target, target->GetHealth(), NULL, DIRECT_DAMAGE, SPELL_SCHOOL_MASK_NORMAL, GetSpellProto(), false);
}

void Aura::HandleSchoolAbsorb(bool apply, bool Real)
{
    if (!Real)
        return;

    Unit* caster = GetCaster();
    if (!caster)
        return;

    Unit *target = GetTarget();
    SpellEntry const* spellProto = GetSpellProto();
    if (apply)
    {
        // prevent double apply bonuses
        if (target->GetTypeId()!=TYPEID_PLAYER || !((Player*)target)->GetSession()->PlayerLoading())
        {
            float DoneActualBenefit = 0.0f;
            switch(spellProto->SpellFamilyName)
            {
                case SPELLFAMILY_GENERIC:
                    // Stoicism
                    if (spellProto->Id == 70845)
                        DoneActualBenefit = caster->GetMaxHealth() * 0.20f;
                    break;
                case SPELLFAMILY_PRIEST:
                    // Power Word: Shield
                    if (spellProto->SpellFamilyFlags.test<CF_PRIEST_POWER_WORD_SHIELD>())
                    {
                        //+80.68% from +spell bonus
                        int32 spellPower = caster->SpellBaseHealingBonusDone(GetSpellSchoolMask(spellProto));
                        float SpellBonus = spellPower * 0.8068f;
                        //Borrowed Time
                        Unit::AuraList const& borrowedTime = caster->GetAurasByType(SPELL_AURA_DUMMY);
                        for(Unit::AuraList::const_iterator itr = borrowedTime.begin(); itr != borrowedTime.end(); ++itr)
                        {
                            SpellEntry const* i_spell = (*itr)->GetSpellProto();
                            if (i_spell->SpellFamilyName==SPELLFAMILY_PRIEST && i_spell->SpellIconID == 2899 && i_spell->EffectMiscValue[(*itr)->GetEffIndex()] == 24)
                            {
                                SpellBonus += spellPower * (*itr)->GetModifier()->m_amount / 100;
                                break;
                            }
                        }
                        // extra absorb from talents
                        int32 BaseBonus = 0, PctAddMod = 0;
                        Unit::AuraList const& pctModAuras = caster->GetAurasByType(SPELL_AURA_ADD_PCT_MODIFIER);
                        for (Unit::AuraList::const_iterator itr = pctModAuras.begin(); itr != pctModAuras.end(); ++itr)
                        {
                            SpellEntry const* i_spell = (*itr)->GetSpellProto();
                            if (i_spell->SpellFamilyName != SPELLFAMILY_PRIEST || (*itr)->GetEffIndex() != EFFECT_INDEX_0)
                                continue;
                            // Twin Disciplines / Spiritual Healing
                            if (i_spell->SpellIconID == 2292 || i_spell->SpellIconID == 46)
                                PctAddMod += (*itr)->GetModifier()->m_amount;
                            // Improved Power Word: Shield
                            else if (i_spell->SpellIconID == 566)
                                SpellBonus *= (100.0f + (*itr)->GetModifier()->m_amount) / 100.0f;
                            // Item - Priest T10 Healer 4P Bonus
                            else if (i_spell->Id == 70798)
                            {
                                BaseBonus -= m_modifier.m_amount * (*itr)->GetModifier()->m_amount / 100;   // base bonus already added as SPELLMOD_ALL_EFFECTS
                                PctAddMod += (*itr)->GetModifier()->m_amount;
                            }
                        }
                        Unit::AuraList const& healingPctAuras = caster->GetAurasByType(SPELL_AURA_MOD_HEALING_DONE_PERCENT);
                        for (Unit::AuraList::const_iterator itr = healingPctAuras.begin(); itr != healingPctAuras.end(); ++itr)
                        {
                            SpellEntry const* i_spell = (*itr)->GetSpellProto();
                            // Focused Power
                            if (i_spell->SpellFamilyName == SPELLFAMILY_PRIEST && i_spell->SpellIconID == 2210)
                            {
                                PctAddMod += (*itr)->GetModifier()->m_amount;
                                break;
                            }
                        }
                        if (PctAddMod)
                        {
                            BaseBonus += m_modifier.m_amount * PctAddMod / 100;
                            SpellBonus *= (100.0f + PctAddMod) / 100.0f;
                        }
                        DoneActualBenefit = BaseBonus + SpellBonus;
                    }

                    break;
                case SPELLFAMILY_MAGE:
                    // Frost Ward, Fire Ward
                    if (spellProto->SpellFamilyFlags.test<CF_MAGE_FIRE_WARD, CF_MAGE_FROST_WARD>())
                        //+10% from +spell bonus
                        DoneActualBenefit = caster->SpellBaseDamageBonusDone(GetSpellSchoolMask(spellProto)) * 0.1f;
                    // Ice Barrier
                    else if (spellProto->SpellFamilyFlags.test<CF_MAGE_ICE_BARRIER>())
                        //+80.67% from +spell bonus
                        DoneActualBenefit = caster->SpellBaseDamageBonusDone(GetSpellSchoolMask(spellProto)) * 0.8067f;
                    break;
                case SPELLFAMILY_WARLOCK:
                    // Shadow Ward
                    if (spellProto->SpellFamilyFlags.test<CF_WARLOCK_MISC_BUFFS>())
                        //+30% from +spell bonus
                        DoneActualBenefit = caster->SpellBaseDamageBonusDone(GetSpellSchoolMask(spellProto)) * 0.30f;
                    break;
                case SPELLFAMILY_PALADIN:
                    // Sacred Shield
                    // (check not strictly needed, only Sacred Shield has SPELL_AURA_SCHOOL_ABSORB in SPELLFAMILY_PALADIN at this time)
                    if (spellProto->SpellFamilyFlags.test<CF_PALADIN_SACRED_SHIELD>())
                    {
                        // +75% from spell power
                        DoneActualBenefit = caster->SpellBaseHealingBonusDone(GetSpellSchoolMask(spellProto)) * 0.75f;
                    }
                    break;
                default:
                    break;
            }

            DoneActualBenefit *= caster->CalculateLevelPenalty(GetSpellProto());

            m_modifier.m_amount += (int32)DoneActualBenefit;
            m_modifier.m_baseamount += (int32)DoneActualBenefit;
        }
    }
    else
    {
        if (caster &&
            // Power Word: Shield
            spellProto->SpellFamilyName == SPELLFAMILY_PRIEST && spellProto->Mechanic == MECHANIC_SHIELD &&
            spellProto->SpellFamilyFlags.test<CF_PRIEST_POWER_WORD_SHIELD>() &&
            // completely absorbed or dispelled
            (m_removeMode == AURA_REMOVE_BY_SHIELD_BREAK || m_removeMode == AURA_REMOVE_BY_DISPEL))
        {
            Unit::AuraList const& vDummyAuras = caster->GetAurasByType(SPELL_AURA_DUMMY);
            for(Unit::AuraList::const_iterator itr = vDummyAuras.begin(); itr != vDummyAuras.end(); ++itr)
            {
                SpellEntry const* vSpell = (*itr)->GetSpellProto();

                // Rapture (main spell)
                if (vSpell->SpellFamilyName == SPELLFAMILY_PRIEST && vSpell->SpellIconID == 2894 && vSpell->Effect[EFFECT_INDEX_1])
                {
                    switch((*itr)->GetEffIndex())
                    {
                        case EFFECT_INDEX_0:
                        {
                            // energize caster
                            int32 manapct1000 = 5 * ((*itr)->GetModifier()->m_amount + sSpellMgr.GetSpellRank(vSpell->Id));
                            int32 basepoints0 = caster->GetMaxPower(POWER_MANA) * manapct1000 / 1000;
                            caster->CastCustomSpell(caster, 47755, &basepoints0, NULL, NULL, true);
                            break;
                        }
                        case EFFECT_INDEX_1:
                        {
                            // energize target
                            if (!roll_chance_i((*itr)->GetModifier()->m_amount) || caster->HasAura(63853))
                                break;

                            switch(target->getPowerType())
                            {
                                case POWER_RUNIC_POWER:
                                    target->CastSpell(target, 63652, true, NULL, NULL, GetCasterGuid());
                                    break;
                                case POWER_RAGE:
                                    target->CastSpell(target, 63653, true, NULL, NULL, GetCasterGuid());
                                    break;
                                case POWER_MANA:
                                    {
                                        int32 basepoints0 = target->GetMaxPower(POWER_MANA) * 2 / 100;
                                        target->CastCustomSpell(target, 63654, &basepoints0, NULL, NULL, true);
                                        break;
                                    }
                                case POWER_ENERGY:
                                    target->CastSpell(target, 63655, true, NULL, NULL, GetCasterGuid());
                                    break;
                                default:
                                    break;
                            }

                            //cooldown aura
                            caster->CastSpell(caster, 63853, true);
                            break;
                        }
                        default:
                            sLog.outError("Changes in R-dummy spell???: effect 3");
                            break;
                    }
                }
            }
        }
        else if (caster && caster->GetTypeId() == TYPEID_PLAYER && spellProto->Id == 47788 &&
            m_removeMode == AURA_REMOVE_BY_EXPIRE)
        {
            if (Aura *aur = caster->GetAura(63231, EFFECT_INDEX_0))
            {
                ((Player*)caster)->SendModifyCooldown(spellProto->Id,-aur->GetSpellProto()->CalculateSimpleValue(EFFECT_INDEX_0)*IN_MILLISECONDS);
            }
        }
        // Shield of Runes (Runemaster Molgeim: Ulduar)
        else if ((GetId() == 62274 || GetId() == 63489) && m_removeMode == AURA_REMOVE_BY_SHIELD_BREAK)
        {
            uint32 trigger_spell_Id = GetId() == 62274 ? 62277 : 63967;
            target->CastSpell(target, trigger_spell_Id, true);
        }
    }
}

void Aura::PeriodicTick()
{
    Unit* target = GetTarget();
    SpellEntry const* spellProto = GetSpellProto();

    if (!target || !spellProto)
        return;

    if (target->IsImmuneToSpell(spellProto))
        return;

    switch(m_modifier.m_auraname)
    {
        case SPELL_AURA_PERIODIC_DAMAGE:
        case SPELL_AURA_PERIODIC_DAMAGE_PERCENT:
        {
            // don't damage target if not alive, possible death persistent effects
            if (!target->IsInWorld() ||  !target->isAlive())
                return;

            Unit *pCaster = GetCaster();
            if (!pCaster)
                return;

            if (!pCaster->IsInWorld() || !pCaster->isAlive())
                return;

            if (spellProto->Effect[GetEffIndex()] == SPELL_EFFECT_PERSISTENT_AREA_AURA &&
                pCaster->SpellHitResult(target, spellProto, false) != SPELL_MISS_NONE)
                return;

            // Check for immune (not use charges)
            if (target->IsImmunedToDamage(GetSpellSchoolMask(spellProto)))
                return;

            // some auras remove at specific health level or more
            if (m_modifier.m_auraname == SPELL_AURA_PERIODIC_DAMAGE)
            {
                switch(GetId())
                {
                    case 43093: case 31956: case 38801:
                    case 35321: case 38363: case 39215:
                    case 48920: case 70292:
                    {
                        if (target->GetHealth() == target->GetMaxHealth() )
                        {
                            target->RemoveAurasDueToSpell(GetId());
                            return;
                        }
                        break;
                    }
                    case 38772:
                    {
                        uint32 percent =
                            GetEffIndex() < EFFECT_INDEX_2 && spellProto->Effect[GetEffIndex()] == SPELL_EFFECT_DUMMY ?
                            pCaster->CalculateSpellDamage(target, spellProto, SpellEffectIndex(GetEffIndex() + 1)) :
                            100;
                        if (target->GetHealth() * 100 >= target->GetMaxHealth() * percent )
                        {
                            target->RemoveAurasDueToSpell(GetId());
                            return;
                        }
                        break;
                    }
                    case 70541:
                    case 73779:
                    case 73780:
                    case 73781:
                    {
                        if (target->GetHealth() >= target->GetMaxHealth() * 0.9f )
                        {
                            target->RemoveAurasDueToSpell(GetId());
                            return;
                        }
                        break;
                    }
                    case 74562: // SPELL_FIERY_COMBUSTION - Ruby sanctum boss Halion, added mark (74567, dummy) every tick
                    {
                        target->CastSpell(target, 74567, true, NULL, NULL, GetCasterGuid());
                        break;
                    }
                    case 74792: // SPELL_SOUL_CONSUMPTION - Ruby sanctum boss Halion, added mark (74795, dummy) every tick
                    {
                        target->CastSpell(target, 74795, true, NULL, NULL, GetCasterGuid());
                        break;
                    }
                    case 67297:
                    case 65950:
                        pCaster->CastSpell(target, 65951, true);
                        break;
                    case 66001:
                    case 67282:
                        pCaster->CastSpell(target, 66002, true);
                        break;
                    case 67281:
                    case 67283:
                        pCaster->CastSpell(target, 66000, true);
                        break;
                    case 67296:
                    case 67298:
                        pCaster->CastSpell(target, 65952, true);
                        break;
                    default:
                        break;
                }
            }

            uint32 absorb = 0;
            uint32 resist = 0;
            CleanDamage cleanDamage =  CleanDamage(0, 0, BASE_ATTACK, MELEE_HIT_NORMAL );

            // ignore non positive values (can be result apply spellmods to aura damage
            uint32 amount = m_modifier.m_amount > 0 ? m_modifier.m_amount : 0;

            uint32 pdamage;

            if (m_modifier.m_auraname == SPELL_AURA_PERIODIC_DAMAGE)
                pdamage = amount;
            else
                pdamage = uint32(target->GetMaxHealth()*amount/100);

            // SpellDamageBonus for magic spells
            if (spellProto->DmgClass == SPELL_DAMAGE_CLASS_NONE || spellProto->DmgClass == SPELL_DAMAGE_CLASS_MAGIC)
                pdamage = target->SpellDamageBonusTaken(pCaster, spellProto, pdamage, DOT, GetStackAmount());
            // MeleeDamagebonus for weapon based spells
            else
            {
                WeaponAttackType attackType = GetWeaponAttackType(spellProto);
                pdamage = target->MeleeDamageBonusTaken(pCaster, pdamage, attackType, spellProto, DOT, GetStackAmount());
            }

            // Calculate armor mitigation if it is a physical spell
            // But not for bleed mechanic spells
            if (GetSpellSchoolMask(spellProto) & SPELL_SCHOOL_MASK_NORMAL &&
                GetEffectMechanic(spellProto, m_effIndex) != MECHANIC_BLEED)
            {
                uint32 pdamageReductedArmor = pCaster->CalcArmorReducedDamage(target, pdamage);
                cleanDamage.damage += pdamage - pdamageReductedArmor;
                pdamage = pdamageReductedArmor;
            }

            // Curse of Agony damage-per-tick calculation
            if (spellProto->SpellFamilyName==SPELLFAMILY_WARLOCK && spellProto->SpellFamilyFlags.test<CF_WARLOCK_CURSE_OF_AGONY>() && spellProto->SpellIconID==544)
            {
                // 1..4 ticks, 1/2 from normal tick damage
                if (GetAuraTicks() <= 4)
                    pdamage = pdamage/2;
                // 9..12 ticks, 3/2 from normal tick damage
                else if (GetAuraTicks() >= 9)
                    pdamage += (pdamage + 1) / 2;       // +1 prevent 0.5 damage possible lost at 1..4 ticks
                // 5..8 ticks have normal tick damage
            }

            // This method can modify pdamage
            bool isCrit = IsCritFromAbilityAura(pCaster, pdamage);

            // send critical in hit info for threat calculation
            if (isCrit)
            {
                cleanDamage.hitOutCome = MELEE_HIT_CRIT;
                // Resilience - reduce crit damage
                pdamage -= target->GetSpellCritDamageReduction(pdamage);
            }

            // only from players
            // FIXME: need use SpellDamageBonus instead?
            if (pCaster->GetTypeId() == TYPEID_PLAYER)
                pdamage -= target->GetSpellDamageReduction(pdamage);

            if (GetSpellProto()->Id == 50344) // Dream Funnel Oculus drake spell
                pdamage = uint32(pCaster->GetMaxHealth()*0.05f);

            target->CalculateDamageAbsorbAndResist(pCaster, GetSpellSchoolMask(spellProto), DOT, pdamage, &absorb, &resist, !(GetSpellProto()->AttributesEx & SPELL_ATTR_EX_CANT_REFLECTED));
            cleanDamage.absorb += absorb;

            DETAIL_FILTER_LOG(LOG_FILTER_PERIODIC_AFFECTS, "PeriodicTick: %s attacked %s for %u dmg inflicted by %u abs is %u",
                GetCasterGuid().GetString().c_str(), target->GetGuidStr().c_str(), pdamage, GetId(),absorb);

            pCaster->DealDamageMods(target, pdamage, &absorb);

            // Set trigger flag
            uint32 procAttacker = PROC_FLAG_ON_DO_PERIODIC; //  | PROC_FLAG_SUCCESSFUL_HARMFUL_SPELL_HIT;
            uint32 procVictim   = PROC_FLAG_ON_TAKE_PERIODIC;// | PROC_FLAG_TAKEN_HARMFUL_SPELL_HIT;
            uint32 procEx = isCrit ? PROC_EX_CRITICAL_HIT : PROC_EX_NORMAL_HIT;

            pdamage = (pdamage <= absorb + resist) ? 0 : (pdamage - absorb - resist);

            if (pdamage <= 0)
                procEx &= ~PROC_EX_DIRECT_DAMAGE;
            else
                procEx |= PROC_EX_DIRECT_DAMAGE;

            uint32 overkill = pdamage > target->GetHealth() ? pdamage - target->GetHealth() : 0;
            SpellPeriodicAuraLogInfo pInfo(this, pdamage, overkill, absorb, resist, 0.0f, isCrit);
            target->SendPeriodicAuraLog(&pInfo);

            if (pdamage)
                procVictim|=PROC_FLAG_TAKEN_ANY_DAMAGE;

            pCaster->ProcDamageAndSpell(target, procAttacker, procVictim, procEx, pdamage, BASE_ATTACK, spellProto);

            pCaster->DealDamage(target, pdamage, &cleanDamage, DOT, GetSpellSchoolMask(spellProto), spellProto, true);

            // Drain Soul (chance soul shard)
            if (pCaster->GetTypeId() == TYPEID_PLAYER && spellProto->SpellFamilyName == SPELLFAMILY_WARLOCK && spellProto->SpellFamilyFlags.test<CF_WARLOCK_DRAIN_SOUL>())
            {
                // Only from non-grey units
                if (roll_chance_i(10) &&                    // 1-2 from drain with final and without glyph, 0-1 from damage
                    ((Player*)pCaster)->isHonorOrXPTarget(target) &&
                    (target->GetTypeId() != TYPEID_UNIT || ((Player*)pCaster)->isAllowedToLoot((Creature*)target)))
                {
                    pCaster->CastSpell(pCaster, 43836, true, NULL, this);
                }
            }

            break;
        }
        case SPELL_AURA_PERIODIC_LEECH:
        case SPELL_AURA_PERIODIC_HEALTH_FUNNEL:
        {
            // don't damage target if not alive, possible death persistent effects
            if (!target->IsInWorld() ||  !target->isAlive())
                return;

            Unit *pCaster = GetCaster();
            if (!pCaster)
                return;

            if (!pCaster->IsInWorld() || !pCaster->isAlive())
                return;

            if (spellProto->Effect[GetEffIndex()] == SPELL_EFFECT_PERSISTENT_AREA_AURA &&
                pCaster->SpellHitResult(target, spellProto, false) != SPELL_MISS_NONE)
                return;

            // Check for immune
            if (target->IsImmunedToDamage(GetSpellSchoolMask(spellProto)))
                return;

            uint32 absorb=0;
            uint32 resist=0;
            CleanDamage cleanDamage =  CleanDamage(0, 0, BASE_ATTACK, MELEE_HIT_NORMAL );

            uint32 pdamage = m_modifier.m_amount > 0 ? m_modifier.m_amount : 0;

            //Calculate armor mitigation if it is a physical spell
            if (GetSpellSchoolMask(spellProto) & SPELL_SCHOOL_MASK_NORMAL)
            {
                uint32 pdamageReductedArmor = pCaster->CalcArmorReducedDamage(target, pdamage);
                cleanDamage.damage += pdamage - pdamageReductedArmor;
                pdamage = pdamageReductedArmor;
            }

            pdamage = target->SpellDamageBonusTaken(pCaster, spellProto, pdamage, DOT, GetStackAmount());

            bool isCrit = IsCritFromAbilityAura(pCaster, pdamage);

            // send critical in hit info for threat calculation
            if (isCrit)
            {
                cleanDamage.hitOutCome = MELEE_HIT_CRIT;
                // Resilience - reduce crit damage
                pdamage -= target->GetSpellCritDamageReduction(pdamage);
            }

            // only from players
            // FIXME: need use SpellDamageBonus instead?
            if (GetCasterGuid().IsPlayer())
                pdamage -= target->GetSpellDamageReduction(pdamage);

            target->CalculateDamageAbsorbAndResist(pCaster, GetSpellSchoolMask(spellProto), DOT, pdamage, &absorb, &resist, !(spellProto->AttributesEx & SPELL_ATTR_EX_CANT_REFLECTED));
            cleanDamage.absorb += absorb;

            DETAIL_FILTER_LOG(LOG_FILTER_PERIODIC_AFFECTS, "PeriodicTick: %s health leech of %s for %u dmg inflicted by %u abs is %u",
                GetCasterGuid().GetString().c_str(), target->GetGuidStr().c_str(), pdamage, GetId(),absorb);

            pCaster->DealDamageMods(target, pdamage, &absorb);

            pCaster->SendSpellNonMeleeDamageLog(target, GetId(), pdamage, GetSpellSchoolMask(spellProto), absorb, resist, false, 0, isCrit);

            float multiplier = spellProto->EffectMultipleValue[GetEffIndex()] > 0 ? spellProto->EffectMultipleValue[GetEffIndex()] : 1;

            // Set trigger flag
            uint32 procAttacker = PROC_FLAG_ON_DO_PERIODIC; //  | PROC_FLAG_SUCCESSFUL_HARMFUL_SPELL_HIT;
            uint32 procVictim   = PROC_FLAG_ON_TAKE_PERIODIC;// | PROC_FLAG_TAKEN_HARMFUL_SPELL_HIT;
            uint32 procEx = isCrit ? PROC_EX_CRITICAL_HIT : PROC_EX_NORMAL_HIT;

            pdamage = (pdamage <= absorb + resist) ? 0 : (pdamage-absorb-resist);
            if (pdamage)
                procVictim|=PROC_FLAG_TAKEN_ANY_DAMAGE;

            pCaster->ProcDamageAndSpell(target, procAttacker, procVictim, procEx, pdamage, BASE_ATTACK, spellProto);
            int32 new_damage = pCaster->DealDamage(target, pdamage, &cleanDamage, DOT, GetSpellSchoolMask(spellProto), spellProto, false);

            if (!target->isAlive() && pCaster->IsNonMeleeSpellCasted(false))
                for (uint32 i = CURRENT_FIRST_NON_MELEE_SPELL; i < CURRENT_MAX_SPELL; ++i)
                    if (Spell* spell = pCaster->GetCurrentSpell(CurrentSpellTypes(i)))
                        if (spell->m_spellInfo->Id == GetId())
                            spell->cancel();

            if (Player *modOwner = pCaster->GetSpellModOwner())
                modOwner->ApplySpellMod(GetId(), SPELLMOD_MULTIPLE_VALUE, multiplier);

            int32 heal = pCaster->SpellHealingBonusTaken(pCaster, spellProto, int32(new_damage * multiplier), DOT, GetStackAmount());

            uint32 absorbHeal = 0;
            pCaster->CalculateHealAbsorb(heal, &absorbHeal);

            int32 gain = pCaster->DealHeal(pCaster, heal - absorbHeal, spellProto, false, absorbHeal);
            pCaster->getHostileRefManager().threatAssist(pCaster, gain * 0.5f * sSpellMgr.GetSpellThreatMultiplier(spellProto), spellProto);
            break;
        }
        case SPELL_AURA_PERIODIC_HEAL:
        case SPELL_AURA_OBS_MOD_HEALTH:
        {
            // don't heal target if not alive, mostly death persistent effects from items
            if (!target->isAlive())
                return;

            Unit *pCaster = GetCaster();
            if (!pCaster)
                return;

            // heal for caster damage (must be alive)
            if (target != pCaster && spellProto->SpellVisual[0] == 163 && !pCaster->isAlive())
                return;

            // ignore non positive values (can be result apply spellmods to aura damage
            uint32 amount = m_modifier.m_amount > 0 ? m_modifier.m_amount : 0;

            uint32 pdamage;

            if (m_modifier.m_auraname==SPELL_AURA_OBS_MOD_HEALTH)
                pdamage = uint32(target->GetMaxHealth() * amount / 100);
            else
            {
                pdamage = amount;

                // Wild Growth (1/7 - 6 + 2*ramainTicks) %
                if (spellProto->SpellFamilyName == SPELLFAMILY_DRUID && spellProto->SpellIconID == 2864)
                {
                    int32 ticks = GetAuraMaxTicks();
                    int32 remainingTicks = ticks - GetAuraTicks();
                    int32 addition = int32(amount)*ticks*(-6+2*remainingTicks)/100;

                    if (GetAuraTicks() != 1)
                        // Item - Druid T10 Restoration 2P Bonus
                        if (Aura *aura = pCaster->GetAura(70658, EFFECT_INDEX_0))
                            addition += abs(int32((addition * aura->GetModifier()->m_amount) / ((ticks-1)* 100)));

                    pdamage = int32(pdamage) + addition;
                }
            }

            pdamage = target->SpellHealingBonusTaken(pCaster, spellProto, pdamage, DOT, GetStackAmount());

            // This method can modify pdamage
            bool isCrit = IsCritFromAbilityAura(pCaster, pdamage);

            uint32 absorbHeal = 0;
            pCaster->CalculateHealAbsorb(pdamage, &absorbHeal);
            pdamage -= absorbHeal;

            DETAIL_FILTER_LOG(LOG_FILTER_PERIODIC_AFFECTS, "PeriodicTick: %s heal of %s for %u health  (absorbed %u) inflicted by %u",
                GetCasterGuid().GetString().c_str(), target->GetGuidStr().c_str(), pdamage, absorbHeal, GetId());

            int32 gain = target->ModifyHealth(pdamage);
            SpellPeriodicAuraLogInfo pInfo(this, pdamage, (pdamage - uint32(gain)), absorbHeal, 0, 0.0f, isCrit);
            target->SendPeriodicAuraLog(&pInfo);

            // Set trigger flag
            uint32 procAttacker = PROC_FLAG_ON_DO_PERIODIC;
            uint32 procVictim   = PROC_FLAG_ON_TAKE_PERIODIC;
            uint32 procEx = PROC_EX_PERIODIC_POSITIVE | (isCrit ? PROC_EX_CRITICAL_HIT : PROC_EX_NORMAL_HIT);
            pCaster->ProcDamageAndSpell(target, procAttacker, procVictim, procEx, gain, BASE_ATTACK, spellProto);

            // add HoTs to amount healed in bgs
            if (pCaster->GetTypeId() == TYPEID_PLAYER )
                if ( BattleGround *bg = ((Player*)pCaster)->GetBattleGround() )
                    bg->UpdatePlayerScore(((Player*)pCaster), SCORE_HEALING_DONE, gain);

            target->getHostileRefManager().threatAssist(pCaster, float(gain) * 0.5f * sSpellMgr.GetSpellThreatMultiplier(spellProto), spellProto);

            // heal for caster damage
            if (target != pCaster && spellProto->SpellVisual[0] == 163)
            {
                uint32 dmg = spellProto->manaPerSecond;
                if (pCaster->GetHealth() <= dmg && pCaster->GetTypeId()==TYPEID_PLAYER)
                {
                    pCaster->RemoveAurasDueToSpell(GetId());

                    // finish current generic/channeling spells, don't affect autorepeat
                    pCaster->FinishSpell(CURRENT_GENERIC_SPELL);
                    pCaster->FinishSpell(CURRENT_CHANNELED_SPELL);
                }
                else
                {
                    uint32 damage = gain;
                    uint32 absorb = 0;
                    pCaster->DealDamageMods(pCaster, damage, &absorb);
                    pCaster->SendSpellNonMeleeDamageLog(pCaster, GetId(), damage, GetSpellSchoolMask(spellProto), absorb, 0, false, 0, false);

                    CleanDamage cleanDamage =  CleanDamage(0, 0, BASE_ATTACK, MELEE_HIT_NORMAL );
                    pCaster->DealDamage(pCaster, damage, &cleanDamage, NODAMAGE, GetSpellSchoolMask(spellProto), spellProto, true);
                }
            }

//            uint32 procAttacker = PROC_FLAG_ON_DO_PERIODIC;//   | PROC_FLAG_SUCCESSFUL_HEAL;
//            uint32 procVictim   = 0;//ROC_FLAG_ON_TAKE_PERIODIC | PROC_FLAG_TAKEN_HEAL;
            // ignore item heals
//            if (procSpell && !haveCastItem)
//                pCaster->ProcDamageAndSpell(target, procAttacker, procVictim, PROC_EX_NORMAL_HIT, pdamage, BASE_ATTACK, spellProto);
            break;
        }
        case SPELL_AURA_PERIODIC_MANA_LEECH:
        {
            // don't damage target if not alive, possible death persistent effects
            if (!target->isAlive())
                return;

            // don't energize isolated units (banished)
            if (target->hasUnitState(UNIT_STAT_ISOLATED))
                return;

            if (m_modifier.m_miscvalue < 0 || m_modifier.m_miscvalue >= MAX_POWERS)
                return;

            Powers power = Powers(m_modifier.m_miscvalue);

            // power type might have changed between aura applying and tick (druid's shapeshift)
            if (target->getPowerType() != power)
                return;

            Unit *pCaster = GetCaster();
            if (!pCaster)
                return;

            if (!pCaster->isAlive())
                return;

            if (GetSpellProto()->Effect[GetEffIndex()] == SPELL_EFFECT_PERSISTENT_AREA_AURA &&
                pCaster->SpellHitResult(target, spellProto, false) != SPELL_MISS_NONE)
                return;

            // Check for immune (not use charges)
            if (target->IsImmunedToDamage(GetSpellSchoolMask(spellProto)))
                return;

            // ignore non positive values (can be result apply spellmods to aura damage
            uint32 pdamage = m_modifier.m_amount > 0 ? m_modifier.m_amount : 0;

            // Special case: draining x% of mana (up to a maximum of 2*x% of the caster's maximum mana)
            // It's mana percent cost spells, m_modifier.m_amount is percent drain from target
            if (spellProto->ManaCostPercentage)
            {
                // max value
                uint32 maxmana = pCaster->GetMaxPower(power)  * pdamage * 2 / 100;
                pdamage = target->GetMaxPower(power) * pdamage / 100;
                if (pdamage > maxmana)
                    pdamage = maxmana;
            }

            DETAIL_FILTER_LOG(LOG_FILTER_PERIODIC_AFFECTS, "PeriodicTick: %s power leech of %s for %u dmg inflicted by %u",
                GetCasterGuid().GetString().c_str(), target->GetGuidStr().c_str(), pdamage, GetId());

            int32 drain_amount = target->GetPower(power) > pdamage ? pdamage : target->GetPower(power);

            // resilience reduce mana draining effect at spell crit damage reduction (added in 2.4)
            if (power == POWER_MANA)
                drain_amount -= target->GetSpellCritDamageReduction(drain_amount);

            target->ModifyPower(power, -drain_amount);

            float gain_multiplier = 0;

            if (pCaster->GetMaxPower(power) > 0)
            {
                gain_multiplier = spellProto->EffectMultipleValue[GetEffIndex()];

                if (Player *modOwner = pCaster->GetSpellModOwner())
                    modOwner->ApplySpellMod(GetId(), SPELLMOD_MULTIPLE_VALUE, gain_multiplier);
            }

            SpellPeriodicAuraLogInfo pInfo(this, drain_amount, 0, 0, 0, gain_multiplier);
            target->SendPeriodicAuraLog(&pInfo);

            if (int32 gain_amount = int32(drain_amount * gain_multiplier))
            {
                int32 gain = pCaster->ModifyPower(power, gain_amount);

                if (GetId() == 5138)                        // Drain Mana
                    if (Aura* petPart = GetHolder()->GetAuraByEffectIndex(EFFECT_INDEX_1))
                        if (int pet_gain = gain_amount * petPart->GetModifier()->m_amount / 100)
                            pCaster->CastCustomSpell(pCaster, 32554, &pet_gain, NULL, NULL, true);

                target->AddThreat(pCaster, float(gain) * 0.5f, pInfo.critical, GetSpellSchoolMask(spellProto), spellProto);
                if (pCaster->GetTypeId() == TYPEID_PLAYER && spellProto->Id == 5138 && pCaster->HasSpell(30326))
                    if (pCaster->GetPet())
                    {
                        GroupPetList m_groupPets = pCaster->GetPets();
                        if (!m_groupPets.empty())
                        {
                            for (GroupPetList::const_iterator itr = m_groupPets.begin(); itr != m_groupPets.end(); ++itr)
                                if (Pet* _pet = pCaster->GetMap()->GetPet(*itr))
                                    if (_pet && _pet->isAlive())
                                        pCaster->CastCustomSpell(_pet, 32554, &gain_amount, NULL, NULL, true, NULL, NULL, pCaster->GetObjectGuid());
                        }
                    }

            }
            break;
        }
        case SPELL_AURA_PERIODIC_ENERGIZE:
        {
            // don't energize target if not alive, possible death persistent effects
            if (!target->isAlive())
                return;

            // don't energize isolated units (banished)
            if (target->hasUnitState(UNIT_STAT_ISOLATED))
                return;

            // ignore non positive values (can be result apply spellmods to aura damage
            uint32 pdamage = m_modifier.m_amount > 0 ? m_modifier.m_amount : 0;

            DETAIL_FILTER_LOG(LOG_FILTER_PERIODIC_AFFECTS, "PeriodicTick: %s energize %s for %u dmg inflicted by %u",
                GetCasterGuid().GetString().c_str(), target->GetGuidStr().c_str(), pdamage, GetId());

            if (m_modifier.m_miscvalue < 0 || m_modifier.m_miscvalue >= MAX_POWERS)
                break;

            Powers power = Powers(m_modifier.m_miscvalue);

            if (target->GetMaxPower(power) == 0)
                break;

            SpellPeriodicAuraLogInfo pInfo(this, pdamage, 0, 0, 0, 0.0f);
            target->SendPeriodicAuraLog(&pInfo);

            int32 gain = target->ModifyPower(power,pdamage);

            if (Unit* pCaster = GetCaster())
                target->getHostileRefManager().threatAssist(pCaster, float(gain) * 0.5f * sSpellMgr.GetSpellThreatMultiplier(spellProto), spellProto);
            break;
        }
        case SPELL_AURA_OBS_MOD_MANA:
        {
            // don't energize target if not alive, possible death persistent effects
            if (!target->isAlive())
                return;

            // don't energize isolated units (banished)
            if (target->hasUnitState(UNIT_STAT_ISOLATED))
                return;

            Powers powerType = ( (m_modifier.m_miscvalue > POWER_RUNIC_POWER || m_modifier.m_miscvalue < 0) ? POWER_MANA : Powers(m_modifier.m_miscvalue));

            // ignore non positive values (can be result apply spellmods to aura damage
            uint32 amount = m_modifier.m_amount > 0 ? m_modifier.m_amount : 0;

            uint32 pdamage = uint32(target->GetMaxPower(powerType) * amount / 100);

            DETAIL_FILTER_LOG(LOG_FILTER_PERIODIC_AFFECTS, "PeriodicTick: %s energize %s for %u power %u inflicted by %u",
                GetCasterGuid().GetString().c_str(), target->GetGuidStr().c_str(), pdamage, powerType, GetId());

            if (target->GetMaxPower(powerType) == 0)
                break;

            SpellPeriodicAuraLogInfo pInfo(this, pdamage, 0, 0, 0, 0.0f);
            target->SendPeriodicAuraLog(&pInfo);

            int32 gain = target->ModifyPower(powerType, pdamage);

            if (Unit* pCaster = GetCaster())
                target->getHostileRefManager().threatAssist(pCaster, float(gain) * 0.5f * sSpellMgr.GetSpellThreatMultiplier(spellProto), spellProto);
            break;
        }
        case SPELL_AURA_POWER_BURN_MANA:
        {
            // don't mana burn target if not alive, possible death persistent effects
            if (!target->isAlive())
                return;

            Unit *pCaster = GetCaster();
            if (!pCaster)
                return;

            // Check for immune (not use charges)
            if (target->IsImmunedToDamage(GetSpellSchoolMask(spellProto)))
                return;

            int32 pdamage = m_modifier.m_amount > 0 ? m_modifier.m_amount : 0;

            Powers powerType = Powers(m_modifier.m_miscvalue);

            if (!target->isAlive() || target->getPowerType() != powerType)
                return;

            // resilience reduce mana draining effect at spell crit damage reduction (added in 2.4)
            if (powerType == POWER_MANA)
                pdamage -= target->GetSpellCritDamageReduction(pdamage);

            uint32 gain = uint32(-target->ModifyPower(powerType, -pdamage));

            gain = uint32(gain * spellProto->EffectMultipleValue[GetEffIndex()]);

            // maybe has to be sent different to client, but not by SMSG_PERIODICAURALOG
            SpellNonMeleeDamage damageInfo(pCaster, target, spellProto->Id, SpellSchoolMask(spellProto->SchoolMask));
            pCaster->CalculateSpellDamage(&damageInfo, gain, spellProto);

            damageInfo.target->CalculateAbsorbResistBlock(pCaster, &damageInfo, spellProto);

            pCaster->DealDamageMods(damageInfo.target, damageInfo.damage, &damageInfo.absorb);

            pCaster->SendSpellNonMeleeDamageLog(&damageInfo);

            // Set trigger flag
            uint32 procAttacker = PROC_FLAG_ON_DO_PERIODIC; //  | PROC_FLAG_SUCCESSFUL_HARMFUL_SPELL_HIT;
            uint32 procVictim   = PROC_FLAG_ON_TAKE_PERIODIC;// | PROC_FLAG_TAKEN_HARMFUL_SPELL_HIT;
            uint32 procEx       = createProcExtendMask(&damageInfo, SPELL_MISS_NONE);
            if (damageInfo.damage)
                procVictim|=PROC_FLAG_TAKEN_ANY_DAMAGE;

            pCaster->ProcDamageAndSpell(damageInfo.target, procAttacker, procVictim, procEx, damageInfo.damage, BASE_ATTACK, spellProto);

            pCaster->DealSpellDamage(&damageInfo, true);
            break;
        }
        case SPELL_AURA_MOD_REGEN:
        {
            // don't heal target if not alive, possible death persistent effects
            if (!target->isAlive())
                return;

            int32 gain = target->ModifyHealth(m_modifier.m_amount);
            if (Unit *caster = GetCaster())
                target->getHostileRefManager().threatAssist(caster, float(gain) * 0.5f  * sSpellMgr.GetSpellThreatMultiplier(spellProto), spellProto);
            break;
        }
        case SPELL_AURA_MOD_POWER_REGEN:
        {
            // don't energize target if not alive, possible death persistent effects
            if (!target->isAlive())
                return;

            // don't energize isolated units (banished)
            if (target->hasUnitState(UNIT_STAT_ISOLATED))
                return;

            Powers pt = target->getPowerType();
            if (int32(pt) != m_modifier.m_miscvalue)
                return;

            if ( spellProto->AuraInterruptFlags & AURA_INTERRUPT_FLAG_NOT_SEATED )
            {
                // eating anim
                target->HandleEmoteCommand(EMOTE_ONESHOT_EAT);
            }
            else if ( GetId() == 20577 )
            {
                // cannibalize anim
                target->HandleEmoteCommand(EMOTE_STATE_CANNIBALIZE);
            }

            // Anger Management
            // amount = 1+ 16 = 17 = 3,4*5 = 10,2*5/3
            // so 17 is rounded amount for 5 sec tick grow ~ 1 range grow in 3 sec
            if (pt == POWER_RAGE)
                target->ModifyPower(pt, m_modifier.m_amount * 3 / 5);
            // Butchery
            else if (pt == POWER_RUNIC_POWER && target->isInCombat())
                target->ModifyPower(pt, m_modifier.m_amount);
            break;
        }
        // Here tick dummy auras
        case SPELL_AURA_DUMMY:                              // some spells have dummy aura
        case SPELL_AURA_PERIODIC_DUMMY:
        {
            PeriodicDummyTick();
            break;
        }
        case SPELL_AURA_PERIODIC_TRIGGER_SPELL:
        {
            TriggerSpell();
            break;
        }
        case SPELL_AURA_PERIODIC_TRIGGER_SPELL_WITH_VALUE:
        {
            TriggerSpellWithValue();
            break;
        }
        default:
            break;
    }
}

void Aura::PeriodicDummyTick()
{
    SpellEntry const* spell = GetSpellProto();
    Unit *target = GetTarget();
    switch (spell->SpellFamilyName)
    {
        case SPELLFAMILY_GENERIC:
        {
            switch (spell->Id)
            {
                // Forsaken Skills
                case 7054:
                {
                    // Possibly need cast one of them (but
                    // 7038 Forsaken Skill: Swords
                    // 7039 Forsaken Skill: Axes
                    // 7040 Forsaken Skill: Daggers
                    // 7041 Forsaken Skill: Maces
                    // 7042 Forsaken Skill: Staves
                    // 7043 Forsaken Skill: Bows
                    // 7044 Forsaken Skill: Guns
                    // 7045 Forsaken Skill: 2H Axes
                    // 7046 Forsaken Skill: 2H Maces
                    // 7047 Forsaken Skill: 2H Swords
                    // 7048 Forsaken Skill: Defense
                    // 7049 Forsaken Skill: Fire
                    // 7050 Forsaken Skill: Frost
                    // 7051 Forsaken Skill: Holy
                    // 7053 Forsaken Skill: Shadow
                    return;
                }
                // Steal Flesh (The Culling of Stratholme - Salramm the Fleshcrafter)
                case 52708:
                {
                    if (Unit *caster = GetCaster())
                        caster->CastSpell(caster, 52712, true );

                    target->CastSpell(target, 52711, true);
                    return;
                }
                case 7057:                                  // Haunting Spirits
                    if (roll_chance_i(33))
                        target->CastSpell(target,m_modifier.m_amount,true,NULL,this);
                    return;
//              // Panda
//              case 19230: break;
//              // Gossip NPC Periodic - Talk
//              case 33208: break;
//              // Gossip NPC Periodic - Despawn
//              case 33209: break;
//              // Steal Weapon
//              case 36207: break;
//              // Simon Game START timer, (DND)
//              case 39993: break;
//              // Knockdown Fel Cannon: break; The Aggro Burst
//              case 40119: break;
//              // Old Mount Spell
//              case 40154: break;
//              // Magnetic Pull
//              case 40581: break;
//              // Ethereal Ring: break; The Bolt Burst
//              case 40801: break;
//              // Crystal Prison
//              case 40846: break;
//              // Copy Weapon
//              case 41054: break;
//              // Dementia
//              case 41404: break;
//              // Ethereal Ring Visual, Lightning Aura
//              case 41477: break;
//              // Ethereal Ring Visual, Lightning Aura (Fork)
//              case 41525: break;
//              // Ethereal Ring Visual, Lightning Jumper Aura
//              case 41567: break;
//              // No Man's Land
//              case 41955: break;
//              // Headless Horseman - Fire
//              case 42074: break;
//              // Headless Horseman - Visual - Large Fire
//              case 42075: break;
//              // Headless Horseman - Start Fire, Periodic Aura
//              case 42140: break;
//              // Ram Speed Boost
//              case 42152: break;
//              // Headless Horseman - Fires Out Victory Aura
//              case 42235: break;
//              // Pumpkin Life Cycle
//              case 42280: break;
//              // Brewfest Request Chick Chuck Mug Aura
//              case 42537: break;
//              // Squashling
//              case 42596: break;
//              // Headless Horseman Climax, Head: Periodic
//              case 42603: break;
//              // Fire Bomb
//              case 42621: break;
//              // Headless Horseman - Conflagrate, Periodic Aura
//              case 42637: break;
//              // Headless Horseman - Create Pumpkin Treats Aura
//              case 42774: break;
//              // Headless Horseman Climax - Summoning Rhyme Aura
//              case 42879: break;
//              // Tricky Treat
//              case 42919: break;
//              // Giddyup!
//              case 42924: break;
//              // Ram - Trot
//              case 42992: break;
//              // Ram - Canter
//              case 42993: break;
//              // Ram - Gallop
//              case 42994: break;
//              // Ram Level - Neutral
//              case 43310: break;
//              // Headless Horseman - Maniacal Laugh, Maniacal, Delayed 17
//              case 43884: break;
//              // Wretched!
//              case 43963: break;
//              // Headless Horseman - Maniacal Laugh, Maniacal, other, Delayed 17
//              case 44000: break;
//              // Energy Feedback
//              case 44328: break;
//              // Romantic Picnic
//              case 45102: break;
//              // Romantic Picnic
//              case 45123: break;
//              // Looking for Love
//              case 45124: break;
//              // Kite - Lightning Strike Kite Aura
//              case 45197: break;
//              // Rocket Chicken
//              case 45202: break;
//              // Copy Offhand Weapon
//              case 45205: break;
//              // Upper Deck - Kite - Lightning Periodic Aura
//              case 45207: break;
//              // Kite -Sky  Lightning Strike Kite Aura
//              case 45251: break;
//              // Ribbon Pole Dancer Check Aura
//              case 45390: break;
//              // Holiday - Midsummer, Ribbon Pole Periodic Visual
//              case 45406: break;
//              // Parachute
//              case 45472: break;
//              // Alliance Flag, Extra Damage Debuff
//              case 45898: break;
//              // Horde Flag, Extra Damage Debuff
//              case 45899: break;
//              // Ahune - Summoning Rhyme Aura
//              case 45926: break;
//              // Ahune - Slippery Floor
//              case 45945: break;
//              // Ahune's Shield
//              case 45954: break;
//              // Nether Vapor Lightning
//              case 45960: break;
//              // Darkness
//              case 45996: break;
                case 46041:                                 // Summon Blood Elves Periodic
                    target->CastSpell(target, 46037, true, NULL, this);
                    target->CastSpell(target, roll_chance_i(50) ? 46038 : 46039, true, NULL, this);
                    target->CastSpell(target, 46040, true, NULL, this);
                    return;
//              // Transform Visual Missile Periodic
//              case 46205: break;
//              // Find Opening Beam End
//              case 46333: break;
//              // Ice Spear Control Aura
//              case 46371: break;
//              // Hailstone Chill
//              case 46458: break;
//              // Hailstone Chill, Internal
//              case 46465: break;
//              // Chill, Internal Shifter
//              case 46549: break;
//              // Summon Ice Spear Knockback Delayer
//              case 46878: break;
                case 47214: // Burninate Effect
                {
                    Unit * caster = GetCaster();
                    if (!caster)
                        return;

                    if (target->GetEntry() == 26570)
                    {
                        if (target->HasAura(54683, EFFECT_INDEX_0))
                            return;
                        else
                        {
                            // Credit Scourge
                            caster->CastSpell(caster, 47208, true);
                            // set ablaze
                            target->CastSpell(target, 54683, true);
                            ((Creature*)target)->ForcedDespawn(4000);
                        }
                    }
                    break;
                }
//              // Fizzcrank Practice Parachute
//              case 47228: break;
//              // Send Mug Control Aura
//              case 47369: break;
//              // Direbrew's Disarm (precast)
//              case 47407: break;
//              // Mole Machine Port Schedule
//              case 47489: break;
//              case 47941: break; // Crystal Spike
//              case 48200: break; // Healer Aura
                case 48630:                                 // Summon Gauntlet Mobs Periodic
                case 59275:                                 // Below may need some adjustment, pattern for amount of summon and where is not verified 100% (except for odd/even tick)
                {
                    bool chance = roll_chance_i(50);

                    target->CastSpell(target, chance ? 48631 : 48632, true, NULL, this);

                    if (GetAuraTicks() % 2)                 // which doctor at odd tick
                        target->CastSpell(target, chance ? 48636 : 48635, true, NULL, this);
                    else                                    // or harponeer, at even tick
                        target->CastSpell(target, chance ? 48634 : 48633, true, NULL, this);

                    return;
                }
//              case 49313: break; // Proximity Mine Area Aura
//              // Mole Machine Portal Schedule
//              case 49466: break;
                case 49555:                                 // Corpse Explode (Trollgore, Drak'Tharon Keep)
                case 59807:
                    target->SetFloatValue(OBJECT_FIELD_SCALE_X, target->GetFloatValue(OBJECT_FIELD_SCALE_X)*1.2f);
                    break;
//              case 49592: break; // Temporal Rift
//              case 49957: break; // Cutting Laser
//              case 50085: break; // Slow Fall
//              // Listening to Music
//              case 50493: break;
//              // Love Rocket Barrage
//              case 50530: break;
                case 50789:                                 // Summon iron dwarf (left or right)
                case 59860:
                    target->CastSpell(target, roll_chance_i(50) ? 50790 : 50791, true, NULL, this);
                    return;
                case 50792:                                 // Summon iron trogg (left or right)
                case 59859:
                    target->CastSpell(target, roll_chance_i(50) ? 50793 : 50794, true, NULL, this);
                    return;
                case 50801:                                 // Summon malformed ooze (left or right)
                case 59858:
                    target->CastSpell(target, roll_chance_i(50) ? 50802 : 50803, true, NULL, this);
                    return;
                case 50824:                                 // Summon earthen dwarf
                    target->CastSpell(target, roll_chance_i(50) ? 50825 : 50826, true, NULL, this);
                    return;
                case 52441:                                 // Cool Down
                    target->CastSpell(target, 52443, true);
                    return;
                case 53035:                                 // Summon Anub'ar Champion Periodic (Azjol Nerub)
                    target->CastSpell(target, 53014, true); // Summon Anub'ar Champion
                    return;
                case 53036:                                 // Summon Anub'ar Necromancer Periodic (Azjol Nerub)
                    target->CastSpell(target, 53015, true); // Summon Anub'ar Necromancer
                    return;
                case 53037:                                 // Summon Anub'ar Crypt Fiend Periodic (Azjol Nerub)
                    target->CastSpell(target, 53016, true); // Summon Anub'ar Crypt Fiend
                    return;
                case 53520:                                 // Carrion Beetles
                    target->CastSpell(target, 53521, true, NULL, this);
                    target->CastSpell(target, 53521, true, NULL, this);
                    return;
                case 55592:                                 // Clean
                    switch(urand(0,2))
                    {
                        case 0: target->CastSpell(target, 55731, true); break;
                        case 1: target->CastSpell(target, 55738, true); break;
                        case 2: target->CastSpell(target, 55739, true); break;
                    }
                    return;
                case 54798: // FLAMING Arrow Triggered Effect
                {
                    Unit * caster = GetCaster();
                    if (!caster)
                        return;

                    Player *rider = caster->GetCharmerOrOwnerPlayerOrPlayerItself();
                    if (!rider)
                        return;

                    if (target->GetEntry() == 29358)
                    {
                        if (target->HasAura(54683, EFFECT_INDEX_0))
                            return;
                        else
                        {
                            // Credit Frostworgs
                            rider->CastSpell(rider, 54896, true);
                            // set ablaze
                            target->CastSpell(target, 54683, true);
                            ((Creature*)target)->ForcedDespawn(6000);
                        }
                    }
                    else if (target->GetEntry() == 29351)
                    {
                        if (target->HasAura(54683, EFFECT_INDEX_0))
                            return;
                        else
                        {
                            // Credit Frost Giants
                            rider->CastSpell(rider, 54893, true);
                            // set ablaze
                            target->CastSpell(target, 54683, true);
                            ((Creature*)target)->ForcedDespawn(6000);
                        }
                    }

                    break;
                }
                case 62038: // Biting Cold (Ulduar: Hodir)
                {
                    if (target->GetTypeId() != TYPEID_PLAYER)
                        return;

                    Unit * caster = GetCaster();
                    if (!caster)
                        return;

                    if (!target->HasAura(62821))     // Toasty Fire
                    {
                        // dmg dealing every second
                        target->CastSpell(target, 62188, true, 0, 0, caster->GetObjectGuid());
                    }

                    // aura stack increase every 3 (data in m_miscvalue) seconds and decrease every 1s
                    // Reset reapply counter at move and decrease stack amount by 1
                    if (((Player*)target)->isMoving() || target->HasAura(62821))
                    {
                        if (SpellAuraHolder *holder = target->GetSpellAuraHolder(62039))
                        {
                            if (holder->ModStackAmount(-1))
                                target->RemoveSpellAuraHolder(holder);
                        }
                        m_modifier.m_miscvalue = 3;
                        return;
                    }
                    // We are standing at the moment, countdown
                    if (m_modifier.m_miscvalue > 0)
                    {
                        --m_modifier.m_miscvalue;
                        return;
                    }

                    target->CastSpell(target, 62039, true);

                    // recast every ~3 seconds
                    m_modifier.m_miscvalue = 3;
                    return;
                }
                case 62566:                                 // Healthy Spore Summon Periodic
                {
                    target->CastSpell(target, 62582, true);
                    target->CastSpell(target, 62591, true);
                    target->CastSpell(target, 62592, true);
                    target->CastSpell(target, 62593, true);
                    return;
                }
<<<<<<< HEAD
                case 62717:                                 // Slag Pot (periodic dmg)
                case 63477:
                {
                    Unit *caster = GetCaster();

                    if (caster && target)
                        caster->CastSpell(target, (spell->Id == 62717) ? 65722 : 65723, true, 0, this, this->GetCasterGuid(), this->GetSpellProto());
                    return;
                }
                case 69008:                                 // Soulstorm (OOC aura)
                case 68870:                                 // Soulstorm
                {
                    uint32 triggerSpells[8] = {68898, 68904, 68886, 68905, 68896, 68906, 68897, 68907};
                    target->CastSpell(target, triggerSpells[GetAuraTicks() % 8], true);
                    return;
                }
                case 67574:                                // Trial Of Crusader (Spike Aggro Aura - Anub'arak)
                {
                    if (!target->GetMap()->Instanceable())
                        return;

                    if (InstanceData* data = target->GetInstanceData())
                    {
                        if (Creature* pSpike = target->GetMap()->GetCreature(data->GetData64(34660)))
                            pSpike->AddThreat(target, 1000000.0f);
                    }
                    return;
                }
                case 66118:                                 // Leeching Swarm 10 man
                case 68646:
                {
                    int32 damage = (m_modifier.m_amount * target->GetHealth()) / 100;
                    if (damage < 250)
                        damage = 250;
                    int32 heal = damage * 68 / 100;
                    target->CastCustomSpell(target, 66240, &damage, NULL, NULL, true, NULL, this);
                    if (Unit* caster = GetCaster())
                        target->CastCustomSpell(caster, 66125, &heal, NULL, NULL, true, NULL, this);
                    return;
                }
                case 67630:                                 // Leeching Swarm 25 man
                case 68647:
                {
                    int32 damage = (m_modifier.m_amount * target->GetHealth()) / 100;
                    if (damage < 250)
                        damage = 250;
                    int32 heal = damage * 155 / 100;
                    target->CastCustomSpell(target, 66240, &damage, NULL, NULL, true, NULL, this);
                    if (Unit* caster = GetCaster())
                        target->CastCustomSpell(caster, 66125, &heal, NULL, NULL, true, NULL, this);
=======
                case 68875:                                 // Wailing Souls
                case 68876:                                 // Wailing Souls
                {
                    // Sweep around
                    float newAngle = target->GetOrientation() + (spell->Id == 68875 ? 0.09f : 2*M_PI_F - 0.09f);
                    if (newAngle > 2*M_PI_F)
                        newAngle -= 2*M_PI_F;

                    target->SetFacingTo(newAngle);

                    // Should actually be SMSG_SPELL_START, too
                    target->CastSpell(target, 68873, true);
>>>>>>> ef793da5
                    return;
                }
// Exist more after, need add later
                default:
                    break;
            }

            // Drink (item drink spells)
            if (GetEffIndex() > EFFECT_INDEX_0 && spell->EffectApplyAuraName[GetEffIndex()-1] == SPELL_AURA_MOD_POWER_REGEN)
            {
                if (target->GetTypeId() != TYPEID_PLAYER)
                    return;
                // Search SPELL_AURA_MOD_POWER_REGEN aura for this spell and add bonus
                if (Aura* aura = GetHolder()->GetAuraByEffectIndex(SpellEffectIndex(GetEffIndex() - 1)))
                {
                    aura->GetModifier()->m_amount = m_modifier.m_amount;
                    ((Player*)target)->UpdateManaRegen();
                    // Disable continue
                    m_isPeriodic = false;
                    return;
                }
                return;
            }

            // Prey on the Weak
            if (spell->SpellIconID == 2983)
            {
                if (target->GetTypeId() != TYPEID_PLAYER)
                    return;

                Unit *victim = target->getVictim();
                if (victim && (target->GetHealth() * 100 / target->GetMaxHealth() > victim->GetHealth() * 100 / victim->GetMaxHealth()))
                {
                    if (!target->HasAura(58670))
                    {
                        int32 basepoints = GetBasePoints();
                        target->CastCustomSpell(target, 58670, &basepoints, 0, 0, true);
                    }
                }
                else
                    target->RemoveAurasDueToSpell(58670);
            }
            break;
        }
        case SPELLFAMILY_MAGE:
        {
            // Mirror Image
//            if (spell->Id == 55342)
//                return;
            break;
        }
        case SPELLFAMILY_DRUID:
        {
            switch (spell->Id)
            {
                // Frenzied Regeneration
                case 22842:
                {
                    // Converts up to 10 rage per second into health for $d.  Each point of rage is converted into ${$m2/10}.1% of max health.
                    // Should be manauser
                    if (target->getPowerType() != POWER_RAGE)
                        return;
                    uint32 rage = target->GetPower(POWER_RAGE);
                    // Nothing todo
                    if (rage == 0)
                        return;
                    int32 mod = (rage < 100) ? rage : 100;
                    int32 points = target->CalculateSpellDamage(target, spell, EFFECT_INDEX_1);
                    int32 regen = target->GetMaxHealth() * (mod * points / 10) / 1000;
                    target->CastCustomSpell(target, 22845, &regen, NULL, NULL, true, NULL, this);
                    target->SetPower(POWER_RAGE, rage-mod);
                    return;
                }
                // Force of Nature
                case 33831:
                    return;
                default:
                    break;
            }
            break;
        }
        case SPELLFAMILY_WARLOCK:
            switch (spell->Id)
            {
                case 48018:
                    GameObject* obj = target->GetGameObject(spell->Id);
                    if (!obj)
                    {
                         target->RemoveAurasDueToSpell(spell->Id);
                         target->RemoveAurasDueToSpell(62388);
                         return;
                    }
                    // We must take a range of teleport spell, not summon.
                    const SpellEntry* goToCircleSpell = sSpellStore.LookupEntry(48020);
                    if (target->IsWithinDist(obj,GetSpellMaxRange(sSpellRangeStore.LookupEntry(goToCircleSpell->rangeIndex))))
                        target->CastSpell(target, 62388, true);
                    else
                        target->RemoveAurasDueToSpell(62388);
            }
            break;
        case SPELLFAMILY_ROGUE:
        {
            switch (spell->Id)
            {
                // Killing Spree
                case 51690:
                {
                    if (target->hasUnitState(UNIT_STAT_STUNNED) || target->isFeared())
                        return;

                    Spell::UnitList targets;
                    {
                        // eff_radius ==0
                        float radius = GetSpellMaxRange(sSpellRangeStore.LookupEntry(spell->rangeIndex));

                        MaNGOS::AnyUnfriendlyVisibleUnitInObjectRangeCheck u_check(target, target, radius);
                        MaNGOS::UnitListSearcher<MaNGOS::AnyUnfriendlyVisibleUnitInObjectRangeCheck> checker(targets, u_check);
                        Cell::VisitAllObjects(target, checker, radius);
                    }

                    if (targets.empty())
                        return;

                    Spell::UnitList::const_iterator itr = targets.begin();
                    std::advance(itr, rand()%targets.size());
                    Unit* victim = *itr;

                    target->CastSpell(victim, 57840, true);
                    target->CastSpell(victim, 57841, true);
                    return;
                }
                default:
                    break;
            }
            break;
        }
        case SPELLFAMILY_HUNTER:
        {
            // Explosive Shot
            if (spell->SpellFamilyFlags.test<CF_HUNTER_EXPLOSIVE_SHOT>())
            {
                target->CastCustomSpell(target, 53352, &m_modifier.m_amount, 0, 0, true, 0, this, GetCasterGuid());
                return;
            }
            switch (spell->Id)
            {
                // Harpooner's Mark
                // case 40084:
                //    return;
                // Feeding Frenzy Rank 1 & 2
                case 53511:
                case 53512:
                {
                    Unit* victim = target->getVictim();
                    if ( victim && victim->GetHealth() * 100 < victim->GetMaxHealth() * 35 )
                        target->CastSpell(target, spell->Id == 53511 ? 60096 : 60097, true, NULL, this);
                    return;
                }
                default:
                    break;
            }
            break;
        }
        case SPELLFAMILY_SHAMAN:
        {
            // Astral Shift
            if (spell->Id == 52179)
            {
                // Periodic need for remove visual on stun/fear/silence lost
                if (!target->HasFlag(UNIT_FIELD_FLAGS, UNIT_FLAG_STUNNED | UNIT_FLAG_FLEEING | UNIT_FLAG_SILENCED))
                    target->RemoveAurasDueToSpell(52179);
                return;
            }
            break;
        }
        case SPELLFAMILY_DEATHKNIGHT:
        {
            // Death and Decay
            if (spell->SpellFamilyFlags.test<CF_DEATHKNIGHT_DEATH_AND_DECAY>())
            {
                if (Unit *caster = GetCaster())
                    caster->CastCustomSpell(target, 52212, &m_modifier.m_amount, NULL, NULL, true, NULL, this);
                return;
            }
            // Raise Dead
//            if (spell->SpellFamilyFlags.test<CF_DEATHKNIGHT_RAISE_DEAD>())
//                return;
            // Chains of Ice
            if (spell->SpellFamilyFlags.test<CF_DEATHKNIGHT_CHAINS_OF_ICE2>())
            {
                // Get 0 effect aura
                Aura *slow = target->GetAura(GetId(), EFFECT_INDEX_0);
                if (slow)
                {
                    slow->ApplyModifier(false, true);
                    Modifier *mod = slow->GetModifier();
                    mod->m_amount+= m_modifier.m_amount;
                    if (mod->m_amount > 0) mod->m_amount = 0;
                    slow->ApplyModifier(true, true);
                }
                return;
            }
            // Summon Gargoyle
//            if (spell->SpellFamilyFlags.test<CF_DEATHKNIGHT_SUMMON_GARGOYLE>())
//                return;
            // Bladed Armor
            if (spell->SpellIconID == 2653)
            {
                // Increases your attack power by $s1 for every $s2 armor value you have.
                // Calculate AP bonus (from 1 efect of this spell)
                int32 apBonus = m_modifier.m_amount * target->GetArmor() / target->CalculateSpellDamage(target, spell, EFFECT_INDEX_1);
                target->CastCustomSpell(target, 61217, &apBonus, &apBonus, NULL, true, NULL, this);
                return;
            }
            // Death Rune Mastery
            // Reaping
            // Blood of the North
            if (spell->SpellIconID == 22 || spell->SpellIconID == 3041 || spell->SpellIconID == 30412)
            {
                if (target->GetTypeId() != TYPEID_PLAYER)
                    return;
                if (target->isInCombat())
                    return;

                Player *plr = (Player*)GetTarget();
                for(uint32 i = 0; i < MAX_RUNES; ++i)
                {
                    RuneType rune = plr->GetCurrentRune(i);
                    if (rune == RUNE_DEATH)
                        plr->ConvertRune(i, plr->GetBaseRune(i));
                }

                return;
            }
//            if (spell->SpellIconID == 30412)
//                return;
            // Hysteria
            if (spell->SpellFamilyFlags.test<CF_DEATHKNIGHT_HYSTERIA>())
            {
                // damage not expected to be show in logs, not any damage spell related to damage apply
                uint32 deal = m_modifier.m_amount * target->GetMaxHealth() / 100;
                target->DealDamage(target, deal, NULL, DIRECT_DAMAGE, SPELL_SCHOOL_MASK_NORMAL, NULL, false);
                return;
            }
            break;
        }
        default:
            break;
    }
}

void Aura::HandlePreventFleeing(bool apply, bool Real)
{
    if (!Real)
        return;

    Unit::AuraList const& fearAuras = GetTarget()->GetAurasByType(SPELL_AURA_MOD_FEAR);
    if (!fearAuras.empty())
    {
        if (apply)
            GetTarget()->SetFeared(false, fearAuras.front()->GetCasterGuid());
        else
            GetTarget()->SetFeared(true);
    }
}

void Aura::HandleManaShield(bool apply, bool Real)
{
    if (!Real)
        return;

    // prevent double apply bonuses
    if (apply && (GetTarget()->GetTypeId()!=TYPEID_PLAYER || !((Player*)GetTarget())->GetSession()->PlayerLoading()))
    {
        if (Unit* caster = GetCaster())
        {
            float DoneActualBenefit = 0.0f;
            switch(GetSpellProto()->SpellFamilyName)
            {
                case SPELLFAMILY_MAGE:
                    if (GetSpellProto()->SpellFamilyFlags.test<CF_MAGE_MANA_SHIELD>())
                    {
                        // Mana Shield
                        // +50% from +spd bonus
                        DoneActualBenefit = caster->SpellBaseDamageBonusDone(GetSpellSchoolMask(GetSpellProto())) * 0.5f;
                        break;
                    }
                    break;
                default:
                    break;
            }

            DoneActualBenefit *= caster->CalculateLevelPenalty(GetSpellProto());

            m_modifier.m_amount += (int32)DoneActualBenefit;
        }
    }
}

void Aura::HandleArenaPreparation(bool apply, bool Real)
{
    if (!Real)
        return;

    Unit* target = GetTarget();

    target->ApplyModFlag(UNIT_FIELD_FLAGS, UNIT_FLAG_PREPARATION, apply);

    if (apply)
    {
        // max regen powers at start preparation
        target->SetHealth(target->GetMaxHealth());
        target->SetPower(POWER_MANA, target->GetMaxPower(POWER_MANA));
        target->SetPower(POWER_ENERGY, target->GetMaxPower(POWER_ENERGY));
    }
    else
    {
        // reset originally 0 powers at start/leave
        target->SetPower(POWER_RAGE, 0);
        target->SetPower(POWER_RUNIC_POWER, 0);
    }
}

/**
 * Such auras are applied from a caster(=player) to a vehicle.
 * This has been verified using spell #49256
 */
void Aura::HandleAuraControlVehicle(bool apply, bool Real)
{
    if (!Real)
        return;

    Unit* target = GetTarget();
    if (!target->IsVehicle())
        return;

    // TODO: Check for free seat

    Unit *caster = GetCaster();
    if (!caster)
        return;

    if (apply)
    {
        if (caster->GetTypeId() == TYPEID_PLAYER)
            ((Player*)caster)->RemovePet(PET_SAVE_AS_CURRENT);

        // TODO: find a way to make this work properly
        // some spells seem like store vehicle seat info in basepoints, but not true for all of them, so... ;/
        // int8 seat = target->GetVehicleKit()->HasEmptySeat(GetModifier()->m_amount) ? GetModifier()->m_amount : -1;
        // caster->EnterVehicle(target->GetVehicleKit(), seat);

        int8 seat = -1;

        // Slag Pot (2 seats: hand and the pot)
        if (GetId() == 62708 || GetId() == 62711)
            seat = GetModifier()->m_amount;

        caster->EnterVehicle(target->GetVehicleKit(), seat);
    }
    else
    {
        // some SPELL_AURA_CONTROL_VEHICLE auras have a dummy effect on the player - remove them
        caster->RemoveAurasDueToSpell(GetId());

        if (caster->GetVehicle() == target->GetVehicleKit())
            caster->ExitVehicle();

        if (caster->GetTypeId() == TYPEID_PLAYER)
            ((Player*)caster)->ResummonPetTemporaryUnSummonedIfAny();
    }
}

void Aura::HandleAuraLinked(bool apply, bool Real)
{
    if (!Real)
        return;

    uint32 linkedSpell = GetSpellProto()->EffectTriggerSpell[m_effIndex];
    SpellEntry const *spellInfo = sSpellStore.LookupEntry(linkedSpell);
    Unit *pTarget = GetTarget();
    Unit *pCaster = GetCaster();

    if (!spellInfo)
    {
        sLog.outError("HandleAuraLinked for spell %u effect %u: triggering unknown spell %u", GetSpellProto()->Id, m_effIndex, linkedSpell);
        return;
    }

    if (apply)
    {
        if (pCaster && pCaster->GetTypeId() == TYPEID_PLAYER &&
            pTarget->GetObjectGuid().IsVehicle() &&
            spellInfo->AttributesEx  &  SPELL_ATTR_EX_HIDDEN_AURA &&
            spellInfo->Attributes &  SPELL_ATTR_HIDE_IN_COMBAT_LOG)
        {
            float bonus = ((float)((Player*)pCaster)->GetEquipGearScore(false, false) - (float)sWorld.getConfig(CONFIG_UINT32_GEAR_CALC_BASE))
                                 / (float)sWorld.getConfig(CONFIG_UINT32_GEAR_CALC_BASE);

            float curHealthRatio = pTarget->GetHealthPercent() / 100.0f;

            int32 bp0 = int32(((float)spellInfo->EffectBasePoints[EFFECT_INDEX_0] + bonus) * 100);
            int32 bp1 = int32(((float)spellInfo->EffectBasePoints[EFFECT_INDEX_1] + bonus) * 100);
            int32 bp2 = int32(((float)spellInfo->EffectBasePoints[EFFECT_INDEX_2] + bonus) * 100);

            pTarget->CastCustomSpell(pTarget, spellInfo, &bp0, &bp1, &bp2, true, NULL, this, GetCasterGuid(), GetSpellProto());
            pTarget->SetHealth(uint32((float)pTarget->GetMaxHealth() * curHealthRatio));
        }
        // Ebon Plague and Crypt Fever - set basepoints for linked aura increasing disease damage taken
        else if (GetSpellProto()->SpellFamilyName == SPELLFAMILY_DEATHKNIGHT &&
            (GetSpellProto()->SpellIconID == 264 || GetSpellProto()->SpellIconID == 1933))
        {
            int32 bp0 = GetModifier()->m_amount;
            if (pCaster)
                pCaster->CastCustomSpell(pTarget, spellInfo, &bp0, NULL, NULL, true, NULL, this, GetCasterGuid(), GetSpellProto());
        }
        else
            pTarget->CastSpell(pTarget, spellInfo, true, NULL, this);
    }
    else
        pTarget->RemoveAurasByCasterSpell(linkedSpell, GetCasterGuid());
}

void Aura::HandleAuraAddMechanicAbilities(bool apply, bool Real)
{
    Unit* target = GetTarget();

    if (!target || target->GetTypeId() != TYPEID_PLAYER)    // only players should be affected by this aura
        return;

    uint16 i_OverrideSetId = GetMiscValue();

    const OverrideSpellDataEntry *spellSet = sOverrideSpellDataStore.LookupEntry(i_OverrideSetId);
    if (!spellSet)
        return;

    if (apply)
    {

        // spell give the player a new castbar with some spells.. this is a clientside process..
        // serverside just needs to register the new spells so that player isn't kicked as cheater
        for (int i = 0; i < MAX_OVERRIDE_SPELLS; i++)
            if (uint32 spellId = spellSet->Spells[i])
                static_cast<Player*>(target)->addSpell(spellId, true, false, false, false);

        target->SetUInt16Value(PLAYER_FIELD_BYTES2, 0, i_OverrideSetId);
    }
    else
    {
        target->SetUInt16Value(PLAYER_FIELD_BYTES2, 0, 0);
        for (int i = 0; i < MAX_OVERRIDE_SPELLS; i++)
            if (uint32 spellId = spellSet->Spells[i])
                static_cast<Player*>(target)->removeSpell(spellId, false , false, false);
    }
}

void Aura::HandleAuraOpenStable(bool apply, bool Real)
{
    if (!Real || GetTarget()->GetTypeId() != TYPEID_PLAYER || !GetTarget()->IsInWorld())
        return;

    Player* player = (Player*)GetTarget();

    if (apply)
        player->GetSession()->SendStablePet(player->GetObjectGuid());

    // client auto close stable dialog at !apply aura
}

void Aura::HandleAuraMirrorImage(bool apply, bool Real)
{
    if (!Real)
        return;

    Unit* target = GetTarget();

    if (!target)
        return;

    if (apply)
    {
        Unit* caster = GetCaster();
        if (target->GetTypeId() == TYPEID_UNIT)
        {
            Creature* pCreature = (Creature*)target;
            pCreature->SetByteValue(UNIT_FIELD_BYTES_0, 0, caster->getRace());
            pCreature->SetByteValue(UNIT_FIELD_BYTES_0, 1, caster->getClass());
            pCreature->SetByteValue(UNIT_FIELD_BYTES_0, 2, caster->getGender());
            pCreature->SetByteValue(UNIT_FIELD_BYTES_0, 3, caster->getPowerType());
        }
        target->SetFlag(UNIT_FIELD_FLAGS_2, UNIT_FLAG2_CLONED);

        target->SetDisplayId(caster->GetDisplayId());
    }
    else
    {
        if (target->GetTypeId() == TYPEID_UNIT)
        {
            Creature* pCreature = (Creature*)target;

            const CreatureInfo* cinfo = pCreature->GetCreatureInfo();
            const CreatureModelInfo* minfo = sObjectMgr.GetCreatureModelInfo(pCreature->GetNativeDisplayId());

            pCreature->SetByteValue(UNIT_FIELD_BYTES_0, 0, 0);
            pCreature->SetByteValue(UNIT_FIELD_BYTES_0, 1, cinfo->unit_class);
            pCreature->SetByteValue(UNIT_FIELD_BYTES_0, 2, minfo->gender);
            pCreature->SetByteValue(UNIT_FIELD_BYTES_0, 3, 0);
        }

        target->RemoveFlag(UNIT_FIELD_FLAGS_2, UNIT_FLAG2_CLONED);

        target->SetDisplayId(target->GetNativeDisplayId());
    }
}

void Aura::HandleAuraConvertRune(bool apply, bool Real)
{
    if (!Real)
        return;

    if (GetTarget()->GetTypeId() != TYPEID_PLAYER)
        return;

    Player *plr = (Player*)GetTarget();

    if (plr->getClass() != CLASS_DEATH_KNIGHT)
        return;

    RuneType runeFrom = RuneType(GetSpellProto()->EffectMiscValue[m_effIndex]);
    RuneType runeTo   = RuneType(GetSpellProto()->EffectMiscValueB[m_effIndex]);

    if (apply)
    {
        for(uint32 i = 0; i < MAX_RUNES; ++i)
        {
            if (plr->GetCurrentRune(i) == runeFrom && !plr->GetRuneCooldown(i))
            {
                plr->ConvertRune(i, runeTo, GetId());
                break;
            }
        }
    }
    else
    {
        for(uint32 i = 0; i < MAX_RUNES; ++i)
        {
            if (plr->GetCurrentRune(i) == runeTo && plr->GetBaseRune(i) == runeFrom)
            {
                plr->ConvertRune(i, runeFrom);
                plr->ClearConvertedBy(i);
                break;
            }
        }
    }
}

void Aura::HandlePhase(bool apply, bool Real)
{
    if (!Real)
        return;

    Unit *target = GetTarget();

    // always non stackable
    if (apply)
    {
        Unit::AuraList const& phases = target->GetAurasByType(SPELL_AURA_PHASE);
        if (!phases.empty())
            target->RemoveAurasDueToSpell(phases.front()->GetId(), GetHolder());
    }

    target->SetPhaseMask(apply ? GetMiscValue() : PHASEMASK_NORMAL, true);
    // no-phase is also phase state so same code for apply and remove
    if (GetEffIndex() == EFFECT_INDEX_0 && target->GetTypeId() == TYPEID_PLAYER)
    {
        SpellAreaForAreaMapBounds saBounds = sSpellMgr.GetSpellAreaForAuraMapBounds(GetId());
        if (saBounds.first != saBounds.second)
        {
            uint32 zone, area;
            target->GetZoneAndAreaId(zone, area);

            for(SpellAreaForAreaMap::const_iterator itr = saBounds.first; itr != saBounds.second; ++itr)
            {
                // some auras remove at aura remove
                if (!itr->second->IsFitToRequirements((Player*)target, zone, area))
                    target->RemoveAurasDueToSpell(itr->second->spellId);
                // some auras applied at aura apply
                else if (itr->second->autocast)
                {
                    if (!target->HasAura(itr->second->spellId, EFFECT_INDEX_0))
                        target->CastSpell(target, itr->second->spellId, true);
                }
            }
        }

    }
}

void Aura::HandleAuraSafeFall( bool Apply, bool Real )
{
    // implemented in WorldSession::HandleMovementOpcodes

    // only special case
    if (Apply && Real && GetId() == 32474 && GetTarget()->GetTypeId() == TYPEID_PLAYER)
        ((Player*)GetTarget())->ActivateTaxiPathTo(506, GetId());
}

bool Aura::IsCritFromAbilityAura(Unit* caster, uint32& damage)
{
    if (!GetSpellProto()->IsFitToFamily<SPELLFAMILY_ROGUE, CF_ROGUE_RUPTURE>() && // Rupture
        !GetSpellProto()->IsFitToFamily<SPELLFAMILY_ROGUE, CF_ROGUE_DEADLY_POISON>() &&
        !caster->HasAffectedAura(SPELL_AURA_ABILITY_PERIODIC_CRIT, GetSpellProto()))
        return false;

    if (caster->IsSpellCrit(GetTarget(), GetSpellProto(), GetSpellSchoolMask(GetSpellProto())))
    {
        damage = caster->SpellCriticalDamageBonus(GetSpellProto(), damage, GetTarget());
        return true;
    }

    return false;
}

void Aura::HandleModTargetArmorPct(bool /*apply*/, bool /*Real*/)
{
    if (GetTarget()->GetTypeId() != TYPEID_PLAYER)
        return;

    ((Player*)GetTarget())->UpdateArmorPenetration();
}

void Aura::HandleAuraModAllCritChance(bool apply, bool Real)
{
    // spells required only Real aura add/remove
    if (!Real)
        return;

    Unit *target = GetTarget();

    if (target->GetTypeId() != TYPEID_PLAYER)
        return;

    ((Player*)target)->HandleBaseModValue(CRIT_PERCENTAGE,         FLAT_MOD, float (m_modifier.m_amount), apply);
    ((Player*)target)->HandleBaseModValue(OFFHAND_CRIT_PERCENTAGE, FLAT_MOD, float (m_modifier.m_amount), apply);
    ((Player*)target)->HandleBaseModValue(RANGED_CRIT_PERCENTAGE,  FLAT_MOD, float (m_modifier.m_amount), apply);

    // included in Player::UpdateSpellCritChance calculation
    ((Player*)target)->UpdateAllSpellCritChances();
}

void Aura::HandleAuraStopNaturalManaRegen(bool apply, bool Real)
{
    if (!Real)
        return;

    GetTarget()->ApplyModFlag(UNIT_FIELD_FLAGS_2, UNIT_FLAG2_REGENERATE_POWER, !apply && !GetTarget()->IsUnderLastManaUseEffect());
}

bool Aura::IsLastAuraOnHolder()
{
    for (int32 i = 0; i < MAX_EFFECT_INDEX; ++i)
        if (i != GetEffIndex() && GetHolder()->m_auras[i])
            return false;
    return true;
}

bool Aura::HasMechanic(uint32 mechanic) const
{
    return GetSpellProto()->Mechanic == mechanic ||
        GetSpellProto()->EffectMechanic[m_effIndex] == mechanic;
}

SpellAuraHolder::SpellAuraHolder(SpellEntry const* spellproto, Unit *target, WorldObject *caster, Item *castItem) :
m_spellProto(spellproto), m_target(target), m_castItemGuid(castItem ? castItem->GetObjectGuid() : ObjectGuid()),
m_auraSlot(MAX_AURAS), m_auraFlags(AFLAG_NONE), m_auraLevel(1), m_procCharges(0),
m_stackAmount(1), m_removeMode(AURA_REMOVE_BY_DEFAULT), m_AuraDRGroup(DIMINISHING_NONE), m_timeCla(1000),
m_permanent(false), m_isRemovedOnShapeLost(true), m_deleted(false), m_in_use(0)
{
    MANGOS_ASSERT(target);
    MANGOS_ASSERT(spellproto && spellproto == sSpellStore.LookupEntry( spellproto->Id ) && "`info` must be pointer to sSpellStore element");

    if (!caster)
        m_casterGuid = target->GetObjectGuid();
    else
    {
        // remove this assert when not unit casters will be supported
        MANGOS_ASSERT(caster->isType(TYPEMASK_UNIT))
        m_casterGuid = caster->GetObjectGuid();
    }

    m_applyTime      = time(NULL);
    m_isPassive      = IsPassiveSpell(spellproto);
    m_isDeathPersist = IsDeathPersistentSpell(spellproto);
    m_isSingleTarget = IsSingleTargetSpell(spellproto);
    m_procCharges    = spellproto->procCharges;

    m_isRemovedOnShapeLost = (GetCasterGuid() == m_target->GetObjectGuid() &&
                              m_spellProto->Stances &&
                            !(m_spellProto->AttributesEx2 & SPELL_ATTR_EX2_NOT_NEED_SHAPESHIFT) &&
                            !(m_spellProto->Attributes & SPELL_ATTR_NOT_SHAPESHIFT));

    Unit* unitCaster = caster && caster->isType(TYPEMASK_UNIT) ? (Unit*)caster : NULL;

    m_duration = m_maxDuration = CalculateSpellDuration(spellproto, unitCaster);

    if (m_maxDuration == -1 || (m_isPassive && spellproto->DurationIndex == 0))
        m_permanent = true;

    if (unitCaster)
    {
        if (Player* modOwner = unitCaster->GetSpellModOwner())
            modOwner->ApplySpellMod(GetId(), SPELLMOD_CHARGES, m_procCharges);
    }

    // some custom stack values at aura holder create
    switch (m_spellProto->Id)
    {
        // some auras applied with max stack
        case 24575:                                         // Brittle Armor
        case 24659:                                         // Unstable Power
        case 24662:                                         // Restless Strength
        case 26464:                                         // Mercurial Shield
        case 34027:                                         // Kill Command
        case 53257:                                         // Cobra strike
        case 55166:                                         // Tidal Force
        case 58914:                                         // Kill Command (pet part)
        case 62519:                                         // Attuned to Nature
        case 64455:                                         // Feral Essence
        case 71564:                                         // Deadly Precision
        case 74396:                                         // Fingers of Frost
            m_stackAmount = m_spellProto->StackAmount;
            break;
    }

    for (int32 i = 0; i < MAX_EFFECT_INDEX; ++i)
        RemoveAura(SpellEffectIndex(i));
}

void SpellAuraHolder::AddAura(Aura *aura, SpellEffectIndex index)
{
    m_auras[index] = aura;
    m_auraFlags |= (1 << index);
}

void SpellAuraHolder::RemoveAura(SpellEffectIndex index)
{
    m_auras[index] = (Aura*)NULL;
    m_auraFlags &= ~(1 << index);
}

void SpellAuraHolder::ApplyAuraModifiers(bool apply, bool real)
{
    for (int32 i = 0; i < MAX_EFFECT_INDEX && !IsDeleted(); ++i)
        if (Aura *aur = GetAuraByEffectIndex(SpellEffectIndex(i)))
            aur->ApplyModifier(apply, real);
}

void SpellAuraHolder::_AddSpellAuraHolder()
{
    if (!GetId())
        return;

    if (!m_target)
        return;

    // Try find slot for aura
    uint8 slot = NULL_AURA_SLOT;

    // Lookup free slot
    if (m_target->GetVisibleAurasCount() < MAX_AURAS)
    {
        Unit::VisibleAuraMap const& visibleAuras = m_target->GetVisibleAuras();
        for(uint8 i = 0; i < MAX_AURAS; ++i)
        {
            Unit::VisibleAuraMap::const_iterator itr = visibleAuras.find(i);
            if (itr == visibleAuras.end())
            {
                slot = i;
                // update for out of range group members (on 1 slot use)
                m_target->UpdateAuraForGroup(slot);
                break;
            }
        }
    }

    Unit* caster = GetCaster();

    // set infinity cooldown state for spells
    if (caster && caster->GetTypeId() == TYPEID_PLAYER)
    {
        if (m_spellProto->Attributes & SPELL_ATTR_DISABLED_WHILE_ACTIVE)
        {
            Item* castItem = m_castItemGuid ? ((Player*)caster)->GetItemByGuid(m_castItemGuid) : NULL;
            ((Player*)caster)->AddSpellAndCategoryCooldowns(m_spellProto,castItem ? castItem->GetEntry() : 0, NULL,true);
        }
    }

    uint8 flags = 0;
    for (int32 i = 0; i < MAX_EFFECT_INDEX; ++i)
    {
        if (m_auras[i])
            flags |= (1 << i);
    }
    flags |= ((GetCasterGuid() == GetTarget()->GetObjectGuid()) ? AFLAG_NOT_CASTER : AFLAG_NONE) | ((GetSpellMaxDuration(m_spellProto) > 0 && !(m_spellProto->AttributesEx5 & SPELL_ATTR_EX5_NO_DURATION)) ? AFLAG_DURATION : AFLAG_NONE) | (IsPositive() ? AFLAG_POSITIVE : AFLAG_NEGATIVE);
    SetAuraFlags(flags);

    SetAuraLevel(caster ? caster->getLevel() : sWorld.getConfig(CONFIG_UINT32_MAX_PLAYER_LEVEL));

    if (IsNeedVisibleSlot(caster))
    {
        SetAuraSlot( slot );
        if (slot < MAX_AURAS)                        // slot found send data to client
        {
            SetVisibleAura(false);
            SendAuraUpdate(false);
        }

        //*****************************************************
        // Update target aura state flag on holder apply
        // TODO: Make it easer
        //*****************************************************

        // Sitdown on apply aura req seated
        if (m_spellProto->AuraInterruptFlags & AURA_INTERRUPT_FLAG_NOT_SEATED && !m_target->IsSitState())
            m_target->SetStandState(UNIT_STAND_STATE_SIT);

        // register aura diminishing on apply
        if (getDiminishGroup() != DIMINISHING_NONE )
            m_target->ApplyDiminishingAura(getDiminishGroup(), true);

        // Update Seals information
        if (IsSealSpell(m_spellProto))
            m_target->ModifyAuraState(AURA_STATE_JUDGEMENT, true);

        // Conflagrate aura state on Immolate and Shadowflame
        if (m_spellProto->IsFitToFamily<SPELLFAMILY_WARLOCK, CF_WARLOCK_IMMOLATE, CF_WARLOCK_SHADOWFLAME2>())
            m_target->ModifyAuraState(AURA_STATE_CONFLAGRATE, true);

        // Faerie Fire (druid versions)
        if (m_spellProto->IsFitToFamily<SPELLFAMILY_DRUID, CF_DRUID_FAERIE_FIRE>())
            m_target->ModifyAuraState(AURA_STATE_FAERIE_FIRE, true);

        // Sting (hunter's pet ability)
        if (m_spellProto->Category == 1133)
            m_target->ModifyAuraState(AURA_STATE_FAERIE_FIRE, true);

        // Victorious
        if (m_spellProto->IsFitToFamily<SPELLFAMILY_WARRIOR, CF_WARRIOR_VICTORIOUS>())
            m_target->ModifyAuraState(AURA_STATE_WARRIOR_VICTORY_RUSH, true);

        // Swiftmend state on Regrowth & Rejuvenation
        if (m_spellProto->IsFitToFamily<SPELLFAMILY_DRUID, CF_DRUID_REJUVENATION, CF_DRUID_REGROWTH>())
            m_target->ModifyAuraState(AURA_STATE_SWIFTMEND, true);

        // Deadly poison aura state
        if (m_spellProto->IsFitToFamily<SPELLFAMILY_ROGUE, CF_ROGUE_DEADLY_POISON>())
            m_target->ModifyAuraState(AURA_STATE_DEADLY_POISON, true);

        // Enrage aura state
        if (m_spellProto->Dispel == DISPEL_ENRAGE)
            m_target->ModifyAuraState(AURA_STATE_ENRAGE, true);

        // Bleeding aura state
        if (GetAllSpellMechanicMask(m_spellProto) & (1 << (MECHANIC_BLEED-1)))
            m_target->ModifyAuraState(AURA_STATE_BLEEDING, true);
    }
}

void SpellAuraHolder::_RemoveSpellAuraHolder()
{
    // Remove all triggered by aura spells vs unlimited duration
    // except same aura replace case
    if (m_removeMode!=AURA_REMOVE_BY_STACK)
        CleanupTriggeredSpells();

    Unit* caster = GetCaster();

    if (caster && IsPersistent())
        if (DynamicObject *dynObj = caster->GetDynObject(GetId()))
            dynObj->RemoveAffected(m_target);

    // remove at-store spell cast items (for all remove modes?)
    if (m_target->GetTypeId() == TYPEID_PLAYER && m_removeMode != AURA_REMOVE_BY_DEFAULT && m_removeMode != AURA_REMOVE_BY_DELETE)
        if (ObjectGuid castItemGuid = GetCastItemGuid())
            if (Item* castItem = ((Player*)m_target)->GetItemByGuid(castItemGuid))
                ((Player*)m_target)->DestroyItemWithOnStoreSpell(castItem, GetId());

    //passive auras do not get put in slots - said who? ;)
    // Note: but totem can be not accessible for aura target in time remove (to far for find in grid)
    //if (m_isPassive && !(caster && caster->GetTypeId() == TYPEID_UNIT && ((Creature*)caster)->IsTotem()))
    //    return;

    uint8 slot = GetAuraSlot();

    if (slot >= MAX_AURAS)                                   // slot not set
        return;

    if (m_target->GetVisibleAura(slot) == 0)
        return;

    // unregister aura diminishing (and store last time)
    if (getDiminishGroup() != DIMINISHING_NONE )
        m_target->ApplyDiminishingAura(getDiminishGroup(), false);

    SetAuraFlags(AFLAG_NONE);
    SetAuraLevel(0);
    SetVisibleAura(true);

    if (m_removeMode != AURA_REMOVE_BY_DELETE)
    {
        SendAuraUpdate(true);

        // update for out of range group members
        m_target->UpdateAuraForGroup(slot);

        //*****************************************************
        // Update target aura state flag (at last aura remove)
        //*****************************************************
        // Enrage aura state
        if (m_spellProto->Dispel == DISPEL_ENRAGE)
            m_target->ModifyAuraState(AURA_STATE_ENRAGE, false);

        // Bleeding aura state
        if (GetAllSpellMechanicMask(m_spellProto) & (1 << (MECHANIC_BLEED-1)))
        {
            bool found = false;

            Unit::SpellAuraHolderMap const& holders = m_target->GetSpellAuraHolderMap();
            for (Unit::SpellAuraHolderMap::const_iterator itr = holders.begin(); itr != holders.end(); ++itr)
            {
                if (GetAllSpellMechanicMask(itr->second->GetSpellProto()) & (1 << (MECHANIC_BLEED-1)))
                {
                    found = true;
                    break;
                }
            }

            if (!found)
                m_target->ModifyAuraState(AURA_STATE_BLEEDING, false);
        }

        uint32 removeState = 0;
        ClassFamilyMask removeFamilyFlag = m_spellProto->SpellFamilyFlags;
        switch(m_spellProto->SpellFamilyName)
        {
            case SPELLFAMILY_PALADIN:
                if (IsSealSpell(m_spellProto))
                    removeState = AURA_STATE_JUDGEMENT;     // Update Seals information
                break;
            case SPELLFAMILY_WARLOCK:
                // Conflagrate aura state on Immolate and Shadowflame,
                if (m_spellProto->SpellFamilyFlags.test<CF_WARLOCK_IMMOLATE, CF_WARLOCK_SHADOWFLAME2>())
                {
                    removeFamilyFlag = ClassFamilyMask::create<CF_WARLOCK_IMMOLATE, CF_WARLOCK_SHADOWFLAME2>();
                    removeState = AURA_STATE_CONFLAGRATE;
                }
                break;
            case SPELLFAMILY_DRUID:
                if (m_spellProto->SpellFamilyFlags.test<CF_DRUID_FAERIE_FIRE>())
                    removeState = AURA_STATE_FAERIE_FIRE;   // Faerie Fire (druid versions)
                else if (m_spellProto->SpellFamilyFlags.test<CF_DRUID_REJUVENATION, CF_DRUID_REGROWTH>())
                {
                    removeFamilyFlag = ClassFamilyMask::create<CF_DRUID_REJUVENATION, CF_DRUID_REGROWTH>();
                    removeState = AURA_STATE_SWIFTMEND;     // Swiftmend aura state
                }
                break;
            case SPELLFAMILY_WARRIOR:
                if (m_spellProto->SpellFamilyFlags.test<CF_WARRIOR_VICTORIOUS>())
                    removeState = AURA_STATE_WARRIOR_VICTORY_RUSH; // Victorious
                break;
            case SPELLFAMILY_ROGUE:
                if (m_spellProto->SpellFamilyFlags.test<CF_ROGUE_DEADLY_POISON>())
                    removeState = AURA_STATE_DEADLY_POISON; // Deadly poison aura state
                break;
            case SPELLFAMILY_HUNTER:
                if (m_spellProto->SpellFamilyFlags.test<CF_HUNTER_PET_SPELLS>())
                    removeState = AURA_STATE_FAERIE_FIRE;   // Sting (hunter versions)
        }

        // Remove state (but need check other auras for it)
        if (removeState)
        {
            bool found = false;
            Unit::SpellAuraHolderMap const& holders = m_target->GetSpellAuraHolderMap();
            for (Unit::SpellAuraHolderMap::const_iterator i = holders.begin(); i != holders.end(); ++i)
            {
                SpellEntry const *auraSpellInfo = (*i).second->GetSpellProto();
                if (auraSpellInfo->IsFitToFamily(SpellFamily(m_spellProto->SpellFamilyName), removeFamilyFlag))
                {
                    found = true;
                    break;
                }
            }
            // this was last holder
            if (!found)
                m_target->ModifyAuraState(AuraState(removeState), false);
        }

        // reset cooldown state for spells
        if (caster && caster->GetTypeId() == TYPEID_PLAYER)
        {
            if ( GetSpellProto()->Attributes & SPELL_ATTR_DISABLED_WHILE_ACTIVE )
                // note: item based cooldowns and cooldown spell mods with charges ignored (unknown existing cases)
                ((Player*)caster)->SendCooldownEvent(GetSpellProto());
        }
    }
}

void SpellAuraHolder::CleanupTriggeredSpells()
{
    for (int32 i = 0; i < MAX_EFFECT_INDEX; ++i)
    {
        if (!m_spellProto->EffectApplyAuraName[i])
            continue;

        uint32 tSpellId = m_spellProto->EffectTriggerSpell[i];
        if (!tSpellId)
            continue;

        SpellEntry const* tProto = sSpellStore.LookupEntry(tSpellId);
        if (!tProto)
            continue;

        if (GetSpellDuration(tProto) != -1)
            continue;

        // needed for spell 43680, maybe others
        // TODO: is there a spell flag, which can solve this in a more sophisticated way?
        if (m_spellProto->EffectApplyAuraName[i] == SPELL_AURA_PERIODIC_TRIGGER_SPELL &&
            GetSpellDuration(m_spellProto) == int32(m_spellProto->EffectAmplitude[i]))
            continue;

        m_target->RemoveAurasDueToSpell(tSpellId);
    }
}

bool SpellAuraHolder::ModStackAmount(int32 num)
{
    uint32 protoStackAmount = m_spellProto->StackAmount;

    // Can`t mod
    if (!protoStackAmount)
        return true;

    // Modify stack but limit it
    int32 stackAmount = m_stackAmount + num;
    if (stackAmount > (int32)protoStackAmount)
        stackAmount = protoStackAmount;
    else if (stackAmount <=0) // Last aura from stack removed
    {
        m_stackAmount = 0;
        return true; // need remove aura
    }

    // Update stack amount
    SetStackAmount(stackAmount);
    return false;
}

void SpellAuraHolder::SetStackAmount(uint32 stackAmount)
{
    Unit *target = GetTarget();
    Unit *caster = GetCaster();
    if (!target || !caster)
        return;

    bool refresh = stackAmount >= m_stackAmount;
    if (stackAmount != m_stackAmount)
    {
        m_stackAmount = stackAmount;

        for (int32 i = 0; i < MAX_EFFECT_INDEX; ++i)
        {
            if (Aura *aur = m_auras[i])
            {
                int32 bp = aur->GetBasePoints();
                int32 amount = m_stackAmount * caster->CalculateSpellDamage(target, m_spellProto, SpellEffectIndex(i), &bp);
                // Reapply if amount change
                if (amount != aur->GetModifier()->m_amount)
                {
                    aur->ApplyModifier(false, true);
                    aur->GetModifier()->m_amount = amount;
                    aur->ApplyModifier(true, true);

                    // change duration if aura refreshes
                    if (refresh)
                    {
                        int32 maxduration = GetSpellMaxDuration(aur->GetSpellProto());
                        int32 duration = GetSpellDuration(aur->GetSpellProto());

                        // new duration based on combo points
                        if (duration != maxduration)
                        {
                            if (Unit *caster = aur->GetCaster())
                            {
                                duration += int32((maxduration - duration) * caster->GetComboPoints() / 5);
                                SetAuraMaxDuration(duration);
                                SetAuraDuration(duration);
                                refresh = false;
                            }
                        }
                    }
                }
            }
        }
    }

    if (refresh)
        // Stack increased refresh duration
        RefreshHolder();
    else
        // Stack decreased only send update
        SendAuraUpdate(false);
}

Unit* SpellAuraHolder::GetCaster() const
{
    if (GetCasterGuid() == m_target->GetObjectGuid())
        return m_target;

    return ObjectAccessor::GetUnit(*m_target, m_casterGuid);// player will search at any maps
}

bool SpellAuraHolder::IsWeaponBuffCoexistableWith(SpellAuraHolder const* ref) const
{
    // only item casted spells
    if (!GetCastItemGuid())
        return false;

    // Exclude Debuffs
    if (!IsPositive())
        return false;

    // Exclude Non-generic Buffs [ie: Runeforging] and Executioner-Enchant
    if (GetSpellProto()->SpellFamilyName != SPELLFAMILY_GENERIC || GetId() == 42976)
        return false;

    // Exclude Stackable Buffs [ie: Blood Reserve]
    if (GetSpellProto()->StackAmount)
        return false;

    // only self applied player buffs
    if (m_target->GetTypeId() != TYPEID_PLAYER || m_target->GetObjectGuid() != GetCasterGuid())
        return false;

    Item* castItem = ((Player*)m_target)->GetItemByGuid(GetCastItemGuid());
    if (!castItem)
        return false;

    // Limit to Weapon-Slots
    if (!castItem->IsEquipped() ||
        (castItem->GetSlot() != EQUIPMENT_SLOT_MAINHAND && castItem->GetSlot() != EQUIPMENT_SLOT_OFFHAND))
        return false;

    // form different weapons
    return ref->GetCastItemGuid() && ref->GetCastItemGuid() != GetCastItemGuid();
}

bool SpellAuraHolder::IsNeedVisibleSlot(Unit const* caster) const
{
    bool totemAura = caster && caster->GetTypeId() == TYPEID_UNIT && ((Creature*)caster)->IsTotem();

    if (m_spellProto->procFlags)
        return true;
    else if (HasAuraWithTriggerEffect(m_spellProto))
        return true;
    else if (IsSpellHaveAura(m_spellProto, SPELL_AURA_MOD_IGNORE_SHAPESHIFT))
        return true;
    else if (IsSpellHaveAura(m_spellProto, SPELL_AURA_IGNORE_UNIT_STATE))
        return true;

    // passive auras (except totem auras) do not get placed in the slots
    return !m_isPassive || totemAura || HasAreaAuraEffect(m_spellProto);
}

void SpellAuraHolder::BuildUpdatePacket(WorldPacket& data) const
{
    data << uint8(GetAuraSlot());
    data << uint32(GetId());

    uint8 auraFlags = GetAuraFlags();
    data << uint8(auraFlags);
    data << uint8(GetAuraLevel());

    uint32 stackCount = m_procCharges ? m_procCharges*m_stackAmount : m_stackAmount;
    data << uint8(stackCount <= 255 ? stackCount : 255);

    if (!(auraFlags & AFLAG_NOT_CASTER))
    {
        data << GetCasterGuid().WriteAsPacked();
    }

    if (auraFlags & AFLAG_DURATION)
    {
        data << uint32(GetAuraMaxDuration());
        data << uint32(GetAuraDuration());
    }
}

void SpellAuraHolder::SendAuraUpdate(bool remove) const
{
    WorldPacket data(SMSG_AURA_UPDATE);
    data << m_target->GetPackGUID();

    if (remove)
    {
        data << uint8(GetAuraSlot());
        data << uint32(0);
    }
    else
        BuildUpdatePacket(data);

    m_target->SendMessageToSet(&data, true);
}

void SpellAuraHolder::HandleSpellSpecificBoosts(bool apply)
{
    bool cast_at_remove = false;                            // if spell must be casted at last aura from stack remove
    uint32 spellId1 = 0;
    uint32 spellId2 = 0;
    uint32 spellId3 = 0;
    uint32 spellId4 = 0;

    switch(GetSpellProto()->SpellFamilyName)
    {
        case SPELLFAMILY_GENERIC:
        {
            // Bandages
            if (GetSpellProto()->Mechanic == MECHANIC_BANDAGE && !apply)
            {
                cast_at_remove = true;
                spellId1 = 11196;                     // Recently Bandaged
                break;
            }

            switch(GetId())
            {
                case 29865:                                 // Deathbloom (10 man)
                {
                    if (!apply && m_removeMode == AURA_REMOVE_BY_EXPIRE)
                    {
                        cast_at_remove = true;
                        spellId1 = 55594;
                    }
                    else
                        return;
                    break;
                }
                case 55053:                                 // Deathbloom (25 man)
                {
                    if (!apply && m_removeMode == AURA_REMOVE_BY_EXPIRE)
                    {
                        cast_at_remove = true;
                        spellId1 = 55601;
                    }
                    else
                        return;
                    break;
                }
                case 62274:                                 // Shield of Runes (normal) (Runemaster Molgeim, Assembly of Iron encounter in Ulduar)
                {
                    if (!apply && m_removeMode == AURA_REMOVE_BY_SHIELD_BREAK)
                    {
                        cast_at_remove = true;
                        spellId1 = 62277;
                    }
                    else
                        return;
                    break;
                }
                case 63489:                                 // Shield of Runes (heroic) (Runemaster Molgeim, Assembly of Iron encounter in Ulduar)
                {
                    if (!apply && m_removeMode == AURA_REMOVE_BY_SHIELD_BREAK)
                    {
                        cast_at_remove = true;
                        spellId1 = 63967;
                    }
                    else
                        return;
                    break;
                }
                case 50720:                                 // Vigilance (warrior spell but not have warrior family)
                {
                    spellId1 = 68066;                       // Damage Reduction
                    break;
                }
                case 55001:                                 // Parachute
                {
                    if (apply)
                    {
                        m_target->RemoveSpellsCausingAura(SPELL_AURA_MOUNTED);
                        m_target->RemoveSpellsCausingAura(SPELL_AURA_FLY);
                        m_target->RemoveSpellsCausingAura(SPELL_AURA_MOD_INCREASE_SPEED);
                    }
                    break;
                }
                case 57350:                                 // Illusionary Barrier
                {
                    if (!apply && m_target->getPowerType() == POWER_MANA)
                    {
                        cast_at_remove = true;
                        spellId1 = 60242;                   // Darkmoon Card: Illusion
                    }
                    else
                        return;
                    break;
                }
                case 62619:                                 // Potent Pheromones (Freya encounter)
                case 64321:                                 // Potent Pheromones (Freya encounter) heroic
                {
                    if (apply)
                        if (Unit* target = GetTarget())
                            target->RemoveAurasDueToSpell(62532);
                    return;
                }
                case 62692:                                 // Aura of Despair (General Vezax - Ulduar)
                {
                    spellId1 = 64848;
                    break;
                }
                case 63277:                                 // Shadow Crash (General Vezax - Ulduar)
                {
                    spellId1 = 65269;
                    break;
                }
                case 70867:                                 // Soul of Blood Qween
                case 71473:
                case 71532:
                case 71533:
                {
                    spellId1 = 70871;
                    break;
                }
                case 71905:                                 // Soul Fragment
                {
                    if (!apply)
                    {
                        spellId1 = 72521;                   // Shadowmourne Visual Low
                        spellId2 = 72523;                   // Shadowmourne Visual High
                    }
                    else
                        return;
                    break;
                }
                case 63120:                                 // Insane
                {
                    spellId1 = 64464;
                    break;
                }
                case 63830:                                 // Malady of the Mind
                case 63881:
                {
                    if (!apply)
                    {
                        spellId1 = 63881;
                        cast_at_remove = true;
                    }
                    break;
                }
                case 69674:                                 // Mutated Infection
                {
                    if (!apply)
                    {
                        if (m_removeMode == AURA_REMOVE_BY_DISPEL)
                        {
                            cast_at_remove = true;
                            spellId1 = 69706;
                        }
                    }
                    break;
                }
                case 73034:                                 // Blighted Spores
                case 73033:
                case 71222:
                case 69290:
                {
                    if (!apply)
                    {
                        if (m_removeMode == AURA_REMOVE_BY_EXPIRE)
                        {
                             cast_at_remove = true;
                             spellId1 = 69291;
                        }
                    }
                    break;
                }
                default:
                    return;
            }
            break;
        }
        case SPELLFAMILY_MAGE:
        {
            // Ice Barrier (non stacking from one caster)
            if (m_spellProto->SpellIconID == 32)
            {
                if ((!apply && m_removeMode == AURA_REMOVE_BY_DISPEL) || m_removeMode == AURA_REMOVE_BY_SHIELD_BREAK)
                {
                    Unit::AuraList const& dummyAuras = m_target->GetAurasByType(SPELL_AURA_DUMMY);
                    for(Unit::AuraList::const_iterator itr = dummyAuras.begin(); itr != dummyAuras.end(); ++itr)
                    {
                        // Shattered Barrier
                        if ((*itr)->GetSpellProto()->SpellIconID == 2945)
                        {
                            cast_at_remove = true;
                            // first rank have 50% chance
                            if ((*itr)->GetId() != 44745 || roll_chance_i(50))
                                spellId1 = 55080;
                            break;
                        }
                    }
                }
                else
                    return;
                break;
            }
            else if (m_spellProto->SpellFamilyFlags.test<CF_MAGE_FROSTBOLT>() && GetSpellProto()->SpellVisual[0] == 13)
            {
                // Glyph of Frostbolt
                if (Unit * caster = GetCaster())
                    if (caster->HasAura(56370))
                        m_target->RemoveAurasByCasterSpell(GetId(), caster->GetObjectGuid());
            }
            else if (!apply && m_spellProto->SpellFamilyFlags.test<CF_MAGE_ARCANE_MISSILES_CHANNEL>())
            {
                // Remove missile barrage
                if (Unit * caster = GetCaster())
                    if (caster->HasAura(44401))
                        caster->RemoveAurasByCasterSpell(44401, caster->GetObjectGuid());
            }

            switch(GetId())
            {
                case 11129:                                 // Combustion (remove triggered aura stack)
                {
                    if (!apply)
                        spellId1 = 28682;
                    else
                        return;
                    break;
                }
                case 28682:                                 // Combustion (remove main aura)
                {
                    if (!apply)
                        spellId1 = 11129;
                    else
                        return;
                    break;
                }
                case 44401:                                 // Missile Barrage (triggered)
                case 48108:                                 // Hot Streak (triggered)
                case 57761:                                 // Fireball! (Brain Freeze triggered)
                {
                    // consumed aura (at proc charges 0)
                    if (!apply && m_removeMode == AURA_REMOVE_BY_DEFAULT)
                    {
                        Unit* caster = GetCaster();
                        if (caster && caster->HasAura(70752))   // Item - Mage T10 2P Bonus
                        {
                            cast_at_remove = true;
                            spellId1 = 70753;                   // Pushing the Limit
                        }
                    }
                    else
                        return;
                    break;
                }
                default:
                    return;
            }
            break;
        }
        case SPELLFAMILY_WARRIOR:
        {
            if (!apply)
            {
                // Remove Blood Frenzy only if target no longer has any Deep Wound or Rend (applying is handled by procs)
                if (GetSpellProto()->Mechanic == MECHANIC_BLEED)
                {

                    // If target still has one of Warrior's bleeds, do nothing
                    Unit::AuraList const& PeriodicDamage = m_target->GetAurasByType(SPELL_AURA_PERIODIC_DAMAGE);
                    for(Unit::AuraList::const_iterator i = PeriodicDamage.begin(); i != PeriodicDamage.end(); ++i)
                        if ( (*i)->GetCasterGuid() == GetCasterGuid() &&
                            (*i)->GetSpellProto()->SpellFamilyName == SPELLFAMILY_WARRIOR &&
                            (*i)->GetSpellProto()->Mechanic == MECHANIC_BLEED)
                            return;

                    spellId1 = 30069;                           // Blood Frenzy (Rank 1)
                    spellId2 = 30070;                           // Blood Frenzy (Rank 2)
                    break;
                }
                else if (GetId() == 44521 && m_target && m_target->GetTypeId() == TYPEID_PLAYER)
                {
                    Player* plr = (Player*)m_target;
                    plr->SetPower(POWER_MANA, plr->GetMaxPower(POWER_MANA));
                    plr->SetPower(POWER_RAGE, 0);
                    plr->SetPower(POWER_ENERGY, plr->GetMaxPower(POWER_ENERGY));
                    plr->SetPower(POWER_RUNIC_POWER, 0);
                    return;
                }
                return;
            }
            break;
        }
        case SPELLFAMILY_WARLOCK:
        {
            // Fear (non stacking)
            if (m_spellProto->SpellFamilyFlags.test<CF_WARLOCK_FEAR>())
            {
                if (!apply)
                {
                    Unit* caster = GetCaster();
                    if(!caster)
                        return;

                    Unit::AuraList const& dummyAuras = caster->GetAurasByType(SPELL_AURA_DUMMY);
                    for(Unit::AuraList::const_iterator itr = dummyAuras.begin(); itr != dummyAuras.end(); ++itr)
                    {
                        SpellEntry const* dummyEntry = (*itr)->GetSpellProto();
                        // Improved Fear
                        if (dummyEntry->SpellFamilyName == SPELLFAMILY_WARLOCK && dummyEntry->SpellIconID == 98)
                        {
                            cast_at_remove = true;
                            switch((*itr)->GetModifier()->m_amount)
                            {
                                // Rank 1
                                case 0: spellId1 = 60946; break;
                                // Rank 1
                                case 1: spellId1 = 60947; break;
                            }
                            break;
                        }
                    }
                }
                else
                    return;
            }
            // Shadowflame (DoT)
            else if (m_spellProto->SpellFamilyFlags.test<CF_WARLOCK_SHADOWFLAME2>())
            {
                // Glyph of Shadowflame
                Unit* caster;
                if (!apply)
                    spellId1 = 63311;
                else if(((caster = GetCaster())) && caster->HasAura(63310))
                    spellId1 = 63311;
                else
                    return;
            }
            else
                return;
            break;
        }
        case SPELLFAMILY_PRIEST:
        {
            // Shadow Word: Pain (need visual check fro skip improvement talent) or Vampiric Touch
            if ((m_spellProto->SpellIconID == 234 && m_spellProto->SpellVisual[0]) || m_spellProto->SpellIconID == 2213)
            {
                if (!apply && m_removeMode == AURA_REMOVE_BY_DISPEL)
                {
                    Unit* caster = GetCaster();
                    if(!caster)
                        return;

                    Unit::AuraList const& dummyAuras = caster->GetAurasByType(SPELL_AURA_DUMMY);
                    for(Unit::AuraList::const_iterator itr = dummyAuras.begin(); itr != dummyAuras.end(); ++itr)
                    {
                        // Shadow Affinity
                        if ((*itr)->GetSpellProto()->SpellFamilyName == SPELLFAMILY_PRIEST
                            && (*itr)->GetSpellProto()->SpellIconID == 178)
                        {
                            // custom cast code
                            int32 basepoints0 = (*itr)->GetModifier()->m_amount * caster->GetCreateMana() / 100;
                            caster->CastCustomSpell(caster, 64103, &basepoints0, NULL, NULL, true, NULL);
                            return;
                        }
                    }
                }
                else
                    return;
            }

            switch(GetId())
            {
                // Abolish Disease (remove 1 more poison effect with Body and Soul)
                case 552:
                {
                    if (apply)
                    {
                        int chance =0;
                        Unit::AuraList const& dummyAuras = m_target->GetAurasByType(SPELL_AURA_DUMMY);
                        for(Unit::AuraList::const_iterator itr = dummyAuras.begin(); itr != dummyAuras.end(); ++itr)
                        {
                            SpellEntry const* dummyEntry = (*itr)->GetSpellProto();
                            // Body and Soul (talent ranks)
                            if (dummyEntry->SpellFamilyName == SPELLFAMILY_PRIEST && dummyEntry->SpellIconID == 2218 &&
                                dummyEntry->SpellVisual[0]==0)
                            {
                                chance = (*itr)->GetSpellProto()->CalculateSimpleValue(EFFECT_INDEX_1);
                                break;
                            }
                        }

                        if (roll_chance_i(chance))
                            spellId1 = 64134;               // Body and Soul (periodic dispel effect)
                    }
                    else
                        spellId1 = 64134;                   // Body and Soul (periodic dispel effect)
                    break;
                }
                // Dispersion mana reg and immunity
                case 47585:
                    spellId1 = 60069;                       // Dispersion
                    spellId2 = 63230;                       // Dispersion
                    break;
                default:
                    return;
            }
           break;
        }
        case SPELLFAMILY_DRUID:
        {
            // Rejuvenation
            if (GetSpellProto()->SpellFamilyFlags.test<CF_DRUID_REJUVENATION>())
            {
                Unit* caster = GetCaster();
                if (!caster)
                    return;

                if (caster->HasAura(64760))                 // Item - Druid T8 Restoration 4P Bonus
                {
                    Aura* aura = GetAuraByEffectIndex(EFFECT_INDEX_0);
                    if (!aura)
                        return;

                    int32 heal = aura->GetModifier()->m_amount;
                    caster->CastCustomSpell(m_target, 64801, &heal, NULL, NULL, true, NULL);
                }
            }
            // Barkskin
            else if (GetId()==22812 && m_target->HasAura(63057)) // Glyph of Barkskin
                spellId1 = 63058;                           // Glyph - Barkskin 01
            // Enrage (Druid Bear)
            else if (GetId() == 5229)
            {
                if (apply)
                {
                    if (m_target->HasAura(70726))           // Druid T10 Feral 4P Bonus
                        spellId1 = 70725;                   // Enraged Defense
                    else
                        return;
                }
                else
                {
                    spellId1 = 70725;
                    spellId2 = 51185;                       // King of the Jungle (Enrage damage aura)
                }
            }
            else
                return;
            break;
        }
        case SPELLFAMILY_ROGUE:
        {
            // remove debuf savage combat
            if (GetSpellProto()->SpellFamilyFlags.test<CF_ROGUE_CRIPPLING_POISON, CF_ROGUE_DEADLY_POISON,CF_ROGUE_WOUND_POISON, CF_ROGUE_POISON_UNK>())
            {
                // search poison
                bool found = false;
                if (m_target->HasAuraState(AURA_STATE_DEADLY_POISON))
                    found = true;
                else
                {
                    Unit::SpellAuraHolderMap const& auras = m_target->GetSpellAuraHolderMap();
                    for (Unit::SpellAuraHolderMap::const_iterator itr = auras.begin(); itr != auras.end(); ++itr)
                    {
                        if (itr->second->GetSpellProto()->SpellFamilyName == SPELLFAMILY_ROGUE &&
                            itr->second->GetSpellProto()->Dispel == DISPEL_POISON)
                        {
                            found = true;
                            break;
                        }
                    }
                }

                if (!found)
                {
                    m_target->RemoveAurasDueToSpell(58684); // Savage Combat rank 1
                    m_target->RemoveAurasDueToSpell(58683); // Savage Combat rank 2
                }
            }
            // Sprint (skip non player casted spells by category)
            else if (GetSpellProto()->SpellFamilyFlags.test<CF_ROGUE_SPRINT>() && GetSpellProto()->Category == 44)
            {
                if (!apply || m_target->HasAura(58039))      // Glyph of Blurred Speed
                    spellId1 = 61922;                       // Sprint (waterwalk)
                else
                   return;
            }
            else
                return;
            break;
        }
        case SPELLFAMILY_HUNTER:
        {
            switch (GetId())
            {
                case 19574:                                 // Bestial Wrath - immunity
                case 34471:                                 // The Beast Within - immunity
                {
                    spellId1 = 24395;
                    spellId2 = 24396;
                    spellId3 = 24397;
                    spellId4 = 26592;
                    break;
                }
                case 34027:                                 // Kill Command, owner aura (spellmods)
                {
                    if (m_target->HasAura(35029))       // Focused Fire, rank 1
                        spellId1 = 60110;               // Kill Command, Focused Fire rank 1 bonus
                    else if (m_target->HasAura(35030))  // Focused Fire, rank 2
                        spellId1 = 60113;               // Kill Command, Focused Fire rank 2 bonus
                    else
                        return;
                    break;
                }
                case 34074:                                 // Aspect of the Viper
                {
                    if (!apply || m_target->HasAura(60144)) // Viper Attack Speed
                        spellId1 = 61609;                   // Vicious Viper
                    else
                        return;
                    break;
                }
                case 34455:          // Ferocious inspiration and ranks
                    spellId1 = 75593;
                    break;
                case 34459:
                    spellId1 = 75446;
                    break;
                case 34460:
                    spellId1 = 75447;
                    break;
                default:
                    // Freezing Trap Effect
                    if (m_spellProto->SpellFamilyFlags.test<CF_HUNTER_FREEZING_TRAP_EFFECT>())
                    {
                        if (!apply)
                        {
                            Unit *caster = GetCaster();
                            // Glyph of Freezing Trap
                            if (caster && caster->HasAura(56845))
                            {
                                cast_at_remove = true;
                                spellId1 = 61394;
                            }
                            else
                                return;
                        }
                        else
                            return;
                    }
                    // Aspect of the Dragonhawk dodge
                    else if (GetSpellProto()->SpellFamilyFlags.test<CF_HUNTER_ASPECT_OF_THE_DRAGONHAWK>())
                    {
                        spellId1 = 61848;

                        // triggered spell have same category as main spell and cooldown
                        if (apply && m_target->GetTypeId()==TYPEID_PLAYER)
                            ((Player*)m_target)->RemoveSpellCooldown(61848);
                    }
                    else
                        return;
                    break;
            }
            break;
        }
        case SPELLFAMILY_PALADIN:
        {
            if (m_spellProto->Id == 19746)                  // Aura Mastery (on Concentration Aura remove and apply)
            {
                Unit *caster = GetCaster();
                if (!caster)
                    return;

                if (apply && caster->HasAura(31821))
                    caster->CastSpell(caster, 64364, true, NULL);
                else if (!apply)
                    caster->RemoveAurasDueToSpell(64364);
            }
            if (m_spellProto->Id == 31821)                  // Aura Mastery (on Aura Mastery original buff remove)
            {
                Unit *caster = GetCaster();
                if (!caster)
                    return;

                if (apply && caster->HasAura(19746))
                    caster->CastSpell(caster, 64364, true, NULL);
                else if (!apply)
                    caster->RemoveAurasDueToSpell(64364);
            }
            if (m_spellProto->Id == 31884)                  // Avenging Wrath
            {
                if (!apply)
                    spellId1 = 57318;                       // Sanctified Wrath (triggered)
                else
                {
                    int32 percent = 0;
                    Unit::AuraList const& dummyAuras = m_target->GetAurasByType(SPELL_AURA_DUMMY);
                    for(Unit::AuraList::const_iterator itr = dummyAuras.begin(); itr != dummyAuras.end(); ++itr)
                    {
                        if ((*itr)->GetSpellProto()->SpellIconID == 3029)
                        {
                            percent = (*itr)->GetModifier()->m_amount;
                            break;
                        }
                    }

                    // apply in special way
                    if (percent)
                    {
                        spellId1 = 57318;                    // Sanctified Wrath (triggered)
                        // prevent aura deletion, specially in multi-boost case
                        SetInUse(true);
                        m_target->CastCustomSpell(m_target, spellId1, &percent, &percent, NULL, true, NULL);
                        SetInUse(false);
                    }
                    return;
                }
                break;
            }

            // Only process on player casting paladin aura
            // all aura bonuses applied also in aura area effect way to caster
            if (GetCasterGuid() != m_target->GetObjectGuid() || !GetCasterGuid().IsPlayer())
                return;

            if (GetSpellSpecific(m_spellProto->Id) != SPELL_AURA)
                return;

            // Sanctified Retribution and Swift Retribution (they share one aura), but not Retribution Aura (already gets modded)
            if (!GetSpellProto()->SpellFamilyFlags.test<CF_PALADIN_RETRIBUTION_AURA>())
                spellId1 = 63531;                           // placeholder for talent spell mods
            // Improved Concentration Aura (auras bonus)
            spellId2 = 63510;                               // placeholder for talent spell mods
            // Improved Devotion Aura (auras bonus)
            spellId3 = 63514;                               // placeholder for talent spell mods
            break;
        }
        case SPELLFAMILY_DEATHKNIGHT:
        {
            // second part of spell apply
            switch (GetId())
            {
                case 49039: spellId1 = 50397; break;        // Lichborne
                case 46619:                                 // Raise ally
                {
                    if (!m_target || m_target->GetTypeId() != TYPEID_PLAYER)
                        return;
                    Player* m_player = (Player*)m_target;
                    if (apply)
                    {
                        // convert player to ghoul
                        m_player->SetDeathState(GHOULED);
                        m_player->SetHealth(1);
                        m_player->SetMovement(MOVE_ROOT);
                    }
                    else
                    {
                        m_player->SetMovement(MOVE_UNROOT);
                        m_player->SetHealth(0);
                        m_player->SetDeathState(JUST_DIED);
                    }
                    break;
                }

                case 48263:                                 // Frost Presence
                case 48265:                                 // Unholy Presence
                case 48266:                                 // Blood Presence
                {
                    // else part one per 3 pair
                    if (GetId()==48263 || GetId()==48265)   // Frost Presence or Unholy Presence
                    {
                        // Improved Blood Presence
                        int32 heal_pct = 0;
                        if (apply)
                        {
                            Unit::AuraList const& bloodAuras = m_target->GetAurasByType(SPELL_AURA_DUMMY);
                            for(Unit::AuraList::const_iterator itr = bloodAuras.begin(); itr != bloodAuras.end(); ++itr)
                            {
                                // skip same icon
                                if ((*itr)->GetSpellProto()->SpellFamilyName == SPELLFAMILY_DEATHKNIGHT &&
                                    (*itr)->GetSpellProto()->SpellIconID == 2636)
                                {
                                    heal_pct = (*itr)->GetModifier()->m_amount;
                                    break;
                                }
                            }
                        }

                        if (heal_pct)
                            m_target->CastCustomSpell(m_target, 63611, &heal_pct, NULL, NULL, true, NULL, NULL, GetCasterGuid());
                        else
                            m_target->RemoveAurasDueToSpell(63611);
                    }
                    else
                        spellId1 = 63611;                   // Improved Blood Presence, trigger for heal

                    if (GetId()==48263 || GetId()==48266)   // Frost Presence or Blood Presence
                    {
                        // Improved Unholy Presence
                        int32 power_pct = 0;
                        if (apply)
                        {
                            Unit::AuraList const& unholyAuras = m_target->GetAurasByType(SPELL_AURA_DUMMY);
                            for(Unit::AuraList::const_iterator itr = unholyAuras.begin(); itr != unholyAuras.end(); ++itr)
                            {
                                // skip same icon
                                if ((*itr)->GetSpellProto()->SpellFamilyName == SPELLFAMILY_DEATHKNIGHT &&
                                    (*itr)->GetSpellProto()->SpellIconID == 2633)
                                {
                                    power_pct = (*itr)->GetModifier()->m_amount;
                                    break;
                                }
                            }
                        }
                        if (power_pct || !apply)
                            spellId2 = 49772;                   // Unholy Presence, speed part, spell1 used for Improvement presence fit to own presence
                    }
                    else
                        spellId1 = 49772;                       // Unholy Presence move speed

                    if (GetId()==48265 || GetId()==48266)       // Unholy Presence or Blood Presence
                    {
                        // Improved Frost Presence
                        int32 stamina_pct = 0;
                        if (apply)
                        {
                            Unit::AuraList const& frostAuras = m_target->GetAurasByType(SPELL_AURA_DUMMY);
                            for(Unit::AuraList::const_iterator itr = frostAuras.begin(); itr != frostAuras.end(); ++itr)
                            {
                                // skip same icon
                                if ((*itr)->GetSpellProto()->SpellFamilyName == SPELLFAMILY_DEATHKNIGHT &&
                                    (*itr)->GetSpellProto()->SpellIconID == 2632)
                                {
                                    stamina_pct = (*itr)->GetModifier()->m_amount;
                                    break;
                                }
                            }
                        }

                        if (stamina_pct)
                            m_target->CastCustomSpell(m_target, 61261, &stamina_pct, NULL, NULL, true, NULL, NULL, GetCasterGuid());
                        else
                            m_target->RemoveAurasDueToSpell(61261);
                    }
                    else
                        spellId1 = 61261;                   // Frost Presence, stamina

                    if (GetId()==48265)                     // Unholy Presence
                    {
                        // Improved Unholy Presence, special case for own presence
                        int32 power_pct = 0;
                        if (apply)
                        {
                            Unit::AuraList const& unholyAuras = m_target->GetAurasByType(SPELL_AURA_DUMMY);
                            for(Unit::AuraList::const_iterator itr = unholyAuras.begin(); itr != unholyAuras.end(); ++itr)
                            {
                                // skip same icon
                                if ((*itr)->GetSpellProto()->SpellFamilyName == SPELLFAMILY_DEATHKNIGHT &&
                                    (*itr)->GetSpellProto()->SpellIconID == 2633)
                                {
                                    power_pct = (*itr)->GetModifier()->m_amount;
                                    break;
                                }
                            }
                        }

                        if (power_pct)
                        {
                            int32 bp = 5;
                            m_target->CastCustomSpell(m_target, 63622, &bp, &bp, &bp, true, NULL, NULL, GetCasterGuid());
                            m_target->CastCustomSpell(m_target, 65095, &bp, NULL, NULL, true, NULL, NULL, GetCasterGuid());
                        }
                        else
                        {
                            m_target->RemoveAurasDueToSpell(63622);
                            m_target->RemoveAurasDueToSpell(65095);
                        }
                    }
                    break;
                }
            }

            // Improved Blood Presence
            if (GetSpellProto()->SpellIconID == 2636 && m_isPassive)
            {
                // if presence active: Frost Presence or Unholy Presence
                if (apply && (m_target->HasAura(48263) || m_target->HasAura(48265)))
                {
                    Aura* aura = GetAuraByEffectIndex(EFFECT_INDEX_0);
                    if (!aura)
                        return;

                    int32 bp = aura->GetModifier()->m_amount;
                    m_target->CastCustomSpell(m_target, 63611, &bp, NULL, NULL, true, NULL, NULL, GetCasterGuid());
                }
                else
                    m_target->RemoveAurasDueToSpell(63611);
                return;
            }

            // Improved Frost Presence
            if (GetSpellProto()->SpellIconID == 2632 && m_isPassive)
            {
                // if presence active: Unholy Presence or Blood Presence
                if (apply && (m_target->HasAura(48265) || m_target->HasAura(48266)))
                {
                    Aura* aura = GetAuraByEffectIndex(EFFECT_INDEX_0);
                    if (!aura)
                        return;

                    int32 bp0 = aura->GetModifier()->m_amount;
                    int32 bp1 = 0;                          // disable threat mod part for not Frost Presence case
                    m_target->CastCustomSpell(m_target, 61261, &bp0, &bp1, NULL, true, NULL, NULL, GetCasterGuid());
                }
                else
                    m_target->RemoveAurasDueToSpell(61261);
                return;
            }

            // Improved Unholy Presence
            if (GetSpellProto()->SpellIconID == 2633 && m_isPassive)
            {
                // if presence active: Unholy Presence
                if (apply && m_target->HasAura(48265))
                {
                    int32 bp = 5;
                    m_target->CastCustomSpell(m_target, 63622, &bp, &bp, &bp, true, NULL, NULL, GetCasterGuid());
                    m_target->CastCustomSpell(m_target, 65095, &bp, NULL, NULL, true, NULL, NULL, GetCasterGuid());
                }
                else
                {
                    m_target->RemoveAurasDueToSpell(63622);
                    m_target->RemoveAurasDueToSpell(65095);
                }

                // if presence active: Frost Presence or Blood Presence
                if (!apply || m_target->HasAura(48263) || m_target->HasAura(48266))
                    spellId1 = 49772;
                else
                    return;
                break;
            }
            break;
        }
        default:
            return;
    }

    // prevent aura deletion, specially in multi-boost case
    SetInUse(true);

    if (apply || cast_at_remove)
    {
        if (spellId1)
            m_target->CastSpell(m_target, spellId1, true, NULL, NULL, GetCasterGuid());
        if (spellId2 && !IsDeleted())
            m_target->CastSpell(m_target, spellId2, true, NULL, NULL, GetCasterGuid());
        if (spellId3 && !IsDeleted())
            m_target->CastSpell(m_target, spellId3, true, NULL, NULL, GetCasterGuid());
        if (spellId4 && !IsDeleted())
            m_target->CastSpell(m_target, spellId4, true, NULL, NULL, GetCasterGuid());
    }
    else
    {
        if (spellId1)
            m_target->RemoveAurasByCasterSpell(spellId1, GetCasterGuid());
        if (spellId2)
            m_target->RemoveAurasByCasterSpell(spellId2, GetCasterGuid());
        if (spellId3)
            m_target->RemoveAurasByCasterSpell(spellId3, GetCasterGuid());
        if (spellId4)
            m_target->RemoveAurasByCasterSpell(spellId4, GetCasterGuid());
    }

    SetInUse(false);
}

void SpellAuraHolder::HandleSpellSpecificBoostsForward(bool apply)
{
    uint32 spellId1 = 0;
    uint32 spellId2 = 0;
    uint32 spellId3 = 0;
    uint32 spellId4 = 0;

    switch(GetSpellProto()->SpellFamilyName)
    {
        case SPELLFAMILY_PRIEST:
        {
            // Power Word: Shield
            if (GetSpellProto()->SpellFamilyFlags.test<CF_PRIEST_POWER_WORD_SHIELD>() && GetSpellProto()->Mechanic == MECHANIC_SHIELD)
            {
                Unit* caster = GetCaster();

                if (caster && !apply)
                {
                    // Glyph of Power Word: Shield
                    if (Aura* glyph = caster->GetAura(55672, EFFECT_INDEX_0))
                    {
                        //int32 remainingDamage = 0;
                        if (Aura* shield = GetAuraByEffectIndex(EFFECT_INDEX_0))
                        {
                            int32 remainingDamage = shield->GetModifier()->m_baseamount;
                            if (shield->GetModifier()->m_amount > 0)
                                remainingDamage -= shield->GetModifier()->m_amount;

                            int32 heal = (glyph->GetModifier()->m_amount * remainingDamage)/100;
                            if (heal > 0)
                                caster->CastCustomSpell(m_target, 56160, &heal, NULL, NULL, true, 0, shield);
                        }
                    }
                }
                return;
            }
            break;
        }
        case SPELLFAMILY_WARLOCK:
        {
            // Shadow embrace (healing reduction part)
            if (m_spellProto->SpellFamilyFlags.test<CF_WARLOCK_MISC_DEBUFFS>() && m_spellProto->SpellIconID == 2209)
            {
                switch(GetId())
                {
                    case 32386:
                        spellId1 = 60448;
                        break;
                    case 32388:
                        spellId1 = 60465;
                        break;
                    case 32389:
                        spellId1 = 60466;
                        break;
                    case 32390:
                        spellId1 = 60467;
                        break;
                    case 32391:
                        spellId1 = 60468;
                        break;
                    default:
                        break;
                }
                break;
            }
            else
                return;
            break;
        }
        default:
            return;
    }

    // prevent aura deletion, specially in multi-boost case
    SetInUse(true);

    if (apply)
    {
        if (spellId1)
            m_target->CastSpell(m_target, spellId1, true, NULL, NULL, GetCasterGuid());
        if (spellId2 && !IsDeleted())
            m_target->CastSpell(m_target, spellId2, true, NULL, NULL, GetCasterGuid());
        if (spellId3 && !IsDeleted())
            m_target->CastSpell(m_target, spellId3, true, NULL, NULL, GetCasterGuid());
        if (spellId4 && !IsDeleted())
            m_target->CastSpell(m_target, spellId4, true, NULL, NULL, GetCasterGuid());
    }
    else
    {
        if (spellId1)
            m_target->RemoveAurasByCasterSpell(spellId1, GetCasterGuid());
        if (spellId2)
            m_target->RemoveAurasByCasterSpell(spellId2, GetCasterGuid());
        if (spellId3)
            m_target->RemoveAurasByCasterSpell(spellId3, GetCasterGuid());
        if (spellId4)
            m_target->RemoveAurasByCasterSpell(spellId4, GetCasterGuid());
    }

    SetInUse(false);
}

SpellAuraHolder::~SpellAuraHolder()
{
    // note: auras in delete list won't be affected since they clear themselves from holder when adding to deletedAuraslist
    for (int32 i = 0; i < MAX_EFFECT_INDEX; ++i)
        if (Aura *aur = m_auras[i])
            delete aur;
}

void SpellAuraHolder::Update(uint32 diff)
{
    if (!m_spellProto)
    {
        DEBUG_LOG("SpellAuraHolder::Update attempt call Update on holder, but holder not have spellproto!");
        return;
    }

    if (m_duration > 0)
    {
        m_duration -= diff;
        if (m_duration < 0)
            m_duration = 0;

        m_timeCla -= diff;

        if (m_timeCla <= 0)
        {
            if (Unit* caster = GetCaster())
            {
                Powers powertype = Powers(GetSpellProto()->powerType);
                int32 manaPerSecond = GetSpellProto()->manaPerSecond + GetSpellProto()->manaPerSecondPerLevel * caster->getLevel();
                m_timeCla = 1*IN_MILLISECONDS;

                if (manaPerSecond)
                {
                    if (powertype == POWER_HEALTH)
                        caster->ModifyHealth(-manaPerSecond);
                    else
                        caster->ModifyPower(powertype, -manaPerSecond);
                }
            }
        }
    }

    for (int32 i = 0; i < MAX_EFFECT_INDEX; ++i)
        if (Aura *aura = m_auras[i])
            aura->UpdateAura(diff);

    // Channeled aura required check distance from caster
    if (IsChanneledSpell(m_spellProto) && GetCasterGuid() != m_target->GetObjectGuid())
    {
        Unit* caster = GetCaster();
        if(!caster)
        {
            if (m_target)
                m_target->RemoveAurasByCasterSpell(GetId(), GetCasterGuid());
            return;
        }

        // need check distance for channeled target only
        if (caster->GetChannelObjectGuid() == m_target->GetObjectGuid())
        {
            // Get spell range
            float max_range = GetSpellMaxRange(sSpellRangeStore.LookupEntry(m_spellProto->rangeIndex));

            if(Player* modOwner = caster->GetSpellModOwner())
                modOwner->ApplySpellMod(GetId(), SPELLMOD_RANGE, max_range, NULL);

            if(!caster->IsWithinDistInMap(m_target, max_range))
            {
                caster->InterruptSpell(CURRENT_CHANNELED_SPELL);
                return;
            }
        }
    }
}

void SpellAuraHolder::RefreshHolder()
{
    SetAuraDuration(GetAuraMaxDuration());
    SendAuraUpdate(false);
}

void SpellAuraHolder::SetAuraMaxDuration(int32 duration)
{
    m_maxDuration = duration;

    // possible overwrite persistent state
    if (duration > 0)
    {
        if (!(IsPassive() && GetSpellProto()->DurationIndex == 0))
            SetPermanent(false);

        SetAuraFlags(GetAuraFlags() | AFLAG_DURATION);
    }
    else
        SetAuraFlags(GetAuraFlags() & ~AFLAG_DURATION);
}

bool SpellAuraHolder::HasMechanic(uint32 mechanic) const
{
    if (mechanic == m_spellProto->Mechanic)
        return true;

    for (int32 i = 0; i < MAX_EFFECT_INDEX; ++i)
        if (m_auras[i] && m_spellProto->EffectMechanic[i] == mechanic)
            return true;
    return false;
}

bool SpellAuraHolder::HasMechanicMask(uint32 mechanicMask) const
{
    if (mechanicMask & (1 << (m_spellProto->Mechanic - 1)))
        return true;

    for (int32 i = 0; i < MAX_EFFECT_INDEX; ++i)
        if (m_auras[i] && m_spellProto->EffectMechanic[i] && ((1 << (m_spellProto->EffectMechanic[i] -1)) & mechanicMask))
            return true;
    return false;
}

bool SpellAuraHolder::IsPersistent() const
{
    for (int32 i = 0; i < MAX_EFFECT_INDEX; ++i)
        if (Aura *aur = m_auras[i])
            if (aur->IsPersistent())
                return true;
    return false;
}

bool SpellAuraHolder::IsAreaAura() const
{
    for (int32 i = 0; i < MAX_EFFECT_INDEX; ++i)
        if (Aura *aur = m_auras[i])
            if (aur->IsAreaAura())
                return true;
    return false;
}

bool SpellAuraHolder::IsPositive() const
{
    for (int32 i = 0; i < MAX_EFFECT_INDEX; ++i)
        if (Aura *aur = m_auras[i])
            if (!aur->IsPositive())
                return false;
    return true;
}

bool SpellAuraHolder::IsEmptyHolder() const
{
    for (int32 i = 0; i < MAX_EFFECT_INDEX; ++i)
        if (m_auras[i])
            return false;
    return true;
}

void SpellAuraHolder::UnregisterSingleCastHolder()
{
    if (IsSingleTarget())
    {
        if (Unit* caster = GetCaster())
            caster->GetSingleCastSpellTargets().erase(GetSpellProto());

        m_isSingleTarget = false;
    }
}

void Aura::HandleAuraModReflectSpells(bool Apply, bool Real)
{
    if (!Real)
        return;

    //Unit* target = GetTarget();
    Unit* caster = GetCaster();

    if (Apply)
    {
        switch(GetId() )
        {
            // Improved Spell Reflection
            case 23920:
            {
                if (!caster)
                    return;

                Unit::AuraList const& lDummyAuras = caster->GetAurasByType(SPELL_AURA_DUMMY);
                for(Unit::AuraList::const_iterator i = lDummyAuras.begin(); i != lDummyAuras.end(); ++i)
                {
                    if((*i)->GetSpellProto()->SpellIconID == 1935)
                    {
                        caster->CastSpell(caster, 59725, true);
                        break;
                    }
                }
                break;
            }
            default:
                break;
        }
    }
}

void Aura::HandleAuraSetVehicle(bool apply, bool real)
{
    if (!real)
        return;

    Unit* target = GetTarget();

    if (target->GetTypeId() != TYPEID_PLAYER || !target->IsInWorld())
        return;

    uint32 vehicleId = GetMiscValue();

    if (vehicleId == 0)
        return;

    if (apply)
    {
        target->SetVehicleId(vehicleId);
    }
    else
        if (target->GetVehicleKit())
            target->RemoveVehicleKit();

    WorldPacket data(SMSG_SET_VEHICLE_REC_ID, target->GetPackGUID().size()+4);
    data.appendPackGUID(target->GetObjectGuid());
    data << uint32(apply ? vehicleId : 0);
    target->SendMessageToSet(&data, true);

    if (apply)
    {
        data.Initialize(SMSG_ON_CANCEL_EXPECTED_RIDE_VEHICLE_AURA, 0);
        ((Player*)target)->GetSession()->SendPacket(&data);
    }
}

void Aura::HandleAuraFactionChange(bool apply, bool real)
{
    if (!real)
        return;

    Unit* target = GetTarget();

    if (!target || !target->IsInWorld())
        return;

    uint32 newFaction = apply ? GetMiscValue() : target->GetOriginalFaction();

    if (newFaction && newFaction != target->getFaction())
        target->setFaction(newFaction);

}

uint32 Aura::CalculateCrowdControlBreakDamage()
{
    // Damage cap for CC effects
    if (!GetTarget())
        return 0;

    if (!IsCrowdControlAura(m_modifier.m_auraname))
        return 0;

    // The chance to dispel an aura depends on the damage taken with respect to the casters level.
    // uint32 damageCap = getLevel() > 8 ? 25 * getLevel() - 150 : 50;

    uint32 damageCap = (int32)((float)GetTarget()->GetCreateHealth() * 0.20f);

    if (damageCap < 50)
        damageCap = 50;

    Unit* caster = GetCaster();

    if (!caster)
        return damageCap;

    MAPLOCK_READ(caster,MAP_LOCK_TYPE_AURAS);

    // Glyphs increasing damage cap
    Unit::AuraList const& overrideClassScripts = caster->GetAurasByType(SPELL_AURA_OVERRIDE_CLASS_SCRIPTS);
    for (Unit::AuraList::const_iterator itr = overrideClassScripts.begin(); itr != overrideClassScripts.end(); ++itr)
    {
        if((*itr)->isAffectedOnSpell(GetSpellProto()))
        {
            // Glyph of Fear, Glyph of Frost nova and similar auras
            if ((*itr)->GetMiscValue() == 7801)
            {
                damageCap += (int32)(damageCap * (*itr)->GetModifier()->m_amount / 100.0f);
                break;
            }
        }
    }
    return damageCap;
}<|MERGE_RESOLUTION|>--- conflicted
+++ resolved
@@ -2461,12 +2461,6 @@
                         if (target->GetTypeId() == TYPEID_PLAYER)
                             ((Player*)target)->learnSpell(63680, false);
                         return;
-                    case 63651:                             // Revert to One Talent Specialization
-                        // Teach Learn Talent Specialization Switches, remove
-                        if (target->GetTypeId() == TYPEID_PLAYER)
-                            ((Player*)target)->removeSpell(63680);
-                        return;
-<<<<<<< HEAD
                     case 68645:
                         // Rocket Pack
                         if (target->GetTypeId() == TYPEID_PLAYER)
@@ -2475,7 +2469,14 @@
                             target->CastSpell(target, 69192, true, NULL, this);
                             // Rocket Pack - causing damage
                             target->CastSpell(target, 69193, true, NULL, this);
-=======
+                            return;
+                        }
+                        return;
+                    case 63651:                             // Revert to One Talent Specialization
+                        // Teach Learn Talent Specialization Switches, remove
+                        if (target->GetTypeId() == TYPEID_PLAYER)
+                            ((Player*)target)->removeSpell(63680);
+                        return;
                     case 68912:                             // Wailing Souls
                         if (Unit* caster = GetCaster())
                         {
@@ -2483,7 +2484,6 @@
 
                             // TODO - this is confusing, it seems the boss should channel this aura, and start casting the next spell
                             caster->CastSpell(caster, 68899, false);
->>>>>>> ef793da5
                         }
                         return;
                     case 71342:                             // Big Love Rocket
@@ -9071,7 +9071,6 @@
                     target->CastSpell(target, 62593, true);
                     return;
                 }
-<<<<<<< HEAD
                 case 62717:                                 // Slag Pot (periodic dmg)
                 case 63477:
                 {
@@ -9122,7 +9121,8 @@
                     target->CastCustomSpell(target, 66240, &damage, NULL, NULL, true, NULL, this);
                     if (Unit* caster = GetCaster())
                         target->CastCustomSpell(caster, 66125, &heal, NULL, NULL, true, NULL, this);
-=======
+                    return;
+                }
                 case 68875:                                 // Wailing Souls
                 case 68876:                                 // Wailing Souls
                 {
@@ -9135,7 +9135,6 @@
 
                     // Should actually be SMSG_SPELL_START, too
                     target->CastSpell(target, 68873, true);
->>>>>>> ef793da5
                     return;
                 }
 // Exist more after, need add later
