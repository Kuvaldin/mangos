/*
 * Copyright (C) 2005-2010 MaNGOS <http://getmangos.com/>
 *
 * This program is free software; you can redistribute it and/or modify
 * it under the terms of the GNU General Public License as published by
 * the Free Software Foundation; either version 2 of the License, or
 * (at your option) any later version.
 *
 * This program is distributed in the hope that it will be useful,
 * but WITHOUT ANY WARRANTY; without even the implied warranty of
 * MERCHANTABILITY or FITNESS FOR A PARTICULAR PURPOSE.  See the
 * GNU General Public License for more details.
 *
 * You should have received a copy of the GNU General Public License
 * along with this program; if not, write to the Free Software
 * Foundation, Inc., 59 Temple Place, Suite 330, Boston, MA  02111-1307  USA
 */

#include "Common.h"
#include "Database/DatabaseEnv.h"
#include "WorldPacket.h"
#include "WorldSession.h"
#include "Opcodes.h"
#include "Log.h"
#include "UpdateMask.h"
#include "World.h"
#include "ObjectMgr.h"
#include "SpellMgr.h"
#include "Player.h"
#include "Unit.h"
#include "Spell.h"
#include "DynamicObject.h"
#include "Group.h"
#include "UpdateData.h"
#include "ObjectAccessor.h"
#include "Policies/SingletonImp.h"
#include "Totem.h"
#include "Creature.h"
#include "Formulas.h"
#include "BattleGround.h"
#include "CreatureAI.h"
#include "ScriptCalls.h"
#include "Util.h"
#include "GridNotifiers.h"
#include "GridNotifiersImpl.h"
#include "Vehicle.h"
#include "CellImpl.h"

#define NULL_AURA_SLOT 0xFF

pAuraHandler AuraHandler[TOTAL_AURAS]=
{
    &Aura::HandleNULL,                                      //  0 SPELL_AURA_NONE
    &Aura::HandleBindSight,                                 //  1 SPELL_AURA_BIND_SIGHT
    &Aura::HandleModPossess,                                //  2 SPELL_AURA_MOD_POSSESS
    &Aura::HandlePeriodicDamage,                            //  3 SPELL_AURA_PERIODIC_DAMAGE
    &Aura::HandleAuraDummy,                                 //  4 SPELL_AURA_DUMMY
    &Aura::HandleModConfuse,                                //  5 SPELL_AURA_MOD_CONFUSE
    &Aura::HandleModCharm,                                  //  6 SPELL_AURA_MOD_CHARM
    &Aura::HandleModFear,                                   //  7 SPELL_AURA_MOD_FEAR
    &Aura::HandlePeriodicHeal,                              //  8 SPELL_AURA_PERIODIC_HEAL
    &Aura::HandleModAttackSpeed,                            //  9 SPELL_AURA_MOD_ATTACKSPEED
    &Aura::HandleModThreat,                                 // 10 SPELL_AURA_MOD_THREAT
    &Aura::HandleModTaunt,                                  // 11 SPELL_AURA_MOD_TAUNT
    &Aura::HandleAuraModStun,                               // 12 SPELL_AURA_MOD_STUN
    &Aura::HandleModDamageDone,                             // 13 SPELL_AURA_MOD_DAMAGE_DONE
    &Aura::HandleNoImmediateEffect,                         // 14 SPELL_AURA_MOD_DAMAGE_TAKEN   implemented in Unit::MeleeDamageBonusTaken and Unit::SpellBaseDamageBonusTaken
    &Aura::HandleNoImmediateEffect,                         // 15 SPELL_AURA_DAMAGE_SHIELD      implemented in Unit::DealMeleeDamage
    &Aura::HandleModStealth,                                // 16 SPELL_AURA_MOD_STEALTH
    &Aura::HandleNoImmediateEffect,                         // 17 SPELL_AURA_MOD_STEALTH_DETECT implemented in Unit::isVisibleForOrDetect
    &Aura::HandleInvisibility,                              // 18 SPELL_AURA_MOD_INVISIBILITY
    &Aura::HandleInvisibilityDetect,                        // 19 SPELL_AURA_MOD_INVISIBILITY_DETECTION
    &Aura::HandleAuraModTotalHealthPercentRegen,            // 20 SPELL_AURA_OBS_MOD_HEALTH
    &Aura::HandleAuraModTotalManaPercentRegen,              // 21 SPELL_AURA_OBS_MOD_MANA
    &Aura::HandleAuraModResistance,                         // 22 SPELL_AURA_MOD_RESISTANCE
    &Aura::HandlePeriodicTriggerSpell,                      // 23 SPELL_AURA_PERIODIC_TRIGGER_SPELL
    &Aura::HandlePeriodicEnergize,                          // 24 SPELL_AURA_PERIODIC_ENERGIZE
    &Aura::HandleAuraModPacify,                             // 25 SPELL_AURA_MOD_PACIFY
    &Aura::HandleAuraModRoot,                               // 26 SPELL_AURA_MOD_ROOT
    &Aura::HandleAuraModSilence,                            // 27 SPELL_AURA_MOD_SILENCE
    &Aura::HandleAuraModReflectSpells,                      // 28 SPELL_AURA_REFLECT_SPELLS    actual reflecting implemented in Unit::SpellHitResult
    &Aura::HandleAuraModStat,                               // 29 SPELL_AURA_MOD_STAT
    &Aura::HandleAuraModSkill,                              // 30 SPELL_AURA_MOD_SKILL
    &Aura::HandleAuraModIncreaseSpeed,                      // 31 SPELL_AURA_MOD_INCREASE_SPEED
    &Aura::HandleAuraModIncreaseMountedSpeed,               // 32 SPELL_AURA_MOD_INCREASE_MOUNTED_SPEED
    &Aura::HandleAuraModDecreaseSpeed,                      // 33 SPELL_AURA_MOD_DECREASE_SPEED
    &Aura::HandleAuraModIncreaseHealth,                     // 34 SPELL_AURA_MOD_INCREASE_HEALTH
    &Aura::HandleAuraModIncreaseEnergy,                     // 35 SPELL_AURA_MOD_INCREASE_ENERGY
    &Aura::HandleAuraModShapeshift,                         // 36 SPELL_AURA_MOD_SHAPESHIFT
    &Aura::HandleAuraModEffectImmunity,                     // 37 SPELL_AURA_EFFECT_IMMUNITY
    &Aura::HandleAuraModStateImmunity,                      // 38 SPELL_AURA_STATE_IMMUNITY
    &Aura::HandleAuraModSchoolImmunity,                     // 39 SPELL_AURA_SCHOOL_IMMUNITY
    &Aura::HandleAuraModDmgImmunity,                        // 40 SPELL_AURA_DAMAGE_IMMUNITY
    &Aura::HandleAuraModDispelImmunity,                     // 41 SPELL_AURA_DISPEL_IMMUNITY
    &Aura::HandleAuraProcTriggerSpell,                      // 42 SPELL_AURA_PROC_TRIGGER_SPELL  implemented in Unit::ProcDamageAndSpellFor and Unit::HandleProcTriggerSpell
    &Aura::HandleNoImmediateEffect,                         // 43 SPELL_AURA_PROC_TRIGGER_DAMAGE implemented in Unit::ProcDamageAndSpellFor
    &Aura::HandleAuraTrackCreatures,                        // 44 SPELL_AURA_TRACK_CREATURES
    &Aura::HandleAuraTrackResources,                        // 45 SPELL_AURA_TRACK_RESOURCES
    &Aura::HandleUnused,                                    // 46 SPELL_AURA_46 (used in test spells 54054 and 54058, and spell 48050) (3.0.8a-3.2.2a)
    &Aura::HandleAuraModParryPercent,                       // 47 SPELL_AURA_MOD_PARRY_PERCENT
    &Aura::HandleNULL,                                      // 48 SPELL_AURA_48 spell Napalm (area damage spell with additional delayed damage effect)
    &Aura::HandleAuraModDodgePercent,                       // 49 SPELL_AURA_MOD_DODGE_PERCENT
    &Aura::HandleNoImmediateEffect,                         // 50 SPELL_AURA_MOD_CRITICAL_HEALING_AMOUNT implemented in Unit::SpellCriticalHealingBonus
    &Aura::HandleAuraModBlockPercent,                       // 51 SPELL_AURA_MOD_BLOCK_PERCENT
    &Aura::HandleAuraModCritPercent,                        // 52 SPELL_AURA_MOD_CRIT_PERCENT
    &Aura::HandlePeriodicLeech,                             // 53 SPELL_AURA_PERIODIC_LEECH
    &Aura::HandleModHitChance,                              // 54 SPELL_AURA_MOD_HIT_CHANCE
    &Aura::HandleModSpellHitChance,                         // 55 SPELL_AURA_MOD_SPELL_HIT_CHANCE
    &Aura::HandleAuraTransform,                             // 56 SPELL_AURA_TRANSFORM
    &Aura::HandleModSpellCritChance,                        // 57 SPELL_AURA_MOD_SPELL_CRIT_CHANCE
    &Aura::HandleAuraModIncreaseSwimSpeed,                  // 58 SPELL_AURA_MOD_INCREASE_SWIM_SPEED
    &Aura::HandleNoImmediateEffect,                         // 59 SPELL_AURA_MOD_DAMAGE_DONE_CREATURE implemented in Unit::MeleeDamageBonusDone and Unit::SpellDamageBonusDone
    &Aura::HandleAuraModPacifyAndSilence,                   // 60 SPELL_AURA_MOD_PACIFY_SILENCE
    &Aura::HandleAuraModScale,                              // 61 SPELL_AURA_MOD_SCALE
    &Aura::HandlePeriodicHealthFunnel,                      // 62 SPELL_AURA_PERIODIC_HEALTH_FUNNEL
    &Aura::HandleUnused,                                    // 63 unused (3.0.8a-3.2.2a) old SPELL_AURA_PERIODIC_MANA_FUNNEL
    &Aura::HandlePeriodicManaLeech,                         // 64 SPELL_AURA_PERIODIC_MANA_LEECH
    &Aura::HandleModCastingSpeed,                           // 65 SPELL_AURA_MOD_CASTING_SPEED_NOT_STACK
    &Aura::HandleFeignDeath,                                // 66 SPELL_AURA_FEIGN_DEATH
    &Aura::HandleAuraModDisarm,                             // 67 SPELL_AURA_MOD_DISARM
    &Aura::HandleAuraModStalked,                            // 68 SPELL_AURA_MOD_STALKED
    &Aura::HandleSchoolAbsorb,                              // 69 SPELL_AURA_SCHOOL_ABSORB implemented in Unit::CalculateAbsorbAndResist
    &Aura::HandleUnused,                                    // 70 SPELL_AURA_EXTRA_ATTACKS      Useless, used by only one spell 41560 that has only visual effect (3.2.2a)
    &Aura::HandleModSpellCritChanceShool,                   // 71 SPELL_AURA_MOD_SPELL_CRIT_CHANCE_SCHOOL
    &Aura::HandleModPowerCostPCT,                           // 72 SPELL_AURA_MOD_POWER_COST_SCHOOL_PCT
    &Aura::HandleModPowerCost,                              // 73 SPELL_AURA_MOD_POWER_COST_SCHOOL
    &Aura::HandleNoImmediateEffect,                         // 74 SPELL_AURA_REFLECT_SPELLS_SCHOOL  implemented in Unit::SpellHitResult
    &Aura::HandleNoImmediateEffect,                         // 75 SPELL_AURA_MOD_LANGUAGE           implemented in WorldSession::HandleMessagechatOpcode
    &Aura::HandleFarSight,                                  // 76 SPELL_AURA_FAR_SIGHT
    &Aura::HandleModMechanicImmunity,                       // 77 SPELL_AURA_MECHANIC_IMMUNITY
    &Aura::HandleAuraMounted,                               // 78 SPELL_AURA_MOUNTED
    &Aura::HandleModDamagePercentDone,                      // 79 SPELL_AURA_MOD_DAMAGE_PERCENT_DONE
    &Aura::HandleModPercentStat,                            // 80 SPELL_AURA_MOD_PERCENT_STAT
    &Aura::HandleNoImmediateEffect,                         // 81 SPELL_AURA_SPLIT_DAMAGE_PCT       implemented in Unit::CalculateAbsorbAndResist
    &Aura::HandleWaterBreathing,                            // 82 SPELL_AURA_WATER_BREATHING
    &Aura::HandleModBaseResistance,                         // 83 SPELL_AURA_MOD_BASE_RESISTANCE
    &Aura::HandleModRegen,                                  // 84 SPELL_AURA_MOD_REGEN
    &Aura::HandleModPowerRegen,                             // 85 SPELL_AURA_MOD_POWER_REGEN
    &Aura::HandleChannelDeathItem,                          // 86 SPELL_AURA_CHANNEL_DEATH_ITEM
    &Aura::HandleNoImmediateEffect,                         // 87 SPELL_AURA_MOD_DAMAGE_PERCENT_TAKEN implemented in Unit::MeleeDamageBonusTaken and Unit::SpellDamageBonusTaken
    &Aura::HandleNoImmediateEffect,                         // 88 SPELL_AURA_MOD_HEALTH_REGEN_PERCENT implemented in Player::RegenerateHealth
    &Aura::HandlePeriodicDamagePCT,                         // 89 SPELL_AURA_PERIODIC_DAMAGE_PERCENT
    &Aura::HandleUnused,                                    // 90 unused (3.0.8a-3.2.2a) old SPELL_AURA_MOD_RESIST_CHANCE
    &Aura::HandleNoImmediateEffect,                         // 91 SPELL_AURA_MOD_DETECT_RANGE implemented in Creature::GetAttackDistance
    &Aura::HandlePreventFleeing,                            // 92 SPELL_AURA_PREVENTS_FLEEING
    &Aura::HandleModUnattackable,                           // 93 SPELL_AURA_MOD_UNATTACKABLE
    &Aura::HandleNoImmediateEffect,                         // 94 SPELL_AURA_INTERRUPT_REGEN implemented in Player::RegenerateAll
    &Aura::HandleAuraGhost,                                 // 95 SPELL_AURA_GHOST
    &Aura::HandleNoImmediateEffect,                         // 96 SPELL_AURA_SPELL_MAGNET implemented in Unit::SelectMagnetTarget
    &Aura::HandleManaShield,                                // 97 SPELL_AURA_MANA_SHIELD implemented in Unit::CalculateAbsorbAndResist
    &Aura::HandleAuraModSkill,                              // 98 SPELL_AURA_MOD_SKILL_TALENT
    &Aura::HandleAuraModAttackPower,                        // 99 SPELL_AURA_MOD_ATTACK_POWER
    &Aura::HandleUnused,                                    //100 SPELL_AURA_AURAS_VISIBLE obsolete 3.x? all player can see all auras now, but still have 2 spells including GM-spell (1852,2855)
    &Aura::HandleModResistancePercent,                      //101 SPELL_AURA_MOD_RESISTANCE_PCT
    &Aura::HandleNoImmediateEffect,                         //102 SPELL_AURA_MOD_MELEE_ATTACK_POWER_VERSUS implemented in Unit::MeleeDamageBonusDone
    &Aura::HandleAuraModTotalThreat,                        //103 SPELL_AURA_MOD_TOTAL_THREAT
    &Aura::HandleAuraWaterWalk,                             //104 SPELL_AURA_WATER_WALK
    &Aura::HandleAuraFeatherFall,                           //105 SPELL_AURA_FEATHER_FALL
    &Aura::HandleAuraHover,                                 //106 SPELL_AURA_HOVER
    &Aura::HandleAddModifier,                               //107 SPELL_AURA_ADD_FLAT_MODIFIER
    &Aura::HandleAddModifier,                               //108 SPELL_AURA_ADD_PCT_MODIFIER
    &Aura::HandleNoImmediateEffect,                         //109 SPELL_AURA_ADD_TARGET_TRIGGER
    &Aura::HandleModPowerRegenPCT,                          //110 SPELL_AURA_MOD_POWER_REGEN_PERCENT
    &Aura::HandleNoImmediateEffect,                         //111 SPELL_AURA_ADD_CASTER_HIT_TRIGGER implemented in Unit::SelectMagnetTarget
    &Aura::HandleNoImmediateEffect,                         //112 SPELL_AURA_OVERRIDE_CLASS_SCRIPTS implemented in diff functions.
    &Aura::HandleNoImmediateEffect,                         //113 SPELL_AURA_MOD_RANGED_DAMAGE_TAKEN implemented in Unit::MeleeDamageBonusTaken
    &Aura::HandleNoImmediateEffect,                         //114 SPELL_AURA_MOD_RANGED_DAMAGE_TAKEN_PCT implemented in Unit::MeleeDamageBonusTaken
    &Aura::HandleNoImmediateEffect,                         //115 SPELL_AURA_MOD_HEALING                 implemented in Unit::SpellBaseHealingBonusTaken
    &Aura::HandleNoImmediateEffect,                         //116 SPELL_AURA_MOD_REGEN_DURING_COMBAT     imppemented in Player::RegenerateAll and Player::RegenerateHealth
    &Aura::HandleNoImmediateEffect,                         //117 SPELL_AURA_MOD_MECHANIC_RESISTANCE     implemented in Unit::MagicSpellHitResult
    &Aura::HandleNoImmediateEffect,                         //118 SPELL_AURA_MOD_HEALING_PCT             implemented in Unit::SpellHealingBonusTaken
    &Aura::HandleUnused,                                    //119 unused (3.0.8a-3.2.2a) old SPELL_AURA_SHARE_PET_TRACKING
    &Aura::HandleAuraUntrackable,                           //120 SPELL_AURA_UNTRACKABLE
    &Aura::HandleAuraEmpathy,                               //121 SPELL_AURA_EMPATHY
    &Aura::HandleModOffhandDamagePercent,                   //122 SPELL_AURA_MOD_OFFHAND_DAMAGE_PCT
    &Aura::HandleModTargetResistance,                       //123 SPELL_AURA_MOD_TARGET_RESISTANCE
    &Aura::HandleAuraModRangedAttackPower,                  //124 SPELL_AURA_MOD_RANGED_ATTACK_POWER
    &Aura::HandleNoImmediateEffect,                         //125 SPELL_AURA_MOD_MELEE_DAMAGE_TAKEN implemented in Unit::MeleeDamageBonusTaken
    &Aura::HandleNoImmediateEffect,                         //126 SPELL_AURA_MOD_MELEE_DAMAGE_TAKEN_PCT implemented in Unit::MeleeDamageBonusTaken
    &Aura::HandleNoImmediateEffect,                         //127 SPELL_AURA_RANGED_ATTACK_POWER_ATTACKER_BONUS implemented in Unit::MeleeDamageBonusDone
    &Aura::HandleModPossessPet,                             //128 SPELL_AURA_MOD_POSSESS_PET
    &Aura::HandleAuraModIncreaseSpeed,                      //129 SPELL_AURA_MOD_SPEED_ALWAYS
    &Aura::HandleAuraModIncreaseMountedSpeed,               //130 SPELL_AURA_MOD_MOUNTED_SPEED_ALWAYS
    &Aura::HandleNoImmediateEffect,                         //131 SPELL_AURA_MOD_RANGED_ATTACK_POWER_VERSUS implemented in Unit::MeleeDamageBonusDone
    &Aura::HandleAuraModIncreaseEnergyPercent,              //132 SPELL_AURA_MOD_INCREASE_ENERGY_PERCENT
    &Aura::HandleAuraModIncreaseHealthPercent,              //133 SPELL_AURA_MOD_INCREASE_HEALTH_PERCENT
    &Aura::HandleAuraModRegenInterrupt,                     //134 SPELL_AURA_MOD_MANA_REGEN_INTERRUPT
    &Aura::HandleModHealingDone,                            //135 SPELL_AURA_MOD_HEALING_DONE
    &Aura::HandleNoImmediateEffect,                         //136 SPELL_AURA_MOD_HEALING_DONE_PERCENT   implemented in Unit::SpellHealingBonusDone
    &Aura::HandleModTotalPercentStat,                       //137 SPELL_AURA_MOD_TOTAL_STAT_PERCENTAGE
    &Aura::HandleHaste,                                     //138 SPELL_AURA_MOD_HASTE
    &Aura::HandleForceReaction,                             //139 SPELL_AURA_FORCE_REACTION
    &Aura::HandleAuraModRangedHaste,                        //140 SPELL_AURA_MOD_RANGED_HASTE
    &Aura::HandleRangedAmmoHaste,                           //141 SPELL_AURA_MOD_RANGED_AMMO_HASTE
    &Aura::HandleAuraModBaseResistancePCT,                  //142 SPELL_AURA_MOD_BASE_RESISTANCE_PCT
    &Aura::HandleAuraModResistanceExclusive,                //143 SPELL_AURA_MOD_RESISTANCE_EXCLUSIVE
    &Aura::HandleAuraSafeFall,                              //144 SPELL_AURA_SAFE_FALL                  implemented in WorldSession::HandleMovementOpcodes
    &Aura::HandleAuraModPetTalentsPoints,                   //145 SPELL_AURA_MOD_PET_TALENT_POINTS
    &Aura::HandleNoImmediateEffect,                         //146 SPELL_AURA_ALLOW_TAME_PET_TYPE        implemented in Player::CanTameExoticPets
    &Aura::HandleModMechanicImmunityMask,                   //147 SPELL_AURA_MECHANIC_IMMUNITY_MASK     implemented in Unit::IsImmuneToSpell and Unit::IsImmuneToSpellEffect (check part)
    &Aura::HandleAuraRetainComboPoints,                     //148 SPELL_AURA_RETAIN_COMBO_POINTS
    &Aura::HandleNoImmediateEffect,                         //149 SPELL_AURA_REDUCE_PUSHBACK            implemented in Spell::Delayed and Spell::DelayedChannel
    &Aura::HandleShieldBlockValue,                          //150 SPELL_AURA_MOD_SHIELD_BLOCKVALUE_PCT
    &Aura::HandleAuraTrackStealthed,                        //151 SPELL_AURA_TRACK_STEALTHED
    &Aura::HandleNoImmediateEffect,                         //152 SPELL_AURA_MOD_DETECTED_RANGE         implemented in Creature::GetAttackDistance
    &Aura::HandleNoImmediateEffect,                         //153 SPELL_AURA_SPLIT_DAMAGE_FLAT          implemented in Unit::CalculateAbsorbAndResist
    &Aura::HandleNoImmediateEffect,                         //154 SPELL_AURA_MOD_STEALTH_LEVEL          implemented in Unit::isVisibleForOrDetect
    &Aura::HandleNoImmediateEffect,                         //155 SPELL_AURA_MOD_WATER_BREATHING        implemented in Player::getMaxTimer
    &Aura::HandleNoImmediateEffect,                         //156 SPELL_AURA_MOD_REPUTATION_GAIN        implemented in Player::CalculateReputationGain
    &Aura::HandleUnused,                                    //157 SPELL_AURA_PET_DAMAGE_MULTI (single test like spell 20782, also single for 214 aura)
    &Aura::HandleShieldBlockValue,                          //158 SPELL_AURA_MOD_SHIELD_BLOCKVALUE
    &Aura::HandleNoImmediateEffect,                         //159 SPELL_AURA_NO_PVP_CREDIT              implemented in Player::RewardHonor
    &Aura::HandleNoImmediateEffect,                         //160 SPELL_AURA_MOD_AOE_AVOIDANCE          implemented in Unit::MagicSpellHitResult
    &Aura::HandleNoImmediateEffect,                         //161 SPELL_AURA_MOD_HEALTH_REGEN_IN_COMBAT implemented in Player::RegenerateAll and Player::RegenerateHealth
    &Aura::HandleAuraPowerBurn,                             //162 SPELL_AURA_POWER_BURN_MANA
    &Aura::HandleNoImmediateEffect,                         //163 SPELL_AURA_MOD_CRIT_DAMAGE_BONUS      implemented in Unit::CalculateMeleeDamage and Unit::SpellCriticalDamageBonus
    &Aura::HandleUnused,                                    //164 unused (3.0.8a-3.2.2a), only one test spell 10654
    &Aura::HandleNoImmediateEffect,                         //165 SPELL_AURA_MELEE_ATTACK_POWER_ATTACKER_BONUS implemented in Unit::MeleeDamageBonusDone
    &Aura::HandleAuraModAttackPowerPercent,                 //166 SPELL_AURA_MOD_ATTACK_POWER_PCT
    &Aura::HandleAuraModRangedAttackPowerPercent,           //167 SPELL_AURA_MOD_RANGED_ATTACK_POWER_PCT
    &Aura::HandleNoImmediateEffect,                         //168 SPELL_AURA_MOD_DAMAGE_DONE_VERSUS            implemented in Unit::SpellDamageBonusDone, Unit::MeleeDamageBonusDone
    &Aura::HandleNoImmediateEffect,                         //169 SPELL_AURA_MOD_CRIT_PERCENT_VERSUS           implemented in Unit::DealDamageBySchool, Unit::DoAttackDamage, Unit::SpellCriticalBonus
    &Aura::HandleNULL,                                      //170 SPELL_AURA_DETECT_AMORE       different spells that ignore transformation effects
    &Aura::HandleAuraModIncreaseSpeed,                      //171 SPELL_AURA_MOD_SPEED_NOT_STACK
    &Aura::HandleAuraModIncreaseMountedSpeed,               //172 SPELL_AURA_MOD_MOUNTED_SPEED_NOT_STACK
    &Aura::HandleUnused,                                    //173 unused (3.0.8a-3.2.2a) no spells, old SPELL_AURA_ALLOW_CHAMPION_SPELLS  only for Proclaim Champion spell
    &Aura::HandleModSpellDamagePercentFromStat,             //174 SPELL_AURA_MOD_SPELL_DAMAGE_OF_STAT_PERCENT  implemented in Unit::SpellBaseDamageBonusDone
    &Aura::HandleModSpellHealingPercentFromStat,            //175 SPELL_AURA_MOD_SPELL_HEALING_OF_STAT_PERCENT implemented in Unit::SpellBaseHealingBonusDone
    &Aura::HandleSpiritOfRedemption,                        //176 SPELL_AURA_SPIRIT_OF_REDEMPTION   only for Spirit of Redemption spell, die at aura end
    &Aura::HandleNULL,                                      //177 SPELL_AURA_AOE_CHARM (22 spells)
    &Aura::HandleNoImmediateEffect,                         //178 SPELL_AURA_MOD_DEBUFF_RESISTANCE          implemented in Unit::MagicSpellHitResult
    &Aura::HandleNoImmediateEffect,                         //179 SPELL_AURA_MOD_ATTACKER_SPELL_CRIT_CHANCE implemented in Unit::SpellCriticalBonus
    &Aura::HandleNoImmediateEffect,                         //180 SPELL_AURA_MOD_FLAT_SPELL_DAMAGE_VERSUS   implemented in Unit::SpellDamageBonusDone
    &Aura::HandleUnused,                                    //181 unused (3.0.8a-3.2.2a) old SPELL_AURA_MOD_FLAT_SPELL_CRIT_DAMAGE_VERSUS
    &Aura::HandleAuraModResistenceOfStatPercent,            //182 SPELL_AURA_MOD_RESISTANCE_OF_STAT_PERCENT
    &Aura::HandleNoImmediateEffect,                         //183 SPELL_AURA_MOD_CRITICAL_THREAT only used in 28746, implemented in ThreatCalcHelper::calcThreat
    &Aura::HandleNoImmediateEffect,                         //184 SPELL_AURA_MOD_ATTACKER_MELEE_HIT_CHANCE  implemented in Unit::RollMeleeOutcomeAgainst
    &Aura::HandleNoImmediateEffect,                         //185 SPELL_AURA_MOD_ATTACKER_RANGED_HIT_CHANCE implemented in Unit::RollMeleeOutcomeAgainst
    &Aura::HandleNoImmediateEffect,                         //186 SPELL_AURA_MOD_ATTACKER_SPELL_HIT_CHANCE  implemented in Unit::MagicSpellHitResult
    &Aura::HandleNoImmediateEffect,                         //187 SPELL_AURA_MOD_ATTACKER_MELEE_CRIT_CHANCE  implemented in Unit::GetUnitCriticalChance
    &Aura::HandleNoImmediateEffect,                         //188 SPELL_AURA_MOD_ATTACKER_RANGED_CRIT_CHANCE implemented in Unit::GetUnitCriticalChance
    &Aura::HandleModRating,                                 //189 SPELL_AURA_MOD_RATING
    &Aura::HandleNoImmediateEffect,                         //190 SPELL_AURA_MOD_FACTION_REPUTATION_GAIN     implemented in Player::CalculateReputationGain
    &Aura::HandleAuraModUseNormalSpeed,                     //191 SPELL_AURA_USE_NORMAL_MOVEMENT_SPEED
    &Aura::HandleModMeleeRangedSpeedPct,                    //192 SPELL_AURA_HASTE_MELEE
    &Aura::HandleModCombatSpeedPct,                         //193 SPELL_AURA_HASTE_ALL (in fact combat (any type attack) speed pct)
    &Aura::HandleNoImmediateEffect,                         //194 SPELL_AURA_MOD_IGNORE_ABSORB_SCHOOL       implement in Unit::CalcNotIgnoreAbsorbDamage
    &Aura::HandleNoImmediateEffect,                         //195 SPELL_AURA_MOD_IGNORE_ABSORB_FOR_SPELL    implement in Unit::CalcNotIgnoreAbsorbDamage
    &Aura::HandleNULL,                                      //196 SPELL_AURA_MOD_COOLDOWN (single spell 24818 in 3.2.2a)
    &Aura::HandleNoImmediateEffect,                         //197 SPELL_AURA_MOD_ATTACKER_SPELL_AND_WEAPON_CRIT_CHANCE implemented in Unit::SpellCriticalBonus Unit::GetUnitCriticalChance
    &Aura::HandleUnused,                                    //198 unused (3.0.8a-3.2.2a) old SPELL_AURA_MOD_ALL_WEAPON_SKILLS
    &Aura::HandleNoImmediateEffect,                         //199 SPELL_AURA_MOD_INCREASES_SPELL_PCT_TO_HIT  implemented in Unit::MagicSpellHitResult
    &Aura::HandleNoImmediateEffect,                         //200 SPELL_AURA_MOD_KILL_XP_PCT                 implemented in Player::GiveXP
    &Aura::HandleAuraAllowFlight,                           //201 SPELL_AURA_FLY                             this aura enable flight mode...
    &Aura::HandleNoImmediateEffect,                         //202 SPELL_AURA_IGNORE_COMBAT_RESULT            implemented in Unit::MeleeSpellHitResult
    &Aura::HandleNoImmediateEffect,                         //203 SPELL_AURA_MOD_ATTACKER_MELEE_CRIT_DAMAGE  implemented in Unit::CalculateMeleeDamage and Unit::SpellCriticalDamageBonus
    &Aura::HandleNoImmediateEffect,                         //204 SPELL_AURA_MOD_ATTACKER_RANGED_CRIT_DAMAGE implemented in Unit::CalculateMeleeDamage and Unit::SpellCriticalDamageBonus
    &Aura::HandleNoImmediateEffect,                         //205 SPELL_AURA_MOD_ATTACKER_SPELL_CRIT_DAMAGE  implemented in Unit::SpellCriticalDamageBonus
    &Aura::HandleAuraModIncreaseFlightSpeed,                //206 SPELL_AURA_MOD_FLIGHT_SPEED
    &Aura::HandleAuraModIncreaseFlightSpeed,                //207 SPELL_AURA_MOD_FLIGHT_SPEED_MOUNTED
    &Aura::HandleAuraModIncreaseFlightSpeed,                //208 SPELL_AURA_MOD_FLIGHT_SPEED_STACKING
    &Aura::HandleAuraModIncreaseFlightSpeed,                //209 SPELL_AURA_MOD_FLIGHT_SPEED_MOUNTED_STACKING
    &Aura::HandleAuraModIncreaseFlightSpeed,                //210 SPELL_AURA_MOD_FLIGHT_SPEED_NOT_STACKING
    &Aura::HandleAuraModIncreaseFlightSpeed,                //211 SPELL_AURA_MOD_FLIGHT_SPEED_MOUNTED_NOT_STACKING
    &Aura::HandleAuraModRangedAttackPowerOfStatPercent,     //212 SPELL_AURA_MOD_RANGED_ATTACK_POWER_OF_STAT_PERCENT
    &Aura::HandleNoImmediateEffect,                         //213 SPELL_AURA_MOD_RAGE_FROM_DAMAGE_DEALT implemented in Player::RewardRage
    &Aura::HandleUnused,                                    //214 Tamed Pet Passive (single test like spell 20782, also single for 157 aura)
    &Aura::HandleArenaPreparation,                          //215 SPELL_AURA_ARENA_PREPARATION
    &Aura::HandleModCastingSpeed,                           //216 SPELL_AURA_HASTE_SPELLS
    &Aura::HandleUnused,                                    //217 unused (3.0.8a-3.2.2a)
    &Aura::HandleAuraModRangedHaste,                        //218 SPELL_AURA_HASTE_RANGED
    &Aura::HandleModManaRegen,                              //219 SPELL_AURA_MOD_MANA_REGEN_FROM_STAT
    &Aura::HandleModRatingFromStat,                         //220 SPELL_AURA_MOD_RATING_FROM_STAT
    &Aura::HandleNULL,                                      //221 ignored
    &Aura::HandleUnused,                                    //222 unused (3.0.8a-3.2.2a) only for spell 44586 that not used in real spell cast
    &Aura::HandleNULL,                                      //223 dummy code (cast damage spell to attacker) and another dymmy (jump to another nearby raid member)
    &Aura::HandleUnused,                                    //224 unused (3.0.8a-3.2.2a)
    &Aura::HandleNoImmediateEffect,                         //225 SPELL_AURA_PRAYER_OF_MENDING
    &Aura::HandleAuraPeriodicDummy,                         //226 SPELL_AURA_PERIODIC_DUMMY
    &Aura::HandlePeriodicTriggerSpellWithValue,             //227 SPELL_AURA_PERIODIC_TRIGGER_SPELL_WITH_VALUE
    &Aura::HandleNoImmediateEffect,                         //228 SPELL_AURA_DETECT_STEALTH
    &Aura::HandleNoImmediateEffect,                         //229 SPELL_AURA_MOD_AOE_DAMAGE_AVOIDANCE        implemented in Unit::SpellDamageBonusTaken
    &Aura::HandleAuraModIncreaseMaxHealth,                  //230 Commanding Shout
    &Aura::HandleNoImmediateEffect,                         //231 SPELL_AURA_PROC_TRIGGER_SPELL_WITH_VALUE
    &Aura::HandleNoImmediateEffect,                         //232 SPELL_AURA_MECHANIC_DURATION_MOD           implement in Unit::CalculateSpellDuration
    &Aura::HandleNULL,                                      //233 set model id to the one of the creature with id m_modifier.m_miscvalue
    &Aura::HandleNoImmediateEffect,                         //234 SPELL_AURA_MECHANIC_DURATION_MOD_NOT_STACK implement in Unit::CalculateSpellDuration
    &Aura::HandleAuraModDispelResist,                       //235 SPELL_AURA_MOD_DISPEL_RESIST               implement in Unit::MagicSpellHitResult
    &Aura::HandleAuraControlVehicle,                        //236 SPELL_AURA_CONTROL_VEHICLE
    &Aura::HandleModSpellDamagePercentFromAttackPower,      //237 SPELL_AURA_MOD_SPELL_DAMAGE_OF_ATTACK_POWER  implemented in Unit::SpellBaseDamageBonusDone
    &Aura::HandleModSpellHealingPercentFromAttackPower,     //238 SPELL_AURA_MOD_SPELL_HEALING_OF_ATTACK_POWER implemented in Unit::SpellBaseHealingBonusDone
    &Aura::HandleAuraModScale,                              //239 SPELL_AURA_MOD_SCALE_2 only in Noggenfogger Elixir (16595) before 2.3.0 aura 61
    &Aura::HandleAuraModExpertise,                          //240 SPELL_AURA_MOD_EXPERTISE
    &Aura::HandleForceMoveForward,                          //241 Forces the caster to move forward
    &Aura::HandleUnused,                                    //242 SPELL_AURA_MOD_SPELL_DAMAGE_FROM_HEALING (only 2 test spels in 3.2.2a)
    &Aura::HandleNULL,                                      //243 faction reaction override spells
    &Aura::HandleComprehendLanguage,                        //244 SPELL_AURA_COMPREHEND_LANGUAGE
    &Aura::HandleNoImmediateEffect,                         //245 SPELL_AURA_MOD_DURATION_OF_MAGIC_EFFECTS     implemented in Unit::CalculateSpellDuration
    &Aura::HandleNoImmediateEffect,                         //246 SPELL_AURA_MOD_DURATION_OF_EFFECTS_BY_DISPEL implemented in Unit::CalculateSpellDuration
    &Aura::HandleAuraMirrorImage,                           //247 SPELL_AURA_MIRROR_IMAGE
    &Aura::HandleNoImmediateEffect,                         //248 SPELL_AURA_MOD_COMBAT_RESULT_CHANCE         implemented in Unit::RollMeleeOutcomeAgainst
    &Aura::HandleAuraConvertRune,                           //249 SPELL_AURA_CONVERT_RUNE
    &Aura::HandleAuraModIncreaseHealth,                     //250 SPELL_AURA_MOD_INCREASE_HEALTH_2
    &Aura::HandleNULL,                                      //251 SPELL_AURA_MOD_ENEMY_DODGE
    &Aura::HandleModCombatSpeedPct,                         //252 SPELL_AURA_SLOW_ALL
    &Aura::HandleNoImmediateEffect,                         //253 SPELL_AURA_MOD_BLOCK_CRIT_CHANCE             implemented in Unit::CalculateMeleeDamage
    &Aura::HandleAuraModDisarm,                             //254 SPELL_AURA_MOD_DISARM_SHIELD disarm Shield/offhand
    &Aura::HandleNoImmediateEffect,                         //255 SPELL_AURA_MOD_MECHANIC_DAMAGE_TAKEN_PERCENT    implemented in Unit::SpellDamageBonusTaken
    &Aura::HandleNoReagentUseAura,                          //256 SPELL_AURA_NO_REAGENT_USE Use SpellClassMask for spell select
    &Aura::HandleNULL,                                      //257 SPELL_AURA_MOD_TARGET_RESIST_BY_SPELL_CLASS Use SpellClassMask for spell select
    &Aura::HandleNULL,                                      //258 SPELL_AURA_MOD_SPELL_VISUAL
    &Aura::HandleNoImmediateEffect,                         //259 SPELL_AURA_MOD_PERIODIC_HEAL                    implemented in Unit::SpellHealingBonus
    &Aura::HandleNoImmediateEffect,                         //260 SPELL_AURA_SCREEN_EFFECT (miscvalue = id in ScreenEffect.dbc) not required any code
    &Aura::HandlePhase,                                     //261 SPELL_AURA_PHASE undetectable invisibility?     implemented in Unit::isVisibleForOrDetect
    &Aura::HandleNoImmediateEffect,                         //262 SPELL_AURA_IGNORE_UNIT_STATE                    implemented in Unit::isIgnoreUnitState & Spell::CheckCast
    &Aura::HandleNoImmediateEffect,                         //263 SPELL_AURA_ALLOW_ONLY_ABILITY                   implemented in Spell::CheckCasterAuras, lool enum IgnoreUnitState for known misc values
    &Aura::HandleUnused,                                    //264 unused (3.0.8a-3.2.2a)
    &Aura::HandleUnused,                                    //265 unused (3.0.8a-3.2.2a)
    &Aura::HandleUnused,                                    //266 unused (3.0.8a-3.2.2a)
    &Aura::HandleNoImmediateEffect,                         //267 SPELL_AURA_MOD_IMMUNE_AURA_APPLY_SCHOOL         implemented in Unit::IsImmuneToSpellEffect
    &Aura::HandleAuraModAttackPowerOfStatPercent,           //268 SPELL_AURA_MOD_ATTACK_POWER_OF_STAT_PERCENT
    &Aura::HandleNoImmediateEffect,                         //269 SPELL_AURA_MOD_IGNORE_DAMAGE_REDUCTION_SCHOOL   implemented in Unit::CalcNotIgnoreDamageRedunction
    &Aura::HandleUnused,                                    //270 SPELL_AURA_MOD_IGNORE_TARGET_RESIST (unused in 3.2.2a)
    &Aura::HandleNoImmediateEffect,                         //271 SPELL_AURA_MOD_DAMAGE_FROM_CASTER    implemented in Unit::MeleeDamageBonusTaken and Unit::SpellDamageBonusTaken
    &Aura::HandleNoImmediateEffect,                         //272 SPELL_AURA_MAELSTROM_WEAPON (unclear use for aura, it used in (3.2.2a...3.3.0) in single spell 53817 that spellmode stacked and charged spell expected to be drop as stack
    &Aura::HandleNoImmediateEffect,                         //273 SPELL_AURA_X_RAY (client side implementation)
    &Aura::HandleNULL,                                      //274 proc free shot?
    &Aura::HandleNoImmediateEffect,                         //275 SPELL_AURA_MOD_IGNORE_SHAPESHIFT Use SpellClassMask for spell select
    &Aura::HandleNULL,                                      //276 mod damage % mechanic?
    &Aura::HandleNoImmediateEffect,                         //277 SPELL_AURA_MOD_MAX_AFFECTED_TARGETS Use SpellClassMask for spell select
    &Aura::HandleAuraModDisarm,                             //278 SPELL_AURA_MOD_DISARM_RANGED disarm ranged weapon
    &Aura::HandleNULL,                                      //279 visual effects? 58836 and 57507
    &Aura::HandleModTargetArmorPct,                         //280 SPELL_AURA_MOD_TARGET_ARMOR_PCT
    &Aura::HandleNoImmediateEffect,                         //281 SPELL_AURA_MOD_HONOR_GAIN             implemented in Player::RewardHonor
    &Aura::HandleAuraIncreaseBaseHealthPercent,             //282 SPELL_AURA_INCREASE_BASE_HEALTH_PERCENT
    &Aura::HandleNoImmediateEffect,                         //283 SPELL_AURA_MOD_HEALING_RECEIVED       implemented in Unit::SpellHealingBonusTaken
    &Aura::HandleAuraLinked,                                //284 SPELL_AURA_LINKED
    &Aura::HandleAuraModAttackPowerOfArmor,                 //285 SPELL_AURA_MOD_ATTACK_POWER_OF_ARMOR  implemented in Player::UpdateAttackPowerAndDamage
    &Aura::HandleNoImmediateEffect,                         //286 SPELL_AURA_ABILITY_PERIODIC_CRIT      implemented in Aura::IsCritFromAbilityAura called from Aura::PeriodicTick
    &Aura::HandleNoImmediateEffect,                         //287 SPELL_AURA_DEFLECT_SPELLS             implemented in Unit::MagicSpellHitResult and Unit::MeleeSpellHitResult
    &Aura::HandleNULL,                                      //288 increase parry/deflect, prevent attack (single spell used 67801)
    &Aura::HandleUnused,                                    //289 unused (3.2.2a)
    &Aura::HandleAuraModAllCritChance,                      //290 SPELL_AURA_MOD_ALL_CRIT_CHANCE
    &Aura::HandleNoImmediateEffect,                         //291 SPELL_AURA_MOD_QUEST_XP_PCT           implemented in Player::GiveXP
    &Aura::HandleAuraOpenStable,                            //292 call stabled pet
    &Aura::HandleAuraAddMechanicAbilities,                  //293 SPELL_AURA_ADD_MECHANIC_ABILITIES  replaces target's action bars with a predefined spellset
    &Aura::HandleNULL,                                      //294 2 spells, possible prevent mana regen
    &Aura::HandleUnused,                                    //295 unused (3.2.2a)
    &Aura::HandleNULL,                                      //296 2 spells
    &Aura::HandleNULL,                                      //297 1 spell (counter spell school?)
    &Aura::HandleUnused,                                    //298 unused (3.2.2a)
    &Aura::HandleUnused,                                    //299 unused (3.2.2a)
    &Aura::HandleNULL,                                      //300 3 spells (share damage?)
    &Aura::HandleNULL,                                      //301 SPELL_AURA_HEAL_ABSORB 5 spells
    &Aura::HandleUnused,                                    //302 unused (3.2.2a)
    &Aura::HandleNULL,                                      //303 17 spells
    &Aura::HandleNULL,                                      //304 2 spells (alcohol effect?)
    &Aura::HandleAuraModIncreaseSpeed,                      //305 SPELL_AURA_MOD_MINIMUM_SPEED
    &Aura::HandleNULL,                                      //306 1 spell
    &Aura::HandleNULL,                                      //307 absorb healing?
    &Aura::HandleNULL,                                      //308 new aura for hunter traps
    &Aura::HandleNULL,                                      //309 absorb healing?
    &Aura::HandleNoImmediateEffect,                         //310 SPELL_AURA_MOD_PET_AOE_DAMAGE_AVOIDANCE implemented in Unit::SpellDamageBonusTaken
    &Aura::HandleNULL,                                      //311 0 spells in 3.3
    &Aura::HandleNULL,                                      //312 0 spells in 3.3
    &Aura::HandleNULL,                                      //313 0 spells in 3.3
    &Aura::HandleNULL,                                      //314 1 test spell (reduce duration of silince/magic)
    &Aura::HandleNULL,                                      //315 underwater walking
    &Aura::HandleNoImmediateEffect                          //316 SPELL_AURA_MOD_PERIODIC_HASTE makes haste affect HOT/DOT ticks
};

static AuraType const frozenAuraTypes[] = { SPELL_AURA_MOD_ROOT, SPELL_AURA_MOD_STUN, SPELL_AURA_NONE };

Aura::Aura(SpellEntry const* spellproto, SpellEffectIndex eff, int32 *currentBasePoints, SpellAuraHolder *holder, Unit *target, Unit *caster, Item* castItem) :
m_spellmod(NULL),
m_timeCla(1000), m_periodicTimer(0), m_periodicTick(0), m_removeMode(AURA_REMOVE_BY_DEFAULT),
m_effIndex(eff), m_positive(false), m_isPeriodic(false), m_isAreaAura(false),
m_isPersistent(false), m_in_use(0), m_spellAuraHolder(holder)
{
    MANGOS_ASSERT(target);

    MANGOS_ASSERT(spellproto && spellproto == sSpellStore.LookupEntry( spellproto->Id ) && "`info` must be pointer to sSpellStore element");

    m_currentBasePoints = currentBasePoints ? *currentBasePoints : spellproto->CalculateSimpleValue(eff);

    bool isPassive = IsPassiveSpell(GetSpellProto());
    bool isPermanent = false;
    m_positive = IsPositiveEffect(spellproto->Id, m_effIndex);

    m_applyTime = time(NULL);

    int32 damage;
    if (!caster)
    {
        damage = m_currentBasePoints;
    }
    else
    {
        damage        = caster->CalculateSpellDamage(target, spellproto, m_effIndex, &m_currentBasePoints);

        if (!damage && castItem && castItem->GetItemSuffixFactor())
        {
            ItemRandomSuffixEntry const *item_rand_suffix = sItemRandomSuffixStore.LookupEntry(abs(castItem->GetItemRandomPropertyId()));
            if (item_rand_suffix)
            {
                for (int k = 0; k < 3; ++k)
                {
                    SpellItemEnchantmentEntry const *pEnchant = sSpellItemEnchantmentStore.LookupEntry(item_rand_suffix->enchant_id[k]);
                    if (pEnchant)
                    {
                        for (int t = 0; t < 3; ++t)
                        {
                            if(pEnchant->spellid[t] != spellproto->Id)
                                continue;

                            damage = uint32((item_rand_suffix->prefix[k]*castItem->GetItemSuffixFactor()) / 10000 );
                            break;
                        }
                    }

                    if (damage)
                        break;
                }
            }
        }
    }

    SetModifier(AuraType(spellproto->EffectApplyAuraName[eff]), damage, spellproto->EffectAmplitude[eff], spellproto->EffectMiscValue[eff]);

    if (caster)
        m_maxduration = caster->CalculateBaseSpellDuration(spellproto, &m_modifier.periodictime);
    else
        m_maxduration = GetSpellDuration(spellproto);

    if (m_maxduration == -1 || (isPassive && spellproto->DurationIndex == 0))
        isPermanent = true;

    if (!isPermanent)
    {
        m_maxduration = target->CalculateSpellDuration(caster, m_maxduration, spellproto, m_effIndex);
        // Get zero duration aura after - need set m_maxduration > 0 for apply/remove aura work
        if (m_maxduration<=0)
            m_maxduration = 1;
    }

    m_duration = m_maxduration;

    DEBUG_FILTER_LOG(LOG_FILTER_SPELL_CAST, "Aura: construct Spellid : %u, Aura : %u Duration : %d Target : %d Damage : %d", spellproto->Id, spellproto->EffectApplyAuraName[eff], m_maxduration, spellproto->EffectImplicitTargetA[eff],damage);

    // Start periodic on next tick or at aura apply
    if (!(spellproto->AttributesEx5 & SPELL_ATTR_EX5_START_PERIODIC_AT_APPLY))
        m_periodicTimer += m_modifier.periodictime;
}

Aura::~Aura()
{
}

AreaAura::AreaAura(SpellEntry const* spellproto, SpellEffectIndex eff, int32 *currentBasePoints, SpellAuraHolder *holder, Unit *target,
Unit *caster, Item* castItem) : Aura(spellproto, eff, currentBasePoints, holder, target, caster, castItem)
{
    m_isAreaAura = true;

    // caster==NULL in constructor args if target==caster in fact
    Unit* caster_ptr = caster ? caster : target;

    m_radius = GetSpellRadius(sSpellRadiusStore.LookupEntry(spellproto->EffectRadiusIndex[m_effIndex]));
    if(Player* modOwner = caster_ptr->GetSpellModOwner())
        modOwner->ApplySpellMod(spellproto->Id, SPELLMOD_RADIUS, m_radius);

    switch(spellproto->Effect[eff])
    {
        case SPELL_EFFECT_APPLY_AREA_AURA_PARTY:
            m_areaAuraType = AREA_AURA_PARTY;
            if (target->GetTypeId() == TYPEID_UNIT && ((Creature*)target)->IsTotem())
                m_modifier.m_auraname = SPELL_AURA_NONE;
            break;
        case SPELL_EFFECT_APPLY_AREA_AURA_RAID:
            m_areaAuraType = AREA_AURA_RAID;
            if (target->GetTypeId() == TYPEID_UNIT && ((Creature*)target)->IsTotem())
                m_modifier.m_auraname = SPELL_AURA_NONE;
            // Light's Beacon not applied to caster itself (TODO: more generic check for another similar spell if any?)
            else if (target == caster_ptr && spellproto->Id == 53651)
                m_modifier.m_auraname = SPELL_AURA_NONE;
            break;
        case SPELL_EFFECT_APPLY_AREA_AURA_FRIEND:
            m_areaAuraType = AREA_AURA_FRIEND;
            break;
        case SPELL_EFFECT_APPLY_AREA_AURA_ENEMY:
            m_areaAuraType = AREA_AURA_ENEMY;
            if (target == caster_ptr)
                m_modifier.m_auraname = SPELL_AURA_NONE;    // Do not do any effect on self
            break;
        case SPELL_EFFECT_APPLY_AREA_AURA_PET:
            m_areaAuraType = AREA_AURA_PET;
            break;
        case SPELL_EFFECT_APPLY_AREA_AURA_OWNER:
            m_areaAuraType = AREA_AURA_OWNER;
            if (target == caster_ptr)
                m_modifier.m_auraname = SPELL_AURA_NONE;
            break;
        default:
            sLog.outError("Wrong spell effect in AreaAura constructor");
            MANGOS_ASSERT(false);
            break;
    }
}

AreaAura::~AreaAura()
{
}

PersistentAreaAura::PersistentAreaAura(SpellEntry const* spellproto, SpellEffectIndex eff, int32 *currentBasePoints, SpellAuraHolder *holder, Unit *target,
Unit *caster, Item* castItem) : Aura(spellproto, eff, currentBasePoints, holder, target, caster, castItem)
{
    m_isPersistent = true;
}

PersistentAreaAura::~PersistentAreaAura()
{
}

SingleEnemyTargetAura::SingleEnemyTargetAura(SpellEntry const* spellproto, SpellEffectIndex eff, int32 *currentBasePoints, SpellAuraHolder *holder, Unit *target,
Unit *caster, Item* castItem) : Aura(spellproto, eff, currentBasePoints, holder, target, caster, castItem)
{
    if (caster)
        m_castersTargetGuid = caster->GetTypeId()==TYPEID_PLAYER ? ((Player*)caster)->GetSelectionGuid() : caster->GetTargetGuid();
}

SingleEnemyTargetAura::~SingleEnemyTargetAura()
{
}

Unit* SingleEnemyTargetAura::GetTriggerTarget() const
{
    return ObjectAccessor::GetUnit(*(m_spellAuraHolder->GetTarget()), m_castersTargetGuid);
}

Aura* CreateAura(SpellEntry const* spellproto, SpellEffectIndex eff, int32 *currentBasePoints, SpellAuraHolder *holder, Unit *target, Unit *caster, Item* castItem)
{
    if (IsAreaAuraEffect(spellproto->Effect[eff]))
        return new AreaAura(spellproto, eff, currentBasePoints, holder, target, caster, castItem);

    uint32 triggeredSpellId = spellproto->EffectTriggerSpell[eff];

    if(SpellEntry const* triggeredSpellInfo = sSpellStore.LookupEntry(triggeredSpellId))
        for (int i = 0; i < MAX_EFFECT_INDEX; ++i)
            if (triggeredSpellInfo->EffectImplicitTargetA[i] == TARGET_SINGLE_ENEMY)
                return new SingleEnemyTargetAura(spellproto, eff, currentBasePoints, holder, target, caster, castItem);

    return new Aura(spellproto, eff, currentBasePoints, holder, target, caster, castItem);
}

SpellAuraHolder* CreateSpellAuraHolder(SpellEntry const* spellproto, Unit *target, WorldObject *caster, Item *castItem)
{
    return new SpellAuraHolder(spellproto, target, caster, castItem);
}

void Aura::SetModifier(AuraType t, int32 a, uint32 pt, int32 miscValue)
{
    m_modifier.m_auraname = t;
    m_modifier.m_amount = a;
    m_modifier.m_miscvalue = miscValue;
    m_modifier.periodictime = pt;
}

void Aura::Update(uint32 diff)
{
    if (m_duration > 0)
    {
        m_duration -= diff;
        if (m_duration < 0)
            m_duration = 0;
        m_timeCla -= diff;

        // GetEffIndex()==0 prevent double/triple apply manaPerSecond/manaPerSecondPerLevel to same spell with many auras
        // all spells with manaPerSecond/manaPerSecondPerLevel have aura in effect 0
        if (GetEffIndex() == EFFECT_INDEX_0 && m_timeCla <= 0)
        {
            Unit* caster = GetCaster();
            if (caster && caster->IsInWorld())
            {
                Powers powertype = Powers(GetSpellProto()->powerType);
                int32 manaPerSecond = GetSpellProto()->manaPerSecond + GetSpellProto()->manaPerSecondPerLevel * caster->getLevel();
                m_timeCla = 1*IN_MILLISECONDS;
                if (manaPerSecond)
                {
                    if(powertype==POWER_HEALTH)
                        caster->ModifyHealth(-manaPerSecond);
                    else
                        caster->ModifyPower(powertype,-manaPerSecond);
                }
            }
        }
    }

    if(m_isPeriodic && (m_duration >= 0 || GetHolder()->IsPassive() || GetHolder()->IsPermanent()))
    {
        m_periodicTimer -= diff;
        if(m_periodicTimer <= 0) // tick also at m_periodicTimer==0 to prevent lost last tick in case max m_duration == (max m_periodicTimer)*N
        {
            // update before applying (aura can be removed in TriggerSpell or PeriodicTick calls)
            m_periodicTimer += m_modifier.periodictime;
            ++m_periodicTick;                               // for some infinity auras in some cases can overflow and reset
            PeriodicTick();
        }
    }
}

void AreaAura::Update(uint32 diff)
{
    // update for the caster of the aura
    if(GetCasterGuid() == GetTarget()->GetObjectGuid())
    {
        Unit* caster = GetTarget();

        if( !caster->hasUnitState(UNIT_STAT_ISOLATED) )
        {
            Unit* owner = caster->GetCharmerOrOwner();
            if (!owner)
                owner = caster;
            std::list<Unit *> targets;

            switch(m_areaAuraType)
            {
                case AREA_AURA_PARTY:
                {
                    Group *pGroup = NULL;

                    if (owner->GetTypeId() == TYPEID_PLAYER)
                        pGroup = ((Player*)owner)->GetGroup();

                    if( pGroup)
                    {
                        uint8 subgroup = ((Player*)owner)->GetSubGroup();
                        for(GroupReference *itr = pGroup->GetFirstMember(); itr != NULL; itr = itr->next())
                        {
                            Player* Target = itr->getSource();
                            if(Target && Target->isAlive() && Target->GetSubGroup()==subgroup && caster->IsFriendlyTo(Target))
                            {
                                if(caster->IsWithinDistInMap(Target, m_radius))
                                    targets.push_back(Target);
                                if (Pet *pet = Target->GetPet())
                                {
                                    GroupPetList m_groupPets = Target->GetPets();
                                    if (!m_groupPets.empty())
                                    {
                                        for (GroupPetList::const_iterator itr = m_groupPets.begin(); itr != m_groupPets.end(); ++itr)
                                            if (Pet* _pet = Target->GetMap()->GetPet(*itr))
                                                if(_pet && _pet->isAlive() && caster->IsWithinDistInMap(_pet, m_radius))
                                                    targets.push_back(_pet);
                                    }
                                }
                            }
                        }
                    }
                    else
                    {
                        // add owner
                        if( owner != caster && caster->IsWithinDistInMap(owner, m_radius) )
                            targets.push_back(owner);
                        // add caster's pet
                        if (Pet *pet = caster->GetPet())
                        {
                            GroupPetList m_groupPets = caster->GetPets();
                            if (!m_groupPets.empty())
                            {
                                for (GroupPetList::const_iterator itr = m_groupPets.begin(); itr != m_groupPets.end(); ++itr)
                                    if (Pet* _pet = caster->GetMap()->GetPet(*itr))
                                        if(_pet && caster->IsWithinDistInMap(_pet, m_radius))
                                            targets.push_back(_pet);
                            }
                        }
                    }
                    break;
                }
                case AREA_AURA_RAID:
                {
                    Group *pGroup = NULL;

                    if (owner->GetTypeId() == TYPEID_PLAYER)
                        pGroup = ((Player*)owner)->GetGroup();

                    if( pGroup)
                    {
                        for(GroupReference *itr = pGroup->GetFirstMember(); itr != NULL; itr = itr->next())
                        {
                            Player* Target = itr->getSource();
                            if(Target && Target->isAlive() && caster->IsFriendlyTo(Target))
                            {
                                if(caster->IsWithinDistInMap(Target, m_radius))
                                    targets.push_back(Target);
                                if (Pet *pet = Target->GetPet())
                                {
                                    GroupPetList m_groupPets = Target->GetPets();
                                    if (!m_groupPets.empty())
                                    {
                                        for (GroupPetList::const_iterator itr = m_groupPets.begin(); itr != m_groupPets.end(); ++itr)
                                            if (Pet* _pet = caster->GetMap()->GetPet(*itr))
                                                if(_pet && caster->IsWithinDistInMap(_pet, m_radius))
                                                    targets.push_back(_pet);
                                    }
                                }
                            }
                        }
                    }
                    else
                    {
                        // add owner
                        if( owner != caster && caster->IsWithinDistInMap(owner, m_radius) )
                            targets.push_back(owner);
                        // add caster's pet
                        if (Pet *pet = caster->GetPet())
                        {
                            GroupPetList m_groupPets = caster->GetPets();
                            if (!m_groupPets.empty())
                            {
                                for (GroupPetList::const_iterator itr = m_groupPets.begin(); itr != m_groupPets.end(); ++itr)
                                    if (Pet* _pet = caster->GetMap()->GetPet(*itr))
                                        if(_pet && caster->IsWithinDistInMap(_pet, m_radius))
                                            targets.push_back(_pet);
                            }
                        }
                    }
                    break;
                }
                case AREA_AURA_FRIEND:
                {
                    MaNGOS::AnyFriendlyUnitInObjectRangeCheck u_check(caster, m_radius);
                    MaNGOS::UnitListSearcher<MaNGOS::AnyFriendlyUnitInObjectRangeCheck> searcher(targets, u_check);
                    Cell::VisitAllObjects(caster, searcher, m_radius);
                    break;
                }
                case AREA_AURA_ENEMY:
                {
                    MaNGOS::AnyAoETargetUnitInObjectRangeCheck u_check(caster, m_radius); // No GetCharmer in searcher
                    MaNGOS::UnitListSearcher<MaNGOS::AnyAoETargetUnitInObjectRangeCheck> searcher(targets, u_check);
                    Cell::VisitAllObjects(caster, searcher, m_radius);
                    break;
                }
                case AREA_AURA_OWNER:
                case AREA_AURA_PET:
                {
                    if(owner != caster && caster->IsWithinDistInMap(owner, m_radius))
                        targets.push_back(owner);
                    break;
                }
            }

            for(std::list<Unit *>::iterator tIter = targets.begin(); tIter != targets.end(); tIter++)
            {
                // flag for seelction is need apply aura to current iteration target
                bool apply = true;

                // we need ignore present caster self applied are auras sometime
                // in cases if this only auras applied for spell effect
                Unit::SpellAuraHolderBounds spair = (*tIter)->GetSpellAuraHolderBounds(GetId());
                for(Unit::SpellAuraHolderMap::const_iterator i = spair.first; i != spair.second; ++i)
                {
                    if (i->second->IsDeleted())
                        continue;

                    Aura *aur = i->second->GetAuraByEffectIndex(m_effIndex);

                    if (!aur)
                        continue;

                    switch(m_areaAuraType)
                    {
                        case AREA_AURA_ENEMY:
                            // non caster self-casted auras (non stacked)
                            if(aur->GetModifier()->m_auraname != SPELL_AURA_NONE)
                                apply = false;
                            break;
                        case AREA_AURA_RAID:
                            // non caster self-casted auras (stacked from diff. casters)
                            if(aur->GetModifier()->m_auraname != SPELL_AURA_NONE  || i->second->GetCasterGuid() == GetCasterGuid())
                                apply = false;
                            break;
                        default:
                            // in generic case not allow stacking area auras
                            apply = false;
                            break;
                    }

                    if(!apply)
                        break;
                }

                if(!apply)
                    continue;

                if(SpellEntry const *actualSpellInfo = sSpellMgr.SelectAuraRankForLevel(GetSpellProto(), (*tIter)->getLevel()))
                {
                    int32 actualBasePoints = m_currentBasePoints;
                    // recalculate basepoints for lower rank (all AreaAura spell not use custom basepoints?)
                    if(actualSpellInfo != GetSpellProto())
                        actualBasePoints = actualSpellInfo->CalculateSimpleValue(m_effIndex);

                    SpellAuraHolder *holder = (*tIter)->GetSpellAuraHolder(actualSpellInfo->Id, GetCasterGUID());

                    bool addedToExisting = true;
                    if (!holder)
                    {
                        holder = CreateSpellAuraHolder(actualSpellInfo, (*tIter), caster);
                        addedToExisting = false;
                    }

                    AreaAura *aur = new AreaAura(actualSpellInfo, m_effIndex, &actualBasePoints, holder, (*tIter), caster, NULL);
                    aur->SetAuraDuration(GetAuraDuration());
                    holder->AddAura(aur, m_effIndex);

                    if (addedToExisting)
                    {
                        (*tIter)->AddAuraToModList(aur);
                        holder->SetInUse(true);
                        aur->ApplyModifier(true,true);
                        holder->SetInUse(false);
                    }
                    else
                        (*tIter)->AddSpellAuraHolder(holder);
                }
            }
        }
        Aura::Update(diff);
    }
    else                                                    // aura at non-caster
    {
        Unit* caster = GetCaster();
        Unit* target = GetTarget();

        Aura::Update(diff);

        // remove aura if out-of-range from caster (after teleport for example)
        // or caster is isolated or caster no longer has the aura
        // or caster is (no longer) friendly
        bool needFriendly = (m_areaAuraType == AREA_AURA_ENEMY ? false : true);
        if( !caster || caster->hasUnitState(UNIT_STAT_ISOLATED) ||
            !caster->IsWithinDistInMap(target, m_radius)      ||
            !caster->HasAura(GetId(), GetEffIndex())            ||
            caster->IsFriendlyTo(target) != needFriendly
           )
        {
            target->RemoveSingleAuraFromSpellAuraHolder(GetId(), GetEffIndex(),GetCasterGUID());
        }
        else if( m_areaAuraType == AREA_AURA_PARTY)         // check if in same sub group
        {
            // not check group if target == owner or target == pet
            if (caster->GetCharmerOrOwnerGuid() != target->GetObjectGuid() && caster->GetObjectGuid() != target->GetCharmerOrOwnerGuid())
            {
                Player* check = caster->GetCharmerOrOwnerPlayerOrPlayerItself();

                Group *pGroup = check ? check->GetGroup() : NULL;
                if( pGroup )
                {
                    Player* checkTarget = target->GetCharmerOrOwnerPlayerOrPlayerItself();
                    if(!checkTarget || !pGroup->SameSubGroup(check, checkTarget))
                        target->RemoveSingleAuraFromSpellAuraHolder(GetId(), GetEffIndex(),GetCasterGUID());
                }
                else
                    target->RemoveSingleAuraFromSpellAuraHolder(GetId(), GetEffIndex(),GetCasterGUID());
            }
        }
        else if( m_areaAuraType == AREA_AURA_RAID)          // TODO: fix me!
        {
            // not check group if target == owner or target == pet
            if (caster->GetCharmerOrOwnerGuid() != target->GetObjectGuid() && caster->GetObjectGuid() != target->GetCharmerOrOwnerGuid())
            {
                Player* check = caster->GetCharmerOrOwnerPlayerOrPlayerItself();

                Group *pGroup = check ? check->GetGroup() : NULL;
                if( pGroup )
                {
                    Player* checkTarget = target->GetCharmerOrOwnerPlayerOrPlayerItself();
                    if(!checkTarget)
                        target->RemoveSingleAuraFromSpellAuraHolder(GetId(), GetEffIndex(), GetCasterGUID());
                }
                else
                    target->RemoveSingleAuraFromSpellAuraHolder(GetId(), GetEffIndex(), GetCasterGUID());
            }
        }
        else if (m_areaAuraType == AREA_AURA_PET || m_areaAuraType == AREA_AURA_OWNER)
        {
            if (target->GetObjectGuid() != caster->GetCharmerOrOwnerGuid())
                target->RemoveSingleAuraFromSpellAuraHolder(GetId(), GetEffIndex(), GetCasterGUID());
        }
    }
}

void PersistentAreaAura::Update(uint32 diff)
{
    bool remove = false;

    // remove the aura if its caster or the dynamic object causing it was removed
    // or if the target moves too far from the dynamic object
    if(Unit *caster = GetCaster())
    {
        DynamicObject *dynObj = caster->GetDynObject(GetId(), GetEffIndex());
        if (dynObj)
        {
            if (!GetTarget()->IsWithinDistInMap(dynObj, dynObj->GetRadius()))
                remove = true;
        }
        else
            remove = true;
    }
    else
        remove = true;

    Aura::Update(diff);

    if(remove)
        GetTarget()->RemoveAura(GetId(), GetEffIndex());
}

void Aura::ApplyModifier(bool apply, bool Real)
{
    AuraType aura = m_modifier.m_auraname;

    GetHolder()->SetInUse(true);
    SetInUse(true);
    if(aura < TOTAL_AURAS)
        (*this.*AuraHandler [aura])(apply, Real);
    SetInUse(false);
    GetHolder()->SetInUse(false);
}

bool Aura::isAffectedOnSpell(SpellEntry const *spell) const
{
    // Check family name
    if (spell->SpellFamilyName != GetSpellProto()->SpellFamilyName)
        return false;
    // Check EffectClassMask
    uint32 const *ptr = getAuraSpellClassMask();
    if (((uint64*)ptr)[0] & spell->SpellFamilyFlags)
        return true;
    if (ptr[2] & spell->SpellFamilyFlags2)
        return true;
    return false;
}

bool Aura::CanProcFrom(SpellEntry const *spell, uint32 EventProcEx, uint32 procEx, bool active, bool useClassMask) const
{
    // Check EffectClassMask
    uint32 const *ptr = getAuraSpellClassMask();

    // if no class mask defined, or spell_proc_event has SpellFamilyName=0 - allow proc
    if (!useClassMask || (!((uint64*)ptr)[0] && !ptr[2]))
    {
        if (!(EventProcEx & PROC_EX_EX_TRIGGER_ALWAYS))
        {
            // Check for extra req (if none) and hit/crit
            if (EventProcEx == PROC_EX_NONE)
            {
                // No extra req, so can trigger only for active (damage/healing present) and hit/crit
                if((procEx & (PROC_EX_NORMAL_HIT|PROC_EX_CRITICAL_HIT)) && active)
                    return true;
                else
                    return false;
            }
            else // Passive spells hits here only if resist/reflect/immune/evade
            {
                // Passive spells can`t trigger if need hit (exclude cases when procExtra include non-active flags)
                if ((EventProcEx & (PROC_EX_NORMAL_HIT|PROC_EX_CRITICAL_HIT) & procEx) && !active)
                    return false;
            }
        }
        return true;
    }
    else
    {
        // SpellFamilyName check is performed in SpellMgr::IsSpellProcEventCanTriggeredBy and it is done once for whole holder
        // note: SpellFamilyName is not checked if no spell_proc_event is defined

        if (((uint64*)ptr)[0] & spell->SpellFamilyFlags)
            return true;

        if (ptr[2] & spell->SpellFamilyFlags2)
            return true;
    }
    return false;
}

void Aura::ReapplyAffectedPassiveAuras( Unit* target, bool owner_mode )
{
    // we need store cast item guids for self casted spells
    // expected that not exist permanent auras from stackable auras from different items
    std::map<uint32, ObjectGuid> affectedSelf;

    std::set<uint32> affectedAuraCaster;

    for(Unit::SpellAuraHolderMap::const_iterator itr = target->GetSpellAuraHolderMap().begin(); itr != target->GetSpellAuraHolderMap().end(); ++itr)
    {
        // permanent passive or permanent area aura
        // passive spells can be affected only by own or owner spell mods)
        if ((itr->second->IsPermanent() && (owner_mode && itr->second->IsPassive() || itr->second->IsAreaAura())) &&
            // non deleted and not same aura (any with same spell id)
            !itr->second->IsDeleted() && itr->second->GetId() != GetId() &&
            // and affected by aura
            isAffectedOnSpell(itr->second->GetSpellProto()))
        {
            // only applied by self or aura caster
            if (itr->second->GetCasterGuid() == target->GetObjectGuid())
                affectedSelf[itr->second->GetId()] = itr->second->GetCastItemGuid();
            else if (itr->second->GetCasterGuid() == GetCasterGuid())
                affectedAuraCaster.insert(itr->second->GetId());
        }
    }

    if (!affectedSelf.empty())
    {
        Player* pTarget = target->GetTypeId() == TYPEID_PLAYER ? (Player*)target : NULL;

        for(std::map<uint32, ObjectGuid>::const_iterator map_itr = affectedSelf.begin(); map_itr != affectedSelf.end(); ++map_itr)
        {
            Item* item = pTarget && !map_itr->second.IsEmpty() ? pTarget->GetItemByGuid(map_itr->second) : NULL;
            target->RemoveAurasDueToSpell(map_itr->first);
            target->CastSpell(target, map_itr->first, true, item);
        }
    }

    if (!affectedAuraCaster.empty())
    {
        Unit* caster = GetCaster();
        for(std::set<uint32>::const_iterator set_itr = affectedAuraCaster.begin(); set_itr != affectedAuraCaster.end(); ++set_itr)
        {
            target->RemoveAurasDueToSpell(*set_itr);
            if (caster)
                caster->CastSpell(GetTarget(), *set_itr, true);
        }
    }
}

struct ReapplyAffectedPassiveAurasHelper
{
    explicit ReapplyAffectedPassiveAurasHelper(Aura* _aura) : aura(_aura) {}
    void operator()(Unit* unit) const { aura->ReapplyAffectedPassiveAuras(unit, true); }
    Aura* aura;
};

void Aura::ReapplyAffectedPassiveAuras()
{
    // not reapply spell mods with charges (use original value because processed and at remove)
    if (GetSpellProto()->procCharges)
        return;

    // not reapply some spell mods ops (mostly speedup case)
    switch (m_modifier.m_miscvalue)
    {
        case SPELLMOD_DURATION:
        case SPELLMOD_CHARGES:
        case SPELLMOD_NOT_LOSE_CASTING_TIME:
        case SPELLMOD_CASTING_TIME:
        case SPELLMOD_COOLDOWN:
        case SPELLMOD_COST:
        case SPELLMOD_ACTIVATION_TIME:
        case SPELLMOD_GLOBAL_COOLDOWN:
            return;
    }

    // reapply talents to own passive persistent auras
    ReapplyAffectedPassiveAuras(GetTarget(), true);

    // re-apply talents/passives/area auras applied to pet/totems (it affected by player spellmods)
    GetTarget()->CallForAllControlledUnits(ReapplyAffectedPassiveAurasHelper(this), CONTROLLED_PET|CONTROLLED_TOTEMS);

    // re-apply talents/passives/area auras applied to group members (it affected by player spellmods)
    if (Group* group = ((Player*)GetTarget())->GetGroup())
        for(GroupReference *itr = group->GetFirstMember(); itr != NULL; itr = itr->next())
            if (Player* member = itr->getSource())
                if (member != GetTarget() && member->IsInMap(GetTarget()))
                    ReapplyAffectedPassiveAuras(member, false);
}

/*********************************************************/
/***               BASIC AURA FUNCTION                 ***/
/*********************************************************/
void Aura::HandleAddModifier(bool apply, bool Real)
{
    if(GetTarget()->GetTypeId() != TYPEID_PLAYER || !Real)
        return;

    if(m_modifier.m_miscvalue >= MAX_SPELLMOD)
        return;

    if (apply)
    {
        // Add custom charges for some mod aura
        switch (GetSpellProto()->Id)
        {
            case 17941:                                     // Shadow Trance
            case 22008:                                     // Netherwind Focus
            case 31834:                                     // Light's Grace
            case 34754:                                     // Clearcasting
            case 34936:                                     // Backlash
            case 44401:                                     // Missile Barrage
            case 48108:                                     // Hot Streak
            case 51124:                                     // Killing Machine
            case 54741:                                     // Firestarter
            case 57761:                                     // Fireball!
            case 64823:                                     // Elune's Wrath (Balance druid t8 set
                GetHolder()->SetAuraCharges(1);
                break;
        }

        m_spellmod = new SpellModifier(
            SpellModOp(m_modifier.m_miscvalue),
            SpellModType(m_modifier.m_auraname),            // SpellModType value == spell aura types
            m_modifier.m_amount,
            this,
            // prevent expire spell mods with (charges > 0 && m_stackAmount > 1)
            // all this spell expected expire not at use but at spell proc event check
            GetSpellProto()->StackAmount > 1 ? 0 : GetHolder()->GetAuraCharges());
    }

    ((Player*)GetTarget())->AddSpellMod(m_spellmod, apply);

    ReapplyAffectedPassiveAuras();
}

void Aura::TriggerSpell()
{
    ObjectGuid casterGUID = GetCasterGuid();
    Unit* triggerTarget = GetTriggerTarget();

    if (casterGUID.IsEmpty() || !triggerTarget)
        return;

    // generic casting code with custom spells and target/caster customs
    uint32 trigger_spell_id = GetSpellProto()->EffectTriggerSpell[m_effIndex];

    SpellEntry const *triggeredSpellInfo = sSpellStore.LookupEntry(trigger_spell_id);
    SpellEntry const *auraSpellInfo = GetSpellProto();
    uint32 auraId = auraSpellInfo->Id;
    Unit* target = GetTarget();

    // specific code for cases with no trigger spell provided in field
    if (triggeredSpellInfo == NULL)
    {
        switch(auraSpellInfo->SpellFamilyName)
        {
            case SPELLFAMILY_GENERIC:
            {
                switch(auraId)
                {
                    case 812:                               // Periodic Mana Burn
                    {
                        trigger_spell_id = 25779;           // Mana Burn

                        // expected selection current fight target
                        triggerTarget = GetTarget()->getVictim();
                        if (!triggerTarget || triggerTarget->GetMaxPower(POWER_MANA) <= 0)
                            return;

                        triggeredSpellInfo = sSpellStore.LookupEntry(trigger_spell_id);
                        if (!triggeredSpellInfo)
                            return;

                        SpellRangeEntry const* srange = sSpellRangeStore.LookupEntry(triggeredSpellInfo->rangeIndex);
                        float max_range = GetSpellMaxRange(srange);
                        if (!triggerTarget->IsWithinDist(GetTarget(),max_range))
                            return;

                        break;
                    }
//                    // Polymorphic Ray
//                    case 6965: break;
                    case 9712:                              // Thaumaturgy Channel
                        trigger_spell_id = 21029;
                        break;
//                    // Egan's Blaster
//                    case 17368: break;
//                    // Haunted
//                    case 18347: break;
//                    // Ranshalla Waiting
//                    case 18953: break;
//                    // Inferno
//                    case 19695: break;
//                    // Frostwolf Muzzle DND
//                    case 21794: break;
//                    // Alterac Ram Collar DND
//                    case 21866: break;
//                    // Celebras Waiting
//                    case 21916: break;
                    case 23170:                             // Brood Affliction: Bronze
                    {
                        target->CastSpell(target, 23171, true, NULL, this);
                        return;
                    }
//                    // Mark of Frost
//                    case 23184: break;
                    case 23493:                             // Restoration
                    {
                        uint32 heal = triggerTarget->GetMaxHealth() / 10;
                        uint32 absorb = 0;
                        triggerTarget->CalculateHealAbsorb(heal, &absorb);
                        triggerTarget->DealHeal(triggerTarget, heal - absorb, auraSpellInfo, false, absorb);

                        if (int32 mana = triggerTarget->GetMaxPower(POWER_MANA))
                        {
                            mana /= 10;
                            triggerTarget->EnergizeBySpell(triggerTarget, 23493, mana, POWER_MANA);
                        }
                        return;
                    }
//                    // Stoneclaw Totem Passive TEST
//                    case 23792: break;
//                    // Axe Flurry
//                    case 24018: break;
//                    // Mark of Arlokk
//                    case 24210: break;
//                    // Restoration
//                    case 24379: break;
//                    // Happy Pet
//                    case 24716: break;
//                    // Dream Fog
//                    case 24780: break;
//                    // Cannon Prep
//                    case 24832: break;
                    case 24834:                             // Shadow Bolt Whirl
                    {
                        uint32 spellForTick[8] = { 24820, 24821, 24822, 24823, 24835, 24836, 24837, 24838 };
                        uint32 tick = GetAuraTicks();
                        if(tick < 8)
                        {
                            trigger_spell_id = spellForTick[tick];

                            // casted in left/right (but triggered spell have wide forward cone)
                            float forward = target->GetOrientation();
                            float angle = target->GetOrientation() + ( tick % 2 == 0 ? M_PI_F / 2 : - M_PI_F / 2);
                            target->SetOrientation(angle);
                            triggerTarget->CastSpell(triggerTarget, trigger_spell_id, true, NULL, this, casterGUID);
                            target->SetOrientation(forward);
                        }
                        return;
                    }
//                    // Stink Trap
//                    case 24918: break;
//                    // Mark of Nature
//                    case 25041: break;
//                    // Agro Drones
//                    case 25152: break;
                    case 25371:                             // Consume
                    {
                        int32 bpDamage = triggerTarget->GetMaxHealth()*10/100;
                        triggerTarget->CastCustomSpell(triggerTarget, 25373, &bpDamage, NULL, NULL, true, NULL, this, casterGUID);
                        return;
                    }
//                    // Pain Spike
//                    case 25572: break;
//                    // Rotate 360
//                    case 26009: break;
//                    // Rotate -360
//                    case 26136: break;
//                    // Consume
//                    case 26196: break;
//                    // Berserk
//                    case 26615: break;
//                    // Defile
//                    case 27177: break;
//                    // Teleport: IF/UC
//                    case 27601: break;
//                    // Five Fat Finger Exploding Heart Technique
//                    case 27673: break;
//                    // Nitrous Boost
//                    case 27746: break;
//                    // Steam Tank Passive
//                    case 27747: break;
                    case 27808:                             // Frost Blast
                    {
                        int32 bpDamage = triggerTarget->GetMaxHealth()*26/100;
                        triggerTarget->CastCustomSpell(triggerTarget, 29879, &bpDamage, NULL, NULL, true, NULL, this, casterGUID);
                        return;
                    }
//                    // Detonate Mana
//                    case 27819: break;
//                    // Controller Timer
//                    case 28095: break;
//                    // Stalagg Chain
//                    case 28096: break;
//                    // Stalagg Tesla Passive
//                    case 28097: break;
//                    // Feugen Tesla Passive
//                    case 28109: break;
//                    // Feugen Chain
//                    case 28111: break;
//                    // Mark of Didier
//                    case 28114: break;
//                    // Communique Timer, camp
//                    case 28346: break;
//                    // Icebolt
//                    case 28522: break;
//                    // Silithyst
//                    case 29519: break;
                    case 29528:                             // Inoculate Nestlewood Owlkin
                        // prevent error reports in case ignored player target
                        if (triggerTarget->GetTypeId() != TYPEID_UNIT)
                            return;
                        break;
//                    // Overload
//                    case 29768: break;
//                    // Return Fire
//                    case 29788: break;
//                    // Return Fire
//                    case 29793: break;
//                    // Return Fire
//                    case 29794: break;
//                    // Guardian of Icecrown Passive
//                    case 29897: break;
                    case 29917:                             // Feed Captured Animal
                        trigger_spell_id = 29916;
                        break;
//                    // Flame Wreath
//                    case 29946: break;
//                    // Flame Wreath
//                    case 29947: break;
//                    // Mind Exhaustion Passive
//                    case 30025: break;
//                    // Nether Beam - Serenity
//                    case 30401: break;
                    case 30427:                             // Extract Gas
                    {
                        Unit* caster = GetCaster();
                        if (!caster)
                            return;
                        // move loot to player inventory and despawn target
                        if (caster->GetTypeId() ==TYPEID_PLAYER &&
                           triggerTarget->GetTypeId() == TYPEID_UNIT &&
                           ((Creature*)triggerTarget)->GetCreatureInfo()->type == CREATURE_TYPE_GAS_CLOUD)
                        {
                            Player* player = (Player*)caster;
                            Creature* creature = (Creature*)triggerTarget;
                            // missing lootid has been reported on startup - just return
                            if (!creature->GetCreatureInfo()->SkinLootId)
                                return;

                            player->AutoStoreLoot(creature->GetCreatureInfo()->SkinLootId, LootTemplates_Skinning, true);

                            creature->ForcedDespawn();
                        }
                        return;
                    }
                    case 30576:                             // Quake
                        trigger_spell_id = 30571;
                        break;
//                    // Burning Maul
//                    case 30598: break;
//                    // Regeneration
//                    case 30799:
//                    case 30800:
//                    case 30801:
//                        break;
//                    // Despawn Self - Smoke cloud
//                    case 31269: break;
//                    // Time Rift Periodic
//                    case 31320: break;
//                    // Corrupt Medivh
//                    case 31326: break;
                    case 31347:                             // Doom
                    {
                        target->CastSpell(target,31350,true);
                        target->DealDamage(target, target->GetHealth(), NULL, DIRECT_DAMAGE, SPELL_SCHOOL_MASK_NORMAL, NULL, false);
                        return;
                    }
                    case 31373:                             // Spellcloth
                    {
                        // Summon Elemental after create item
                        triggerTarget->SummonCreature(17870, 0, 0, 0, triggerTarget->GetOrientation(), TEMPSUMMON_DEAD_DESPAWN, 0);
                        return;
                    }
//                    // Bloodmyst Tesla
//                    case 31611: break;
                    case 31944:                             // Doomfire
                    {
                        int32 damage = m_modifier.m_amount * ((GetAuraDuration() + m_modifier.periodictime) / GetAuraMaxDuration());
                        triggerTarget->CastCustomSpell(triggerTarget, 31969, &damage, NULL, NULL, true, NULL, this, casterGUID);
                        return;
                    }
//                    // Teleport Test
//                    case 32236: break;
//                    // Earthquake
//                    case 32686: break;
//                    // Possess
//                    case 33401: break;
//                    // Draw Shadows
//                    case 33563: break;
//                    // Murmur's Touch
//                    case 33711: break;
                    case 34229:                             // Flame Quills
                    {
                        // cast 24 spells 34269-34289, 34314-34316
                        for(uint32 spell_id = 34269; spell_id != 34290; ++spell_id)
                            triggerTarget->CastSpell(triggerTarget, spell_id, true, NULL, this, casterGUID);
                        for(uint32 spell_id = 34314; spell_id != 34317; ++spell_id)
                            triggerTarget->CastSpell(triggerTarget, spell_id, true, NULL, this, casterGUID);
                        return;
                    }
//                    // Gravity Lapse
//                    case 34480: break;
//                    // Tornado
//                    case 34683: break;
//                    // Frostbite Rotate
//                    case 34748: break;
//                    // Arcane Flurry
//                    case 34821: break;
//                    // Interrupt Shutdown
//                    case 35016: break;
//                    // Interrupt Shutdown
//                    case 35176: break;
//                    // Inferno
//                    case 35268: break;
//                    // Salaadin's Tesla
//                    case 35515: break;
//                    // Ethereal Channel (Red)
//                    case 35518: break;
//                    // Nether Vapor
//                    case 35879: break;
//                    // Dark Portal Storm
//                    case 36018: break;
//                    // Burning Maul
//                    case 36056: break;
//                    // Living Grove Defender Lifespan
//                    case 36061: break;
//                    // Professor Dabiri Talks
//                    case 36064: break;
//                    // Kael Gaining Power
//                    case 36091: break;
//                    // They Must Burn Bomb Aura
//                    case 36344: break;
//                    // They Must Burn Bomb Aura (self)
//                    case 36350: break;
//                    // Stolen Ravenous Ravager Egg
//                    case 36401: break;
//                    // Activated Cannon
//                    case 36410: break;
//                    // Stolen Ravenous Ravager Egg
//                    case 36418: break;
//                    // Enchanted Weapons
//                    case 36510: break;
//                    // Cursed Scarab Periodic
//                    case 36556: break;
//                    // Cursed Scarab Despawn Periodic
//                    case 36561: break;
//                    // Vision Guide
//                    case 36573: break;
//                    // Cannon Charging (platform)
//                    case 36785: break;
//                    // Cannon Charging (self)
//                    case 36860: break;
                    case 37027:                             // Remote Toy
                        trigger_spell_id = 37029;
                        break;
//                    // Mark of Death
//                    case 37125: break;
//                    // Arcane Flurry
//                    case 37268: break;
//                    // Spout
//                    case 37429: break;
//                    // Spout
//                    case 37430: break;
//                    // Karazhan - Chess NPC AI, Snapshot timer
//                    case 37440: break;
//                    // Karazhan - Chess NPC AI, action timer
//                    case 37504: break;
//                    // Karazhan - Chess: Is Square OCCUPIED aura (DND)
//                    case 39400: break;
//                    // Banish
//                    case 37546: break;
//                    // Shriveling Gaze
//                    case 37589: break;
//                    // Fake Aggro Radius (2 yd)
//                    case 37815: break;
//                    // Corrupt Medivh
//                    case 37853: break;
                    case 38495:                             // Eye of Grillok
                    {
                        target->CastSpell(target, 38530, true);
                        return;
                    }
                    case 38554:                             // Absorb Eye of Grillok (Zezzak's Shard)
                    {
                        if (target->GetTypeId() != TYPEID_UNIT)
                            return;

                        if (Unit* caster = GetCaster())
                            caster->CastSpell(caster, 38495, true, NULL, this);
                        else
                            return;

                        Creature* creatureTarget = (Creature*)target;

                        creatureTarget->ForcedDespawn();
                        return;
                    }
//                    // Magic Sucker Device timer
//                    case 38672: break;
//                    // Tomb Guarding Charging
//                    case 38751: break;
//                    // Murmur's Touch
//                    case 38794: break;
                    case 39105:                             // Activate Nether-wraith Beacon (31742 Nether-wraith Beacon item)
                    {
                        float fX, fY, fZ;
                        triggerTarget->GetClosePoint(fX, fY, fZ, triggerTarget->GetObjectBoundingRadius(), 20.0f);
                        triggerTarget->SummonCreature(22408, fX, fY, fZ, triggerTarget->GetOrientation(), TEMPSUMMON_DEAD_DESPAWN, 0);
                        return;
                    }
//                    // Drain World Tree Visual
//                    case 39140: break;
//                    // Quest - Dustin's Undead Dragon Visual aura
//                    case 39259: break;
//                    // Hellfire - The Exorcism, Jules releases darkness, aura
//                    case 39306: break;
//                    // Inferno
//                    case 39346: break;
//                    // Enchanted Weapons
//                    case 39489: break;
//                    // Shadow Bolt Whirl
//                    case 39630: break;
//                    // Shadow Bolt Whirl
//                    case 39634: break;
//                    // Shadow Inferno
//                    case 39645: break;
                    case 39857:                             // Tear of Azzinoth Summon Channel - it's not really supposed to do anything,and this only prevents the console spam
                        trigger_spell_id = 39856;
                        break;
//                    // Soulgrinder Ritual Visual (Smashed)
//                    case 39974: break;
//                    // Simon Game Pre-game timer
//                    case 40041: break;
//                    // Knockdown Fel Cannon: The Aggro Check Aura
//                    case 40113: break;
//                    // Spirit Lance
//                    case 40157: break;
//                    // Demon Transform 2
//                    case 40398: break;
//                    // Demon Transform 1
//                    case 40511: break;
//                    // Ancient Flames
//                    case 40657: break;
//                    // Ethereal Ring Cannon: Cannon Aura
//                    case 40734: break;
//                    // Cage Trap
//                    case 40760: break;
//                    // Random Periodic
//                    case 40867: break;
//                    // Prismatic Shield
//                    case 40879: break;
//                    // Aura of Desire
//                    case 41350: break;
//                    // Dementia
//                    case 41404: break;
//                    // Chaos Form
//                    case 41629: break;
//                    // Alert Drums
//                    case 42177: break;
//                    // Spout
//                    case 42581: break;
//                    // Spout
//                    case 42582: break;
//                    // Return to the Spirit Realm
//                    case 44035: break;
//                    // Curse of Boundless Agony
//                    case 45050: break;
//                    // Earthquake
//                    case 46240: break;
                    case 46736:                             // Personalized Weather
                        trigger_spell_id = 46737;
                        break;
//                    // Stay Submerged
//                    case 46981: break;
//                    // Dragonblight Ram
//                    case 47015: break;
//                    // Party G.R.E.N.A.D.E.
//                    case 51510: break;
//                    // Horseman Abilities
//                    case 52347: break;
//                    // GPS (Greater drake Positioning System)
//                    case 53389: break;
//                    // WotLK Prologue Frozen Shade Summon Aura
//                    case 53459: break;
//                    // WotLK Prologue Frozen Shade Speech
//                    case 53460: break;
//                    // WotLK Prologue Dual-plagued Brain Summon Aura
//                    case 54295: break;
//                    // WotLK Prologue Dual-plagued Brain Speech
//                    case 54299: break;
//                    // Rotate 360 (Fast)
//                    case 55861: break;
//                    // Shadow Sickle
//                    case 56702: break;
//                    // Portal Periodic
//                    case 58008: break;
//                    // Destroy Door Seal
//                    case 58040: break;
//                    // Draw Magic
//                    case 58185: break;
//                    // Food
//                    case 58886: break;
//                    // Shadow Sickle
//                    case 59103: break;
//                    // Time Bomb
//                    case 59376: break;
//                    // Whirlwind Visual
//                    case 59551: break;
//                    // Hearstrike
//                    case 59783: break;
//                    // Z Check
//                    case 61678: break;
//                    // isDead Check
//                    case 61976: break;
//                    // Start the Engine
//                    case 62432: break;
//                    // Enchanted Broom
//                    case 62571: break;
//                    // Mulgore Hatchling
//                    case 62586: break;
//                    // Durotar Scorpion
//                    case 62679: break;
//                    // Fighting Fish
//                    case 62833: break;
//                    // Shield Level 1
//                    case 63130: break;
//                    // Shield Level 2
//                    case 63131: break;
//                    // Shield Level 3
//                    case 63132: break;
//                    // Food
//                    case 64345: break;
//                    // Remove Player from Phase
//                    case 64445: break;
//                    // Food
//                    case 65418: break;
//                    // Food
//                    case 65419: break;
//                    // Food
//                    case 65420: break;
//                    // Food
//                    case 65421: break;
//                    // Food
//                    case 65422: break;
//                    // Rolling Throw
//                    case 67546: break;
//                    // Gunship Cannon Fire
//                    case 70017: break;
//                    // Ice Tomb
//                    case 70157: break;
//                    // Mana Barrier
//                    case 70842: break;
//                    // Summon Timer: Suppresser
//                    case 70912: break;
//                    // Aura of Darkness
//                    case 71110: break;
//                    // Aura of Darkness
//                    case 71111: break;
//                    // Ball of Flames Visual
//                    case 71706: break;
//                    // Summon Broken Frostmourne
//                    case 74081: break;
                    default:
                        break;
                }
                break;
            }
            case SPELLFAMILY_MAGE:
            {
                switch(auraId)
                {
                    case 66:                                // Invisibility
                        // Here need periodic trigger reducing threat spell (or do it manually)
                        return;
                    default:
                        break;
                }
                break;
            }
//            case SPELLFAMILY_WARRIOR:
//            {
//                switch(auraId)
//                {
//                    // Wild Magic
//                    case 23410: break;
//                    // Corrupted Totems
//                    case 23425: break;
//                    default:
//                        break;
//                }
//                break;
//            }
//            case SPELLFAMILY_PRIEST:
//            {
//                switch(auraId)
//                {
//                    // Blue Beam
//                    case 32930: break;
//                    // Fury of the Dreghood Elders
//                    case 35460: break;
//                    default:
//                        break;
//                }
//                break;
//            }
            case SPELLFAMILY_HUNTER:
            {
                switch (auraId)
                {
                    case 53302:                             // Sniper training
                    case 53303:
                    case 53304:
                        if (triggerTarget->GetTypeId() != TYPEID_PLAYER)
                            return;

                        // Reset reapply counter at move
                        if (((Player*)triggerTarget)->isMoving())
                        {
                            m_modifier.m_amount = 6;
                            return;
                        }

                        // We are standing at the moment
                        if (m_modifier.m_amount > 0)
                        {
                            --m_modifier.m_amount;
                            return;
                        }

                        // select rank of buff
                        switch(auraId)
                        {
                            case 53302: trigger_spell_id = 64418; break;
                            case 53303: trigger_spell_id = 64419; break;
                            case 53304: trigger_spell_id = 64420; break;
                        }

                        // If aura is active - no need to continue
                        if (triggerTarget->HasAura(trigger_spell_id))
                            return;

                        break;
                    default:
                        break;
                }
                break;
            }
            case SPELLFAMILY_DRUID:
            {
                switch(auraId)
                {
                    case 768:                               // Cat Form
                        // trigger_spell_id not set and unknown effect triggered in this case, ignoring for while
                        return;
                    case 22842:                             // Frenzied Regeneration
                    case 22895:
                    case 22896:
                    case 26999:
                    {
                        int32 LifePerRage = GetModifier()->m_amount;

                        int32 lRage = target->GetPower(POWER_RAGE);
                        if (lRage > 100)                    // rage stored as rage*10
                            lRage = 100;
                        target->ModifyPower(POWER_RAGE, -lRage);
                        int32 FRTriggerBasePoints = int32(lRage*LifePerRage/10);
                        target->CastCustomSpell(target, 22845, &FRTriggerBasePoints, NULL, NULL, true, NULL, this);
                        return;
                    }
                    default:
                        break;
                }
                break;
            }

//            case SPELLFAMILY_HUNTER:
//            {
//                switch(auraId)
//                {
//                    //Frost Trap Aura
//                    case 13810:
//                        return;
//                    //Rizzle's Frost Trap
//                    case 39900:
//                        return;
//                    // Tame spells
//                    case 19597:         // Tame Ice Claw Bear
//                    case 19676:         // Tame Snow Leopard
//                    case 19677:         // Tame Large Crag Boar
//                    case 19678:         // Tame Adult Plainstrider
//                    case 19679:         // Tame Prairie Stalker
//                    case 19680:         // Tame Swoop
//                    case 19681:         // Tame Dire Mottled Boar
//                    case 19682:         // Tame Surf Crawler
//                    case 19683:         // Tame Armored Scorpid
//                    case 19684:         // Tame Webwood Lurker
//                    case 19685:         // Tame Nightsaber Stalker
//                    case 19686:         // Tame Strigid Screecher
//                    case 30100:         // Tame Crazed Dragonhawk
//                    case 30103:         // Tame Elder Springpaw
//                    case 30104:         // Tame Mistbat
//                    case 30647:         // Tame Barbed Crawler
//                    case 30648:         // Tame Greater Timberstrider
//                    case 30652:         // Tame Nightstalker
//                        return;
//                    default:
//                        break;
//                }
//                break;
//            }
            case SPELLFAMILY_SHAMAN:
            {
                switch(auraId)
                {
                    case 28820:                             // Lightning Shield (The Earthshatterer set trigger after cast Lighting Shield)
                    {
                        // Need remove self if Lightning Shield not active
                        Unit::SpellAuraHolderMap const& auras = triggerTarget->GetSpellAuraHolderMap();
                        for(Unit::SpellAuraHolderMap::const_iterator itr = auras.begin(); itr != auras.end(); ++itr)
                        {
                            SpellEntry const* spell = itr->second->GetSpellProto();
                            if (spell->SpellFamilyName == SPELLFAMILY_SHAMAN &&
                                (spell->SpellFamilyFlags & UI64LIT(0x0000000000000400)))
                                return;
                        }
                        triggerTarget->RemoveAurasDueToSpell(28820);
                        return;
                    }
                    case 38443:                             // Totemic Mastery (Skyshatter Regalia (Shaman Tier 6) - bonus)
                    {
                        if (triggerTarget->IsAllTotemSlotsUsed())
                            triggerTarget->CastSpell(triggerTarget, 38437, true, NULL, this);
                        else
                            triggerTarget->RemoveAurasDueToSpell(38437);
                        return;
                    }
                    default:
                        break;
                }
                break;
            }
            default:
                break;
        }

        // Reget trigger spell proto
        triggeredSpellInfo = sSpellStore.LookupEntry(trigger_spell_id);
    }
    else
    {
        // Spell exist but require custom code
        switch(auraId)
        {
            case 9347:                                      // Mortal Strike
            {
                // expected selection current fight target
                triggerTarget = GetTarget()->getVictim();
                if (!triggerTarget)
                    return;

                // avoid triggering for far target
                SpellRangeEntry const* srange = sSpellRangeStore.LookupEntry(triggeredSpellInfo->rangeIndex);
                float max_range = GetSpellMaxRange(srange);
                if (!triggerTarget->IsWithinDist(GetTarget(),max_range))
                    return;

                break;
            }
            case 1010:                                      // Curse of Idiocy
            {
                // TODO: spell casted by result in correct way mostly
                // BUT:
                // 1) target show casting at each triggered cast: target don't must show casting animation for any triggered spell
                //      but must show affect apply like item casting
                // 2) maybe aura must be replace by new with accumulative stat mods instead stacking

                // prevent cast by triggered auras
                if (casterGUID == triggerTarget->GetObjectGuid())
                    return;

                // stop triggering after each affected stats lost > 90
                int32 intelectLoss = 0;
                int32 spiritLoss = 0;

                Unit::AuraList const& mModStat = triggerTarget->GetAurasByType(SPELL_AURA_MOD_STAT);
                for(Unit::AuraList::const_iterator i = mModStat.begin(); i != mModStat.end(); ++i)
                {
                    if ((*i)->GetId() == 1010)
                    {
                        switch((*i)->GetModifier()->m_miscvalue)
                        {
                            case STAT_INTELLECT: intelectLoss += (*i)->GetModifier()->m_amount; break;
                            case STAT_SPIRIT:    spiritLoss   += (*i)->GetModifier()->m_amount; break;
                            default: break;
                        }
                    }
                }

                if (intelectLoss <= -90 && spiritLoss <= -90)
                    return;

                break;
            }
            // Earthen Power (from Earthbind Totem Passive)
            case 6474:
            {
                Unit *owner = target->GetOwner();

                if (!owner)
                    break;

                Unit::AuraList const& dummyAuras = owner->GetAurasByType(SPELL_AURA_DUMMY);
                for(Unit::AuraList::const_iterator itr = dummyAuras.begin(); itr != dummyAuras.end(); ++itr)
                {
                    if ((*itr)->GetSpellProto()->SpellIconID == 2289 && (*itr)->GetSpellProto()->SpellFamilyName == SPELLFAMILY_SHAMAN)
                    {
                        if (!roll_chance_i((*itr)->GetModifier()->m_amount))
                            break;

                        target->CastSpell(target, 59566, true, NULL, this);
                        break;
                    }
                 }
                break;
            }
            case 16191:                                     // Mana Tide
            {
                triggerTarget->CastCustomSpell(triggerTarget, trigger_spell_id, &m_modifier.m_amount, NULL, NULL, true, NULL, this);
                return;
            }
            case 33525:                                     // Ground Slam
                triggerTarget->CastSpell(triggerTarget, trigger_spell_id, true, NULL, this, casterGUID);
                return;
            case 38736:                                     // Rod of Purification - for quest 10839 (Veil Skith: Darkstone of Terokk)
            {
                if (Unit* caster = GetCaster())
                    caster->CastSpell(triggerTarget, trigger_spell_id, true, NULL, this);
                return;
            }
            case 48094:                                      // Intense Cold
                triggerTarget->CastSpell(triggerTarget, trigger_spell_id, true, NULL, this);
                return;
            case 53563:                                     // Beacon of Light
                // original caster must be target (beacon)
                target->CastSpell(target, trigger_spell_id, true, NULL, this, target->GetGUID());
                return;
            case 56654:                                     // Rapid Recuperation (triggered energize have baspioints == 0)
            case 58882:
            {
                int32 mana = target->GetMaxPower(POWER_MANA) * m_modifier.m_amount / 100;
                triggerTarget->CastCustomSpell(triggerTarget, trigger_spell_id, &mana, NULL, NULL, true, NULL, this);
                return;
            }
        }
    }

    // All ok cast by default case
    if (triggeredSpellInfo)
        triggerTarget->CastSpell(triggerTarget, triggeredSpellInfo, true, NULL, this, casterGUID);
    else
    {
        if (Unit* caster = GetCaster())
        {
            if (triggerTarget->GetTypeId() != TYPEID_UNIT || !Script->EffectDummyCreature(caster, GetId(), GetEffIndex(), (Creature*)triggerTarget))
                sLog.outError("Aura::TriggerSpell: Spell %u have 0 in EffectTriggered[%d], not handled custom case?",GetId(),GetEffIndex());
        }
    }
}

void Aura::TriggerSpellWithValue()
{
    ObjectGuid casterGuid = GetCasterGuid();
    Unit* target = GetTriggerTarget();

    if (casterGuid.IsEmpty() || !target)
        return;

    // generic casting code with custom spells and target/caster customs
    uint32 trigger_spell_id = GetSpellProto()->EffectTriggerSpell[m_effIndex];
    int32  basepoints0 = GetModifier()->m_amount;

    target->CastCustomSpell(target, trigger_spell_id, &basepoints0, NULL, NULL, true, NULL, this, casterGuid);
}

/*********************************************************/
/***                  AURA EFFECTS                     ***/
/*********************************************************/

void Aura::HandleAuraDummy(bool apply, bool Real)
{
    // spells required only Real aura add/remove
    if (!Real)
        return;

    Unit *target = GetTarget();

    // AT APPLY
    if (apply)
    {
        switch(GetSpellProto()->SpellFamilyName)
        {
            case SPELLFAMILY_GENERIC:
            {
                switch(GetId())
                {
                    case 1515:                              // Tame beast
                        // FIX_ME: this is 2.0.12 threat effect replaced in 2.1.x by dummy aura, must be checked for correctness
                        if (target->CanHaveThreatList())
                            if (Unit* caster = GetCaster())
                                target->AddThreat(caster, 10.0f, false, GetSpellSchoolMask(GetSpellProto()), GetSpellProto());
                        return;
                    case 7057:                              // Haunting Spirits
                        // expected to tick with 30 sec period (tick part see in Aura::PeriodicTick)
                        m_isPeriodic = true;
                        m_modifier.periodictime = 30*IN_MILLISECONDS;
                        m_periodicTimer = m_modifier.periodictime;
                        return;
                    case 10255:                             // Stoned
                    {
                        if (Unit* caster = GetCaster())
                        {
                            if (caster->GetTypeId() != TYPEID_UNIT)
                                return;

                            caster->SetFlag(UNIT_FIELD_FLAGS, UNIT_FLAG_NOT_SELECTABLE);
                            caster->addUnitState(UNIT_STAT_ROOT);
                        }
                        return;
                    }
                    case 13139:                             // net-o-matic
                        // root to self part of (root_target->charge->root_self sequence
                        if (Unit* caster = GetCaster())
                            caster->CastSpell(caster, 13138, true, NULL, this);
                        return;
                    case 31606:                             // Stormcrow Amulet
                    {
                        CreatureInfo const * cInfo = ObjectMgr::GetCreatureTemplate(17970);

                        // we must assume db or script set display id to native at ending flight (if not, target is stuck with this model)
                        if (cInfo)
                            target->SetDisplayId(Creature::ChooseDisplayId(cInfo));

                        return;
                    }
                    case 32045:                             // Soul Charge
                    case 32051:
                    case 32052:
                    {
                        // max duration is 2 minutes, but expected to be random duration
                        // real time randomness is unclear, using max 30 seconds here
                        // see further down for expire of this aura
                        SetAuraDuration(rand()%30*IN_MILLISECONDS);
                        return;
                    }
                    // Gender spells
                    case 38224:                             // Illidari Agent Illusion
                    case 37096:                             // Blood Elf Illusion
                    case 46354:                             // Blood Elf Illusion
                    {
                        uint8 gender = target->getGender();
                        uint32 spellId;
                        switch (GetId())
                        {
                            case 38224: spellId = (gender == GENDER_MALE ? 38225 : 38227); break;
                            case 37096: spellId = (gender == GENDER_MALE ? 37092 : 37094); break;
                            case 46354: spellId = (gender == GENDER_MALE ? 46355 : 46356); break;
                            default: return;
                        }
                        target->CastSpell(target, spellId, true, NULL, this);
                        return;
                    }
                    case 39850:                             // Rocket Blast
                        if (roll_chance_i(20))              // backfire stun
                            target->CastSpell(target, 51581, true, NULL, this);
                        return;
                    case 43873:                             // Headless Horseman Laugh
                        target->PlayDistanceSound(11965);
                        return;
                    case 46699:                             // Requires No Ammo
                        if (target->GetTypeId() == TYPEID_PLAYER)
                            // not use ammo and not allow use
                            ((Player*)target)->RemoveAmmo();
                        return;
                    case 47190:                             // Toalu'u's Spiritual Incense
                        target->CastSpell(target, 47189, true, NULL, this);
                        // allow script to process further (text)
                        break;
                    case 47977:                             // Magic Broom
                        Spell::SelectMountByAreaAndSkill(target, 42680, 42683, 42667, 42668, 0);
                        return;
                    case 48025:                             // Headless Horseman's Mount
                        Spell::SelectMountByAreaAndSkill(target, 51621, 48024, 51617, 48023, 0);
                        return;
                    case 55328:                                 // Stoneclaw Totem I
                        target->CastSpell(target, 5728, true);
                        return;
                    case 55329:                                 // Stoneclaw Totem II
                        target->CastSpell(target, 6397, true);
                        return;
                    case 55330:                                 // Stoneclaw Totem III
                        target->CastSpell(target, 6398, true);
                        return;
                    case 55332:                                 // Stoneclaw Totem IV
                        target->CastSpell(target, 6399, true);
                        return;
                    case 55333:                                 // Stoneclaw Totem V
                        target->CastSpell(target, 10425, true);
                        return;
                    case 55335:                                 // Stoneclaw Totem VI
                        target->CastSpell(target, 10426, true);
                        return;
                    case 55278:                                 // Stoneclaw Totem VII
                        target->CastSpell(target, 25513, true);
                        return;
                    case 58589:                                 // Stoneclaw Totem VIII
                        target->CastSpell(target, 58583, true);
                        return;
                    case 58590:                                 // Stoneclaw Totem IX
                        target->CastSpell(target, 58584, true);
                        return;
                    case 58591:                                 // Stoneclaw Totem X
                        target->CastSpell(target, 58585, true);
                        return;
                    case 62061:                             // Festive Holiday Mount
                        if (target->HasAuraType(SPELL_AURA_MOUNTED))
                            // Reindeer Transformation
                            target->CastSpell(target, 25860, true, NULL, this);
                        return;
                    case 63624:                             // Learn a Second Talent Specialization
                        // Teach Learn Talent Specialization Switches, required for client triggered casts, allow after 30 sec delay
                        if (target->GetTypeId() == TYPEID_PLAYER)
                            ((Player*)target)->learnSpell(63680, false);
                        return;
                    case 63651:                             // Revert to One Talent Specialization
                        // Teach Learn Talent Specialization Switches, remove
                        if (target->GetTypeId() == TYPEID_PLAYER)
                            ((Player*)target)->removeSpell(63680);
                        return;
                    case 68645:
                        // Rocket Pack
                        if (target->GetTypeId() == TYPEID_PLAYER)
                        {
                            // Rocket Burst - visual effect
                            target->CastSpell(target, 69192, true, NULL, this);
                            // Rocket Pack - causing damage
                            target->CastSpell(target, 69193, true, NULL, this);
                        }
                        return;
                    case 71342:                             // Big Love Rocket
                        Spell::SelectMountByAreaAndSkill(target, 71344, 71345, 71346, 71347, 0);
                        return;
                    case 72286:                             // Invincible
                        Spell::SelectMountByAreaAndSkill(target, 72281, 72282, 72283, 72284, 0);
                        return;
                    case 74856:                             // Blazing Hippogryph
                        Spell::SelectMountByAreaAndSkill(target, 0, 0, 74854, 74855, 0);
                        return;
                    case 75614:                             // Celestial Steed
                        Spell::SelectMountByAreaAndSkill(target, 75619, 75620, 75617, 75618, 76153);
                        return;
                    case 75973:                             // X-53 Touring Rocket 
                        Spell::SelectMountByAreaAndSkill(target, 0, 75957, 75972, 76154, 0);
                        return;
                }
                break;
            }
            case SPELLFAMILY_WARRIOR:
            {
                // Overpower
                if (GetSpellProto()->SpellFamilyFlags & UI64LIT(0x0000000000000004))
                {
                    // Must be casting target
                    if (!target->IsNonMeleeSpellCasted(false))
                        return;

                    Unit* caster = GetCaster();
                    if (!caster)
                        return;

                    Unit::AuraList const& modifierAuras = caster->GetAurasByType(SPELL_AURA_ADD_FLAT_MODIFIER);
                    for(Unit::AuraList::const_iterator itr = modifierAuras.begin(); itr != modifierAuras.end(); ++itr)
                    {
                        // Unrelenting Assault
                        if ((*itr)->GetSpellProto()->SpellFamilyName==SPELLFAMILY_WARRIOR && (*itr)->GetSpellProto()->SpellIconID == 2775)
                        {
                            switch ((*itr)->GetSpellProto()->Id)
                            {
                                case 46859:                 // Unrelenting Assault, rank 1
                                    target->CastSpell(target,64849,true,NULL,(*itr));
                                    break;
                                case 46860:                 // Unrelenting Assault, rank 2
                                    target->CastSpell(target,64850,true,NULL,(*itr));
                                    break;
                                default:
                                    break;
                            }
                            break;
                        }
                    }
                    return;
                }
                break;
            }
            case SPELLFAMILY_ROGUE:
            {
                // Honor Among Thieves
                if (GetId() == 52916)
                {
                    // Get Honor Among Thieves party aura
                    Unit::AuraList const &procTriggerSpellAuras = target->GetAurasByType(SPELL_AURA_PROC_TRIGGER_SPELL);
                    for (Unit::AuraList::const_iterator i = procTriggerSpellAuras.begin(); i != procTriggerSpellAuras.end(); ++i)
                    {
                        SpellEntry const *spellInfo = (*i)->GetSpellProto();

                        if (!spellInfo)
                            continue;

                        if (spellInfo->EffectTriggerSpell[0] == 52916)
                        {
                            // Get caster of aura
                            if(!(*i)->GetCaster() || (*i)->GetCaster()->GetTypeId() != TYPEID_PLAYER)
                                continue;

                            Player *pCaster = (Player*)((*i)->GetCaster());

                            // do not proc if player has CD, or if player has no target, or if player's target is not valid
                            if (pCaster->HasAura(51699, EFFECT_INDEX_1) || !pCaster->getVictim() || pCaster->IsFriendlyTo(pCaster->getVictim()))
                                continue;
                            // give combo point and aura for cooldown on success
                            else if (roll_chance_i(spellInfo->CalculateSimpleValue(EFFECT_INDEX_0)))
                                pCaster->CastSpell(pCaster->getVictim(), 51699, true);
                        }
                    }

                    // return after loop to make sure all rogues with Honor Among Thieves get the benefit of this proc rather than only first
                    return;
                }
                break;
            }
            case SPELLFAMILY_MAGE:
            {
                // Fingers of Frost stacks set to max at apply
                if (GetId() == 74396)
                    GetHolder()->SetAuraCharges(GetSpellProto()->StackAmount);
                break;
            }
            case SPELLFAMILY_SHAMAN:
            {
                switch(GetId())
                {
                    case 55198:                             // Tidal Force
                    {
                        // apply max stack bufs
                        SpellEntry const* buffEntry = sSpellStore.LookupEntry(55166);
                        if (!buffEntry)
                            return;

                        for(uint32 k = 0; k < buffEntry->StackAmount; ++k)
                            target->CastSpell(target, buffEntry, true, NULL, this);

                        return;
                    }
                }

                // Earth Shield
                if ((GetSpellProto()->SpellFamilyFlags & UI64LIT(0x40000000000)))
                {
                    // prevent double apply bonuses
                    if (target->GetTypeId() != TYPEID_PLAYER || !((Player*)target)->GetSession()->PlayerLoading())
                    {
                        if (Unit* caster = GetCaster())
                        {
                            m_modifier.m_amount = caster->SpellHealingBonusDone(target, GetSpellProto(), m_modifier.m_amount, SPELL_DIRECT_DAMAGE);
                            m_modifier.m_amount = target->SpellHealingBonusTaken(caster, GetSpellProto(), m_modifier.m_amount, SPELL_DIRECT_DAMAGE);
                        }
                    }
                    return;
                }
                break;
            }
            case SPELLFAMILY_DEATHKNIGHT:
            {
                // Hungering Cold - disease apply
                if(GetId() == 51209)
                {
                    Unit *caster = GetCaster();
                    if(!caster)
                        return;

                    caster->CastSpell(target, 55095, true);
                }
                break;
            }
        }
    }
    // AT REMOVE
    else
    {
        if (IsQuestTameSpell(GetId()) && target->isAlive())
        {
            Unit* caster = GetCaster();
            if (!caster || !caster->isAlive())
                return;

            uint32 finalSpelId = 0;
            switch(GetId())
            {
                case 19548: finalSpelId = 19597; break;
                case 19674: finalSpelId = 19677; break;
                case 19687: finalSpelId = 19676; break;
                case 19688: finalSpelId = 19678; break;
                case 19689: finalSpelId = 19679; break;
                case 19692: finalSpelId = 19680; break;
                case 19693: finalSpelId = 19684; break;
                case 19694: finalSpelId = 19681; break;
                case 19696: finalSpelId = 19682; break;
                case 19697: finalSpelId = 19683; break;
                case 19699: finalSpelId = 19685; break;
                case 19700: finalSpelId = 19686; break;
                case 30646: finalSpelId = 30647; break;
                case 30653: finalSpelId = 30648; break;
                case 30654: finalSpelId = 30652; break;
                case 30099: finalSpelId = 30100; break;
                case 30102: finalSpelId = 30103; break;
                case 30105: finalSpelId = 30104; break;
            }

            if (finalSpelId)
                caster->CastSpell(target, finalSpelId, true, NULL, this);

            return;
        }

        switch(GetId())
        {
            case 10255:                                     // Stoned
            {
                if (Unit* caster = GetCaster())
                {
                    if (caster->GetTypeId() != TYPEID_UNIT)
                        return;

                    // see dummy effect of spell 10254 for removal of flags etc
                    caster->CastSpell(caster, 10254, true);
                }
                return;
            }
            case 12479:                                     // Hex of Jammal'an
                target->CastSpell(target, 12480, true, NULL, this);
                return;
            case 28169:                                     // Mutating Injection
            {
                // Mutagen Explosion
                target->CastSpell(target, 28206, true, NULL, this);
                // Poison Cloud
                target->CastSpell(target, 28240, true, NULL, this);
                return;
            }
            case 32045:                                     // Soul Charge
            {
                if (m_removeMode == AURA_REMOVE_BY_EXPIRE)
                    target->CastSpell(target, 32054, true, NULL, this);

                return;
            }
            case 32051:                                     // Soul Charge
            {
                if (m_removeMode == AURA_REMOVE_BY_EXPIRE)
                    target->CastSpell(target, 32057, true, NULL, this);

                return;
            }
            case 32052:                                     // Soul Charge
            {
                if (m_removeMode == AURA_REMOVE_BY_EXPIRE)
                    target->CastSpell(target, 32053, true, NULL, this);

                return;
            }
            case 32286:                                     // Focus Target Visual
            {
                if (m_removeMode == AURA_REMOVE_BY_EXPIRE)
                    target->CastSpell(target, 32301, true, NULL, this);

                return;
            }
            case 35079:                                     // Misdirection, triggered buff
            case 59628:                                     // Tricks of the Trade, triggered buff
            case 59665:                                     // Vigilance, redirection spell
            {
                if (Unit* pCaster = GetCaster())
                    pCaster->getHostileRefManager().ResetThreatRedirection();
                return;
            }
            case 36730:                                     // Flame Strike
            {
                target->CastSpell(target, 36731, true, NULL, this);
                return;
            }
            case 44191:                                     // Flame Strike
            {
                if (target->GetMap()->IsDungeon())
                {
                    uint32 spellId = target->GetMap()->IsRegularDifficulty() ? 44190 : 46163;

                    target->CastSpell(target, spellId, true, NULL, this);
                }
                return;
            }
            case 45934:                                     // Dark Fiend
            {
                // Kill target if dispelled
                if (m_removeMode==AURA_REMOVE_BY_DISPEL)
                    target->DealDamage(target, target->GetHealth(), NULL, DIRECT_DAMAGE, SPELL_SCHOOL_MASK_NORMAL, NULL, false);
                return;
            }
            case 46308:                                     // Burning Winds
            {
                // casted only at creatures at spawn
                target->CastSpell(target, 47287, true, NULL, this);
                return;
            }
            case 51405:                                     // Digging for Treasure
            {
                const uint32 spell_list[7] =
                {
                    51441,                                  // hare
                    51397,                                  // crystal
                    51398,                                  // armor
                    51400,                                  // gem
                    51401,                                  // platter
                    51402,                                  // treasure
                    51443                                   // bug
                };

                target->CastSpell(target, spell_list[urand(0,6)], true);

                target->HandleEmote(EMOTE_STATE_NONE);
                target->clearUnitState(UNIT_STAT_STUNNED);
                return;
            }
            case 51870:                                     // Collect Hair Sample
            {
                if (Unit* pCaster = GetCaster())
                {
                    if (m_removeMode == AURA_REMOVE_BY_EXPIRE)
                        pCaster->CastSpell(target, 51872, true, NULL, this);
                }

                return;
            }
            case 34477: //Misdirection
            case 57934: //Tricks of Trade
            {
                if(Unit * caster = GetCaster())
                    caster->SetThreatRedirectionTarget(0, 0);
                return;
            }
            case 58600:                                     // Restricted Flight Area
            {
                AreaTableEntry const* area = GetAreaEntryByAreaID(target->GetAreaId());

                // Dalaran restricted flight zone (recheck before apply unmount)
                if (area && target->GetTypeId() == TYPEID_PLAYER && (area->flags & AREA_FLAG_CANNOT_FLY) &&
                    ((Player*)target)->IsFreeFlying() && !((Player*)target)->isGameMaster())
                {
                    target->CastSpell(target, 58601, true); // Remove Flight Auras (also triggered Parachute (45472))
                }
                return;
            }
            case 68839:                                     // Corrupt Soul
                target->CastSpell(target, 68846, true, NULL, this);
                return;
        }

        // Living Bomb
        if (GetSpellProto()->SpellFamilyName == SPELLFAMILY_MAGE && (GetSpellProto()->SpellFamilyFlags & UI64LIT(0x2000000000000)))
        {
            if (m_removeMode == AURA_REMOVE_BY_EXPIRE || m_removeMode == AURA_REMOVE_BY_DISPEL)
                if (this->GetCaster())
                    GetCaster()->CastSpell(target,m_modifier.m_amount,true,NULL,this);
                else
                    target->CastSpell(target,m_modifier.m_amount,true,NULL,this);
            return;
        }
    }

    // AT APPLY & REMOVE

    switch(GetSpellProto()->SpellFamilyName)
    {
        case SPELLFAMILY_GENERIC:
        {
            switch(GetId())
            {
                case 11196:                                 // Recently Bandaged
                    target->ApplySpellImmune(GetId(), IMMUNITY_MECHANIC, GetMiscValue(), apply);
                    return;
                case 24658:                                 // Unstable Power
                {
                    uint32 spellId = 24659;
                    if (apply)
                    {
                        SpellEntry const *spell = sSpellStore.LookupEntry(spellId);
                        Unit* caster = GetCaster();
                        if (!spell || !caster)
                            return;

                        for (uint32 i = 0; i < spell->StackAmount; ++i)
                            caster->CastSpell(target, spellId, true, NULL, NULL, GetCasterGuid());

                        return;
                    }
                    target->RemoveAurasDueToSpell(spellId);
                    return;
                }
                case 24661:                                 // Restless Strength
                {
                    uint32 spellId = 24662;
                    if (apply)
                    {
                        SpellEntry const* spell = sSpellStore.LookupEntry(spellId);
                        Unit* caster = GetCaster();
                        if (!spell || !caster)
                            return;

                        for (uint32 i=0; i < spell->StackAmount; ++i)
                            caster->CastSpell(target, spell->Id, true, NULL, NULL, GetCasterGuid());

                        return;
                    }
                    target->RemoveAurasDueToSpell(spellId);
                    return;
                }
                case 29266:                                 // Permanent Feign Death
                case 31261:                                 // Permanent Feign Death (Root)
                case 37493:                                 // Feign Death
                case 51329:                                 // Feign Death
                case 52593:                                 // Bloated Abomination Feign Death
                case 55795:                                 // Falling Dragon Feign Death
                case 57626:                                 // Feign Death
                case 57685:                                 // Permanent Feign Death
                case 58768:                                 // Permanent Feign Death (Freeze Jumpend)
                case 58806:                                 // Permanent Feign Death (Drowned Anim)
                case 58951:                                 // Permanent Feign Death
                case 64461:                                 // Permanent Feign Death (No Anim) (Root)
                case 65985:                                 // Permanent Feign Death (Root Silence Pacify)
                case 70592:                                 // Permanent Feign Death
                case 70628:                                 // Permanent Feign Death
                case 70630:                                 // Frozen Aftermath - Feign Death
                case 71598:                                 // Feign Death
                {
                    // Unclear what the difference really is between them.
                    // Some has effect1 that makes the difference, however not all.
                    // Some appear to be used depending on creature location, in water, at solid ground, in air/suspended, etc
                    // For now, just handle all the same way
                    if (target->GetTypeId() == TYPEID_UNIT)
                        target->SetFeignDeath(apply);

                    return;
                }
                case 35356:                                 // Spawn Feign Death
                case 35357:                                 // Spawn Feign Death
                case 42557:                                 // Feign Death
                {
                    if (target->GetTypeId() == TYPEID_UNIT)
                    {
                        // Flags not set like it's done in SetFeignDeath() and apparently always applied at spawn of creature
                        // All three does however have SPELL_EFFECT_SPAWN(46) as effect1
                        // It is possible this effect will remove some flags, and then the three here can be handled "normally"
                        if (apply)
                        {
                            target->SetFlag(UNIT_FIELD_FLAGS, UNIT_FLAG_UNK_29);
                            target->SetFlag(UNIT_FIELD_FLAGS_2, UNIT_FLAG2_FEIGN_DEATH);

                            target->addUnitState(UNIT_STAT_DIED);
                        }
                        else
                        {
                            target->RemoveFlag(UNIT_FIELD_FLAGS, UNIT_FLAG_UNK_29);
                            target->RemoveFlag(UNIT_FIELD_FLAGS_2, UNIT_FLAG2_FEIGN_DEATH);

                            target->clearUnitState(UNIT_STAT_DIED);
                        }
                    }
                    return;
                }
                case 40214:                                 //Dragonmaw Illusion
                {
                    if (apply)
                    {
                        target->CastSpell(target, 40216, true);
                        target->CastSpell(target, 42016, true);
                    }
                    else
                    {
                        target->RemoveAurasDueToSpell(40216);
                        target->RemoveAurasDueToSpell(42016);
                    }
                    return;
                }
                case 47178:                                 // Plague Effect Self
                    target->SetFeared(apply, GetCasterGuid(), GetId());
                    return;
                case 58204:                                 // LK Intro VO (1)
                    if (target->GetTypeId() == TYPEID_PLAYER)
                    {
                        // Play part 1
                        if (apply)
                            target->PlayDirectSound(14970, (Player *)target);
                        // continue in 58205
                        else
                            target->CastSpell(target, 58205, true);
                    }
                    return;
                case 58205:                                 // LK Intro VO (2)
                    if (target->GetTypeId() == TYPEID_PLAYER)
                    {
                        // Play part 2
                        if (apply)
                            target->PlayDirectSound(14971, (Player *)target);
                        // Play part 3
                        else
                            target->PlayDirectSound(14972, (Player *)target);
                    }
                    return;
                case 40131:
                case 27978:
                    if (apply)
                        target->m_AuraFlags |= UNIT_AURAFLAG_ALIVE_INVISIBLE;
                    else
                        target->m_AuraFlags |= ~UNIT_AURAFLAG_ALIVE_INVISIBLE;
                    return;
            }
            break;
        }
        case SPELLFAMILY_MAGE:
            break;
        case SPELLFAMILY_WARLOCK:
        {
            // Haunt
            if (GetSpellProto()->SpellIconID == 3172 && (GetSpellProto()->SpellFamilyFlags & UI64LIT(0x0004000000000000)))
            {
                // NOTE: for avoid use additional field damage stored in dummy value (replace unused 100%
                if (apply)
                    m_modifier.m_amount = 0;                // use value as damage counter instead redundant 100% percent
                else
                {
                    int32 bp0 = m_modifier.m_amount;

                    if (Unit* caster = GetCaster())
                        target->CastCustomSpell(caster, 48210, &bp0, NULL, NULL, true, NULL, this);
                }
            }
            break;
        }
        case SPELLFAMILY_PRIEST:
        {
            // Pain and Suffering
            if (GetSpellProto()->SpellIconID == 2874 && target->GetTypeId()==TYPEID_PLAYER)
            {
                if (apply)
                {
                    // Reduce backfire damage (dot damage) from Shadow Word: Death
                    // aura have wrong effectclassmask, so use hardcoded value
                    m_spellmod = new SpellModifier(SPELLMOD_DOT,SPELLMOD_PCT,m_modifier.m_amount,GetId(),UI64LIT(0x0000200000000000));
                }
                ((Player*)target)->AddSpellMod(m_spellmod, apply);
                return;
            }
            break;
        }
        case SPELLFAMILY_DRUID:
        {
            switch(GetId())
            {
                case 34246:                                 // Idol of the Emerald Queen
                case 60779:                                 // Idol of Lush Moss
                {
                    if (target->GetTypeId() != TYPEID_PLAYER)
                        return;

                    if (apply)
                        // dummy not have proper effectclassmask
                        m_spellmod  = new SpellModifier(SPELLMOD_DOT,SPELLMOD_FLAT,m_modifier.m_amount/7,GetId(),UI64LIT(0x001000000000));

                    ((Player*)target)->AddSpellMod(m_spellmod, apply);
                    return;
                }
                case 52610:                                 // Savage Roar
                {
                    if (apply)
                    {
                        if (target->GetShapeshiftForm() != FORM_CAT)
                            return;

                        target->CastSpell(target, 62071, true);
                    }
                    else
                        target->RemoveAurasDueToSpell(62071);
                    return;
                }
                case 61336:                                 // Survival Instincts
                {
                    if(apply)
                    {
                        if (!target->IsInFeralForm())
                            return;

                        int32 bp0 = int32(target->GetMaxHealth() * m_modifier.m_amount / 100);
                        target->CastCustomSpell(target, 50322, &bp0, NULL, NULL, true);
                    }
                    else
                        target->RemoveAurasDueToSpell(50322);
                    return;
                }
            }

            // Lifebloom
            if (GetSpellProto()->SpellFamilyFlags & UI64LIT(0x1000000000))
            {
                if (apply)
                {
                    if (Unit* caster = GetCaster())
                    {
                        // prevent double apply bonuses
                        if (target->GetTypeId() != TYPEID_PLAYER || !((Player*)target)->GetSession()->PlayerLoading())
                        {
                            m_modifier.m_amount = caster->SpellHealingBonusDone(target, GetSpellProto(), m_modifier.m_amount, SPELL_DIRECT_DAMAGE, GetStackAmount());
                            m_modifier.m_amount = target->SpellHealingBonusTaken(caster, GetSpellProto(), m_modifier.m_amount, SPELL_DIRECT_DAMAGE, GetStackAmount());
                        }
                    }
                }
                else
                {
                    // Final heal on duration end
                    if (m_removeMode != AURA_REMOVE_BY_EXPIRE)
                        return;

                    // final heal
                    if (target->IsInWorld() && GetStackAmount() > 0)
                    {
                        int32 amount = m_modifier.m_amount;
                        target->CastCustomSpell(target, 33778, &amount, NULL, NULL, true, NULL, this, GetCasterGuid());

                        if (Unit* caster = GetCaster())
                        {
                            int32 returnmana = (GetSpellProto()->ManaCostPercentage * caster->GetCreateMana() / 100) * GetStackAmount() / 2;
                            caster->CastCustomSpell(caster, 64372, &returnmana, NULL, NULL, true, NULL, this, GetCasterGuid());
                        }
                    }
                }
                return;
            }

            // Predatory Strikes
            if (target->GetTypeId()==TYPEID_PLAYER && GetSpellProto()->SpellIconID == 1563)
            {
                ((Player*)target)->UpdateAttackPowerAndDamage();
                return;
            }

            // Improved Moonkin Form
            if (GetSpellProto()->SpellIconID == 2855)
            {
                uint32 spell_id;
                switch(GetId())
                {
                    case 48384: spell_id = 50170; break;    //Rank 1
                    case 48395: spell_id = 50171; break;    //Rank 2
                    case 48396: spell_id = 50172; break;    //Rank 3
                    default:
                        sLog.outError("HandleAuraDummy: Not handled rank of IMF (Spell: %u)",GetId());
                        return;
                }

                if (apply)
                {
                    if (target->GetShapeshiftForm() != FORM_MOONKIN)
                        return;

                    target->CastSpell(target, spell_id, true);
                }
                else
                    target->RemoveAurasDueToSpell(spell_id);
                return;
            }
            break;
        }
        case SPELLFAMILY_ROGUE:
            switch(GetId())
            {
                case 57934:                                 // Tricks of the Trade, main spell
                {
                    if (apply)
                        GetHolder()->SetAuraCharges(1);     // not have proper charges set in spell data
                    else
                    {
                        // used for direct in code aura removes and spell proc event charges expire
                        if (m_removeMode != AURA_REMOVE_BY_DEFAULT)
                            target->getHostileRefManager().ResetThreatRedirection();
                    }
                    return;
                }
            }
            break;
        case SPELLFAMILY_HUNTER:
            switch(GetId())
            {
                case 34477:                                 // Misdirection, main spell
                {
                    if (apply)
                        GetHolder()->SetAuraCharges(1);     // not have proper charges set in spell data
                    else
                    {
                        // used for direct in code aura removes and spell proc event charges expire
                        if (m_removeMode != AURA_REMOVE_BY_DEFAULT)
                            target->getHostileRefManager().ResetThreatRedirection();
                    }
                    return;
                }
            }
            break;
        case SPELLFAMILY_PALADIN:
            switch(GetId())
            {
                case 20911:                                 // Blessing of Sanctuary
                case 25899:                                 // Greater Blessing of Sanctuary
                {
                    if (apply)
                        target->CastSpell(target, 67480, true, NULL, this);
                    else
                        target->RemoveAurasDueToSpell(67480);
                    return;
                }
            }
            break;
        case SPELLFAMILY_SHAMAN:
        {
            switch(GetId())
            {
                case 6495:                                  // Sentry Totem
                {
                    if (target->GetTypeId() != TYPEID_PLAYER)
                        return;

                    Totem* totem = target->GetTotem(TOTEM_SLOT_AIR);

                    if (totem && apply)
                        ((Player*)target)->GetCamera().SetView(totem);
                    else
                        ((Player*)target)->GetCamera().ResetView(totem);

                    return;
                }
            }
            break;
        }
    }

    // pet auras
    if (PetAura const* petSpell = sSpellMgr.GetPetAura(GetId(), m_effIndex))
    {
        if (apply)
            target->AddPetAura(petSpell);
        else
            target->RemovePetAura(petSpell);
        return;
    }

    if (GetEffIndex() == EFFECT_INDEX_0 && target->GetTypeId() == TYPEID_PLAYER)
    {
        SpellAreaForAreaMapBounds saBounds = sSpellMgr.GetSpellAreaForAuraMapBounds(GetId());
        if (saBounds.first != saBounds.second)
        {
            uint32 zone, area;
            target->GetZoneAndAreaId(zone, area);

            for(SpellAreaForAreaMap::const_iterator itr = saBounds.first; itr != saBounds.second; ++itr)
            {
                // some auras remove at aura remove
                if (!itr->second->IsFitToRequirements((Player*)target, zone, area))
                    target->RemoveAurasDueToSpell(itr->second->spellId);
                // some auras applied at aura apply
                else if (itr->second->autocast)
                {
                    if (!target->HasAura(itr->second->spellId, EFFECT_INDEX_0))
                        target->CastSpell(target, itr->second->spellId, true);
                }
            }
        }
    }

    // script has to "handle with care", only use where data are not ok to use in the above code.
    if (target->GetTypeId() == TYPEID_UNIT)
        Script->EffectAuraDummy(this, apply);
}

void Aura::HandleAuraMounted(bool apply, bool Real)
{
    // only at real add/remove aura
    if(!Real)
        return;

    Unit *target = GetTarget();

    if(apply)
    {
        CreatureInfo const* ci = ObjectMgr::GetCreatureTemplate(m_modifier.m_miscvalue);
        if(!ci)
        {
            sLog.outErrorDb("AuraMounted: `creature_template`='%u' not found in database (only need it modelid)", m_modifier.m_miscvalue);
            return;
        }

        uint32 display_id = Creature::ChooseDisplayId(ci);
        CreatureModelInfo const *minfo = sObjectMgr.GetCreatureModelRandomGender(display_id);
        if (minfo)
            display_id = minfo->modelid;

        target->Mount(display_id, GetId(), ci->VehicleId, GetMiscValue());
    }
    else
    {
        target->Unmount();
    }
}

void Aura::HandleAuraWaterWalk(bool apply, bool Real)
{
    // only at real add/remove aura
    if(!Real)
        return;

    WorldPacket data;
    if(apply)
        data.Initialize(SMSG_MOVE_WATER_WALK, 8+4);
    else
        data.Initialize(SMSG_MOVE_LAND_WALK, 8+4);
    data << GetTarget()->GetPackGUID();
    data << uint32(0);
    GetTarget()->SendMessageToSet(&data, true);
}

void Aura::HandleAuraFeatherFall(bool apply, bool Real)
{
    // only at real add/remove aura
    if(!Real)
        return;
    Unit *target = GetTarget();
    WorldPacket data;
    if(apply)
        data.Initialize(SMSG_MOVE_FEATHER_FALL, 8+4);
    else
        data.Initialize(SMSG_MOVE_NORMAL_FALL, 8+4);
    data << target->GetPackGUID();
    data << uint32(0);
    target->SendMessageToSet(&data, true);

    // start fall from current height
    if(!apply && target->GetTypeId() == TYPEID_PLAYER)
        ((Player*)target)->SetFallInformation(0, target->GetPositionZ());
}

void Aura::HandleAuraHover(bool apply, bool Real)
{
    // only at real add/remove aura
    if(!Real)
        return;

    WorldPacket data;
    if(apply)
        data.Initialize(SMSG_MOVE_SET_HOVER, 8+4);
    else
        data.Initialize(SMSG_MOVE_UNSET_HOVER, 8+4);
    data << GetTarget()->GetPackGUID();
    data << uint32(0);
    GetTarget()->SendMessageToSet(&data, true);
}

void Aura::HandleWaterBreathing(bool /*apply*/, bool /*Real*/)
{
    // update timers in client
    if(GetTarget()->GetTypeId()==TYPEID_PLAYER)
        ((Player*)GetTarget())->UpdateMirrorTimers();
}

void Aura::HandleAuraModShapeshift(bool apply, bool Real)
{
    if(!Real)
        return;

    uint32 modelid = 0;
    Powers PowerType = POWER_MANA;
    ShapeshiftForm form = ShapeshiftForm(m_modifier.m_miscvalue);

    Unit *target = GetTarget();

    SpellShapeshiftFormEntry const* ssEntry = sSpellShapeshiftFormStore.LookupEntry(form);
    if (!ssEntry)
    {
        sLog.outError("Unknown shapeshift form %u in spell %u", form, GetId());
        return;
    }

    if (ssEntry->modelID_A)
    {
        // i will asume that creatures will always take the defined model from the dbc
        // since no field in creature_templates describes wether an alliance or
        // horde modelid should be used at shapeshifting
        if (target->GetTypeId() != TYPEID_PLAYER)
            modelid = ssEntry->modelID_A;
        else
        {
            // The following are the different shapeshifting models for cat/bear forms according
            // to hair color for druids and skin tone for tauren introduced in patch 3.2
            if (form == FORM_CAT || form == FORM_BEAR || form == FORM_DIREBEAR)
            {
                if (Player::TeamForRace(target->getRace()) == ALLIANCE)
                {
                    uint8 hairColour = target->GetByteValue(PLAYER_BYTES, 3);
                    if (form == FORM_CAT)
                    {
                        if (hairColour >= 0 && hairColour <= 2) modelid = 29407;
                        else if (hairColour == 3 || hairColour == 5) modelid = 29405;
                        else if (hairColour == 6) modelid = 892;
                        else if (hairColour == 7) modelid = 29406;
                        else if (hairColour == 4) modelid = 29408;
                    }
                    else
                    {
                        if (hairColour >= 0 && hairColour <= 2) modelid = 29413;
                        else if (hairColour == 3 || hairColour == 5) modelid = 29415;
                        else if (hairColour == 6) modelid = 29414;
                        else if (hairColour == 7) modelid = 29417;
                        else if (hairColour == 4) modelid = 29416;
                    }
                } 
                else if (Player::TeamForRace(target->getRace()) == HORDE)
                {
                    uint8 skinColour = target->GetByteValue(PLAYER_BYTES, 0);
                    if (target->getGender() == GENDER_MALE)
                    {
                        if (form == FORM_CAT)
                        {
                            if (skinColour >= 0 && skinColour <= 5) modelid = 29412;
                            else if (skinColour >= 6 && skinColour <= 8) modelid = 29411;
                            else if (skinColour >= 9 && skinColour <= 11) modelid = 29410;
                            else if (skinColour >= 12 && skinColour <= 14 || skinColour == 18) modelid = 29409;
                            else if (skinColour >= 15 && skinColour <= 17) modelid = 8571;
                        }
                        else
                        {
                            if (skinColour >= 0 && skinColour <= 2) modelid = 29418;
                            else if (skinColour >= 3 && skinColour <= 5 || skinColour >= 12 && skinColour <= 14) modelid = 29419;
                            else if (skinColour >= 9 && skinColour <= 11 || skinColour >= 15 && skinColour <= 17) modelid = 29420;
                            else if (skinColour >= 6 && skinColour <= 8) modelid = 2289;
                            else if (skinColour == 18) modelid = 29421;
                        }
                    }
                    else
                    {
                        if (form == FORM_CAT)
                        {
                            if (skinColour >= 0 && skinColour <= 3) modelid = 29412;
                            else if (skinColour == 4 || skinColour == 5) modelid = 29411;
                            else if (skinColour == 6 || skinColour == 7) modelid = 29410;
                            else if (skinColour == 8 || skinColour == 9) modelid = 8571;
                            else if (skinColour == 10) modelid = 29409;
                        }
                        else
                        {
                            if (skinColour == 0 || skinColour == 1) modelid = 29418;
                            else if (skinColour == 2 || skinColour == 3) modelid = 29419;
                            else if (skinColour == 4 || skinColour == 5) modelid = 2289;
                            else if (skinColour >= 6 && skinColour <= 9) modelid = 29420;
                            else if (skinColour == 10) modelid = 29421;
                        }
                    }
                }
            }
            else
            if (!modelid && Player::TeamForRace(target->getRace()) == HORDE)
            {
                if (ssEntry->modelID_H)
                    modelid = ssEntry->modelID_H;           // 3.2.3 only the moonkin form has this information
                else                                        // get model for race
                    modelid = sObjectMgr.GetModelForRace(ssEntry->modelID_A, target->getRaceMask());
            }

            // nothing found in above, so use default
            if (!modelid)
                modelid = ssEntry->modelID_A;
        }
    }

    // now only powertype must be set
    switch(form)
    {
        case FORM_CAT:
        case FORM_SHADOW_DANCE:
            PowerType = POWER_ENERGY;
            break;
        case FORM_BEAR:
        case FORM_DIREBEAR:
        case FORM_BATTLESTANCE:
        case FORM_BERSERKERSTANCE:
        case FORM_DEFENSIVESTANCE:
            PowerType = POWER_RAGE;
            break;
        default:
            break;
    }

    // remove polymorph before changing display id to keep new display id
    switch ( form )
    {
        case FORM_CAT:
        case FORM_TREE:
        case FORM_TRAVEL:
        case FORM_AQUA:
        case FORM_BEAR:
        case FORM_DIREBEAR:
        case FORM_FLIGHT_EPIC:
        case FORM_FLIGHT:
        case FORM_MOONKIN:
        {
            // remove movement affects
            target->RemoveSpellsCausingAura(SPELL_AURA_MOD_ROOT, GetHolder());
            Unit::AuraList const& slowingAuras = target->GetAurasByType(SPELL_AURA_MOD_DECREASE_SPEED);
            for (Unit::AuraList::const_iterator iter = slowingAuras.begin(); iter != slowingAuras.end();)
            {
                SpellEntry const* aurSpellInfo = (*iter)->GetSpellProto();

                uint32 aurMechMask = GetAllSpellMechanicMask(aurSpellInfo);

                // If spell that caused this aura has Croud Control or Daze effect
                if ((aurMechMask & MECHANIC_NOT_REMOVED_BY_SHAPESHIFT) ||
                    // some Daze spells have these parameters instead of MECHANIC_DAZE (skip snare spells)
                    (aurSpellInfo->SpellIconID == 15 && aurSpellInfo->Dispel == 0 &&
                    (aurMechMask & (1 << (MECHANIC_SNARE-1))) == 0))
                {
                    ++iter;
                    continue;
                }

                // All OK, remove aura now
                target->RemoveAurasDueToSpellByCancel(aurSpellInfo->Id);
                iter = slowingAuras.begin();
            }

            // and polymorphic affects
            if(target->IsPolymorphed())
                target->RemoveAurasDueToSpell(target->getTransForm());

            break;
        }
        default:
           break;
    }

    if(apply)
    {
        // remove other shapeshift before applying a new one
        target->RemoveSpellsCausingAura(SPELL_AURA_MOD_SHAPESHIFT, GetHolder());

        // For Shadow Dance we must apply Stealth form (30) instead of current (13)
        target->SetByteValue(UNIT_FIELD_BYTES_2, 3, (form == FORM_SHADOW_DANCE) ? uint8(FORM_STEALTH) : form);

        if(modelid > 0)
            target->SetDisplayId(modelid);

        if(PowerType != POWER_MANA)
        {
            // reset power to default values only at power change
            if(target->getPowerType() != PowerType)
                target->setPowerType(PowerType);

            switch(form)
            {
                case FORM_CAT:
                case FORM_BEAR:
                case FORM_DIREBEAR:
                {
                    // get furor proc chance
                    int32 furorChance = 0;
                    Unit::AuraList const& mDummy = target->GetAurasByType(SPELL_AURA_DUMMY);
                    for(Unit::AuraList::const_iterator i = mDummy.begin(); i != mDummy.end(); ++i)
                    {
                        if ((*i)->GetSpellProto()->SpellIconID == 238)
                        {
                            furorChance = (*i)->GetModifier()->m_amount;
                            break;
                        }
                    }

                    if (m_modifier.m_miscvalue == FORM_CAT)
                    {
                        // Furor chance is now amount allowed to save energy for cat form
                        // without talent it reset to 0
                        if ((int32)target->GetPower(POWER_ENERGY) > furorChance)
                        {
                            target->SetPower(POWER_ENERGY, 0);
                            target->CastCustomSpell(target, 17099, &furorChance, NULL, NULL, this);
                        }
                    }
                    else if(furorChance)                    // only if talent known
                    {
                        target->SetPower(POWER_RAGE, 0);
                        if(irand(1,100) <= furorChance)
                            target->CastSpell(target, 17057, true, NULL, this);
                    }
                    break;
                }
                case FORM_BATTLESTANCE:
                case FORM_DEFENSIVESTANCE:
                case FORM_BERSERKERSTANCE:
                {
                    uint32 Rage_val = 0;
                    // Stance mastery + Tactical mastery (both passive, and last have aura only in defense stance, but need apply at any stance switch)
                    if(target->GetTypeId() == TYPEID_PLAYER)
                    {
                        PlayerSpellMap const& sp_list = ((Player *)target)->GetSpellMap();
                        for (PlayerSpellMap::const_iterator itr = sp_list.begin(); itr != sp_list.end(); ++itr)
                        {
                            if(itr->second.state == PLAYERSPELL_REMOVED) continue;
                            SpellEntry const *spellInfo = sSpellStore.LookupEntry(itr->first);
                            if (spellInfo && spellInfo->SpellFamilyName == SPELLFAMILY_WARRIOR && spellInfo->SpellIconID == 139)
                                Rage_val += target->CalculateSpellDamage(target, spellInfo, EFFECT_INDEX_0) * 10;
                        }
                    }

                    if (target->GetPower(POWER_RAGE) > Rage_val)
                        target->SetPower(POWER_RAGE, Rage_val);
                    break;
                }
                // Shadow Dance - apply stealth mode stand flag
                case FORM_SHADOW_DANCE:
                    target->SetStandFlags(UNIT_STAND_FLAGS_CREEP);
                    break;
                default:
                    break;
            }
        }

        target->SetShapeshiftForm(form);

        // a form can give the player a new castbar with some spells.. this is a clientside process..
        // serverside just needs to register the new spells so that player isn't kicked as cheater
        if (target->GetTypeId() == TYPEID_PLAYER)
            for (uint32 i = 0; i < 8; ++i)
                if (ssEntry->spellId[i])
                    ((Player*)target)->addSpell(ssEntry->spellId[i], true, false, false, false);

    }
    else
    {
        if(modelid > 0)
            target->SetDisplayId(target->GetNativeDisplayId());
        if(target->getClass() == CLASS_DRUID)
            target->setPowerType(POWER_MANA);
        target->SetShapeshiftForm(FORM_NONE);

        switch(form)
        {
            // Nordrassil Harness - bonus
            case FORM_BEAR:
            case FORM_DIREBEAR:
            case FORM_CAT:
                if(Aura* dummy = target->GetDummyAura(37315) )
                    target->CastSpell(target, 37316, true, NULL, dummy);
                break;
            // Nordrassil Regalia - bonus
            case FORM_MOONKIN:
                if(Aura* dummy = target->GetDummyAura(37324) )
                    target->CastSpell(target, 37325, true, NULL, dummy);
                break;
            // Shadow Dance - remove stealth mode stand flag
            case FORM_SHADOW_DANCE:
                target->RemoveStandFlags(UNIT_STAND_FLAGS_CREEP);
                break;
            default:
                break;
        }

        // look at the comment in apply-part
        if (target->GetTypeId() == TYPEID_PLAYER)
            for (uint32 i = 0; i < 8; ++i)
                if (ssEntry->spellId[i])
                    ((Player*)target)->removeSpell(ssEntry->spellId[i], false, false, false);

    }

    // adding/removing linked auras
    // add/remove the shapeshift aura's boosts
    HandleShapeshiftBoosts(apply);

    target->UpdateSpeed(MOVE_RUN, true);

    if(target->GetTypeId() == TYPEID_PLAYER)
        ((Player*)target)->InitDataForForm();
}

void Aura::HandleAuraTransform(bool apply, bool Real)
{
    Unit *target = GetTarget();
    if (apply)
    {
        // special case (spell specific functionality)
        if (m_modifier.m_miscvalue == 0)
        {
            // player applied only
            if (target->GetTypeId() != TYPEID_PLAYER)
                return;

            switch (GetId())
            {
                // Orb of Deception
                case 16739:
                {
                    uint32 orb_model = target->GetNativeDisplayId();
                    switch(orb_model)
                    {
                        // Troll Female
                        case 1479: target->SetDisplayId(10134); break;
                        // Troll Male
                        case 1478: target->SetDisplayId(10135); break;
                        // Tauren Male
                        case 59:   target->SetDisplayId(10136); break;
                        // Human Male
                        case 49:   target->SetDisplayId(10137); break;
                        // Human Female
                        case 50:   target->SetDisplayId(10138); break;
                        // Orc Male
                        case 51:   target->SetDisplayId(10139); break;
                        // Orc Female
                        case 52:   target->SetDisplayId(10140); break;
                        // Dwarf Male
                        case 53:   target->SetDisplayId(10141); break;
                        // Dwarf Female
                        case 54:   target->SetDisplayId(10142); break;
                        // NightElf Male
                        case 55:   target->SetDisplayId(10143); break;
                        // NightElf Female
                        case 56:   target->SetDisplayId(10144); break;
                        // Undead Female
                        case 58:   target->SetDisplayId(10145); break;
                        // Undead Male
                        case 57:   target->SetDisplayId(10146); break;
                        // Tauren Female
                        case 60:   target->SetDisplayId(10147); break;
                        // Gnome Male
                        case 1563: target->SetDisplayId(10148); break;
                        // Gnome Female
                        case 1564: target->SetDisplayId(10149); break;
                        // BloodElf Female
                        case 15475: target->SetDisplayId(17830); break;
                        // BloodElf Male
                        case 15476: target->SetDisplayId(17829); break;
                        // Dranei Female
                        case 16126: target->SetDisplayId(17828); break;
                        // Dranei Male
                        case 16125: target->SetDisplayId(17827); break;
                        default: break;
                    }
                    break;
                }
                // Murloc costume
                case 42365: target->SetDisplayId(21723); break;
                //Dread Corsair
                case 51926:
                case 50517:
                {
                    switch(target->getGender())
                    {
                        case GENDER_MALE:
                        {
                            switch(target->getRace())
                            {
                                case RACE_UNDEAD_PLAYER: target->SetDisplayId(25042); break;
                                case RACE_TROLL: target->SetDisplayId(25041); break;
                                case RACE_TAUREN: target->SetDisplayId(25040); break;
                                case RACE_ORC: target->SetDisplayId(25039); break;
                                case RACE_NIGHTELF: target->SetDisplayId(25038); break;
                                case RACE_HUMAN: target->SetDisplayId(25037); break;
                                case RACE_GNOME: target->SetDisplayId(25035); break;
                                case RACE_DWARF: target->SetDisplayId(25034); break;
                                case RACE_DRAENEI: target->SetDisplayId(25033); break;
                                case RACE_BLOODELF: target->SetDisplayId(25032); break;
                            }
                            break;
                        }
                        case GENDER_FEMALE:
                        {
                            switch(target->getRace())
                            {
                                case RACE_UNDEAD_PLAYER: target->SetDisplayId(25053); break;
                                case RACE_TROLL: target->SetDisplayId(25052); break;
                                case RACE_TAUREN: target->SetDisplayId(25051); break;
                                case RACE_ORC: target->SetDisplayId(25050); break;
                                case RACE_NIGHTELF: target->SetDisplayId(25049); break;
                                case RACE_HUMAN: target->SetDisplayId(25048); break;
                                case RACE_GNOME: target->SetDisplayId(25046); break;
                                case RACE_DWARF: target->SetDisplayId(25045); break;
                                case RACE_DRAENEI: target->SetDisplayId(25044); break;
                                case RACE_BLOODELF: target->SetDisplayId(25043); break;
                            }
                            break;
                        }
                    }
                    break;
                }
                // Honor the Dead
                case 65386:
                case 65495:
                {
                    switch(target->getGender())
                    {
                        case GENDER_MALE:
                            target->SetDisplayId(29203);  // Chapman
                            break;
                        case GENDER_FEMALE:
                        case GENDER_NONE:
                            target->SetDisplayId(29204);  // Catrina
                            break;
                    }
                    break;
                }
                default: break;
            }
        }
        else
        {
            uint32 model_id;

            CreatureInfo const * ci = ObjectMgr::GetCreatureTemplate(m_modifier.m_miscvalue);
            if (!ci)
            {
                model_id = 16358;                           // pig pink ^_^
                sLog.outError("Auras: unknown creature id = %d (only need its modelid) Form Spell Aura Transform in Spell ID = %d", m_modifier.m_miscvalue, GetId());
            }
            else
                model_id = Creature::ChooseDisplayId(ci);   // Will use the default model here

            // Polymorph (sheep/penguin case)
            if (GetSpellProto()->SpellFamilyName == SPELLFAMILY_MAGE && GetSpellProto()->SpellIconID == 82)
                if (Unit* caster = GetCaster())
                    if (caster->HasAura(52648))             // Glyph of the Penguin
                        model_id = 26452;

            target->SetDisplayId(model_id);

            // creature case, need to update equipment
            if (ci && target->GetTypeId() == TYPEID_UNIT)
                ((Creature*)target)->LoadEquipment(ci->equipmentId, true);

            // Dragonmaw Illusion (set mount model also)
            if(GetId()==42016 && target->GetMountID() && !target->GetAurasByType(SPELL_AURA_MOD_FLIGHT_SPEED_MOUNTED).empty())
                target->SetUInt32Value(UNIT_FIELD_MOUNTDISPLAYID,16314);
        }

        // update active transform spell only not set or not overwriting negative by positive case
        if (!target->getTransForm() || !IsPositiveSpell(GetId()) || IsPositiveSpell(target->getTransForm()))
            target->setTransForm(GetId());

        // polymorph case
        if (Real && target->GetTypeId() == TYPEID_PLAYER && target->IsPolymorphed())
        {
            // for players, start regeneration after 1s (in polymorph fast regeneration case)
            // only if caster is Player (after patch 2.4.2)
            if (GetCasterGuid().IsPlayer())
                ((Player*)target)->setRegenTimer(1*IN_MILLISECONDS);

            //dismount polymorphed target (after patch 2.4.2)
            if (target->IsMounted())
                target->RemoveSpellsCausingAura(SPELL_AURA_MOUNTED, GetHolder());
        }
    }
    else
    {
        // ApplyModifier(true) will reapply it if need
        target->setTransForm(0);
        target->SetDisplayId(target->GetNativeDisplayId());

        // apply default equipment for creature case
        if (target->GetTypeId() == TYPEID_UNIT)
            ((Creature*)target)->LoadEquipment(((Creature*)target)->GetCreatureInfo()->equipmentId, true);

        // re-apply some from still active with preference negative cases
        Unit::AuraList const& otherTransforms = target->GetAurasByType(SPELL_AURA_TRANSFORM);
        if (!otherTransforms.empty())
        {
            // look for other transform auras
            Aura* handledAura = *otherTransforms.begin();
            for(Unit::AuraList::const_iterator i = otherTransforms.begin();i != otherTransforms.end(); ++i)
            {
                // negative auras are preferred
                if (!IsPositiveSpell((*i)->GetSpellProto()->Id))
                {
                    handledAura = *i;
                    break;
                }
            }
            handledAura->ApplyModifier(true);
        }

        // Dragonmaw Illusion (restore mount model)
        if (GetId() == 42016 && target->GetMountID() == 16314)
        {
            if (!target->GetAurasByType(SPELL_AURA_MOUNTED).empty())
            {
                uint32 cr_id = target->GetAurasByType(SPELL_AURA_MOUNTED).front()->GetModifier()->m_miscvalue;
                if (CreatureInfo const* ci = ObjectMgr::GetCreatureTemplate(cr_id))
                {
                    uint32 display_id = Creature::ChooseDisplayId(ci);
                    CreatureModelInfo const *minfo = sObjectMgr.GetCreatureModelRandomGender(display_id);
                    if (minfo)
                        display_id = minfo->modelid;

                    target->SetUInt32Value(UNIT_FIELD_MOUNTDISPLAYID, display_id);
                }
            }
        }
    }
}

void Aura::HandleForceReaction(bool apply, bool Real)
{
    if(GetTarget()->GetTypeId() != TYPEID_PLAYER)
        return;

    if(!Real)
        return;

    Player* player = (Player*)GetTarget();

    uint32 faction_id = m_modifier.m_miscvalue;
    ReputationRank faction_rank = ReputationRank(m_modifier.m_amount);

    player->GetReputationMgr().ApplyForceReaction(faction_id, faction_rank, apply);
    player->GetReputationMgr().SendForceReactions();

    // stop fighting if at apply forced rank friendly or at remove real rank friendly
    if ((apply && faction_rank >= REP_FRIENDLY) || (!apply && player->GetReputationRank(faction_id) >= REP_FRIENDLY))
        player->StopAttackFaction(faction_id);
}

void Aura::HandleAuraModSkill(bool apply, bool /*Real*/)
{
    if(GetTarget()->GetTypeId() != TYPEID_PLAYER)
        return;

    uint32 prot=GetSpellProto()->EffectMiscValue[m_effIndex];
    int32 points = GetModifier()->m_amount;

    ((Player*)GetTarget())->ModifySkillBonus(prot, (apply ? points: -points), m_modifier.m_auraname == SPELL_AURA_MOD_SKILL_TALENT);
    if(prot == SKILL_DEFENSE)
        ((Player*)GetTarget())->UpdateDefenseBonusesMod();
}

void Aura::HandleChannelDeathItem(bool apply, bool Real)
{
    if (Real && !apply)
    {
        if (m_removeMode != AURA_REMOVE_BY_DEATH)
            return;
        // Item amount
        if (m_modifier.m_amount <= 0)
            return;

        SpellEntry const *spellInfo = GetSpellProto();
        if (spellInfo->EffectItemType[m_effIndex] == 0)
            return;

        Unit* victim = GetTarget();
        Unit* caster = GetCaster();
        if (!caster || caster->GetTypeId() != TYPEID_PLAYER)
            return;

        // Soul Shard (target req.)
        if (spellInfo->EffectItemType[m_effIndex] == 6265)
        {
            // Only from non-grey units
            if (!((Player*)caster)->isHonorOrXPTarget(victim) ||
                (victim->GetTypeId() == TYPEID_UNIT && !((Player*)caster)->isAllowedToLoot((Creature*)victim)))
                return;
        }

        //Adding items
        uint32 noSpaceForCount = 0;
        uint32 count = m_modifier.m_amount;

        ItemPosCountVec dest;
        uint8 msg = ((Player*)caster)->CanStoreNewItem( NULL_BAG, NULL_SLOT, dest, spellInfo->EffectItemType[m_effIndex], count, &noSpaceForCount);
        if( msg != EQUIP_ERR_OK )
        {
            count-=noSpaceForCount;
            ((Player*)caster)->SendEquipError( msg, NULL, NULL, spellInfo->EffectItemType[m_effIndex] );
            if (count==0)
                return;
        }

        Item* newitem = ((Player*)caster)->StoreNewItem(dest, spellInfo->EffectItemType[m_effIndex], true);
        ((Player*)caster)->SendNewItem(newitem, count, true, true);

        // Soul Shard (glyph bonus)
        if (spellInfo->EffectItemType[m_effIndex] == 6265)
        {
            // Glyph of Soul Shard
            if (caster->HasAura(58070) && roll_chance_i(40))
                caster->CastSpell(caster, 58068, true, NULL, this);
        }
    }
}

void Aura::HandleBindSight(bool apply, bool /*Real*/)
{
    Unit* caster = GetCaster();
    if(!caster || caster->GetTypeId() != TYPEID_PLAYER)
        return;

    Camera& camera = ((Player*)caster)->GetCamera();
    if (apply)
        camera.SetView(GetTarget());
    else
        camera.ResetView();
}

void Aura::HandleFarSight(bool apply, bool /*Real*/)
{
    Unit* caster = GetCaster();
    if(!caster || caster->GetTypeId() != TYPEID_PLAYER)
        return;

    Camera& camera = ((Player*)caster)->GetCamera();
    if (apply)
        camera.SetView(GetTarget());
    else
        camera.ResetView();
}

void Aura::HandleAuraTrackCreatures(bool apply, bool /*Real*/)
{
    if (GetTarget()->GetTypeId()!=TYPEID_PLAYER)
        return;

    if (apply)
        GetTarget()->RemoveNoStackAurasDueToAuraHolder(GetHolder());

    if (apply)
        GetTarget()->SetFlag(PLAYER_TRACK_CREATURES, uint32(1) << (m_modifier.m_miscvalue-1));
    else
        GetTarget()->RemoveFlag(PLAYER_TRACK_CREATURES, uint32(1) << (m_modifier.m_miscvalue-1));
}

void Aura::HandleAuraTrackResources(bool apply, bool /*Real*/)
{
    if (GetTarget()->GetTypeId()!=TYPEID_PLAYER)
        return;

    if (apply)
        GetTarget()->RemoveNoStackAurasDueToAuraHolder(GetHolder());

    if (apply)
        GetTarget()->SetFlag(PLAYER_TRACK_RESOURCES, uint32(1) << (m_modifier.m_miscvalue-1));
    else
        GetTarget()->RemoveFlag(PLAYER_TRACK_RESOURCES, uint32(1) << (m_modifier.m_miscvalue-1));
}

void Aura::HandleAuraTrackStealthed(bool apply, bool /*Real*/)
{
    if(GetTarget()->GetTypeId()!=TYPEID_PLAYER)
        return;

    if(apply)
        GetTarget()->RemoveNoStackAurasDueToAuraHolder(GetHolder());

    GetTarget()->ApplyModFlag(PLAYER_FIELD_BYTES, PLAYER_FIELD_BYTE_TRACK_STEALTHED, apply);
}

void Aura::HandleAuraModScale(bool apply, bool /*Real*/)
{
    GetTarget()->ApplyPercentModFloatValue(OBJECT_FIELD_SCALE_X, float(m_modifier.m_amount), apply);
    GetTarget()->UpdateModelData();
}

void Aura::HandleModPossess(bool apply, bool Real)
{
    if(!Real)
        return;

    Unit *target = GetTarget();

    // not possess yourself
    if (GetCasterGuid() == target->GetObjectGuid())
        return;

    Unit* caster = GetCaster();
    if(!caster || caster->GetTypeId() != TYPEID_PLAYER)
        return;

    Player* p_caster = (Player*)caster;
    Camera& camera = p_caster->GetCamera();

    if( apply )
    {
        target->addUnitState(UNIT_STAT_CONTROLLED);

        target->SetFlag(UNIT_FIELD_FLAGS, UNIT_FLAG_PLAYER_CONTROLLED);
        target->SetCharmerGuid(p_caster->GetObjectGuid());
        target->setFaction(p_caster->getFaction());

        // target should became visible at SetView call(if not visible before):
        // otherwise client\p_caster will ignore packets from the target(SetClientControl for example)
        camera.SetView(target);

        p_caster->SetCharm(target);
        p_caster->SetClientControl(target, 1);
        p_caster->SetMover(target);

        target->CombatStop(true);
        target->DeleteThreatList();
        target->getHostileRefManager().deleteReferences();

        if(CharmInfo *charmInfo = target->InitCharmInfo(target))
        {
            charmInfo->InitPossessCreateSpells();
            charmInfo->SetReactState(REACT_PASSIVE);
            charmInfo->SetCommandState(COMMAND_STAY);
        }

        p_caster->PossessSpellInitialize();

        if(target->GetTypeId() == TYPEID_UNIT)
        {
            ((Creature*)target)->AIM_Initialize();
        }
        else if(target->GetTypeId() == TYPEID_PLAYER && !target->GetVehicle())
        {
            ((Player*)target)->SetClientControl(target, 0);
        }

    }
    else
    {
        p_caster->SetCharm(NULL);

        p_caster->SetClientControl(target, 0);
        p_caster->SetMover(NULL);

        // there is a possibility that target became invisible for client\p_caster at ResetView call:
        // it must be called after movement control unapplying, not before! the reason is same as at aura applying
        camera.ResetView();

        p_caster->RemovePetActionBar();

        // on delete only do caster related effects
        if(m_removeMode == AURA_REMOVE_BY_DELETE)
            return;

        target->clearUnitState(UNIT_STAT_CONTROLLED);

        target->CombatStop(true);
        target->DeleteThreatList();
        target->getHostileRefManager().deleteReferences();

        target->RemoveFlag(UNIT_FIELD_FLAGS, UNIT_FLAG_PLAYER_CONTROLLED);

        target->SetCharmerGuid(ObjectGuid());

        if(target->GetTypeId() == TYPEID_PLAYER && !target->GetVehicle())
        {
            ((Player*)target)->setFactionForRace(target->getRace());
            ((Player*)target)->SetClientControl(target, 1);
        }
        else if(target->GetTypeId() == TYPEID_UNIT)
        {
            CreatureInfo const *cinfo = ((Creature*)target)->GetCreatureInfo();
            target->setFaction(cinfo->faction_A);
        }

        if(target->GetTypeId() == TYPEID_UNIT)
        {
            ((Creature*)target)->AIM_Initialize();

            if (((Creature*)target)->AI())
                ((Creature*)target)->AI()->AttackedBy(caster);
        }
    }
}

void Aura::HandleModPossessPet(bool apply, bool Real)
{
    if(!Real)
        return;

    Unit* caster = GetCaster();
    if (!caster || caster->GetTypeId() != TYPEID_PLAYER)
        return;

    Unit* target = GetTarget();
    if (target->GetTypeId() != TYPEID_UNIT || !((Creature*)target)->IsPet())
        return;

    Pet* pet = (Pet*)target;

    Player* p_caster = (Player*)caster;
    Camera& camera = p_caster->GetCamera();

    if (apply)
    {
        pet->addUnitState(UNIT_STAT_CONTROLLED);

        // target should became visible at SetView call(if not visible before):
        // otherwise client\p_caster will ignore packets from the target(SetClientControl for example)
        camera.SetView(pet);

        p_caster->SetCharm(pet);
        p_caster->SetClientControl(pet, 1);
        ((Player*)caster)->SetMover(pet);

        pet->SetFlag(UNIT_FIELD_FLAGS, UNIT_FLAG_PLAYER_CONTROLLED);

        pet->StopMoving();
        pet->GetMotionMaster()->Clear(false);
        pet->GetMotionMaster()->MoveIdle();
    }
    else
    {
        p_caster->SetCharm(NULL);
        p_caster->SetClientControl(pet, 0);
        p_caster->SetMover(NULL);

        // there is a possibility that target became invisible for client\p_caster at ResetView call:
        // it must be called after movement control unapplying, not before! the reason is same as at aura applying
        camera.ResetView();

        // on delete only do caster related effects
        if(m_removeMode == AURA_REMOVE_BY_DELETE)
            return;

        pet->clearUnitState(UNIT_STAT_CONTROLLED);

        pet->RemoveFlag(UNIT_FIELD_FLAGS, UNIT_FLAG_PLAYER_CONTROLLED);

        pet->AttackStop();

        // out of range pet dismissed
        if (!pet->IsWithinDistInMap(p_caster, pet->GetMap()->GetVisibilityDistance()))
        {
            p_caster->RemovePet(PET_SAVE_REAGENTS);
        }
        else
        {
            pet->GetMotionMaster()->MoveFollow(caster, PET_FOLLOW_DIST, PET_FOLLOW_ANGLE);
            pet->AddSplineFlag(SPLINEFLAG_WALKMODE);
        }
    }
}

void Aura::HandleAuraModPetTalentsPoints(bool /*Apply*/, bool Real)
{
    if(!Real)
        return;

    // Recalculate pet talent points
    if (Pet *pet=GetTarget()->GetPet())
        pet->InitTalentForLevel();
}

void Aura::HandleModCharm(bool apply, bool Real)
{
    if(!Real)
        return;

    Unit *target = GetTarget();

    // not charm yourself
    if (GetCasterGuid() == target->GetObjectGuid())
        return;

    Unit* caster = GetCaster();
    if(!caster)
        return;

    if( apply )
    {
        // is it really need after spell check checks?
        target->RemoveSpellsCausingAura(SPELL_AURA_MOD_CHARM, GetHolder());
        target->RemoveSpellsCausingAura(SPELL_AURA_MOD_POSSESS, GetHolder());

        target->SetCharmerGuid(GetCasterGuid());
        target->setFaction(caster->getFaction());
        target->CastStop(target == caster ? GetId() : 0);
        caster->SetCharm(target);

        target->CombatStop(true);
        target->DeleteThreatList();
        target->getHostileRefManager().deleteReferences();

        if(target->GetTypeId() == TYPEID_UNIT)
        {
            ((Creature*)target)->AIM_Initialize();
            CharmInfo *charmInfo = target->InitCharmInfo(target);
            charmInfo->InitCharmCreateSpells();
            charmInfo->SetReactState( REACT_DEFENSIVE );

            if(caster->GetTypeId() == TYPEID_PLAYER && caster->getClass() == CLASS_WARLOCK)
            {
                CreatureInfo const *cinfo = ((Creature*)target)->GetCreatureInfo();
                if(cinfo && cinfo->type == CREATURE_TYPE_DEMON)
                {
                    // creature with pet number expected have class set
                    if(target->GetByteValue(UNIT_FIELD_BYTES_0, 1)==0)
                    {
                        if(cinfo->unit_class==0)
                            sLog.outErrorDb("Creature (Entry: %u) have unit_class = 0 but used in charmed spell, that will be result client crash.",cinfo->Entry);
                        else
                            sLog.outError("Creature (Entry: %u) have unit_class = %u but at charming have class 0!!! that will be result client crash.",cinfo->Entry,cinfo->unit_class);

                        target->SetByteValue(UNIT_FIELD_BYTES_0, 1, CLASS_MAGE);
                    }

                    //just to enable stat window
                    charmInfo->SetPetNumber(sObjectMgr.GeneratePetNumber(), true);
                    //if charmed two demons the same session, the 2nd gets the 1st one's name
                    target->SetUInt32Value(UNIT_FIELD_PET_NAME_TIMESTAMP, uint32(time(NULL)));
                }
            }
        }

        if(caster->GetTypeId() == TYPEID_PLAYER)
            ((Player*)caster)->CharmSpellInitialize();
    }
    else
    {
        target->SetCharmerGuid(ObjectGuid());

        if(target->GetTypeId() == TYPEID_PLAYER)
            ((Player*)target)->setFactionForRace(target->getRace());
        else
        {
            CreatureInfo const *cinfo = ((Creature*)target)->GetCreatureInfo();

            // restore faction
            if(((Creature*)target)->IsPet())
            {
                if(Unit* owner = target->GetOwner())
                    target->setFaction(owner->getFaction());
                else if(cinfo)
                    target->setFaction(cinfo->faction_A);
            }
            else if(cinfo)                              // normal creature
                target->setFaction(cinfo->faction_A);

            // restore UNIT_FIELD_BYTES_0
            if(cinfo && caster->GetTypeId() == TYPEID_PLAYER && caster->getClass() == CLASS_WARLOCK && cinfo->type == CREATURE_TYPE_DEMON)
            {
                // DB must have proper class set in field at loading, not req. restore, including workaround case at apply
                // m_target->SetByteValue(UNIT_FIELD_BYTES_0, 1, cinfo->unit_class);

                if(target->GetCharmInfo())
                    target->GetCharmInfo()->SetPetNumber(0, true);
                else
                    sLog.outError("Aura::HandleModCharm: target (GUID: %u TypeId: %u) has a charm aura but no charm info!", target->GetGUIDLow(), target->GetTypeId());
            }
        }

        caster->SetCharm(NULL);

        if(caster->GetTypeId() == TYPEID_PLAYER)
            ((Player*)caster)->RemovePetActionBar();

        target->CombatStop(true);
        target->DeleteThreatList();
        target->getHostileRefManager().deleteReferences();

        if(target->GetTypeId() == TYPEID_UNIT)
        {
            ((Creature*)target)->AIM_Initialize();
            if (((Creature*)target)->AI())
                ((Creature*)target)->AI()->AttackedBy(caster);
        }
    }
}

void Aura::HandleModConfuse(bool apply, bool Real)
{
    if(!Real)
        return;

    GetTarget()->SetConfused(apply, GetCasterGuid(), GetId());
}

void Aura::HandleModFear(bool apply, bool Real)
{
    if (!Real)
        return;

    GetTarget()->SetFeared(apply, GetCasterGuid(), GetId());
}

void Aura::HandleFeignDeath(bool apply, bool Real)
{
    if(!Real)
        return;

    GetTarget()->SetFeignDeath(apply, GetCasterGuid(), GetId());
}

void Aura::HandleAuraModDisarm(bool apply, bool Real)
{
    if(!Real)
        return;

    Unit *target = GetTarget();

    if(!apply && target->HasAuraType(GetModifier()->m_auraname))
        return;

    uint32 flags = 0;
    uint32 field = 0;
    WeaponAttackType attack_type = OFF_ATTACK;

    switch (GetModifier()->m_auraname)
    {
      case SPELL_AURA_MOD_DISARM:
        {
            field = UNIT_FIELD_FLAGS;
            flags = UNIT_FLAG_DISARMED;
            attack_type = BASE_ATTACK;
        }
        break;
      case SPELL_AURA_MOD_DISARM_SHIELD:
        {
            field = UNIT_FIELD_FLAGS_2;
            flags = UNIT_FLAG2_DISARM_OFFHAND;
        }
        break;
      case SPELL_AURA_MOD_DISARM_RANGED:
        {
            field = UNIT_FIELD_FLAGS_2;
            flags = UNIT_FLAG2_DISARM_RANGED;
        }
        break;
    }

    if(apply)
        target->SetFlag(field, flags);
    else
        target->RemoveFlag(field, flags);

    // only at real add/remove aura
    if (target->GetTypeId() != TYPEID_PLAYER)
        return;

    // main-hand attack speed already set to special value for feral form already and don't must change and reset at remove.
    if (target->IsInFeralForm())
        return;

    if (apply)
        target->SetAttackTime(BASE_ATTACK,BASE_ATTACK_TIME);
    else
        ((Player *)target)->SetRegularAttackTime();

    target->UpdateDamagePhysical(attack_type);
}

void Aura::HandleAuraModStun(bool apply, bool Real)
{
    if(!Real)
        return;

    Unit *target = GetTarget();

    if (apply)
    {
        // Frost stun aura -> freeze/unfreeze target
        if (GetSpellSchoolMask(GetSpellProto()) & SPELL_SCHOOL_MASK_FROST)
            target->ModifyAuraState(AURA_STATE_FROZEN, apply);

        target->addUnitState(UNIT_STAT_STUNNED);
        target->SetTargetGuid(ObjectGuid());

        target->SetFlag(UNIT_FIELD_FLAGS, UNIT_FLAG_STUNNED);
        target->CastStop(target->GetObjectGuid() == GetCasterGuid() ? GetId() : 0);

        // Creature specific
        if(target->GetTypeId() != TYPEID_PLAYER)
            target->StopMoving();
        else
        {
            ((Player*)target)->m_movementInfo.SetMovementFlags(MOVEFLAG_NONE);
            target->SetStandState(UNIT_STAND_STATE_STAND);// in 1.5 client
        }

        WorldPacket data(SMSG_FORCE_MOVE_ROOT, 8);
        data << target->GetPackGUID();
        data << uint32(0);
        target->SendMessageToSet(&data, true);

        // Summon the Naj'entus Spine GameObject on target if spell is Impaling Spine
        if(GetId() == 39837)
        {
            GameObject* pObj = new GameObject;
            if(pObj->Create(sObjectMgr.GenerateLowGuid(HIGHGUID_GAMEOBJECT), 185584, target->GetMap(), target->GetPhaseMask(),
                target->GetPositionX(), target->GetPositionY(), target->GetPositionZ(), target->GetOrientation(), 0.0f, 0.0f, 0.0f, 0.0f, GO_ANIMPROGRESS_DEFAULT, GO_STATE_READY))
            {
                pObj->SetRespawnTime(GetAuraDuration()/IN_MILLISECONDS);
                pObj->SetSpellId(GetId());
                target->AddGameObject(pObj);
                target->GetMap()->Add(pObj);
            }
            else
                delete pObj;
        }
    }
    else
    {
        // Frost stun aura -> freeze/unfreeze target
        if (GetSpellSchoolMask(GetSpellProto()) & SPELL_SCHOOL_MASK_FROST)
        {
            bool found_another = false;
            for(AuraType const* itr = &frozenAuraTypes[0]; *itr != SPELL_AURA_NONE; ++itr)
            {
                Unit::AuraList const& auras = target->GetAurasByType(*itr);
                for(Unit::AuraList::const_iterator i = auras.begin(); i != auras.end(); ++i)
                {
                    if( GetSpellSchoolMask((*i)->GetSpellProto()) & SPELL_SCHOOL_MASK_FROST)
                    {
                        found_another = true;
                        break;
                    }
                }
                if(found_another)
                    break;
            }

            if(!found_another)
                target->ModifyAuraState(AURA_STATE_FROZEN, apply);
        }

        // Real remove called after current aura remove from lists, check if other similar auras active
        if(target->HasAuraType(SPELL_AURA_MOD_STUN))
            return;

        target->clearUnitState(UNIT_STAT_STUNNED);
        target->RemoveFlag(UNIT_FIELD_FLAGS, UNIT_FLAG_STUNNED);

        if(!target->hasUnitState(UNIT_STAT_ROOT | UNIT_STAT_ON_VEHICLE))       // prevent allow move if have also root effect
        {
            if(target->getVictim() && target->isAlive())
                target->SetTargetGuid(target->getVictim()->GetObjectGuid());

            WorldPacket data(SMSG_FORCE_MOVE_UNROOT, 8+4);
            data << target->GetPackGUID();
            data << uint32(0);
            target->SendMessageToSet(&data, true);
        }

        // Wyvern Sting
        if (GetSpellProto()->SpellFamilyName == SPELLFAMILY_HUNTER && GetSpellProto()->SpellFamilyFlags & UI64LIT(0x0000100000000000))
        {
            Unit* caster = GetCaster();
            if( !caster || caster->GetTypeId()!=TYPEID_PLAYER )
                return;

            uint32 spell_id = 0;

            switch(GetId())
            {
                case 19386: spell_id = 24131; break;
                case 24132: spell_id = 24134; break;
                case 24133: spell_id = 24135; break;
                case 27068: spell_id = 27069; break;
                case 49011: spell_id = 49009; break;
                case 49012: spell_id = 49010; break;
                default:
                    sLog.outError("Spell selection called for unexpected original spell %u, new spell for this spell family?",GetId());
                    return;
            }

            SpellEntry const* spellInfo = sSpellStore.LookupEntry(spell_id);

            if(!spellInfo)
                return;

            caster->CastSpell(target,spellInfo,true,NULL,this);
            return;
        }
    }
}

void Aura::HandleModStealth(bool apply, bool Real)
{
    Unit *target = GetTarget();

    if (apply)
    {
        // drop flag at stealth in bg
        target->RemoveAurasWithInterruptFlags(AURA_INTERRUPT_FLAG_IMMUNE_OR_LOST_SELECTION);

        // only at real aura add
        if (Real)
        {
            target->SetStandFlags(UNIT_STAND_FLAGS_CREEP);

            if (target->GetTypeId()==TYPEID_PLAYER)
                target->SetByteFlag(PLAYER_FIELD_BYTES2, 3, PLAYER_FIELD_BYTE2_STEALTH);

            // apply only if not in GM invisibility (and overwrite invisibility state)
            if (target->GetVisibility()!=VISIBILITY_OFF)
            {
                target->SetVisibility(VISIBILITY_GROUP_NO_DETECT);
                target->SetVisibility(VISIBILITY_GROUP_STEALTH);
            }

            // apply full stealth period bonuses only at first stealth aura in stack
            if(target->GetAurasByType(SPELL_AURA_MOD_STEALTH).size()<=2) // Vanish also triggering Stealth, but all ok, no double auras here possible
            {
                Unit::AuraList const& mDummyAuras = target->GetAurasByType(SPELL_AURA_DUMMY);
                for(Unit::AuraList::const_iterator i = mDummyAuras.begin();i != mDummyAuras.end(); ++i)
                {
                    // Master of Subtlety
                    if ((*i)->GetSpellProto()->SpellIconID == 2114)
                    {
                        target->RemoveAurasDueToSpell(31666);
                        int32 bp = (*i)->GetModifier()->m_amount;
                        target->CastCustomSpell(target,31665,&bp,NULL,NULL,true);
                    }
                    // Overkill
                    else if ((*i)->GetId() == 58426 && GetSpellProto()->SpellFamilyFlags & UI64LIT(0x0000000000400000))
                    {
                        target->CastSpell(target, 58427, true);
                    }
                }
            }
        }
    }
    else
    {
        // only at real aura remove of _last_ SPELL_AURA_MOD_STEALTH
        if (Real && !target->HasAuraType(SPELL_AURA_MOD_STEALTH))
        {
            // if no GM invisibility
            if (target->GetVisibility()!=VISIBILITY_OFF)
            {
                target->RemoveStandFlags(UNIT_STAND_FLAGS_CREEP);

                if (target->GetTypeId()==TYPEID_PLAYER)
                    target->RemoveByteFlag(PLAYER_FIELD_BYTES2, 3, PLAYER_FIELD_BYTE2_STEALTH);

                // restore invisibility if any
                if (target->HasAuraType(SPELL_AURA_MOD_INVISIBILITY))
                {
                    target->SetVisibility(VISIBILITY_GROUP_NO_DETECT);
                    target->SetVisibility(VISIBILITY_GROUP_INVISIBILITY);
                }
                else
                    target->SetVisibility(VISIBILITY_ON);
            }

            // apply delayed talent bonus remover at last stealth aura remove
            Unit::AuraList const& mDummyAuras = target->GetAurasByType(SPELL_AURA_DUMMY);
            for(Unit::AuraList::const_iterator i = mDummyAuras.begin();i != mDummyAuras.end(); ++i)
            {
                // Master of Subtlety
                if ((*i)->GetSpellProto()->SpellIconID == 2114)
                    target->CastSpell(target, 31666, true);
                // Overkill
                else if ((*i)->GetId() == 58426)//Overkill we should remove anyway
                {
                    if (Aura* aura = target->GetAura(58427, EFFECT_INDEX_0))
                    {
                        aura->SetAuraMaxDuration(20*IN_MILLISECONDS);
                        aura->GetHolder()->RefreshHolder();
                    }
                }
            }
        }
    }
}

void Aura::HandleInvisibility(bool apply, bool Real)
{
    Unit *target = GetTarget();

    if (apply)
    {
        target->m_invisibilityMask |= (1 << m_modifier.m_miscvalue);

        target->RemoveAurasWithInterruptFlags(AURA_INTERRUPT_FLAG_IMMUNE_OR_LOST_SELECTION);

        if (Real && target->GetTypeId()==TYPEID_PLAYER)
        {
            // apply glow vision
            target->SetByteFlag(PLAYER_FIELD_BYTES2, 3, PLAYER_FIELD_BYTE2_INVISIBILITY_GLOW);

        }

        // apply only if not in GM invisibility and not stealth
        if (target->GetVisibility() == VISIBILITY_ON)
        {
            // Aura not added yet but visibility code expect temporary add aura
            target->SetVisibility(VISIBILITY_GROUP_NO_DETECT);
            target->SetVisibility(VISIBILITY_GROUP_INVISIBILITY);
        }
    }
    else
    {
        // recalculate value at modifier remove (current aura already removed)
        target->m_invisibilityMask = 0;
        Unit::AuraList const& auras = target->GetAurasByType(SPELL_AURA_MOD_INVISIBILITY);
        for(Unit::AuraList::const_iterator itr = auras.begin(); itr != auras.end(); ++itr)
            target->m_invisibilityMask |= (1 << (*itr)->GetModifier()->m_miscvalue);

        // only at real aura remove and if not have different invisibility auras.
        if (Real && target->m_invisibilityMask == 0)
        {
            // remove glow vision
            if (target->GetTypeId() == TYPEID_PLAYER)
                target->RemoveByteFlag(PLAYER_FIELD_BYTES2, 3, PLAYER_FIELD_BYTE2_INVISIBILITY_GLOW);

            // apply only if not in GM invisibility & not stealthed while invisible
            if (target->GetVisibility() != VISIBILITY_OFF)
            {
                // if have stealth aura then already have stealth visibility
                if (!target->HasAuraType(SPELL_AURA_MOD_STEALTH))
                    target->SetVisibility(VISIBILITY_ON);
            }
        }
    }
}

void Aura::HandleInvisibilityDetect(bool apply, bool Real)
{
    Unit *target = GetTarget();

    if(apply)
    {
        target->m_detectInvisibilityMask |= (1 << m_modifier.m_miscvalue);
    }
    else
    {
        // recalculate value at modifier remove (current aura already removed)
        target->m_detectInvisibilityMask = 0;
        Unit::AuraList const& auras = target->GetAurasByType(SPELL_AURA_MOD_INVISIBILITY_DETECTION);
        for(Unit::AuraList::const_iterator itr = auras.begin(); itr != auras.end(); ++itr)
            target->m_detectInvisibilityMask |= (1 << (*itr)->GetModifier()->m_miscvalue);
    }
    if(Real && target->GetTypeId()==TYPEID_PLAYER)
        ((Player*)target)->GetCamera().UpdateVisibilityForOwner();
}

void Aura::HandleAuraModRoot(bool apply, bool Real)
{
    // only at real add/remove aura
    if(!Real)
        return;

    Unit *target = GetTarget();

    if (apply)
    {
        // Frost root aura -> freeze/unfreeze target
        if (GetSpellSchoolMask(GetSpellProto()) & SPELL_SCHOOL_MASK_FROST)
            target->ModifyAuraState(AURA_STATE_FROZEN, apply);

        target->addUnitState(UNIT_STAT_ROOT);
        target->SetTargetGuid(ObjectGuid());

        //Save last orientation
        if( target->getVictim() )
            target->SetOrientation(target->GetAngle(target->getVictim()));

        if(target->GetTypeId() == TYPEID_PLAYER)
        {
            if(!target->hasUnitState(UNIT_STAT_ON_VEHICLE))
            {
                WorldPacket data(SMSG_FORCE_MOVE_ROOT, 10);
                data << target->GetPackGUID();
                data << uint32(2);
                target->SendMessageToSet(&data, true);
            }

            //Clear unit movement flags
            ((Player*)target)->m_movementInfo.SetMovementFlags(MOVEFLAG_NONE);
        }
        else
            target->StopMoving();
    }
    else
    {
        // Frost root aura -> freeze/unfreeze target
        if (GetSpellSchoolMask(GetSpellProto()) & SPELL_SCHOOL_MASK_FROST)
        {
            bool found_another = false;
            for(AuraType const* itr = &frozenAuraTypes[0]; *itr != SPELL_AURA_NONE; ++itr)
            {
                Unit::AuraList const& auras = target->GetAurasByType(*itr);
                for(Unit::AuraList::const_iterator i = auras.begin(); i != auras.end(); ++i)
                {
                    if( GetSpellSchoolMask((*i)->GetSpellProto()) & SPELL_SCHOOL_MASK_FROST)
                    {
                        found_another = true;
                        break;
                    }
                }
                if(found_another)
                    break;
            }

            if(!found_another)
                target->ModifyAuraState(AURA_STATE_FROZEN, apply);
        }

        // Real remove called after current aura remove from lists, check if other similar auras active
        if(target->HasAuraType(SPELL_AURA_MOD_ROOT))
            return;

        target->clearUnitState(UNIT_STAT_ROOT);

        if(!target->hasUnitState(UNIT_STAT_STUNNED | UNIT_STAT_ON_VEHICLE))      // prevent allow move if have also stun effect
        {
            if(target->getVictim() && target->isAlive())
                target->SetTargetGuid(target->getVictim()->GetObjectGuid());

            if(target->GetTypeId() == TYPEID_PLAYER)
            {
                WorldPacket data(SMSG_FORCE_MOVE_UNROOT, 10);
                data << target->GetPackGUID();
                data << (uint32)2;
                target->SendMessageToSet(&data, true);
            }
        }
    }
}

void Aura::HandleAuraModSilence(bool apply, bool Real)
{
    // only at real add/remove aura
    if(!Real)
        return;

    Unit *target = GetTarget();

    if(apply)
    {
        target->SetFlag(UNIT_FIELD_FLAGS, UNIT_FLAG_SILENCED);
        // Stop cast only spells vs PreventionType == SPELL_PREVENTION_TYPE_SILENCE
        for (uint32 i = CURRENT_MELEE_SPELL; i < CURRENT_MAX_SPELL; ++i)
            if (Spell* spell = target->GetCurrentSpell(CurrentSpellTypes(i)))
                if(spell->m_spellInfo->PreventionType == SPELL_PREVENTION_TYPE_SILENCE)
                    // Stop spells on prepare or casting state
                    target->InterruptSpell(CurrentSpellTypes(i), false);
    }
    else
    {
        // Real remove called after current aura remove from lists, check if other similar auras active
        if(target->HasAuraType(SPELL_AURA_MOD_SILENCE))
            return;

        target->RemoveFlag(UNIT_FIELD_FLAGS, UNIT_FLAG_SILENCED);
    }
}

void Aura::HandleModThreat(bool apply, bool Real)
{
    // only at real add/remove aura
    if (!Real)
        return;

    Unit *target = GetTarget();

    if (!target->isAlive())
        return;

    Unit* caster = GetCaster();

    if (!caster || !caster->isAlive())
        return;

    int level_diff = 0;
    int multiplier = 0;
    switch (GetId())
    {
        // Arcane Shroud
        case 26400:
            level_diff = target->getLevel() - 60;
            multiplier = 2;
            break;
        // The Eye of Diminution
        case 28862:
            level_diff = target->getLevel() - 60;
            multiplier = 1;
            break;
    }

    if (level_diff > 0)
        m_modifier.m_amount += multiplier * level_diff;

    if (target->GetTypeId() == TYPEID_PLAYER)
        for(int8 x=0;x < MAX_SPELL_SCHOOL;x++)
            if (m_modifier.m_miscvalue & int32(1<<x))
                ApplyPercentModFloatVar(target->m_threatModifier[x], float(m_modifier.m_amount), apply);
}

void Aura::HandleAuraModTotalThreat(bool apply, bool Real)
{
    // only at real add/remove aura
    if (!Real)
        return;

    Unit *target = GetTarget();

    if (!target->isAlive() || target->GetTypeId() != TYPEID_PLAYER)
        return;

    Unit* caster = GetCaster();

    if (!caster || !caster->isAlive())
        return;

    float threatMod = apply ? float(m_modifier.m_amount) : float(-m_modifier.m_amount);

    target->getHostileRefManager().threatAssist(caster, threatMod, GetSpellProto());
}

void Aura::HandleModTaunt(bool apply, bool Real)
{
    // only at real add/remove aura
    if (!Real)
        return;

    Unit *target = GetTarget();

    if (!target->isAlive() || !target->CanHaveThreatList())
        return;

    Unit* caster = GetCaster();

    if (!caster || !caster->isAlive())
        return;

    if (apply)
        target->TauntApply(caster);
    else
    {
        // When taunt aura fades out, mob will switch to previous target if current has less than 1.1 * secondthreat
        target->TauntFadeOut(caster);
    }
}

/*********************************************************/
/***                  MODIFY SPEED                     ***/
/*********************************************************/
void Aura::HandleAuraModIncreaseSpeed(bool apply, bool Real)
{
    // all applied/removed only at real aura add/remove
    if(!Real)
        return;
        
    Unit *target = GetTarget();

    GetTarget()->UpdateSpeed(MOVE_RUN, true);
    
    if (apply && GetSpellProto()->Id == 58875)
        target->CastSpell(target, 58876, true);
}

void Aura::HandleAuraModIncreaseMountedSpeed(bool apply, bool Real)
{
    // all applied/removed only at real aura add/remove
    if(!Real)
        return;

    Unit *target = GetTarget();

    target->UpdateSpeed(MOVE_RUN, true);

    // Festive Holiday Mount
    if (apply && GetSpellProto()->SpellIconID != 1794 && target->HasAura(62061))
        // Reindeer Transformation
        target->CastSpell(target, 25860, true, NULL, this);
}

void Aura::HandleAuraModIncreaseFlightSpeed(bool apply, bool Real)
{
    // all applied/removed only at real aura add/remove
    if(!Real)
        return;

    Unit *target = GetTarget();

    // Enable Fly mode for flying mounts
    if (m_modifier.m_auraname == SPELL_AURA_MOD_FLIGHT_SPEED_MOUNTED)
    {
        WorldPacket data;
        if(apply)
            data.Initialize(SMSG_MOVE_SET_CAN_FLY, 12);
        else
            data.Initialize(SMSG_MOVE_UNSET_CAN_FLY, 12);

        data << target->GetPackGUID();
        data << uint32(0);                                      // unknown
        target->SendMessageToSet(&data, true);

        //Players on flying mounts must be immune to polymorph
        if (target->GetTypeId()==TYPEID_PLAYER)
            target->ApplySpellImmune(GetId(),IMMUNITY_MECHANIC,MECHANIC_POLYMORPH,apply);

        // Dragonmaw Illusion (overwrite mount model, mounted aura already applied)
        if (apply && target->HasAura(42016, EFFECT_INDEX_0) && target->GetMountID())
            target->SetUInt32Value(UNIT_FIELD_MOUNTDISPLAYID,16314);

        // Festive Holiday Mount
        if (apply && GetSpellProto()->SpellIconID != 1794 && target->HasAura(62061))
            // Reindeer Transformation
            target->CastSpell(target, 25860, true, NULL, this);
    }

    // Swift Flight Form check for higher speed flying mounts
    if (apply && target->GetTypeId() == TYPEID_PLAYER && GetSpellProto()->Id == 40121)
    {
        for (PlayerSpellMap::const_iterator iter = ((Player*)target)->GetSpellMap().begin(); iter != ((Player*)target)->GetSpellMap().end(); ++iter)
        {
            if (iter->second.state != PLAYERSPELL_REMOVED)
            {
                bool changedSpeed = false;
                SpellEntry const *spellInfo = sSpellStore.LookupEntry(iter->first);
                for(int i = 0; i < MAX_EFFECT_INDEX; ++i)
                {
                    if(spellInfo->EffectApplyAuraName[i] == SPELL_AURA_MOD_FLIGHT_SPEED_MOUNTED)
                    {
                        int32 mountSpeed = spellInfo->CalculateSimpleValue(SpellEffectIndex(i));
                        if (mountSpeed > m_modifier.m_amount)
                        {
                            m_modifier.m_amount = mountSpeed;
                            changedSpeed = true;
                            break;
                        }
                    }
                }
                if (changedSpeed)
                    break;
            }
        }
    }

    target->UpdateSpeed(MOVE_FLIGHT, true);
}

void Aura::HandleAuraModIncreaseSwimSpeed(bool /*apply*/, bool Real)
{
    // all applied/removed only at real aura add/remove
    if(!Real)
        return;

    GetTarget()->UpdateSpeed(MOVE_SWIM, true);
}

void Aura::HandleAuraModDecreaseSpeed(bool apply, bool Real)
{
    // all applied/removed only at real aura add/remove
    if(!Real)
        return;

    Unit *target = GetTarget();

    if (apply)
    {
        // Gronn Lord's Grasp, becomes stoned
        if (GetId() == 33572)
        {
            if (GetStackAmount() >= 5 && !target->HasAura(33652))
                target->CastSpell(target, 33652, true);
        }
    }

    target->UpdateSpeed(MOVE_RUN, true);
    target->UpdateSpeed(MOVE_SWIM, true);
    target->UpdateSpeed(MOVE_FLIGHT, true);
}

void Aura::HandleAuraModUseNormalSpeed(bool /*apply*/, bool Real)
{
    // all applied/removed only at real aura add/remove
    if(!Real)
        return;

    Unit *target = GetTarget();

    target->UpdateSpeed(MOVE_RUN, true);
    target->UpdateSpeed(MOVE_SWIM, true);
    target->UpdateSpeed(MOVE_FLIGHT, true);
}

/*********************************************************/
/***                     IMMUNITY                      ***/
/*********************************************************/

void Aura::HandleModMechanicImmunity(bool apply, bool /*Real*/)
{
    uint32 misc  = m_modifier.m_miscvalue;
    // Forbearance
    // in DBC wrong mechanic immune since 3.0.x
    if (GetId() == 25771)
        misc = MECHANIC_IMMUNE_SHIELD;

    Unit *target = GetTarget();

    if(apply && GetSpellProto()->AttributesEx & SPELL_ATTR_EX_DISPEL_AURAS_ON_IMMUNITY)
    {
        uint32 mechanic = 1 << (misc-1);

        //immune movement impairment and loss of control
        if(GetId()==42292 || GetId()==59752 || GetId()==65547 || GetId()==53490)
            mechanic=IMMUNE_TO_MOVEMENT_IMPAIRMENT_AND_LOSS_CONTROL_MASK;

        target->RemoveAurasAtMechanicImmunity(mechanic,GetId());
    }

    target->ApplySpellImmune(GetId(),IMMUNITY_MECHANIC,misc,apply);

    // Demonic Circle
    if (GetSpellProto()->SpellFamilyName == SPELLFAMILY_WARLOCK && GetSpellProto()->SpellIconID == 3221)
    {
        if (target->GetTypeId() != TYPEID_PLAYER)
            return;
        if (apply)
        {
            GameObject* obj = target->GetGameObject(48018);
            if (obj)
                ((Player*)target)->TeleportTo(obj->GetMapId(),obj->GetPositionX(),obj->GetPositionY(),obj->GetPositionZ(),obj->GetOrientation());
        }
    }

    // Bestial Wrath
    if (GetSpellProto()->SpellFamilyName == SPELLFAMILY_HUNTER && GetSpellProto()->SpellIconID == 1680)
    {
        // The Beast Within cast on owner if talent present
        if (Unit* owner = target->GetOwner())
        {
            // Search talent The Beast Within
            Unit::AuraList const& dummyAuras = owner->GetAurasByType(SPELL_AURA_MOD_DAMAGE_PERCENT_DONE);
            for(Unit::AuraList::const_iterator i = dummyAuras.begin(); i != dummyAuras.end(); ++i)
            {
                if ((*i)->GetSpellProto()->SpellIconID == 2229)
                {
                    if (apply)
                        owner->CastSpell(owner, 34471, true, NULL, this);
                    else
                        owner->RemoveAurasDueToSpell(34471);
                    break;
                }
            }
        }
    }
    // Heroic Fury (Intercept cooldown remove)
    else if (apply && GetSpellProto()->Id == 60970 && target->GetTypeId() == TYPEID_PLAYER)
        ((Player*)target)->RemoveSpellCooldown(20252, true);
}

void Aura::HandleModMechanicImmunityMask(bool apply, bool /*Real*/)
{
    uint32 mechanic  = m_modifier.m_miscvalue;

    if(apply && GetSpellProto()->AttributesEx & SPELL_ATTR_EX_DISPEL_AURAS_ON_IMMUNITY)
        GetTarget()->RemoveAurasAtMechanicImmunity(mechanic,GetId());

    // check implemented in Unit::IsImmuneToSpell and Unit::IsImmuneToSpellEffect
}

//this method is called whenever we add / remove aura which gives m_target some imunity to some spell effect
void Aura::HandleAuraModEffectImmunity(bool apply, bool /*Real*/)
{
    Unit *target = GetTarget();

    // when removing flag aura, handle flag drop
    if( !apply && target->GetTypeId() == TYPEID_PLAYER
        && (GetSpellProto()->AuraInterruptFlags & AURA_INTERRUPT_FLAG_IMMUNE_OR_LOST_SELECTION) )
    {
        if( BattleGround *bg = ((Player*)target)->GetBattleGround() )
            bg->EventPlayerDroppedFlag(((Player*)target));
    }

    target->ApplySpellImmune(GetId(), IMMUNITY_EFFECT, m_modifier.m_miscvalue, apply);
}

void Aura::HandleAuraModStateImmunity(bool apply, bool Real)
{
    if(apply && Real && GetSpellProto()->AttributesEx & SPELL_ATTR_EX_DISPEL_AURAS_ON_IMMUNITY)
    {
        Unit::AuraList const& auraList = GetTarget()->GetAurasByType(AuraType(m_modifier.m_miscvalue));
        for(Unit::AuraList::const_iterator itr = auraList.begin(); itr != auraList.end();)
        {
            if (auraList.front() != this)                   // skip itself aura (it already added)
            {
                GetTarget()->RemoveAurasDueToSpell(auraList.front()->GetId());
                itr = auraList.begin();
            }
            else
                ++itr;
        }
    }

    GetTarget()->ApplySpellImmune(GetId(), IMMUNITY_STATE, m_modifier.m_miscvalue, apply);
}

void Aura::HandleAuraModSchoolImmunity(bool apply, bool Real)
{
    Unit* target = GetTarget();
    target->ApplySpellImmune(GetId(), IMMUNITY_SCHOOL, m_modifier.m_miscvalue, apply);

    // remove all flag auras (they are positive, but they must be removed when you are immune)
    if( GetSpellProto()->AttributesEx & SPELL_ATTR_EX_DISPEL_AURAS_ON_IMMUNITY
        && GetSpellProto()->AttributesEx2 & SPELL_ATTR_EX2_DAMAGE_REDUCED_SHIELD )
        target->RemoveAurasWithInterruptFlags(AURA_INTERRUPT_FLAG_IMMUNE_OR_LOST_SELECTION);

    // TODO: optimalize this cycle - use RemoveAurasWithInterruptFlags call or something else
    if( Real && apply
        && GetSpellProto()->AttributesEx & SPELL_ATTR_EX_DISPEL_AURAS_ON_IMMUNITY
        && IsPositiveSpell(GetId()) )                       //Only positive immunity removes auras
    {
        uint32 school_mask = m_modifier.m_miscvalue;
        Unit::SpellAuraHolderMap& Auras = target->GetSpellAuraHolderMap();
        for(Unit::SpellAuraHolderMap::iterator iter = Auras.begin(), next; iter != Auras.end(); iter = next)
        {
            next = iter;
            ++next;
            SpellEntry const *spell = iter->second->GetSpellProto();
            if((GetSpellSchoolMask(spell) & school_mask)//Check for school mask
                && !( spell->Attributes & SPELL_ATTR_UNAFFECTED_BY_INVULNERABILITY)   //Spells unaffected by invulnerability
                && !iter->second->IsPositive()          //Don't remove positive spells
                && spell->Id != GetId() )               //Don't remove self
            {
                target->RemoveAurasDueToSpell(spell->Id);
                if(Auras.empty())
                    break;
                else
                    next = Auras.begin();
            }
        }
    }
    if( Real && GetSpellProto()->Mechanic == MECHANIC_BANISH )
    {
        if( apply )
            target->addUnitState(UNIT_STAT_ISOLATED);
        else
            target->clearUnitState(UNIT_STAT_ISOLATED);
    }
}

void Aura::HandleAuraModDmgImmunity(bool apply, bool /*Real*/)
{
    GetTarget()->ApplySpellImmune(GetId(), IMMUNITY_DAMAGE, m_modifier.m_miscvalue, apply);
}

void Aura::HandleAuraModDispelImmunity(bool apply, bool Real)
{
    // all applied/removed only at real aura add/remove
    if(!Real)
        return;

    GetTarget()->ApplySpellDispelImmunity(GetSpellProto(), DispelType(m_modifier.m_miscvalue), apply);
}

void Aura::HandleAuraProcTriggerSpell(bool apply, bool Real)
{
    if(!Real)
        return;

    if(apply)
    {
        // some spell have charges by functionality not have its in spell data
        switch (GetId())
        {
            case 28200:                                     // Ascendance (Talisman of Ascendance trinket)
                GetHolder()->SetAuraCharges(6);
                break;
            default: break;
        }
    }
}

void Aura::HandleAuraModStalked(bool apply, bool /*Real*/)
{
    // used by spells: Hunter's Mark, Mind Vision, Syndicate Tracker (MURP) DND
    if(apply)
        GetTarget()->SetFlag(UNIT_DYNAMIC_FLAGS, UNIT_DYNFLAG_TRACK_UNIT);
    else
        GetTarget()->RemoveFlag(UNIT_DYNAMIC_FLAGS, UNIT_DYNFLAG_TRACK_UNIT);
}

/*********************************************************/
/***                   PERIODIC                        ***/
/*********************************************************/

void Aura::HandlePeriodicTriggerSpell(bool apply, bool /*Real*/)
{
    m_isPeriodic = apply;

    Unit *target = GetTarget();

    if (!apply)
    {
        switch(GetId())
        {
            case 66:                                        // Invisibility
                if (m_removeMode == AURA_REMOVE_BY_EXPIRE)
                    target->CastSpell(target, 32612, true, NULL, this);

                return;
            case 42783:                                     // Wrath of the Astrom...
                if (m_removeMode == AURA_REMOVE_BY_EXPIRE && GetEffIndex() + 1 < MAX_EFFECT_INDEX)
                    target->CastSpell(target, GetSpellProto()->CalculateSimpleValue(SpellEffectIndex(GetEffIndex()+1)), true);

                return;
            case 46221:                                     // Animal Blood
                if (target->GetTypeId() == TYPEID_PLAYER && m_removeMode == AURA_REMOVE_BY_DEFAULT && target->IsInWater())
                {
                    float position_z = target->GetTerrain()->GetWaterLevel(target->GetPositionX(), target->GetPositionY(), target->GetPositionZ());
                    // Spawn Blood Pool
                    target->CastSpell(target->GetPositionX(), target->GetPositionY(), position_z, 63471, true);
                }

                return;
            case 51912:                                     // Ultra-Advanced Proto-Typical Shortening Blaster
                if (m_removeMode == AURA_REMOVE_BY_EXPIRE)
                {
                    if (Unit* pCaster = GetCaster())
                        pCaster->CastSpell(target, GetSpellProto()->EffectTriggerSpell[GetEffIndex()], true, NULL, this);
                }

                return;
            default:
                break;
        }
    }
}

void Aura::HandlePeriodicTriggerSpellWithValue(bool apply, bool /*Real*/)
{
    m_isPeriodic = apply;
}

void Aura::HandlePeriodicEnergize(bool apply, bool Real)
{
    if (!Real)
        return;

    Unit *target = GetTarget();

    // For prevent double apply bonuses
    bool loading = (target->GetTypeId() == TYPEID_PLAYER && ((Player*)target)->GetSession()->PlayerLoading());

    if (apply && !loading)
    {
        switch (GetId())
        {
            case 54833:                                     // Glyph of Innervate (value%/2 of casters base mana)
            {
                if (Unit* caster = GetCaster())
                    m_modifier.m_amount = int32(caster->GetCreateMana() * GetBasePoints() / (200 * GetAuraMaxTicks()));
                break;

            }
            case 29166:                                     // Innervate (value% of casters base mana)
            {
                if (Unit* caster = GetCaster())
                {
                    // Glyph of Innervate
                    if (caster->HasAura(54832))
                        caster->CastSpell(caster,54833,true,NULL,this);

                    m_modifier.m_amount = int32(caster->GetCreateMana() * GetBasePoints() / (100 * GetAuraMaxTicks()));
                }
                break;
            }
            case 48391:                                     // Owlkin Frenzy 2% base mana
                m_modifier.m_amount = target->GetCreateMana() * 2 / 100;
                break;
            case 57669:                                     // Replenishment (0.2% from max)
            case 61782:                                     // Infinite Replenishment
                m_modifier.m_amount = target->GetMaxPower(POWER_MANA) * 2 / 1000;
                break;
            default:
                break;
        }
    }
    if (!apply && !loading)
    {
        switch (GetId())
        {
            case 5229:                                      // Druid Bear Enrage
                if (target->HasAura(51185))               // King of the Jungle self Enrage bonus with infinity duration
                    target->RemoveAurasDueToSpell(51185);
                break;
            default:
                break;
        }
    }

    m_isPeriodic = apply;
}

void Aura::HandleAuraPowerBurn(bool apply, bool /*Real*/)
{
    m_isPeriodic = apply;
}

void Aura::HandleAuraPeriodicDummy(bool apply, bool Real)
{
    // spells required only Real aura add/remove
    if(!Real)
        return;

    Unit *target = GetTarget();

    // For prevent double apply bonuses
    bool loading = (target->GetTypeId() == TYPEID_PLAYER && ((Player*)target)->GetSession()->PlayerLoading());

    SpellEntry const*spell = GetSpellProto();
    switch( spell->SpellFamilyName)
    {
        case SPELLFAMILY_ROGUE:
        {
            if(!apply)
            {
                switch(spell->Id)
                {
                    // Master of Subtlety
                    case 31666: target->RemoveAurasDueToSpell(31665); break;
                }
            }
            break;
        }
        case SPELLFAMILY_WARLOCK:
        {
            switch (spell->Id)
            {
                case 48018:
                    if (apply)
                        target->CastSpell(target, 62388, true);                
                    else
                    {
                        target->RemoveGameObject(spell->Id,true);
                        target->RemoveAurasDueToSpell(62388);
                    }
                break;
            }
        }
        case SPELLFAMILY_HUNTER:
        {
            Unit* caster = GetCaster();

            // Explosive Shot
            if (apply && !loading && caster)
                m_modifier.m_amount += int32(caster->GetTotalAttackPowerValue(RANGED_ATTACK) * 14 / 100);
            break;
        }
    }

    m_isPeriodic = apply;
}

void Aura::HandlePeriodicHeal(bool apply, bool /*Real*/)
{
    m_isPeriodic = apply;

    Unit *target = GetTarget();

    // For prevent double apply bonuses
    bool loading = (target->GetTypeId() == TYPEID_PLAYER && ((Player*)target)->GetSession()->PlayerLoading());

    // Custom damage calculation after
    if (apply)
    {
        if(loading)
            return;

        Unit *caster = GetCaster();
        if (!caster)
            return;

        // Gift of the Naaru (have diff spellfamilies)
        if (GetSpellProto()->SpellIconID == 329 && GetSpellProto()->SpellVisual[0] == 7625)
        {
            int32 ap = int32 (0.22f * caster->GetTotalAttackPowerValue(BASE_ATTACK));
            int32 holy = caster->SpellBaseDamageBonusDone(GetSpellSchoolMask(GetSpellProto()));
            if  (holy < 0)
                holy = 0;
            holy = int32(holy * 377 / 1000);
            m_modifier.m_amount += ap > holy ? ap : holy;
        }

        m_modifier.m_amount = caster->SpellHealingBonusDone(target, GetSpellProto(), m_modifier.m_amount, DOT, GetStackAmount());
    }
}

void Aura::HandlePeriodicDamage(bool apply, bool Real)
{
    // spells required only Real aura add/remove
    if(!Real)
        return;

    m_isPeriodic = apply;

    Unit *target = GetTarget();
    SpellEntry const* spellProto = GetSpellProto();

    // For prevent double apply bonuses
    bool loading = (target->GetTypeId() == TYPEID_PLAYER && ((Player*)target)->GetSession()->PlayerLoading());

    // Custom damage calculation after
    if (apply)
    {
        if(loading)
            return;

        Unit *caster = GetCaster();
        if (!caster)
            return;

        switch (spellProto->SpellFamilyName)
        {
            case SPELLFAMILY_WARRIOR:
            {
                // Rend
                if (spellProto->SpellFamilyFlags & UI64LIT(0x0000000000000020))
                {
                    // $0.2*(($MWB+$mwb)/2+$AP/14*$MWS) bonus per tick
                    float ap = caster->GetTotalAttackPowerValue(BASE_ATTACK);
                    int32 mws = caster->GetAttackTime(BASE_ATTACK);
                    float mwb_min = caster->GetWeaponDamageRange(BASE_ATTACK,MINDAMAGE);
                    float mwb_max = caster->GetWeaponDamageRange(BASE_ATTACK,MAXDAMAGE);
                    m_modifier.m_amount+=int32(((mwb_min+mwb_max)/2+ap*mws/14000)*0.2f);
                    // If used while target is above 75% health, Rend does 35% more damage
                    if (spellProto->CalculateSimpleValue(EFFECT_INDEX_1) !=0 &&
                        target->GetHealth() > target->GetMaxHealth() * spellProto->CalculateSimpleValue(EFFECT_INDEX_1) / 100)
                        m_modifier.m_amount += m_modifier.m_amount * spellProto->CalculateSimpleValue(EFFECT_INDEX_2) / 100;
                }
                break;
            }
            case SPELLFAMILY_DRUID:
            {
                // Rip
                if (spellProto->SpellFamilyFlags & UI64LIT(0x000000000000800000))
                {
                    // 0.01*$AP*cp
                    if (caster->GetTypeId() != TYPEID_PLAYER)
                        break;

                    uint8 cp = ((Player*)caster)->GetComboPoints();

                    // Idol of Feral Shadows. Cant be handled as SpellMod in SpellAura:Dummy due its dependency from CPs
                    Unit::AuraList const& dummyAuras = caster->GetAurasByType(SPELL_AURA_DUMMY);
                    for(Unit::AuraList::const_iterator itr = dummyAuras.begin(); itr != dummyAuras.end(); ++itr)
                    {
                        if((*itr)->GetId()==34241)
                        {
                            m_modifier.m_amount += cp * (*itr)->GetModifier()->m_amount;
                            break;
                        }
                    }
                    m_modifier.m_amount += int32(caster->GetTotalAttackPowerValue(BASE_ATTACK) * cp / 100);
                }
                break;
            }
            case SPELLFAMILY_ROGUE:
            {
                // Rupture
                if (spellProto->SpellFamilyFlags & UI64LIT(0x000000000000100000))
                {
                    if (caster->GetTypeId() != TYPEID_PLAYER)
                        break;
                    //1 point : ${($m1+$b1*1+0.015*$AP)*4} damage over 8 secs
                    //2 points: ${($m1+$b1*2+0.024*$AP)*5} damage over 10 secs
                    //3 points: ${($m1+$b1*3+0.03*$AP)*6} damage over 12 secs
                    //4 points: ${($m1+$b1*4+0.03428571*$AP)*7} damage over 14 secs
                    //5 points: ${($m1+$b1*5+0.0375*$AP)*8} damage over 16 secs
                    float AP_per_combo[6] = {0.0f, 0.015f, 0.024f, 0.03f, 0.03428571f, 0.0375f};
                    uint8 cp = ((Player*)caster)->GetComboPoints();
                    if (cp > 5) cp = 5;
                    m_modifier.m_amount += int32(caster->GetTotalAttackPowerValue(BASE_ATTACK) * AP_per_combo[cp]);
                }
                break;
            }
            case SPELLFAMILY_PALADIN:
            {
                // Holy Vengeance / Blood Corruption
                if (spellProto->SpellFamilyFlags & UI64LIT(0x0000080000000000) && spellProto->SpellVisual[0] == 7902)
                {
                    // AP * 0.025 + SPH * 0.013 bonus per tick
                    float ap = caster->GetTotalAttackPowerValue(BASE_ATTACK);
                    int32 holy = caster->SpellBaseDamageBonusDone(GetSpellSchoolMask(spellProto));
                    if (holy < 0)
                        holy = 0;
                    m_modifier.m_amount += int32(GetStackAmount()) * (int32(ap * 0.025f) + int32(holy * 13 / 1000));
                }
                break;
            }
            default:
                break;
        }

        if(m_modifier.m_auraname == SPELL_AURA_PERIODIC_DAMAGE)
        {
            // SpellDamageBonusDone for magic spells
            if(spellProto->DmgClass == SPELL_DAMAGE_CLASS_NONE || spellProto->DmgClass == SPELL_DAMAGE_CLASS_MAGIC)
                m_modifier.m_amount = caster->SpellDamageBonusDone(target, GetSpellProto(), m_modifier.m_amount, DOT, GetStackAmount());
            // MeleeDamagebonusDone for weapon based spells
            else
            {
                WeaponAttackType attackType = GetWeaponAttackType(GetSpellProto());
                m_modifier.m_amount = caster->MeleeDamageBonusDone(target, m_modifier.m_amount, attackType, GetSpellProto(), DOT, GetStackAmount());
            }
        }
    }
    // remove time effects
    else
    {
        // Parasitic Shadowfiend - handle summoning of two Shadowfiends on DoT expire
        if(spellProto->Id == 41917)
            target->CastSpell(target, 41915, true);
        else if (spellProto->Id == 74562) // SPELL_FIERY_COMBUSTION - Ruby sanctum boss Halion
            target->CastSpell(target, 74607, true, NULL, NULL, GetCasterGUID());
        else if (spellProto->Id == 74792) // SPELL_SOUL_CONSUMPTION - Ruby sanctum boss Halion
            target->CastSpell(target, 74799, true, NULL, NULL, GetCasterGUID());
    }
}

void Aura::HandlePeriodicDamagePCT(bool apply, bool /*Real*/)
{
    m_isPeriodic = apply;
}

void Aura::HandlePeriodicLeech(bool apply, bool /*Real*/)
{
    m_isPeriodic = apply;

    // For prevent double apply bonuses
    bool loading = (GetTarget()->GetTypeId() == TYPEID_PLAYER && ((Player*)GetTarget())->GetSession()->PlayerLoading());

    // Custom damage calculation after
    if (apply)
    {
        if(loading)
            return;

        Unit *caster = GetCaster();
        if (!caster)
            return;

        m_modifier.m_amount = caster->SpellDamageBonusDone(GetTarget(), GetSpellProto(), m_modifier.m_amount, DOT, GetStackAmount());
    }
}

void Aura::HandlePeriodicManaLeech(bool apply, bool /*Real*/)
{
    m_isPeriodic = apply;
}

void Aura::HandlePeriodicHealthFunnel(bool apply, bool /*Real*/)
{
    m_isPeriodic = apply;

    // For prevent double apply bonuses
    bool loading = (GetTarget()->GetTypeId() == TYPEID_PLAYER && ((Player*)GetTarget())->GetSession()->PlayerLoading());

    // Custom damage calculation after
    if (apply)
    {
        if(loading)
            return;

        Unit *caster = GetCaster();
        if (!caster)
            return;

        m_modifier.m_amount = caster->SpellDamageBonusDone(GetTarget(), GetSpellProto(), m_modifier.m_amount, DOT, GetStackAmount());
    }
}

/*********************************************************/
/***                  MODIFY STATS                     ***/
/*********************************************************/

/********************************/
/***        RESISTANCE        ***/
/********************************/

void Aura::HandleAuraModResistanceExclusive(bool apply, bool /*Real*/)
{
    for(int8 x = SPELL_SCHOOL_NORMAL; x < MAX_SPELL_SCHOOL;x++)
    {
        int32 oldMaxValue = 0;
        if(m_modifier.m_miscvalue & int32(1<<x))
        {
            // no same resistance auras stack together
            Unit::AuraList const& REAuras = GetTarget()->GetAurasByType(SPELL_AURA_MOD_RESISTANCE_EXCLUSIVE);
            for (Unit::AuraList::const_iterator i = REAuras.begin(); i != REAuras.end(); ++i)
                if (((*i)->GetMiscValue() & int32(1<<x))  && (*i)->GetSpellProto()->Id != GetSpellProto()->Id)
                    if (oldMaxValue < (*i)->GetModifier()->m_amount)
                        oldMaxValue = (*i)->GetModifier()->m_amount;

            float value = (m_modifier.m_amount > oldMaxValue) ? m_modifier.m_amount - oldMaxValue : 0.0f;

            GetTarget()->HandleStatModifier(UnitMods(UNIT_MOD_RESISTANCE_START + x), BASE_VALUE, value, apply);
            if(GetTarget()->GetTypeId() == TYPEID_PLAYER)
                GetTarget()->ApplyResistanceBuffModsMod(SpellSchools(x), m_positive, value, apply);
        }
    }
}

void Aura::HandleAuraModResistance(bool apply, bool /*Real*/)
{
    for(int8 x = SPELL_SCHOOL_NORMAL; x < MAX_SPELL_SCHOOL;x++)
    {
        if(m_modifier.m_miscvalue & int32(1<<x))
        {
            GetTarget()->HandleStatModifier(UnitMods(UNIT_MOD_RESISTANCE_START + x), TOTAL_VALUE, float(m_modifier.m_amount), apply);
            if(GetTarget()->GetTypeId() == TYPEID_PLAYER || ((Creature*)GetTarget())->IsPet())
                GetTarget()->ApplyResistanceBuffModsMod(SpellSchools(x), m_positive, float(m_modifier.m_amount), apply);
        }
    }
}

void Aura::HandleAuraModBaseResistancePCT(bool apply, bool /*Real*/)
{
    // only players and pets have base stats
    if (GetTarget()->GetTypeId() == TYPEID_PLAYER || ((Creature*)GetTarget())->IsPet())
    {
        for(int8 x = SPELL_SCHOOL_NORMAL; x < MAX_SPELL_SCHOOL;x++)
        {
            if(m_modifier.m_miscvalue & int32(1<<x))
                GetTarget()->HandleStatModifier(UnitMods(UNIT_MOD_RESISTANCE_START + x), BASE_PCT, float(m_modifier.m_amount), apply);
        }
    }
}

void Aura::HandleModResistancePercent(bool apply, bool /*Real*/)
{
    Unit *target = GetTarget();

    for(int8 i = SPELL_SCHOOL_NORMAL; i < MAX_SPELL_SCHOOL; i++)
    {
        if(m_modifier.m_miscvalue & int32(1<<i))
        {
            target->HandleStatModifier(UnitMods(UNIT_MOD_RESISTANCE_START + i), TOTAL_PCT, float(m_modifier.m_amount), apply);
            if(target->GetTypeId() == TYPEID_PLAYER || ((Creature*)target)->IsPet())
            {
                target->ApplyResistanceBuffModsPercentMod(SpellSchools(i), true, float(m_modifier.m_amount), apply);
                target->ApplyResistanceBuffModsPercentMod(SpellSchools(i), false, float(m_modifier.m_amount), apply);
            }
        }
    }
}

void Aura::HandleModBaseResistance(bool apply, bool /*Real*/)
{
    // only players have base stats
    if(GetTarget()->GetTypeId() != TYPEID_PLAYER)
    {
        //only pets have base stats
        if(((Creature*)GetTarget())->IsPet() && (m_modifier.m_miscvalue & SPELL_SCHOOL_MASK_NORMAL))
            GetTarget()->HandleStatModifier(UNIT_MOD_ARMOR, TOTAL_VALUE, float(m_modifier.m_amount), apply);
    }
    else
    {
        for(int i = SPELL_SCHOOL_NORMAL; i < MAX_SPELL_SCHOOL; i++)
            if(m_modifier.m_miscvalue & (1<<i))
                GetTarget()->HandleStatModifier(UnitMods(UNIT_MOD_RESISTANCE_START + i), TOTAL_VALUE, float(m_modifier.m_amount), apply);
    }
}

/********************************/
/***           STAT           ***/
/********************************/

void Aura::HandleAuraModStat(bool apply, bool /*Real*/)
{
    if (m_modifier.m_miscvalue < -2 || m_modifier.m_miscvalue > 4)
    {
        sLog.outError("WARNING: Spell %u effect %u have unsupported misc value (%i) for SPELL_AURA_MOD_STAT ",GetId(),GetEffIndex(),m_modifier.m_miscvalue);
        return;
    }

    for(int32 i = STAT_STRENGTH; i < MAX_STATS; i++)
    {
        // -1 or -2 is all stats ( misc < -2 checked in function beginning )
        if (m_modifier.m_miscvalue < 0 || m_modifier.m_miscvalue == i)
        {
            //m_target->ApplyStatMod(Stats(i), m_modifier.m_amount,apply);
            GetTarget()->HandleStatModifier(UnitMods(UNIT_MOD_STAT_START + i), TOTAL_VALUE, float(m_modifier.m_amount), apply);
            if(GetTarget()->GetTypeId() == TYPEID_PLAYER || ((Creature*)GetTarget())->IsPet())
                GetTarget()->ApplyStatBuffMod(Stats(i), float(m_modifier.m_amount), apply);
        }
    }
}

void Aura::HandleModPercentStat(bool apply, bool /*Real*/)
{
    if (m_modifier.m_miscvalue < -1 || m_modifier.m_miscvalue > 4)
    {
        sLog.outError("WARNING: Misc Value for SPELL_AURA_MOD_PERCENT_STAT not valid");
        return;
    }

    // only players have base stats
    if (GetTarget()->GetTypeId() != TYPEID_PLAYER)
        return;

    for (int32 i = STAT_STRENGTH; i < MAX_STATS; ++i)
    {
        if(m_modifier.m_miscvalue == i || m_modifier.m_miscvalue == -1)
            GetTarget()->HandleStatModifier(UnitMods(UNIT_MOD_STAT_START + i), BASE_PCT, float(m_modifier.m_amount), apply);
    }
}

void Aura::HandleModSpellDamagePercentFromStat(bool /*apply*/, bool /*Real*/)
{
    if(GetTarget()->GetTypeId() != TYPEID_PLAYER)
        return;

    // Magic damage modifiers implemented in Unit::SpellDamageBonusDone
    // This information for client side use only
    // Recalculate bonus
    ((Player*)GetTarget())->UpdateSpellDamageAndHealingBonus();
}

void Aura::HandleModSpellHealingPercentFromStat(bool /*apply*/, bool /*Real*/)
{
    if(GetTarget()->GetTypeId() != TYPEID_PLAYER)
        return;

    // Recalculate bonus
    ((Player*)GetTarget())->UpdateSpellDamageAndHealingBonus();
}

void Aura::HandleAuraModDispelResist(bool apply, bool Real)
{
    if(!Real || !apply)
        return;

    if(GetId() == 33206)
        GetTarget()->CastSpell(GetTarget(), 44416, true, NULL, this, GetCasterGuid());
}

void Aura::HandleModSpellDamagePercentFromAttackPower(bool /*apply*/, bool /*Real*/)
{
    if(GetTarget()->GetTypeId() != TYPEID_PLAYER)
        return;

    // Magic damage modifiers implemented in Unit::SpellDamageBonusDone
    // This information for client side use only
    // Recalculate bonus
    ((Player*)GetTarget())->UpdateSpellDamageAndHealingBonus();
}

void Aura::HandleModSpellHealingPercentFromAttackPower(bool /*apply*/, bool /*Real*/)
{
    if(GetTarget()->GetTypeId() != TYPEID_PLAYER)
        return;

    // Recalculate bonus
    ((Player*)GetTarget())->UpdateSpellDamageAndHealingBonus();
}

void Aura::HandleModHealingDone(bool /*apply*/, bool /*Real*/)
{
    if(GetTarget()->GetTypeId() != TYPEID_PLAYER)
        return;
    // implemented in Unit::SpellHealingBonusDone
    // this information is for client side only
    ((Player*)GetTarget())->UpdateSpellDamageAndHealingBonus();
}

void Aura::HandleModTotalPercentStat(bool apply, bool /*Real*/)
{
    if (m_modifier.m_miscvalue < -1 || m_modifier.m_miscvalue > 4)
    {
        sLog.outError("WARNING: Misc Value for SPELL_AURA_MOD_PERCENT_STAT not valid");
        return;
    }

    Unit *target = GetTarget();

    //save current and max HP before applying aura
    uint32 curHPValue = target->GetHealth();
    uint32 maxHPValue = target->GetMaxHealth();

    for (int32 i = STAT_STRENGTH; i < MAX_STATS; i++)
    {
        if(m_modifier.m_miscvalue == i || m_modifier.m_miscvalue == -1)
        {
            target->HandleStatModifier(UnitMods(UNIT_MOD_STAT_START + i), TOTAL_PCT, float(m_modifier.m_amount), apply);
            if(target->GetTypeId() == TYPEID_PLAYER || ((Creature*)target)->IsPet())
                target->ApplyStatPercentBuffMod(Stats(i), float(m_modifier.m_amount), apply );
        }
    }

    //recalculate current HP/MP after applying aura modifications (only for spells with 0x10 flag)
    if ((m_modifier.m_miscvalue == STAT_STAMINA) && (maxHPValue > 0) && (GetSpellProto()->Attributes & 0x10))
    {
        // newHP = (curHP / maxHP) * newMaxHP = (newMaxHP * curHP) / maxHP -> which is better because no int -> double -> int conversion is needed
        uint32 newHPValue = (target->GetMaxHealth() * curHPValue) / maxHPValue;
        target->SetHealth(newHPValue);
    }
}

void Aura::HandleAuraModResistenceOfStatPercent(bool /*apply*/, bool /*Real*/)
{
    if(GetTarget()->GetTypeId() != TYPEID_PLAYER)
        return;

    if(m_modifier.m_miscvalue != SPELL_SCHOOL_MASK_NORMAL)
    {
        // support required adding replace UpdateArmor by loop by UpdateResistence at intellect update
        // and include in UpdateResistence same code as in UpdateArmor for aura mod apply.
        sLog.outError("Aura SPELL_AURA_MOD_RESISTANCE_OF_STAT_PERCENT(182) need adding support for non-armor resistances!");
        return;
    }

    // Recalculate Armor
    GetTarget()->UpdateArmor();
}

/********************************/
/***      HEAL & ENERGIZE     ***/
/********************************/
void Aura::HandleAuraModTotalHealthPercentRegen(bool apply, bool /*Real*/)
{
    m_isPeriodic = apply;
}

void Aura::HandleAuraModTotalManaPercentRegen(bool apply, bool /*Real*/)
{
    if(m_modifier.periodictime == 0)
        m_modifier.periodictime = 1000;

    m_periodicTimer = m_modifier.periodictime;
    m_isPeriodic = apply;
}

void Aura::HandleModRegen(bool apply, bool /*Real*/)        // eating
{
    if(m_modifier.periodictime == 0)
        m_modifier.periodictime = 5000;

    m_periodicTimer = 5000;
    m_isPeriodic = apply;
}

void Aura::HandleModPowerRegen(bool apply, bool Real)       // drinking
{
    if (!Real)
        return;

    Powers pt = GetTarget()->getPowerType();
    if(m_modifier.periodictime == 0)
    {
        // Anger Management (only spell use this aura for rage)
        if (pt == POWER_RAGE)
            m_modifier.periodictime = 3000;
        else if (pt == POWER_RUNIC_POWER)
            m_modifier.periodictime = 5000;
        else
            m_modifier.periodictime = 2000;
    }

    m_periodicTimer = 5000;

    if (GetTarget()->GetTypeId() == TYPEID_PLAYER && m_modifier.m_miscvalue == POWER_MANA)
        ((Player*)GetTarget())->UpdateManaRegen();

    m_isPeriodic = apply;
}

void Aura::HandleModPowerRegenPCT(bool /*apply*/, bool Real)
{
    // spells required only Real aura add/remove
    if(!Real)
        return;

    if (GetTarget()->GetTypeId() != TYPEID_PLAYER)
        return;

    // Update manaregen value
    if (m_modifier.m_miscvalue == POWER_MANA)
        ((Player*)GetTarget())->UpdateManaRegen();
}

void Aura::HandleModManaRegen(bool /*apply*/, bool Real)
{
    // spells required only Real aura add/remove
    if(!Real)
        return;

    if (GetTarget()->GetTypeId() != TYPEID_PLAYER)
        return;

    //Note: an increase in regen does NOT cause threat.
    ((Player*)GetTarget())->UpdateManaRegen();
}

void Aura::HandleComprehendLanguage(bool apply, bool /*Real*/)
{
    if(apply)
        GetTarget()->SetFlag(UNIT_FIELD_FLAGS_2, UNIT_FLAG2_COMPREHEND_LANG);
    else
        GetTarget()->RemoveFlag(UNIT_FIELD_FLAGS_2, UNIT_FLAG2_COMPREHEND_LANG);
}

void Aura::HandleAuraModIncreaseHealth(bool apply, bool Real)
{
    Unit *target = GetTarget();

    // Special case with temporary increase max/current health
    switch(GetId())
    {
        case 12976:                                         // Warrior Last Stand triggered spell
        case 28726:                                         // Nightmare Seed ( Nightmare Seed )
        case 31616:                                         // Nature's Guardian
        case 34511:                                         // Valor (Bulwark of Kings, Bulwark of the Ancient Kings)
        case 44055: case 55915: case 55917: case 67596:     // Tremendous Fortitude (Battlemaster's Alacrity)
        case 50322:                                         // Survival Instincts
        case 53479:                                         // Hunter pet - Last Stand
        case 54443:                                         // Demonic Empowerment (Voidwalker)
        case 55233:                                         // Vampiric Blood
        case 59465:                                         // Brood Rage (Ahn'Kahet)
        {
            if(Real)
            {
                if(apply)
                {
                    // Demonic Empowerment (Voidwalker) & Vampiric Blood - special cases, store percent in data
                    // recalculate to full amount at apply for proper remove
                    if (GetId() == 54443 || GetId() == 55233)
                        m_modifier.m_amount = target->GetMaxHealth() * m_modifier.m_amount / 100;

                    target->HandleStatModifier(UNIT_MOD_HEALTH, TOTAL_VALUE, float(m_modifier.m_amount), apply);
                    target->ModifyHealth(m_modifier.m_amount);
                }
                else
                {
                    if (int32(target->GetHealth()) > m_modifier.m_amount)
                        target->ModifyHealth(-m_modifier.m_amount);
                    else
                        target->SetHealth(1);
                    target->HandleStatModifier(UNIT_MOD_HEALTH, TOTAL_VALUE, float(m_modifier.m_amount), apply);
                }
            }
            return;
        }
    }

    // generic case
    target->HandleStatModifier(UNIT_MOD_HEALTH, TOTAL_VALUE, float(m_modifier.m_amount), apply);
}

void  Aura::HandleAuraModIncreaseMaxHealth(bool apply, bool /*Real*/)
{
    Unit *target = GetTarget();
    uint32 oldhealth = target->GetHealth();
    double healthPercentage = (double)oldhealth / (double)target->GetMaxHealth();

    target->HandleStatModifier(UNIT_MOD_HEALTH, TOTAL_VALUE, float(m_modifier.m_amount), apply);

    // refresh percentage
    if(oldhealth > 0)
    {
        uint32 newhealth = uint32(ceil((double)target->GetMaxHealth() * healthPercentage));
        if(newhealth==0)
            newhealth = 1;

        target->SetHealth(newhealth);
    }
}

void Aura::HandleAuraModIncreaseEnergy(bool apply, bool Real)
{
    Unit *target = GetTarget();
    Powers powerType = target->getPowerType();
    if(int32(powerType) != m_modifier.m_miscvalue)
        return;

    UnitMods unitMod = UnitMods(UNIT_MOD_POWER_START + powerType);

    // Special case with temporary increase max/current power (percent)
    if (GetId()==64904)                                     // Hymn of Hope
    {
        if(Real)
        {
            uint32 val = target->GetPower(powerType);
            target->HandleStatModifier(unitMod, TOTAL_PCT, float(m_modifier.m_amount), apply);
            target->SetPower(powerType, apply ? val*(100+m_modifier.m_amount)/100 : val*100/(100+m_modifier.m_amount));
        }
        return;
    }

    // generic flat case
    target->HandleStatModifier(unitMod, TOTAL_VALUE, float(m_modifier.m_amount), apply);
}

void Aura::HandleAuraModIncreaseEnergyPercent(bool apply, bool /*Real*/)
{
    Powers powerType = GetTarget()->getPowerType();
    if(int32(powerType) != m_modifier.m_miscvalue)
        return;

    UnitMods unitMod = UnitMods(UNIT_MOD_POWER_START + powerType);

    GetTarget()->HandleStatModifier(unitMod, TOTAL_PCT, float(m_modifier.m_amount), apply);
}

void Aura::HandleAuraModIncreaseHealthPercent(bool apply, bool /*Real*/)
{
    GetTarget()->HandleStatModifier(UNIT_MOD_HEALTH, TOTAL_PCT, float(m_modifier.m_amount), apply);
}

void Aura::HandleAuraIncreaseBaseHealthPercent(bool apply, bool /*Real*/)
{
    GetTarget()->HandleStatModifier(UNIT_MOD_HEALTH, BASE_PCT, float(m_modifier.m_amount), apply);
}

/********************************/
/***          FIGHT           ***/
/********************************/

void Aura::HandleAuraModParryPercent(bool /*apply*/, bool /*Real*/)
{
    if(GetTarget()->GetTypeId() != TYPEID_PLAYER)
        return;

    ((Player*)GetTarget())->UpdateParryPercentage();
}

void Aura::HandleAuraModDodgePercent(bool /*apply*/, bool /*Real*/)
{
    if(GetTarget()->GetTypeId() != TYPEID_PLAYER)
        return;

    ((Player*)GetTarget())->UpdateDodgePercentage();
    //sLog.outError("BONUS DODGE CHANCE: + %f", float(m_modifier.m_amount));
}

void Aura::HandleAuraModBlockPercent(bool /*apply*/, bool /*Real*/)
{
    if(GetTarget()->GetTypeId() != TYPEID_PLAYER)
        return;

    ((Player*)GetTarget())->UpdateBlockPercentage();
    //sLog.outError("BONUS BLOCK CHANCE: + %f", float(m_modifier.m_amount));
}

void Aura::HandleAuraModRegenInterrupt(bool /*apply*/, bool Real)
{
    // spells required only Real aura add/remove
    if(!Real)
        return;

    if(GetTarget()->GetTypeId() != TYPEID_PLAYER)
        return;

    ((Player*)GetTarget())->UpdateManaRegen();
}

void Aura::HandleAuraModCritPercent(bool apply, bool Real)
{
    Unit *target = GetTarget();

    if(target->GetTypeId() != TYPEID_PLAYER)
        return;

    // apply item specific bonuses for already equipped weapon
    if(Real)
    {
        for(int i = 0; i < MAX_ATTACK; ++i)
            if(Item* pItem = ((Player*)target)->GetWeaponForAttack(WeaponAttackType(i),true,false))
                ((Player*)target)->_ApplyWeaponDependentAuraCritMod(pItem, WeaponAttackType(i), this, apply);
    }

    // mods must be applied base at equipped weapon class and subclass comparison
    // with spell->EquippedItemClass and  EquippedItemSubClassMask and EquippedItemInventoryTypeMask
    // m_modifier.m_miscvalue comparison with item generated damage types

    if (GetSpellProto()->EquippedItemClass == -1)
    {
        ((Player*)target)->HandleBaseModValue(CRIT_PERCENTAGE,         FLAT_MOD, float (m_modifier.m_amount), apply);
        ((Player*)target)->HandleBaseModValue(OFFHAND_CRIT_PERCENTAGE, FLAT_MOD, float (m_modifier.m_amount), apply);
        ((Player*)target)->HandleBaseModValue(RANGED_CRIT_PERCENTAGE,  FLAT_MOD, float (m_modifier.m_amount), apply);
    }
    else
    {
        // done in Player::_ApplyWeaponDependentAuraMods
    }
}

void Aura::HandleModHitChance(bool apply, bool /*Real*/)
{
    Unit *target = GetTarget();

    if(target->GetTypeId() == TYPEID_PLAYER)
    {
        ((Player*)target)->UpdateMeleeHitChances();
        ((Player*)target)->UpdateRangedHitChances();
    }
    else
    {
        target->m_modMeleeHitChance += apply ? m_modifier.m_amount : (-m_modifier.m_amount);
        target->m_modRangedHitChance += apply ? m_modifier.m_amount : (-m_modifier.m_amount);
    }
}

void Aura::HandleModSpellHitChance(bool apply, bool /*Real*/)
{
    if(GetTarget()->GetTypeId() == TYPEID_PLAYER)
    {
        ((Player*)GetTarget())->UpdateSpellHitChances();
    }
    else
    {
        GetTarget()->m_modSpellHitChance += apply ? m_modifier.m_amount: (-m_modifier.m_amount);
    }
}

void Aura::HandleModSpellCritChance(bool apply, bool Real)
{
    // spells required only Real aura add/remove
    if(!Real)
        return;

    if(GetTarget()->GetTypeId() == TYPEID_PLAYER)
    {
        ((Player*)GetTarget())->UpdateAllSpellCritChances();
    }
    else
    {
        GetTarget()->m_baseSpellCritChance += apply ? m_modifier.m_amount:(-m_modifier.m_amount);
    }
}

void Aura::HandleModSpellCritChanceShool(bool /*apply*/, bool Real)
{
    // spells required only Real aura add/remove
    if(!Real)
        return;

    if(GetTarget()->GetTypeId() != TYPEID_PLAYER)
        return;

    for(int school = SPELL_SCHOOL_NORMAL; school < MAX_SPELL_SCHOOL; ++school)
        if (m_modifier.m_miscvalue & (1<<school))
            ((Player*)GetTarget())->UpdateSpellCritChance(school);
}

/********************************/
/***         ATTACK SPEED     ***/
/********************************/

void Aura::HandleModCastingSpeed(bool apply, bool /*Real*/)
{
    GetTarget()->ApplyCastTimePercentMod(float(m_modifier.m_amount),apply);
}

void Aura::HandleModMeleeRangedSpeedPct(bool apply, bool /*Real*/)
{
    Unit *target = GetTarget();
    target->ApplyAttackTimePercentMod(BASE_ATTACK, float(m_modifier.m_amount), apply);
    target->ApplyAttackTimePercentMod(OFF_ATTACK, float(m_modifier.m_amount), apply);
    target->ApplyAttackTimePercentMod(RANGED_ATTACK, float(m_modifier.m_amount), apply);
}

void Aura::HandleModCombatSpeedPct(bool apply, bool /*Real*/)
{
    Unit *target = GetTarget();
    target->ApplyCastTimePercentMod(float(m_modifier.m_amount), apply);
    target->ApplyAttackTimePercentMod(BASE_ATTACK, float(m_modifier.m_amount), apply);
    target->ApplyAttackTimePercentMod(OFF_ATTACK, float(m_modifier.m_amount), apply);
    target->ApplyAttackTimePercentMod(RANGED_ATTACK, float(m_modifier.m_amount), apply);
}

void Aura::HandleModAttackSpeed(bool apply, bool /*Real*/)
{
    GetTarget()->ApplyAttackTimePercentMod(BASE_ATTACK,float(m_modifier.m_amount),apply);
}

void Aura::HandleHaste(bool apply, bool /*Real*/)
{
    Unit *target = GetTarget();
    target->ApplyAttackTimePercentMod(BASE_ATTACK, float(m_modifier.m_amount), apply);
    target->ApplyAttackTimePercentMod(OFF_ATTACK, float(m_modifier.m_amount), apply);
    target->ApplyAttackTimePercentMod(RANGED_ATTACK, float(m_modifier.m_amount), apply);
}

void Aura::HandleAuraModRangedHaste(bool apply, bool /*Real*/)
{
    GetTarget()->ApplyAttackTimePercentMod(RANGED_ATTACK, float(m_modifier.m_amount), apply);
}

void Aura::HandleRangedAmmoHaste(bool apply, bool /*Real*/)
{
    if(GetTarget()->GetTypeId() != TYPEID_PLAYER)
        return;
    GetTarget()->ApplyAttackTimePercentMod(RANGED_ATTACK, float(m_modifier.m_amount), apply);
}

/********************************/
/***        ATTACK POWER      ***/
/********************************/

void Aura::HandleAuraModAttackPower(bool apply, bool /*Real*/)
{
    GetTarget()->HandleStatModifier(UNIT_MOD_ATTACK_POWER, TOTAL_VALUE, float(m_modifier.m_amount), apply);
}

void Aura::HandleAuraModRangedAttackPower(bool apply, bool /*Real*/)
{
    if((GetTarget()->getClassMask() & CLASSMASK_WAND_USERS)!=0)
        return;

    GetTarget()->HandleStatModifier(UNIT_MOD_ATTACK_POWER_RANGED, TOTAL_VALUE, float(m_modifier.m_amount), apply);
}

void Aura::HandleAuraModAttackPowerPercent(bool apply, bool /*Real*/)
{
    //UNIT_FIELD_ATTACK_POWER_MULTIPLIER = multiplier - 1
    GetTarget()->HandleStatModifier(UNIT_MOD_ATTACK_POWER, TOTAL_PCT, float(m_modifier.m_amount), apply);
}

void Aura::HandleAuraModRangedAttackPowerPercent(bool apply, bool /*Real*/)
{
    if((GetTarget()->getClassMask() & CLASSMASK_WAND_USERS)!=0)
        return;

    //UNIT_FIELD_RANGED_ATTACK_POWER_MULTIPLIER = multiplier - 1
    GetTarget()->HandleStatModifier(UNIT_MOD_ATTACK_POWER_RANGED, TOTAL_PCT, float(m_modifier.m_amount), apply);
}

void Aura::HandleAuraModRangedAttackPowerOfStatPercent(bool /*apply*/, bool Real)
{
    // spells required only Real aura add/remove
    if(!Real)
        return;

    // Recalculate bonus
    if(GetTarget()->GetTypeId() == TYPEID_PLAYER && !(GetTarget()->getClassMask() & CLASSMASK_WAND_USERS))
        ((Player*)GetTarget())->UpdateAttackPowerAndDamage(true);
}

void Aura::HandleAuraModAttackPowerOfStatPercent(bool /*apply*/, bool Real)
{
    // spells required only Real aura add/remove
    if(!Real)
        return;

    // Recalculate bonus
    if(GetTarget()->GetTypeId() == TYPEID_PLAYER)
        ((Player*)GetTarget())->UpdateAttackPowerAndDamage(false);
}

void Aura::HandleAuraModAttackPowerOfArmor(bool /*apply*/, bool Real)
{
    // spells required only Real aura add/remove
    if(!Real)
        return;

    // Recalculate bonus
    if(GetTarget()->GetTypeId() == TYPEID_PLAYER)
        ((Player*)GetTarget())->UpdateAttackPowerAndDamage(false);
}
/********************************/
/***        DAMAGE BONUS      ***/
/********************************/
void Aura::HandleModDamageDone(bool apply, bool Real)
{
    Unit *target = GetTarget();

    // apply item specific bonuses for already equipped weapon
    if(Real && target->GetTypeId() == TYPEID_PLAYER)
    {
        for(int i = 0; i < MAX_ATTACK; ++i)
            if(Item* pItem = ((Player*)target)->GetWeaponForAttack(WeaponAttackType(i),true,false))
                ((Player*)target)->_ApplyWeaponDependentAuraDamageMod(pItem, WeaponAttackType(i), this, apply);
    }

    // m_modifier.m_miscvalue is bitmask of spell schools
    // 1 ( 0-bit ) - normal school damage (SPELL_SCHOOL_MASK_NORMAL)
    // 126 - full bitmask all magic damages (SPELL_SCHOOL_MASK_MAGIC) including wands
    // 127 - full bitmask any damages
    //
    // mods must be applied base at equipped weapon class and subclass comparison
    // with spell->EquippedItemClass and  EquippedItemSubClassMask and EquippedItemInventoryTypeMask
    // m_modifier.m_miscvalue comparison with item generated damage types

    if((m_modifier.m_miscvalue & SPELL_SCHOOL_MASK_NORMAL) != 0)
    {
        // apply generic physical damage bonuses including wand case
        if (GetSpellProto()->EquippedItemClass == -1 || target->GetTypeId() != TYPEID_PLAYER)
        {
            target->HandleStatModifier(UNIT_MOD_DAMAGE_MAINHAND, TOTAL_VALUE, float(m_modifier.m_amount), apply);
            target->HandleStatModifier(UNIT_MOD_DAMAGE_OFFHAND, TOTAL_VALUE, float(m_modifier.m_amount), apply);
            target->HandleStatModifier(UNIT_MOD_DAMAGE_RANGED, TOTAL_VALUE, float(m_modifier.m_amount), apply);
        }
        else
        {
            // done in Player::_ApplyWeaponDependentAuraMods
        }

        if(target->GetTypeId() == TYPEID_PLAYER)
        {
            if(m_positive)
                target->ApplyModUInt32Value(PLAYER_FIELD_MOD_DAMAGE_DONE_POS, m_modifier.m_amount, apply);
            else
                target->ApplyModUInt32Value(PLAYER_FIELD_MOD_DAMAGE_DONE_NEG, m_modifier.m_amount, apply);
        }
    }

    // Skip non magic case for speedup
    if((m_modifier.m_miscvalue & SPELL_SCHOOL_MASK_MAGIC) == 0)
        return;

    if( GetSpellProto()->EquippedItemClass != -1 || GetSpellProto()->EquippedItemInventoryTypeMask != 0 )
    {
        // wand magic case (skip generic to all item spell bonuses)
        // done in Player::_ApplyWeaponDependentAuraMods

        // Skip item specific requirements for not wand magic damage
        return;
    }

    // Magic damage modifiers implemented in Unit::SpellDamageBonusDone
    // This information for client side use only
    if(target->GetTypeId() == TYPEID_PLAYER)
    {
        if(m_positive)
        {
            for(int i = SPELL_SCHOOL_HOLY; i < MAX_SPELL_SCHOOL; ++i)
            {
                if((m_modifier.m_miscvalue & (1<<i)) != 0)
                    target->ApplyModUInt32Value(PLAYER_FIELD_MOD_DAMAGE_DONE_POS + i, m_modifier.m_amount, apply);
            }
        }
        else
        {
            for(int i = SPELL_SCHOOL_HOLY; i < MAX_SPELL_SCHOOL; ++i)
            {
                if((m_modifier.m_miscvalue & (1<<i)) != 0)
                    target->ApplyModUInt32Value(PLAYER_FIELD_MOD_DAMAGE_DONE_NEG + i, m_modifier.m_amount, apply);
            }
        }
        Pet* pet = target->GetPet();
        if(pet)
            pet->UpdateAttackPowerAndDamage();
    }
}

void Aura::HandleModDamagePercentDone(bool apply, bool Real)
{
    DEBUG_FILTER_LOG(LOG_FILTER_SPELL_CAST, "AURA MOD DAMAGE type:%u negative:%u", m_modifier.m_miscvalue, m_positive ? 0 : 1);
    Unit *target = GetTarget();

    // apply item specific bonuses for already equipped weapon
    if(Real && target->GetTypeId() == TYPEID_PLAYER)
    {
        for(int i = 0; i < MAX_ATTACK; ++i)
            if(Item* pItem = ((Player*)target)->GetWeaponForAttack(WeaponAttackType(i),true,false))
                ((Player*)target)->_ApplyWeaponDependentAuraDamageMod(pItem, WeaponAttackType(i), this, apply);
    }

    // m_modifier.m_miscvalue is bitmask of spell schools
    // 1 ( 0-bit ) - normal school damage (SPELL_SCHOOL_MASK_NORMAL)
    // 126 - full bitmask all magic damages (SPELL_SCHOOL_MASK_MAGIC) including wand
    // 127 - full bitmask any damages
    //
    // mods must be applied base at equipped weapon class and subclass comparison
    // with spell->EquippedItemClass and  EquippedItemSubClassMask and EquippedItemInventoryTypeMask
    // m_modifier.m_miscvalue comparison with item generated damage types

    if((m_modifier.m_miscvalue & SPELL_SCHOOL_MASK_NORMAL) != 0)
    {
        // apply generic physical damage bonuses including wand case
        if (GetSpellProto()->EquippedItemClass == -1 || target->GetTypeId() != TYPEID_PLAYER)
        {
            target->HandleStatModifier(UNIT_MOD_DAMAGE_MAINHAND, TOTAL_PCT, float(m_modifier.m_amount), apply);
            target->HandleStatModifier(UNIT_MOD_DAMAGE_OFFHAND, TOTAL_PCT, float(m_modifier.m_amount), apply);
            target->HandleStatModifier(UNIT_MOD_DAMAGE_RANGED, TOTAL_PCT, float(m_modifier.m_amount), apply);
        }
        else
        {
            // done in Player::_ApplyWeaponDependentAuraMods
        }
        // For show in client
        if(target->GetTypeId() == TYPEID_PLAYER)
            target->ApplyModSignedFloatValue(PLAYER_FIELD_MOD_DAMAGE_DONE_PCT, m_modifier.m_amount/100.0f, apply);
    }

    // Skip non magic case for speedup
    if((m_modifier.m_miscvalue & SPELL_SCHOOL_MASK_MAGIC) == 0)
        return;

    if( GetSpellProto()->EquippedItemClass != -1 || GetSpellProto()->EquippedItemInventoryTypeMask != 0 )
    {
        // wand magic case (skip generic to all item spell bonuses)
        // done in Player::_ApplyWeaponDependentAuraMods

        // Skip item specific requirements for not wand magic damage
        return;
    }

    // Magic damage percent modifiers implemented in Unit::SpellDamageBonusDone
    // Send info to client
    if(target->GetTypeId() == TYPEID_PLAYER)
        for(int i = SPELL_SCHOOL_HOLY; i < MAX_SPELL_SCHOOL; ++i)
            target->ApplyModSignedFloatValue(PLAYER_FIELD_MOD_DAMAGE_DONE_PCT + i, m_modifier.m_amount/100.0f, apply);
}

void Aura::HandleModOffhandDamagePercent(bool apply, bool Real)
{
    // spells required only Real aura add/remove
    if(!Real)
        return;

    DEBUG_FILTER_LOG(LOG_FILTER_SPELL_CAST, "AURA MOD OFFHAND DAMAGE");

    GetTarget()->HandleStatModifier(UNIT_MOD_DAMAGE_OFFHAND, TOTAL_PCT, float(m_modifier.m_amount), apply);
}

/********************************/
/***        POWER COST        ***/
/********************************/

void Aura::HandleModPowerCostPCT(bool apply, bool Real)
{
    // spells required only Real aura add/remove
    if(!Real)
        return;

    float amount = m_modifier.m_amount/100.0f;
    for(int i = 0; i < MAX_SPELL_SCHOOL; ++i)
        if(m_modifier.m_miscvalue & (1<<i))
            GetTarget()->ApplyModSignedFloatValue(UNIT_FIELD_POWER_COST_MULTIPLIER + i, amount, apply);
}

void Aura::HandleModPowerCost(bool apply, bool Real)
{
    // spells required only Real aura add/remove
    if(!Real)
        return;

    for(int i = 0; i < MAX_SPELL_SCHOOL; ++i)
        if(m_modifier.m_miscvalue & (1<<i))
            GetTarget()->ApplyModInt32Value(UNIT_FIELD_POWER_COST_MODIFIER + i, m_modifier.m_amount, apply);
}

void Aura::HandleNoReagentUseAura(bool /*Apply*/, bool Real)
{
    // spells required only Real aura add/remove
    if(!Real)
        return;
    Unit *target = GetTarget();
    if(target->GetTypeId() != TYPEID_PLAYER)
        return;

    uint32 mask[3] = {0, 0, 0};
    Unit::AuraList const& noReagent = target->GetAurasByType(SPELL_AURA_NO_REAGENT_USE);
        for(Unit::AuraList::const_iterator i = noReagent.begin(); i !=  noReagent.end(); ++i)
        {
            uint32 const *ptr = (*i)->getAuraSpellClassMask();
            mask[0] |= ptr[0];
            mask[1] |= ptr[1];
            mask[2] |= ptr[2];
        }

    target->SetUInt32Value(PLAYER_NO_REAGENT_COST_1+0, mask[0]);
    target->SetUInt32Value(PLAYER_NO_REAGENT_COST_1+1, mask[1]);
    target->SetUInt32Value(PLAYER_NO_REAGENT_COST_1+2, mask[2]);
}

/*********************************************************/
/***                    OTHERS                         ***/
/*********************************************************/

void Aura::HandleShapeshiftBoosts(bool apply)
{
    uint32 spellId1 = 0;
    uint32 spellId2 = 0;
    uint32 HotWSpellId = 0;
    uint32 MasterShaperSpellId = 0;

    uint32 form = GetModifier()->m_miscvalue;

    Unit *target = GetTarget();

    switch(form)
    {
        case FORM_CAT:
            spellId1 = 3025;
            HotWSpellId = 24900;
            MasterShaperSpellId = 48420;
            break;
        case FORM_TREE:
            spellId1 = 5420;
            spellId2 = 34123;
            MasterShaperSpellId = 48422;
            break;
        case FORM_TRAVEL:
            spellId1 = 5419;
            break;
        case FORM_AQUA:
            spellId1 = 5421;
            break;
        case FORM_BEAR:
            spellId1 = 1178;
            spellId2 = 21178;
            HotWSpellId = 24899;
            MasterShaperSpellId = 48418;
            break;
        case FORM_DIREBEAR:
            spellId1 = 9635;
            spellId2 = 21178;
            HotWSpellId = 24899;
            MasterShaperSpellId = 48418;
            break;
        case FORM_BATTLESTANCE:
            spellId1 = 21156;
            break;
        case FORM_DEFENSIVESTANCE:
            spellId1 = 7376;
            break;
        case FORM_BERSERKERSTANCE:
            spellId1 = 7381;
            break;
        case FORM_MOONKIN:
            spellId1 = 24905;
            MasterShaperSpellId = 48421;
            break;
        case FORM_FLIGHT:
            spellId1 = 33948;
            spellId2 = 34764;
            break;
        case FORM_FLIGHT_EPIC:
            spellId1 = 40122;
            spellId2 = 40121;
            break;
        case FORM_METAMORPHOSIS:
            spellId1 = 54817;
            spellId2 = 54879;
            break;
        case FORM_SPIRITOFREDEMPTION:
            spellId1 = 27792;
            spellId2 = 27795;                               // must be second, this important at aura remove to prevent to early iterator invalidation.
            break;
        case FORM_SHADOW:
            spellId1 = 49868;

            if(target->GetTypeId() == TYPEID_PLAYER)      // Spell 49868 have same category as main form spell and share cooldown
                ((Player*)target)->RemoveSpellCooldown(49868);
            break;
        case FORM_GHOSTWOLF:
            spellId1 = 67116;
            break;
        case FORM_AMBIENT:
        case FORM_GHOUL:
        case FORM_STEALTH:
        case FORM_CREATURECAT:
        case FORM_CREATUREBEAR:
            break;
    }

    if(apply)
    {
        if (spellId1)
            target->CastSpell(target, spellId1, true, NULL, this );
        if (spellId2)
            target->CastSpell(target, spellId2, true, NULL, this);

        if (target->GetTypeId() == TYPEID_PLAYER)
        {
            const PlayerSpellMap& sp_list = ((Player *)target)->GetSpellMap();
            for (PlayerSpellMap::const_iterator itr = sp_list.begin(); itr != sp_list.end(); ++itr)
            {
                if (itr->second.state == PLAYERSPELL_REMOVED) continue;
                if (itr->first==spellId1 || itr->first==spellId2) continue;
                SpellEntry const *spellInfo = sSpellStore.LookupEntry(itr->first);
                if (!spellInfo || !(spellInfo->Attributes & (SPELL_ATTR_PASSIVE | SPELL_ATTR_UNK7)))
                    continue;
                // passive spells with SPELL_ATTR_EX2_NOT_NEED_SHAPESHIFT are already active without shapeshift, do no recast!
                if (spellInfo->Stances & (1<<(form-1)) && !(spellInfo->AttributesEx2 & SPELL_ATTR_EX2_NOT_NEED_SHAPESHIFT))
                    target->CastSpell(target, itr->first, true, NULL, this);
            }
            // remove auras that do not require shapeshift, but are not active in this specific form (like Improved Barkskin)
            Unit::SpellAuraHolderMap& tAuras = target->GetSpellAuraHolderMap();
            for (Unit::SpellAuraHolderMap::iterator itr = tAuras.begin(); itr != tAuras.end();)
            {
                SpellEntry const *spellInfo = itr->second->GetSpellProto();
                if (itr->second->IsPassive() && (spellInfo->AttributesEx2 & SPELL_ATTR_EX2_NOT_NEED_SHAPESHIFT)
                    && (spellInfo->StancesNot & (1<<(form-1))))
                {
                    target->RemoveAurasDueToSpell(itr->second->GetId());
                    itr = tAuras.begin();
                }
                else
                    ++itr;
            }


            // Master Shapeshifter
            if (MasterShaperSpellId)
            {
                Unit::AuraList const& ShapeShifterAuras = target->GetAurasByType(SPELL_AURA_DUMMY);
                for(Unit::AuraList::const_iterator i = ShapeShifterAuras.begin(); i != ShapeShifterAuras.end(); ++i)
                {
                    if ((*i)->GetSpellProto()->SpellIconID == 2851)
                    {
                        int32 ShiftMod = (*i)->GetModifier()->m_amount;
                        target->CastCustomSpell(target, MasterShaperSpellId, &ShiftMod, NULL, NULL, true);
                        break;
                    }
                }
            }

            // Leader of the Pack
            if (((Player*)target)->HasSpell(17007))
            {
                SpellEntry const *spellInfo = sSpellStore.LookupEntry(24932);
                if (spellInfo && spellInfo->Stances & (1<<(form-1)))
                    target->CastSpell(target, 24932, true, NULL, this);
            }

            // Savage Roar
            if (form == FORM_CAT && ((Player*)target)->HasAura(52610))
                target->CastSpell(target, 62071, true);

            // Survival of the Fittest (Armor part)
            if (form == FORM_BEAR || form == FORM_DIREBEAR)
            {
                Unit::AuraList const& modAuras = target->GetAurasByType(SPELL_AURA_MOD_TOTAL_STAT_PERCENTAGE);
                for (Unit::AuraList::const_iterator i = modAuras.begin(); i != modAuras.end(); ++i)
                {
                    if ((*i)->GetSpellProto()->SpellFamilyName == SPELLFAMILY_DRUID &&
                        (*i)->GetSpellProto()->SpellIconID == 961)
                    {
                        int32 bp = (*i)->GetSpellProto()->CalculateSimpleValue(EFFECT_INDEX_2);
                        if (bp)
                            target->CastCustomSpell(target, 62069, &bp, NULL, NULL, true, NULL, this);
                        break;
                    }
                }
            }

            // Improved Moonkin Form
            if (form == FORM_MOONKIN)
            {
                Unit::AuraList const& dummyAuras = target->GetAurasByType(SPELL_AURA_DUMMY);
                for(Unit::AuraList::const_iterator i = dummyAuras.begin(); i != dummyAuras.end(); ++i)
                {
                    if ((*i)->GetSpellProto()->SpellFamilyName==SPELLFAMILY_DRUID &&
                        (*i)->GetSpellProto()->SpellIconID == 2855)
                    {
                        uint32 spell_id = 0;
                        switch((*i)->GetId())
                        {
                            case 48384:spell_id=50170;break;//Rank 1
                            case 48395:spell_id=50171;break;//Rank 2
                            case 48396:spell_id=50172;break;//Rank 3
                            default:
                                sLog.outError("Aura::HandleShapeshiftBoosts: Not handled rank of IMF (Spell: %u)",(*i)->GetId());
                                break;
                        }

                        if(spell_id)
                            target->CastSpell(target, spell_id, true, NULL, this);
                        break;
                    }
                }
            }

            // Heart of the Wild
            if (HotWSpellId)
            {
                Unit::AuraList const& mModTotalStatPct = target->GetAurasByType(SPELL_AURA_MOD_TOTAL_STAT_PERCENTAGE);
                for(Unit::AuraList::const_iterator i = mModTotalStatPct.begin(); i != mModTotalStatPct.end(); ++i)
                {
                    if ((*i)->GetSpellProto()->SpellIconID == 240 && (*i)->GetModifier()->m_miscvalue == 3)
                    {
                        int32 HotWMod = (*i)->GetModifier()->m_amount;
                        if(GetModifier()->m_miscvalue == FORM_CAT)
                            HotWMod /= 2;

                        target->CastCustomSpell(target, HotWSpellId, &HotWMod, NULL, NULL, true, NULL, this);
                        break;
                    }
                }
            }
        }
    }
    else
    {
        if(spellId1)
            target->RemoveAurasDueToSpell(spellId1);
        if(spellId2)
            target->RemoveAurasDueToSpell(spellId2);
        if(MasterShaperSpellId)
            target->RemoveAurasDueToSpell(MasterShaperSpellId);

        if (target->GetTypeId() == TYPEID_PLAYER)
        {
            // re-apply passive spells that don't need shapeshift but were inactive in current form:
            const PlayerSpellMap& sp_list = ((Player *)target)->GetSpellMap();
            for (PlayerSpellMap::const_iterator itr = sp_list.begin(); itr != sp_list.end(); ++itr)
            {
                if (itr->second.state == PLAYERSPELL_REMOVED) continue;
                if (itr->first==spellId1 || itr->first==spellId2) continue;
                SpellEntry const *spellInfo = sSpellStore.LookupEntry(itr->first);
                if (!spellInfo || !IsPassiveSpell(spellInfo))
                    continue;
                if ((spellInfo->AttributesEx2 & SPELL_ATTR_EX2_NOT_NEED_SHAPESHIFT) && spellInfo->StancesNot & (1<<(form-1)))
                    target->CastSpell(target, itr->first, true, NULL, this);
            }
        }

        Unit::SpellAuraHolderMap& tAuras = target->GetSpellAuraHolderMap();
        for (Unit::SpellAuraHolderMap::iterator itr = tAuras.begin(); itr != tAuras.end();)
        {
            if (itr->second->IsRemovedOnShapeLost())
            {
                target->RemoveAurasDueToSpell(itr->second->GetId());
                itr = tAuras.begin();
            }
            else
                ++itr;
        }
    }
}

void Aura::HandleAuraEmpathy(bool apply, bool /*Real*/)
{
    if(GetTarget()->GetTypeId() != TYPEID_UNIT)
        return;

    CreatureInfo const * ci = ObjectMgr::GetCreatureTemplate(GetTarget()->GetEntry());
    if(ci && ci->type == CREATURE_TYPE_BEAST)
        GetTarget()->ApplyModUInt32Value(UNIT_DYNAMIC_FLAGS, UNIT_DYNFLAG_SPECIALINFO, apply);
}

void Aura::HandleAuraUntrackable(bool apply, bool /*Real*/)
{
    if(apply)
        GetTarget()->SetByteFlag(UNIT_FIELD_BYTES_1, 3, UNIT_BYTE1_FLAG_UNTRACKABLE);
    else
        GetTarget()->RemoveByteFlag(UNIT_FIELD_BYTES_1, 3, UNIT_BYTE1_FLAG_UNTRACKABLE);
}

void Aura::HandleAuraModPacify(bool apply, bool /*Real*/)
{
    if(apply)
        GetTarget()->SetFlag(UNIT_FIELD_FLAGS, UNIT_FLAG_PACIFIED);
    else
        GetTarget()->RemoveFlag(UNIT_FIELD_FLAGS, UNIT_FLAG_PACIFIED);
}

void Aura::HandleAuraModPacifyAndSilence(bool apply, bool Real)
{
    HandleAuraModPacify(apply, Real);
    HandleAuraModSilence(apply, Real);
}

void Aura::HandleAuraGhost(bool apply, bool /*Real*/)
{
    if(GetTarget()->GetTypeId() != TYPEID_PLAYER)
        return;

    if(apply)
    {
        GetTarget()->SetFlag(PLAYER_FLAGS, PLAYER_FLAGS_GHOST);
    }
    else
    {
        GetTarget()->RemoveFlag(PLAYER_FLAGS, PLAYER_FLAGS_GHOST);
    }
}

void Aura::HandleAuraAllowFlight(bool apply, bool Real)
{
    // all applied/removed only at real aura add/remove
    if(!Real)
        return;

    // allow fly
    WorldPacket data;
    if(apply)
        data.Initialize(SMSG_MOVE_SET_CAN_FLY, 12);
    else
        data.Initialize(SMSG_MOVE_UNSET_CAN_FLY, 12);

    data << GetTarget()->GetPackGUID();
    data << uint32(0);                                      // unk
    GetTarget()->SendMessageToSet(&data, true);
}

void Aura::HandleModRating(bool apply, bool Real)
{
    // spells required only Real aura add/remove
    if(!Real)
        return;

    if(GetTarget()->GetTypeId() != TYPEID_PLAYER)
        return;

    for (uint32 rating = 0; rating < MAX_COMBAT_RATING; ++rating)
        if (m_modifier.m_miscvalue & (1 << rating))
            ((Player*)GetTarget())->ApplyRatingMod(CombatRating(rating), m_modifier.m_amount, apply);
}

void Aura::HandleModRatingFromStat(bool apply, bool Real)
{
    // spells required only Real aura add/remove
    if(!Real)
        return;

    if(GetTarget()->GetTypeId() != TYPEID_PLAYER)
        return;
    // Just recalculate ratings
    for (uint32 rating = 0; rating < MAX_COMBAT_RATING; ++rating)
        if (m_modifier.m_miscvalue & (1 << rating))
            ((Player*)GetTarget())->ApplyRatingMod(CombatRating(rating), 0, apply);
}

void Aura::HandleForceMoveForward(bool apply, bool Real)
{
    if(!Real)
        return;

    if(apply)
        GetTarget()->SetFlag(UNIT_FIELD_FLAGS_2, UNIT_FLAG2_FORCE_MOVE);
    else
        GetTarget()->RemoveFlag(UNIT_FIELD_FLAGS_2, UNIT_FLAG2_FORCE_MOVE);
}

void Aura::HandleAuraModExpertise(bool /*apply*/, bool /*Real*/)
{
    if(GetTarget()->GetTypeId() != TYPEID_PLAYER)
        return;

    ((Player*)GetTarget())->UpdateExpertise(BASE_ATTACK);
    ((Player*)GetTarget())->UpdateExpertise(OFF_ATTACK);
}

void Aura::HandleModTargetResistance(bool apply, bool Real)
{
    // spells required only Real aura add/remove
    if(!Real)
        return;
    Unit *target = GetTarget();
    // applied to damage as HandleNoImmediateEffect in Unit::CalculateAbsorbAndResist and Unit::CalcArmorReducedDamage
    // show armor penetration
    if (target->GetTypeId() == TYPEID_PLAYER && (m_modifier.m_miscvalue & SPELL_SCHOOL_MASK_NORMAL))
        target->ApplyModInt32Value(PLAYER_FIELD_MOD_TARGET_PHYSICAL_RESISTANCE, m_modifier.m_amount, apply);

    // show as spell penetration only full spell penetration bonuses (all resistances except armor and holy
    if (target->GetTypeId() == TYPEID_PLAYER && (m_modifier.m_miscvalue & SPELL_SCHOOL_MASK_SPELL)==SPELL_SCHOOL_MASK_SPELL)
        target->ApplyModInt32Value(PLAYER_FIELD_MOD_TARGET_RESISTANCE, m_modifier.m_amount, apply);
}

void Aura::HandleShieldBlockValue(bool apply, bool /*Real*/)
{
    BaseModType modType = FLAT_MOD;
    if(m_modifier.m_auraname == SPELL_AURA_MOD_SHIELD_BLOCKVALUE_PCT)
        modType = PCT_MOD;

    if(GetTarget()->GetTypeId() == TYPEID_PLAYER)
        ((Player*)GetTarget())->HandleBaseModValue(SHIELD_BLOCK_VALUE, modType, float(m_modifier.m_amount), apply);
}

void Aura::HandleAuraRetainComboPoints(bool apply, bool Real)
{
    // spells required only Real aura add/remove
    if(!Real)
        return;

    if(GetTarget()->GetTypeId() != TYPEID_PLAYER)
        return;

    Player *target = (Player*)GetTarget();

    // combo points was added in SPELL_EFFECT_ADD_COMBO_POINTS handler
    // remove only if aura expire by time (in case combo points amount change aura removed without combo points lost)
    if (!apply && m_removeMode == AURA_REMOVE_BY_EXPIRE && !target->GetComboTargetGuid().IsEmpty())
        if (Unit* unit = ObjectAccessor::GetUnit(*GetTarget(),target->GetComboTargetGuid()))
            target->AddComboPoints(unit, -m_modifier.m_amount);
}

void Aura::HandleModUnattackable( bool Apply, bool Real )
{
    if(Real && Apply)
     {
        GetTarget()->CombatStop();
        GetTarget()->RemoveAurasWithInterruptFlags(AURA_INTERRUPT_FLAG_IMMUNE_OR_LOST_SELECTION);
     }
    GetTarget()->ApplyModFlag(UNIT_FIELD_FLAGS, UNIT_FLAG_NON_ATTACKABLE,Apply);
}

void Aura::HandleSpiritOfRedemption( bool apply, bool Real )
{
    // spells required only Real aura add/remove
    if(!Real)
        return;

    Unit *target = GetTarget();

    // prepare spirit state
    if(apply)
    {
        if(target->GetTypeId()==TYPEID_PLAYER)
        {
            // disable breath/etc timers
            ((Player*)target)->StopMirrorTimers();

            // set stand state (expected in this form)
            if(!target->IsStandState())
                target->SetStandState(UNIT_STAND_STATE_STAND);
        }

        target->SetHealth(1);
    }
    // die at aura end
    else
        target->DealDamage(target, target->GetHealth(), NULL, DIRECT_DAMAGE, SPELL_SCHOOL_MASK_NORMAL, GetSpellProto(), false);
}

void Aura::HandleSchoolAbsorb(bool apply, bool Real)
{
    if(!Real)
        return;

    Unit* caster = GetCaster();
    if(!caster)
        return;

    Unit *target = GetTarget();
    SpellEntry const* spellProto = GetSpellProto();
    if (apply)
    {
        // prevent double apply bonuses
        if (target->GetTypeId()!=TYPEID_PLAYER || !((Player*)target)->GetSession()->PlayerLoading())
        {
            float DoneActualBenefit = 0.0f;
            switch(spellProto->SpellFamilyName)
            {
                case SPELLFAMILY_PRIEST:
                    // Power Word: Shield
                    if (spellProto->SpellFamilyFlags & UI64LIT(0x0000000000000001))
                    {
                        //+80.68% from +spell bonus
                        DoneActualBenefit = caster->SpellBaseHealingBonusDone(GetSpellSchoolMask(spellProto)) * 0.8068f;
                        //Borrowed Time
                        Unit::AuraList const& borrowedTime = caster->GetAurasByType(SPELL_AURA_DUMMY);
                        for(Unit::AuraList::const_iterator itr = borrowedTime.begin(); itr != borrowedTime.end(); ++itr)
                        {
                            SpellEntry const* i_spell = (*itr)->GetSpellProto();
                            if(i_spell->SpellFamilyName==SPELLFAMILY_PRIEST && i_spell->SpellIconID == 2899 && i_spell->EffectMiscValue[(*itr)->GetEffIndex()] == 24)
                            {
                                DoneActualBenefit += DoneActualBenefit * (*itr)->GetModifier()->m_amount / 100;
                                break;
                            }
                        }
                    }

                    break;
                case SPELLFAMILY_MAGE:
                    // Frost Ward, Fire Ward
                    if (spellProto->SpellFamilyFlags & UI64LIT(0x0000000000000108))
                        //+10% from +spell bonus
                        DoneActualBenefit = caster->SpellBaseDamageBonusDone(GetSpellSchoolMask(spellProto)) * 0.1f;
                    // Ice Barrier
                    else if (spellProto->SpellFamilyFlags & UI64LIT(0x0000000100000000))
                        //+80.67% from +spell bonus
                        DoneActualBenefit = caster->SpellBaseDamageBonusDone(GetSpellSchoolMask(spellProto)) * 0.8067f;
                    break;
                case SPELLFAMILY_WARLOCK:
                    // Shadow Ward
                    if (spellProto->SpellFamilyFlags2 & 0x00000040)
                        //+30% from +spell bonus
                        DoneActualBenefit = caster->SpellBaseDamageBonusDone(GetSpellSchoolMask(spellProto)) * 0.30f;
                    break;
                case SPELLFAMILY_PALADIN:
                    // Sacred Shield
                    // (check not strictly needed, only Sacred Shield has SPELL_AURA_SCHOOL_ABSORB in SPELLFAMILY_PALADIN at this time)
                    if (spellProto->SpellFamilyFlags & UI64LIT(0x0008000000000000))
                    {
                        // +75% from spell power
                        DoneActualBenefit = caster->SpellBaseHealingBonusDone(GetSpellSchoolMask(spellProto)) * 0.75f;
                    }
                    break;
                case SPELLFAMILY_GENERIC:
                    if (GetId()==70845)
                        DoneActualBenefit = caster->GetMaxHealth() * 0.2f;
                    break;
                default:
                    break;
            }

            DoneActualBenefit *= caster->CalculateLevelPenalty(GetSpellProto());

            m_modifier.m_amount += (int32)DoneActualBenefit;
        }
    }
    else
    {
        if (caster &&
            // Power Word: Shield
            spellProto->SpellFamilyName == SPELLFAMILY_PRIEST && spellProto->Mechanic == MECHANIC_SHIELD &&
            (spellProto->SpellFamilyFlags & UI64LIT(0x0000000000000001)) &&
            // completely absorbed or dispelled
            (m_removeMode == AURA_REMOVE_BY_SHIELD_BREAK || m_removeMode == AURA_REMOVE_BY_DISPEL))
        {
            Unit::AuraList const& vDummyAuras = caster->GetAurasByType(SPELL_AURA_DUMMY);
            for(Unit::AuraList::const_iterator itr = vDummyAuras.begin(); itr != vDummyAuras.end(); ++itr)
            {
                SpellEntry const* vSpell = (*itr)->GetSpellProto();

                // Rapture (main spell)
                if(vSpell->SpellFamilyName == SPELLFAMILY_PRIEST && vSpell->SpellIconID == 2894 && vSpell->Effect[EFFECT_INDEX_1])
                {
                    switch((*itr)->GetEffIndex())
                    {
                        case EFFECT_INDEX_0:
                        {
                            // energize caster
                            int32 manapct1000 = 5 * ((*itr)->GetModifier()->m_amount + sSpellMgr.GetSpellRank(vSpell->Id));
                            int32 basepoints0 = caster->GetMaxPower(POWER_MANA) * manapct1000 / 1000;
                            caster->CastCustomSpell(caster, 47755, &basepoints0, NULL, NULL, true);
                            break;
                        }
                        case EFFECT_INDEX_1:
                        {
                            // energize target
                            if (!roll_chance_i((*itr)->GetModifier()->m_amount) || caster->HasAura(63853))
                                break;

                            switch(target->getPowerType())
                            {
                                case POWER_RUNIC_POWER:
                                    target->CastSpell(target, 63652, true, NULL, NULL, GetCasterGuid());
                                    break;
                                case POWER_RAGE:
                                    target->CastSpell(target, 63653, true, NULL, NULL, GetCasterGuid());
                                    break;
                                case POWER_MANA:
                                    {
                                        int32 basepoints0 = target->GetMaxPower(POWER_MANA) * 2 / 100;
                                        target->CastCustomSpell(target, 63654, &basepoints0, NULL, NULL, true);
                                        break;
                                    }
                                case POWER_ENERGY:
                                    target->CastSpell(target, 63655, true, NULL, NULL, GetCasterGuid());
                                    break;
                                default:
                                    break;
                            }

                            //cooldown aura
                            caster->CastSpell(caster, 63853, true);
                            break;
                        }
                        default:
                            sLog.outError("Changes in R-dummy spell???: effect 3");
                            break;
                    }
                }
            }
        }
        else if (caster && caster->GetTypeId() == TYPEID_PLAYER && spellProto->Id == 47788 && 
            m_removeMode == AURA_REMOVE_BY_EXPIRE)
        {
            Player* plr = (Player*)caster;
            if (Aura *aur = plr->GetAura(63231, EFFECT_INDEX_0))
            {
                int32 base_time = aur->GetSpellProto()->CalculateSimpleValue(EFFECT_INDEX_0);
                int32 end_time = -(plr->GetSpellCooldownDelay(spellProto->Id) - base_time);

                // start new cooldown at server side
                plr->AddSpellCooldown(spellProto->Id, 0, time_t(NULL) + time_t(base_time));

                // Send activate cooldown timer (possible 0) at client side
                WorldPacket data(SMSG_MODIFY_COOLDOWN, (4+8+4));
                data << spellProto->Id;
                data << plr->GetGUID();
                data << end_time*IN_MILLISECONDS;
                plr->SendDirectMessage(&data);
            }
        }
    }
}

void Aura::PeriodicTick()
{
    Unit *target = GetTarget();
    SpellEntry const* spellProto = GetSpellProto();

    switch(m_modifier.m_auraname)
    {
        case SPELL_AURA_PERIODIC_DAMAGE:
        case SPELL_AURA_PERIODIC_DAMAGE_PERCENT:
        {
            // don't damage target if not alive, possible death persistent effects
            if (!target->isAlive())
                return;

            Unit *pCaster = GetCaster();
            if(!pCaster)
                return;

            if( spellProto->Effect[GetEffIndex()] == SPELL_EFFECT_PERSISTENT_AREA_AURA &&
                pCaster->SpellHitResult(target, spellProto, false) != SPELL_MISS_NONE)
                return;

            // Check for immune (not use charges)
            if(target->IsImmunedToDamage(GetSpellSchoolMask(spellProto)))
                return;

            // some auras remove at specific health level or more
            if(m_modifier.m_auraname == SPELL_AURA_PERIODIC_DAMAGE)
            {
                switch(GetId())
                {
                    case 43093: case 31956: case 38801:
                    case 35321: case 38363: case 39215:
                    case 48920:
                    {
                        if(target->GetHealth() == target->GetMaxHealth() )
                        {
                            target->RemoveAurasDueToSpell(GetId());
                            return;
                        }
                        break;
                    }
                    case 38772:
                    {
                        uint32 percent =
                            GetEffIndex() < EFFECT_INDEX_2 && spellProto->Effect[GetEffIndex()] == SPELL_EFFECT_DUMMY ?
                            pCaster->CalculateSpellDamage(target, spellProto, SpellEffectIndex(GetEffIndex() + 1)) :
                            100;
                        if(target->GetHealth() * 100 >= target->GetMaxHealth() * percent )
                        {
                            target->RemoveAurasDueToSpell(GetId());
                            return;
                        }
                        break;
                    }
                    case 70541:
                    case 73779:
                    case 73780:
                    case 73781:
                    {
                        if(target->GetHealth() >= target->GetMaxHealth() * 0.9f )
                        {
                            target->RemoveAurasDueToSpell(GetId());
                            return;
                        }
                        break;
                    }
                    case 74562: // SPELL_FIERY_COMBUSTION - Ruby sanctum boss Halion, added mark (74567, dummy) every tick
                    {
                        target->CastSpell(target, 74567, true, NULL, NULL, GetCasterGUID());
                        break;
                    }
                    case 74792: // SPELL_SOUL_CONSUMPTION - Ruby sanctum boss Halion, added mark (74795, dummy) every tick
                    {
                        target->CastSpell(target, 74795, true, NULL, NULL, GetCasterGUID());
                        break;
                    };
                    case 67297:
                    case 65950:
                        pCaster->CastSpell(target, 65951, true);
                        break;
                    case 66001:
                    case 67282:
                        pCaster->CastSpell(target, 66002, true);
                        break;
                    case 67281:
                    case 67283:
                        pCaster->CastSpell(target, 66000, true);
                        break;
                    case 67296:
                    case 67298:
                        pCaster->CastSpell(target, 65952, true);
                        break;
                    default:
                        break;
                }
            }

            uint32 absorb = 0;
            uint32 resist = 0;
            CleanDamage cleanDamage =  CleanDamage(0, 0, BASE_ATTACK, MELEE_HIT_NORMAL );

            // ignore non positive values (can be result apply spellmods to aura damage
            uint32 amount = m_modifier.m_amount > 0 ? m_modifier.m_amount : 0;

            uint32 pdamage;

            if(m_modifier.m_auraname == SPELL_AURA_PERIODIC_DAMAGE)
                pdamage = amount;
            else
                pdamage = uint32(target->GetMaxHealth()*amount/100);

            // SpellDamageBonus for magic spells
            if(spellProto->DmgClass == SPELL_DAMAGE_CLASS_NONE || spellProto->DmgClass == SPELL_DAMAGE_CLASS_MAGIC)
                pdamage = target->SpellDamageBonusTaken(pCaster, spellProto, pdamage, DOT, GetStackAmount());
            // MeleeDamagebonus for weapon based spells
            else
            {
                WeaponAttackType attackType = GetWeaponAttackType(spellProto);
                pdamage = target->MeleeDamageBonusTaken(pCaster, pdamage, attackType, spellProto, DOT, GetStackAmount());
            }

            // Calculate armor mitigation if it is a physical spell
            // But not for bleed mechanic spells
            if (GetSpellSchoolMask(spellProto) & SPELL_SCHOOL_MASK_NORMAL &&
                GetEffectMechanic(spellProto, m_effIndex) != MECHANIC_BLEED)
            {
                uint32 pdamageReductedArmor = pCaster->CalcArmorReducedDamage(target, pdamage);
                cleanDamage.damage += pdamage - pdamageReductedArmor;
                pdamage = pdamageReductedArmor;
            }

            // Curse of Agony damage-per-tick calculation
            if (spellProto->SpellFamilyName==SPELLFAMILY_WARLOCK && (spellProto->SpellFamilyFlags & UI64LIT(0x0000000000000400)) && spellProto->SpellIconID==544)
            {
                // 1..4 ticks, 1/2 from normal tick damage
                if (GetAuraTicks() <= 4)
                    pdamage = pdamage/2;
                // 9..12 ticks, 3/2 from normal tick damage
                else if(GetAuraTicks() >= 9)
                    pdamage += (pdamage + 1) / 2;       // +1 prevent 0.5 damage possible lost at 1..4 ticks
                // 5..8 ticks have normal tick damage
            }

            // This method can modify pdamage
            bool isCrit = IsCritFromAbilityAura(pCaster, pdamage);

            // send critical in hit info for threat calculation
            if (isCrit)
            {
                cleanDamage.hitOutCome = MELEE_HIT_CRIT;
                // Resilience - reduce crit damage
                pdamage -= target->GetSpellCritDamageReduction(pdamage);
            }

            // only from players
            // FIXME: need use SpellDamageBonus instead?
            if (pCaster->GetTypeId() == TYPEID_PLAYER)
                pdamage -= target->GetSpellDamageReduction(pdamage);

            target->CalculateDamageAbsorbAndResist(pCaster, GetSpellSchoolMask(spellProto), DOT, pdamage, &absorb, &resist, !(GetSpellProto()->AttributesEx2 & SPELL_ATTR_EX2_CANT_REFLECTED));
            cleanDamage.absorb += absorb;

            DETAIL_FILTER_LOG(LOG_FILTER_PERIODIC_AFFECTS, "PeriodicTick: %s attacked %s for %u dmg inflicted by %u abs is %u",
                GetCasterGuid().GetString().c_str(), target->GetGuidStr().c_str(), pdamage, GetId(),absorb);

            pCaster->DealDamageMods(target, pdamage, &absorb);

            // Set trigger flag
            uint32 procAttacker = PROC_FLAG_ON_DO_PERIODIC; //  | PROC_FLAG_SUCCESSFUL_HARMFUL_SPELL_HIT;
            uint32 procVictim   = PROC_FLAG_ON_TAKE_PERIODIC;// | PROC_FLAG_TAKEN_HARMFUL_SPELL_HIT;
            uint32 procEx = isCrit ? PROC_EX_CRITICAL_HIT : PROC_EX_NORMAL_HIT;

            pdamage = (pdamage <= absorb + resist) ? 0 : (pdamage - absorb - resist);

            uint32 overkill = pdamage > target->GetHealth() ? pdamage - target->GetHealth() : 0;
            SpellPeriodicAuraLogInfo pInfo(this, pdamage, overkill, absorb, resist, 0.0f, isCrit);
            target->SendPeriodicAuraLog(&pInfo);

            if (pdamage)
                procVictim|=PROC_FLAG_TAKEN_ANY_DAMAGE;

            pCaster->ProcDamageAndSpell(target, procAttacker, procVictim, procEx, pdamage, BASE_ATTACK, spellProto);

            pCaster->DealDamage(target, pdamage, &cleanDamage, DOT, GetSpellSchoolMask(spellProto), spellProto, true);

            // Drain Soul (chance soul shard)
            if (pCaster->GetTypeId() == TYPEID_PLAYER && spellProto->SpellFamilyName == SPELLFAMILY_WARLOCK && spellProto->SpellFamilyFlags & UI64LIT(0x0000000000004000))
            {
                // Only from non-grey units
                if (roll_chance_i(10) &&                    // 1-2 from drain with final and without glyph, 0-1 from damage
                    ((Player*)pCaster)->isHonorOrXPTarget(target) &&
                    (target->GetTypeId() != TYPEID_UNIT || ((Player*)pCaster)->isAllowedToLoot((Creature*)target)))
                {
                    pCaster->CastSpell(pCaster, 43836, true, NULL, this);
                }
            }

            break;
        }
        case SPELL_AURA_PERIODIC_LEECH:
        case SPELL_AURA_PERIODIC_HEALTH_FUNNEL:
        {
            // don't damage target if not alive, possible death persistent effects
            if (!target->isAlive())
                return;

            Unit *pCaster = GetCaster();
            if(!pCaster)
                return;

            if(!pCaster->isAlive())
                return;

            if( spellProto->Effect[GetEffIndex()] == SPELL_EFFECT_PERSISTENT_AREA_AURA &&
                pCaster->SpellHitResult(target, spellProto, false) != SPELL_MISS_NONE)
                return;

            // Check for immune
            if(target->IsImmunedToDamage(GetSpellSchoolMask(spellProto)))
                return;

            uint32 absorb=0;
            uint32 resist=0;
            CleanDamage cleanDamage =  CleanDamage(0, 0, BASE_ATTACK, MELEE_HIT_NORMAL );

            uint32 pdamage = m_modifier.m_amount > 0 ? m_modifier.m_amount : 0;

            //Calculate armor mitigation if it is a physical spell
            if (GetSpellSchoolMask(spellProto) & SPELL_SCHOOL_MASK_NORMAL)
            {
                uint32 pdamageReductedArmor = pCaster->CalcArmorReducedDamage(target, pdamage);
                cleanDamage.damage += pdamage - pdamageReductedArmor;
                pdamage = pdamageReductedArmor;
            }

            pdamage = target->SpellDamageBonusTaken(pCaster, spellProto, pdamage, DOT, GetStackAmount());

            bool isCrit = IsCritFromAbilityAura(pCaster, pdamage);

            // send critical in hit info for threat calculation
            if (isCrit)
            {
                cleanDamage.hitOutCome = MELEE_HIT_CRIT;
                // Resilience - reduce crit damage
                pdamage -= target->GetSpellCritDamageReduction(pdamage);
            }

            // only from players
            // FIXME: need use SpellDamageBonus instead?
            if (GetCasterGuid().IsPlayer())
                pdamage -= target->GetSpellDamageReduction(pdamage);

            target->CalculateDamageAbsorbAndResist(pCaster, GetSpellSchoolMask(spellProto), DOT, pdamage, &absorb, &resist, !(spellProto->AttributesEx2 & SPELL_ATTR_EX2_CANT_REFLECTED));
            cleanDamage.absorb += absorb;

            DETAIL_FILTER_LOG(LOG_FILTER_PERIODIC_AFFECTS, "PeriodicTick: %s health leech of %s for %u dmg inflicted by %u abs is %u",
                GetCasterGuid().GetString().c_str(), target->GetGuidStr().c_str(), pdamage, GetId(),absorb);

            pCaster->DealDamageMods(target, pdamage, &absorb);

            pCaster->SendSpellNonMeleeDamageLog(target, GetId(), pdamage, GetSpellSchoolMask(spellProto), absorb, resist, false, 0, isCrit);

            float multiplier = spellProto->EffectMultipleValue[GetEffIndex()] > 0 ? spellProto->EffectMultipleValue[GetEffIndex()] : 1;

            // Set trigger flag
            uint32 procAttacker = PROC_FLAG_ON_DO_PERIODIC; //  | PROC_FLAG_SUCCESSFUL_HARMFUL_SPELL_HIT;
            uint32 procVictim   = PROC_FLAG_ON_TAKE_PERIODIC;// | PROC_FLAG_TAKEN_HARMFUL_SPELL_HIT;
            uint32 procEx = isCrit ? PROC_EX_CRITICAL_HIT : PROC_EX_NORMAL_HIT;

            pdamage = (pdamage <= absorb + resist) ? 0 : (pdamage-absorb-resist);
            if (pdamage)
                procVictim|=PROC_FLAG_TAKEN_ANY_DAMAGE;

            pCaster->ProcDamageAndSpell(target, procAttacker, procVictim, procEx, pdamage, BASE_ATTACK, spellProto);
            int32 new_damage = pCaster->DealDamage(target, pdamage, &cleanDamage, DOT, GetSpellSchoolMask(spellProto), spellProto, false);

            if (!target->isAlive() && pCaster->IsNonMeleeSpellCasted(false))
                for (uint32 i = CURRENT_FIRST_NON_MELEE_SPELL; i < CURRENT_MAX_SPELL; ++i)
                    if (Spell* spell = pCaster->GetCurrentSpell(CurrentSpellTypes(i)))
                        if (spell->m_spellInfo->Id == GetId())
                            spell->cancel();

            if(Player *modOwner = pCaster->GetSpellModOwner())
                modOwner->ApplySpellMod(GetId(), SPELLMOD_MULTIPLE_VALUE, multiplier);

            int32 heal = pCaster->SpellHealingBonusTaken(pCaster, spellProto, int32(new_damage * multiplier), DOT, GetStackAmount());

            uint32 absorbHeal = 0;
            pCaster->CalculateHealAbsorb(heal, &absorbHeal);

            int32 gain = pCaster->DealHeal(pCaster, heal - absorbHeal, spellProto, false, absorbHeal);
            pCaster->getHostileRefManager().threatAssist(pCaster, gain * 0.5f, spellProto);
            break;
        }
        case SPELL_AURA_PERIODIC_HEAL:
        case SPELL_AURA_OBS_MOD_HEALTH:
        {
            // don't heal target if not alive, mostly death persistent effects from items
            if (!target->isAlive())
                return;

            Unit *pCaster = GetCaster();
            if(!pCaster)
                return;

            // heal for caster damage (must be alive)
            if(target != pCaster && spellProto->SpellVisual[0] == 163 && !pCaster->isAlive())
                return;

            // ignore non positive values (can be result apply spellmods to aura damage
            uint32 amount = m_modifier.m_amount > 0 ? m_modifier.m_amount : 0;

            uint32 pdamage;

            if(m_modifier.m_auraname==SPELL_AURA_OBS_MOD_HEALTH)
                pdamage = uint32(target->GetMaxHealth() * amount / 100);
            else
            {
                pdamage = amount;

                // Wild Growth (1/7 - 6 + 2*ramainTicks) %
                if (spellProto->SpellFamilyName == SPELLFAMILY_DRUID && spellProto->SpellIconID == 2864)
                {
                    int32 ticks = GetAuraMaxTicks();
                    int32 remainingTicks = ticks - GetAuraTicks();
                    int32 addition = int32(amount)*ticks*(-6+2*remainingTicks)/100;

                    if (GetAuraTicks() != 1)
                        // Item - Druid T10 Restoration 2P Bonus
                        if (Aura *aura = pCaster->GetAura(70658, EFFECT_INDEX_0))
                            addition += abs(int32((addition * aura->GetModifier()->m_amount) / ((ticks-1)* 100)));

                    pdamage = int32(pdamage) + addition;
                }
            }

            pdamage = target->SpellHealingBonusTaken(pCaster, spellProto, pdamage, DOT, GetStackAmount());

            // This method can modify pdamage
            bool isCrit = IsCritFromAbilityAura(pCaster, pdamage);

            uint32 absorbHeal = 0;
            pCaster->CalculateHealAbsorb(pdamage, &absorbHeal);
            pdamage -= absorbHeal;

            DETAIL_FILTER_LOG(LOG_FILTER_PERIODIC_AFFECTS, "PeriodicTick: %s heal of %s for %u health  (absorbed %u) inflicted by %u",
                GetCasterGuid().GetString().c_str(), target->GetGuidStr().c_str(), pdamage, absorbHeal, GetId());

            int32 gain = target->ModifyHealth(pdamage);
            SpellPeriodicAuraLogInfo pInfo(this, pdamage, (pdamage - uint32(gain)), absorbHeal, 0, 0.0f, isCrit);
            target->SendPeriodicAuraLog(&pInfo);

            // Set trigger flag
            uint32 procAttacker = PROC_FLAG_ON_DO_PERIODIC;
            uint32 procVictim   = PROC_FLAG_ON_TAKE_PERIODIC;
            uint32 procEx = PROC_EX_PERIODIC_POSITIVE | (isCrit ? PROC_EX_CRITICAL_HIT : PROC_EX_NORMAL_HIT);
            pCaster->ProcDamageAndSpell(target, procAttacker, procVictim, procEx, gain, BASE_ATTACK, spellProto);

            // add HoTs to amount healed in bgs
            if( pCaster->GetTypeId() == TYPEID_PLAYER )
                if( BattleGround *bg = ((Player*)pCaster)->GetBattleGround() )
                    bg->UpdatePlayerScore(((Player*)pCaster), SCORE_HEALING_DONE, gain);

            target->getHostileRefManager().threatAssist(pCaster, float(gain) * 0.5f, spellProto);

            // heal for caster damage
            if(target != pCaster && spellProto->SpellVisual[0] == 163)
            {
                uint32 dmg = spellProto->manaPerSecond;
                if(pCaster->GetHealth() <= dmg && pCaster->GetTypeId()==TYPEID_PLAYER)
                {
                    pCaster->RemoveAurasDueToSpell(GetId());

                    // finish current generic/channeling spells, don't affect autorepeat
                    pCaster->FinishSpell(CURRENT_GENERIC_SPELL);
                    pCaster->FinishSpell(CURRENT_CHANNELED_SPELL);
                }
                else
                {
                    uint32 damage = gain;
                    uint32 absorb = 0;
                    pCaster->DealDamageMods(pCaster, damage, &absorb);
                    pCaster->SendSpellNonMeleeDamageLog(pCaster, GetId(), damage, GetSpellSchoolMask(spellProto), absorb, 0, false, 0, false);

                    CleanDamage cleanDamage =  CleanDamage(0, 0, BASE_ATTACK, MELEE_HIT_NORMAL );
                    pCaster->DealDamage(pCaster, damage, &cleanDamage, NODAMAGE, GetSpellSchoolMask(spellProto), spellProto, true);
                }
            }

//            uint32 procAttacker = PROC_FLAG_ON_DO_PERIODIC;//   | PROC_FLAG_SUCCESSFUL_HEAL;
//            uint32 procVictim   = 0;//ROC_FLAG_ON_TAKE_PERIODIC | PROC_FLAG_TAKEN_HEAL;
            // ignore item heals
//            if(procSpell && !haveCastItem)
//                pCaster->ProcDamageAndSpell(target, procAttacker, procVictim, PROC_EX_NORMAL_HIT, pdamage, BASE_ATTACK, spellProto);
            break;
        }
        case SPELL_AURA_PERIODIC_MANA_LEECH:
        {
            // don't damage target if not alive, possible death persistent effects
            if (!target->isAlive())
                return;

            if(m_modifier.m_miscvalue < 0 || m_modifier.m_miscvalue >= MAX_POWERS)
                return;

            Powers power = Powers(m_modifier.m_miscvalue);

            // power type might have changed between aura applying and tick (druid's shapeshift)
            if(target->getPowerType() != power)
                return;

            Unit *pCaster = GetCaster();
            if(!pCaster)
                return;

            if(!pCaster->isAlive())
                return;

            if( GetSpellProto()->Effect[GetEffIndex()] == SPELL_EFFECT_PERSISTENT_AREA_AURA &&
                pCaster->SpellHitResult(target, spellProto, false) != SPELL_MISS_NONE)
                return;

            // Check for immune (not use charges)
            if(target->IsImmunedToDamage(GetSpellSchoolMask(spellProto)))
                return;

            // ignore non positive values (can be result apply spellmods to aura damage
            uint32 pdamage = m_modifier.m_amount > 0 ? m_modifier.m_amount : 0;

            // Special case: draining x% of mana (up to a maximum of 2*x% of the caster's maximum mana)
            // It's mana percent cost spells, m_modifier.m_amount is percent drain from target
            if (spellProto->ManaCostPercentage)
            {
                // max value
                uint32 maxmana = pCaster->GetMaxPower(power)  * pdamage * 2 / 100;
                pdamage = target->GetMaxPower(power) * pdamage / 100;
                if(pdamage > maxmana)
                    pdamage = maxmana;
            }

            DETAIL_FILTER_LOG(LOG_FILTER_PERIODIC_AFFECTS, "PeriodicTick: %s power leech of %s for %u dmg inflicted by %u",
                GetCasterGuid().GetString().c_str(), target->GetGuidStr().c_str(), pdamage, GetId());

            int32 drain_amount = target->GetPower(power) > pdamage ? pdamage : target->GetPower(power);

            // resilience reduce mana draining effect at spell crit damage reduction (added in 2.4)
            if (power == POWER_MANA)
                drain_amount -= target->GetSpellCritDamageReduction(drain_amount);

            target->ModifyPower(power, -drain_amount);

            float gain_multiplier = 0;

            if(pCaster->GetMaxPower(power) > 0)
            {
                gain_multiplier = spellProto->EffectMultipleValue[GetEffIndex()];

                if(Player *modOwner = pCaster->GetSpellModOwner())
                    modOwner->ApplySpellMod(GetId(), SPELLMOD_MULTIPLE_VALUE, gain_multiplier);
            }

            SpellPeriodicAuraLogInfo pInfo(this, drain_amount, 0, 0, 0, gain_multiplier);
            target->SendPeriodicAuraLog(&pInfo);

            if (int32 gain_amount = int32(drain_amount * gain_multiplier))
            {
                int32 gain = pCaster->ModifyPower(power, gain_amount);

                if (GetId() == 5138)                        // Drain Mana
                    if (Aura* petPart = GetHolder()->GetAuraByEffectIndex(EFFECT_INDEX_1))
                        if (int pet_gain = gain_amount * petPart->GetModifier()->m_amount / 100)
                            pCaster->CastCustomSpell(pCaster, 32554, &pet_gain, NULL, NULL, true);

                target->AddThreat(pCaster, float(gain) * 0.5f, pInfo.critical, GetSpellSchoolMask(spellProto), spellProto);
                if (pCaster->GetTypeId() == TYPEID_PLAYER && spellProto->Id == 5138 && pCaster->HasSpell(30326))
                    if (Pet* pPet = pCaster->GetPet())
                    {
                        GroupPetList m_groupPets = pCaster->GetPets();
                        if (!m_groupPets.empty())
                        {
                            for (GroupPetList::const_iterator itr = m_groupPets.begin(); itr != m_groupPets.end(); ++itr)
                                if (Pet* _pet = pCaster->GetMap()->GetPet(*itr))
                                    if(_pet && _pet->isAlive())
                                        pCaster->CastCustomSpell(_pet, 32554, &gain_amount, NULL, NULL, true, NULL, NULL, pCaster->GetObjectGuid());
                        }
                    }

            }
            break;
        }
        case SPELL_AURA_PERIODIC_ENERGIZE:
        {
            // don't energize target if not alive, possible death persistent effects
            if (!target->isAlive())
                return;

            // ignore non positive values (can be result apply spellmods to aura damage
            uint32 pdamage = m_modifier.m_amount > 0 ? m_modifier.m_amount : 0;

            DETAIL_FILTER_LOG(LOG_FILTER_PERIODIC_AFFECTS, "PeriodicTick: %s energize %s for %u dmg inflicted by %u",
                GetCasterGuid().GetString().c_str(), target->GetGuidStr().c_str(), pdamage, GetId());

            if(m_modifier.m_miscvalue < 0 || m_modifier.m_miscvalue >= MAX_POWERS)
                break;

            Powers power = Powers(m_modifier.m_miscvalue);

            if(target->GetMaxPower(power) == 0)
                break;

            SpellPeriodicAuraLogInfo pInfo(this, pdamage, 0, 0, 0, 0.0f);
            target->SendPeriodicAuraLog(&pInfo);

            int32 gain = target->ModifyPower(power,pdamage);

            if(Unit* pCaster = GetCaster())
                target->getHostileRefManager().threatAssist(pCaster, float(gain) * 0.5f, spellProto);
            break;
        }
        case SPELL_AURA_OBS_MOD_MANA:
        {
            // don't energize target if not alive, possible death persistent effects
            if (!target->isAlive())
                return;

            Powers powerType = Powers(m_modifier.m_miscvalue);

            // ignore non positive values (can be result apply spellmods to aura damage
            uint32 amount = m_modifier.m_amount > 0 ? m_modifier.m_amount : 0;

            uint32 pdamage = uint32(target->GetMaxPower(powerType) * amount / 100);

            DETAIL_FILTER_LOG(LOG_FILTER_PERIODIC_AFFECTS, "PeriodicTick: %s energize %s for %u power %u inflicted by %u",
                GetCasterGuid().GetString().c_str(), target->GetGuidStr().c_str(), pdamage, powerType, GetId());

            if(target->GetMaxPower(powerType) == 0)
                break;

            SpellPeriodicAuraLogInfo pInfo(this, pdamage, 0, 0, 0, 0.0f);
            target->SendPeriodicAuraLog(&pInfo);

            int32 gain = target->ModifyPower(powerType, pdamage);

            if(Unit* pCaster = GetCaster())
                target->getHostileRefManager().threatAssist(pCaster, float(gain) * 0.5f, spellProto);
            break;
        }
        case SPELL_AURA_POWER_BURN_MANA:
        {
            // don't mana burn target if not alive, possible death persistent effects
            if (!target->isAlive())
                return;

            Unit *pCaster = GetCaster();
            if(!pCaster)
                return;

            // Check for immune (not use charges)
            if(target->IsImmunedToDamage(GetSpellSchoolMask(spellProto)))
                return;

            int32 pdamage = m_modifier.m_amount > 0 ? m_modifier.m_amount : 0;

            Powers powerType = Powers(m_modifier.m_miscvalue);

            if(!target->isAlive() || target->getPowerType() != powerType)
                return;

            // resilience reduce mana draining effect at spell crit damage reduction (added in 2.4)
            if (powerType == POWER_MANA)
                pdamage -= target->GetSpellCritDamageReduction(pdamage);

            uint32 gain = uint32(-target->ModifyPower(powerType, -pdamage));

            gain = uint32(gain * spellProto->EffectMultipleValue[GetEffIndex()]);

            // maybe has to be sent different to client, but not by SMSG_PERIODICAURALOG
            SpellNonMeleeDamage damageInfo(pCaster, target, spellProto->Id, SpellSchoolMask(spellProto->SchoolMask));
            pCaster->CalculateSpellDamage(&damageInfo, gain, spellProto);

            damageInfo.target->CalculateAbsorbResistBlock(pCaster, &damageInfo, spellProto);

            pCaster->DealDamageMods(damageInfo.target, damageInfo.damage, &damageInfo.absorb);

            pCaster->SendSpellNonMeleeDamageLog(&damageInfo);

            // Set trigger flag
            uint32 procAttacker = PROC_FLAG_ON_DO_PERIODIC; //  | PROC_FLAG_SUCCESSFUL_HARMFUL_SPELL_HIT;
            uint32 procVictim   = PROC_FLAG_ON_TAKE_PERIODIC;// | PROC_FLAG_TAKEN_HARMFUL_SPELL_HIT;
            uint32 procEx       = createProcExtendMask(&damageInfo, SPELL_MISS_NONE);
            if (damageInfo.damage)
                procVictim|=PROC_FLAG_TAKEN_ANY_DAMAGE;

            pCaster->ProcDamageAndSpell(damageInfo.target, procAttacker, procVictim, procEx, damageInfo.damage, BASE_ATTACK, spellProto);

            pCaster->DealSpellDamage(&damageInfo, true);
            break;
        }
        case SPELL_AURA_MOD_REGEN:
        {
            // don't heal target if not alive, possible death persistent effects
            if (!target->isAlive())
                return;

            int32 gain = target->ModifyHealth(m_modifier.m_amount);
            if (Unit *caster = GetCaster())
                target->getHostileRefManager().threatAssist(caster, float(gain) * 0.5f, spellProto);
            break;
        }
        case SPELL_AURA_MOD_POWER_REGEN:
        {
            // don't energize target if not alive, possible death persistent effects
            if (!target->isAlive())
                return;

            Powers pt = target->getPowerType();
            if(int32(pt) != m_modifier.m_miscvalue)
                return;

            if ( spellProto->AuraInterruptFlags & AURA_INTERRUPT_FLAG_NOT_SEATED )
            {
                // eating anim
                target->HandleEmoteCommand(EMOTE_ONESHOT_EAT);
            }
            else if( GetId() == 20577 )
            {
                // cannibalize anim
                target->HandleEmoteCommand(EMOTE_STATE_CANNIBALIZE);
            }

            // Anger Management
            // amount = 1+ 16 = 17 = 3,4*5 = 10,2*5/3
            // so 17 is rounded amount for 5 sec tick grow ~ 1 range grow in 3 sec
            if(pt == POWER_RAGE)
                target->ModifyPower(pt, m_modifier.m_amount * 3 / 5);
            // Butchery
            else if(pt == POWER_RUNIC_POWER && target->isInCombat())
                target->ModifyPower(pt, m_modifier.m_amount);
            break;
        }
        // Here tick dummy auras
        case SPELL_AURA_DUMMY:                              // some spells have dummy aura
        case SPELL_AURA_PERIODIC_DUMMY:
        {
            PeriodicDummyTick();
            break;
        }
        case SPELL_AURA_PERIODIC_TRIGGER_SPELL:
        {
            TriggerSpell();
            break;
        }
        case SPELL_AURA_PERIODIC_TRIGGER_SPELL_WITH_VALUE:
        {
            TriggerSpellWithValue();
            break;
        }
        default:
            break;
    }
}

void Aura::PeriodicDummyTick()
{
    SpellEntry const* spell = GetSpellProto();
    Unit *target = GetTarget();
    switch (spell->SpellFamilyName)
    {
        case SPELLFAMILY_GENERIC:
        {
            switch (spell->Id)
            {
                // Forsaken Skills
                case 7054:
                {
                    // Possibly need cast one of them (but
                    // 7038 Forsaken Skill: Swords
                    // 7039 Forsaken Skill: Axes
                    // 7040 Forsaken Skill: Daggers
                    // 7041 Forsaken Skill: Maces
                    // 7042 Forsaken Skill: Staves
                    // 7043 Forsaken Skill: Bows
                    // 7044 Forsaken Skill: Guns
                    // 7045 Forsaken Skill: 2H Axes
                    // 7046 Forsaken Skill: 2H Maces
                    // 7047 Forsaken Skill: 2H Swords
                    // 7048 Forsaken Skill: Defense
                    // 7049 Forsaken Skill: Fire
                    // 7050 Forsaken Skill: Frost
                    // 7051 Forsaken Skill: Holy
                    // 7053 Forsaken Skill: Shadow
                    return;
                }
                case 7057:                                  // Haunting Spirits
                    if (roll_chance_i(33))
                        target->CastSpell(target,m_modifier.m_amount,true,NULL,this);
                    return;
//              // Panda
//              case 19230: break;
//              // Gossip NPC Periodic - Talk
//              case 33208: break;
//              // Gossip NPC Periodic - Despawn
//              case 33209: break;
//              // Steal Weapon
//              case 36207: break;
//              // Simon Game START timer, (DND)
//              case 39993: break;
//              // Knockdown Fel Cannon: break; The Aggro Burst
//              case 40119: break;
//              // Old Mount Spell
//              case 40154: break;
//              // Magnetic Pull
//              case 40581: break;
//              // Ethereal Ring: break; The Bolt Burst
//              case 40801: break;
//              // Crystal Prison
//              case 40846: break;
//              // Copy Weapon
//              case 41054: break;
//              // Dementia
//              case 41404: break;
//              // Ethereal Ring Visual, Lightning Aura
//              case 41477: break;
//              // Ethereal Ring Visual, Lightning Aura (Fork)
//              case 41525: break;
//              // Ethereal Ring Visual, Lightning Jumper Aura
//              case 41567: break;
//              // No Man's Land
//              case 41955: break;
//              // Headless Horseman - Fire
//              case 42074: break;
//              // Headless Horseman - Visual - Large Fire
//              case 42075: break;
//              // Headless Horseman - Start Fire, Periodic Aura
//              case 42140: break;
//              // Ram Speed Boost
//              case 42152: break;
//              // Headless Horseman - Fires Out Victory Aura
//              case 42235: break;
//              // Pumpkin Life Cycle
//              case 42280: break;
//              // Brewfest Request Chick Chuck Mug Aura
//              case 42537: break;
//              // Squashling
//              case 42596: break;
//              // Headless Horseman Climax, Head: Periodic
//              case 42603: break;
//              // Fire Bomb
//              case 42621: break;
//              // Headless Horseman - Conflagrate, Periodic Aura
//              case 42637: break;
//              // Headless Horseman - Create Pumpkin Treats Aura
//              case 42774: break;
//              // Headless Horseman Climax - Summoning Rhyme Aura
//              case 42879: break;
//              // Tricky Treat
//              case 42919: break;
//              // Giddyup!
//              case 42924: break;
//              // Ram - Trot
//              case 42992: break;
//              // Ram - Canter
//              case 42993: break;
//              // Ram - Gallop
//              case 42994: break;
//              // Ram Level - Neutral
//              case 43310: break;
//              // Headless Horseman - Maniacal Laugh, Maniacal, Delayed 17
//              case 43884: break;
//              // Wretched!
//              case 43963: break;
//              // Headless Horseman - Maniacal Laugh, Maniacal, other, Delayed 17
//              case 44000: break;
//              // Energy Feedback
//              case 44328: break;
//              // Romantic Picnic
//              case 45102: break;
//              // Romantic Picnic
//              case 45123: break;
//              // Looking for Love
//              case 45124: break;
//              // Kite - Lightning Strike Kite Aura
//              case 45197: break;
//              // Rocket Chicken
//              case 45202: break;
//              // Copy Offhand Weapon
//              case 45205: break;
//              // Upper Deck - Kite - Lightning Periodic Aura
//              case 45207: break;
//              // Kite -Sky  Lightning Strike Kite Aura
//              case 45251: break;
//              // Ribbon Pole Dancer Check Aura
//              case 45390: break;
//              // Holiday - Midsummer, Ribbon Pole Periodic Visual
//              case 45406: break;
//              // Parachute
//              case 45472: break;
//              // Alliance Flag, Extra Damage Debuff
//              case 45898: break;
//              // Horde Flag, Extra Damage Debuff
//              case 45899: break;
//              // Ahune - Summoning Rhyme Aura
//              case 45926: break;
//              // Ahune - Slippery Floor
//              case 45945: break;
//              // Ahune's Shield
//              case 45954: break;
//              // Nether Vapor Lightning
//              case 45960: break;
//              // Darkness
//              case 45996: break;
                case 46041:                                 // Summon Blood Elves Periodic
                    target->CastSpell(target, 46037, true, NULL, this);
                    target->CastSpell(target, roll_chance_i(50) ? 46038 : 46039, true, NULL, this);
                    target->CastSpell(target, 46040, true, NULL, this);
                    return;
//              // Transform Visual Missile Periodic
//              case 46205: break;
//              // Find Opening Beam End
//              case 46333: break;
//              // Ice Spear Control Aura
//              case 46371: break;
//              // Hailstone Chill
//              case 46458: break;
//              // Hailstone Chill, Internal
//              case 46465: break;
//              // Chill, Internal Shifter
//              case 46549: break;
//              // Summon Ice Spear Knockback Delayer
//              case 46878: break;
//              // Burninate Effect
//              case 47214: break;
//              // Fizzcrank Practice Parachute
//              case 47228: break;
//              // Send Mug Control Aura
//              case 47369: break;
//              // Direbrew's Disarm (precast)
//              case 47407: break;
//              // Mole Machine Port Schedule
//              case 47489: break;
//              case 47941: break; // Crystal Spike
//              case 48200: break; // Healer Aura
                case 48630:                                 // Summon Gauntlet Mobs Periodic
                case 59275:                                 // Below may need some adjustment, pattern for amount of summon and where is not verified 100% (except for odd/even tick)
                {
                    bool chance = roll_chance_i(50);

                    target->CastSpell(target, chance ? 48631 : 48632, true, NULL, this);

                    if (GetAuraTicks() % 2)                 // which doctor at odd tick
                        target->CastSpell(target, chance ? 48636 : 48635, true, NULL, this);
                    else                                    // or harponeer, at even tick
                        target->CastSpell(target, chance ? 48634 : 48633, true, NULL, this);

                    return;
                }
//              case 49313: break; // Proximity Mine Area Aura
//              // Mole Machine Portal Schedule
//              case 49466: break;
//              case 49555: break; // Corpse Explode
//              case 49592: break; // Temporal Rift
//              case 49957: break; // Cutting Laser
//              case 50085: break; // Slow Fall
//              // Listening to Music
//              case 50493: break;
//              // Love Rocket Barrage
//              case 50530: break;
                case 50789:                                 // Summon iron dwarf (left or right)
                case 59860:
                    target->CastSpell(target, roll_chance_i(50) ? 50790 : 50791, true, NULL, this);
                    return;
                case 50792:                                 // Summon iron trogg (left or right)
                case 59859:
                    target->CastSpell(target, roll_chance_i(50) ? 50793 : 50794, true, NULL, this);
                    return;
                case 50801:                                 // Summon malformed ooze (left or right)
                case 59858:
                    target->CastSpell(target, roll_chance_i(50) ? 50802 : 50803, true, NULL, this);
                    return;
                case 50824:                                 // Summon earthen dwarf
                    target->CastSpell(target, roll_chance_i(50) ? 50825 : 50826, true, NULL, this);
                    return;
                case 52441:                                 // Cool Down
                    target->CastSpell(target, 52443, true);
                    return;
                case 53520:                                 // Carrion Beetles
                    target->CastSpell(target, 53521, true, NULL, this);
                    target->CastSpell(target, 53521, true, NULL, this);
                    return;
                case 55592:                                 // Clean
                    switch(urand(0,2))
                    {
                        case 0: target->CastSpell(target, 55731, true); break;
                        case 1: target->CastSpell(target, 55738, true); break;
                        case 2: target->CastSpell(target, 55739, true); break;
                    }
                    return;
                case 66118:                                 // Leeching Swarm 10 man
                case 68646:
                {
                    int32 damage = (m_modifier.m_amount * target->GetHealth()) / 100;
                    if (damage < 250)
                        damage = 250;
                    int32 heal = damage * 68 / 100;
                    target->CastCustomSpell(target, 66240, &damage, NULL, NULL, true, NULL, this);
                    if (Unit* caster = GetCaster())
                        target->CastCustomSpell(caster, 66125, &heal, NULL, NULL, true, NULL, this);
                    return;
                }
                case 67630:                                 // Leeching Swarm 25 man
                case 68647:
                {
                    int32 damage = (m_modifier.m_amount * target->GetHealth()) / 100;
                    if (damage < 250)
                        damage = 250;
                    int32 heal = damage * 155 / 100;
                    target->CastCustomSpell(target, 66240, &damage, NULL, NULL, true, NULL, this);
                    if (Unit* caster = GetCaster())
                        target->CastCustomSpell(caster, 66125, &heal, NULL, NULL, true, NULL, this);
                    return;
                }
// Exist more after, need add later
                default:
                    break;
            }

            // Drink (item drink spells)
            if (GetEffIndex() > EFFECT_INDEX_0 && spell->EffectApplyAuraName[GetEffIndex()-1] == SPELL_AURA_MOD_POWER_REGEN)
            {
                if (target->GetTypeId() != TYPEID_PLAYER)
                    return;
                // Search SPELL_AURA_MOD_POWER_REGEN aura for this spell and add bonus
                if (Aura* aura = GetHolder()->GetAuraByEffectIndex(SpellEffectIndex(GetEffIndex() - 1)))
                {
                    aura->GetModifier()->m_amount = m_modifier.m_amount;
                    ((Player*)target)->UpdateManaRegen();
                    // Disable continue
                    m_isPeriodic = false;
                    return;
                }
                return;
            }

            // Prey on the Weak
            if (spell->SpellIconID == 2983)
            {
                Unit *victim = target->getVictim();
                if (victim && (target->GetHealth() * 100 / target->GetMaxHealth() > victim->GetHealth() * 100 / victim->GetMaxHealth()))
                {
                    if(!target->HasAura(58670))
                    {
                        int32 basepoints = GetBasePoints();
                        target->CastCustomSpell(target, 58670, &basepoints, 0, 0, true);
                    }
                }
                else
                    target->RemoveAurasDueToSpell(58670);
            }
            break;
        }
        case SPELLFAMILY_MAGE:
        {
            // Mirror Image
//            if (spell->Id == 55342)
//                return;
            break;
        }
        case SPELLFAMILY_DRUID:
        {
            switch (spell->Id)
            {
                // Frenzied Regeneration
                case 22842:
                {
                    // Converts up to 10 rage per second into health for $d.  Each point of rage is converted into ${$m2/10}.1% of max health.
                    // Should be manauser
                    if (target->getPowerType() != POWER_RAGE)
                        return;
                    uint32 rage = target->GetPower(POWER_RAGE);
                    // Nothing todo
                    if (rage == 0)
                        return;
                    int32 mod = (rage < 100) ? rage : 100;
                    int32 points = target->CalculateSpellDamage(target, spell, EFFECT_INDEX_1);
                    int32 regen = target->GetMaxHealth() * (mod * points / 10) / 1000;
                    target->CastCustomSpell(target, 22845, &regen, NULL, NULL, true, NULL, this);
                    target->SetPower(POWER_RAGE, rage-mod);
                    return;
                }
                // Force of Nature
                case 33831:
                    return;
                default:
                    break;
            }
            break;
        }
        case SPELLFAMILY_WARLOCK:
            switch (spell->Id)
            {
                case 48018:
                    GameObject* obj = target->GetGameObject(spell->Id);
                    if (!obj)
                    {
                         target->RemoveAurasDueToSpell(spell->Id);
                         target->RemoveAurasDueToSpell(62388);
                         return;
                    }
                    // We must take a range of teleport spell, not summon.
                    const SpellEntry* goToCircleSpell = sSpellStore.LookupEntry(48020);
                    if (target->IsWithinDist(obj,GetSpellMaxRange(sSpellRangeStore.LookupEntry(goToCircleSpell->rangeIndex))))
                        target->CastSpell(target, 62388, true);
                    else
                        target->RemoveAurasDueToSpell(62388);
            }
            break;
        case SPELLFAMILY_ROGUE:
        {
            switch (spell->Id)
            {
                // Killing Spree
                case 51690:
                {
                    if (target->hasUnitState(UNIT_STAT_STUNNED) || target->isFeared())
                        return;

                    std::list<Unit*> targets;
                    {
                        // eff_radius ==0
                        float radius = GetSpellMaxRange(sSpellRangeStore.LookupEntry(spell->rangeIndex));

                        MaNGOS::AnyUnfriendlyVisibleUnitInObjectRangeCheck u_check(target, target, radius);
                        MaNGOS::UnitListSearcher<MaNGOS::AnyUnfriendlyVisibleUnitInObjectRangeCheck> checker(targets, u_check);
                        Cell::VisitAllObjects(target, checker, radius);
                    }

                    if(targets.empty())
                        return;

                    std::list<Unit*>::const_iterator itr = targets.begin();
                    std::advance(itr, rand()%targets.size());
                    Unit* victim = *itr;

                    target->CastSpell(victim, 57840, true);
                    target->CastSpell(victim, 57841, true);
                    return;
                }
                default:
                    break;
            }
            break;
        }
        case SPELLFAMILY_HUNTER:
        {
            // Explosive Shot
            if (spell->SpellFamilyFlags & UI64LIT(0x8000000000000000))
            {
                target->CastCustomSpell(target, 53352, &m_modifier.m_amount, 0, 0, true, 0, this, GetCasterGuid());
                return;
            }
            switch (spell->Id)
            {
                // Harpooner's Mark
                // case 40084:
                //    return;
                // Feeding Frenzy Rank 1 & 2
                case 53511:
                case 53512:
                {
                    Unit* victim = target->getVictim();
                    if( victim && victim->GetHealth() * 100 < victim->GetMaxHealth() * 35 )
                        target->CastSpell(target, spell->Id == 53511 ? 60096 : 60097, true, NULL, this);
                    return;
                }
                default:
                    break;
            }
            break;
        }
        case SPELLFAMILY_SHAMAN:
        {
            // Astral Shift
            if (spell->Id == 52179)
            {
                // Periodic need for remove visual on stun/fear/silence lost
                if (!(target->GetUInt32Value(UNIT_FIELD_FLAGS)&(UNIT_FLAG_STUNNED|UNIT_FLAG_FLEEING|UNIT_FLAG_SILENCED)))
                    target->RemoveAurasDueToSpell(52179);
                return;
            }
            break;
        }
        case SPELLFAMILY_DEATHKNIGHT:
        {
            // Death and Decay
            if (spell->SpellFamilyFlags & UI64LIT(0x0000000000000020))
            {
                if (Unit *caster = GetCaster())
                    caster->CastCustomSpell(target, 52212, &m_modifier.m_amount, NULL, NULL, true, NULL, this);
                return;
            }
            // Raise Dead
//            if (spell->SpellFamilyFlags & UI64LIT(0x0000000000001000))
//                return;
            // Chains of Ice
            if (spell->SpellFamilyFlags & UI64LIT(0x0000400000000000))
            {
                // Get 0 effect aura
                Aura *slow = target->GetAura(GetId(), EFFECT_INDEX_0);
                if (slow)
                {
                    slow->ApplyModifier(false, true);
                    Modifier *mod = slow->GetModifier();
                    mod->m_amount+= m_modifier.m_amount;
                    if (mod->m_amount > 0) mod->m_amount = 0;
                    slow->ApplyModifier(true, true);
                }
                return;
            }
            // Hysteria
            if (spell->SpellFamilyFlags & UI64LIT(0x0000000020000000))
            {
                uint32 deal = m_modifier.m_amount * target->GetMaxHealth() / 100;
                target->DealDamage(target, deal, NULL, DIRECT_DAMAGE, SPELL_SCHOOL_MASK_NORMAL, NULL, false);
                target->SendSpellNonMeleeDamageLog(target, spell->Id, deal, SPELL_SCHOOL_MASK_NORMAL, 0, 0, false, 0, false);
                return;
            }
            // Summon Gargoyle
//            if (spell->SpellFamilyFlags & UI64LIT(0x0000008000000000))
//                return;
            // Bladed Armor
            if (spell->SpellIconID == 2653)
            {
                // Increases your attack power by $s1 for every $s2 armor value you have.
                // Calculate AP bonus (from 1 efect of this spell)
                int32 apBonus = m_modifier.m_amount * target->GetArmor() / target->CalculateSpellDamage(target, spell, EFFECT_INDEX_1);
                target->CastCustomSpell(target, 61217, &apBonus, &apBonus, NULL, true, NULL, this);
                return;
            }
            // Death Rune Mastery
            // Reaping
            // Blood of the North
            if (spell->SpellIconID == 22 || spell->SpellIconID == 3041 || spell->SpellIconID == 30412)
            {
                if (target->GetTypeId() != TYPEID_PLAYER)
                    return;
                if (target->isInCombat())
                    return;

                Player *plr = (Player*)GetTarget();
                for(uint32 i = 0; i < MAX_RUNES; ++i)
                {
                    RuneType rune = plr->GetCurrentRune(i);
                    if (rune == RUNE_DEATH)
                        plr->ConvertRune(i, plr->GetBaseRune(i));
                }

                return;
            }
            break;
        }
        default:
            break;
    }
}

void Aura::HandlePreventFleeing(bool apply, bool Real)
{
    if(!Real)
        return;

    Unit::AuraList const& fearAuras = GetTarget()->GetAurasByType(SPELL_AURA_MOD_FEAR);
    if( !fearAuras.empty() )
    {
        if (apply)
            GetTarget()->SetFeared(false, fearAuras.front()->GetCasterGuid());
        else
            GetTarget()->SetFeared(true);
    }
}

void Aura::HandleManaShield(bool apply, bool Real)
{
    if(!Real)
        return;

    // prevent double apply bonuses
    if(apply && (GetTarget()->GetTypeId()!=TYPEID_PLAYER || !((Player*)GetTarget())->GetSession()->PlayerLoading()))
    {
        if(Unit* caster = GetCaster())
        {
            float DoneActualBenefit = 0.0f;
            switch(GetSpellProto()->SpellFamilyName)
            {
                case SPELLFAMILY_MAGE:
                    if(GetSpellProto()->SpellFamilyFlags & UI64LIT(0x0000000000008000))
                    {
                        // Mana Shield
                        // +50% from +spd bonus
                        DoneActualBenefit = caster->SpellBaseDamageBonusDone(GetSpellSchoolMask(GetSpellProto())) * 0.5f;
                        break;
                    }
                    break;
                default:
                    break;
            }

            DoneActualBenefit *= caster->CalculateLevelPenalty(GetSpellProto());

            m_modifier.m_amount += (int32)DoneActualBenefit;
        }
    }
}

void Aura::HandleArenaPreparation(bool apply, bool Real)
{
    if(!Real)
        return;

    if(apply)
        GetTarget()->SetFlag(UNIT_FIELD_FLAGS, UNIT_FLAG_PREPARATION);
    else
        GetTarget()->RemoveFlag(UNIT_FIELD_FLAGS, UNIT_FLAG_PREPARATION);
}

/**
 * Such auras are applied from a caster(=player) to a vehicle.
 * This has been verified using spell #49256
 */
void Aura::HandleAuraControlVehicle(bool apply, bool Real)
{
    if(!Real)
        return;

    Unit* caster = GetCaster();

    if (!caster)
        return;

    Unit* target = GetTarget();

    if (!target)
        return;

    VehicleKit* pVehicle = target->GetVehicleKit();

    if (target->GetTypeId() != TYPEID_UNIT || !pVehicle)
        return;

    if (apply)
    {
//        ((Player*)caster)->RemovePet(PET_SAVE_AS_CURRENT);
        // Maybe seat number stored somewhere
        caster->EnterVehicle(pVehicle);
    }
    else
    {
        // some SPELL_AURA_CONTROL_VEHICLE auras have a dummy effect on the player - remove them
        caster->RemoveAurasDueToSpell(GetId());

        if (caster->GetVehicleKit() == pVehicle)
            caster->ExitVehicle();
    }
}

<<<<<<< HEAD
void Aura::HandleAuraLinked(bool apply, bool Real)
=======
void Aura::HandleAuraAddMechanicAbilities(bool apply, bool Real)
>>>>>>> f7fb2fd5
{
    if (!Real)
        return;

<<<<<<< HEAD
    uint32 linkedSpell = GetSpellProto()->EffectTriggerSpell[m_effIndex];
    SpellEntry const *spellInfo = sSpellStore.LookupEntry(linkedSpell);
    if (!spellInfo)
    {
        sLog.outError("HandleAuraLinked for spell %u effect %u: triggering unknown spell %u", GetSpellProto()->Id, m_effIndex, linkedSpell);
        return;
    }

    if (apply)
        GetTarget()->CastSpell(GetTarget(), linkedSpell, true, NULL, this);
    else
        GetTarget()->RemoveAurasByCasterSpell(linkedSpell, GetCasterGUID());
=======
    Unit* target = GetTarget();

    if (!target || target->GetTypeId() != TYPEID_PLAYER)    // only players should be affected by this aura
        return;

    uint16 i_OverrideSetId = GetMiscValue();

    const OverrideSpellDataEntry *spellSet = sOverrideSpellDataStore.LookupEntry(i_OverrideSetId);
    if (!spellSet)
        return;

    if (apply)
    {

        // spell give the player a new castbar with some spells.. this is a clientside process..
        // serverside just needs to register the new spells so that player isn't kicked as cheater
        for (int i = 0; i < MAX_OVERRIDE_SPELLS; i++)
            if (uint32 spellId = spellSet->Spells[i])
                static_cast<Player*>(target)->addSpell(spellId, true, false, false, false);

        target->SetUInt16Value(PLAYER_FIELD_BYTES2, 0, i_OverrideSetId);
    }
    else
    {
        target->SetUInt16Value(PLAYER_FIELD_BYTES2, 0, 0);
        for (int i = 0; i < MAX_OVERRIDE_SPELLS; i++)
            if (uint32 spellId = spellSet->Spells[i])
                static_cast<Player*>(target)->removeSpell(spellId, false , false, false);
    }
>>>>>>> f7fb2fd5
}

void Aura::HandleAuraOpenStable(bool apply, bool Real)
{
    if(!Real || GetTarget()->GetTypeId() != TYPEID_PLAYER || !GetTarget()->IsInWorld())
        return;

    Player* player = (Player*)GetTarget();

    if (apply)
        player->GetSession()->SendStablePet(player->GetObjectGuid());

    // client auto close stable dialog at !apply aura
}

void Aura::HandleAuraConvertRune(bool apply, bool Real)
{
    if(!Real)
        return;

    if(GetTarget()->GetTypeId() != TYPEID_PLAYER)
        return;

    Player *plr = (Player*)GetTarget();

    if(plr->getClass() != CLASS_DEATH_KNIGHT)
        return;

    RuneType runeFrom = RuneType(GetSpellProto()->EffectMiscValue[m_effIndex]);
    RuneType runeTo   = RuneType(GetSpellProto()->EffectMiscValueB[m_effIndex]);

    if (apply)
    {
        for(uint32 i = 0; i < MAX_RUNES; ++i)
        {
            if (plr->GetCurrentRune(i) == runeFrom && !plr->GetRuneCooldown(i))
            {
                plr->ConvertRune(i, runeTo, GetId());
                break;
            }
        }
    }
    else
    {
        for(uint32 i = 0; i < MAX_RUNES; ++i)
        {
            if(plr->GetCurrentRune(i) == runeTo && plr->GetBaseRune(i) == runeFrom)
            {
                plr->ConvertRune(i, runeFrom);
                plr->ClearConvertedBy(i);
                break;
            }
        }
    }
}

void Aura::HandlePhase(bool apply, bool Real)
{
    if(!Real)
        return;

    Unit *target = GetTarget();

    // always non stackable
    if(apply)
    {
        Unit::AuraList const& phases = target->GetAurasByType(SPELL_AURA_PHASE);
        if(!phases.empty())
            target->RemoveAurasDueToSpell(phases.front()->GetId(), GetHolder());
    }

    // no-phase is also phase state so same code for apply and remove
    uint32 phase;

    if(GetSpellProto()->Id == 51852)
        phase = apply ? (target->GetPhaseMask() | GetMiscValue()) : (target->GetPhaseMask() & ~GetMiscValue());
    else
        phase = apply ? GetMiscValue() : PHASEMASK_NORMAL;

    // phase auras normally not expected at BG but anyway better check
    if(target->GetTypeId() == TYPEID_PLAYER)
    {
        // drop flag at invisible in bg
        if(((Player*)target)->InBattleGround())
            if(BattleGround *bg = ((Player*)target)->GetBattleGround())
                bg->EventPlayerDroppedFlag((Player*)target);

        // GM-mode have mask 0xFFFFFFFF
        if(!((Player*)target)->isGameMaster())
            target->SetPhaseMask(phase, false);

        ((Player*)target)->GetSession()->SendSetPhaseShift(phase);

        if (GetEffIndex() == EFFECT_INDEX_0)
        {
            SpellAreaForAreaMapBounds saBounds = sSpellMgr.GetSpellAreaForAuraMapBounds(GetId());
            if(saBounds.first != saBounds.second)
            {
                uint32 zone, area;
                target->GetZoneAndAreaId(zone, area);

                for(SpellAreaForAreaMap::const_iterator itr = saBounds.first; itr != saBounds.second; ++itr)
                {
                    // some auras remove at aura remove
                    if(!itr->second->IsFitToRequirements((Player*)target, zone, area))
                        target->RemoveAurasDueToSpell(itr->second->spellId);
                    // some auras applied at aura apply
                    else if(itr->second->autocast)
                    {
                        if (!target->HasAura(itr->second->spellId, EFFECT_INDEX_0))
                            target->CastSpell(target, itr->second->spellId, true);
                    }
                }
            }
        }

        if(target->GetCharm() && !apply) //remove other auras from charm on unapply
        {
            Creature * creat=((Creature*)target->GetCharm());
            creat->RemoveAurasDueToSpellByCancel(GetId());
        }
    }
    else
        target->SetPhaseMask(phase, false);

    // need triggering visibility update base at phase update of not GM invisible (other GMs anyway see in any phases)
    if(target->GetVisibility() != VISIBILITY_OFF)
        target->SetVisibility(target->GetVisibility());
}

void Aura::HandleAuraSafeFall( bool Apply, bool Real )
{
    // implemented in WorldSession::HandleMovementOpcodes

    // only special case
    if(Apply && Real && GetId() == 32474 && GetTarget()->GetTypeId() == TYPEID_PLAYER)
        ((Player*)GetTarget())->ActivateTaxiPathTo(506, GetId());
}

bool Aura::IsCritFromAbilityAura(Unit* caster, uint32& damage)
{
    Unit::AuraList const& auras = caster->GetAurasByType(SPELL_AURA_ABILITY_PERIODIC_CRIT);
    for(Unit::AuraList::const_iterator itr = auras.begin(); itr != auras.end(); ++itr)
    {
        if (!(*itr)->isAffectedOnSpell(GetSpellProto()))
            continue;
        if (!caster->IsSpellCrit(GetTarget(), GetSpellProto(), GetSpellSchoolMask(GetSpellProto())))
            break;

        damage = caster->SpellCriticalDamageBonus(GetSpellProto(), damage, GetTarget());
        return true;
    }

    // Special exception for Rupture spell, damage can crit after patch 3.3.3
    if (GetSpellProto()->SpellFamilyName == SPELLFAMILY_ROGUE && GetSpellProto()->SpellFamilyFlags & UI64LIT(0x000000000000100000))
    {
        if(caster->IsSpellCrit(GetTarget(), GetSpellProto(), GetSpellSchoolMask(GetSpellProto())))
        {
            damage = caster->SpellCriticalDamageBonus(GetSpellProto(), damage, GetTarget());
            return true;
        }
    }

    return false;
}

void Aura::HandleModTargetArmorPct(bool /*apply*/, bool /*Real*/)
{
    if(GetTarget()->GetTypeId() != TYPEID_PLAYER)
        return;

    ((Player*)GetTarget())->UpdateArmorPenetration();
}

void Aura::HandleAuraModAllCritChance(bool apply, bool Real)
{
    // spells required only Real aura add/remove
    if(!Real)
        return;

    Unit *target = GetTarget();

    if(target->GetTypeId() != TYPEID_PLAYER)
        return;

    ((Player*)target)->HandleBaseModValue(CRIT_PERCENTAGE,         FLAT_MOD, float (m_modifier.m_amount), apply);
    ((Player*)target)->HandleBaseModValue(OFFHAND_CRIT_PERCENTAGE, FLAT_MOD, float (m_modifier.m_amount), apply);
    ((Player*)target)->HandleBaseModValue(RANGED_CRIT_PERCENTAGE,  FLAT_MOD, float (m_modifier.m_amount), apply);

    // included in Player::UpdateSpellCritChance calculation
    ((Player*)target)->UpdateAllSpellCritChances();
}

void Aura::SetAuraMaxDuration( int32 duration )
{
	m_maxduration = duration;

	// possible overwrite persistent state
	if (duration > 0)
	{
		if (!(GetHolder()->IsPassive() && GetSpellProto()->DurationIndex == 0))
			GetHolder()->SetPermanent(false);

		GetHolder()->SetAuraFlags(GetHolder()->GetAuraFlags() | AFLAG_DURATION);
	}
}

bool Aura::IsLastAuraOnHolder()
{
    for (int32 i = 0; i < MAX_EFFECT_INDEX; ++i)
        if (i != GetEffIndex() && GetHolder()->m_auras[i])
            return false;
    return true;
}

SpellAuraHolder::SpellAuraHolder(SpellEntry const* spellproto, Unit *target, WorldObject *caster, Item *castItem) :
m_target(target), m_castItemGuid(castItem ? castItem->GetObjectGuid() : ObjectGuid()),
m_auraSlot(MAX_AURAS), m_auraFlags(AFLAG_NONE), m_auraLevel(1), m_procCharges(0),
m_stackAmount(1), m_removeMode(AURA_REMOVE_BY_DEFAULT), m_AuraDRGroup(DIMINISHING_NONE),
m_permanent(false), m_isRemovedOnShapeLost(true), m_deleted(false), m_in_use(0)
{
    MANGOS_ASSERT(target);
    MANGOS_ASSERT(spellproto && spellproto == sSpellStore.LookupEntry( spellproto->Id ) && "`info` must be pointer to sSpellStore element");

    if(!caster)
        m_casterGuid = target->GetObjectGuid();
    else
    {
        // remove this assert when not unit casters will be supported
        MANGOS_ASSERT(caster->GetObjectGuid().IsUnit())
        m_casterGuid = caster->GetObjectGuid();
    }

    m_applyTime = time(NULL);
    m_spellProto = spellproto;
    m_isPassive = IsPassiveSpell(GetId());
    m_isDeathPersist = IsDeathPersistentSpell(m_spellProto);
    m_isSingleTarget = IsSingleTargetSpell(spellproto);

    if (GetSpellMaxDuration(m_spellProto) == -1 || (m_isPassive && m_spellProto->DurationIndex == 0))
        m_permanent = true;

    m_isRemovedOnShapeLost = (GetCasterGuid() == m_target->GetObjectGuid() &&
                              m_spellProto->Stances &&
                            !(m_spellProto->AttributesEx2 & SPELL_ATTR_EX2_NOT_NEED_SHAPESHIFT) &&
                            !(m_spellProto->Attributes & SPELL_ATTR_NOT_SHAPESHIFT));

    Player* modOwner = caster && caster->GetObjectGuid().IsUnit() ? ((Unit*)caster)->GetSpellModOwner() : NULL;

    m_procCharges = m_spellProto->procCharges;
    if(modOwner)
        modOwner->ApplySpellMod(GetId(), SPELLMOD_CHARGES, m_procCharges);

    for (int32 i = 0; i < MAX_EFFECT_INDEX; ++i)
        m_auras[i] = NULL;
}

void SpellAuraHolder::AddAura(Aura *aura, SpellEffectIndex index)
{
    m_auras[index] = aura;
    m_auraFlags |= (1 << index);
}

void SpellAuraHolder::RemoveAura(SpellEffectIndex index)
{
    m_auras[index] = NULL;
    m_auraFlags &= ~(1 << index);
}

void SpellAuraHolder::ApplyAuraModifiers(bool apply, bool real)
{
    for (int32 i = 0; i < MAX_EFFECT_INDEX && !IsDeleted(); ++i)
        if (Aura *aur = GetAuraByEffectIndex(SpellEffectIndex(i)))
            aur->ApplyModifier(apply, real);
}

void SpellAuraHolder::_AddSpellAuraHolder()
{
    if (!GetId())
        return;
    if(!m_target)
        return;

    // Try find slot for aura
    uint8 slot = NULL_AURA_SLOT;

    // Lookup free slot
    if (m_target->GetVisibleAurasCount() < MAX_AURAS)
    {
        Unit::VisibleAuraMap const *visibleAuras = m_target->GetVisibleAuras();
        for(uint8 i = 0; i < MAX_AURAS; ++i)
        {
            Unit::VisibleAuraMap::const_iterator itr = visibleAuras->find(i);
            if(itr == visibleAuras->end())
            {
                slot = i;
                // update for out of range group members (on 1 slot use)
                m_target->UpdateAuraForGroup(slot);
                break;
            }
        }
    }

    Unit* caster = GetCaster();

    // set infinity cooldown state for spells
    if(caster && caster->GetTypeId() == TYPEID_PLAYER)
    {
        if (m_spellProto->Attributes & SPELL_ATTR_DISABLED_WHILE_ACTIVE)
        {
            Item* castItem = !m_castItemGuid.IsEmpty() ? ((Player*)caster)->GetItemByGuid(m_castItemGuid) : NULL;
            ((Player*)caster)->AddSpellAndCategoryCooldowns(m_spellProto,castItem ? castItem->GetEntry() : 0, NULL,true);
        }
    }

    uint8 flags = 0;
    for (int32 i = 0; i < MAX_EFFECT_INDEX; ++i)
    {
        if (m_auras[i])
            flags |= (1 << i);
    }
    flags |= ((GetCasterGuid() == GetTarget()->GetObjectGuid()) ? AFLAG_NOT_CASTER : AFLAG_NONE) | ((GetSpellMaxDuration(m_spellProto) > 0) ? AFLAG_DURATION : AFLAG_NONE) | (IsPositive() ? AFLAG_POSITIVE : AFLAG_NEGATIVE);
    SetAuraFlags(flags);

    SetAuraLevel(caster ? caster->getLevel() : sWorld.getConfig(CONFIG_UINT32_MAX_PLAYER_LEVEL));

    if (IsNeedVisibleSlot(caster))
    {
        SetAuraSlot( slot );
        if(slot < MAX_AURAS)                        // slot found send data to client
        {
            SetVisibleAura(false);
            SendAuraUpdate(false);
        }

        //*****************************************************
        // Update target aura state flag on holder apply
        // TODO: Make it easer
        //*****************************************************

        // Sitdown on apply aura req seated
        if (m_spellProto->AuraInterruptFlags & AURA_INTERRUPT_FLAG_NOT_SEATED && !m_target->IsSitState())
            m_target->SetStandState(UNIT_STAND_STATE_SIT);

        // register aura diminishing on apply
        if (getDiminishGroup() != DIMINISHING_NONE )
            m_target->ApplyDiminishingAura(getDiminishGroup(), true);

        // Update Seals information
        if (IsSealSpell(m_spellProto))
            m_target->ModifyAuraState(AURA_STATE_JUDGEMENT, true);

        // Conflagrate aura state on Immolate and Shadowflame
        if (m_spellProto->SpellFamilyName == SPELLFAMILY_WARLOCK &&
            // Immolate
            ((m_spellProto->SpellFamilyFlags & UI64LIT(0x0000000000000004)) ||
            // Shadowflame
            (m_spellProto->SpellFamilyFlags2 & 0x00000002)))
            m_target->ModifyAuraState(AURA_STATE_CONFLAGRATE, true);

        // Faerie Fire (druid versions)
        if (m_spellProto->SpellFamilyName == SPELLFAMILY_DRUID && (m_spellProto->SpellFamilyFlags & UI64LIT(0x0000000000000400)))
            m_target->ModifyAuraState(AURA_STATE_FAERIE_FIRE, true);

        // Sting (hunter's pet ability)
        if (m_spellProto->Category == 1133)
            m_target->ModifyAuraState(AURA_STATE_FAERIE_FIRE, true);

        // Victorious
        if (m_spellProto->SpellFamilyName == SPELLFAMILY_WARRIOR && (m_spellProto->SpellFamilyFlags & UI64LIT(0x0004000000000000)))
            m_target->ModifyAuraState(AURA_STATE_WARRIOR_VICTORY_RUSH, true);

        // Swiftmend state on Regrowth & Rejuvenation
        if (m_spellProto->SpellFamilyName == SPELLFAMILY_DRUID && (m_spellProto->SpellFamilyFlags & UI64LIT(0x50)))
            m_target->ModifyAuraState(AURA_STATE_SWIFTMEND, true);

        // Deadly poison aura state
        if(m_spellProto->SpellFamilyName == SPELLFAMILY_ROGUE && (m_spellProto->SpellFamilyFlags & UI64LIT(0x10000)))
            m_target->ModifyAuraState(AURA_STATE_DEADLY_POISON, true);

        // Enrage aura state
        if(m_spellProto->Dispel == DISPEL_ENRAGE)
            m_target->ModifyAuraState(AURA_STATE_ENRAGE, true);

        // Mechanic bleed aura state
        if(GetAllSpellMechanicMask(m_spellProto) & (1 << (MECHANIC_BLEED-1)))
            m_target->ModifyAuraState(AURA_STATE_MECHANIC_BLEED, true);
    }
}

void SpellAuraHolder::_RemoveSpellAuraHolder()
{
 // Remove all triggered by aura spells vs unlimited duration
    // except same aura replace case
    if(m_removeMode!=AURA_REMOVE_BY_STACK)
        CleanupTriggeredSpells();

    Unit* caster = GetCaster();

    if(caster && IsPersistent())
    {
        DynamicObject *dynObj = caster->GetDynObject(GetId());
        if (dynObj)
            dynObj->RemoveAffected(m_target);
    }

    //passive auras do not get put in slots - said who? ;)
    // Note: but totem can be not accessible for aura target in time remove (to far for find in grid)
    //if(m_isPassive && !(caster && caster->GetTypeId() == TYPEID_UNIT && ((Creature*)caster)->IsTotem()))
    //    return;

    uint8 slot = GetAuraSlot();

    if(slot >= MAX_AURAS)                                   // slot not set
        return;

    if(m_target->GetVisibleAura(slot) == 0)
        return;

    // unregister aura diminishing (and store last time)
    if (getDiminishGroup() != DIMINISHING_NONE )
        m_target->ApplyDiminishingAura(getDiminishGroup(), false);

    SetAuraFlags(AFLAG_NONE);
    SetAuraLevel(0);
    SetVisibleAura(true);

    if (m_removeMode != AURA_REMOVE_BY_DELETE)
    {
        SendAuraUpdate(true);

        // update for out of range group members
        m_target->UpdateAuraForGroup(slot);

        //*****************************************************
        // Update target aura state flag (at last aura remove)
        //*****************************************************
        // Enrage aura state
        if(m_spellProto->Dispel == DISPEL_ENRAGE)
            m_target->ModifyAuraState(AURA_STATE_ENRAGE, false);

        // Mechanic bleed aura state
        if(GetAllSpellMechanicMask(m_spellProto) & (1 << (MECHANIC_BLEED-1)))
            m_target->ModifyAuraState(AURA_STATE_MECHANIC_BLEED, false);

        uint32 removeState = 0;
        uint64 removeFamilyFlag = m_spellProto->SpellFamilyFlags;
        uint32 removeFamilyFlag2 = m_spellProto->SpellFamilyFlags2;
        switch(m_spellProto->SpellFamilyName)
        {
            case SPELLFAMILY_PALADIN:
                if (IsSealSpell(m_spellProto))
                    removeState = AURA_STATE_JUDGEMENT;     // Update Seals information
                break;
            case SPELLFAMILY_WARLOCK:
                // Conflagrate aura state on Immolate and Shadowflame,
                if ((m_spellProto->SpellFamilyFlags & UI64LIT(0x0000000000000004)) ||
                    (m_spellProto->SpellFamilyFlags2 & 0x00000002))
                {
                    removeFamilyFlag = UI64LIT(0x0000000000000004);
                    removeFamilyFlag2 = 0x00000002;
                    removeState = AURA_STATE_CONFLAGRATE;
                }
                break;
            case SPELLFAMILY_DRUID:
                if(m_spellProto->SpellFamilyFlags & UI64LIT(0x0000000000000400))
                    removeState = AURA_STATE_FAERIE_FIRE;   // Faerie Fire (druid versions)
                else if(m_spellProto->SpellFamilyFlags & UI64LIT(0x50))
                {
                    removeFamilyFlag = 0x50;
                    removeState = AURA_STATE_SWIFTMEND;     // Swiftmend aura state
                }
                break;
            case SPELLFAMILY_WARRIOR:
                if(m_spellProto->SpellFamilyFlags & UI64LIT(0x0004000000000000))
                    removeState = AURA_STATE_WARRIOR_VICTORY_RUSH; // Victorious
                break;
            case SPELLFAMILY_ROGUE:
                if(m_spellProto->SpellFamilyFlags & UI64LIT(0x10000))
                    removeState = AURA_STATE_DEADLY_POISON; // Deadly poison aura state
                break;
            case SPELLFAMILY_HUNTER:
                if(m_spellProto->SpellFamilyFlags & UI64LIT(0x1000000000000000))
                    removeState = AURA_STATE_FAERIE_FIRE;   // Sting (hunter versions)
        }

        // Remove state (but need check other auras for it)
        if (removeState)
        {
            bool found = false;
            Unit::SpellAuraHolderMap const& holders = m_target->GetSpellAuraHolderMap();
            for (Unit::SpellAuraHolderMap::const_iterator i = holders.begin(); i != holders.end(); ++i)
            {
                SpellEntry const *auraSpellInfo = (*i).second->GetSpellProto();
                if(auraSpellInfo->SpellFamilyName  == m_spellProto->SpellFamilyName &&
                    (auraSpellInfo->SpellFamilyFlags & removeFamilyFlag || auraSpellInfo->SpellFamilyFlags2 & removeFamilyFlag2))
                {
                    found = true;
                    break;
                }
            }
            // this was last holder
            if(!found)
                m_target->ModifyAuraState(AuraState(removeState), false);
        }

        // reset cooldown state for spells
        if(caster && caster->GetTypeId() == TYPEID_PLAYER)
        {
            if ( GetSpellProto()->Attributes & SPELL_ATTR_DISABLED_WHILE_ACTIVE )
                // note: item based cooldowns and cooldown spell mods with charges ignored (unknown existing cases)
                ((Player*)caster)->SendCooldownEvent(GetSpellProto());
        }
    }
}

void SpellAuraHolder::CleanupTriggeredSpells()
{
    for (int32 i = 0; i < MAX_EFFECT_INDEX; ++i)
    {
        if (!m_spellProto->EffectApplyAuraName[i])
            continue;

        uint32 tSpellId = m_spellProto->EffectTriggerSpell[i];
        if(!tSpellId)
            continue;

        SpellEntry const* tProto = sSpellStore.LookupEntry(tSpellId);
        if(!tProto)
            continue;

        if(GetSpellDuration(tProto) != -1)
            continue;

        // needed for spell 43680, maybe others
        // TODO: is there a spell flag, which can solve this in a more sophisticated way?
        if (m_spellProto->EffectApplyAuraName[i] == SPELL_AURA_PERIODIC_TRIGGER_SPELL &&
            GetSpellDuration(m_spellProto) == int32(m_spellProto->EffectAmplitude[i]))
            continue;

        m_target->RemoveAurasDueToSpell(tSpellId);
    }
}

bool SpellAuraHolder::ModStackAmount(int32 num)
{
    uint32 protoStackAmount = m_spellProto->StackAmount;

    // Can`t mod
    if (!protoStackAmount)
        return true;

    // Modify stack but limit it
    int32 stackAmount = m_stackAmount + num;
    if (stackAmount > (int32)protoStackAmount)
        stackAmount = protoStackAmount;
    else if (stackAmount <=0) // Last aura from stack removed
    {
        m_stackAmount = 0;
        return true; // need remove aura
    }

    // Update stack amount
    SetStackAmount(stackAmount);
    return false;
}

void SpellAuraHolder::SetStackAmount(uint32 stackAmount)
{
    Unit *target = GetTarget();
    Unit *caster = GetCaster();
    if (!target || !caster)
        return;

    bool refresh = stackAmount >= uint32(m_stackAmount);
    if (stackAmount != uint32(m_stackAmount))
    {
        m_stackAmount = stackAmount;

        for (int32 i = 0; i < MAX_EFFECT_INDEX; ++i)
        {
            if (Aura *aur = m_auras[i])
            {
                int32 bp = aur->GetBasePoints();
                int32 amount = m_stackAmount * caster->CalculateSpellDamage(target, m_spellProto, SpellEffectIndex(i), &bp);
                // Reapply if amount change
                if (amount != aur->GetModifier()->m_amount)
                {
                    aur->ApplyModifier(false, true);
                    aur->GetModifier()->m_amount = amount;
                    aur->ApplyModifier(true, true);
                }
            }
        }
    }

    if (refresh)
        // Stack increased refresh duration
        RefreshHolder();
    else
        // Stack decreased only send update
        SendAuraUpdate(false);
}

Unit* SpellAuraHolder::GetCaster() const
{
    if(GetCasterGuid() == m_target->GetObjectGuid())
        return m_target;

    //return ObjectAccessor::GetUnit(*m_target,m_caster_guid);
    //must return caster even if it's in another grid/map
    Unit *unit = ObjectAccessor::GetUnitInWorld(*m_target, m_casterGuid);
    return unit && unit->IsInWorld() ? unit : NULL;
}

bool SpellAuraHolder::IsWeaponBuffCoexistableWith(SpellAuraHolder* ref)
{
    // only item casted spells
    if (GetCastItemGuid().IsEmpty())
        return false;

    // Exclude Debuffs
    if (!IsPositive())
        return false;

    // Exclude Non-generic Buffs [ie: Runeforging] and Executioner-Enchant
    if (GetSpellProto()->SpellFamilyName != SPELLFAMILY_GENERIC || GetId() == 42976)
        return false;

    // Exclude Stackable Buffs [ie: Blood Reserve]
    if (GetSpellProto()->StackAmount)
        return false;

    // only self applied player buffs
    if (m_target->GetTypeId() != TYPEID_PLAYER || m_target->GetObjectGuid() != GetCasterGuid())
        return false;

    Item* castItem = ((Player*)m_target)->GetItemByGuid(GetCastItemGuid());
    if (!castItem)
        return false;

    // Limit to Weapon-Slots
    if (!castItem->IsEquipped() ||
        (castItem->GetSlot() != EQUIPMENT_SLOT_MAINHAND && castItem->GetSlot() != EQUIPMENT_SLOT_OFFHAND))
        return false;

    // form different weapons
    return !ref->GetCastItemGuid().IsEmpty() && ref->GetCastItemGuid() != GetCastItemGuid();
}

bool SpellAuraHolder::IsNeedVisibleSlot(Unit const* caster) const
{
    bool totemAura = caster && caster->GetTypeId() == TYPEID_UNIT && ((Creature*)caster)->IsTotem();

    if (m_spellProto->procFlags)
        return true;
    else if (HasAuraWithTriggerEffect(m_spellProto))
        return true;
    else if (IsSpellHaveAura(m_spellProto, SPELL_AURA_MOD_IGNORE_SHAPESHIFT))
        return true;
    else if (IsSpellHaveAura(m_spellProto, SPELL_AURA_IGNORE_UNIT_STATE))
        return true;

    // passive auras (except totem auras) do not get placed in the slots
    return !m_isPassive || totemAura || HasAreaAuraEffect(m_spellProto);
}

void SpellAuraHolder::SendAuraUpdate(bool remove)
{
    WorldPacket data(SMSG_AURA_UPDATE);
    data << m_target->GetPackGUID();
    data << uint8(GetAuraSlot());
    data << uint32(remove ? 0 : GetId());

    if(remove)
    {
        m_target->SendMessageToSet(&data, true);
        return;
    }

    uint8 auraFlags = GetAuraFlags();
    data << uint8(auraFlags);
    data << uint8(GetAuraLevel());
    data << uint8(m_procCharges ? m_procCharges*m_stackAmount : m_stackAmount);

    if(!(auraFlags & AFLAG_NOT_CASTER))
    {
        data << GetCasterGuid().WriteAsPacked();
    }

    if(auraFlags & AFLAG_DURATION)
    {
        // take highest - to display icon even if stun fades
        uint32 max_duration = 0;
        uint32 duration = 0;
        for (int32 i = 0; i < MAX_EFFECT_INDEX; ++i)
        {
            if (Aura *aura = m_auras[i])
            {
                if (uint32(aura->GetAuraMaxDuration()) > max_duration)
                {
                    max_duration = aura->GetAuraMaxDuration();
                    duration = aura->GetAuraDuration();
                }
            }
        }

        data << uint32(max_duration);
        data << uint32(duration);
    }

    m_target->SendMessageToSet(&data, true);
}

void SpellAuraHolder::HandleSpellSpecificBoosts(bool apply)
{
    bool cast_at_remove = false;                            // if spell must be casted at last aura from stack remove
    uint32 spellId1 = 0;
    uint32 spellId2 = 0;
    uint32 spellId3 = 0;
    uint32 spellId4 = 0;

    switch(GetSpellProto()->SpellFamilyName)
    {
        case SPELLFAMILY_GENERIC:
        {
            switch(GetId())
            {
                case 57350:                                 // Illusionary Barrier
                {
                    if (!apply && m_target->getPowerType() == POWER_MANA)
                    {
                        cast_at_remove = true;
                        spellId1 = 60242;                   // Darkmoon Card: Illusion
                    }
                    else
                        return;
                    break;
                }
                case 71905:                                 // Soul Fragment
                {
                    if (!apply)
                    {
                        spellId1 = 72521;                   // Shadowmourne Visual Low
                        spellId2 = 72523;                   // Shadowmourne Visual High
                    }
                    else
                        return;
                    break;
                }
                case 69674:
                {
                    if (!apply)
                    {
                        if (m_removeMode == AURA_REMOVE_BY_DISPEL)
                        {
                            cast_at_remove = true;
                            spellId1 = 69706;
                        }
                    }
                    break;
                }
                case 69290:
                {
                    if (!apply)
                    {
                        if (m_removeMode == AURA_REMOVE_BY_EXPIRE)
                        {
                             cast_at_remove = true;
                             spellId1 = 69291;
                             // Cast unknown spell - spore explode (override)
                             float radius = GetSpellRadius(sSpellRadiusStore.LookupEntry(GetSpellProto()->EffectRadiusIndex[EFFECT_INDEX_0]));
                             Map::PlayerList const& pList = m_target->GetMap()->GetPlayers();
                             for (Map::PlayerList::const_iterator itr = pList.begin(); itr != pList.end(); ++itr)
                                 if (itr->getSource() && itr->getSource()->IsWithinDistInMap(m_target,radius))
                                     itr->getSource()->CastSpell(itr->getSource(), spellId1, true);
                        }
                    }
                    break;
                }
                default:
                    return;
            }
            break;
        }
        case SPELLFAMILY_MAGE:
        {
            // Ice Barrier (non stacking from one caster)
            if (m_spellProto->SpellIconID == 32)
            {
                if ((!apply && m_removeMode == AURA_REMOVE_BY_DISPEL) || m_removeMode == AURA_REMOVE_BY_SHIELD_BREAK)
                {
                    Unit::AuraList const& dummyAuras = m_target->GetAurasByType(SPELL_AURA_DUMMY);
                    for(Unit::AuraList::const_iterator itr = dummyAuras.begin(); itr != dummyAuras.end(); ++itr)
                    {
                        // Shattered Barrier
                        if ((*itr)->GetSpellProto()->SpellIconID == 2945)
                        {
                            cast_at_remove = true;
                            // first rank have 50% chance
                            if ((*itr)->GetId() != 44745 || roll_chance_i(50))
                                spellId1 = 55080;
                            break;
                        }
                    }
                }
                else
                    return;
                break;
            }
            else if (m_spellProto->SpellFamilyFlags & 0x20LL && GetSpellProto()->SpellVisual[0] == 13)
            {
                // Glyph of Frostbolt
                if (Unit * caster = GetCaster())
                    if (caster->HasAura(56370))
                        m_target->RemoveAurasByCasterSpell(GetId(), caster->GetGUID());
            }

            switch(GetId())
            {
                case 11129:                                 // Combustion (remove triggered aura stack)
                {
                    if(!apply)
                        spellId1 = 28682;
                    else
                        return;
                    break;
                }
                case 28682:                                 // Combustion (remove main aura)
                {
                    if(!apply)
                        spellId1 = 11129;
                    else
                        return;
                    break;
                }
                case 44401:                                 // Missile Barrage (triggered)
                case 48108:                                 // Hot Streak (triggered)
                case 57761:                                 // Fireball! (Brain Freeze triggered)
                {
                    // consumed aura
                    if (!apply && m_removeMode != AURA_REMOVE_BY_EXPIRE)
                    {
                        Unit* caster = GetCaster();
                        // Item - Mage T10 2P Bonus
                        if (!caster || !caster->HasAura(70752))
                            return;

                        cast_at_remove = true;
                        spellId1 = 70753;                   // Pushing the Limit
                    }
                    else
                        return;
                    break;
                }
                case 74396:                                 // Fingers of Frost (remove main aura)
                {
                    if (!apply)
                        spellId1 = 44544;
                    else
                        return;
                    break;
                }
                default:
                    return;
            }
            break;
        }
        case SPELLFAMILY_WARRIOR:
        {
            if(!apply)
            {
                // Remove Blood Frenzy only if target no longer has any Deep Wound or Rend (applying is handled by procs)
                if (GetSpellProto()->Mechanic != MECHANIC_BLEED)
                    return;

                // If target still has one of Warrior's bleeds, do nothing
                Unit::AuraList const& PeriodicDamage = m_target->GetAurasByType(SPELL_AURA_PERIODIC_DAMAGE);
                for(Unit::AuraList::const_iterator i = PeriodicDamage.begin(); i != PeriodicDamage.end(); ++i)
                    if( (*i)->GetCasterGuid() == GetCasterGuid() &&
                        (*i)->GetSpellProto()->SpellFamilyName == SPELLFAMILY_WARRIOR &&
                        (*i)->GetSpellProto()->Mechanic == MECHANIC_BLEED)
                        return;

                spellId1 = 30069;                           // Blood Frenzy (Rank 1)
                spellId2 = 30070;                           // Blood Frenzy (Rank 2)
            }
            break;
        }
        case SPELLFAMILY_WARLOCK:
        {
            // Fear (non stacking)
            if (m_spellProto->SpellFamilyFlags & UI64LIT(0x0000040000000000))
            {
                if(!apply)
                {
                    Unit* caster = GetCaster();
                    if(!caster)
                        return;

                    Unit::AuraList const& dummyAuras = caster->GetAurasByType(SPELL_AURA_DUMMY);
                    for(Unit::AuraList::const_iterator itr = dummyAuras.begin(); itr != dummyAuras.end(); ++itr)
                    {
                        SpellEntry const* dummyEntry = (*itr)->GetSpellProto();
                        // Improved Fear
                        if (dummyEntry->SpellFamilyName == SPELLFAMILY_WARLOCK && dummyEntry->SpellIconID == 98)
                        {
                            cast_at_remove = true;
                            switch((*itr)->GetModifier()->m_amount)
                            {
                                // Rank 1
                                case 0: spellId1 = 60946; break;
                                // Rank 1
                                case 1: spellId1 = 60947; break;
                            }
                            break;
                        }
                    }
                }
                else
                    return;
            }
            // Shadowflame (DoT)
            else if (m_spellProto->SpellFamilyFlags2 & 0x00000002)
            {
                // Glyph of Shadowflame
                Unit* caster;
                if(!apply)
                    spellId1 = 63311;
                else if(((caster = GetCaster())) && caster->HasAura(63310))
                    spellId1 = 63311;
                else
                    return;
            }
            else
                return;
            break;
        }
        case SPELLFAMILY_PRIEST:
        {
            // Shadow Word: Pain (need visual check fro skip improvement talent) or Vampiric Touch
            if ((m_spellProto->SpellIconID == 234 && m_spellProto->SpellVisual[0]) || m_spellProto->SpellIconID == 2213)
            {
                if (!apply && m_removeMode == AURA_REMOVE_BY_DISPEL)
                {
                    Unit* caster = GetCaster();
                    if(!caster)
                        return;

                    Unit::AuraList const& dummyAuras = caster->GetAurasByType(SPELL_AURA_DUMMY);
                    for(Unit::AuraList::const_iterator itr = dummyAuras.begin(); itr != dummyAuras.end(); ++itr)
                    {
                        // Shadow Affinity
                        if ((*itr)->GetSpellProto()->SpellFamilyName == SPELLFAMILY_PRIEST
                            && (*itr)->GetSpellProto()->SpellIconID == 178)
                        {
                            // custom cast code
                            int32 basepoints0 = (*itr)->GetModifier()->m_amount * caster->GetCreateMana() / 100;
                            caster->CastCustomSpell(caster, 64103, &basepoints0, NULL, NULL, true, NULL);
                            return;
                        }
                    }
                }
                else
                    return;
            }
            // Power Word: Shield
            else if (apply && m_spellProto->SpellFamilyFlags & UI64LIT(0x0000000000000001) && m_spellProto->Mechanic == MECHANIC_SHIELD)
            {
                Unit* caster = GetCaster();
               if(!caster)
                    return;

                // Glyph of Power Word: Shield
                if (Aura* glyph = caster->GetAura(55672, EFFECT_INDEX_0))
                {
                    Aura *shield = GetAuraByEffectIndex(EFFECT_INDEX_0);
                    int32 heal = (glyph->GetModifier()->m_amount * shield->GetModifier()->m_amount)/100;
                    caster->CastCustomSpell(m_target, 56160, &heal, NULL, NULL, true, 0, shield);
                }
                return;
            }

            switch(GetId())
            {
                // Abolish Disease (remove 1 more poison effect with Body and Soul)
                case 552:
                {
                    if(apply)
                    {
                        int chance =0;
                        Unit::AuraList const& dummyAuras = m_target->GetAurasByType(SPELL_AURA_DUMMY);
                        for(Unit::AuraList::const_iterator itr = dummyAuras.begin(); itr != dummyAuras.end(); ++itr)
                        {
                            SpellEntry const* dummyEntry = (*itr)->GetSpellProto();
                            // Body and Soul (talent ranks)
                            if (dummyEntry->SpellFamilyName == SPELLFAMILY_PRIEST && dummyEntry->SpellIconID == 2218 &&
                                dummyEntry->SpellVisual[0]==0)
                            {
                                chance = (*itr)->GetSpellProto()->CalculateSimpleValue(EFFECT_INDEX_1);
                                break;
                            }
                        }

                        if(roll_chance_i(chance))
                            spellId1 = 64134;               // Body and Soul (periodic dispel effect)
                    }
                    else
                        spellId1 = 64134;                   // Body and Soul (periodic dispel effect)
                    break;
                }
                // Dispersion mana reg and immunity
                case 47585:
                    spellId1 = 60069;                       // Dispersion
                    spellId2 = 63230;                       // Dispersion
                    break;
                default:
                    return;
            }
           break;
        }
        case SPELLFAMILY_DRUID:
        {
            // Barkskin
            if (GetId()==22812 && m_target->HasAura(63057)) // Glyph of Barkskin
                spellId1 = 63058;                           // Glyph - Barkskin 01
            else
                return;
            break;
        }
        case SPELLFAMILY_ROGUE:
            // Sprint (skip non player casted spells by category)
            if (GetSpellProto()->SpellFamilyFlags & UI64LIT(0x0000000000000040) && GetSpellProto()->Category == 44)
            {
                if(!apply || m_target->HasAura(58039))      // Glyph of Blurred Speed
                    spellId1 = 61922;                       // Sprint (waterwalk)
                else
                   return;
            }
            else
                return;
            break;
        case SPELLFAMILY_HUNTER:
        {
            switch (GetId())
            {
                case 34455:          // Ferocious inspiration and ranks
                    spellId1 = 75593;
                    break;
                case 34459:
                    spellId1 = 75446;
                    break;
                case 34460:
                    spellId1 = 75447;
                    break;
                case 19574:          // The Beast Within and Bestial Wrath - immunity
                case 34471:
                    spellId1 = 24395;
                    spellId2 = 24396;
                    spellId3 = 24397;
                    spellId4 = 26592;
                    break;
                default:
                    break;
            }

            // Freezing Trap Effect
            if (m_spellProto->SpellFamilyFlags & UI64LIT(0x0000000000000008))
            {
                if(!apply)
                {
                    Unit *caster = GetCaster();
                    // Glyph of Freezing Trap
                    if (caster && caster->HasAura(56845))
                    {
                        cast_at_remove = true;
                        spellId1 = 61394;
                    }
                    else
                        return;
                }
                else
                    return;
            }
            // Aspect of the Dragonhawk dodge
            else if (GetSpellProto()->SpellFamilyFlags2 & 0x00001000)
            {
                spellId1 = 61848;

                // triggered spell have same category as main spell and cooldown
                if (apply && m_target->GetTypeId()==TYPEID_PLAYER)
                    ((Player*)m_target)->RemoveSpellCooldown(61848);
            }
            else
                return;
            break;
        }
        case SPELLFAMILY_PALADIN:
        {
            if (m_spellProto->Id == 19746)                  // Aura Mastery (on Concentration Aura remove and apply)
            {
                Unit *caster = GetCaster();
                if (!caster)
                    return;

                if (apply && caster->HasAura(31821))
                    caster->CastSpell(caster, 64364, true, NULL);
                else if (!apply)
                    caster->RemoveAurasDueToSpell(64364);
            }
            if (m_spellProto->Id == 31821)                  // Aura Mastery (on Aura Mastery original buff remove)
            {
                Unit *caster = GetCaster();
                if (!caster)
                    return;

                if (apply && caster->HasAura(19746))
                    caster->CastSpell(caster, 64364, true, NULL);
                else if (!apply)
                    caster->RemoveAurasDueToSpell(64364);
            }
            if (m_spellProto->Id == 31884)                  // Avenging Wrath
            {
                if(!apply)
                    spellId1 = 57318;                       // Sanctified Wrath (triggered)
                else
                {
                    int32 percent = 0;
                    Unit::AuraList const& dummyAuras = m_target->GetAurasByType(SPELL_AURA_DUMMY);
                    for(Unit::AuraList::const_iterator itr = dummyAuras.begin(); itr != dummyAuras.end(); ++itr)
                    {
                        if ((*itr)->GetSpellProto()->SpellIconID == 3029)
                        {
                            percent = (*itr)->GetModifier()->m_amount;
                            break;
                        }
                    }

                    // apply in special way
                    if(percent)
                    {
                        spellId1 = 57318;                    // Sanctified Wrath (triggered)
                        // prevent aura deletion, specially in multi-boost case
                        SetInUse(true);
                        m_target->CastCustomSpell(m_target, spellId1, &percent, &percent, NULL, true, NULL);
                        SetInUse(false);
                    }
                    return;
                }
                break;
            }

            // Only process on player casting paladin aura
            // all aura bonuses applied also in aura area effect way to caster
            if (GetCasterGuid() != m_target->GetObjectGuid() || !GetCasterGuid().IsPlayer())
                return;

            if (GetSpellSpecific(m_spellProto->Id) != SPELL_AURA)
                return;

            // Sanctified Retribution and Swift Retribution (they share one aura), but not Retribution Aura (already gets modded)
            if ((GetSpellProto()->SpellFamilyFlags & UI64LIT(0x0000000000000008))==0)
                spellId1 = 63531;                           // placeholder for talent spell mods
            // Improved Concentration Aura (auras bonus)
            spellId2 = 63510;                               // placeholder for talent spell mods
            // Improved Devotion Aura (auras bonus)
            spellId3 = 63514;                               // placeholder for talent spell mods
            break;
        }
        case SPELLFAMILY_DEATHKNIGHT:
        {
            // second part of spell apply
            switch (GetId())
            {
                case 49039: spellId1 = 50397; break;        // Lichborne

                case 48263:                                 // Frost Presence
                case 48265:                                 // Unholy Presence
                case 48266:                                 // Blood Presence
                {
                    // else part one per 3 pair
                    if (GetId()==48263 || GetId()==48265)   // Frost Presence or Unholy Presence
                    {
                        // Improved Blood Presence
                        int32 heal_pct = 0;
                        if (apply)
                        {
                            Unit::AuraList const& bloodAuras = m_target->GetAurasByType(SPELL_AURA_DUMMY);
                            for(Unit::AuraList::const_iterator itr = bloodAuras.begin(); itr != bloodAuras.end(); ++itr)
                            {
                                // skip same icon
                                if ((*itr)->GetSpellProto()->SpellFamilyName == SPELLFAMILY_DEATHKNIGHT &&
                                    (*itr)->GetSpellProto()->SpellIconID == 2636)
                                {
                                    heal_pct = (*itr)->GetModifier()->m_amount;
                                    break;
                                }
                            }
                        }

                        if (heal_pct)
                            m_target->CastCustomSpell(m_target, 63611, &heal_pct, NULL, NULL, true, NULL, NULL, GetCasterGuid());
                        else
                            m_target->RemoveAurasDueToSpell(63611);
                    }
                    else
                        spellId1 = 63611;                   // Improved Blood Presence, trigger for heal

                    if (GetId()==48263 || GetId()==48266)   // Frost Presence or Blood Presence
                    {
                        // Improved Unholy Presence
                        int32 power_pct = 0;
                        if (apply)
                        {
                            Unit::AuraList const& unholyAuras = m_target->GetAurasByType(SPELL_AURA_DUMMY);
                            for(Unit::AuraList::const_iterator itr = unholyAuras.begin(); itr != unholyAuras.end(); ++itr)
                            {
                                // skip same icon
                                if ((*itr)->GetSpellProto()->SpellFamilyName == SPELLFAMILY_DEATHKNIGHT &&
                                    (*itr)->GetSpellProto()->SpellIconID == 2633)
                                {
                                    power_pct = (*itr)->GetModifier()->m_amount;
                                    break;
                                }
                            }
                        }
                        if (power_pct || !apply)
                            spellId2 = 49772;                   // Unholy Presence, speed part, spell1 used for Improvement presence fit to own presence
                    }
                    else
                        spellId1 = 49772;                       // Unholy Presence move speed

                    if (GetId()==48265 || GetId()==48266)       // Unholy Presence or Blood Presence
                    {
                        // Improved Frost Presence
                        int32 stamina_pct = 0;
                        if (apply)
                        {
                            Unit::AuraList const& frostAuras = m_target->GetAurasByType(SPELL_AURA_DUMMY);
                            for(Unit::AuraList::const_iterator itr = frostAuras.begin(); itr != frostAuras.end(); ++itr)
                            {
                                // skip same icon
                                if ((*itr)->GetSpellProto()->SpellFamilyName == SPELLFAMILY_DEATHKNIGHT &&
                                    (*itr)->GetSpellProto()->SpellIconID == 2632)
                                {
                                    stamina_pct = (*itr)->GetModifier()->m_amount;
                                    break;
                                }
                            }
                        }

                        if (stamina_pct)
                            m_target->CastCustomSpell(m_target, 61261, &stamina_pct, NULL, NULL, true, NULL, NULL, GetCasterGuid());
                        else
                            m_target->RemoveAurasDueToSpell(61261);
                    }
                    else
                        spellId1 = 61261;                   // Frost Presence, stamina

                    if (GetId()==48265)                     // Unholy Presence
                    {
                        // Improved Unholy Presence, special case for own presence
                        int32 power_pct = 0;
                        if (apply)
                        {
                            Unit::AuraList const& unholyAuras = m_target->GetAurasByType(SPELL_AURA_DUMMY);
                            for(Unit::AuraList::const_iterator itr = unholyAuras.begin(); itr != unholyAuras.end(); ++itr)
                            {
                                // skip same icon
                                if ((*itr)->GetSpellProto()->SpellFamilyName == SPELLFAMILY_DEATHKNIGHT &&
                                    (*itr)->GetSpellProto()->SpellIconID == 2633)
                                {
                                    power_pct = (*itr)->GetModifier()->m_amount;
                                    break;
                                }
                            }
                        }

                        if (power_pct)
                        {
                            int32 bp = 5;
                            m_target->CastCustomSpell(m_target, 63622, &bp, &bp, &bp, true, NULL, NULL, GetCasterGuid());
                            m_target->CastCustomSpell(m_target, 65095, &bp, NULL, NULL, true, NULL, NULL, GetCasterGuid());
                        }
                        else
                        {
                            m_target->RemoveAurasDueToSpell(63622);
                            m_target->RemoveAurasDueToSpell(65095);
                        }
                    }
                    break;
                }
            }

            // Improved Blood Presence
            if (GetSpellProto()->SpellIconID == 2636 && m_isPassive)
            {
                // if presence active: Frost Presence or Unholy Presence
                if (apply && (m_target->HasAura(48263) || m_target->HasAura(48265)))
                {
                    Aura* aura = GetAuraByEffectIndex(EFFECT_INDEX_0);
                    if (!aura)
                        return;

                    int32 bp = aura->GetModifier()->m_amount;
                    m_target->CastCustomSpell(m_target, 63611, &bp, NULL, NULL, true, NULL, NULL, GetCasterGuid());
                }
                else
                    m_target->RemoveAurasDueToSpell(63611);
                return;
            }

            // Improved Frost Presence
            if (GetSpellProto()->SpellIconID == 2632 && m_isPassive)
            {
                // if presence active: Unholy Presence or Blood Presence
                if (apply && (m_target->HasAura(48265) || m_target->HasAura(48266)))
                {
                    Aura* aura = GetAuraByEffectIndex(EFFECT_INDEX_0);
                    if (!aura)
                        return;

                    int32 bp = aura->GetModifier()->m_amount;
                    m_target->CastCustomSpell(m_target, 61261, &bp, NULL, NULL, true, NULL, NULL, GetCasterGuid());
                }
                else
                    m_target->RemoveAurasDueToSpell(61261);
                return;
            }

            // Improved Unholy Presence
            if (GetSpellProto()->SpellIconID == 2633 && m_isPassive)
            {
                // if presence active: Unholy Presence
                if (apply && m_target->HasAura(48265))
                {
                    int32 bp = 5;
                    m_target->CastCustomSpell(m_target, 63622, &bp, &bp, &bp, true, NULL, NULL, GetCasterGuid());
                    m_target->CastCustomSpell(m_target, 65095, &bp, NULL, NULL, true, NULL, NULL, GetCasterGuid());
                }
                else
                {
                    m_target->RemoveAurasDueToSpell(63622);
                    m_target->RemoveAurasDueToSpell(65095);
                }

                // if presence active: Frost Presence or Blood Presence
                if (!apply || m_target->HasAura(48263) || m_target->HasAura(48266))
                    spellId1 = 49772;
                else
                    return;
                break;
            }
            break;
        }
        default:
            return;
    }

    // prevent aura deletion, specially in multi-boost case
    SetInUse(true);

    if (apply || cast_at_remove)
    {
        if (spellId1)
            m_target->CastSpell(m_target, spellId1, true, NULL, NULL, GetCasterGuid());
        if (spellId2 && !IsDeleted())
            m_target->CastSpell(m_target, spellId2, true, NULL, NULL, GetCasterGuid());
        if (spellId3 && !IsDeleted())
            m_target->CastSpell(m_target, spellId3, true, NULL, NULL, GetCasterGuid());
        if (spellId4 && !IsDeleted())
            m_target->CastSpell(m_target, spellId4, true, NULL, NULL, GetCasterGuid());
    }
    else
    {
        if (spellId1)
            m_target->RemoveAurasByCasterSpell(spellId1, GetCasterGUID());
        if (spellId2)
            m_target->RemoveAurasByCasterSpell(spellId2, GetCasterGUID());
        if (spellId3)
            m_target->RemoveAurasByCasterSpell(spellId3, GetCasterGUID());
        if (spellId4)
            m_target->RemoveAurasByCasterSpell(spellId4, GetCasterGUID());
    }

    SetInUse(false);
}

SpellAuraHolder::~SpellAuraHolder()
{
    // note: auras in delete list won't be affected since they clear themselves from holder when adding to deletedAuraslist
    for (int32 i = 0; i < MAX_EFFECT_INDEX; ++i)
        if (Aura *aur = m_auras[i])
            delete aur;
}

void SpellAuraHolder::Update(uint32 diff)
{
    for (int32 i = 0; i < MAX_EFFECT_INDEX; ++i)
        if (Aura *aura = m_auras[i])
            aura->UpdateAura(diff);

    // Channeled aura required check distance from caster
    if(IsChanneledSpell(m_spellProto) && GetCasterGuid() != m_target->GetObjectGuid())
    {
        Unit* caster = GetCaster();
        if(!caster)
        {
            m_target->RemoveAurasByCasterSpell(GetId(), GetCasterGUID());
            return;
        }

        // need check distance for channeled target only
        if (caster->GetChannelObjectGuid() == m_target->GetObjectGuid())
        {
            // Get spell range
            float max_range = GetSpellMaxRange(sSpellRangeStore.LookupEntry(m_spellProto->rangeIndex));

            if(Player* modOwner = caster->GetSpellModOwner())
                modOwner->ApplySpellMod(GetId(), SPELLMOD_RANGE, max_range, NULL);

            if(!caster->IsWithinDistInMap(m_target, max_range))
            {
                caster->InterruptSpell(CURRENT_CHANNELED_SPELL);
                return;
            }
        }
    }
}

void SpellAuraHolder::RefreshHolder()
{
    for (int32 i = 0; i < MAX_EFFECT_INDEX; ++i)
        if (Aura *aura = m_auras[i])
            aura->SetAuraDuration(aura->GetAuraMaxDuration());

    SendAuraUpdate(false);
}

bool SpellAuraHolder::HasMechanic(uint32 mechanic) const
{
    if (mechanic == m_spellProto->Mechanic)
        return true;

    for (int32 i = 0; i < MAX_EFFECT_INDEX; ++i)
        if (m_auras[i] && m_spellProto->EffectMechanic[i] == mechanic)
            return true;
    return false;
}

bool SpellAuraHolder::HasMechanicMask(uint32 mechanicMask) const
{
    if (mechanicMask & (1 << (m_spellProto->Mechanic - 1)))
        return true;

    for (int32 i = 0; i < MAX_EFFECT_INDEX; ++i)
        if (m_auras[i] && m_spellProto->EffectMechanic[i] && ((1 << (m_spellProto->EffectMechanic[i] -1)) & mechanicMask))
            return true;
    return false;
}

bool SpellAuraHolder::IsPersistent() const
{
    for (int32 i = 0; i < MAX_EFFECT_INDEX; ++i)
        if (Aura *aur = m_auras[i])
            if (aur->IsPersistent())
                return true;
    return false;
}

bool SpellAuraHolder::IsAreaAura() const
{
    for (int32 i = 0; i < MAX_EFFECT_INDEX; ++i)
        if (Aura *aur = m_auras[i])
            if (aur->IsAreaAura())
                return true;
    return false;
}

bool SpellAuraHolder::IsPositive() const
{
    for (int32 i = 0; i < MAX_EFFECT_INDEX; ++i)
        if (Aura *aur = m_auras[i])
            if (!aur->IsPositive())
                return false;
    return true;
}

bool SpellAuraHolder::IsEmptyHolder() const
{
    for (int32 i = 0; i < MAX_EFFECT_INDEX; ++i)
        if (m_auras[i])
            return false;
    return true;
}

void SpellAuraHolder::UnregisterSingleCastHolder()
{
    if (IsSingleTarget())
    {
        if(Unit* caster = GetCaster())
            caster->GetSingleCastSpellTargets().erase(GetSpellProto());

        m_isSingleTarget = false;
    }
}

void Aura::HandleAuraMirrorImage(bool Apply, bool Real)
{
    if (!Real)
        return;

    Unit* target = GetTarget();

    if (Apply)
    {
        Unit* caster = GetCaster();
        if (!caster)
            return;
        // Set display id
        target->SetDisplayId(caster->GetDisplayId());
        target->SetFlag(UNIT_FIELD_FLAGS_2, UNIT_FLAG2_MIRROR_IMAGE);
    }
    else
    {
        target->SetDisplayId(target->GetNativeDisplayId());
        target->RemoveFlag(UNIT_FIELD_FLAGS_2, UNIT_FLAG2_MIRROR_IMAGE);
    }
}

void Aura::HandleAuraModReflectSpells(bool Apply, bool Real)
{
    if (!Real)
        return;

    Unit* target = GetTarget();
    Unit* caster = GetCaster();

    if (Apply)
    {
        switch(GetId() )
        {
            // Improved Spell Reflection
            case 23920:
            {
                if (!caster)
                    return;

                Unit::AuraList const& lDummyAuras = caster->GetAurasByType(SPELL_AURA_DUMMY);
                for(Unit::AuraList::const_iterator i = lDummyAuras.begin(); i != lDummyAuras.end(); ++i)
                {
                    if((*i)->GetSpellProto()->SpellIconID == 1935)
                    {
                        caster->CastSpell(caster, 59725, true);
                        break;
                    }
                }
                break;
            }
            default:
                break;
        }
    }
}<|MERGE_RESOLUTION|>--- conflicted
+++ resolved
@@ -8057,16 +8057,11 @@
     }
 }
 
-<<<<<<< HEAD
 void Aura::HandleAuraLinked(bool apply, bool Real)
-=======
-void Aura::HandleAuraAddMechanicAbilities(bool apply, bool Real)
->>>>>>> f7fb2fd5
 {
     if (!Real)
         return;
 
-<<<<<<< HEAD
     uint32 linkedSpell = GetSpellProto()->EffectTriggerSpell[m_effIndex];
     SpellEntry const *spellInfo = sSpellStore.LookupEntry(linkedSpell);
     if (!spellInfo)
@@ -8079,7 +8074,10 @@
         GetTarget()->CastSpell(GetTarget(), linkedSpell, true, NULL, this);
     else
         GetTarget()->RemoveAurasByCasterSpell(linkedSpell, GetCasterGUID());
-=======
+}
+
+void Aura::HandleAuraAddMechanicAbilities(bool apply, bool Real)
+{
     Unit* target = GetTarget();
 
     if (!target || target->GetTypeId() != TYPEID_PLAYER)    // only players should be affected by this aura
@@ -8109,7 +8107,6 @@
             if (uint32 spellId = spellSet->Spells[i])
                 static_cast<Player*>(target)->removeSpell(spellId, false , false, false);
     }
->>>>>>> f7fb2fd5
 }
 
 void Aura::HandleAuraOpenStable(bool apply, bool Real)
