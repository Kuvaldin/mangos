--- conflicted
+++ resolved
@@ -890,11 +890,6 @@
 
 bool Aura::isAffectedOnSpell(SpellEntry const *spell) const
 {
-<<<<<<< HEAD
-    // Check family name
-    if (spell->SpellFamilyName != GetSpellProto()->SpellFamilyName)
-        return false;
-
     // hacks for bad DBC data
     switch (GetId())
     {
@@ -908,16 +903,7 @@
             break;
     }
 
-    // Check EffectClassMask
-    uint32 const *ptr = getAuraSpellClassMask();
-    if (((uint64*)ptr)[0] & spell->SpellFamilyFlags)
-        return true;
-    if (ptr[2] & spell->SpellFamilyFlags2)
-        return true;
-    return false;
-=======
     return spell->IsFitToFamily(SpellFamily(GetSpellProto()->SpellFamilyName), GetAuraSpellClassMask());
->>>>>>> 37187fae
 }
 
 bool Aura::CanProcFrom(SpellEntry const *spell, uint32 EventProcEx, uint32 procEx, bool active, bool useClassMask) const
