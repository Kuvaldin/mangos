/*
 * Copyright (C) 2005-2010 MaNGOS <http://getmangos.com/>
 *
 * This program is free software; you can redistribute it and/or modify
 * it under the terms of the GNU General Public License as published by
 * the Free Software Foundation; either version 2 of the License, or
 * (at your option) any later version.
 *
 * This program is distributed in the hope that it will be useful,
 * but WITHOUT ANY WARRANTY; without even the implied warranty of
 * MERCHANTABILITY or FITNESS FOR A PARTICULAR PURPOSE.  See the
 * GNU General Public License for more details.
 *
 * You should have received a copy of the GNU General Public License
 * along with this program; if not, write to the Free Software
 * Foundation, Inc., 59 Temple Place, Suite 330, Boston, MA  02111-1307  USA
 */

#include "Common.h"
#include "Database/DatabaseEnv.h"
#include "WorldPacket.h"
#include "WorldSession.h"
#include "Opcodes.h"
#include "Log.h"
#include "UpdateMask.h"
#include "World.h"
#include "ObjectMgr.h"
#include "SpellMgr.h"
#include "Player.h"
#include "Unit.h"
#include "Spell.h"
#include "DynamicObject.h"
#include "Group.h"
#include "UpdateData.h"
#include "ObjectAccessor.h"
#include "Policies/SingletonImp.h"
#include "Totem.h"
#include "Creature.h"
#include "Formulas.h"
#include "BattleGround.h"
#include "CreatureAI.h"
#include "ScriptCalls.h"
#include "Util.h"
#include "GridNotifiers.h"
#include "GridNotifiersImpl.h"
#include "Vehicle.h"
#include "CellImpl.h"

#define NULL_AURA_SLOT 0xFF

pAuraHandler AuraHandler[TOTAL_AURAS]=
{
    &Aura::HandleNULL,                                      //  0 SPELL_AURA_NONE
    &Aura::HandleBindSight,                                 //  1 SPELL_AURA_BIND_SIGHT
    &Aura::HandleModPossess,                                //  2 SPELL_AURA_MOD_POSSESS
    &Aura::HandlePeriodicDamage,                            //  3 SPELL_AURA_PERIODIC_DAMAGE
    &Aura::HandleAuraDummy,                                 //  4 SPELL_AURA_DUMMY
    &Aura::HandleModConfuse,                                //  5 SPELL_AURA_MOD_CONFUSE
    &Aura::HandleModCharm,                                  //  6 SPELL_AURA_MOD_CHARM
    &Aura::HandleModFear,                                   //  7 SPELL_AURA_MOD_FEAR
    &Aura::HandlePeriodicHeal,                              //  8 SPELL_AURA_PERIODIC_HEAL
    &Aura::HandleModAttackSpeed,                            //  9 SPELL_AURA_MOD_ATTACKSPEED
    &Aura::HandleModThreat,                                 // 10 SPELL_AURA_MOD_THREAT
    &Aura::HandleModTaunt,                                  // 11 SPELL_AURA_MOD_TAUNT
    &Aura::HandleAuraModStun,                               // 12 SPELL_AURA_MOD_STUN
    &Aura::HandleModDamageDone,                             // 13 SPELL_AURA_MOD_DAMAGE_DONE
    &Aura::HandleNoImmediateEffect,                         // 14 SPELL_AURA_MOD_DAMAGE_TAKEN   implemented in Unit::MeleeDamageBonusTaken and Unit::SpellBaseDamageBonusTaken
    &Aura::HandleNoImmediateEffect,                         // 15 SPELL_AURA_DAMAGE_SHIELD      implemented in Unit::DealMeleeDamage
    &Aura::HandleModStealth,                                // 16 SPELL_AURA_MOD_STEALTH
    &Aura::HandleNoImmediateEffect,                         // 17 SPELL_AURA_MOD_STEALTH_DETECT implemented in Unit::isVisibleForOrDetect
    &Aura::HandleInvisibility,                              // 18 SPELL_AURA_MOD_INVISIBILITY
    &Aura::HandleInvisibilityDetect,                        // 19 SPELL_AURA_MOD_INVISIBILITY_DETECTION
    &Aura::HandleAuraModTotalHealthPercentRegen,            // 20 SPELL_AURA_OBS_MOD_HEALTH
    &Aura::HandleAuraModTotalManaPercentRegen,              // 21 SPELL_AURA_OBS_MOD_MANA
    &Aura::HandleAuraModResistance,                         // 22 SPELL_AURA_MOD_RESISTANCE
    &Aura::HandlePeriodicTriggerSpell,                      // 23 SPELL_AURA_PERIODIC_TRIGGER_SPELL
    &Aura::HandlePeriodicEnergize,                          // 24 SPELL_AURA_PERIODIC_ENERGIZE
    &Aura::HandleAuraModPacify,                             // 25 SPELL_AURA_MOD_PACIFY
    &Aura::HandleAuraModRoot,                               // 26 SPELL_AURA_MOD_ROOT
    &Aura::HandleAuraModSilence,                            // 27 SPELL_AURA_MOD_SILENCE
    &Aura::HandleNoImmediateEffect,                         // 28 SPELL_AURA_REFLECT_SPELLS        implement in Unit::SpellHitResult
    &Aura::HandleAuraModStat,                               // 29 SPELL_AURA_MOD_STAT
    &Aura::HandleAuraModSkill,                              // 30 SPELL_AURA_MOD_SKILL
    &Aura::HandleAuraModIncreaseSpeed,                      // 31 SPELL_AURA_MOD_INCREASE_SPEED
    &Aura::HandleAuraModIncreaseMountedSpeed,               // 32 SPELL_AURA_MOD_INCREASE_MOUNTED_SPEED
    &Aura::HandleAuraModDecreaseSpeed,                      // 33 SPELL_AURA_MOD_DECREASE_SPEED
    &Aura::HandleAuraModIncreaseHealth,                     // 34 SPELL_AURA_MOD_INCREASE_HEALTH
    &Aura::HandleAuraModIncreaseEnergy,                     // 35 SPELL_AURA_MOD_INCREASE_ENERGY
    &Aura::HandleAuraModShapeshift,                         // 36 SPELL_AURA_MOD_SHAPESHIFT
    &Aura::HandleAuraModEffectImmunity,                     // 37 SPELL_AURA_EFFECT_IMMUNITY
    &Aura::HandleAuraModStateImmunity,                      // 38 SPELL_AURA_STATE_IMMUNITY
    &Aura::HandleAuraModSchoolImmunity,                     // 39 SPELL_AURA_SCHOOL_IMMUNITY
    &Aura::HandleAuraModDmgImmunity,                        // 40 SPELL_AURA_DAMAGE_IMMUNITY
    &Aura::HandleAuraModDispelImmunity,                     // 41 SPELL_AURA_DISPEL_IMMUNITY
    &Aura::HandleAuraProcTriggerSpell,                      // 42 SPELL_AURA_PROC_TRIGGER_SPELL  implemented in Unit::ProcDamageAndSpellFor and Unit::HandleProcTriggerSpell
    &Aura::HandleNoImmediateEffect,                         // 43 SPELL_AURA_PROC_TRIGGER_DAMAGE implemented in Unit::ProcDamageAndSpellFor
    &Aura::HandleAuraTrackCreatures,                        // 44 SPELL_AURA_TRACK_CREATURES
    &Aura::HandleAuraTrackResources,                        // 45 SPELL_AURA_TRACK_RESOURCES
    &Aura::HandleUnused,                                    // 46 SPELL_AURA_46 (used in test spells 54054 and 54058, and spell 48050) (3.0.8a-3.2.2a)
    &Aura::HandleAuraModParryPercent,                       // 47 SPELL_AURA_MOD_PARRY_PERCENT
    &Aura::HandleNULL,                                      // 48 SPELL_AURA_48 spell Napalm (area damage spell with additional delayed damage effect)
    &Aura::HandleAuraModDodgePercent,                       // 49 SPELL_AURA_MOD_DODGE_PERCENT
    &Aura::HandleNoImmediateEffect,                         // 50 SPELL_AURA_MOD_CRITICAL_HEALING_AMOUNT implemented in Unit::SpellCriticalHealingBonus
    &Aura::HandleAuraModBlockPercent,                       // 51 SPELL_AURA_MOD_BLOCK_PERCENT
    &Aura::HandleAuraModCritPercent,                        // 52 SPELL_AURA_MOD_CRIT_PERCENT
    &Aura::HandlePeriodicLeech,                             // 53 SPELL_AURA_PERIODIC_LEECH
    &Aura::HandleModHitChance,                              // 54 SPELL_AURA_MOD_HIT_CHANCE
    &Aura::HandleModSpellHitChance,                         // 55 SPELL_AURA_MOD_SPELL_HIT_CHANCE
    &Aura::HandleAuraTransform,                             // 56 SPELL_AURA_TRANSFORM
    &Aura::HandleModSpellCritChance,                        // 57 SPELL_AURA_MOD_SPELL_CRIT_CHANCE
    &Aura::HandleAuraModIncreaseSwimSpeed,                  // 58 SPELL_AURA_MOD_INCREASE_SWIM_SPEED
    &Aura::HandleNoImmediateEffect,                         // 59 SPELL_AURA_MOD_DAMAGE_DONE_CREATURE implemented in Unit::MeleeDamageBonusDone and Unit::SpellDamageBonusDone
    &Aura::HandleAuraModPacifyAndSilence,                   // 60 SPELL_AURA_MOD_PACIFY_SILENCE
    &Aura::HandleAuraModScale,                              // 61 SPELL_AURA_MOD_SCALE
    &Aura::HandlePeriodicHealthFunnel,                      // 62 SPELL_AURA_PERIODIC_HEALTH_FUNNEL
    &Aura::HandleUnused,                                    // 63 unused (3.0.8a-3.2.2a) old SPELL_AURA_PERIODIC_MANA_FUNNEL
    &Aura::HandlePeriodicManaLeech,                         // 64 SPELL_AURA_PERIODIC_MANA_LEECH
    &Aura::HandleModCastingSpeed,                           // 65 SPELL_AURA_MOD_CASTING_SPEED_NOT_STACK
    &Aura::HandleFeignDeath,                                // 66 SPELL_AURA_FEIGN_DEATH
    &Aura::HandleAuraModDisarm,                             // 67 SPELL_AURA_MOD_DISARM
    &Aura::HandleAuraModStalked,                            // 68 SPELL_AURA_MOD_STALKED
    &Aura::HandleSchoolAbsorb,                              // 69 SPELL_AURA_SCHOOL_ABSORB implemented in Unit::CalculateAbsorbAndResist
    &Aura::HandleUnused,                                    // 70 SPELL_AURA_EXTRA_ATTACKS      Useless, used by only one spell 41560 that has only visual effect (3.2.2a)
    &Aura::HandleModSpellCritChanceShool,                   // 71 SPELL_AURA_MOD_SPELL_CRIT_CHANCE_SCHOOL
    &Aura::HandleModPowerCostPCT,                           // 72 SPELL_AURA_MOD_POWER_COST_SCHOOL_PCT
    &Aura::HandleModPowerCost,                              // 73 SPELL_AURA_MOD_POWER_COST_SCHOOL
    &Aura::HandleNoImmediateEffect,                         // 74 SPELL_AURA_REFLECT_SPELLS_SCHOOL  implemented in Unit::SpellHitResult
    &Aura::HandleNoImmediateEffect,                         // 75 SPELL_AURA_MOD_LANGUAGE           implemented in WorldSession::HandleMessagechatOpcode
    &Aura::HandleFarSight,                                  // 76 SPELL_AURA_FAR_SIGHT
    &Aura::HandleModMechanicImmunity,                       // 77 SPELL_AURA_MECHANIC_IMMUNITY
    &Aura::HandleAuraMounted,                               // 78 SPELL_AURA_MOUNTED
    &Aura::HandleModDamagePercentDone,                      // 79 SPELL_AURA_MOD_DAMAGE_PERCENT_DONE
    &Aura::HandleModPercentStat,                            // 80 SPELL_AURA_MOD_PERCENT_STAT
    &Aura::HandleNoImmediateEffect,                         // 81 SPELL_AURA_SPLIT_DAMAGE_PCT       implemented in Unit::CalculateAbsorbAndResist
    &Aura::HandleWaterBreathing,                            // 82 SPELL_AURA_WATER_BREATHING
    &Aura::HandleModBaseResistance,                         // 83 SPELL_AURA_MOD_BASE_RESISTANCE
    &Aura::HandleModRegen,                                  // 84 SPELL_AURA_MOD_REGEN
    &Aura::HandleModPowerRegen,                             // 85 SPELL_AURA_MOD_POWER_REGEN
    &Aura::HandleChannelDeathItem,                          // 86 SPELL_AURA_CHANNEL_DEATH_ITEM
    &Aura::HandleNoImmediateEffect,                         // 87 SPELL_AURA_MOD_DAMAGE_PERCENT_TAKEN implemented in Unit::MeleeDamageBonusTaken and Unit::SpellDamageBonusTaken
    &Aura::HandleNoImmediateEffect,                         // 88 SPELL_AURA_MOD_HEALTH_REGEN_PERCENT implemented in Player::RegenerateHealth
    &Aura::HandlePeriodicDamagePCT,                         // 89 SPELL_AURA_PERIODIC_DAMAGE_PERCENT
    &Aura::HandleUnused,                                    // 90 unused (3.0.8a-3.2.2a) old SPELL_AURA_MOD_RESIST_CHANCE
    &Aura::HandleNoImmediateEffect,                         // 91 SPELL_AURA_MOD_DETECT_RANGE implemented in Creature::GetAttackDistance
    &Aura::HandlePreventFleeing,                            // 92 SPELL_AURA_PREVENTS_FLEEING
    &Aura::HandleModUnattackable,                           // 93 SPELL_AURA_MOD_UNATTACKABLE
    &Aura::HandleNoImmediateEffect,                         // 94 SPELL_AURA_INTERRUPT_REGEN implemented in Player::RegenerateAll
    &Aura::HandleAuraGhost,                                 // 95 SPELL_AURA_GHOST
    &Aura::HandleNoImmediateEffect,                         // 96 SPELL_AURA_SPELL_MAGNET implemented in Unit::SelectMagnetTarget
    &Aura::HandleManaShield,                                // 97 SPELL_AURA_MANA_SHIELD implemented in Unit::CalculateAbsorbAndResist
    &Aura::HandleAuraModSkill,                              // 98 SPELL_AURA_MOD_SKILL_TALENT
    &Aura::HandleAuraModAttackPower,                        // 99 SPELL_AURA_MOD_ATTACK_POWER
    &Aura::HandleUnused,                                    //100 SPELL_AURA_AURAS_VISIBLE obsolete 3.x? all player can see all auras now, but still have 2 spells including GM-spell (1852,2855)
    &Aura::HandleModResistancePercent,                      //101 SPELL_AURA_MOD_RESISTANCE_PCT
    &Aura::HandleNoImmediateEffect,                         //102 SPELL_AURA_MOD_MELEE_ATTACK_POWER_VERSUS implemented in Unit::MeleeDamageBonusDone
    &Aura::HandleAuraModTotalThreat,                        //103 SPELL_AURA_MOD_TOTAL_THREAT
    &Aura::HandleAuraWaterWalk,                             //104 SPELL_AURA_WATER_WALK
    &Aura::HandleAuraFeatherFall,                           //105 SPELL_AURA_FEATHER_FALL
    &Aura::HandleAuraHover,                                 //106 SPELL_AURA_HOVER
    &Aura::HandleAddModifier,                               //107 SPELL_AURA_ADD_FLAT_MODIFIER
    &Aura::HandleAddModifier,                               //108 SPELL_AURA_ADD_PCT_MODIFIER
    &Aura::HandleAddTargetTrigger,                          //109 SPELL_AURA_ADD_TARGET_TRIGGER
    &Aura::HandleModPowerRegenPCT,                          //110 SPELL_AURA_MOD_POWER_REGEN_PERCENT
    &Aura::HandleNoImmediateEffect,                         //111 SPELL_AURA_ADD_CASTER_HIT_TRIGGER implemented in Unit::SelectMagnetTarget
    &Aura::HandleNoImmediateEffect,                         //112 SPELL_AURA_OVERRIDE_CLASS_SCRIPTS implemented in diff functions.
    &Aura::HandleNoImmediateEffect,                         //113 SPELL_AURA_MOD_RANGED_DAMAGE_TAKEN implemented in Unit::MeleeDamageBonusTaken
    &Aura::HandleNoImmediateEffect,                         //114 SPELL_AURA_MOD_RANGED_DAMAGE_TAKEN_PCT implemented in Unit::MeleeDamageBonusTaken
    &Aura::HandleNoImmediateEffect,                         //115 SPELL_AURA_MOD_HEALING                 implemented in Unit::SpellBaseHealingBonusTaken
    &Aura::HandleNoImmediateEffect,                         //116 SPELL_AURA_MOD_REGEN_DURING_COMBAT     imppemented in Player::RegenerateAll and Player::RegenerateHealth
    &Aura::HandleNoImmediateEffect,                         //117 SPELL_AURA_MOD_MECHANIC_RESISTANCE     implemented in Unit::MagicSpellHitResult
    &Aura::HandleNoImmediateEffect,                         //118 SPELL_AURA_MOD_HEALING_PCT             implemented in Unit::SpellHealingBonusTaken
    &Aura::HandleUnused,                                    //119 unused (3.0.8a-3.2.2a) old SPELL_AURA_SHARE_PET_TRACKING
    &Aura::HandleAuraUntrackable,                           //120 SPELL_AURA_UNTRACKABLE
    &Aura::HandleAuraEmpathy,                               //121 SPELL_AURA_EMPATHY
    &Aura::HandleModOffhandDamagePercent,                   //122 SPELL_AURA_MOD_OFFHAND_DAMAGE_PCT
    &Aura::HandleModTargetResistance,                       //123 SPELL_AURA_MOD_TARGET_RESISTANCE
    &Aura::HandleAuraModRangedAttackPower,                  //124 SPELL_AURA_MOD_RANGED_ATTACK_POWER
    &Aura::HandleNoImmediateEffect,                         //125 SPELL_AURA_MOD_MELEE_DAMAGE_TAKEN implemented in Unit::MeleeDamageBonusTaken
    &Aura::HandleNoImmediateEffect,                         //126 SPELL_AURA_MOD_MELEE_DAMAGE_TAKEN_PCT implemented in Unit::MeleeDamageBonusTaken
    &Aura::HandleNoImmediateEffect,                         //127 SPELL_AURA_RANGED_ATTACK_POWER_ATTACKER_BONUS implemented in Unit::MeleeDamageBonusDone
    &Aura::HandleModPossessPet,                             //128 SPELL_AURA_MOD_POSSESS_PET
    &Aura::HandleAuraModIncreaseSpeed,                      //129 SPELL_AURA_MOD_SPEED_ALWAYS
    &Aura::HandleAuraModIncreaseMountedSpeed,               //130 SPELL_AURA_MOD_MOUNTED_SPEED_ALWAYS
    &Aura::HandleNoImmediateEffect,                         //131 SPELL_AURA_MOD_RANGED_ATTACK_POWER_VERSUS implemented in Unit::MeleeDamageBonusDone
    &Aura::HandleAuraModIncreaseEnergyPercent,              //132 SPELL_AURA_MOD_INCREASE_ENERGY_PERCENT
    &Aura::HandleAuraModIncreaseHealthPercent,              //133 SPELL_AURA_MOD_INCREASE_HEALTH_PERCENT
    &Aura::HandleAuraModRegenInterrupt,                     //134 SPELL_AURA_MOD_MANA_REGEN_INTERRUPT
    &Aura::HandleModHealingDone,                            //135 SPELL_AURA_MOD_HEALING_DONE
    &Aura::HandleNoImmediateEffect,                         //136 SPELL_AURA_MOD_HEALING_DONE_PERCENT   implemented in Unit::SpellHealingBonusDone
    &Aura::HandleModTotalPercentStat,                       //137 SPELL_AURA_MOD_TOTAL_STAT_PERCENTAGE
    &Aura::HandleHaste,                                     //138 SPELL_AURA_MOD_HASTE
    &Aura::HandleForceReaction,                             //139 SPELL_AURA_FORCE_REACTION
    &Aura::HandleAuraModRangedHaste,                        //140 SPELL_AURA_MOD_RANGED_HASTE
    &Aura::HandleRangedAmmoHaste,                           //141 SPELL_AURA_MOD_RANGED_AMMO_HASTE
    &Aura::HandleAuraModBaseResistancePCT,                  //142 SPELL_AURA_MOD_BASE_RESISTANCE_PCT
    &Aura::HandleAuraModResistanceExclusive,                //143 SPELL_AURA_MOD_RESISTANCE_EXCLUSIVE
    &Aura::HandleAuraSafeFall,                              //144 SPELL_AURA_SAFE_FALL                  implemented in WorldSession::HandleMovementOpcodes
    &Aura::HandleAuraModPetTalentsPoints,                   //145 SPELL_AURA_MOD_PET_TALENT_POINTS
    &Aura::HandleNoImmediateEffect,                         //146 SPELL_AURA_ALLOW_TAME_PET_TYPE        implemented in Player::CanTameExoticPets
    &Aura::HandleModMechanicImmunityMask,                   //147 SPELL_AURA_MECHANIC_IMMUNITY_MASK     implemented in Unit::IsImmunedToSpell and Unit::IsImmunedToSpellEffect (check part)
    &Aura::HandleAuraRetainComboPoints,                     //148 SPELL_AURA_RETAIN_COMBO_POINTS
    &Aura::HandleNoImmediateEffect,                         //149 SPELL_AURA_REDUCE_PUSHBACK            implemented in Spell::Delayed and Spell::DelayedChannel
    &Aura::HandleShieldBlockValue,                          //150 SPELL_AURA_MOD_SHIELD_BLOCKVALUE_PCT
    &Aura::HandleAuraTrackStealthed,                        //151 SPELL_AURA_TRACK_STEALTHED
    &Aura::HandleNoImmediateEffect,                         //152 SPELL_AURA_MOD_DETECTED_RANGE         implemented in Creature::GetAttackDistance
    &Aura::HandleNoImmediateEffect,                         //153 SPELL_AURA_SPLIT_DAMAGE_FLAT          implemented in Unit::CalculateAbsorbAndResist
    &Aura::HandleNoImmediateEffect,                         //154 SPELL_AURA_MOD_STEALTH_LEVEL          implemented in Unit::isVisibleForOrDetect
    &Aura::HandleNoImmediateEffect,                         //155 SPELL_AURA_MOD_WATER_BREATHING        implemented in Player::getMaxTimer
    &Aura::HandleNoImmediateEffect,                         //156 SPELL_AURA_MOD_REPUTATION_GAIN        implemented in Player::CalculateReputationGain
    &Aura::HandleUnused,                                    //157 SPELL_AURA_PET_DAMAGE_MULTI (single test like spell 20782, also single for 214 aura)
    &Aura::HandleShieldBlockValue,                          //158 SPELL_AURA_MOD_SHIELD_BLOCKVALUE
    &Aura::HandleNoImmediateEffect,                         //159 SPELL_AURA_NO_PVP_CREDIT              implemented in Player::RewardHonor
    &Aura::HandleNoImmediateEffect,                         //160 SPELL_AURA_MOD_AOE_AVOIDANCE          implemented in Unit::MagicSpellHitResult
    &Aura::HandleNoImmediateEffect,                         //161 SPELL_AURA_MOD_HEALTH_REGEN_IN_COMBAT implemented in Player::RegenerateAll and Player::RegenerateHealth
    &Aura::HandleAuraPowerBurn,                             //162 SPELL_AURA_POWER_BURN_MANA
    &Aura::HandleNoImmediateEffect,                         //163 SPELL_AURA_MOD_CRIT_DAMAGE_BONUS      implemented in Unit::CalculateMeleeDamage and Unit::SpellCriticalDamageBonus
    &Aura::HandleUnused,                                    //164 unused (3.0.8a-3.2.2a), only one test spell 10654
    &Aura::HandleNoImmediateEffect,                         //165 SPELL_AURA_MELEE_ATTACK_POWER_ATTACKER_BONUS implemented in Unit::MeleeDamageBonusDone
    &Aura::HandleAuraModAttackPowerPercent,                 //166 SPELL_AURA_MOD_ATTACK_POWER_PCT
    &Aura::HandleAuraModRangedAttackPowerPercent,           //167 SPELL_AURA_MOD_RANGED_ATTACK_POWER_PCT
    &Aura::HandleNoImmediateEffect,                         //168 SPELL_AURA_MOD_DAMAGE_DONE_VERSUS            implemented in Unit::SpellDamageBonusDone, Unit::MeleeDamageBonusDone
    &Aura::HandleNoImmediateEffect,                         //169 SPELL_AURA_MOD_CRIT_PERCENT_VERSUS           implemented in Unit::DealDamageBySchool, Unit::DoAttackDamage, Unit::SpellCriticalBonus
    &Aura::HandleNULL,                                      //170 SPELL_AURA_DETECT_AMORE       different spells that ignore transformation effects
    &Aura::HandleAuraModIncreaseSpeed,                      //171 SPELL_AURA_MOD_SPEED_NOT_STACK
    &Aura::HandleAuraModIncreaseMountedSpeed,               //172 SPELL_AURA_MOD_MOUNTED_SPEED_NOT_STACK
    &Aura::HandleUnused,                                    //173 unused (3.0.8a-3.2.2a) no spells, old SPELL_AURA_ALLOW_CHAMPION_SPELLS  only for Proclaim Champion spell
    &Aura::HandleModSpellDamagePercentFromStat,             //174 SPELL_AURA_MOD_SPELL_DAMAGE_OF_STAT_PERCENT  implemented in Unit::SpellBaseDamageBonusDone
    &Aura::HandleModSpellHealingPercentFromStat,            //175 SPELL_AURA_MOD_SPELL_HEALING_OF_STAT_PERCENT implemented in Unit::SpellBaseHealingBonusDone
    &Aura::HandleSpiritOfRedemption,                        //176 SPELL_AURA_SPIRIT_OF_REDEMPTION   only for Spirit of Redemption spell, die at aura end
    &Aura::HandleNULL,                                      //177 SPELL_AURA_AOE_CHARM (22 spells)
    &Aura::HandleNoImmediateEffect,                         //178 SPELL_AURA_MOD_DEBUFF_RESISTANCE          implemented in Unit::MagicSpellHitResult
    &Aura::HandleNoImmediateEffect,                         //179 SPELL_AURA_MOD_ATTACKER_SPELL_CRIT_CHANCE implemented in Unit::SpellCriticalBonus
    &Aura::HandleNoImmediateEffect,                         //180 SPELL_AURA_MOD_FLAT_SPELL_DAMAGE_VERSUS   implemented in Unit::SpellDamageBonusDone
    &Aura::HandleUnused,                                    //181 unused (3.0.8a-3.2.2a) old SPELL_AURA_MOD_FLAT_SPELL_CRIT_DAMAGE_VERSUS
    &Aura::HandleAuraModResistenceOfStatPercent,            //182 SPELL_AURA_MOD_RESISTANCE_OF_STAT_PERCENT
    &Aura::HandleNoImmediateEffect,                         //183 SPELL_AURA_MOD_CRITICAL_THREAT only used in 28746, implemented in ThreatCalcHelper::calcThreat
    &Aura::HandleNoImmediateEffect,                         //184 SPELL_AURA_MOD_ATTACKER_MELEE_HIT_CHANCE  implemented in Unit::RollMeleeOutcomeAgainst
    &Aura::HandleNoImmediateEffect,                         //185 SPELL_AURA_MOD_ATTACKER_RANGED_HIT_CHANCE implemented in Unit::RollMeleeOutcomeAgainst
    &Aura::HandleNoImmediateEffect,                         //186 SPELL_AURA_MOD_ATTACKER_SPELL_HIT_CHANCE  implemented in Unit::MagicSpellHitResult
    &Aura::HandleNoImmediateEffect,                         //187 SPELL_AURA_MOD_ATTACKER_MELEE_CRIT_CHANCE  implemented in Unit::GetUnitCriticalChance
    &Aura::HandleNoImmediateEffect,                         //188 SPELL_AURA_MOD_ATTACKER_RANGED_CRIT_CHANCE implemented in Unit::GetUnitCriticalChance
    &Aura::HandleModRating,                                 //189 SPELL_AURA_MOD_RATING
    &Aura::HandleNoImmediateEffect,                         //190 SPELL_AURA_MOD_FACTION_REPUTATION_GAIN     implemented in Player::CalculateReputationGain
    &Aura::HandleAuraModUseNormalSpeed,                     //191 SPELL_AURA_USE_NORMAL_MOVEMENT_SPEED
    &Aura::HandleModMeleeRangedSpeedPct,                    //192 SPELL_AURA_HASTE_MELEE
    &Aura::HandleModCombatSpeedPct,                         //193 SPELL_AURA_HASTE_ALL (in fact combat (any type attack) speed pct)
    &Aura::HandleNoImmediateEffect,                         //194 SPELL_AURA_MOD_IGNORE_ABSORB_SCHOOL       implement in Unit::CalcNotIgnoreAbsorbDamage
    &Aura::HandleNoImmediateEffect,                         //195 SPELL_AURA_MOD_IGNORE_ABSORB_FOR_SPELL    implement in Unit::CalcNotIgnoreAbsorbDamage
    &Aura::HandleNULL,                                      //196 SPELL_AURA_MOD_COOLDOWN (single spell 24818 in 3.2.2a)
    &Aura::HandleNoImmediateEffect,                         //197 SPELL_AURA_MOD_ATTACKER_SPELL_AND_WEAPON_CRIT_CHANCE implemented in Unit::SpellCriticalBonus Unit::GetUnitCriticalChance
    &Aura::HandleUnused,                                    //198 unused (3.0.8a-3.2.2a) old SPELL_AURA_MOD_ALL_WEAPON_SKILLS
    &Aura::HandleNoImmediateEffect,                         //199 SPELL_AURA_MOD_INCREASES_SPELL_PCT_TO_HIT  implemented in Unit::MagicSpellHitResult
    &Aura::HandleNoImmediateEffect,                         //200 SPELL_AURA_MOD_KILL_XP_PCT                 implemented in Player::GiveXP
    &Aura::HandleAuraAllowFlight,                           //201 SPELL_AURA_FLY                             this aura enable flight mode...
    &Aura::HandleNoImmediateEffect,                         //202 SPELL_AURA_CANNOT_BE_DODGED                implemented in Unit::RollPhysicalOutcomeAgainst
    &Aura::HandleNoImmediateEffect,                         //203 SPELL_AURA_MOD_ATTACKER_MELEE_CRIT_DAMAGE  implemented in Unit::CalculateMeleeDamage and Unit::SpellCriticalDamageBonus
    &Aura::HandleNoImmediateEffect,                         //204 SPELL_AURA_MOD_ATTACKER_RANGED_CRIT_DAMAGE implemented in Unit::CalculateMeleeDamage and Unit::SpellCriticalDamageBonus
    &Aura::HandleNoImmediateEffect,                         //205 SPELL_AURA_MOD_ATTACKER_SPELL_CRIT_DAMAGE  implemented in Unit::SpellCriticalDamageBonus
    &Aura::HandleAuraModIncreaseFlightSpeed,                //206 SPELL_AURA_MOD_FLIGHT_SPEED
    &Aura::HandleAuraModIncreaseFlightSpeed,                //207 SPELL_AURA_MOD_FLIGHT_SPEED_MOUNTED
    &Aura::HandleAuraModIncreaseFlightSpeed,                //208 SPELL_AURA_MOD_FLIGHT_SPEED_STACKING
    &Aura::HandleAuraModIncreaseFlightSpeed,                //209 SPELL_AURA_MOD_FLIGHT_SPEED_MOUNTED_STACKING
    &Aura::HandleAuraModIncreaseFlightSpeed,                //210 SPELL_AURA_MOD_FLIGHT_SPEED_NOT_STACKING
    &Aura::HandleAuraModIncreaseFlightSpeed,                //211 SPELL_AURA_MOD_FLIGHT_SPEED_MOUNTED_NOT_STACKING
    &Aura::HandleAuraModRangedAttackPowerOfStatPercent,     //212 SPELL_AURA_MOD_RANGED_ATTACK_POWER_OF_STAT_PERCENT
    &Aura::HandleNoImmediateEffect,                         //213 SPELL_AURA_MOD_RAGE_FROM_DAMAGE_DEALT implemented in Player::RewardRage
    &Aura::HandleUnused,                                    //214 Tamed Pet Passive (single test like spell 20782, also single for 157 aura)
    &Aura::HandleArenaPreparation,                          //215 SPELL_AURA_ARENA_PREPARATION
    &Aura::HandleModCastingSpeed,                           //216 SPELL_AURA_HASTE_SPELLS
    &Aura::HandleUnused,                                    //217 unused (3.0.8a-3.2.2a)
    &Aura::HandleAuraModRangedHaste,                        //218 SPELL_AURA_HASTE_RANGED
    &Aura::HandleModManaRegen,                              //219 SPELL_AURA_MOD_MANA_REGEN_FROM_STAT
    &Aura::HandleModRatingFromStat,                         //220 SPELL_AURA_MOD_RATING_FROM_STAT
    &Aura::HandleNULL,                                      //221 ignored
    &Aura::HandleUnused,                                    //222 unused (3.0.8a-3.2.2a) only for spell 44586 that not used in real spell cast
    &Aura::HandleNULL,                                      //223 dummy code (cast damage spell to attacker) and another dymmy (jump to another nearby raid member)
    &Aura::HandleUnused,                                    //224 unused (3.0.8a-3.2.2a)
    &Aura::HandleNoImmediateEffect,                         //225 SPELL_AURA_PRAYER_OF_MENDING
    &Aura::HandleAuraPeriodicDummy,                         //226 SPELL_AURA_PERIODIC_DUMMY
    &Aura::HandlePeriodicTriggerSpellWithValue,             //227 SPELL_AURA_PERIODIC_TRIGGER_SPELL_WITH_VALUE
    &Aura::HandleNoImmediateEffect,                         //228 SPELL_AURA_DETECT_STEALTH
    &Aura::HandleNoImmediateEffect,                         //229 SPELL_AURA_MOD_AOE_DAMAGE_AVOIDANCE        implemented in Unit::SpellDamageBonusTaken
    &Aura::HandleAuraModIncreaseMaxHealth,                  //230 Commanding Shout
    &Aura::HandleNoImmediateEffect,                         //231 SPELL_AURA_PROC_TRIGGER_SPELL_WITH_VALUE
    &Aura::HandleNoImmediateEffect,                         //232 SPELL_AURA_MECHANIC_DURATION_MOD           implement in Unit::CalculateSpellDuration
    &Aura::HandleNULL,                                      //233 set model id to the one of the creature with id m_modifier.m_miscvalue
    &Aura::HandleNoImmediateEffect,                         //234 SPELL_AURA_MECHANIC_DURATION_MOD_NOT_STACK implement in Unit::CalculateSpellDuration
    &Aura::HandleAuraModDispelResist,                       //235 SPELL_AURA_MOD_DISPEL_RESIST               implement in Unit::MagicSpellHitResult
    &Aura::HandleAuraControlVehicle,                        //236 SPELL_AURA_CONTROL_VEHICLE
    &Aura::HandleModSpellDamagePercentFromAttackPower,      //237 SPELL_AURA_MOD_SPELL_DAMAGE_OF_ATTACK_POWER  implemented in Unit::SpellBaseDamageBonusDone
    &Aura::HandleModSpellHealingPercentFromAttackPower,     //238 SPELL_AURA_MOD_SPELL_HEALING_OF_ATTACK_POWER implemented in Unit::SpellBaseHealingBonusDone
    &Aura::HandleAuraModScale,                              //239 SPELL_AURA_MOD_SCALE_2 only in Noggenfogger Elixir (16595) before 2.3.0 aura 61
    &Aura::HandleAuraModExpertise,                          //240 SPELL_AURA_MOD_EXPERTISE
    &Aura::HandleForceMoveForward,                          //241 Forces the player to move forward
    &Aura::HandleUnused,                                    //242 SPELL_AURA_MOD_SPELL_DAMAGE_FROM_HEALING (only 2 test spels in 3.2.2a)
    &Aura::HandleNULL,                                      //243 faction reaction override spells
    &Aura::HandleComprehendLanguage,                        //244 SPELL_AURA_COMPREHEND_LANGUAGE
    &Aura::HandleNoImmediateEffect,                         //245 SPELL_AURA_MOD_DURATION_OF_MAGIC_EFFECTS     implemented in Unit::CalculateSpellDuration
    &Aura::HandleNoImmediateEffect,                         //246 SPELL_AURA_MOD_DURATION_OF_EFFECTS_BY_DISPEL implemented in Unit::CalculateSpellDuration
    &Aura::HandleAuraCloneCaster,                           //247 SPELL_AURA_CLONE_CASTER
    &Aura::HandleNoImmediateEffect,                         //248 SPELL_AURA_MOD_COMBAT_RESULT_CHANCE         implemented in Unit::RollMeleeOutcomeAgainst
    &Aura::HandleAuraConvertRune,                           //249 SPELL_AURA_CONVERT_RUNE
    &Aura::HandleAuraModIncreaseHealth,                     //250 SPELL_AURA_MOD_INCREASE_HEALTH_2
    &Aura::HandleNULL,                                      //251 SPELL_AURA_MOD_ENEMY_DODGE
    &Aura::HandleModCombatSpeedPct,                         //252 SPELL_AURA_SLOW_ALL
    &Aura::HandleNoImmediateEffect,                         //253 SPELL_AURA_MOD_BLOCK_CRIT_CHANCE             implemented in Unit::CalculateMeleeDamage
    &Aura::HandleNULL,                                      //254 SPELL_AURA_MOD_DISARM_SHIELD disarm Shield
    &Aura::HandleNoImmediateEffect,                         //255 SPELL_AURA_MOD_MECHANIC_DAMAGE_TAKEN_PERCENT    implemented in Unit::SpellDamageBonusTaken
    &Aura::HandleNoReagentUseAura,                          //256 SPELL_AURA_NO_REAGENT_USE Use SpellClassMask for spell select
    &Aura::HandleNULL,                                      //257 SPELL_AURA_MOD_TARGET_RESIST_BY_SPELL_CLASS Use SpellClassMask for spell select
    &Aura::HandleNULL,                                      //258 SPELL_AURA_MOD_SPELL_VISUAL
    &Aura::HandleNULL,                                      //259 corrupt healing over time spell
    &Aura::HandleNoImmediateEffect,                         //260 SPELL_AURA_SCREEN_EFFECT (miscvalue = id in ScreenEffect.dbc) not required any code
    &Aura::HandlePhase,                                     //261 SPELL_AURA_PHASE undetectable invisibility?     implemented in Unit::isVisibleForOrDetect
    &Aura::HandleIgnoreUnitState,                           //262 SPELL_AURA_IGNORE_UNIT_STATE Allows some abilities which are avaible only in some cases.... implemented in Unit::isIgnoreUnitState & Spell::CheckCast
    &Aura::HandleAllowOnlyAbility,                          //263 SPELL_AURA_ALLOW_ONLY_ABILITY player can use only abilities set in SpellClassMask
    &Aura::HandleUnused,                                    //264 unused (3.0.8a-3.2.2a)
    &Aura::HandleUnused,                                    //265 unused (3.0.8a-3.2.2a)
    &Aura::HandleUnused,                                    //266 unused (3.0.8a-3.2.2a)
    &Aura::HandleNoImmediateEffect,                         //267 SPELL_AURA_MOD_IMMUNE_AURA_APPLY_SCHOOL         implemented in Unit::IsImmunedToSpellEffect
    &Aura::HandleAuraModAttackPowerOfStatPercent,           //268 SPELL_AURA_MOD_ATTACK_POWER_OF_STAT_PERCENT
    &Aura::HandleNoImmediateEffect,                         //269 SPELL_AURA_MOD_IGNORE_DAMAGE_REDUCTION_SCHOOL   implemented in Unit::CalcNotIgnoreDamageRedunction
    &Aura::HandleUnused,                                    //270 SPELL_AURA_MOD_IGNORE_TARGET_RESIST (unused in 3.2.2a)
    &Aura::HandleNoImmediateEffect,                         //271 SPELL_AURA_MOD_DAMAGE_FROM_CASTER    implemented in Unit::SpellDamageBonusTaken
    &Aura::HandleNoImmediateEffect,                         //272 SPELL_AURA_MAELSTROM_WEAPON (unclear use for aura, it used in (3.2.2a...3.3.0) in single spell 53817 that spellmode stacked and charged spell expected to be drop as stack
    &Aura::HandleNoImmediateEffect,                         //273 SPELL_AURA_X_RAY (client side implementation)
    &Aura::HandleNULL,                                      //274 proc free shot?
    &Aura::HandleNoImmediateEffect,                         //275 SPELL_AURA_MOD_IGNORE_SHAPESHIFT Use SpellClassMask for spell select
    &Aura::HandleNULL,                                      //276 mod damage % mechanic?
    &Aura::HandleNoImmediateEffect,                         //277 SPELL_AURA_MOD_MAX_AFFECTED_TARGETS Use SpellClassMask for spell select
    &Aura::HandleNULL,                                      //278 SPELL_AURA_MOD_DISARM_RANGED disarm ranged weapon
    &Aura::HandleAuraInitializeImages,                      //279 SPELL_AURA_INITIALIZE_IMAGES
    &Aura::HandleModTargetArmorPct,                         //280 SPELL_AURA_MOD_TARGET_ARMOR_PCT
    &Aura::HandleNoImmediateEffect,                         //281 SPELL_AURA_MOD_HONOR_GAIN             implemented in Player::RewardHonor
    &Aura::HandleAuraIncreaseBaseHealthPercent,             //282 SPELL_AURA_INCREASE_BASE_HEALTH_PERCENT
    &Aura::HandleNoImmediateEffect,                         //283 SPELL_AURA_MOD_HEALING_RECEIVED       implemented in Unit::SpellHealingBonusTaken
    &Aura::HandleAuraLinked,                                //284 SPELL_AURA_LINKED
    &Aura::HandleAuraModAttackPowerOfArmor,                 //285 SPELL_AURA_MOD_ATTACK_POWER_OF_ARMOR  implemented in Player::UpdateAttackPowerAndDamage
    &Aura::HandleNoImmediateEffect,                         //286 SPELL_AURA_ABILITY_PERIODIC_CRIT      implemented in Aura::IsCritFromAbilityAura called from Aura::PeriodicTick
    &Aura::HandleNoImmediateEffect,                         //287 SPELL_AURA_DEFLECT_SPELLS             implemented in Unit::MagicSpellHitResult and Unit::MeleeSpellHitResult
    &Aura::HandleNULL,                                      //288 increase parry/deflect, prevent attack (single spell used 67801)
    &Aura::HandleUnused,                                    //289 unused (3.2.2a)
    &Aura::HandleAuraModAllCritChance,                      //290 SPELL_AURA_MOD_ALL_CRIT_CHANCE
    &Aura::HandleNoImmediateEffect,                         //291 SPELL_AURA_MOD_QUEST_XP_PCT           implemented in Player::GiveXP
    &Aura::HandleAuraOpenStable,                            //292 call stabled pet
    &Aura::HandleNULL,                                      //293 3 spells
    &Aura::HandleNULL,                                      //294 2 spells, possible prevent mana regen
    &Aura::HandleUnused,                                    //295 unused (3.2.2a)
    &Aura::HandleNULL,                                      //296 2 spells
    &Aura::HandleNULL,                                      //297 1 spell (counter spell school?)
    &Aura::HandleUnused,                                    //298 unused (3.2.2a)
    &Aura::HandleUnused,                                    //299 unused (3.2.2a)
    &Aura::HandleNULL,                                      //300 3 spells (share damage?)
    &Aura::HandleNoImmediateEffect,                         //301 SPELL_AURA_SCHOOL_HEAL_ABSORB         implemented in Unit::CalculateHealAbsorb
    &Aura::HandleUnused,                                    //302 unused (3.2.2a)
    &Aura::HandleNULL,                                      //303 17 spells
    &Aura::HandleNULL,                                      //304 2 spells (alcohol effect?)
    &Aura::HandleAuraModIncreaseSpeed,                      //305 SPELL_AURA_MOD_MINIMUM_SPEED
    &Aura::HandleNULL,                                      //306 1 spell
    &Aura::HandleNULL,                                      //307 absorb healing?
    &Aura::HandleNULL,                                      //308 new aura for hunter traps
    &Aura::HandleNULL,                                      //309 absorb healing?
    &Aura::HandleNULL,                                      //310 pet avoidance passive?
    &Aura::HandleNULL,                                      //311 0 spells in 3.3
    &Aura::HandleNULL,                                      //312 0 spells in 3.3
    &Aura::HandleNULL,                                      //313 0 spells in 3.3
    &Aura::HandleNULL,                                      //314 1 test spell (reduce duration of silince/magic)
    &Aura::HandleNULL,                                      //315 underwater walking
    &Aura::HandleNULL                                       //316 makes haste affect HOT/DOT ticks
};

static AuraType const frozenAuraTypes[] = { SPELL_AURA_MOD_ROOT, SPELL_AURA_MOD_STUN, SPELL_AURA_NONE };

Aura::Aura(SpellEntry const* spellproto, SpellEffectIndex eff, int32 *currentBasePoints, Unit *target, Unit *caster, Item* castItem) :
m_spellmod(NULL), m_caster_guid(0), m_target(target), m_castItemGuid(castItem?castItem->GetGUID():0),
m_timeCla(1000), m_periodicTimer(0), m_periodicTick(0), m_removeMode(AURA_REMOVE_BY_DEFAULT), m_AuraDRGroup(DIMINISHING_NONE),
m_effIndex(eff), m_auraSlot(MAX_AURAS), m_auraFlags(AFLAG_NONE), m_auraLevel(1), m_procCharges(0), m_stackAmount(1),
m_positive(false), m_permanent(false), m_isPeriodic(false), m_isAreaAura(false), m_isPersistent(false),
m_isRemovedOnShapeLost(true), m_in_use(0), m_deleted(false)
{
    ASSERT(target);

    ASSERT(spellproto && spellproto == sSpellStore.LookupEntry( spellproto->Id ) && "`info` must be pointer to sSpellStore element");

    m_spellProto = spellproto;

    m_currentBasePoints = currentBasePoints ? *currentBasePoints : m_spellProto->CalculateSimpleValue(eff);

    m_isPassive = IsPassiveSpell(GetId());
    m_positive = IsPositiveEffect(GetId(), m_effIndex);

    m_isSingleTargetAura = IsSingleTargetSpell(m_spellProto);

    m_applyTime = time(NULL);

    int32 damage;
    if(!caster)
    {
        m_caster_guid = target->GetGUID();
        damage = m_currentBasePoints;
        m_maxduration = target->CalculateSpellDuration(m_spellProto, m_effIndex, target);
    }
    else
    {
        m_caster_guid = caster->GetGUID();

        damage        = caster->CalculateSpellDamage(target, m_spellProto, m_effIndex, &m_currentBasePoints);
        m_maxduration = caster->CalculateSpellDuration(m_spellProto, m_effIndex, target);

        if (!damage && castItem && castItem->GetItemSuffixFactor())
        {
            ItemRandomSuffixEntry const *item_rand_suffix = sItemRandomSuffixStore.LookupEntry(abs(castItem->GetItemRandomPropertyId()));
            if(item_rand_suffix)
            {
                for (int k = 0; k < 3; ++k)
                {
                    SpellItemEnchantmentEntry const *pEnchant = sSpellItemEnchantmentStore.LookupEntry(item_rand_suffix->enchant_id[k]);
                    if(pEnchant)
                    {
                        for (int t = 0; t < 3; ++t)
                            if(pEnchant->spellid[t] == m_spellProto->Id)
                        {
                            damage = uint32((item_rand_suffix->prefix[k]*castItem->GetItemSuffixFactor()) / 10000 );
                            break;
                        }
                    }

                    if(damage)
                        break;
                }
            }
        }
    }

    if(m_maxduration == -1 || m_isPassive && m_spellProto->DurationIndex == 0)
        m_permanent = true;

    Player* modOwner = caster ? caster->GetSpellModOwner() : NULL;

    if(!m_permanent && modOwner)
    {
        modOwner->ApplySpellMod(GetId(), SPELLMOD_DURATION, m_maxduration);
        // Get zero duration aura after - need set m_maxduration > 0 for apply/remove aura work
        if (m_maxduration<=0)
            m_maxduration = 1;
    }

    m_duration = m_maxduration;

    DEBUG_FILTER_LOG(LOG_FILTER_SPELL_CAST, "Aura: construct Spellid : %u, Aura : %u Duration : %d Target : %d Damage : %d", m_spellProto->Id, m_spellProto->EffectApplyAuraName[eff], m_maxduration, m_spellProto->EffectImplicitTargetA[eff],damage);

    SetModifier(AuraType(m_spellProto->EffectApplyAuraName[eff]), damage, m_spellProto->EffectAmplitude[eff], m_spellProto->EffectMiscValue[eff]);

    // Apply periodic time mod
    if(modOwner && m_modifier.periodictime)
        modOwner->ApplySpellMod(GetId(), SPELLMOD_ACTIVATION_TIME, m_modifier.periodictime);

    // Start periodic on next tick or at aura apply
    if (!(m_spellProto->AttributesEx5 & SPELL_ATTR_EX5_START_PERIODIC_AT_APPLY))
        m_periodicTimer += m_modifier.periodictime;

    m_isDeathPersist = IsDeathPersistentSpell(m_spellProto);

    m_procCharges = m_spellProto->procCharges;
    if(modOwner)
        modOwner->ApplySpellMod(GetId(), SPELLMOD_CHARGES, m_procCharges);

    m_isRemovedOnShapeLost = (m_caster_guid==m_target->GetGUID() &&
                              m_spellProto->Stances &&
                            !(m_spellProto->AttributesEx2 & SPELL_ATTR_EX2_NOT_NEED_SHAPESHIFT) &&
                            !(m_spellProto->Attributes & SPELL_ATTR_NOT_SHAPESHIFT));

    if (caster && m_spellProto->Id == 22959)                // Improved Scorch
    {
        // Glyph of Improved Scorch
        if (Aura* glyph = caster->GetDummyAura(56371))
            m_stackAmount = glyph->GetModifier()->m_amount;
    }
}

Aura::~Aura()
{
}

AreaAura::AreaAura(SpellEntry const* spellproto, SpellEffectIndex eff, int32 *currentBasePoints, Unit *target,
Unit *caster, Item* castItem) : Aura(spellproto, eff, currentBasePoints, target, caster, castItem)
{
    m_isAreaAura = true;

    // caster==NULL in constructor args if target==caster in fact
    Unit* caster_ptr = caster ? caster : target;

    m_radius = GetSpellRadius(sSpellRadiusStore.LookupEntry(GetSpellProto()->EffectRadiusIndex[m_effIndex]));
    if(Player* modOwner = caster_ptr->GetSpellModOwner())
        modOwner->ApplySpellMod(GetId(), SPELLMOD_RADIUS, m_radius);

    switch(spellproto->Effect[eff])
    {
        case SPELL_EFFECT_APPLY_AREA_AURA_PARTY:
            m_areaAuraType = AREA_AURA_PARTY;
            if (target->GetTypeId() == TYPEID_UNIT && ((Creature*)target)->isTotem())
                m_modifier.m_auraname = SPELL_AURA_NONE;
            break;
        case SPELL_EFFECT_APPLY_AREA_AURA_RAID:
            m_areaAuraType = AREA_AURA_RAID;
            if (target->GetTypeId() == TYPEID_UNIT && ((Creature*)target)->isTotem())
                m_modifier.m_auraname = SPELL_AURA_NONE;
            // Light's Beacon not applied to caster itself (TODO: more generic check for another simialr spell if any?)
            else if (target == caster_ptr && m_spellProto->Id == 53651)
                m_modifier.m_auraname = SPELL_AURA_NONE;
            break;
        case SPELL_EFFECT_APPLY_AREA_AURA_FRIEND:
            m_areaAuraType = AREA_AURA_FRIEND;
            break;
        case SPELL_EFFECT_APPLY_AREA_AURA_ENEMY:
            m_areaAuraType = AREA_AURA_ENEMY;
            if (target == caster_ptr)
                m_modifier.m_auraname = SPELL_AURA_NONE;    // Do not do any effect on self
            break;
        case SPELL_EFFECT_APPLY_AREA_AURA_PET:
            m_areaAuraType = AREA_AURA_PET;
            break;
        case SPELL_EFFECT_APPLY_AREA_AURA_OWNER:
            m_areaAuraType = AREA_AURA_OWNER;
            if (target == caster_ptr)
                m_modifier.m_auraname = SPELL_AURA_NONE;
            break;
        default:
            sLog.outError("Wrong spell effect in AreaAura constructor");
            ASSERT(false);
            break;
    }
}

AreaAura::~AreaAura()
{
}

PersistentAreaAura::PersistentAreaAura(SpellEntry const* spellproto, SpellEffectIndex eff, int32 *currentBasePoints, Unit *target,
Unit *caster, Item* castItem) : Aura(spellproto, eff, currentBasePoints, target, caster, castItem)
{
    m_isPersistent = true;
}

PersistentAreaAura::~PersistentAreaAura()
{
}

SingleEnemyTargetAura::SingleEnemyTargetAura(SpellEntry const* spellproto, SpellEffectIndex eff, int32 *currentBasePoints, Unit *target,
Unit *caster, Item* castItem) : Aura(spellproto, eff, currentBasePoints, target, caster, castItem)
{
    if (caster)
        m_casters_target_guid = caster->GetTypeId()==TYPEID_PLAYER ? ((Player*)caster)->GetSelection() : caster->GetTargetGUID();
    else
        m_casters_target_guid = 0;
}

SingleEnemyTargetAura::~SingleEnemyTargetAura()
{
}

Unit* SingleEnemyTargetAura::GetTriggerTarget() const
{
    return ObjectAccessor::GetUnit(*m_target, m_casters_target_guid);
}

Aura* CreateAura(SpellEntry const* spellproto, SpellEffectIndex eff, int32 *currentBasePoints, Unit *target, Unit *caster, Item* castItem)
{
    if (IsAreaAuraEffect(spellproto->Effect[eff]))
        return new AreaAura(spellproto, eff, currentBasePoints, target, caster, castItem);

    uint32 triggeredSpellId = spellproto->EffectTriggerSpell[eff];

    if(SpellEntry const* triggeredSpellInfo = sSpellStore.LookupEntry(triggeredSpellId))
        for (int i = 0; i < MAX_EFFECT_INDEX; ++i)
            if (triggeredSpellInfo->EffectImplicitTargetA[i] == TARGET_SINGLE_ENEMY)
                return new SingleEnemyTargetAura(spellproto, eff, currentBasePoints, target, caster, castItem);

    return new Aura(spellproto, eff, currentBasePoints, target, caster, castItem);
}

Unit* Aura::GetCaster() const
{
    if(m_caster_guid == m_target->GetGUID())
        return m_target;

    //return ObjectAccessor::GetUnit(*m_target,m_caster_guid);
    //must return caster even if it's in another grid/map
    Unit *unit = ObjectAccessor::GetUnitInWorld(*m_target,m_caster_guid);
    return unit && unit->IsInWorld() ? unit : NULL;
}

void Aura::SetModifier(AuraType t, int32 a, uint32 pt, int32 miscValue)
{
    m_modifier.m_auraname = t;
    m_modifier.m_amount = a;
    m_modifier.m_miscvalue = miscValue;
    m_modifier.periodictime = pt;
}

void Aura::Update(uint32 diff)
{
    if (m_duration > 0)
    {
        m_duration -= diff;
        if (m_duration < 0)
            m_duration = 0;
        m_timeCla -= diff;

        // GetEffIndex()==0 prevent double/triple apply manaPerSecond/manaPerSecondPerLevel to same spell with many auras
        // all spells with manaPerSecond/manaPerSecondPerLevel have aura in effect 0
        if (GetEffIndex() == EFFECT_INDEX_0 && m_timeCla <= 0)
        {
            if(Unit* caster = GetCaster())
            {
                Powers powertype = Powers(m_spellProto->powerType);
                int32 manaPerSecond = m_spellProto->manaPerSecond + m_spellProto->manaPerSecondPerLevel * caster->getLevel();
                m_timeCla = 1*IN_MILLISECONDS;
                if (manaPerSecond)
                {
                    if(powertype==POWER_HEALTH)
                        caster->ModifyHealth(-manaPerSecond);
                    else
                        caster->ModifyPower(powertype,-manaPerSecond);
                }
            }
        }
    }

    // Channeled aura required check distance from caster
    if(IsChanneledSpell(m_spellProto) && m_caster_guid != m_target->GetGUID())
    {
        Unit* caster = GetCaster();
        if(!caster)
        {
            m_target->RemoveAura(GetId(), GetEffIndex());
            return;
        }

        // need check distance for channeled target only
        if (caster->GetChannelObjectGUID() == m_target->GetGUID())
        {
            // Get spell range
            float max_range = GetSpellMaxRange(sSpellRangeStore.LookupEntry(m_spellProto->rangeIndex));

            if(Player* modOwner = caster->GetSpellModOwner())
                modOwner->ApplySpellMod(GetId(), SPELLMOD_RANGE, max_range, NULL);

            if(!caster->IsWithinDistInMap(m_target, max_range))
            {
                m_target->RemoveAura(GetId(), GetEffIndex());
                return;
            }
        }
    }

    if(m_isPeriodic && (m_duration >= 0 || m_isPassive || m_permanent))
    {
        m_periodicTimer -= diff;
        if(m_periodicTimer <= 0) // tick also at m_periodicTimer==0 to prevent lost last tick in case max m_duration == (max m_periodicTimer)*N
        {
            // update before applying (aura can be removed in TriggerSpell or PeriodicTick calls)
            m_periodicTimer += m_modifier.periodictime;
            ++m_periodicTick;                               // for some infinity auras in some cases can overflow and reset
            PeriodicTick();
        }
    }
}

void AreaAura::Update(uint32 diff)
{
    // update for the caster of the aura
    if(m_caster_guid == m_target->GetGUID())
    {
        Unit* caster = m_target;

        if( !caster->hasUnitState(UNIT_STAT_ISOLATED) )
        {
            Unit* owner = caster->GetCharmerOrOwner();
            if (!owner)
                owner = caster;
            std::list<Unit *> targets;

            switch(m_areaAuraType)
            {
                case AREA_AURA_PARTY:
                {
                    Group *pGroup = NULL;

                    if (owner->GetTypeId() == TYPEID_PLAYER)
                        pGroup = ((Player*)owner)->GetGroup();

                    if( pGroup)
                    {
                        uint8 subgroup = ((Player*)owner)->GetSubGroup();
                        for(GroupReference *itr = pGroup->GetFirstMember(); itr != NULL; itr = itr->next())
                        {
                            Player* Target = itr->getSource();
                            if(Target && Target->isAlive() && Target->GetSubGroup()==subgroup && caster->IsFriendlyTo(Target))
                            {
                                if(caster->IsWithinDistInMap(Target, m_radius))
                                    targets.push_back(Target);
                                Pet *pet = Target->GetPet();
                                if(pet && pet->isAlive() && caster->IsWithinDistInMap(pet, m_radius))
                                    targets.push_back(pet);
                            }
                        }
                    }
                    else
                    {
                        // add owner
                        if( owner != caster && caster->IsWithinDistInMap(owner, m_radius) )
                            targets.push_back(owner);
                        // add caster's pet
                        Unit* pet = caster->GetPet();
                        if( pet && caster->IsWithinDistInMap(pet, m_radius))
                            targets.push_back(pet);
                    }
                    break;
                }
                case AREA_AURA_RAID:
                {
                    Group *pGroup = NULL;

                    if (owner->GetTypeId() == TYPEID_PLAYER)
                        pGroup = ((Player*)owner)->GetGroup();

                    if( pGroup)
                    {
                        for(GroupReference *itr = pGroup->GetFirstMember(); itr != NULL; itr = itr->next())
                        {
                            Player* Target = itr->getSource();
                            if(Target && Target->isAlive() && caster->IsFriendlyTo(Target))
                            {
                                if(caster->IsWithinDistInMap(Target, m_radius))
                                    targets.push_back(Target);
                                Pet *pet = Target->GetPet();
                                if(pet && pet->isAlive() && caster->IsWithinDistInMap(pet, m_radius))
                                    targets.push_back(pet);
                            }
                        }
                    }
                    else
                    {
                        // add owner
                        if( owner != caster && caster->IsWithinDistInMap(owner, m_radius) )
                            targets.push_back(owner);
                        // add caster's pet
                        Unit* pet = caster->GetPet();
                        if( pet && caster->IsWithinDistInMap(pet, m_radius))
                            targets.push_back(pet);
                    }
                    break;
                }
                case AREA_AURA_FRIEND:
                {
                    MaNGOS::AnyFriendlyUnitInObjectRangeCheck u_check(caster, m_radius);
                    MaNGOS::UnitListSearcher<MaNGOS::AnyFriendlyUnitInObjectRangeCheck> searcher(caster,targets, u_check);
                    Cell::VisitAllObjects(caster, searcher, m_radius);
                    break;
                }
                case AREA_AURA_ENEMY:
                {
                    MaNGOS::AnyAoETargetUnitInObjectRangeCheck u_check(caster, m_radius); // No GetCharmer in searcher
                    MaNGOS::UnitListSearcher<MaNGOS::AnyAoETargetUnitInObjectRangeCheck> searcher(caster, targets, u_check);
                    Cell::VisitAllObjects(caster, searcher, m_radius);
                    break;
                }
                case AREA_AURA_OWNER:
                case AREA_AURA_PET:
                {
                    if(owner != caster && caster->IsWithinDistInMap(owner, m_radius))
                        targets.push_back(owner);
                    break;
                }
            }

            for(std::list<Unit *>::iterator tIter = targets.begin(); tIter != targets.end(); tIter++)
            {
                // flag for seelction is need apply aura to current iteration target
                bool apply = true;

                // we need ignore present caster self applied are auras sometime
                // in cases if this only auras applied for spell effect
                Unit::spellEffectPair spair = Unit::spellEffectPair(GetId(), m_effIndex);
                for(Unit::AuraMap::const_iterator i = (*tIter)->GetAuras().lower_bound(spair); i != (*tIter)->GetAuras().upper_bound(spair); ++i)
                {
                    if (i->second->IsDeleted())
                        continue;

                    switch(m_areaAuraType)
                    {
                        case AREA_AURA_ENEMY:
                            // non caster self-casted auras (non stacked)
                            if(i->second->GetModifier()->m_auraname != SPELL_AURA_NONE)
                                apply = false;
                            break;
                        case AREA_AURA_RAID:
                            // non caster self-casted auras (stacked from diff. casters)
                            if(i->second->GetModifier()->m_auraname != SPELL_AURA_NONE  || i->second->GetCasterGUID() == GetCasterGUID())
                                apply = false;
                            break;
                        default:
                            // in generic case not allow stacking area auras
                            apply = false;
                            break;
                    }

                    if(!apply)
                        break;
                }

                if(!apply)
                    continue;

                if(SpellEntry const *actualSpellInfo = sSpellMgr.SelectAuraRankForPlayerLevel(GetSpellProto(), (*tIter)->getLevel()))
                {
                    int32 actualBasePoints = m_currentBasePoints;
                    // recalculate basepoints for lower rank (all AreaAura spell not use custom basepoints?)
                    if(actualSpellInfo != GetSpellProto())
                        actualBasePoints = actualSpellInfo->CalculateSimpleValue(m_effIndex);
                    AreaAura *aur = new AreaAura(actualSpellInfo, m_effIndex, &actualBasePoints, (*tIter), caster, NULL);
                    aur->SetAuraDuration(GetAuraDuration());
                    (*tIter)->AddAura(aur);
                }
            }
        }
        Aura::Update(diff);
    }
    else                                                    // aura at non-caster
    {
        Unit* caster = GetCaster();

        Aura::Update(diff);

        // remove aura if out-of-range from caster (after teleport for example)
        // or caster is isolated or caster no longer has the aura
        // or caster is (no longer) friendly
        bool needFriendly = (m_areaAuraType == AREA_AURA_ENEMY ? false : true);
        if( !caster || caster->hasUnitState(UNIT_STAT_ISOLATED) ||
            !caster->IsWithinDistInMap(m_target, m_radius)      ||
            !caster->HasAura(GetId(), GetEffIndex())            ||
            caster->IsFriendlyTo(m_target) != needFriendly
           )
        {
            m_target->RemoveAurasByCasterSpell(GetId(), GetEffIndex(),GetCasterGUID());
        }
        else if( m_areaAuraType == AREA_AURA_PARTY)         // check if in same sub group
        {
            // not check group if target == owner or target == pet
            if (caster->GetCharmerOrOwnerGUID() != m_target->GetGUID() && caster->GetGUID() != m_target->GetCharmerOrOwnerGUID())
            {
                Player* check = caster->GetCharmerOrOwnerPlayerOrPlayerItself();

                Group *pGroup = check ? check->GetGroup() : NULL;
                if( pGroup )
                {
                    Player* checkTarget = m_target->GetCharmerOrOwnerPlayerOrPlayerItself();
                    if(!checkTarget || !pGroup->SameSubGroup(check, checkTarget))
                        m_target->RemoveAura(GetId(), GetEffIndex());
                }
                else
                    m_target->RemoveAura(GetId(), GetEffIndex());
            }
        }
        else if( m_areaAuraType == AREA_AURA_RAID)          // TODO: fix me!
        {
            // not check group if target == owner or target == pet
            if (caster->GetCharmerOrOwnerGUID() != m_target->GetGUID() && caster->GetGUID() != m_target->GetCharmerOrOwnerGUID())
            {
                Player* check = caster->GetCharmerOrOwnerPlayerOrPlayerItself();

                Group *pGroup = check ? check->GetGroup() : NULL;
                if( pGroup )
                {
                    Player* checkTarget = m_target->GetCharmerOrOwnerPlayerOrPlayerItself();
                    if(!checkTarget)
                        m_target->RemoveAurasByCasterSpell(GetId(), GetEffIndex(), GetCasterGUID());
                }
                else
                    m_target->RemoveAurasByCasterSpell(GetId(), GetEffIndex(), GetCasterGUID());
            }
        }
        else if( m_areaAuraType == AREA_AURA_PET || m_areaAuraType == AREA_AURA_OWNER )
        {
            if( m_target->GetGUID() != caster->GetCharmerOrOwnerGUID() )
                m_target->RemoveAurasByCasterSpell(GetId(), GetEffIndex(), GetCasterGUID());
        }
    }
}

void PersistentAreaAura::Update(uint32 diff)
{
    bool remove = false;

    // remove the aura if its caster or the dynamic object causing it was removed
    // or if the target moves too far from the dynamic object
    if(Unit *caster = GetCaster())
    {
        DynamicObject *dynObj = caster->GetDynObject(GetId(), GetEffIndex());
        if (dynObj)
        {
            if (!m_target->IsWithinDistInMap(dynObj, dynObj->GetRadius()))
                remove = true;
        }
        else
            remove = true;
    }
    else
        remove = true;

    Aura::Update(diff);

    if(remove)
        m_target->RemoveAura(GetId(), GetEffIndex());
}

void Aura::ApplyModifier(bool apply, bool Real)
{
    AuraType aura = m_modifier.m_auraname;

    SetInUse(true);
    if(aura < TOTAL_AURAS)
        (*this.*AuraHandler [aura])(apply, Real);
    SetInUse(false);
}

bool Aura::IsNeedVisibleSlot(Unit const* caster) const
{
    bool totemAura = caster && caster->GetTypeId() == TYPEID_UNIT && ((Creature*)caster)->isTotem();

    // special area auras cases
    switch(m_spellProto->Effect[GetEffIndex()])
    {
        case SPELL_EFFECT_APPLY_AREA_AURA_ENEMY:
            return m_target != caster;
        case SPELL_EFFECT_APPLY_AREA_AURA_PET:
        case SPELL_EFFECT_APPLY_AREA_AURA_OWNER:
        case SPELL_EFFECT_APPLY_AREA_AURA_FRIEND:
        case SPELL_EFFECT_APPLY_AREA_AURA_PARTY:
        case SPELL_EFFECT_APPLY_AREA_AURA_RAID:
            // passive auras (except totem auras) do not get placed in caster slot
            return (m_target != caster || totemAura || !m_isPassive) && m_modifier.m_auraname != SPELL_AURA_NONE;
        default:
            break;
    }

    // passive auras (except totem auras) do not get placed in the slots
    return !m_isPassive || totemAura;
}

void Aura::_AddAura()
{
    if (!GetId())
        return;
    if(!m_target)
        return;

    // Second aura if some spell
    bool secondaura = false;
    // Try find slot for aura
    uint8 slot = NULL_AURA_SLOT;
    // Lookup for some spell auras (and get slot from it)
    for(uint8 i = 0; i < MAX_EFFECT_INDEX; ++i)
    {
        Unit::spellEffectPair spair = Unit::spellEffectPair(GetId(), SpellEffectIndex(i));
        for(Unit::AuraMap::const_iterator itr = m_target->GetAuras().lower_bound(spair); itr != m_target->GetAuras().upper_bound(spair); ++itr)
        {
            // allow use single slot only by auras from same caster
            if(itr->second->GetCasterGUID()==GetCasterGUID() &&
                !isWeaponBuffCoexistableWith(itr->second))
            {
                slot = itr->second->GetAuraSlot();
                secondaura = true;
                break;
            }
        }
        if (secondaura)
            break;
    }
    // Lookup free slot
    if (!secondaura && m_target->GetVisibleAurasCount() < MAX_AURAS)
    {
        Unit::VisibleAuraMap const *visibleAuras = m_target->GetVisibleAuras();
        for(uint8 i = 0; i < MAX_AURAS; ++i)
        {
            Unit::VisibleAuraMap::const_iterator itr = visibleAuras->find(i);
            if(itr == visibleAuras->end())
            {
                slot = i;
                // update for out of range group members (on 1 slot use)
                m_target->UpdateAuraForGroup(slot);
                break;
            }
        }
    }

    Unit* caster = GetCaster();

    // set infinity cooldown state for spells
    if(caster && caster->GetTypeId() == TYPEID_PLAYER)
    {
        if (m_spellProto->Attributes & SPELL_ATTR_DISABLED_WHILE_ACTIVE)
        {
            Item* castItem = m_castItemGuid ? ((Player*)caster)->GetItemByGuid(m_castItemGuid) : NULL;
            ((Player*)caster)->AddSpellAndCategoryCooldowns(m_spellProto,castItem ? castItem->GetEntry() : 0, NULL,true);
        }
    }

    if (IsNeedVisibleSlot(caster))
    {
        SetAuraSlot( slot );
        if(slot < MAX_AURAS)                        // slot found send data to client
        {
            SetAura(false);
            SetAuraFlags((1 << GetEffIndex()) | ((GetCasterGUID() == GetTarget()->GetGUID()) ? AFLAG_NOT_CASTER : AFLAG_NONE) | ((GetAuraMaxDuration() > 0) ? AFLAG_DURATION : AFLAG_NONE) | (IsPositive() ? AFLAG_POSITIVE : AFLAG_NEGATIVE));
            SetAuraLevel(caster ? caster->getLevel() : sWorld.getConfig(CONFIG_UINT32_MAX_PLAYER_LEVEL));
            SendAuraUpdate(false);
        }

        //*****************************************************
        // Update target aura state flag (at 1 aura apply)
        // TODO: Make it easer
        //*****************************************************
        if (!secondaura)
        {
            // Sitdown on apply aura req seated
            if (m_spellProto->AuraInterruptFlags & AURA_INTERRUPT_FLAG_NOT_SEATED && !m_target->IsSitState())
                m_target->SetStandState(UNIT_STAND_STATE_SIT);

            // register aura diminishing on apply
            if (getDiminishGroup() != DIMINISHING_NONE )
                m_target->ApplyDiminishingAura(getDiminishGroup(), true);

            // Update Seals information
            if (IsSealSpell(m_spellProto))
                m_target->ModifyAuraState(AURA_STATE_JUDGEMENT, true);

            // Conflagrate aura state on Immolate and Shadowflame
            if (m_spellProto->SpellFamilyName == SPELLFAMILY_WARLOCK &&
                // Immolate
                ((m_spellProto->SpellFamilyFlags & UI64LIT(0x0000000000000004)) ||
                // Shadowflame
                (m_spellProto->SpellFamilyFlags2 & 0x00000002)))
                m_target->ModifyAuraState(AURA_STATE_CONFLAGRATE, true);

            // Faerie Fire (druid versions)
            if (m_spellProto->SpellFamilyName == SPELLFAMILY_DRUID && (m_spellProto->SpellFamilyFlags & UI64LIT(0x0000000000000400)))
                m_target->ModifyAuraState(AURA_STATE_FAERIE_FIRE, true);

            // Sting (hunter's pet ability)
            if (m_spellProto->Category == 1133)
                m_target->ModifyAuraState(AURA_STATE_FAERIE_FIRE, true);

            // Victorious
            if (m_spellProto->SpellFamilyName == SPELLFAMILY_WARRIOR && (m_spellProto->SpellFamilyFlags & UI64LIT(0x0004000000000000)))
                m_target->ModifyAuraState(AURA_STATE_WARRIOR_VICTORY_RUSH, true);

            // Swiftmend state on Regrowth & Rejuvenation
            if (m_spellProto->SpellFamilyName == SPELLFAMILY_DRUID && (m_spellProto->SpellFamilyFlags & UI64LIT(0x50)))
                m_target->ModifyAuraState(AURA_STATE_SWIFTMEND, true);

            // Deadly poison aura state
            if(m_spellProto->SpellFamilyName == SPELLFAMILY_ROGUE && (m_spellProto->SpellFamilyFlags & UI64LIT(0x10000)))
                m_target->ModifyAuraState(AURA_STATE_DEADLY_POISON, true);

            // Enrage aura state
            if(m_spellProto->Dispel == DISPEL_ENRAGE)
                m_target->ModifyAuraState(AURA_STATE_ENRAGE, true);

            // Mechanic bleed aura state
            if(GetAllSpellMechanicMask(m_spellProto) & (1 << (MECHANIC_BLEED-1)))
                m_target->ModifyAuraState(AURA_STATE_MECHANIC_BLEED, true);
        }
    }
}

bool Aura::_RemoveAura()
{
    // Remove all triggered by aura spells vs unlimited duration
    // except same aura replace case
    if(m_removeMode!=AURA_REMOVE_BY_STACK)
        CleanupTriggeredSpells();

    Unit* caster = GetCaster();

    if(caster && IsPersistent())
    {
        DynamicObject *dynObj = caster->GetDynObject(GetId(), GetEffIndex());
        if (dynObj)
            dynObj->RemoveAffected(m_target);
    }

    //passive auras do not get put in slots
    // Note: but totem can be not accessible for aura target in time remove (to far for find in grid)
    //if(m_isPassive && !(caster && caster->GetTypeId() == TYPEID_UNIT && ((Creature*)caster)->isTotem()))
    //    return;

    uint8 slot = GetAuraSlot();

    if(slot >= MAX_AURAS)                                   // slot not set
        return false;

    if(m_target->GetVisibleAura(slot) == 0)
        return false;

    bool lastaura = true;

    // find other aura in same slot (current already removed from list)
    for(int i = 0; i < MAX_EFFECT_INDEX; ++i)
    {
        Unit::spellEffectPair spair = Unit::spellEffectPair(GetId(), SpellEffectIndex(i));
        for(Unit::AuraMap::const_iterator itr = m_target->GetAuras().lower_bound(spair); itr != m_target->GetAuras().upper_bound(spair); ++itr)
        {
            if(itr->second->GetAuraSlot() == slot)
            {
                lastaura = false;
                break;
            }
        }
        if(!lastaura)
            break;
    }

    // only remove icon when the last aura of the spell is removed (current aura already removed from list)
    if (!lastaura)
        return false;

    // unregister aura diminishing (and store last time)
    if (getDiminishGroup() != DIMINISHING_NONE )
        m_target->ApplyDiminishingAura(getDiminishGroup(), false);

    SetAura(true);
    SetAuraFlags(AFLAG_NONE);
    SetAuraLevel(0);

    if (m_removeMode != AURA_REMOVE_BY_DELETE)
    {
        SendAuraUpdate(true);

        // update for out of range group members
        m_target->UpdateAuraForGroup(slot);

        //*****************************************************
        // Update target aura state flag (at last aura remove)
        //*****************************************************
        // Enrage aura state
        if(m_spellProto->Dispel == DISPEL_ENRAGE)
            m_target->ModifyAuraState(AURA_STATE_ENRAGE, false);

        // Mechanic bleed aura state
        if(GetAllSpellMechanicMask(m_spellProto) & (1 << (MECHANIC_BLEED-1)))
            m_target->ModifyAuraState(AURA_STATE_MECHANIC_BLEED, false);

        uint32 removeState = 0;
        uint64 removeFamilyFlag = m_spellProto->SpellFamilyFlags;
        uint32 removeFamilyFlag2 = m_spellProto->SpellFamilyFlags2;
        switch(m_spellProto->SpellFamilyName)
        {
            case SPELLFAMILY_PALADIN:
                if (IsSealSpell(m_spellProto))
                    removeState = AURA_STATE_JUDGEMENT;     // Update Seals information
                break;
            case SPELLFAMILY_WARLOCK:
                // Conflagrate aura state on Immolate and Shadowflame,
                if ((m_spellProto->SpellFamilyFlags & UI64LIT(0x0000000000000004)) ||
                    (m_spellProto->SpellFamilyFlags2 & 0x00000002))
                {
                    removeFamilyFlag = UI64LIT(0x0000000000000004);
                    removeFamilyFlag2 = 0x00000002;
                    removeState = AURA_STATE_CONFLAGRATE;
                }
                break;
            case SPELLFAMILY_DRUID:
                if(m_spellProto->SpellFamilyFlags & UI64LIT(0x0000000000000400))
                    removeState = AURA_STATE_FAERIE_FIRE;   // Faerie Fire (druid versions)
                else if(m_spellProto->SpellFamilyFlags & UI64LIT(0x50))
                {
                    removeFamilyFlag = 0x50;
                    removeState = AURA_STATE_SWIFTMEND;     // Swiftmend aura state
                }
                break;
            case SPELLFAMILY_WARRIOR:
                if(m_spellProto->SpellFamilyFlags & UI64LIT(0x0004000000000000))
                    removeState = AURA_STATE_WARRIOR_VICTORY_RUSH; // Victorious
                break;
            case SPELLFAMILY_ROGUE:
                if(m_spellProto->SpellFamilyFlags & UI64LIT(0x10000))
                    removeState = AURA_STATE_DEADLY_POISON; // Deadly poison aura state
                break;
            case SPELLFAMILY_HUNTER:
                if(m_spellProto->SpellFamilyFlags & UI64LIT(0x1000000000000000))
                    removeState = AURA_STATE_FAERIE_FIRE;   // Sting (hunter versions)
        }

        // Remove state (but need check other auras for it)
        if (removeState)
        {
            bool found = false;
            Unit::AuraMap& Auras = m_target->GetAuras();
            for(Unit::AuraMap::iterator i = Auras.begin(); i != Auras.end(); ++i)
            {
                SpellEntry const *auraSpellInfo = (*i).second->GetSpellProto();
                if(auraSpellInfo->SpellFamilyName  == m_spellProto->SpellFamilyName &&
                    (auraSpellInfo->SpellFamilyFlags & removeFamilyFlag || auraSpellInfo->SpellFamilyFlags2 & removeFamilyFlag2))
                {
                    found = true;
                    break;
                }
            }
            // this has been last aura
            if(!found)
                m_target->ModifyAuraState(AuraState(removeState), false);
        }

        // reset cooldown state for spells
        if(caster && caster->GetTypeId() == TYPEID_PLAYER)
        {
            if ( GetSpellProto()->Attributes & SPELL_ATTR_DISABLED_WHILE_ACTIVE )
                // note: item based cooldowns and cooldown spell mods with charges ignored (unknown existed cases)
                ((Player*)caster)->SendCooldownEvent(GetSpellProto());
        }
    }

    return true;
}

void Aura::SendAuraUpdate(bool remove)
{
    WorldPacket data(SMSG_AURA_UPDATE);
    data << m_target->GetPackGUID();
    data << uint8(GetAuraSlot());
    data << uint32(remove ? 0 : GetId());

    if(remove)
    {
        m_target->SendMessageToSet(&data, true);
        return;
    }

    uint8 auraFlags = GetAuraFlags();
    data << uint8(auraFlags);
    data << uint8(GetAuraLevel());
    data << uint8(m_procCharges ? m_procCharges*m_stackAmount : m_stackAmount);

    if(!(auraFlags & AFLAG_NOT_CASTER))
    {
        data.appendPackGUID(GetCasterGUID());
    }

    if(auraFlags & AFLAG_DURATION)
    {
        data << uint32(GetAuraMaxDuration());
        data << uint32(GetAuraDuration());
    }

    m_target->SendMessageToSet(&data, true);
}

void Aura::SetStackAmount(uint8 stackAmount)
{
    Unit *target = GetTarget();
    Unit *caster = GetCaster();
    if (!target || !caster)
        return;

    bool refresh = stackAmount >= m_stackAmount;
    if (stackAmount != m_stackAmount)
    {
        m_stackAmount = stackAmount;
        int32 amount = m_stackAmount * caster->CalculateSpellDamage(target, m_spellProto, m_effIndex, &m_currentBasePoints);
        // Reapply if amount change
        if (amount!=m_modifier.m_amount)
        {
            ApplyModifier(false, true);
            m_modifier.m_amount = amount;
            ApplyModifier(true, true);
        }
    }

    if (refresh)
        // Stack increased refresh duration
        RefreshAura();
    else
        // Stack decreased only send update
        SendAuraUpdate(false);
}

bool Aura::modStackAmount(int32 num)
{
    // Can`t mod
    if (!m_spellProto->StackAmount)
        return true;

    // Modify stack but limit it
    int32 stackAmount = m_stackAmount + num;
    if (stackAmount > (int32)m_spellProto->StackAmount)
        stackAmount = m_spellProto->StackAmount;
    else if (stackAmount <=0) // Last aura from stack removed
    {
        m_stackAmount = 0;
        return true; // need remove aura
    }

    // Update stack amount
    SetStackAmount(stackAmount);
    return false;
}

void Aura::RefreshAura()
{
    m_duration = m_maxduration;
    SendAuraUpdate(false);
}

bool Aura::isAffectedOnSpell(SpellEntry const *spell) const
{
    // Check family name
    if (spell->SpellFamilyName != m_spellProto->SpellFamilyName)
        return false;
    // Check EffectClassMask
    uint32 const *ptr = getAuraSpellClassMask();
    if (((uint64*)ptr)[0] & spell->SpellFamilyFlags)
        return true;
    if (ptr[2] & spell->SpellFamilyFlags2)
        return true;
    return false;
}

void Aura::ReapplyAffectedPassiveAuras( Unit* target, bool owner_mode )
{
    std::set<uint32> affectedSelf;
    std::set<uint32> affectedAuraCaster;

    for(Unit::AuraMap::const_iterator itr = target->GetAuras().begin(); itr != target->GetAuras().end(); ++itr)
    {
        // permanent passive or permanent area aura
        // passive spells can be affected only by own or owner spell mods)
        if (itr->second->IsPermanent() && (owner_mode && itr->second->IsPassive() || itr->second->IsAreaAura()) &&
            // non deleted and not same aura (any with same spell id)
            !itr->second->IsDeleted() && itr->second->GetId() != GetId() &&
            // and affected by aura
            isAffectedOnSpell(itr->second->GetSpellProto()))
        {
            // only applied by self or aura caster
            if (itr->second->GetCasterGUID() == target->GetGUID())
                affectedSelf.insert(itr->second->GetId());
            else if (itr->second->GetCasterGUID() == GetCasterGUID())
                affectedAuraCaster.insert(itr->second->GetId());
        }
    }

    for(std::set<uint32>::const_iterator set_itr = affectedSelf.begin(); set_itr != affectedSelf.end(); ++set_itr)
    {
        target->RemoveAurasDueToSpell(*set_itr);
        target->CastSpell(m_target, *set_itr, true);
    }

    if (!affectedAuraCaster.empty())
    {
        Unit* caster = GetCaster();
        for(std::set<uint32>::const_iterator set_itr = affectedAuraCaster.begin(); set_itr != affectedAuraCaster.end(); ++set_itr)
        {
            target->RemoveAurasDueToSpell(*set_itr);
            if (caster)
                caster->CastSpell(m_target, *set_itr, true);
        }
    }
}

struct ReapplyAffectedPassiveAurasHelper
{
    explicit ReapplyAffectedPassiveAurasHelper(Aura* _aura) : aura(_aura) {}
    void operator()(Unit* unit) const { aura->ReapplyAffectedPassiveAuras(unit, true); }
    Aura* aura;
};

void Aura::ReapplyAffectedPassiveAuras()
{
    // not reapply spell mods with charges (use original value because processed and at remove)
    if (m_spellProto->procCharges)
        return;

    // not reapply some spell mods ops (mostly speedup case)
    switch (m_modifier.m_miscvalue)
    {
        case SPELLMOD_DURATION:
        case SPELLMOD_CHARGES:
        case SPELLMOD_NOT_LOSE_CASTING_TIME:
        case SPELLMOD_CASTING_TIME:
        case SPELLMOD_COOLDOWN:
        case SPELLMOD_COST:
        case SPELLMOD_ACTIVATION_TIME:
        case SPELLMOD_CASTING_TIME_OLD:
            return;
    }

    // reapply talents to own passive persistent auras
    ReapplyAffectedPassiveAuras(m_target, true);

    // re-apply talents/passives/area auras applied to pet/totems (it affected by player spellmods)
    m_target->CallForAllControlledUnits(ReapplyAffectedPassiveAurasHelper(this),true,false,false);

    // re-apply talents/passives/area auras applied to group members (it affected by player spellmods)
    if (Group* group = ((Player*)m_target)->GetGroup())
        for(GroupReference *itr = group->GetFirstMember(); itr != NULL; itr = itr->next())
            if (Player* member = itr->getSource())
                if (member != m_target && member->IsInMap(m_target))
                    ReapplyAffectedPassiveAuras(member, false);
}

bool Aura::isWeaponBuffCoexistableWith(Aura* ref)
{
    // Exclude Debuffs
    if (!IsPositive())
        return false;

    // Exclude Non-generic Buffs [ie: Runeforging] and Executioner-Enchant
    if (GetSpellProto()->SpellFamilyName != SPELLFAMILY_GENERIC || GetId() == 42976)
        return false;

    // Exclude Stackable Buffs [ie: Blood Reserve]
    if (GetSpellProto()->StackAmount)
        return false;

    // only self applied player buffs
    if (m_target->GetTypeId() != TYPEID_PLAYER || m_target->GetGUID() != GetCasterGUID())
        return false;

    Item* castItem = ((Player*)m_target)->GetItemByGuid(GetCastItemGUID());
    if (!castItem)
        return false;

    // Limit to Weapon-Slots
    if (!castItem->IsEquipped() ||
        (castItem->GetSlot() != EQUIPMENT_SLOT_MAINHAND && castItem->GetSlot() != EQUIPMENT_SLOT_OFFHAND))
        return false;

    // form different weapons
    return ref->GetCastItemGUID() != GetCastItemGUID();
}

/*********************************************************/
/***               BASIC AURA FUNCTION                 ***/
/*********************************************************/
void Aura::HandleAddModifier(bool apply, bool Real)
{
    if(m_target->GetTypeId() != TYPEID_PLAYER || !Real)
        return;

    if(m_modifier.m_miscvalue >= MAX_SPELLMOD)
        return;

    if (apply)
    {
        // Add custom charges for some mod aura
        switch (m_spellProto->Id)
        {
            case 17941:                                     // Shadow Trance
            case 22008:                                     // Netherwind Focus
            case 31834:                                     // Light's Grace
            case 34754:                                     // Clearcasting
            case 34936:                                     // Backlash
            case 44401:                                     // Missile Barrage
            case 48108:                                     // Hot Streak
            case 51124:                                     // Killing Machine
            case 54741:                                     // Firestarter
            case 57761:                                     // Fireball!
            case 64823:                                     // Elune's Wrath (Balance druid t8 set
                SetAuraCharges(1);
                break;
        }

        m_spellmod = new SpellModifier(
            SpellModOp(m_modifier.m_miscvalue),
            SpellModType(m_modifier.m_auraname),            // SpellModType value == spell aura types
            m_modifier.m_amount,
            this,
            // prevent expire spell mods with (charges > 0 && m_stackAmount > 1)
            // all this spell expected expire not at use but at spell proc event check
            m_spellProto->StackAmount > 1 ? 0 : m_procCharges);
    }

    ((Player*)m_target)->AddSpellMod(m_spellmod, apply);

    ReapplyAffectedPassiveAuras();

    if(m_spellProto->SpellFamilyName == SPELLFAMILY_DRUID && (m_spellmod->mask2 & UI64LIT(0x20000)))
    {
        m_target->RemoveAurasDueToSpell(66530);

        // Aura 66530 is immediately applied ONLY when "Improved Barkskin" is learned in Caster/Travel Form
        if(apply && (m_target->m_form == FORM_NONE || m_target->m_form == FORM_TRAVEL))
            m_target->CastSpell(m_target,66530,true);
    }
}

void Aura::HandleAddTargetTrigger(bool apply, bool /*Real*/)
{
    // Use SpellModifier structure for check
    // used only fields:
    //  spellId, mask, mask2
    if (apply)
    {
        SpellModifier *mod = new SpellModifier;
        mod->spellId = GetId();

        uint32 const *ptr = m_spellProto->GetEffectSpellClassMask(m_effIndex);

        mod->mask = (uint64)ptr[0] | (uint64)ptr[1]<<32;
        mod->mask2= ptr[2];
        m_spellmod = mod;
    }
    else
    {
        delete m_spellmod;
        m_spellmod = NULL;
    }
}

void Aura::TriggerSpell()
{
    const uint64& casterGUID = GetCasterGUID();
    Unit* target = GetTriggerTarget();

    if(!casterGUID || !target)
        return;

    // generic casting code with custom spells and target/caster customs
    uint32 trigger_spell_id = GetSpellProto()->EffectTriggerSpell[m_effIndex];

    SpellEntry const *triggeredSpellInfo = sSpellStore.LookupEntry(trigger_spell_id);
    SpellEntry const *auraSpellInfo = GetSpellProto();
    uint32 auraId = auraSpellInfo->Id;

    // specific code for cases with no trigger spell provided in field
    if (triggeredSpellInfo == NULL)
    {
        switch(auraSpellInfo->SpellFamilyName)
        {
            case SPELLFAMILY_GENERIC:
            {
                switch(auraId)
                {
//                    // Periodic Mana Burn
//                    case 812: break;
//                    // Polymorphic Ray
//                    case 6965: break;
                    // Thaumaturgy Channel
                    case 9712: trigger_spell_id = 21029; break;
//                    // Egan's Blaster
//                    case 17368: break;
//                    // Haunted
//                    case 18347: break;
//                    // Ranshalla Waiting
//                    case 18953: break;
//                    // Inferno
//                    case 19695: break;
//                    // Frostwolf Muzzle DND
//                    case 21794: break;
//                    // Alterac Ram Collar DND
//                    case 21866: break;
//                    // Celebras Waiting
//                    case 21916: break;
                    // Brood Affliction: Bronze
                    case 23170:
                    {
                        m_target->CastSpell(m_target, 23171, true, NULL, this);
                        return;
                    }
//                    // Mark of Frost
//                    case 23184: break;
                    // Restoration
                    case 23493:
                    {
                        int32 heal = target->GetMaxHealth() / 10;
                        target->DealHeal(target, heal, auraSpellInfo);

                        if (int32 mana = target->GetMaxPower(POWER_MANA))
                        {
                            mana /= 10;
                            target->EnergizeBySpell(target, 23493, mana, POWER_MANA);
                        }
                        return;
                    }
//                    // Stoneclaw Totem Passive TEST
//                    case 23792: break;
//                    // Axe Flurry
//                    case 24018: break;
//                    // Mark of Arlokk
//                    case 24210: break;
//                    // Restoration
//                    case 24379: break;
//                    // Happy Pet
//                    case 24716: break;
//                    // Dream Fog
//                    case 24780: break;
//                    // Cannon Prep
//                    case 24832: break;
                    // Shadow Bolt Whirl
                    case 24834:
                    {
                        uint32 spellForTick[8] = { 24820, 24821, 24822, 24823, 24835, 24836, 24837, 24838 };
                        uint32 tick = GetAuraTicks();
                        if(tick < 8)
                        {
                            trigger_spell_id = spellForTick[tick];

                            // casted in left/right (but triggered spell have wide forward cone)
                            float forward = m_target->GetOrientation();
                            float angle = m_target->GetOrientation() + ( tick % 2 == 0 ? M_PI_F / 2 : - M_PI_F / 2);
                            m_target->SetOrientation(angle);
                            target->CastSpell(target, trigger_spell_id, true, NULL, this, casterGUID);
                            m_target->SetOrientation(forward);
                        }
                        return;
                    }
//                    // Stink Trap
//                    case 24918: break;
//                    // Mark of Nature
//                    case 25041: break;
//                    // Agro Drones
//                    case 25152: break;
                    // Consume
                    case 25371:
                    {
                        int32 bpDamage = target->GetMaxHealth()*10/100;
                        target->CastCustomSpell(target, 25373, &bpDamage, NULL, NULL, true, NULL, this, casterGUID);
                        return;
                    }
//                    // Pain Spike
//                    case 25572: break;
//                    // Rotate 360
//                    case 26009: break;
//                    // Rotate -360
//                    case 26136: break;
//                    // Consume
//                    case 26196: break;
//                    // Berserk
//                    case 26615: break;
//                    // Defile
//                    case 27177: break;
//                    // Teleport: IF/UC
//                    case 27601: break;
//                    // Five Fat Finger Exploding Heart Technique
//                    case 27673: break;
//                    // Nitrous Boost
//                    case 27746: break;
//                    // Steam Tank Passive
//                    case 27747: break;
                    // Frost Blast
                    case 27808:
                    {
                        int32 bpDamage = target->GetMaxHealth()*26/100;
                        target->CastCustomSpell(target, 29879, &bpDamage, NULL, NULL, true, NULL, this, casterGUID);
                        return;
                    }
//                    // Detonate Mana
//                    case 27819: break;
//                    // Controller Timer
//                    case 28095: break;
//                    // Stalagg Chain
//                    case 28096: break;
//                    // Stalagg Tesla Passive
//                    case 28097: break;
//                    // Feugen Tesla Passive
//                    case 28109: break;
//                    // Feugen Chain
//                    case 28111: break;
//                    // Mark of Didier
//                    case 28114: break;
//                    // Communique Timer, camp
//                    case 28346: break;
//                    // Icebolt
//                    case 28522: break;
//                    // Silithyst
//                    case 29519: break;
                    // Inoculate Nestlewood Owlkin
                    case 29528:
                        if(target->GetTypeId() != TYPEID_UNIT)// prevent error reports in case ignored player target
                            return;
                        break;
//                    // Overload
//                    case 29768: break;
//                    // Return Fire
//                    case 29788: break;
//                    // Return Fire
//                    case 29793: break;
//                    // Return Fire
//                    case 29794: break;
//                    // Guardian of Icecrown Passive
//                    case 29897: break;
                    // Feed Captured Animal
                    case 29917: trigger_spell_id = 29916; break;
//                    // Flame Wreath
//                    case 29946: break;
//                    // Flame Wreath
//                    case 29947: break;
//                    // Mind Exhaustion Passive
//                    case 30025: break;
//                    // Nether Beam - Serenity
//                    case 30401: break;
                    // Extract Gas
                    case 30427:
                    {
                        Unit* caster = GetCaster();
                        if (!caster)
                            return;
                        // move loot to player inventory and despawn target
                        if(caster->GetTypeId() ==TYPEID_PLAYER &&
                           target->GetTypeId() == TYPEID_UNIT &&
                           ((Creature*)target)->GetCreatureInfo()->type == CREATURE_TYPE_GAS_CLOUD)
                        {
                            Player* player = (Player*)caster;
                            Creature* creature = (Creature*)target;
                            // missing lootid has been reported on startup - just return
                            if (!creature->GetCreatureInfo()->SkinLootId)
                                return;

                            player->AutoStoreLoot(creature->GetCreatureInfo()->SkinLootId,LootTemplates_Skinning,true);

                            creature->ForcedDespawn();
                        }
                        return;
                    }
                    // Quake
                    case 30576: trigger_spell_id = 30571; break;
//                    // Burning Maul
//                    case 30598: break;
//                    // Regeneration
//                    case 30799:
//                    case 30800:
//                    case 30801:
//                        break;
//                    // Despawn Self - Smoke cloud
//                    case 31269: break;
//                    // Time Rift Periodic
//                    case 31320: break;
//                    // Corrupt Medivh
//                    case 31326: break;
                    // Doom
                    case 31347:
                    {
                        m_target->CastSpell(m_target,31350,true);
                        m_target->DealDamage(m_target, m_target->GetHealth(), NULL, DIRECT_DAMAGE, SPELL_SCHOOL_MASK_NORMAL, NULL, false);
                        return;
                    }
                    // Spellcloth
                    case 31373:
                    {
                        // Summon Elemental after create item
                        target->SummonCreature(17870, 0, 0, 0, target->GetOrientation(), TEMPSUMMON_DEAD_DESPAWN, 0);
                        return;
                    }
//                    // Bloodmyst Tesla
//                    case 31611: break;
                    // Doomfire
                    case 31944:
                    {
                        int32 damage = m_modifier.m_amount * ((GetAuraDuration() + m_modifier.periodictime) / GetAuraMaxDuration());
                        target->CastCustomSpell(target, 31969, &damage, NULL, NULL, true, NULL, this, casterGUID);
                        return;
                    }
//                    // Teleport Test
//                    case 32236: break;
//                    // Earthquake
//                    case 32686: break;
//                    // Possess
//                    case 33401: break;
//                    // Draw Shadows
//                    case 33563: break;
//                    // Murmur's Touch
//                    case 33711: break;
                    // Flame Quills
                    case 34229:
                    {
                        // cast 24 spells 34269-34289, 34314-34316
                        for(uint32 spell_id = 34269; spell_id != 34290; ++spell_id)
                            target->CastSpell(target, spell_id, true, NULL, this, casterGUID);
                        for(uint32 spell_id = 34314; spell_id != 34317; ++spell_id)
                            target->CastSpell(target, spell_id, true, NULL, this, casterGUID);
                        return;
                    }
//                    // Gravity Lapse
//                    case 34480: break;
//                    // Tornado
//                    case 34683: break;
//                    // Frostbite Rotate
//                    case 34748: break;
//                    // Arcane Flurry
//                    case 34821: break;
//                    // Interrupt Shutdown
//                    case 35016: break;
//                    // Interrupt Shutdown
//                    case 35176: break;
//                    // Inferno
//                    case 35268: break;
//                    // Salaadin's Tesla
//                    case 35515: break;
//                    // Ethereal Channel (Red)
//                    case 35518: break;
//                    // Nether Vapor
//                    case 35879: break;
//                    // Dark Portal Storm
//                    case 36018: break;
//                    // Burning Maul
//                    case 36056: break;
//                    // Living Grove Defender Lifespan
//                    case 36061: break;
//                    // Professor Dabiri Talks
//                    case 36064: break;
//                    // Kael Gaining Power
//                    case 36091: break;
//                    // They Must Burn Bomb Aura
//                    case 36344: break;
//                    // They Must Burn Bomb Aura (self)
//                    case 36350: break;
//                    // Stolen Ravenous Ravager Egg
//                    case 36401: break;
//                    // Activated Cannon
//                    case 36410: break;
//                    // Stolen Ravenous Ravager Egg
//                    case 36418: break;
//                    // Enchanted Weapons
//                    case 36510: break;
//                    // Cursed Scarab Periodic
//                    case 36556: break;
//                    // Cursed Scarab Despawn Periodic
//                    case 36561: break;
//                    // Vision Guide
//                    case 36573: break;
//                    // Cannon Charging (platform)
//                    case 36785: break;
//                    // Cannon Charging (self)
//                    case 36860: break;
                    // Remote Toy
                    case 37027: trigger_spell_id = 37029; break;
//                    // Mark of Death
//                    case 37125: break;
//                    // Arcane Flurry
//                    case 37268: break;
//                    // Spout
//                    case 37429: break;
//                    // Spout
//                    case 37430: break;
//                    // Karazhan - Chess NPC AI, Snapshot timer
//                    case 37440: break;
//                    // Karazhan - Chess NPC AI, action timer
//                    case 37504: break;
//                    // Karazhan - Chess: Is Square OCCUPIED aura (DND)
//                    case 39400: break;
//                    // Banish
//                    case 37546: break;
//                    // Shriveling Gaze
//                    case 37589: break;
//                    // Fake Aggro Radius (2 yd)
//                    case 37815: break;
//                    // Corrupt Medivh
//                    case 37853: break;
                    // Eye of Grillok
                    case 38495:
                    {
                        m_target->CastSpell(m_target, 38530, true);
                        return;
                    }
                    // Absorb Eye of Grillok (Zezzak's Shard)
                    case 38554:
                    {
                        if(m_target->GetTypeId() != TYPEID_UNIT)
                            return;

                        if (Unit* caster = GetCaster())
                            caster->CastSpell(caster, 38495, true, NULL, this);
                        else
                            return;

                        Creature* creatureTarget = (Creature*)m_target;

                        creatureTarget->ForcedDespawn();
                        return;
                    }
//                    // Magic Sucker Device timer
//                    case 38672: break;
//                    // Tomb Guarding Charging
//                    case 38751: break;
//                    // Murmur's Touch
//                    case 38794: break;
//                    // Activate Nether-wraith Beacon (31742 Nether-wraith Beacon item)
//                    case 39105: break;
//                    // Drain World Tree Visual
//                    case 39140: break;
//                    // Quest - Dustin's Undead Dragon Visual aura
//                    case 39259: break;
//                    // Hellfire - The Exorcism, Jules releases darkness, aura
//                    case 39306: break;
//                    // Inferno
//                    case 39346: break;
//                    // Enchanted Weapons
//                    case 39489: break;
//                    // Shadow Bolt Whirl
//                    case 39630: break;
//                    // Shadow Bolt Whirl
//                    case 39634: break;
//                    // Shadow Inferno
//                    case 39645: break;
                    // Tear of Azzinoth Summon Channel - it's not really supposed to do anything,and this only prevents the console spam
                    case 39857: trigger_spell_id = 39856; break;
//                    // Soulgrinder Ritual Visual (Smashed)
//                    case 39974: break;
//                    // Simon Game Pre-game timer
//                    case 40041: break;
//                    // Knockdown Fel Cannon: The Aggro Check Aura
//                    case 40113: break;
//                    // Spirit Lance
//                    case 40157: break;
//                    // Demon Transform 2
//                    case 40398: break;
//                    // Demon Transform 1
//                    case 40511: break;
//                    // Ancient Flames
//                    case 40657: break;
//                    // Ethereal Ring Cannon: Cannon Aura
//                    case 40734: break;
//                    // Cage Trap
//                    case 40760: break;
//                    // Random Periodic
//                    case 40867: break;
//                    // Prismatic Shield
//                    case 40879: break;
//                    // Aura of Desire
//                    case 41350: break;
//                    // Dementia
//                    case 41404: break;
//                    // Chaos Form
//                    case 41629: break;
//                    // Alert Drums
//                    case 42177: break;
//                    // Spout
//                    case 42581: break;
//                    // Spout
//                    case 42582: break;
//                    // Return to the Spirit Realm
//                    case 44035: break;
//                    // Curse of Boundless Agony
//                    case 45050: break;
//                    // Earthquake
//                    case 46240: break;
                    // Personalized Weather
                    case 46736: trigger_spell_id = 46737; break;
//                    // Stay Submerged
//                    case 46981: break;
//                    // Dragonblight Ram
//                    case 47015: break;
//                    // Party G.R.E.N.A.D.E.
//                    case 51510: break;
                    default:
                        break;
                }
                break;
            }
            case SPELLFAMILY_MAGE:
            {
                switch(auraId)
                {
                    // Invisibility
                    case 66:
                    // Here need periodic triger reducing threat spell (or do it manually)
                        return;
                    default:
                        break;
                }
                break;
            }
//            case SPELLFAMILY_WARRIOR:
//            {
//                switch(auraId)
//                {
//                    // Wild Magic
//                    case 23410: break;
//                    // Corrupted Totems
//                    case 23425: break;
//                    default:
//                        break;
//                }
//                break;
//            }
//            case SPELLFAMILY_PRIEST:
//            {
//                switch(auraId)
//                {
//                    // Blue Beam
//                    case 32930: break;
//                    // Fury of the Dreghood Elders
//                    case 35460: break;
//                    default:
//                        break;
//                }
 //               break;
 //           }
            case SPELLFAMILY_HUNTER:
            {
                switch (auraId)
                {
                    // Sniper training
                    case 53302:
                    case 53303:
                    case 53304:
                        if (target->GetTypeId() != TYPEID_PLAYER)
                            return;

                        // Reset reapply counter at move
                        if (((Player*)target)->isMoving())
                        {
                            m_modifier.m_amount = 6;
                            return;
                        }

                        // We are standing at the moment
                        if (m_modifier.m_amount > 0)
                        {
                            --m_modifier.m_amount;
                            return;
                        }

                        // select rank of buff
                        switch(auraId)
                        {
                            case 53302: trigger_spell_id = 64418; break;
                            case 53303: trigger_spell_id = 64419; break;
                            case 53304: trigger_spell_id = 64420; break;
                        }

                        // If aura is active - no need to continue
                        if (target->HasAura(trigger_spell_id))
                            return;

                        break;
                    default:
                        break;
                }
                break;
            }
            case SPELLFAMILY_DRUID:
            {
                switch(auraId)
                {
                    // Cat Form
                    // trigger_spell_id not set and unknown effect triggered in this case, ignoring for while
                    case 768:
                        return;
                    // Frenzied Regeneration
                    case 22842:
                    case 22895:
                    case 22896:
                    case 26999:
                    {
                        int32 LifePerRage = GetModifier()->m_amount;

                        int32 lRage = m_target->GetPower(POWER_RAGE);
                        if(lRage > 100)                                     // rage stored as rage*10
                            lRage = 100;
                        m_target->ModifyPower(POWER_RAGE, -lRage);
                        int32 FRTriggerBasePoints = int32(lRage*LifePerRage/10);
                        m_target->CastCustomSpell(m_target, 22845, &FRTriggerBasePoints, NULL, NULL, true, NULL, this);
                        return;
                    }
                    default:
                        break;
                }
                break;
            }

//            case SPELLFAMILY_HUNTER:
//            {
//                switch(auraId)
//                {
//                    //Frost Trap Aura
//                    case 13810:
//                        return;
//                    //Rizzle's Frost Trap
//                    case 39900:
//                        return;
//                    // Tame spells
//                    case 19597:         // Tame Ice Claw Bear
//                    case 19676:         // Tame Snow Leopard
//                    case 19677:         // Tame Large Crag Boar
//                    case 19678:         // Tame Adult Plainstrider
//                    case 19679:         // Tame Prairie Stalker
//                    case 19680:         // Tame Swoop
//                    case 19681:         // Tame Dire Mottled Boar
//                    case 19682:         // Tame Surf Crawler
//                    case 19683:         // Tame Armored Scorpid
//                    case 19684:         // Tame Webwood Lurker
//                    case 19685:         // Tame Nightsaber Stalker
//                    case 19686:         // Tame Strigid Screecher
//                    case 30100:         // Tame Crazed Dragonhawk
//                    case 30103:         // Tame Elder Springpaw
//                    case 30104:         // Tame Mistbat
//                    case 30647:         // Tame Barbed Crawler
//                    case 30648:         // Tame Greater Timberstrider
//                    case 30652:         // Tame Nightstalker
//                        return;
//                    default:
//                        break;
//                }
//                break;
//            }
            case SPELLFAMILY_SHAMAN:
            {
                switch(auraId)
                {
                    // Lightning Shield (The Earthshatterer set trigger after cast Lighting Shield)
                    case 28820:
                    {
                        // Need remove self if Lightning Shield not active
                        Unit::AuraMap const& auras = target->GetAuras();
                        for(Unit::AuraMap::const_iterator itr = auras.begin(); itr != auras.end(); ++itr)
                        {
                            SpellEntry const* spell = itr->second->GetSpellProto();
                            if( spell->SpellFamilyName == SPELLFAMILY_SHAMAN &&
                                (spell->SpellFamilyFlags & UI64LIT(0x0000000000000400)))
                                return;
                        }
                        target->RemoveAurasDueToSpell(28820);
                        return;
                    }
                    // Totemic Mastery (Skyshatter Regalia (Shaman Tier 6) - bonus)
                    case 38443:
                    {
                        if(target->IsAllTotemSlotsUsed())
                            target->CastSpell(target, 38437, true, NULL, this);
                        else
                            target->RemoveAurasDueToSpell(38437);
                        return;
                    }
                    default:
                        break;
                }
                break;
            }
            default:
                break;
        }

        // Reget trigger spell proto
        triggeredSpellInfo = sSpellStore.LookupEntry(trigger_spell_id);
    }
    else
    {
        // Spell exist but require custom code
        switch(auraId)
        {
            // Curse of Idiocy
            case 1010:
            {
                // TODO: spell casted by result in correct way mostly
                // BUT:
                // 1) target show casting at each triggered cast: target don't must show casting animation for any triggered spell
                //      but must show affect apply like item casting
                // 2) maybe aura must be replace by new with accumulative stat mods instead stacking

                // prevent cast by triggered auras
                if(casterGUID == target->GetGUID())
                    return;

                // stop triggering after each affected stats lost > 90
                int32 intelectLoss = 0;
                int32 spiritLoss = 0;

                Unit::AuraList const& mModStat = target->GetAurasByType(SPELL_AURA_MOD_STAT);
                for(Unit::AuraList::const_iterator i = mModStat.begin(); i != mModStat.end(); ++i)
                {
                    if ((*i)->GetId() == 1010)
                    {
                        switch((*i)->GetModifier()->m_miscvalue)
                        {
                            case STAT_INTELLECT: intelectLoss += (*i)->GetModifier()->m_amount; break;
                            case STAT_SPIRIT:    spiritLoss   += (*i)->GetModifier()->m_amount; break;
                            default: break;
                        }
                    }
                }

                if(intelectLoss <= -90 && spiritLoss <= -90)
                    return;

                break;
            }
            // Earthen Power (from Earthbind Totem Passive)
            case 6474:
            {
                Unit *owner = target->GetOwner();

                if (!owner)
                    break;

                Unit::AuraList const& dummyAuras = owner->GetAurasByType(SPELL_AURA_DUMMY);
                for(Unit::AuraList::const_iterator itr = dummyAuras.begin(); itr != dummyAuras.end(); ++itr)
                {
                    if ((*itr)->GetSpellProto()->SpellIconID == 2289 && (*itr)->GetSpellProto()->SpellFamilyName == SPELLFAMILY_SHAMAN)
                    {
                        if (!roll_chance_i((*itr)->GetModifier()->m_amount))
                            break;

                        target->CastSpell(target, 59566, true, NULL, this);
                        break;
                    }
                 }
                break;
             }
            // Mana Tide
            case 16191:
            {
                target->CastCustomSpell(target, trigger_spell_id, &m_modifier.m_amount, NULL, NULL, true, NULL, this);
                return;
            }
            // Ground Slam
            case 33525:
                target->CastSpell(target, trigger_spell_id, true, NULL, this, casterGUID);
                return;
            // Rod of Purification - for quest 10839 (Veil Skith: Darkstone of Terokk)
            case 38736:
            {
                if(Unit* caster = GetCaster())
                    caster->CastSpell(target, trigger_spell_id, true, NULL, this);
                return;
            }
            // Intense Cold
            case 48094:
                target->CastSpell(target, trigger_spell_id, true, NULL, this);
                return;
            // Beacon of Light
            case 53563:
                // original caster must be target (beacon)
                target->CastSpell(target, trigger_spell_id, true, NULL, this, target->GetGUID());
                return;
            // Rapid Recuperation (triggered energize have baspioints == 0)
            case 56654:
            case 58882:
            {
                int32 mana = m_target->GetMaxPower(POWER_MANA) * m_modifier.m_amount / 100;
                target->CastCustomSpell(target, trigger_spell_id, &mana, NULL, NULL, true, NULL, this);
                return;
            }
        }
    }

    // All ok cast by default case
    if(triggeredSpellInfo)
        target->CastSpell(target, triggeredSpellInfo, true, NULL, this, casterGUID);
    else
    {
        if (Unit* caster = GetCaster())
        {
            if(target->GetTypeId() != TYPEID_UNIT || !Script->EffectDummyCreature(caster, GetId(), GetEffIndex(), (Creature*)target))
                sLog.outError("Aura::TriggerSpell: Spell %u have 0 in EffectTriggered[%d], not handled custom case?",GetId(),GetEffIndex());
        }
    }
}

void Aura::TriggerSpellWithValue()
{
    const uint64& casterGUID = GetCasterGUID();
    Unit* target = GetTriggerTarget();

    if(!casterGUID || !target)
        return;

    // generic casting code with custom spells and target/caster customs
    uint32 trigger_spell_id = GetSpellProto()->EffectTriggerSpell[m_effIndex];
    int32  basepoints0 = this->GetModifier()->m_amount;

    target->CastCustomSpell(target, trigger_spell_id, &basepoints0, NULL, NULL, true, NULL, this, casterGUID);
}

/*********************************************************/
/***                  AURA EFFECTS                     ***/
/*********************************************************/

void Aura::HandleAuraDummy(bool apply, bool Real)
{
    // spells required only Real aura add/remove
    if (!Real)
        return;

    // AT APPLY
    if (apply)
    {
        switch(m_spellProto->SpellFamilyName)
        {
            case SPELLFAMILY_GENERIC:
            {
                switch(GetId())
                {
                    case 1515:                              // Tame beast
                        // FIX_ME: this is 2.0.12 threat effect replaced in 2.1.x by dummy aura, must be checked for correctness
                        if (m_target->CanHaveThreatList())
                            if (Unit* caster = GetCaster())
                                m_target->AddThreat(caster, 10.0f, false, GetSpellSchoolMask(GetSpellProto()), GetSpellProto());
                        return;
                    case 7057:                              // Haunting Spirits
                        // expected to tick with 30 sec period (tick part see in Aura::PeriodicTick)
                        m_isPeriodic = true;
                        m_modifier.periodictime = 30*IN_MILLISECONDS;
                        m_periodicTimer = m_modifier.periodictime;
                        return;
                    case 13139:                             // net-o-matic
                        // root to self part of (root_target->charge->root_self sequence
                        if (Unit* caster = GetCaster())
                            caster->CastSpell(caster, 13138, true, NULL, this);
                        return;
                    case 39850:                             // Rocket Blast
                        if (roll_chance_i(20))              // backfire stun
                            m_target->CastSpell(m_target, 51581, true, NULL, this);
                        return;
                    case 43873:                             // Headless Horseman Laugh
                        m_target->PlayDistanceSound(11965);
                        return;
                    case 46354:                             // Blood Elf Illusion
                        if (Unit* caster = GetCaster())
                        {
                            switch(caster->getGender())
                            {
                                case GENDER_FEMALE:
                                    caster->CastSpell(m_target, 46356, true, NULL, this);
                                    break;
                                case GENDER_MALE:
                                    caster->CastSpell(m_target, 46355, true, NULL, this);
                                    break;
                                default:
                                    break;
                            }
                        }
                        return;
                    case 46699:                             // Requires No Ammo
                        if (m_target->GetTypeId() == TYPEID_PLAYER)
                            // not use ammo and not allow use
                            ((Player*)m_target)->RemoveAmmo();
                        return;
                    case 47977:                             // Magic Broom
                        Spell::SelectMountByAreaAndSkill(m_target, 42680, 42683, 42667, 42668, 0);
                        return;
                    case 48025:                             // Headless Horseman's Mount
                        Spell::SelectMountByAreaAndSkill(m_target, 51621, 48024, 51617, 48023, 0);
                        return;
                    case 55328:                                 // Stoneclaw Totem I
                        m_target->CastSpell(m_target, 5728, true);
                        return;
                    case 55329:                                 // Stoneclaw Totem II
                        m_target->CastSpell(m_target, 6397, true);
                        return;
                    case 55330:                                 // Stoneclaw Totem III
                        m_target->CastSpell(m_target, 6398, true);
                        return;
                    case 55332:                                 // Stoneclaw Totem IV
                        m_target->CastSpell(m_target, 6399, true);
                        return;
                    case 55333:                                 // Stoneclaw Totem V
                        m_target->CastSpell(m_target, 10425, true);
                        return;
                    case 55335:                                 // Stoneclaw Totem VI
                        m_target->CastSpell(m_target, 10426, true);
                        return;
                    case 55278:                                 // Stoneclaw Totem VII
                        m_target->CastSpell(m_target, 25513, true);
                        return;
                    case 58589:                                 // Stoneclaw Totem VIII
                        m_target->CastSpell(m_target, 58583, true);
                        return;
                    case 58590:                                 // Stoneclaw Totem IX
                        m_target->CastSpell(m_target, 58584, true);
                        return;
                    case 58591:                                 // Stoneclaw Totem X
                        m_target->CastSpell(m_target, 58585, true);
                        return;
                    case 62061:                             // Festive Holiday Mount
                        if (m_target->HasAuraType(SPELL_AURA_MOUNTED))
                            // Reindeer Transformation
                            m_target->CastSpell(m_target, 25860, true, NULL, this);
                        return;
                    case 63624:                             // Learn a Second Talent Specialization
                        // Teach Learn Talent Specialization Switches, required for client triggered casts, allow after 30 sec delay
                        if (m_target->GetTypeId() == TYPEID_PLAYER)
                            ((Player*)m_target)->learnSpell(63680, false);
                        return;
                    case 63651:                             // Revert to One Talent Specialization
                        // Teach Learn Talent Specialization Switches, remove
                        if (m_target->GetTypeId() == TYPEID_PLAYER)
                            ((Player*)m_target)->removeSpell(63680);
                        return;
                    case 71342:                             // Big Love Rocket
                        Spell::SelectMountByAreaAndSkill(m_target, 71344, 71345, 71346, 71347, 0);
                        return;
                    case 72286:                             // Invincible
                        Spell::SelectMountByAreaAndSkill(m_target, 72281, 72282, 72283, 72284, 0);
                        return;
                    case 74856:                             // Blazing Hippogryph
                        Spell::SelectMountByAreaAndSkill(m_target, 0, 0, 74854, 74855, 0);
                        return;
                    case 75614:                             // Celestial Steed
                        Spell::SelectMountByAreaAndSkill(m_target, 75619, 75620, 75617, 75618, 76153);
                        return;
                }
                break;
            }
            case SPELLFAMILY_WARRIOR:
            {
                // Overpower
                if (m_spellProto->SpellFamilyFlags & UI64LIT(0x0000000000000004))
                {
                    // Must be casting target
                    if (!m_target->IsNonMeleeSpellCasted(false))
                        return;

                    Unit* caster = GetCaster();
                    if (!caster)
                        return;

                    Unit::AuraList const& modifierAuras = caster->GetAurasByType(SPELL_AURA_ADD_FLAT_MODIFIER);
                    for(Unit::AuraList::const_iterator itr = modifierAuras.begin(); itr != modifierAuras.end(); ++itr)
                    {
                        // Unrelenting Assault
                        if ((*itr)->GetSpellProto()->SpellFamilyName==SPELLFAMILY_WARRIOR && (*itr)->GetSpellProto()->SpellIconID == 2775)
                        {
                            switch ((*itr)->GetSpellProto()->Id)
                            {
                                case 46859:                 // Unrelenting Assault, rank 1
                                    m_target->CastSpell(m_target,64849,true,NULL,(*itr));
                                    break;
                                case 46860:                 // Unrelenting Assault, rank 2
                                    m_target->CastSpell(m_target,64850,true,NULL,(*itr));
                                    break;
                                default:
                                    break;
                            }
                            break;
                        }
                    }
                    return;
                }
                break;
            }
            case SPELLFAMILY_SHAMAN:
            {
                // Tidal Force
                if (GetId() == 55198)
                {
                    // apply max stack bufs
                    SpellEntry const* buffEntry = sSpellStore.LookupEntry(55166);
                    if (!buffEntry)
                        return;

                    for(uint32 k = 0; k < buffEntry->StackAmount; ++k)
                        m_target->CastSpell(m_target, buffEntry, true, NULL, this);
                }
                // Earth Shield
                else if ((GetSpellProto()->SpellFamilyFlags & UI64LIT(0x40000000000)))
                {
                    // prevent double apply bonuses
                    if (m_target->GetTypeId() != TYPEID_PLAYER || !((Player*)m_target)->GetSession()->PlayerLoading())
                    {
                        if (Unit* caster = GetCaster())
                        {
                            m_modifier.m_amount = caster->SpellHealingBonusDone(m_target, GetSpellProto(), m_modifier.m_amount, SPELL_DIRECT_DAMAGE);
                            m_modifier.m_amount = m_target->SpellHealingBonusTaken(caster, GetSpellProto(), m_modifier.m_amount, SPELL_DIRECT_DAMAGE);
                        }
                    }
                    return;
                }
                break;
            }
            case SPELLFAMILY_DEATHKNIGHT:
            {
                // Hungering Cold - disease apply
                if(GetId() == 51209)
                {
                    Unit *caster = GetCaster();
                    if(!caster)
                        return;

                    caster->CastSpell(m_target, 55095, true);
                }
                break;
            }
        }
    }
    // AT REMOVE
    else
    {
        if (m_target->GetTypeId() == TYPEID_PLAYER &&
            (GetSpellProto()->Effect[EFFECT_INDEX_0] == 72 || GetSpellProto()->Effect[EFFECT_INDEX_0] == 6 &&
            (GetSpellProto()->EffectApplyAuraName[EFFECT_INDEX_0] == 1 || GetSpellProto()->EffectApplyAuraName[EFFECT_INDEX_0] == 128)))
        {
            // spells with SpellEffect=72 and aura=4: 6196, 6197, 21171, 21425
            ((Player*)m_target)->SetFarSightGUID(0);
            WorldPacket data(SMSG_CLEAR_FAR_SIGHT_IMMEDIATE, 0);
            ((Player*)m_target)->GetSession()->SendPacket(&data);
            return;
        }

        if (IsQuestTameSpell(GetId()) && m_target->isAlive())
        {
            Unit* caster = GetCaster();
            if (!caster || !caster->isAlive())
                return;

            uint32 finalSpelId = 0;
            switch(GetId())
            {
                case 19548: finalSpelId = 19597; break;
                case 19674: finalSpelId = 19677; break;
                case 19687: finalSpelId = 19676; break;
                case 19688: finalSpelId = 19678; break;
                case 19689: finalSpelId = 19679; break;
                case 19692: finalSpelId = 19680; break;
                case 19693: finalSpelId = 19684; break;
                case 19694: finalSpelId = 19681; break;
                case 19696: finalSpelId = 19682; break;
                case 19697: finalSpelId = 19683; break;
                case 19699: finalSpelId = 19685; break;
                case 19700: finalSpelId = 19686; break;
                case 30646: finalSpelId = 30647; break;
                case 30653: finalSpelId = 30648; break;
                case 30654: finalSpelId = 30652; break;
                case 30099: finalSpelId = 30100; break;
                case 30102: finalSpelId = 30103; break;
                case 30105: finalSpelId = 30104; break;
            }

            if (finalSpelId)
                caster->CastSpell(m_target, finalSpelId, true, NULL, this);

            return;
        }

        switch(GetId())
        {
            case 12479:                                     // Hex of Jammal'an
                m_target->CastSpell(m_target, 12480, true, NULL, this);
                return;
            case 28169:                                     // Mutating Injection
            {
                // Mutagen Explosion
                m_target->CastSpell(m_target, 28206, true, NULL, this);
                // Poison Cloud
                m_target->CastSpell(m_target, 28240, true, NULL, this);
                return;
            }
            case 32286:                                     // Focus Target Visual
            {
                if (m_removeMode == AURA_REMOVE_BY_DEFAULT)
                    m_target->CastSpell(m_target, 32301, true, NULL, this);

                return;
            }
            case 36730:                                     // Flame Strike
            {
                m_target->CastSpell(m_target, 36731, true, NULL, this);
                return;
            }
            case 44191:                                     // Flame Strike
            {
                if (m_target->GetMap()->IsDungeon())
                {
                    uint32 spellId = m_target->GetMap()->IsRegularDifficulty() ? 44190 : 46163;

                    m_target->CastSpell(m_target, spellId, true, NULL, this);
                }
                return;
            }
            case 45934:                                     // Dark Fiend
            {
                // Kill target if dispelled
                if (m_removeMode==AURA_REMOVE_BY_DISPEL)
                    m_target->DealDamage(m_target, m_target->GetHealth(), NULL, DIRECT_DAMAGE, SPELL_SCHOOL_MASK_NORMAL, NULL, false);
                return;
            }
            case 46308:                                     // Burning Winds
            {
                // casted only at creatures at spawn
                m_target->CastSpell(m_target, 47287, true, NULL, this);
                return;
            }
            case 51870:                                     // Collect Hair Sample
            {
                if (Unit* pCaster = GetCaster())
                {
                    if (m_removeMode == AURA_REMOVE_BY_DEFAULT)
                        pCaster->CastSpell(m_target, 51872, true, NULL, this);
                }

                return;
            }
            case 58600:                                     // Restricted Flight Area
            {
                // Remove Flight Auras
                m_target->CastSpell(m_target, 58601, true);
                // Parachute
                m_target->CastSpell(m_target, 45472, true);
                return;
            }
        }

        // Living Bomb
        if (m_spellProto->SpellFamilyName == SPELLFAMILY_MAGE && (m_spellProto->SpellFamilyFlags & UI64LIT(0x2000000000000)))
        {
            // Zero duration is equal to AURA_REMOVE_BY_DEFAULT. We can't use it directly, as it is set even
            // when removing aura from one target due to casting Living Bomb at other.
            if (m_duration == 0 || m_removeMode == AURA_REMOVE_BY_DISPEL)
                m_target->CastSpell(m_target,m_modifier.m_amount,true,NULL,this);

            return;
        }

        if (m_removeMode == AURA_REMOVE_BY_DEATH)
        {
            // Stop caster Arcane Missle chanelling on death
            if (m_spellProto->SpellFamilyName == SPELLFAMILY_MAGE && (m_spellProto->SpellFamilyFlags & UI64LIT(0x0000000000000800)))
            {
                if (Unit* caster = GetCaster())
                    caster->InterruptSpell(CURRENT_CHANNELED_SPELL);

                return;
            }
        }
    }

    // AT APPLY & REMOVE

    switch(m_spellProto->SpellFamilyName)
    {
        case SPELLFAMILY_GENERIC:
        {
            switch(GetId())
            {
                case 11196:                                 // Recently Bandaged
                    m_target->ApplySpellImmune(GetId(), IMMUNITY_MECHANIC, GetMiscValue(), apply);
                    return;
                case 24658:                                 // Unstable Power
                {
                    uint32 spellId = 24659;
                    if (apply)
                    {
                        SpellEntry const *spell = sSpellStore.LookupEntry(spellId);
                        Unit* caster = GetCaster();
                        if (!spell || !caster)
                            return;

                        for (uint32 i = 0; i < spell->StackAmount; ++i)
                            caster->CastSpell(m_target, spellId, true, NULL, NULL, GetCasterGUID());

                        return;
                    }
                    m_target->RemoveAurasDueToSpell(spellId);
                    return;
                }
                case 24661:                                 // Restless Strength
                {
                    uint32 spellId = 24662;
                    if (apply)
                    {
                        SpellEntry const* spell = sSpellStore.LookupEntry(spellId);
                        Unit* caster = GetCaster();
                        if (!spell || !caster)
                            return;

                        for (uint32 i=0; i < spell->StackAmount; ++i)
                            caster->CastSpell(m_target, spell->Id, true, NULL, NULL, GetCasterGUID());

                        return;
                    }
                    m_target->RemoveAurasDueToSpell(spellId);
                    return;
                }
                case 29266:                                 // Permanent Feign Death
                case 31261:                                 // Permanent Feign Death (Root)
                case 37493:                                 // Feign Death
                case 51329:                                 // Feign Death
                case 52593:                                 // Bloated Abomination Feign Death
                case 55795:                                 // Falling Dragon Feign Death
                case 57626:                                 // Feign Death
                case 57685:                                 // Permanent Feign Death
                case 58768:                                 // Permanent Feign Death (Freeze Jumpend)
                case 58806:                                 // Permanent Feign Death (Drowned Anim)
                case 58951:                                 // Permanent Feign Death
                case 64461:                                 // Permanent Feign Death (No Anim) (Root)
                case 65985:                                 // Permanent Feign Death (Root Silence Pacify)
                case 70592:                                 // Permanent Feign Death
                case 70628:                                 // Permanent Feign Death
                case 70630:                                 // Frozen Aftermath - Feign Death
                case 71598:                                 // Feign Death
                {
                    // Unclear what the difference really is between them.
                    // Some has effect1 that makes the difference, however not all.
                    // Some appear to be used depending on creature location, in water, at solid ground, in air/suspended, etc
                    // For now, just handle all the same way
                    if (m_target->GetTypeId() == TYPEID_UNIT)
                        m_target->SetFeignDeath(apply);

                    return;
                }
                case 35356:                                 // Spawn Feign Death
                case 35357:                                 // Spawn Feign Death
                case 42557:                                 // Feign Death
                {
                    if (m_target->GetTypeId() == TYPEID_UNIT)
                    {
                        // Flags not set like it's done in SetFeignDeath() and apparently always applied at spawn of creature
                        // All three does however have SPELL_EFFECT_SPAWN(46) as effect1
                        // It is possible this effect will remove some flags, and then the three here can be handled "normally"
                        if (apply)
                        {
                            m_target->SetFlag(UNIT_FIELD_FLAGS, UNIT_FLAG_UNK_29);
                            m_target->SetFlag(UNIT_FIELD_FLAGS_2, UNIT_FLAG2_FEIGN_DEATH);

                            m_target->addUnitState(UNIT_STAT_DIED);
                        }
                        else
                        {
                            m_target->RemoveFlag(UNIT_FIELD_FLAGS, UNIT_FLAG_UNK_29);
                            m_target->RemoveFlag(UNIT_FIELD_FLAGS_2, UNIT_FLAG2_FEIGN_DEATH);

                            m_target->clearUnitState(UNIT_STAT_DIED);
                        }
                    }
                    return;
                }
                case 40133:                                 //Summon Fire Elemental
                {
                    Unit* caster = GetCaster();
                    if (!caster)
                        return;

                    Unit *owner = caster->GetOwner();
                    if (owner && owner->GetTypeId() == TYPEID_PLAYER)
                    {
                        if (apply)
                            owner->CastSpell(owner, 8985, true);
                        else
                            ((Player*)owner)->RemovePet(NULL, PET_SAVE_NOT_IN_SLOT, true);
                    }
                    return;
                }
                case 40132:                                 //Summon Earth Elemental
                {
                    Unit* caster = GetCaster();
                    if (!caster)
                        return;

                    Unit *owner = caster->GetOwner();
                    if (owner && owner->GetTypeId() == TYPEID_PLAYER)
                    {
                        if (apply)
                            owner->CastSpell(owner, 19704, true);
                        else
                            ((Player*)owner)->RemovePet(NULL, PET_SAVE_NOT_IN_SLOT, true);
                    }
                    return;
                }
                case 40214:                                 //Dragonmaw Illusion
                {
                    if (apply)
                    {
                        m_target->CastSpell(m_target, 40216, true);
                        m_target->CastSpell(m_target, 42016, true);
                    }
                    else
                    {
                        m_target->RemoveAurasDueToSpell(40216);
                        m_target->RemoveAurasDueToSpell(42016);
                    }
                    return;
                }
                case 58204:                                 // LK Intro VO (1)
                    if (m_target->GetTypeId() == TYPEID_PLAYER)
                    {
                        // Play part 1
                        if (apply)
                            m_target->PlayDirectSound(14970, (Player *)m_target);
                        // continue in 58205
                        else
                            m_target->CastSpell(m_target, 58205, true);
                    }
                    return;
                case 58205:                                 // LK Intro VO (2)
                    if (m_target->GetTypeId() == TYPEID_PLAYER)
                    {
                        // Play part 2
                        if (apply)
                            m_target->PlayDirectSound(14971, (Player *)m_target);
                        // Play part 3
                        else
                            m_target->PlayDirectSound(14972, (Player *)m_target);
                    }
                    return;
                case 40131:
                case 27978:
                    if (apply)
                        m_target->m_AuraFlags |= UNIT_AURAFLAG_ALIVE_INVISIBLE;
                    else
                        m_target->m_AuraFlags |= ~UNIT_AURAFLAG_ALIVE_INVISIBLE;
                    return;
            }
            break;
        }
        case SPELLFAMILY_MAGE:
            break;
        case SPELLFAMILY_WARLOCK:
        {
            // Haunt
            if (GetSpellProto()->SpellIconID == 3172 && (GetSpellProto()->SpellFamilyFlags & UI64LIT(0x0004000000000000)))
            {
                // NOTE: for avoid use additional field damage stored in dummy value (replace unused 100%
                if (apply)
                    m_modifier.m_amount = 0;                // use value as damage counter instead redundent 100% percent
                else
                {
                    int32 bp0 = m_modifier.m_amount;

                    if (Unit* caster = GetCaster())
                        m_target->CastCustomSpell(caster,48210,&bp0,NULL,NULL,true,NULL,this,GetCasterGUID());
                }
            }
            break;
        }
        case SPELLFAMILY_PRIEST:
        {
            // Penance
            if (m_spellProto->SpellIconID == 2818)
            {
                Unit* caster = GetCaster();
                if (!caster || caster->GetTypeId() != TYPEID_PLAYER)
                    return;

                if (apply && m_target)
                    ((Player*)caster)->SetSelection(m_target->GetGUID());
                return;
            }
            // Pain and Suffering
            if (m_spellProto->SpellIconID == 2874 && m_target->GetTypeId()==TYPEID_PLAYER)
            {
                if (apply)
                {
                    // Reduce backfire damage (dot damage) from Shadow Word: Death
                    // aura have wrong effectclassmask, so use hardcoded value
                    m_spellmod = new SpellModifier(SPELLMOD_DOT,SPELLMOD_PCT,m_modifier.m_amount,GetId(),UI64LIT(0x0000200000000000));
                }
                ((Player*)m_target)->AddSpellMod(m_spellmod, apply);
                return;
            }
            break;
        }
        case SPELLFAMILY_DRUID:
        {
            switch(GetId())
            {
                case 34246:                                 // Idol of the Emerald Queen
                case 60779:                                 // Idol of Lush Moss
                {
                    if (m_target->GetTypeId() != TYPEID_PLAYER)
                        return;

                    if (apply)
                        // dummy not have proper effectclassmask
                        m_spellmod  = new SpellModifier(SPELLMOD_DOT,SPELLMOD_FLAT,m_modifier.m_amount/7,GetId(),UI64LIT(0x001000000000));

                    ((Player*)m_target)->AddSpellMod(m_spellmod, apply);
                    return;
                }
                case 52610:                                 // Savage Roar
                {
                    if (apply)
                    {
                        if (m_target->m_form != FORM_CAT)
                            return;

                        m_target->CastSpell(m_target, 62071, true);
                    }
                    else
                        m_target-> RemoveAurasDueToSpell(62071);
                    return;
                }
                case 61336:                                 // Survival Instincts
                {
                    if(apply)
                    {
                        if (!m_target->IsInFeralForm())
                            return;

                        int32 bp0 = int32(m_target->GetMaxHealth() * m_modifier.m_amount / 100);
                        m_target->CastCustomSpell(m_target, 50322, &bp0, NULL, NULL, true);
                    }
                    else
                        m_target-> RemoveAurasDueToSpell(50322);
                    return;
                }
            }

            // Lifebloom
            if (GetSpellProto()->SpellFamilyFlags & UI64LIT(0x1000000000))
            {
                if (apply)
                {
                    if (Unit* caster = GetCaster())
                    {
                        // prevent double apply bonuses
                        if (m_target->GetTypeId() != TYPEID_PLAYER || !((Player*)m_target)->GetSession()->PlayerLoading())
                        {
                            m_modifier.m_amount = caster->SpellHealingBonusDone(m_target, GetSpellProto(), m_modifier.m_amount, SPELL_DIRECT_DAMAGE);
                            m_modifier.m_amount = m_target->SpellHealingBonusTaken(caster, GetSpellProto(), m_modifier.m_amount, SPELL_DIRECT_DAMAGE);
                        }
                    }
                }
                else
                {
                    // Final heal only on dispelled or duration end
                    if (!(GetAuraDuration() <= 0 || m_removeMode == AURA_REMOVE_BY_DISPEL))
                        return;

                    // have a look if there is still some other Lifebloom dummy aura
                    Unit::AuraList const& auras = m_target->GetAurasByType(SPELL_AURA_DUMMY);
                    for(Unit::AuraList::const_iterator itr = auras.begin(); itr!=auras.end(); ++itr)
                        if ((*itr)->GetSpellProto()->SpellFamilyName == SPELLFAMILY_DRUID &&
                            ((*itr)->GetSpellProto()->SpellFamilyFlags & UI64LIT(0x1000000000)))
                            return;

                    // final heal
                    if (m_target->IsInWorld() && m_stackAmount > 0)
                    {
                        int32 amount = m_modifier.m_amount / m_stackAmount;
                        m_target->CastCustomSpell(m_target, 33778, &amount, NULL, NULL, true, NULL, this, GetCasterGUID());

                        if (Unit* caster = GetCaster())
                        {
                            int32 returnmana = (GetSpellProto()->ManaCostPercentage * caster->GetCreateMana() / 100) * m_stackAmount / 2;
                            caster->CastCustomSpell(caster, 64372, &returnmana, NULL, NULL, true, NULL, this, GetCasterGUID());
                        }
                    }
                }
                return;
            }

            // Predatory Strikes
            if (m_target->GetTypeId()==TYPEID_PLAYER && GetSpellProto()->SpellIconID == 1563)
            {
                ((Player*)m_target)->UpdateAttackPowerAndDamage();
                return;
            }

            // Improved Moonkin Form
            if (GetSpellProto()->SpellIconID == 2855)
            {
                uint32 spell_id;
                switch(GetId())
                {
                    case 48384: spell_id = 50170; break;    //Rank 1
                    case 48395: spell_id = 50171; break;    //Rank 2
                    case 48396: spell_id = 50172; break;    //Rank 3
                    default:
                        sLog.outError("HandleAuraDummy: Not handled rank of IMF (Spell: %u)",GetId());
                        return;
                }

                if (apply)
                {
                    if (m_target->m_form != FORM_MOONKIN)
                        return;

                    m_target->CastSpell(m_target, spell_id, true);
                }
                else
                    m_target-> RemoveAurasDueToSpell(spell_id);
                return;
            }
            break;
        }
        case SPELLFAMILY_HUNTER:
            break;
        case SPELLFAMILY_PALADIN:
            switch(GetId())
            {
                case 20911:                                 // Blessing of Sanctuary
                case 25899:                                 // Greater Blessing of Sanctuary
                {
                    if (apply)
                        m_target->CastSpell(m_target, 67480, true, NULL, this);
                    else
                        m_target->RemoveAurasDueToSpell(67480);
                    return;
                }
            }
            break;
        case SPELLFAMILY_SHAMAN:
            break;
    }

    // pet auras
    if (PetAura const* petSpell = sSpellMgr.GetPetAura(GetId(), m_effIndex))
    {
        if (apply)
            m_target->AddPetAura(petSpell);
        else
            m_target->RemovePetAura(petSpell);
        return;
    }

    if (GetEffIndex() == EFFECT_INDEX_0 && m_target->GetTypeId() == TYPEID_PLAYER)
    {
        SpellAreaForAreaMapBounds saBounds = sSpellMgr.GetSpellAreaForAuraMapBounds(GetId());
        if (saBounds.first != saBounds.second)
        {
            uint32 zone, area;
            m_target->GetZoneAndAreaId(zone, area);

            for(SpellAreaForAreaMap::const_iterator itr = saBounds.first; itr != saBounds.second; ++itr)
            {
                // some auras remove at aura remove
                if (!itr->second->IsFitToRequirements((Player*)m_target, zone, area))
                    m_target->RemoveAurasDueToSpell(itr->second->spellId);
                // some auras applied at aura apply
                else if (itr->second->autocast)
                {
                    if (!m_target->HasAura(itr->second->spellId, EFFECT_INDEX_0))
                        m_target->CastSpell(m_target, itr->second->spellId, true);
                }
            }
        }
    }

    // script has to "handle with care", only use where data are not ok to use in the above code.
    if (m_target->GetTypeId() == TYPEID_UNIT)
        Script->EffectAuraDummy(this, apply);
}

void Aura::HandleAuraMounted(bool apply, bool Real)
{
    // only at real add/remove aura
    if(!Real)
        return;

    if(apply)
    {
        CreatureInfo const* ci = ObjectMgr::GetCreatureTemplate(m_modifier.m_miscvalue);
        if(!ci)
        {
            sLog.outErrorDb("AuraMounted: `creature_template`='%u' not found in database (only need it modelid)", m_modifier.m_miscvalue);
            return;
        }

        uint32 team = 0;
        if (m_target->GetTypeId()==TYPEID_PLAYER)
            team = ((Player*)m_target)->GetTeam();

        uint32 display_id = sObjectMgr.ChooseDisplayId(team,ci);
        CreatureModelInfo const *minfo = sObjectMgr.GetCreatureModelRandomGender(display_id);
        if (minfo)
            display_id = minfo->modelid;

        m_target->Mount(display_id, m_spellProto->Id);
    }
    else
    {
        m_target->Unmount();
    }
}

void Aura::HandleAuraWaterWalk(bool apply, bool Real)
{
    // only at real add/remove aura
    if(!Real)
        return;

    WorldPacket data;
    if(apply)
        data.Initialize(SMSG_MOVE_WATER_WALK, 8+4);
    else
        data.Initialize(SMSG_MOVE_LAND_WALK, 8+4);
    data << m_target->GetPackGUID();
    data << uint32(0);
    m_target->SendMessageToSet(&data, true);
}

void Aura::HandleAuraFeatherFall(bool apply, bool Real)
{
    // only at real add/remove aura
    if(!Real)
        return;

    WorldPacket data;
    if(apply)
        data.Initialize(SMSG_MOVE_FEATHER_FALL, 8+4);
    else
        data.Initialize(SMSG_MOVE_NORMAL_FALL, 8+4);
    data << m_target->GetPackGUID();
    data << uint32(0);
    m_target->SendMessageToSet(&data, true);

    // start fall from current height
    if(!apply && m_target->GetTypeId() == TYPEID_PLAYER)
        ((Player*)m_target)->SetFallInformation(0, m_target->GetPositionZ());
}

void Aura::HandleAuraHover(bool apply, bool Real)
{
    // only at real add/remove aura
    if(!Real)
        return;

    WorldPacket data;
    if(apply)
        data.Initialize(SMSG_MOVE_SET_HOVER, 8+4);
    else
        data.Initialize(SMSG_MOVE_UNSET_HOVER, 8+4);
    data << m_target->GetPackGUID();
    data << uint32(0);
    m_target->SendMessageToSet(&data, true);
}

void Aura::HandleWaterBreathing(bool /*apply*/, bool /*Real*/)
{
    // update timers in client
    if(m_target->GetTypeId()==TYPEID_PLAYER)
        ((Player*)m_target)->UpdateMirrorTimers();
}

void Aura::HandleAuraModShapeshift(bool apply, bool Real)
{
    if(!Real)
        return;

    uint32 modelid = 0;
    Powers PowerType = POWER_MANA;
    ShapeshiftForm form = ShapeshiftForm(m_modifier.m_miscvalue);

    SpellShapeshiftEntry const* ssEntry = sSpellShapeshiftStore.LookupEntry(form);
    if (!ssEntry)
    {
        sLog.outError("Unknown shapeshift form %u in spell %u", form, GetId());
        return;
    }

    if (ssEntry->modelID_A)
    {
        // i will asume that creatures will always take the defined model from the dbc
        // since no field in creature_templates describes wether an alliance or
        // horde modelid should be used at shapeshifting
        if (m_target->GetTypeId() != TYPEID_PLAYER)
            modelid = ssEntry->modelID_A;
        else
        {
            // players are a bit difficult since the dbc has seldomly an horde modelid
            // so we add hacks here to set the right model
            if (Player::TeamForRace(m_target->getRace()) == ALLIANCE)
                modelid = ssEntry->modelID_A;
            else                                            // 3.2.3 only the moonkin form has this information
                modelid = ssEntry->modelID_H;

            // no model found, if player is horde we look here for our hardcoded modelids
            if (!modelid && Player::TeamForRace(m_target->getRace()) == HORDE)
            {

                switch(form)
                {
                    case FORM_CAT:
                        modelid = 8571;
                        break;
                    case FORM_BEAR:
                    case FORM_DIREBEAR:
                        modelid = 2289;
                        break;
                    case FORM_FLIGHT:
                        modelid = 20872;
                        break;
                    case FORM_FLIGHT_EPIC:
                        modelid = 21244;
                        break;
                    // per default use alliance modelid
                    // mostly horde and alliance share the same
                    default:
                        modelid = ssEntry->modelID_A;
                        break;
                }
            }
        }
    }

    // now only powertype must be set
    switch(form)
    {
        case FORM_CAT:
        case FORM_SHADOW_DANCE:
            PowerType = POWER_ENERGY;
            break;
        case FORM_BEAR:
        case FORM_DIREBEAR:
        case FORM_BATTLESTANCE:
        case FORM_BERSERKERSTANCE:
        case FORM_DEFENSIVESTANCE:
            PowerType = POWER_RAGE;
            break;
        default:
            break;
    }

    // remove polymorph before changing display id to keep new display id
    switch ( form )
    {
        case FORM_CAT:
        case FORM_TREE:
        case FORM_TRAVEL:
        case FORM_AQUA:
        case FORM_BEAR:
        case FORM_DIREBEAR:
        case FORM_FLIGHT_EPIC:
        case FORM_FLIGHT:
        case FORM_MOONKIN:
        {
            // remove movement affects
            m_target->RemoveSpellsCausingAura(SPELL_AURA_MOD_ROOT);
            Unit::AuraList const& slowingAuras = m_target->GetAurasByType(SPELL_AURA_MOD_DECREASE_SPEED);
            for (Unit::AuraList::const_iterator iter = slowingAuras.begin(); iter != slowingAuras.end();)
            {
                SpellEntry const* aurSpellInfo = (*iter)->GetSpellProto();

                uint32 aurMechMask = GetAllSpellMechanicMask(aurSpellInfo);

                // If spell that caused this aura has Croud Control or Daze effect
                if((aurMechMask & MECHANIC_NOT_REMOVED_BY_SHAPESHIFT) ||
                    // some Daze spells have these parameters instead of MECHANIC_DAZE (skip snare spells)
                    aurSpellInfo->SpellIconID == 15 && aurSpellInfo->Dispel == 0 &&
                    (aurMechMask & (1 << (MECHANIC_SNARE-1)))==0)
                {
                    ++iter;
                    continue;
                }

                // All OK, remove aura now
                m_target->RemoveAurasDueToSpellByCancel(aurSpellInfo->Id);
                iter = slowingAuras.begin();
            }

            // and polymorphic affects
            if(m_target->IsPolymorphed())
                m_target->RemoveAurasDueToSpell(m_target->getTransForm());

            break;
        }
        default:
           break;
    }

    if(apply)
    {
        // remove other shapeshift before applying a new one
        if(m_target->m_ShapeShiftFormSpellId)
            m_target->RemoveAurasDueToSpell(m_target->m_ShapeShiftFormSpellId, this);

        // For Shadow Dance we must apply Stealth form (30) instead of current (13)
        m_target->SetByteValue(UNIT_FIELD_BYTES_2, 3, (form == FORM_SHADOW_DANCE) ? uint8(FORM_STEALTH) : form);

        if(modelid > 0)
            m_target->SetDisplayId(modelid);

        if(PowerType != POWER_MANA)
        {
            // reset power to default values only at power change
            if(m_target->getPowerType() != PowerType)
                m_target->setPowerType(PowerType);

            switch(form)
            {
                case FORM_CAT:
                case FORM_BEAR:
                case FORM_DIREBEAR:
                {
                    // get furor proc chance
                    int32 furorChance = 0;
                    Unit::AuraList const& mDummy = m_target->GetAurasByType(SPELL_AURA_DUMMY);
                    for(Unit::AuraList::const_iterator i = mDummy.begin(); i != mDummy.end(); ++i)
                    {
                        if ((*i)->GetSpellProto()->SpellIconID == 238)
                        {
                            furorChance = (*i)->GetModifier()->m_amount;
                            break;
                        }
                    }

                    if (m_modifier.m_miscvalue == FORM_CAT)
                    {
                        // Furor chance is now amount allowed to save energy for cat form
                        // without talent it reset to 0
                        if ((int32)m_target->GetPower(POWER_ENERGY) > furorChance)
                        {
                            m_target->SetPower(POWER_ENERGY, 0);
                            m_target->CastCustomSpell(m_target, 17099, &furorChance, NULL, NULL, this);
                        }
                    }
                    else if(furorChance)                    // only if talent known
                    {
                        m_target->SetPower(POWER_RAGE, 0);
                        if(irand(1,100) <= furorChance)
                            m_target->CastSpell(m_target, 17057, true, NULL, this);
                    }
                    break;
                }
                case FORM_BATTLESTANCE:
                case FORM_DEFENSIVESTANCE:
                case FORM_BERSERKERSTANCE:
                {
                    uint32 Rage_val = 0;
                    // Stance mastery + Tactical mastery (both passive, and last have aura only in defense stance, but need apply at any stance switch)
                    if(m_target->GetTypeId() == TYPEID_PLAYER)
                    {
                        PlayerSpellMap const& sp_list = ((Player *)m_target)->GetSpellMap();
                        for (PlayerSpellMap::const_iterator itr = sp_list.begin(); itr != sp_list.end(); ++itr)
                        {
                            if(itr->second.state == PLAYERSPELL_REMOVED) continue;
                            SpellEntry const *spellInfo = sSpellStore.LookupEntry(itr->first);
                            if (spellInfo && spellInfo->SpellFamilyName == SPELLFAMILY_WARRIOR && spellInfo->SpellIconID == 139)
                                Rage_val += m_target->CalculateSpellDamage(m_target, spellInfo, EFFECT_INDEX_0) * 10;
                        }
                    }

                    if (m_target->GetPower(POWER_RAGE) > Rage_val)
                        m_target->SetPower(POWER_RAGE, Rage_val);
                    break;
                }
                // Shadow Dance - apply stealth mode stand flag
                case FORM_SHADOW_DANCE:
                    m_target->SetStandFlags(UNIT_STAND_FLAGS_CREEP);
                    break;
                default:
                    break;
            }
        }

        m_target->m_ShapeShiftFormSpellId = GetId();
        m_target->m_form = form;

        // a form can give the player a new castbar with some spells.. this is a clientside process..
        // serverside just needs to register the new spells so that player isn't kicked as cheater
        if (m_target->GetTypeId() == TYPEID_PLAYER)
            for (uint32 i = 0; i < 8; ++i)
                if (ssEntry->spellId[i])
                    ((Player*)m_target)->addSpell(ssEntry->spellId[i], true, false, false, false);

    }
    else
    {
        if(modelid > 0)
            m_target->SetDisplayId(m_target->GetNativeDisplayId());
        m_target->SetByteValue(UNIT_FIELD_BYTES_2, 3, FORM_NONE);
        if(m_target->getClass() == CLASS_DRUID)
            m_target->setPowerType(POWER_MANA);
        m_target->m_ShapeShiftFormSpellId = 0;
        m_target->m_form = FORM_NONE;

        switch(form)
        {
            // Nordrassil Harness - bonus
            case FORM_BEAR:
            case FORM_DIREBEAR:
            case FORM_CAT:
                if(Aura* dummy = m_target->GetDummyAura(37315) )
                    m_target->CastSpell(m_target, 37316, true, NULL, dummy);
                break;
            // Nordrassil Regalia - bonus
            case FORM_MOONKIN:
                if(Aura* dummy = m_target->GetDummyAura(37324) )
                    m_target->CastSpell(m_target, 37325, true, NULL, dummy);
                break;
            // Shadow Dance - remove stealth mode stand flag
            case FORM_SHADOW_DANCE:
                m_target->RemoveStandFlags(UNIT_STAND_FLAGS_CREEP);
                break;
            default:
                break;
        }

        // look at the comment in apply-part
        if (m_target->GetTypeId() == TYPEID_PLAYER)
            for (uint32 i = 0; i < 8; ++i)
                if (ssEntry->spellId[i])
                    ((Player*)m_target)->removeSpell(ssEntry->spellId[i], false, false, false);

    }

    // adding/removing linked auras
    // add/remove the shapeshift aura's boosts
    HandleShapeshiftBoosts(apply);

    m_target->UpdateSpeed(MOVE_RUN, true);

    if(m_target->GetTypeId() == TYPEID_PLAYER)
        ((Player*)m_target)->InitDataForForm();
}

void Aura::HandleAuraTransform(bool apply, bool Real)
{
    if (apply)
    {
        // special case (spell specific functionality)
        if (m_modifier.m_miscvalue == 0)
        {
            // player applied only
            if (m_target->GetTypeId() != TYPEID_PLAYER)
                return;

            switch (GetId())
            {
                // Orb of Deception
                case 16739:
                {
                    uint32 orb_model = m_target->GetNativeDisplayId();
                    switch(orb_model)
                    {
                        // Troll Female
                        case 1479: m_target->SetDisplayId(10134); break;
                        // Troll Male
                        case 1478: m_target->SetDisplayId(10135); break;
                        // Tauren Male
                        case 59:   m_target->SetDisplayId(10136); break;
                        // Human Male
                        case 49:   m_target->SetDisplayId(10137); break;
                        // Human Female
                        case 50:   m_target->SetDisplayId(10138); break;
                        // Orc Male
                        case 51:   m_target->SetDisplayId(10139); break;
                        // Orc Female
                        case 52:   m_target->SetDisplayId(10140); break;
                        // Dwarf Male
                        case 53:   m_target->SetDisplayId(10141); break;
                        // Dwarf Female
                        case 54:   m_target->SetDisplayId(10142); break;
                        // NightElf Male
                        case 55:   m_target->SetDisplayId(10143); break;
                        // NightElf Female
                        case 56:   m_target->SetDisplayId(10144); break;
                        // Undead Female
                        case 58:   m_target->SetDisplayId(10145); break;
                        // Undead Male
                        case 57:   m_target->SetDisplayId(10146); break;
                        // Tauren Female
                        case 60:   m_target->SetDisplayId(10147); break;
                        // Gnome Male
                        case 1563: m_target->SetDisplayId(10148); break;
                        // Gnome Female
                        case 1564: m_target->SetDisplayId(10149); break;
                        // BloodElf Female
                        case 15475: m_target->SetDisplayId(17830); break;
                        // BloodElf Male
                        case 15476: m_target->SetDisplayId(17829); break;
                        // Dranei Female
                        case 16126: m_target->SetDisplayId(17828); break;
                        // Dranei Male
                        case 16125: m_target->SetDisplayId(17827); break;
                        default: break;
                    }
                    break;
                }
                // Murloc costume
                case 42365: m_target->SetDisplayId(21723); break;
                // Honor the Dead
                case 65386:
                case 65495:
                {
                    switch(m_target->getGender())
                    {
                        case GENDER_MALE:
                            m_target->SetDisplayId(29203);  // Chapman
                            break;
                        case GENDER_FEMALE:
                        case GENDER_NONE:
                            m_target->SetDisplayId(29204);  // Catrina
                            break;
                    }
                    break;
                }
                default: break;
            }
        }
        else
        {
            uint32 model_id;

            CreatureInfo const * ci = ObjectMgr::GetCreatureTemplate(m_modifier.m_miscvalue);
            if (!ci)
            {
                model_id = 16358;                           // pig pink ^_^
                sLog.outError("Auras: unknown creature id = %d (only need its modelid) Form Spell Aura Transform in Spell ID = %d", m_modifier.m_miscvalue, GetId());
            }
            else
                model_id = ci->DisplayID_A[0];              // Will use the default model here

            // Polymorph (sheep/penguin case)
            if (GetSpellProto()->SpellFamilyName == SPELLFAMILY_MAGE && GetSpellProto()->SpellIconID == 82)
                if (Unit* caster = GetCaster())
                    if (caster->HasAura(52648))             // Glyph of the Penguin
                        model_id = 26452;

            m_target->SetDisplayId(model_id);

            // creature case, need to update equipment
            if (ci && m_target->GetTypeId() == TYPEID_UNIT)
                ((Creature*)m_target)->LoadEquipment(ci->equipmentId, true);

            // Dragonmaw Illusion (set mount model also)
            if(GetId()==42016 && m_target->GetMountID() && !m_target->GetAurasByType(SPELL_AURA_MOD_FLIGHT_SPEED_MOUNTED).empty())
                m_target->SetUInt32Value(UNIT_FIELD_MOUNTDISPLAYID,16314);
        }

        // update active transform spell only not set or not overwriting negative by positive case
        if (!m_target->getTransForm() || !IsPositiveSpell(GetId()) || IsPositiveSpell(m_target->getTransForm()))
            m_target->setTransForm(GetId());

        // polymorph case
        if (Real && m_target->GetTypeId() == TYPEID_PLAYER && m_target->IsPolymorphed())
        {
            // for players, start regeneration after 1s (in polymorph fast regeneration case)
            // only if caster is Player (after patch 2.4.2)
            if (IS_PLAYER_GUID(GetCasterGUID()) )
                ((Player*)m_target)->setRegenTimer(1*IN_MILLISECONDS);

            //dismount polymorphed target (after patch 2.4.2)
            if (m_target->IsMounted())
                m_target->RemoveSpellsCausingAura(SPELL_AURA_MOUNTED);
        }
    }
    else
    {
        // ApplyModifier(true) will reapply it if need
        m_target->setTransForm(0);
        m_target->SetDisplayId(m_target->GetNativeDisplayId());

        // apply default equipment for creature case
        if (m_target->GetTypeId() == TYPEID_UNIT)
            ((Creature*)m_target)->LoadEquipment(((Creature*)m_target)->GetCreatureInfo()->equipmentId, true);

        // re-apply some from still active with preference negative cases
        Unit::AuraList const& otherTransforms = m_target->GetAurasByType(SPELL_AURA_TRANSFORM);
        if (!otherTransforms.empty())
        {
            // look for other transform auras
            Aura* handledAura = *otherTransforms.begin();
            for(Unit::AuraList::const_iterator i = otherTransforms.begin();i != otherTransforms.end(); ++i)
            {
                // negative auras are preferred
                if (!IsPositiveSpell((*i)->GetSpellProto()->Id))
                {
                    handledAura = *i;
                    break;
                }
            }
            handledAura->ApplyModifier(true);
        }

        // Dragonmaw Illusion (restore mount model)
        if (GetId() == 42016 && m_target->GetMountID() == 16314)
        {
            if (!m_target->GetAurasByType(SPELL_AURA_MOUNTED).empty())
            {
                uint32 cr_id = m_target->GetAurasByType(SPELL_AURA_MOUNTED).front()->GetModifier()->m_miscvalue;
                if (CreatureInfo const* ci = ObjectMgr::GetCreatureTemplate(cr_id))
                {
                    uint32 team = 0;
                    if (m_target->GetTypeId() == TYPEID_PLAYER)
                        team = ((Player*)m_target)->GetTeam();

                    uint32 display_id = sObjectMgr.ChooseDisplayId(team, ci);
                    CreatureModelInfo const *minfo = sObjectMgr.GetCreatureModelRandomGender(display_id);
                    if (minfo)
                        display_id = minfo->modelid;

                    m_target->SetUInt32Value(UNIT_FIELD_MOUNTDISPLAYID, display_id);
                }
            }
        }
    }
}

void Aura::HandleForceReaction(bool apply, bool Real)
{
    if(m_target->GetTypeId() != TYPEID_PLAYER)
        return;

    if(!Real)
        return;

    Player* player = (Player*)m_target;

    uint32 faction_id = m_modifier.m_miscvalue;
    ReputationRank faction_rank = ReputationRank(m_modifier.m_amount);

    player->GetReputationMgr().ApplyForceReaction(faction_id, faction_rank, apply);
    player->GetReputationMgr().SendForceReactions();

    // stop fighting if at apply forced rank friendly or at remove real rank friendly
    if (apply && faction_rank >= REP_FRIENDLY || !apply && player->GetReputationRank(faction_id) >= REP_FRIENDLY)
        player->StopAttackFaction(faction_id);
}

void Aura::HandleAuraModSkill(bool apply, bool /*Real*/)
{
    if(m_target->GetTypeId() != TYPEID_PLAYER)
        return;

    uint32 prot=GetSpellProto()->EffectMiscValue[m_effIndex];
    int32 points = GetModifier()->m_amount;

    ((Player*)m_target)->ModifySkillBonus(prot, (apply ? points: -points), m_modifier.m_auraname == SPELL_AURA_MOD_SKILL_TALENT);
    if(prot == SKILL_DEFENSE)
        ((Player*)m_target)->UpdateDefenseBonusesMod();
}

void Aura::HandleChannelDeathItem(bool apply, bool Real)
{
    if(Real && !apply)
    {
        if(m_removeMode != AURA_REMOVE_BY_DEATH)
            return;
        // Item amount
        if (m_modifier.m_amount <= 0)
            return;

        SpellEntry const *spellInfo = GetSpellProto();
        if(spellInfo->EffectItemType[m_effIndex] == 0)
            return;

        Unit* victim = GetTarget();
        Unit* caster = GetCaster();
        if (!caster || caster->GetTypeId() != TYPEID_PLAYER)
            return;

        // Soul Shard only from non-grey units
        if( spellInfo->EffectItemType[m_effIndex] == 6265 &&
            (victim->getLevel() <= MaNGOS::XP::GetGrayLevel(caster->getLevel()) ||
             victim->GetTypeId()==TYPEID_UNIT && !((Player*)caster)->isAllowedToLoot((Creature*)victim)) )
            return;
        //Adding items
        uint32 noSpaceForCount = 0;
        uint32 count = m_modifier.m_amount;

        ItemPosCountVec dest;
        uint8 msg = ((Player*)caster)->CanStoreNewItem( NULL_BAG, NULL_SLOT, dest, spellInfo->EffectItemType[m_effIndex], count, &noSpaceForCount);
        if( msg != EQUIP_ERR_OK )
        {
            count-=noSpaceForCount;
            ((Player*)caster)->SendEquipError( msg, NULL, NULL, spellInfo->EffectItemType[m_effIndex] );
            if (count==0)
                return;
        }

        Item* newitem = ((Player*)caster)->StoreNewItem(dest, spellInfo->EffectItemType[m_effIndex], true);
        ((Player*)caster)->SendNewItem(newitem, count, true, false);
    }
}

void Aura::HandleBindSight(bool apply, bool /*Real*/)
{
    Unit* caster = GetCaster();
    if(!caster || caster->GetTypeId() != TYPEID_PLAYER)
        return;

    ((Player*)caster)->SetFarSightGUID(apply ? m_target->GetGUID() : 0);
}

void Aura::HandleFarSight(bool apply, bool /*Real*/)
{
    Unit* caster = GetCaster();
    if(!caster || caster->GetTypeId() != TYPEID_PLAYER)
        return;

    ((Player*)caster)->SetFarSightGUID(apply ? m_target->GetGUID() : 0);
}

void Aura::HandleAuraTrackCreatures(bool apply, bool /*Real*/)
{
    if(m_target->GetTypeId()!=TYPEID_PLAYER)
        return;

    if(apply)
        m_target->RemoveNoStackAurasDueToAura(this);
    m_target->SetUInt32Value(PLAYER_TRACK_CREATURES, apply ? ((uint32)1)<<(m_modifier.m_miscvalue-1) : 0 );
}

void Aura::HandleAuraTrackResources(bool apply, bool /*Real*/)
{
    if(m_target->GetTypeId()!=TYPEID_PLAYER)
        return;

    if(apply)
        m_target->RemoveNoStackAurasDueToAura(this);
    m_target->SetUInt32Value(PLAYER_TRACK_RESOURCES, apply ? ((uint32)1)<<(m_modifier.m_miscvalue-1): 0 );
}

void Aura::HandleAuraTrackStealthed(bool apply, bool /*Real*/)
{
    if(m_target->GetTypeId()!=TYPEID_PLAYER)
        return;

    if(apply)
        m_target->RemoveNoStackAurasDueToAura(this);

    m_target->ApplyModFlag(PLAYER_FIELD_BYTES, PLAYER_FIELD_BYTE_TRACK_STEALTHED, apply);
}

void Aura::HandleAuraModScale(bool apply, bool /*Real*/)
{
    m_target->ApplyPercentModFloatValue(OBJECT_FIELD_SCALE_X, float(m_modifier.m_amount), apply);
}

void Aura::HandleModPossess(bool apply, bool Real)
{
    if(!Real)
        return;

    // not possess yourself
    if(GetCasterGUID() == m_target->GetGUID())
        return;

    Unit* caster = GetCaster();
    if(!caster || caster->GetTypeId() != TYPEID_PLAYER)
        return;

    Player* p_caster = (Player*)caster;


    if( apply )
    {
        m_target->SetFlag(UNIT_FIELD_FLAGS, UNIT_FLAG_PLAYER_CONTROLLED);

        m_target->SetCharmerGUID(p_caster->GetGUID());
        m_target->setFaction(p_caster->getFaction());

        p_caster->SetCharm(m_target);

        p_caster->SetFarSightGUID(m_target->GetGUID());
        p_caster->SetClientControl(m_target, 1);
        p_caster->SetMover(m_target);

        m_target->CombatStop();
        m_target->DeleteThreatList();

        if(m_target->GetTypeId() == TYPEID_UNIT)
        {
            m_target->StopMoving();
            m_target->GetMotionMaster()->Clear();
            m_target->GetMotionMaster()->MoveIdle();
        }
        else if(m_target->GetTypeId() == TYPEID_PLAYER)
        {
            ((Player*)m_target)->SetClientControl(m_target, 0);
        }

        if(CharmInfo *charmInfo = m_target->InitCharmInfo(m_target))
            charmInfo->InitPossessCreateSpells();

        p_caster->PossessSpellInitialize();
    }
    else
    {
        p_caster->InterruptSpell(CURRENT_CHANNELED_SPELL);  // the spell is not automatically canceled when interrupted, do it now
        p_caster->SetCharm(NULL);

        p_caster->SetFarSightGUID(0);
        p_caster->SetClientControl(m_target, 0);
        p_caster->SetMover(NULL);

        p_caster->RemovePetActionBar();

        // on delete only do caster related effects
        if(m_removeMode == AURA_REMOVE_BY_DELETE)
            return;

        m_target->RemoveFlag(UNIT_FIELD_FLAGS, UNIT_FLAG_PLAYER_CONTROLLED);

        m_target->SetCharmerGUID(0);

        if(m_target->GetTypeId() == TYPEID_PLAYER)
        {
            ((Player*)m_target)->setFactionForRace(m_target->getRace());
            ((Player*)m_target)->SetClientControl(m_target, 1);
        }
        else if(m_target->GetTypeId() == TYPEID_UNIT)
        {
            CreatureInfo const *cinfo = ((Creature*)m_target)->GetCreatureInfo();
            m_target->setFaction(cinfo->faction_A);
        }

        if(m_target->GetTypeId() == TYPEID_UNIT)
        {
            ((Creature*)m_target)->AIM_Initialize();

            if (((Creature*)m_target)->AI())
                ((Creature*)m_target)->AI()->AttackedBy(caster);
        }
    }
}

void Aura::HandleModPossessPet(bool apply, bool Real)
{
    if(!Real)
        return;

    Unit* caster = GetCaster();
    if(!caster || caster->GetTypeId() != TYPEID_PLAYER)
        return;

    Pet *pet = caster->GetPet();
    if(!pet || pet != m_target)
        return;

    Player* p_caster = (Player*)caster;

    if(apply)
        pet->SetFlag(UNIT_FIELD_FLAGS, UNIT_FLAG_PLAYER_CONTROLLED);
    else
        pet->RemoveFlag(UNIT_FIELD_FLAGS, UNIT_FLAG_PLAYER_CONTROLLED);

    p_caster->SetFarSightGUID(apply ? pet->GetGUID() : 0);
    p_caster->SetCharm(apply ? pet : NULL);
    p_caster->SetClientControl(pet, apply ? 1 : 0);
    ((Player*)caster)->SetMover(apply ? pet : NULL);

    if(apply)
    {
        pet->StopMoving();
        pet->GetMotionMaster()->Clear();
        pet->GetMotionMaster()->MoveIdle();
    }
    else
    {
        pet->AttackStop();
        pet->GetMotionMaster()->MoveFollow(caster, PET_FOLLOW_DIST, PET_FOLLOW_ANGLE);
        pet->AddSplineFlag(SPLINEFLAG_WALKMODE);
    }
}

void Aura::HandleAuraModPetTalentsPoints(bool /*Apply*/, bool Real)
{
    if(!Real)
        return;

    // Recalculate pet talent points
    if (Pet *pet=m_target->GetPet())
        pet->InitTalentForLevel();
}

void Aura::HandleModCharm(bool apply, bool Real)
{
    if(!Real)
        return;

    // not charm yourself
    if(GetCasterGUID() == m_target->GetGUID())
        return;

    Unit* caster = GetCaster();
    if(!caster)
        return;

    if( apply )
    {
        if (m_target->GetCharmerGUID())
        {
            m_target->RemoveSpellsCausingAura(SPELL_AURA_MOD_CHARM);
            m_target->RemoveSpellsCausingAura(SPELL_AURA_MOD_POSSESS);
        }

        m_target->SetCharmerGUID(GetCasterGUID());
        m_target->setFaction(caster->getFaction());
        m_target->CastStop(m_target == caster ? GetId() : 0);
        caster->SetCharm(m_target);

        m_target->CombatStop();
        m_target->DeleteThreatList();

        if(m_target->GetTypeId() == TYPEID_UNIT)
        {
            ((Creature*)m_target)->AIM_Initialize();
            CharmInfo *charmInfo = m_target->InitCharmInfo(m_target);
            charmInfo->InitCharmCreateSpells();
            charmInfo->SetReactState( REACT_DEFENSIVE );

            if(caster->GetTypeId() == TYPEID_PLAYER && caster->getClass() == CLASS_WARLOCK)
            {
                CreatureInfo const *cinfo = ((Creature*)m_target)->GetCreatureInfo();
                if(cinfo && cinfo->type == CREATURE_TYPE_DEMON)
                {
                    // creature with pet number expected have class set
                    if(m_target->GetByteValue(UNIT_FIELD_BYTES_0, 1)==0)
                    {
                        if(cinfo->unit_class==0)
                            sLog.outErrorDb("Creature (Entry: %u) have unit_class = 0 but used in charmed spell, that will be result client crash.",cinfo->Entry);
                        else
                            sLog.outError("Creature (Entry: %u) have unit_class = %u but at charming have class 0!!! that will be result client crash.",cinfo->Entry,cinfo->unit_class);

                        m_target->SetByteValue(UNIT_FIELD_BYTES_0, 1, CLASS_MAGE);
                    }

                    //just to enable stat window
                    charmInfo->SetPetNumber(sObjectMgr.GeneratePetNumber(), true);
                    //if charmed two demons the same session, the 2nd gets the 1st one's name
                    m_target->SetUInt32Value(UNIT_FIELD_PET_NAME_TIMESTAMP, uint32(time(NULL)));
                }
            }
        }

        if(caster->GetTypeId() == TYPEID_PLAYER)
            ((Player*)caster)->CharmSpellInitialize();
    }
    else
    {
        m_target->SetCharmerGUID(0);

        if(m_target->GetTypeId() == TYPEID_PLAYER)
            ((Player*)m_target)->setFactionForRace(m_target->getRace());
        else
        {
            CreatureInfo const *cinfo = ((Creature*)m_target)->GetCreatureInfo();

            // restore faction
            if(((Creature*)m_target)->isPet())
            {
                if(Unit* owner = m_target->GetOwner())
                    m_target->setFaction(owner->getFaction());
                else if(cinfo)
                    m_target->setFaction(cinfo->faction_A);
            }
            else if(cinfo)                              // normal creature
                m_target->setFaction(cinfo->faction_A);

            // restore UNIT_FIELD_BYTES_0
            if(cinfo && caster->GetTypeId() == TYPEID_PLAYER && caster->getClass() == CLASS_WARLOCK && cinfo->type == CREATURE_TYPE_DEMON)
            {
                // DB must have proper class set in field at loading, not req. restore, including workaround case at apply
                // m_target->SetByteValue(UNIT_FIELD_BYTES_0, 1, cinfo->unit_class);

                if(m_target->GetCharmInfo())
                    m_target->GetCharmInfo()->SetPetNumber(0, true);
                else
                    sLog.outError("Aura::HandleModCharm: target (GUID: %u TypeId: %u) has a charm aura but no charm info!", m_target->GetGUIDLow(), m_target->GetTypeId());
            }
        }

        caster->SetCharm(NULL);

        if(caster->GetTypeId() == TYPEID_PLAYER)
            ((Player*)caster)->RemovePetActionBar();

        if(m_target->GetTypeId() == TYPEID_UNIT)
        {
            ((Creature*)m_target)->AIM_Initialize();
            if (((Creature*)m_target)->AI())
                ((Creature*)m_target)->AI()->AttackedBy(caster);
        }
    }
}

void Aura::HandleModConfuse(bool apply, bool Real)
{
    if(!Real)
        return;

    m_target->SetConfused(apply, GetCasterGUID(), GetId());
}

void Aura::HandleModFear(bool apply, bool Real)
{
    if (!Real)
        return;

    m_target->SetFeared(apply, GetCasterGUID(), GetId());
}

void Aura::HandleFeignDeath(bool apply, bool Real)
{
    if(!Real)
        return;

    m_target->SetFeignDeath(apply, GetCasterGUID(), GetId());
}

void Aura::HandleAuraModDisarm(bool apply, bool Real)
{
    if(!Real)
        return;

    if(!apply && m_target->HasAuraType(SPELL_AURA_MOD_DISARM))
        return;

    // not sure for it's correctness
    if(apply)
        m_target->SetFlag(UNIT_FIELD_FLAGS, UNIT_FLAG_DISARMED);
    else
        m_target->RemoveFlag(UNIT_FIELD_FLAGS, UNIT_FLAG_DISARMED);

    // only at real add/remove aura
    if (m_target->GetTypeId() != TYPEID_PLAYER)
        return;

    // main-hand attack speed already set to special value for feral form already and don't must change and reset at remove.
    if (m_target->IsInFeralForm())
        return;

    if (apply)
        m_target->SetAttackTime(BASE_ATTACK,BASE_ATTACK_TIME);
    else
        ((Player *)m_target)->SetRegularAttackTime();

    m_target->UpdateDamagePhysical(BASE_ATTACK);
}

void Aura::HandleAuraModStun(bool apply, bool Real)
{
    if(m_target->isInFlight())
        return;

    if(!Real)
        return;

    if (apply)
    {
        // Frost stun aura -> freeze/unfreeze target
        if (GetSpellSchoolMask(m_spellProto) & SPELL_SCHOOL_MASK_FROST)
            m_target->ModifyAuraState(AURA_STATE_FROZEN, apply);

        m_target->addUnitState(UNIT_STAT_STUNNED);
        m_target->SetTargetGUID(0);

        m_target->SetFlag(UNIT_FIELD_FLAGS, UNIT_FLAG_STUNNED);
        m_target->CastStop(m_target->GetGUID() == GetCasterGUID() ? GetId() : 0);

        // Creature specific
        if(m_target->GetTypeId() != TYPEID_PLAYER)
            m_target->StopMoving();
        else
        {
            ((Player*)m_target)->m_movementInfo.SetMovementFlags(MOVEFLAG_NONE);
            m_target->SetStandState(UNIT_STAND_STATE_STAND);// in 1.5 client
        }

        WorldPacket data(SMSG_FORCE_MOVE_ROOT, 8);
        data << m_target->GetPackGUID();
        data << uint32(0);
        m_target->SendMessageToSet(&data, true);

        // Summon the Naj'entus Spine GameObject on target if spell is Impaling Spine
        if(GetId() == 39837)
        {
            GameObject* pObj = new GameObject;
            if(pObj->Create(sObjectMgr.GenerateLowGuid(HIGHGUID_GAMEOBJECT), 185584, m_target->GetMap(), m_target->GetPhaseMask(),
                m_target->GetPositionX(), m_target->GetPositionY(), m_target->GetPositionZ(), m_target->GetOrientation(), 0.0f, 0.0f, 0.0f, 0.0f, 100, GO_STATE_READY))
            {
                pObj->SetRespawnTime(GetAuraDuration()/IN_MILLISECONDS);
                pObj->SetSpellId(GetId());
                m_target->AddGameObject(pObj);
                m_target->GetMap()->Add(pObj);
            }
            else
                delete pObj;
        }
    }
    else
    {
        // Frost stun aura -> freeze/unfreeze target
        if (GetSpellSchoolMask(m_spellProto) & SPELL_SCHOOL_MASK_FROST)
        {
            bool found_another = false;
            for(AuraType const* itr = &frozenAuraTypes[0]; *itr != SPELL_AURA_NONE; ++itr)
            {
                Unit::AuraList const& auras = m_target->GetAurasByType(*itr);
                for(Unit::AuraList::const_iterator i = auras.begin(); i != auras.end(); ++i)
                {
                    if( GetSpellSchoolMask((*i)->GetSpellProto()) & SPELL_SCHOOL_MASK_FROST)
                    {
                        found_another = true;
                        break;
                    }
                }
                if(found_another)
                    break;
            }

            if(!found_another)
                m_target->ModifyAuraState(AURA_STATE_FROZEN, apply);
        }

        // Real remove called after current aura remove from lists, check if other similar auras active
        if(m_target->HasAuraType(SPELL_AURA_MOD_STUN))
            return;

        m_target->clearUnitState(UNIT_STAT_STUNNED);
        m_target->RemoveFlag(UNIT_FIELD_FLAGS, UNIT_FLAG_STUNNED);

        if(!m_target->hasUnitState(UNIT_STAT_ROOT))         // prevent allow move if have also root effect
        {
            if(m_target->getVictim() && m_target->isAlive())
                m_target->SetTargetGUID(m_target->getVictim()->GetGUID());

            WorldPacket data(SMSG_FORCE_MOVE_UNROOT, 8+4);
            data << m_target->GetPackGUID();
            data << uint32(0);
            m_target->SendMessageToSet(&data, true);
        }

        // Wyvern Sting
        if (m_spellProto->SpellFamilyName == SPELLFAMILY_HUNTER && m_spellProto->SpellFamilyFlags & UI64LIT(0x0000100000000000))
        {
            Unit* caster = GetCaster();
            if( !caster || caster->GetTypeId()!=TYPEID_PLAYER )
                return;

            uint32 spell_id = 0;

            switch(GetId())
            {
                case 19386: spell_id = 24131; break;
                case 24132: spell_id = 24134; break;
                case 24133: spell_id = 24135; break;
                case 27068: spell_id = 27069; break;
                case 49011: spell_id = 49009; break;
                case 49012: spell_id = 49010; break;
                default:
                    sLog.outError("Spell selection called for unexpected original spell %u, new spell for this spell family?",GetId());
                    return;
            }

            SpellEntry const* spellInfo = sSpellStore.LookupEntry(spell_id);

            if(!spellInfo)
                return;

            caster->CastSpell(m_target,spellInfo,true,NULL,this);
            return;
        }
    }
}

void Aura::HandleModStealth(bool apply, bool Real)
{
    if (apply)
    {
        // drop flag at stealth in bg
        m_target->RemoveAurasWithInterruptFlags(AURA_INTERRUPT_FLAG_IMMUNE_OR_LOST_SELECTION);

        // only at real aura add
        if (Real)
        {
            m_target->SetStandFlags(UNIT_STAND_FLAGS_CREEP);

            if (m_target->GetTypeId()==TYPEID_PLAYER)
                m_target->SetFlag(PLAYER_FIELD_BYTES2, 0x2000);

            // apply only if not in GM invisibility (and overwrite invisibility state)
            if (m_target->GetVisibility()!=VISIBILITY_OFF)
            {
                m_target->SetVisibility(VISIBILITY_GROUP_NO_DETECT);
                m_target->SetVisibility(VISIBILITY_GROUP_STEALTH);
            }

            // apply full stealth period bonuses only at first stealth aura in stack
            if(m_target->GetAurasByType(SPELL_AURA_MOD_STEALTH).size()<=1)
            {
                Unit::AuraList const& mDummyAuras = m_target->GetAurasByType(SPELL_AURA_DUMMY);
                for(Unit::AuraList::const_iterator i = mDummyAuras.begin();i != mDummyAuras.end(); ++i)
                {
                    // Master of Subtlety
                    if ((*i)->GetSpellProto()->SpellIconID == 2114)
                    {
                        m_target->RemoveAurasDueToSpell(31666);
                        int32 bp = (*i)->GetModifier()->m_amount;
                        m_target->CastCustomSpell(m_target,31665,&bp,NULL,NULL,true);
                    }
                    // Overkill
                    else if ((*i)->GetId() == 58426 && GetSpellProto()->SpellFamilyFlags & UI64LIT(0x0000000000400000))
                    {
                        m_target->RemoveAurasDueToSpell(58428);
                        m_target->CastSpell(m_target, 58427, true);
                    }
                }
            }
        }
    }
    else
    {
        // only at real aura remove of _last_ SPELL_AURA_MOD_STEALTH
        if (Real && !m_target->HasAuraType(SPELL_AURA_MOD_STEALTH))
        {
            // if no GM invisibility
            if (m_target->GetVisibility()!=VISIBILITY_OFF)
            {
                m_target->RemoveStandFlags(UNIT_STAND_FLAGS_CREEP);

                if (m_target->GetTypeId()==TYPEID_PLAYER)
                    m_target->RemoveFlag(PLAYER_FIELD_BYTES2, 0x2000);

                // restore invisibility if any
                if (m_target->HasAuraType(SPELL_AURA_MOD_INVISIBILITY))
                {
                    m_target->SetVisibility(VISIBILITY_GROUP_NO_DETECT);
                    m_target->SetVisibility(VISIBILITY_GROUP_INVISIBILITY);
                }
                else
                    m_target->SetVisibility(VISIBILITY_ON);
            }

            // apply delayed talent bonus remover at last stealth aura remove
            Unit::AuraList const& mDummyAuras = m_target->GetAurasByType(SPELL_AURA_DUMMY);
            for(Unit::AuraList::const_iterator i = mDummyAuras.begin();i != mDummyAuras.end(); ++i)
            {
                // Master of Subtlety
                if ((*i)->GetSpellProto()->SpellIconID == 2114)
                    m_target->CastSpell(m_target, 31666, true);
                // Overkill
                else if ((*i)->GetId() == 58426 && GetSpellProto()->SpellFamilyFlags & UI64LIT(0x0000000000400000))
                    m_target->CastSpell(m_target, 58428, true);
            }
        }
    }
}

void Aura::HandleInvisibility(bool apply, bool Real)
{
    if(apply)
    {
        m_target->m_invisibilityMask |= (1 << m_modifier.m_miscvalue);

        m_target->RemoveAurasWithInterruptFlags(AURA_INTERRUPT_FLAG_IMMUNE_OR_LOST_SELECTION);

        if(Real && m_target->GetTypeId()==TYPEID_PLAYER)
        {
            // apply glow vision
            m_target->SetFlag(PLAYER_FIELD_BYTES2,PLAYER_FIELD_BYTE2_INVISIBILITY_GLOW);

        }

        // apply only if not in GM invisibility and not stealth
        if(m_target->GetVisibility() == VISIBILITY_ON)
        {
            // Aura not added yet but visibility code expect temporary add aura
            m_target->SetVisibility(VISIBILITY_GROUP_NO_DETECT);
            m_target->SetVisibility(VISIBILITY_GROUP_INVISIBILITY);
        }
    }
    else
    {
        // recalculate value at modifier remove (current aura already removed)
        m_target->m_invisibilityMask = 0;
        Unit::AuraList const& auras = m_target->GetAurasByType(SPELL_AURA_MOD_INVISIBILITY);
        for(Unit::AuraList::const_iterator itr = auras.begin(); itr != auras.end(); ++itr)
            m_target->m_invisibilityMask |= (1 << m_modifier.m_miscvalue);

        // only at real aura remove and if not have different invisibility auras.
        if(Real && m_target->m_invisibilityMask == 0)
        {
            // remove glow vision
            if(m_target->GetTypeId() == TYPEID_PLAYER)
                m_target->RemoveFlag(PLAYER_FIELD_BYTES2,PLAYER_FIELD_BYTE2_INVISIBILITY_GLOW);

            // apply only if not in GM invisibility & not stealthed while invisible
            if(m_target->GetVisibility() != VISIBILITY_OFF)
            {
                // if have stealth aura then already have stealth visibility
                if(!m_target->HasAuraType(SPELL_AURA_MOD_STEALTH))
                    m_target->SetVisibility(VISIBILITY_ON);
            }
        }
    }
}

void Aura::HandleInvisibilityDetect(bool apply, bool Real)
{
    if(apply)
    {
        m_target->m_detectInvisibilityMask |= (1 << m_modifier.m_miscvalue);
    }
    else
    {
        // recalculate value at modifier remove (current aura already removed)
        m_target->m_detectInvisibilityMask = 0;
        Unit::AuraList const& auras = m_target->GetAurasByType(SPELL_AURA_MOD_INVISIBILITY_DETECTION);
        for(Unit::AuraList::const_iterator itr = auras.begin(); itr != auras.end(); ++itr)
            m_target->m_detectInvisibilityMask |= (1 << m_modifier.m_miscvalue);
    }
    if(Real && m_target->GetTypeId()==TYPEID_PLAYER)
        ((Player*)m_target)->UpdateVisibilityForPlayer();
}

void Aura::HandleAuraModRoot(bool apply, bool Real)
{
    // only at real add/remove aura
    if(!Real)
        return;

    if (apply)
    {
        // Frost root aura -> freeze/unfreeze target
        if (GetSpellSchoolMask(m_spellProto) & SPELL_SCHOOL_MASK_FROST)
            m_target->ModifyAuraState(AURA_STATE_FROZEN, apply);

        m_target->addUnitState(UNIT_STAT_ROOT);
        m_target->SetTargetGUID(0);

        //Save last orientation
        if( m_target->getVictim() )
            m_target->SetOrientation(m_target->GetAngle(m_target->getVictim()));

        if(m_target->GetTypeId() == TYPEID_PLAYER)
        {
            WorldPacket data(SMSG_FORCE_MOVE_ROOT, 10);
            data << m_target->GetPackGUID();
            data << (uint32)2;
            m_target->SendMessageToSet(&data, true);

            //Clear unit movement flags
            ((Player*)m_target)->m_movementInfo.SetMovementFlags(MOVEFLAG_NONE);
        }
        else
            m_target->StopMoving();
    }
    else
    {
        // Frost root aura -> freeze/unfreeze target
        if (GetSpellSchoolMask(m_spellProto) & SPELL_SCHOOL_MASK_FROST)
        {
            bool found_another = false;
            for(AuraType const* itr = &frozenAuraTypes[0]; *itr != SPELL_AURA_NONE; ++itr)
            {
                Unit::AuraList const& auras = m_target->GetAurasByType(*itr);
                for(Unit::AuraList::const_iterator i = auras.begin(); i != auras.end(); ++i)
                {
                    if( GetSpellSchoolMask((*i)->GetSpellProto()) & SPELL_SCHOOL_MASK_FROST)
                    {
                        found_another = true;
                        break;
                    }
                }
                if(found_another)
                    break;
            }

            if(!found_another)
                m_target->ModifyAuraState(AURA_STATE_FROZEN, apply);
        }

        // Real remove called after current aura remove from lists, check if other similar auras active
        if(m_target->HasAuraType(SPELL_AURA_MOD_ROOT))
            return;

        m_target->clearUnitState(UNIT_STAT_ROOT);

        if(!m_target->hasUnitState(UNIT_STAT_STUNNED))      // prevent allow move if have also stun effect
        {
            if(m_target->getVictim() && m_target->isAlive())
                m_target->SetTargetGUID(m_target->getVictim()->GetGUID());

            if(m_target->GetTypeId() == TYPEID_PLAYER)
            {
                WorldPacket data(SMSG_FORCE_MOVE_UNROOT, 10);
                data << m_target->GetPackGUID();
                data << (uint32)2;
                m_target->SendMessageToSet(&data, true);
            }
        }
    }
}

void Aura::HandleAuraModSilence(bool apply, bool Real)
{
    // only at real add/remove aura
    if(!Real)
        return;

    if(apply)
    {
        m_target->SetFlag(UNIT_FIELD_FLAGS, UNIT_FLAG_SILENCED);
        // Stop cast only spells vs PreventionType == SPELL_PREVENTION_TYPE_SILENCE
        for (uint32 i = CURRENT_MELEE_SPELL; i < CURRENT_MAX_SPELL; ++i)
            if (Spell* spell = m_target->GetCurrentSpell(CurrentSpellTypes(i)))
                if(spell->m_spellInfo->PreventionType == SPELL_PREVENTION_TYPE_SILENCE)
                    // Stop spells on prepare or casting state
                    m_target->InterruptSpell(CurrentSpellTypes(i), false);
    }
    else
    {
        // Real remove called after current aura remove from lists, check if other similar auras active
        if(m_target->HasAuraType(SPELL_AURA_MOD_SILENCE))
            return;

        m_target->RemoveFlag(UNIT_FIELD_FLAGS, UNIT_FLAG_SILENCED);
    }
}

void Aura::HandleModThreat(bool apply, bool Real)
{
    // only at real add/remove aura
    if (!Real)
        return;

    if (!m_target->isAlive())
        return;

    Unit* caster = GetCaster();

    if (!caster || !caster->isAlive())
        return;

    int level_diff = 0;
    int multiplier = 0;
    switch (GetId())
    {
        // Arcane Shroud
        case 26400:
            level_diff = m_target->getLevel() - 60;
            multiplier = 2;
            break;
        // The Eye of Diminution
        case 28862:
            level_diff = m_target->getLevel() - 60;
            multiplier = 1;
            break;
    }

    if (level_diff > 0)
        m_modifier.m_amount += multiplier * level_diff;

    if (m_target->GetTypeId() == TYPEID_PLAYER)
        for(int8 x=0;x < MAX_SPELL_SCHOOL;x++)
            if (m_modifier.m_miscvalue & int32(1<<x))
                ApplyPercentModFloatVar(m_target->m_threatModifier[x], float(m_modifier.m_amount), apply);
}

void Aura::HandleAuraModTotalThreat(bool apply, bool Real)
{
    // only at real add/remove aura
    if (!Real)
        return;

    if (!m_target->isAlive() || m_target->GetTypeId() != TYPEID_PLAYER)
        return;

    Unit* caster = GetCaster();

    if (!caster || !caster->isAlive())
        return;

    float threatMod = apply ? float(m_modifier.m_amount) : float(-m_modifier.m_amount);

    m_target->getHostileRefManager().threatAssist(caster, threatMod, GetSpellProto());
}

void Aura::HandleModTaunt(bool apply, bool Real)
{
    // only at real add/remove aura
    if (!Real)
        return;

    if (!m_target->isAlive() || !m_target->CanHaveThreatList())
        return;

    Unit* caster = GetCaster();

    if (!caster || !caster->isAlive())
        return;

    if (apply)
        m_target->TauntApply(caster);
    else
    {
        // When taunt aura fades out, mob will switch to previous target if current has less than 1.1 * secondthreat
        m_target->TauntFadeOut(caster);
    }
}

/*********************************************************/
/***                  MODIFY SPEED                     ***/
/*********************************************************/
void Aura::HandleAuraModIncreaseSpeed(bool /*apply*/, bool Real)
{
    // all applied/removed only at real aura add/remove
    if(!Real)
        return;

    m_target->UpdateSpeed(MOVE_RUN, true);
}

void Aura::HandleAuraModIncreaseMountedSpeed(bool apply, bool Real)
{
    // all applied/removed only at real aura add/remove
    if(!Real)
        return;

    m_target->UpdateSpeed(MOVE_RUN, true);

    // Festive Holiday Mount
    if (apply && GetSpellProto()->SpellIconID != 1794 && m_target->HasAura(62061))
        // Reindeer Transformation
        m_target->CastSpell(m_target, 25860, true, NULL, this);
}

void Aura::HandleAuraModIncreaseFlightSpeed(bool apply, bool Real)
{
    // all applied/removed only at real aura add/remove
    if(!Real)
        return;

    // Enable Fly mode for flying mounts
    if (m_modifier.m_auraname == SPELL_AURA_MOD_FLIGHT_SPEED_MOUNTED)
    {
        WorldPacket data;
        if(apply)
        {
            ((Player*)m_target)->SetCanFly(true);
            data.Initialize(SMSG_MOVE_SET_CAN_FLY, 12);
        }
        else
        {
            data.Initialize(SMSG_MOVE_UNSET_CAN_FLY, 12);
            ((Player*)m_target)->SetCanFly(false);
        }
        //data.append(m_target->GetPackGUID());
        data << m_target->GetPackGUID();
        data << uint32(0);                                      // unknown
        m_target->SendMessageToSet(&data, true);

        //Players on flying mounts must be immune to polymorph
        if (m_target->GetTypeId()==TYPEID_PLAYER)
            m_target->ApplySpellImmune(GetId(),IMMUNITY_MECHANIC,MECHANIC_POLYMORPH,apply);

        // Dragonmaw Illusion (overwrite mount model, mounted aura already applied)
        if (apply && m_target->HasAura(42016, EFFECT_INDEX_0) && m_target->GetMountID())
            m_target->SetUInt32Value(UNIT_FIELD_MOUNTDISPLAYID,16314);

        // Festive Holiday Mount
        if (apply && GetSpellProto()->SpellIconID != 1794 && m_target->HasAura(62061))
            // Reindeer Transformation
            m_target->CastSpell(m_target, 25860, true, NULL, this);
    }

    // Swift Flight Form check for higher speed flying mounts
    if (apply && m_target->GetTypeId() == TYPEID_PLAYER && GetSpellProto()->Id == 40121)
    {
        for (PlayerSpellMap::const_iterator iter = ((Player*)m_target)->GetSpellMap().begin(); iter != ((Player*)m_target)->GetSpellMap().end(); ++iter)
        {
            if (iter->second.state != PLAYERSPELL_REMOVED)
            {
                bool changedSpeed = false;
                SpellEntry const *spellInfo = sSpellStore.LookupEntry(iter->first);
                for(int i = 0; i < MAX_EFFECT_INDEX; ++i)
                {
                    if(spellInfo->EffectApplyAuraName[i] == SPELL_AURA_MOD_FLIGHT_SPEED_MOUNTED)
                    {
                        int32 mountSpeed = spellInfo->CalculateSimpleValue(SpellEffectIndex(i));
                        if (mountSpeed > m_modifier.m_amount)
                        {
                            m_modifier.m_amount = mountSpeed;
                            changedSpeed = true;
                            break;
                        }
                    }
                }
                if (changedSpeed)
                    break;
            }
        }
    }

    m_target->UpdateSpeed(MOVE_FLIGHT, true);
}

void Aura::HandleAuraModIncreaseSwimSpeed(bool /*apply*/, bool Real)
{
    // all applied/removed only at real aura add/remove
    if(!Real)
        return;

    m_target->UpdateSpeed(MOVE_SWIM, true);
}

void Aura::HandleAuraModDecreaseSpeed(bool apply, bool Real)
{
    // all applied/removed only at real aura add/remove
    if(!Real)
        return;

    if (apply)
    {
        // Gronn Lord's Grasp, becomes stoned
        if (GetId() == 33572)
        {
            if (GetStackAmount() >= 5 && !m_target->HasAura(33652))
                m_target->CastSpell(m_target, 33652, true);
        }
    }

    m_target->UpdateSpeed(MOVE_RUN, true);
    m_target->UpdateSpeed(MOVE_SWIM, true);
    m_target->UpdateSpeed(MOVE_FLIGHT, true);
}

void Aura::HandleAuraModUseNormalSpeed(bool /*apply*/, bool Real)
{
    // all applied/removed only at real aura add/remove
    if(!Real)
        return;

    m_target->UpdateSpeed(MOVE_RUN, true);
    m_target->UpdateSpeed(MOVE_SWIM, true);
    m_target->UpdateSpeed(MOVE_FLIGHT, true);
}

/*********************************************************/
/***                     IMMUNITY                      ***/
/*********************************************************/

void Aura::HandleModMechanicImmunity(bool apply, bool /*Real*/)
{
    uint32 misc  = m_modifier.m_miscvalue;
    // Forbearance
    // in DBC wrong mechanic immune since 3.0.x
    if (GetId() == 25771)
        misc = MECHANIC_IMMUNE_SHIELD;


    if(apply && GetSpellProto()->AttributesEx & SPELL_ATTR_EX_DISPEL_AURAS_ON_IMMUNITY)
    {
        uint32 mechanic = 1 << (misc-1);

        //immune movement impairment and loss of control
        if(GetId()==42292 || GetId()==59752 || GetId()==53490)
            mechanic=IMMUNE_TO_MOVEMENT_IMPAIRMENT_AND_LOSS_CONTROL_MASK;

        m_target->RemoveAurasAtMechanicImmunity(mechanic,GetId());
    }

    m_target->ApplySpellImmune(GetId(),IMMUNITY_MECHANIC,misc,apply);

    // Demonic Circle
    if (GetSpellProto()->SpellFamilyName == SPELLFAMILY_WARLOCK && GetSpellProto()->SpellIconID == 3221)
    {
        if (m_target->GetTypeId() != TYPEID_PLAYER)
            return;
        if (apply)
        {
            GameObject* obj = m_target->GetGameObject(48018);
            if (obj)
                ((Player*)m_target)->TeleportTo(obj->GetMapId(),obj->GetPositionX(),obj->GetPositionY(),obj->GetPositionZ(),obj->GetOrientation());
        }
    }

    // Bestial Wrath
    if (GetSpellProto()->SpellFamilyName == SPELLFAMILY_HUNTER && GetSpellProto()->SpellIconID == 1680)
    {
        // The Beast Within cast on owner if talent present
        if (Unit* owner = m_target->GetOwner())
        {
            // Search talent The Beast Within
            Unit::AuraList const& dummyAuras = owner->GetAurasByType(SPELL_AURA_MOD_DAMAGE_PERCENT_DONE);
            for(Unit::AuraList::const_iterator i = dummyAuras.begin(); i != dummyAuras.end(); ++i)
            {
                if ((*i)->GetSpellProto()->SpellIconID == 2229)
                {
                    if (apply)
                        owner->CastSpell(owner, 34471, true, NULL, this);
                    else
                        owner->RemoveAurasDueToSpell(34471);
                    break;
                }
            }
        }
    }
    // Heroic Fury (Intercept cooldown remove)
    else if (apply && GetSpellProto()->Id == 60970 && m_target->GetTypeId() == TYPEID_PLAYER)
        ((Player*)m_target)->RemoveSpellCooldown(20252, true);
}

void Aura::HandleModMechanicImmunityMask(bool apply, bool /*Real*/)
{
    uint32 mechanic  = m_modifier.m_miscvalue;

    if(apply && GetSpellProto()->AttributesEx & SPELL_ATTR_EX_DISPEL_AURAS_ON_IMMUNITY)
        m_target->RemoveAurasAtMechanicImmunity(mechanic,GetId());

    // check implemented in Unit::IsImmunedToSpell and Unit::IsImmunedToSpellEffect
}

//this method is called whenever we add / remove aura which gives m_target some imunity to some spell effect
void Aura::HandleAuraModEffectImmunity(bool apply, bool /*Real*/)
{
    // when removing flag aura, handle flag drop
    if( !apply && m_target->GetTypeId() == TYPEID_PLAYER
        && (GetSpellProto()->AuraInterruptFlags & AURA_INTERRUPT_FLAG_IMMUNE_OR_LOST_SELECTION) )
    {
        if( BattleGround *bg = ((Player*)m_target)->GetBattleGround() )
            bg->EventPlayerDroppedFlag(((Player*)m_target));
    }

    m_target->ApplySpellImmune(GetId(), IMMUNITY_EFFECT, m_modifier.m_miscvalue, apply);
}

void Aura::HandleAuraModStateImmunity(bool apply, bool Real)
{
    if(apply && Real && GetSpellProto()->AttributesEx & SPELL_ATTR_EX_DISPEL_AURAS_ON_IMMUNITY)
    {
        Unit::AuraList const& auraList = m_target->GetAurasByType(AuraType(m_modifier.m_miscvalue));
        for(Unit::AuraList::const_iterator itr = auraList.begin(); itr != auraList.end();)
        {
            if (auraList.front() != this)                   // skip itself aura (it already added)
            {
                m_target->RemoveAurasDueToSpell(auraList.front()->GetId());
                itr = auraList.begin();
            }
            else
                ++itr;
        }
    }

    m_target->ApplySpellImmune(GetId(), IMMUNITY_STATE, m_modifier.m_miscvalue, apply);
}

void Aura::HandleAuraModSchoolImmunity(bool apply, bool Real)
{
    m_target->ApplySpellImmune(GetId(), IMMUNITY_SCHOOL, m_modifier.m_miscvalue, apply);

    // remove all flag auras (they are positive, but they must be removed when you are immune)
    if( this->GetSpellProto()->AttributesEx & SPELL_ATTR_EX_DISPEL_AURAS_ON_IMMUNITY
        && this->GetSpellProto()->AttributesEx2 & SPELL_ATTR_EX2_DAMAGE_REDUCED_SHIELD )
        m_target->RemoveAurasWithInterruptFlags(AURA_INTERRUPT_FLAG_IMMUNE_OR_LOST_SELECTION);

    // TODO: optimalize this cycle - use RemoveAurasWithInterruptFlags call or something else
    if( Real && apply
        && GetSpellProto()->AttributesEx & SPELL_ATTR_EX_DISPEL_AURAS_ON_IMMUNITY
        && IsPositiveSpell(GetId()) )                       //Only positive immunity removes auras
    {
        uint32 school_mask = m_modifier.m_miscvalue;
        Unit::AuraMap& Auras = m_target->GetAuras();
        for(Unit::AuraMap::iterator iter = Auras.begin(), next; iter != Auras.end(); iter = next)
        {
            next = iter;
            ++next;
            SpellEntry const *spell = iter->second->GetSpellProto();
            if((GetSpellSchoolMask(spell) & school_mask)//Check for school mask
                && !( spell->Attributes & SPELL_ATTR_UNAFFECTED_BY_INVULNERABILITY)   //Spells unaffected by invulnerability
                && !iter->second->IsPositive()          //Don't remove positive spells
                && spell->Id != GetId() )               //Don't remove self
            {
                m_target->RemoveAurasDueToSpell(spell->Id);
                if(Auras.empty())
                    break;
                else
                    next = Auras.begin();
            }
        }
    }
    if( Real && GetSpellProto()->Mechanic == MECHANIC_BANISH )
    {
        if( apply )
            m_target->addUnitState(UNIT_STAT_ISOLATED);
        else
            m_target->clearUnitState(UNIT_STAT_ISOLATED);
    }
}

void Aura::HandleAuraModDmgImmunity(bool apply, bool /*Real*/)
{
    m_target->ApplySpellImmune(GetId(), IMMUNITY_DAMAGE, m_modifier.m_miscvalue, apply);
}

void Aura::HandleAuraModDispelImmunity(bool apply, bool Real)
{
    // all applied/removed only at real aura add/remove
    if(!Real)
        return;

    m_target->ApplySpellDispelImmunity(m_spellProto, DispelType(m_modifier.m_miscvalue), apply);
}

void Aura::HandleAuraProcTriggerSpell(bool apply, bool Real)
{
    if(!Real)
        return;

    if(apply)
    {
        // some spell have charges by functionality not have its in spell data
        switch (GetId())
        {
            case 28200:                                     // Ascendance (Talisman of Ascendance trinket)
                SetAuraCharges(6);
                break;
            default: break;
        }
    }
}

void Aura::HandleAuraModStalked(bool apply, bool /*Real*/)
{
    // used by spells: Hunter's Mark, Mind Vision, Syndicate Tracker (MURP) DND
    if(apply)
        m_target->SetFlag(UNIT_DYNAMIC_FLAGS, UNIT_DYNFLAG_TRACK_UNIT);
    else
        m_target->RemoveFlag(UNIT_DYNAMIC_FLAGS, UNIT_DYNFLAG_TRACK_UNIT);
}

/*********************************************************/
/***                   PERIODIC                        ***/
/*********************************************************/

void Aura::HandlePeriodicTriggerSpell(bool apply, bool /*Real*/)
{
    m_isPeriodic = apply;

    if (!apply)
    {
        switch(m_spellProto->Id)
        {
            case 66:                                        // Invisibility
                if (m_removeMode == AURA_REMOVE_BY_DEFAULT && m_duration<=0)
                    m_target->CastSpell(m_target, 32612, true, NULL, this);

                return;
            case 42783:                                     //Wrath of the Astrom...
                if (m_removeMode == AURA_REMOVE_BY_DEFAULT && GetEffIndex() + 1 < MAX_EFFECT_INDEX)
                    m_target->CastSpell(m_target, m_spellProto->CalculateSimpleValue(SpellEffectIndex(GetEffIndex()+1)), true);
                return;
            case 51912:                                     // Ultra-Advanced Proto-Typical Shortening Blaster
                if (m_removeMode == AURA_REMOVE_BY_DEFAULT && m_duration <= 0)
                {
                    if (Unit* pCaster = GetCaster())
                        pCaster->CastSpell(m_target, m_spellProto->EffectTriggerSpell[GetEffIndex()], true, NULL, this);
                }

                return;
            default:
                break;
        }
    }
}

void Aura::HandlePeriodicTriggerSpellWithValue(bool apply, bool /*Real*/)
{
    m_isPeriodic = apply;
}

void Aura::HandlePeriodicEnergize(bool apply, bool Real)
{
    if (!Real)
        return;

    // For prevent double apply bonuses
    bool loading = (m_target->GetTypeId() == TYPEID_PLAYER && ((Player*)m_target)->GetSession()->PlayerLoading());

    if (apply && !loading)
    {
        switch (GetId())
        {
            case 54833:                                     // Glyph of Innervate (value%/2 of casters base mana)
            {
                if (Unit* caster = GetCaster())
                    m_modifier.m_amount = int32(caster->GetCreateMana() * GetBasePoints() / (200 * GetAuraMaxTicks()));
                break;

            }
            case 29166:                                     // Innervate (value% of casters base mana)
            {
                if (Unit* caster = GetCaster())
                {
                    // Glyph of Innervate
                    if (caster->HasAura(54832))
                        caster->CastSpell(caster,54833,true,NULL,this);

                    m_modifier.m_amount = int32(caster->GetCreateMana() * GetBasePoints() / (100 * GetAuraMaxTicks()));
                }
                break;
            }
            case 48391:                                     // Owlkin Frenzy 2% base mana
                m_modifier.m_amount = m_target->GetCreateMana() * 2 / 100;
                break;
            case 57669:                                     // Replenishment (0.2% from max)
            case 61782:                                     // Infinite Replenishment
                m_modifier.m_amount = m_target->GetMaxPower(POWER_MANA) * 2 / 1000;
                break;
            default:
                break;
        }
    }
    if (!apply && !loading)
    {
        switch (GetId())
        {
            case 5229:                                      // Druid Bear Enrage
                if (m_target->HasAura(51185))               // King of the Jungle self Enrage bonus with infinity duration
                    m_target->RemoveAurasDueToSpell(51185);
                break;
            default:
                break;
        }
    }

    m_isPeriodic = apply;
}

void Aura::HandleAuraPowerBurn(bool apply, bool /*Real*/)
{
    m_isPeriodic = apply;
}

void Aura::HandleAuraPeriodicDummy(bool apply, bool Real)
{
    // spells required only Real aura add/remove
    if(!Real)
        return;

    // For prevent double apply bonuses
    bool loading = (m_target->GetTypeId() == TYPEID_PLAYER && ((Player*)m_target)->GetSession()->PlayerLoading());

    SpellEntry const*spell = GetSpellProto();
    switch( spell->SpellFamilyName)
    {
        case SPELLFAMILY_ROGUE:
        {
            if(!apply)
            {
                switch(spell->Id)
                {
                    // Master of Subtlety
                    case 31666: m_target->RemoveAurasDueToSpell(31665); break;
                    // Overkill
                    case 58428: m_target->RemoveAurasDueToSpell(58427); break;
                }
            }
            break;
        }
        case SPELLFAMILY_WARLOCK:
        {
            switch (spell->Id)
            {
                case 48018:
                       if (apply)
                          m_target->CastSpell(m_target, 62388, true);                
                        else
                        {
                          m_target->RemoveGameObject(spell->Id,true);
                          m_target->RemoveAurasDueToSpell(62388);
                        }
                break;
            }
        }
        case SPELLFAMILY_HUNTER:
        {
            Unit* caster = GetCaster();

            // Explosive Shot
            if (apply && !loading && caster)
                m_modifier.m_amount += int32(caster->GetTotalAttackPowerValue(RANGED_ATTACK) * 14 / 100);
            break;
        }
    }

    m_isPeriodic = apply;
}

void Aura::HandlePeriodicHeal(bool apply, bool /*Real*/)
{
    m_isPeriodic = apply;

    // For prevent double apply bonuses
    bool loading = (m_target->GetTypeId() == TYPEID_PLAYER && ((Player*)m_target)->GetSession()->PlayerLoading());

    // Custom damage calculation after
    if (apply)
    {
        if(loading)
            return;

        Unit *caster = GetCaster();
        if (!caster)
            return;

        // Gift of the Naaru (have diff spellfamilies)
        if (m_spellProto->SpellIconID == 329 && m_spellProto->SpellVisual[0] == 7625)
        {
            int32 ap = int32 (0.22f * caster->GetTotalAttackPowerValue(BASE_ATTACK));
            int32 holy = caster->SpellBaseDamageBonusDone(GetSpellSchoolMask(m_spellProto));
            if  (holy < 0)
                holy = 0;
            holy = int32(holy * 377 / 1000);
            m_modifier.m_amount += ap > holy ? ap : holy;
        }

        m_modifier.m_amount = caster->SpellHealingBonusDone(m_target, GetSpellProto(), m_modifier.m_amount, DOT, GetStackAmount());
    }
}

void Aura::HandlePeriodicDamage(bool apply, bool Real)
{
    // spells required only Real aura add/remove
    if(!Real)
        return;

    m_isPeriodic = apply;

    // For prevent double apply bonuses
    bool loading = (m_target->GetTypeId() == TYPEID_PLAYER && ((Player*)m_target)->GetSession()->PlayerLoading());

    // Custom damage calculation after
    if (apply)
    {
        if(loading)
            return;

        Unit *caster = GetCaster();
        if (!caster)
            return;

        switch (m_spellProto->SpellFamilyName)
        {
            case SPELLFAMILY_GENERIC:
            {
                // Pounce Bleed
                if ( m_spellProto->SpellIconID == 147 && m_spellProto->SpellVisual[0] == 0 )
                    // $AP*0.18/6 bonus per tick
                    m_modifier.m_amount += int32(caster->GetTotalAttackPowerValue(BASE_ATTACK) * 3 / 100);
                break;
            }
            case SPELLFAMILY_WARRIOR:
            {
                // Rend
                if (m_spellProto->SpellFamilyFlags & UI64LIT(0x0000000000000020))
                {
                    // $0.2*(($MWB+$mwb)/2+$AP/14*$MWS) bonus per tick
                    float ap = caster->GetTotalAttackPowerValue(BASE_ATTACK);
                    int32 mws = caster->GetAttackTime(BASE_ATTACK);
                    float mwb_min = caster->GetWeaponDamageRange(BASE_ATTACK,MINDAMAGE);
                    float mwb_max = caster->GetWeaponDamageRange(BASE_ATTACK,MAXDAMAGE);
                    m_modifier.m_amount+=int32(((mwb_min+mwb_max)/2+ap*mws/14000)*0.2f);
                    // If used while target is above 75% health, Rend does 35% more damage
                    if (m_spellProto->CalculateSimpleValue(EFFECT_INDEX_1) !=0 &&
                        m_target->GetHealth() > m_target->GetMaxHealth() * m_spellProto->CalculateSimpleValue(EFFECT_INDEX_1) / 100)
                        m_modifier.m_amount += m_modifier.m_amount * m_spellProto->CalculateSimpleValue(EFFECT_INDEX_2) / 100;
                }
                break;
            }
            case SPELLFAMILY_DRUID:
            {
                // Rake
                if (m_spellProto->SpellFamilyFlags & UI64LIT(0x0000000000001000) && m_spellProto->Effect[EFFECT_INDEX_2] == SPELL_EFFECT_ADD_COMBO_POINTS)
                    // $AP*0.18/3 bonus per tick
                    m_modifier.m_amount += int32(caster->GetTotalAttackPowerValue(BASE_ATTACK) * 6 / 100);
                // Lacerate
                if (m_spellProto->SpellFamilyFlags & UI64LIT(0x000000010000000000))
                    // $AP*0.05/5 bonus per tick
                    m_modifier.m_amount += int32(caster->GetTotalAttackPowerValue(BASE_ATTACK) / 100);
                // Rip
                if (m_spellProto->SpellFamilyFlags & UI64LIT(0x000000000000800000))
                {
                    // 0.01*$AP*cp
                    if (caster->GetTypeId() != TYPEID_PLAYER)
                        break;

                    uint8 cp = ((Player*)caster)->GetComboPoints();

                    // Idol of Feral Shadows. Cant be handled as SpellMod in SpellAura:Dummy due its dependency from CPs
                    Unit::AuraList const& dummyAuras = caster->GetAurasByType(SPELL_AURA_DUMMY);
                    for(Unit::AuraList::const_iterator itr = dummyAuras.begin(); itr != dummyAuras.end(); ++itr)
                    {
                        if((*itr)->GetId()==34241)
                        {
                            m_modifier.m_amount += cp * (*itr)->GetModifier()->m_amount;
                            break;
                        }
                    }
                    m_modifier.m_amount += int32(caster->GetTotalAttackPowerValue(BASE_ATTACK) * cp / 100);
                }
                // Lock Jaw
                if (m_spellProto->SpellFamilyFlags & UI64LIT(0x1000000000000000))
                    // 0.15*$AP
                    m_modifier.m_amount += int32(caster->GetTotalAttackPowerValue(BASE_ATTACK) * 15 / 100);
                break;
            }
            case SPELLFAMILY_ROGUE:
            {
                // Rupture
                if (m_spellProto->SpellFamilyFlags & UI64LIT(0x000000000000100000))
                {
                    if (caster->GetTypeId() != TYPEID_PLAYER)
                        break;
                    //1 point : ${($m1+$b1*1+0.015*$AP)*4} damage over 8 secs
                    //2 points: ${($m1+$b1*2+0.024*$AP)*5} damage over 10 secs
                    //3 points: ${($m1+$b1*3+0.03*$AP)*6} damage over 12 secs
                    //4 points: ${($m1+$b1*4+0.03428571*$AP)*7} damage over 14 secs
                    //5 points: ${($m1+$b1*5+0.0375*$AP)*8} damage over 16 secs
                    float AP_per_combo[6] = {0.0f, 0.015f, 0.024f, 0.03f, 0.03428571f, 0.0375f};
                    uint8 cp = ((Player*)caster)->GetComboPoints();
                    if (cp > 5) cp = 5;
                    m_modifier.m_amount += int32(caster->GetTotalAttackPowerValue(BASE_ATTACK) * AP_per_combo[cp]);
                }
                // Garrote
                if (m_spellProto->SpellFamilyFlags & UI64LIT(0x000000000000000100))
                    // $AP*0.07 bonus per tick
                    m_modifier.m_amount += int32(caster->GetTotalAttackPowerValue(BASE_ATTACK) * 7 / 100);
                // Deadly Poison
                if (m_spellProto->SpellFamilyFlags & UI64LIT(0x0000000000010000))
                    // 0.12*$AP / 4 * amount of stack
                    m_modifier.m_amount += int32(caster->GetTotalAttackPowerValue(BASE_ATTACK) * 3 * GetStackAmount() / 100);
                break;
            }
            case SPELLFAMILY_HUNTER:
            {
                // Serpent Sting
                if (m_spellProto->SpellFamilyFlags & UI64LIT(0x0000000000004000))
                    // $RAP*0.2/5 bonus per tick
                    m_modifier.m_amount += int32(caster->GetTotalAttackPowerValue(RANGED_ATTACK) * 0.2 / 5);
                // Immolation Trap
                if ((m_spellProto->SpellFamilyFlags & UI64LIT(0x0000000000000004)) && m_spellProto->SpellIconID == 678)
                    // $RAP*0.1/5 bonus per tick
                    m_modifier.m_amount += int32(caster->GetTotalAttackPowerValue(RANGED_ATTACK) * 10 / 500);
                break;
            }
            case SPELLFAMILY_PALADIN:
            {
                // Holy Vengeance / Blood Corruption
                if (m_spellProto->SpellFamilyFlags & UI64LIT(0x0000080000000000) && m_spellProto->SpellVisual[0] == 7902)
                {
                    // AP * 0.025 + SPH * 0.013 bonus per tick
                    float ap = caster->GetTotalAttackPowerValue(BASE_ATTACK);
                    int32 holy = caster->SpellBaseDamageBonusDone(GetSpellSchoolMask(m_spellProto));
                    if (holy < 0)
                        holy = 0;
                    m_modifier.m_amount += int32(GetStackAmount()) * (int32(ap * 0.025f) + int32(holy * 13 / 1000));
                }
                break;
            }
            case SPELLFAMILY_DEATHKNIGHT:
            {
                // Frost Fever / Blood Plague
                if(GetSpellProto()->SpellFamilyFlags2 & 0x2)
                {
                    // orginally 0.055 * 1.55
                    m_modifier.m_amount = int32(caster->GetTotalAttackPowerValue(BASE_ATTACK) * 0.08525);
                    return;
                }
                break;
            }
            default:
                break;
        }

        if(m_modifier.m_auraname == SPELL_AURA_PERIODIC_DAMAGE)
        {
            // SpellDamageBonusDone for magic spells
            if(GetSpellProto()->DmgClass == SPELL_DAMAGE_CLASS_NONE || GetSpellProto()->DmgClass == SPELL_DAMAGE_CLASS_MAGIC)
                m_modifier.m_amount = caster->SpellDamageBonusDone(m_target, GetSpellProto(), m_modifier.m_amount, DOT, GetStackAmount());
            // MeleeDamagebonusDone for weapon based spells
            else
            {
                WeaponAttackType attackType = GetWeaponAttackType(GetSpellProto());
                m_modifier.m_amount = caster->MeleeDamageBonusDone(m_target, m_modifier.m_amount, attackType, GetSpellProto(), DOT, GetStackAmount());
            }
        }
    }
    // remove time effects
    else
    {
        // Parasitic Shadowfiend - handle summoning of two Shadowfiends on DoT expire
        if(m_spellProto->Id == 41917)
            m_target->CastSpell(m_target, 41915, true);
    }
}

void Aura::HandlePeriodicDamagePCT(bool apply, bool /*Real*/)
{
    m_isPeriodic = apply;
}

void Aura::HandlePeriodicLeech(bool apply, bool /*Real*/)
{
    m_isPeriodic = apply;

    // For prevent double apply bonuses
    bool loading = (m_target->GetTypeId() == TYPEID_PLAYER && ((Player*)m_target)->GetSession()->PlayerLoading());

    // Custom damage calculation after
    if (apply)
    {
        if(loading)
            return;

        Unit *caster = GetCaster();
        if (!caster)
            return;

        m_modifier.m_amount = caster->SpellDamageBonusDone(m_target, GetSpellProto(), m_modifier.m_amount, DOT, GetStackAmount());
    }
}

void Aura::HandlePeriodicManaLeech(bool apply, bool /*Real*/)
{
    m_isPeriodic = apply;
}

void Aura::HandlePeriodicHealthFunnel(bool apply, bool /*Real*/)
{
    m_isPeriodic = apply;

    // For prevent double apply bonuses
    bool loading = (m_target->GetTypeId() == TYPEID_PLAYER && ((Player*)m_target)->GetSession()->PlayerLoading());

    // Custom damage calculation after
    if (apply)
    {
        if(loading)
            return;

        Unit *caster = GetCaster();
        if (!caster)
            return;

        m_modifier.m_amount = caster->SpellDamageBonusDone(m_target, GetSpellProto(), m_modifier.m_amount, DOT, GetStackAmount());
    }
}

/*********************************************************/
/***                  MODIFY STATS                     ***/
/*********************************************************/

/********************************/
/***        RESISTANCE        ***/
/********************************/

void Aura::HandleAuraModResistanceExclusive(bool apply, bool /*Real*/)
{
    for(int8 x = SPELL_SCHOOL_NORMAL; x < MAX_SPELL_SCHOOL;x++)
    {
        int32 oldMaxValue = 0;
        if(m_modifier.m_miscvalue & int32(1<<x))
        {
            // no same resistance auras stack together
            Unit::AuraList const& REAuras = m_target->GetAurasByType(SPELL_AURA_MOD_RESISTANCE_EXCLUSIVE);
            for (Unit::AuraList::const_iterator i = REAuras.begin(); i != REAuras.end(); ++i)
                if (((*i)->GetMiscValue() & int32(1<<x))  && (*i)->GetSpellProto()->Id != GetSpellProto()->Id)
                    if (oldMaxValue < (*i)->GetModifier()->m_amount)
                        oldMaxValue = (*i)->GetModifier()->m_amount;

            float value = (m_modifier.m_amount > oldMaxValue) ? m_modifier.m_amount - oldMaxValue : 0.0f;

            m_target->HandleStatModifier(UnitMods(UNIT_MOD_RESISTANCE_START + x), BASE_VALUE, value, apply);
            if(m_target->GetTypeId() == TYPEID_PLAYER)
                m_target->ApplyResistanceBuffModsMod(SpellSchools(x), m_positive, value, apply);
        }
    }
}

void Aura::HandleAuraModResistance(bool apply, bool /*Real*/)
{
    for(int8 x = SPELL_SCHOOL_NORMAL; x < MAX_SPELL_SCHOOL;x++)
    {
        if(m_modifier.m_miscvalue & int32(1<<x))
        {
            m_target->HandleStatModifier(UnitMods(UNIT_MOD_RESISTANCE_START + x), TOTAL_VALUE, float(m_modifier.m_amount), apply);
            if(m_target->GetTypeId() == TYPEID_PLAYER || ((Creature*)m_target)->isPet())
                m_target->ApplyResistanceBuffModsMod(SpellSchools(x), m_positive, float(m_modifier.m_amount), apply);
        }
    }
}

void Aura::HandleAuraModBaseResistancePCT(bool apply, bool /*Real*/)
{
    // only players have base stats
    if(m_target->GetTypeId() != TYPEID_PLAYER)
    {
        //pets only have base armor
        if(((Creature*)m_target)->isPet() && (m_modifier.m_miscvalue & SPELL_SCHOOL_MASK_NORMAL))
            m_target->HandleStatModifier(UNIT_MOD_ARMOR, BASE_PCT, float(m_modifier.m_amount), apply);
    }
    else
    {
        for(int8 x = SPELL_SCHOOL_NORMAL; x < MAX_SPELL_SCHOOL;x++)
        {
            if(m_modifier.m_miscvalue & int32(1<<x))
                m_target->HandleStatModifier(UnitMods(UNIT_MOD_RESISTANCE_START + x), BASE_PCT, float(m_modifier.m_amount), apply);
        }
    }
}

void Aura::HandleModResistancePercent(bool apply, bool /*Real*/)
{
    for(int8 i = SPELL_SCHOOL_NORMAL; i < MAX_SPELL_SCHOOL; i++)
    {
        if(m_modifier.m_miscvalue & int32(1<<i))
        {
            m_target->HandleStatModifier(UnitMods(UNIT_MOD_RESISTANCE_START + i), TOTAL_PCT, float(m_modifier.m_amount), apply);
            if(m_target->GetTypeId() == TYPEID_PLAYER || ((Creature*)m_target)->isPet())
            {
                m_target->ApplyResistanceBuffModsPercentMod(SpellSchools(i), true, float(m_modifier.m_amount), apply);
                m_target->ApplyResistanceBuffModsPercentMod(SpellSchools(i), false, float(m_modifier.m_amount), apply);
            }
        }
    }
}

void Aura::HandleModBaseResistance(bool apply, bool /*Real*/)
{
    // only players have base stats
    if(m_target->GetTypeId() != TYPEID_PLAYER)
    {
        //only pets have base stats
        if(((Creature*)m_target)->isPet() && (m_modifier.m_miscvalue & SPELL_SCHOOL_MASK_NORMAL))
            m_target->HandleStatModifier(UNIT_MOD_ARMOR, TOTAL_VALUE, float(m_modifier.m_amount), apply);
    }
    else
    {
        for(int i = SPELL_SCHOOL_NORMAL; i < MAX_SPELL_SCHOOL; i++)
            if(m_modifier.m_miscvalue & (1<<i))
                m_target->HandleStatModifier(UnitMods(UNIT_MOD_RESISTANCE_START + i), TOTAL_VALUE, float(m_modifier.m_amount), apply);
    }
}

/********************************/
/***           STAT           ***/
/********************************/

void Aura::HandleAuraModStat(bool apply, bool /*Real*/)
{
    if (m_modifier.m_miscvalue < -2 || m_modifier.m_miscvalue > 4)
    {
        sLog.outError("WARNING: Spell %u effect %u have unsupported misc value (%i) for SPELL_AURA_MOD_STAT ",GetId(),GetEffIndex(),m_modifier.m_miscvalue);
        return;
    }

    for(int32 i = STAT_STRENGTH; i < MAX_STATS; i++)
    {
        // -1 or -2 is all stats ( misc < -2 checked in function beginning )
        if (m_modifier.m_miscvalue < 0 || m_modifier.m_miscvalue == i)
        {
            //m_target->ApplyStatMod(Stats(i), m_modifier.m_amount,apply);
            m_target->HandleStatModifier(UnitMods(UNIT_MOD_STAT_START + i), TOTAL_VALUE, float(m_modifier.m_amount), apply);
            if(m_target->GetTypeId() == TYPEID_PLAYER || ((Creature*)m_target)->isPet())
                m_target->ApplyStatBuffMod(Stats(i), float(m_modifier.m_amount), apply);
        }
    }
}

void Aura::HandleModPercentStat(bool apply, bool /*Real*/)
{
    if (m_modifier.m_miscvalue < -1 || m_modifier.m_miscvalue > 4)
    {
        sLog.outError("WARNING: Misc Value for SPELL_AURA_MOD_PERCENT_STAT not valid");
        return;
    }

    // only players have base stats
    if (m_target->GetTypeId() != TYPEID_PLAYER)
        return;

    for (int32 i = STAT_STRENGTH; i < MAX_STATS; ++i)
    {
        if(m_modifier.m_miscvalue == i || m_modifier.m_miscvalue == -1)
            m_target->HandleStatModifier(UnitMods(UNIT_MOD_STAT_START + i), BASE_PCT, float(m_modifier.m_amount), apply);
    }
}

void Aura::HandleModSpellDamagePercentFromStat(bool /*apply*/, bool /*Real*/)
{
    if(m_target->GetTypeId() != TYPEID_PLAYER)
        return;

    // Magic damage modifiers implemented in Unit::SpellDamageBonusDone
    // This information for client side use only
    // Recalculate bonus
    ((Player*)m_target)->UpdateSpellDamageAndHealingBonus();
}

void Aura::HandleModSpellHealingPercentFromStat(bool /*apply*/, bool /*Real*/)
{
    if(m_target->GetTypeId() != TYPEID_PLAYER)
        return;

    // Recalculate bonus
    ((Player*)m_target)->UpdateSpellDamageAndHealingBonus();
}

void Aura::HandleAuraModDispelResist(bool apply, bool Real)
{
    if(!Real || !apply)
        return;

    if(GetId() == 33206)
        m_target->CastSpell(m_target, 44416, true, NULL, this, GetCasterGUID());
}

void Aura::HandleModSpellDamagePercentFromAttackPower(bool /*apply*/, bool /*Real*/)
{
    if(m_target->GetTypeId() != TYPEID_PLAYER)
        return;

    // Magic damage modifiers implemented in Unit::SpellDamageBonusDone
    // This information for client side use only
    // Recalculate bonus
    ((Player*)m_target)->UpdateSpellDamageAndHealingBonus();
}

void Aura::HandleModSpellHealingPercentFromAttackPower(bool /*apply*/, bool /*Real*/)
{
    if(m_target->GetTypeId() != TYPEID_PLAYER)
        return;

    // Recalculate bonus
    ((Player*)m_target)->UpdateSpellDamageAndHealingBonus();
}

void Aura::HandleModHealingDone(bool /*apply*/, bool /*Real*/)
{
    if(m_target->GetTypeId() != TYPEID_PLAYER)
        return;
    // implemented in Unit::SpellHealingBonusDone
    // this information is for client side only
    ((Player*)m_target)->UpdateSpellDamageAndHealingBonus();
}

void Aura::HandleModTotalPercentStat(bool apply, bool /*Real*/)
{
    if (m_modifier.m_miscvalue < -1 || m_modifier.m_miscvalue > 4)
    {
        sLog.outError("WARNING: Misc Value for SPELL_AURA_MOD_PERCENT_STAT not valid");
        return;
    }

    //save current and max HP before applying aura
    uint32 curHPValue = m_target->GetHealth();
    uint32 maxHPValue = m_target->GetMaxHealth();

    for (int32 i = STAT_STRENGTH; i < MAX_STATS; i++)
    {
        if(m_modifier.m_miscvalue == i || m_modifier.m_miscvalue == -1)
        {
            m_target->HandleStatModifier(UnitMods(UNIT_MOD_STAT_START + i), TOTAL_PCT, float(m_modifier.m_amount), apply);
            if(m_target->GetTypeId() == TYPEID_PLAYER || ((Creature*)m_target)->isPet())
                m_target->ApplyStatPercentBuffMod(Stats(i), float(m_modifier.m_amount), apply );
        }
    }

    //recalculate current HP/MP after applying aura modifications (only for spells with 0x10 flag)
    if ((m_modifier.m_miscvalue == STAT_STAMINA) && (maxHPValue > 0) && (m_spellProto->Attributes & 0x10))
    {
        // newHP = (curHP / maxHP) * newMaxHP = (newMaxHP * curHP) / maxHP -> which is better because no int -> double -> int conversion is needed
        uint32 newHPValue = (m_target->GetMaxHealth() * curHPValue) / maxHPValue;
        m_target->SetHealth(newHPValue);
    }
}

void Aura::HandleAuraModResistenceOfStatPercent(bool /*apply*/, bool /*Real*/)
{
    if(m_target->GetTypeId() != TYPEID_PLAYER)
        return;

    if(m_modifier.m_miscvalue != SPELL_SCHOOL_MASK_NORMAL)
    {
        // support required adding replace UpdateArmor by loop by UpdateResistence at intellect update
        // and include in UpdateResistence same code as in UpdateArmor for aura mod apply.
        sLog.outError("Aura SPELL_AURA_MOD_RESISTANCE_OF_STAT_PERCENT(182) need adding support for non-armor resistances!");
        return;
    }

    // Recalculate Armor
    m_target->UpdateArmor();
}

/********************************/
/***      HEAL & ENERGIZE     ***/
/********************************/
void Aura::HandleAuraModTotalHealthPercentRegen(bool apply, bool /*Real*/)
{
    m_isPeriodic = apply;
}

void Aura::HandleAuraModTotalManaPercentRegen(bool apply, bool /*Real*/)
{
    if(m_modifier.periodictime == 0)
        m_modifier.periodictime = 1000;

    m_periodicTimer = m_modifier.periodictime;
    m_isPeriodic = apply;
}

void Aura::HandleModRegen(bool apply, bool /*Real*/)        // eating
{
    if(m_modifier.periodictime == 0)
        m_modifier.periodictime = 5000;

    m_periodicTimer = 5000;
    m_isPeriodic = apply;
}

void Aura::HandleModPowerRegen(bool apply, bool Real)       // drinking
{
    if (!Real)
        return;

    Powers pt = m_target->getPowerType();
    if(m_modifier.periodictime == 0)
    {
        // Anger Management (only spell use this aura for rage)
        if (pt == POWER_RAGE)
            m_modifier.periodictime = 3000;
        else
            m_modifier.periodictime = 2000;
    }

    m_periodicTimer = 5000;

    if (m_target->GetTypeId() == TYPEID_PLAYER && m_modifier.m_miscvalue == POWER_MANA)
        ((Player*)m_target)->UpdateManaRegen();

    m_isPeriodic = apply;
}

void Aura::HandleModPowerRegenPCT(bool /*apply*/, bool Real)
{
    // spells required only Real aura add/remove
    if(!Real)
        return;

    if (m_target->GetTypeId() != TYPEID_PLAYER)
        return;

    // Update manaregen value
    if (m_modifier.m_miscvalue == POWER_MANA)
        ((Player*)m_target)->UpdateManaRegen();
}

void Aura::HandleModManaRegen(bool /*apply*/, bool Real)
{
    // spells required only Real aura add/remove
    if(!Real)
        return;

    if (m_target->GetTypeId() != TYPEID_PLAYER)
        return;

    //Note: an increase in regen does NOT cause threat.
    ((Player*)m_target)->UpdateManaRegen();
}

void Aura::HandleComprehendLanguage(bool apply, bool /*Real*/)
{
    if(apply)
        m_target->SetFlag(UNIT_FIELD_FLAGS_2, UNIT_FLAG2_COMPREHEND_LANG);
    else
        m_target->RemoveFlag(UNIT_FIELD_FLAGS_2, UNIT_FLAG2_COMPREHEND_LANG);
}

void Aura::HandleAuraModIncreaseHealth(bool apply, bool Real)
{
    // Special case with temporary increase max/current health
    switch(GetId())
    {
        case 12976:                                         // Warrior Last Stand triggered spell
        case 28726:                                         // Nightmare Seed ( Nightmare Seed )
        case 34511:                                         // Valor (Bulwark of Kings, Bulwark of the Ancient Kings)
        case 44055: case 55915: case 55917: case 67596:     // Tremendous Fortitude (Battlemaster's Alacrity)
        case 50322:                                         // Survival Instincts
        case 54443:                                         // Demonic Empowerment (Voidwalker)
        case 55233:                                         // Vampiric Blood
        case 59465:                                         // Brood Rage (Ahn'Kahet)
        {
            if(Real)
            {
                if(apply)
                {
                    // Demonic Empowerment (Voidwalker) & Vampiric Blood - special cases, store percent in data
                    // recalculate to full amount at apply for proper remove
                    if (GetId() == 54443 || GetId() == 55233)
                        m_modifier.m_amount = m_target->GetMaxHealth() * m_modifier.m_amount / 100;

                    m_target->HandleStatModifier(UNIT_MOD_HEALTH, TOTAL_VALUE, float(m_modifier.m_amount), apply);
                    m_target->ModifyHealth(m_modifier.m_amount);
                }
                else
                {
                    if (int32(m_target->GetHealth()) > m_modifier.m_amount)
                        m_target->ModifyHealth(-m_modifier.m_amount);
                    else
                        m_target->SetHealth(1);
                    m_target->HandleStatModifier(UNIT_MOD_HEALTH, TOTAL_VALUE, float(m_modifier.m_amount), apply);
                }
            }
            return;
        }
    }

    // generic case
    m_target->HandleStatModifier(UNIT_MOD_HEALTH, TOTAL_VALUE, float(m_modifier.m_amount), apply);
}

void  Aura::HandleAuraModIncreaseMaxHealth(bool apply, bool /*Real*/)
{
    uint32 oldhealth = m_target->GetHealth();
    double healthPercentage = (double)oldhealth / (double)m_target->GetMaxHealth();

    m_target->HandleStatModifier(UNIT_MOD_HEALTH, TOTAL_VALUE, float(m_modifier.m_amount), apply);

    // refresh percentage
    if(oldhealth > 0)
    {
        uint32 newhealth = uint32(ceil((double)m_target->GetMaxHealth() * healthPercentage));
        if(newhealth==0)
            newhealth = 1;

        m_target->SetHealth(newhealth);
    }
}

void Aura::HandleAuraModIncreaseEnergy(bool apply, bool Real)
{
    Powers powerType = m_target->getPowerType();
    if(int32(powerType) != m_modifier.m_miscvalue)
        return;

    UnitMods unitMod = UnitMods(UNIT_MOD_POWER_START + powerType);

    // Special case with temporary increase max/current power (percent)
    if (GetId()==64904)                                     // Hymn of Hope
    {
        if(Real)
        {
            uint32 val = m_target->GetPower(powerType);
            m_target->HandleStatModifier(unitMod, TOTAL_PCT, float(m_modifier.m_amount), apply);
            m_target->SetPower(powerType, apply ? val*(100+m_modifier.m_amount)/100 : val*100/(100+m_modifier.m_amount));
        }
        return;
    }

    // generic flat case
    m_target->HandleStatModifier(unitMod, TOTAL_VALUE, float(m_modifier.m_amount), apply);
}

void Aura::HandleAuraModIncreaseEnergyPercent(bool apply, bool /*Real*/)
{
    Powers powerType = m_target->getPowerType();
    if(int32(powerType) != m_modifier.m_miscvalue)
        return;

    UnitMods unitMod = UnitMods(UNIT_MOD_POWER_START + powerType);

    m_target->HandleStatModifier(unitMod, TOTAL_PCT, float(m_modifier.m_amount), apply);
}

void Aura::HandleAuraModIncreaseHealthPercent(bool apply, bool /*Real*/)
{
    m_target->HandleStatModifier(UNIT_MOD_HEALTH, TOTAL_PCT, float(m_modifier.m_amount), apply);
}

void Aura::HandleAuraIncreaseBaseHealthPercent(bool apply, bool /*Real*/)
{
    m_target->HandleStatModifier(UNIT_MOD_HEALTH, BASE_PCT, float(m_modifier.m_amount), apply);
}

/********************************/
/***          FIGHT           ***/
/********************************/

void Aura::HandleAuraModParryPercent(bool /*apply*/, bool /*Real*/)
{
    if(m_target->GetTypeId() != TYPEID_PLAYER)
        return;

    ((Player*)m_target)->UpdateParryPercentage();
}

void Aura::HandleAuraModDodgePercent(bool /*apply*/, bool /*Real*/)
{
    if(m_target->GetTypeId() != TYPEID_PLAYER)
        return;

    ((Player*)m_target)->UpdateDodgePercentage();
    //sLog.outError("BONUS DODGE CHANCE: + %f", float(m_modifier.m_amount));
}

void Aura::HandleAuraModBlockPercent(bool /*apply*/, bool /*Real*/)
{
    if(m_target->GetTypeId() != TYPEID_PLAYER)
        return;

    ((Player*)m_target)->UpdateBlockPercentage();
    //sLog.outError("BONUS BLOCK CHANCE: + %f", float(m_modifier.m_amount));
}

void Aura::HandleAuraModRegenInterrupt(bool /*apply*/, bool Real)
{
    // spells required only Real aura add/remove
    if(!Real)
        return;

    if(m_target->GetTypeId() != TYPEID_PLAYER)
        return;

    ((Player*)m_target)->UpdateManaRegen();
}

void Aura::HandleAuraModCritPercent(bool apply, bool Real)
{
    if(m_target->GetTypeId() != TYPEID_PLAYER)
        return;

    // apply item specific bonuses for already equipped weapon
    if(Real)
    {
        for(int i = 0; i < MAX_ATTACK; ++i)
            if(Item* pItem = ((Player*)m_target)->GetWeaponForAttack(WeaponAttackType(i),true,false))
                ((Player*)m_target)->_ApplyWeaponDependentAuraCritMod(pItem, WeaponAttackType(i), this, apply);
    }

    // mods must be applied base at equipped weapon class and subclass comparison
    // with spell->EquippedItemClass and  EquippedItemSubClassMask and EquippedItemInventoryTypeMask
    // m_modifier.m_miscvalue comparison with item generated damage types

    if (GetSpellProto()->EquippedItemClass == -1)
    {
        ((Player*)m_target)->HandleBaseModValue(CRIT_PERCENTAGE,         FLAT_MOD, float (m_modifier.m_amount), apply);
        ((Player*)m_target)->HandleBaseModValue(OFFHAND_CRIT_PERCENTAGE, FLAT_MOD, float (m_modifier.m_amount), apply);
        ((Player*)m_target)->HandleBaseModValue(RANGED_CRIT_PERCENTAGE,  FLAT_MOD, float (m_modifier.m_amount), apply);
    }
    else
    {
        // done in Player::_ApplyWeaponDependentAuraMods
    }
}

void Aura::HandleModHitChance(bool apply, bool /*Real*/)
{
    if(m_target->GetTypeId() == TYPEID_PLAYER)
    {
        ((Player*)m_target)->UpdateMeleeHitChances();
        ((Player*)m_target)->UpdateRangedHitChances();
    }
    else
    {
        m_target->m_modMeleeHitChance += apply ? m_modifier.m_amount : (-m_modifier.m_amount);
        m_target->m_modRangedHitChance += apply ? m_modifier.m_amount : (-m_modifier.m_amount);
    }
}

void Aura::HandleModSpellHitChance(bool apply, bool /*Real*/)
{
    if(m_target->GetTypeId() == TYPEID_PLAYER)
    {
        ((Player*)m_target)->UpdateSpellHitChances();
    }
    else
    {
        m_target->m_modSpellHitChance += apply ? m_modifier.m_amount: (-m_modifier.m_amount);
    }
}

void Aura::HandleModSpellCritChance(bool apply, bool Real)
{
    // spells required only Real aura add/remove
    if(!Real)
        return;

    if(m_target->GetTypeId() == TYPEID_PLAYER)
    {
        ((Player*)m_target)->UpdateAllSpellCritChances();
    }
    else
    {
        m_target->m_baseSpellCritChance += apply ? m_modifier.m_amount:(-m_modifier.m_amount);
    }
}

void Aura::HandleModSpellCritChanceShool(bool /*apply*/, bool Real)
{
    // spells required only Real aura add/remove
    if(!Real)
        return;

    if(m_target->GetTypeId() != TYPEID_PLAYER)
        return;

    for(int school = SPELL_SCHOOL_NORMAL; school < MAX_SPELL_SCHOOL; ++school)
        if (m_modifier.m_miscvalue & (1<<school))
            ((Player*)m_target)->UpdateSpellCritChance(school);
}

/********************************/
/***         ATTACK SPEED     ***/
/********************************/

void Aura::HandleModCastingSpeed(bool apply, bool /*Real*/)
{
    m_target->ApplyCastTimePercentMod(float(m_modifier.m_amount),apply);
}

void Aura::HandleModMeleeRangedSpeedPct(bool apply, bool /*Real*/)
{
    m_target->ApplyAttackTimePercentMod(BASE_ATTACK, float(m_modifier.m_amount), apply);
    m_target->ApplyAttackTimePercentMod(OFF_ATTACK, float(m_modifier.m_amount), apply);
    m_target->ApplyAttackTimePercentMod(RANGED_ATTACK, float(m_modifier.m_amount), apply);
}

void Aura::HandleModCombatSpeedPct(bool apply, bool /*Real*/)
{
    m_target->ApplyCastTimePercentMod(float(m_modifier.m_amount), apply);
    m_target->ApplyAttackTimePercentMod(BASE_ATTACK, float(m_modifier.m_amount), apply);
    m_target->ApplyAttackTimePercentMod(OFF_ATTACK, float(m_modifier.m_amount), apply);
    m_target->ApplyAttackTimePercentMod(RANGED_ATTACK, float(m_modifier.m_amount), apply);
}

void Aura::HandleModAttackSpeed(bool apply, bool /*Real*/)
{
    m_target->ApplyAttackTimePercentMod(BASE_ATTACK,float(m_modifier.m_amount),apply);
}

void Aura::HandleHaste(bool apply, bool /*Real*/)
{
    m_target->ApplyAttackTimePercentMod(BASE_ATTACK, float(m_modifier.m_amount), apply);
    m_target->ApplyAttackTimePercentMod(OFF_ATTACK, float(m_modifier.m_amount), apply);
    m_target->ApplyAttackTimePercentMod(RANGED_ATTACK, float(m_modifier.m_amount), apply);
}

void Aura::HandleAuraModRangedHaste(bool apply, bool /*Real*/)
{
    m_target->ApplyAttackTimePercentMod(RANGED_ATTACK, float(m_modifier.m_amount), apply);
}

void Aura::HandleRangedAmmoHaste(bool apply, bool /*Real*/)
{
    if(m_target->GetTypeId() != TYPEID_PLAYER)
        return;
    m_target->ApplyAttackTimePercentMod(RANGED_ATTACK, float(m_modifier.m_amount), apply);
}

/********************************/
/***        ATTACK POWER      ***/
/********************************/

void Aura::HandleAuraModAttackPower(bool apply, bool /*Real*/)
{
    m_target->HandleStatModifier(UNIT_MOD_ATTACK_POWER, TOTAL_VALUE, float(m_modifier.m_amount), apply);
}

void Aura::HandleAuraModRangedAttackPower(bool apply, bool /*Real*/)
{
    if((m_target->getClassMask() & CLASSMASK_WAND_USERS)!=0)
        return;

    m_target->HandleStatModifier(UNIT_MOD_ATTACK_POWER_RANGED, TOTAL_VALUE, float(m_modifier.m_amount), apply);
}

void Aura::HandleAuraModAttackPowerPercent(bool apply, bool /*Real*/)
{
    //UNIT_FIELD_ATTACK_POWER_MULTIPLIER = multiplier - 1
    m_target->HandleStatModifier(UNIT_MOD_ATTACK_POWER, TOTAL_PCT, float(m_modifier.m_amount), apply);
}

void Aura::HandleAuraModRangedAttackPowerPercent(bool apply, bool /*Real*/)
{
    if((m_target->getClassMask() & CLASSMASK_WAND_USERS)!=0)
        return;

    //UNIT_FIELD_RANGED_ATTACK_POWER_MULTIPLIER = multiplier - 1
    m_target->HandleStatModifier(UNIT_MOD_ATTACK_POWER_RANGED, TOTAL_PCT, float(m_modifier.m_amount), apply);
}

void Aura::HandleAuraModRangedAttackPowerOfStatPercent(bool /*apply*/, bool Real)
{
    // spells required only Real aura add/remove
    if(!Real)
        return;

    // Recalculate bonus
    if(m_target->GetTypeId() == TYPEID_PLAYER && !(m_target->getClassMask() & CLASSMASK_WAND_USERS))
        ((Player*)m_target)->UpdateAttackPowerAndDamage(true);
}

void Aura::HandleAuraModAttackPowerOfStatPercent(bool /*apply*/, bool Real)
{
    // spells required only Real aura add/remove
    if(!Real)
        return;

    // Recalculate bonus
    if(m_target->GetTypeId() == TYPEID_PLAYER)
        ((Player*)m_target)->UpdateAttackPowerAndDamage(false);
}

void Aura::HandleAuraModAttackPowerOfArmor(bool /*apply*/, bool Real)
{
    // spells required only Real aura add/remove
    if(!Real)
        return;

    // Recalculate bonus
    if(m_target->GetTypeId() == TYPEID_PLAYER)
        ((Player*)m_target)->UpdateAttackPowerAndDamage(false);
}
/********************************/
/***        DAMAGE BONUS      ***/
/********************************/
void Aura::HandleModDamageDone(bool apply, bool Real)
{
    // apply item specific bonuses for already equipped weapon
    if(Real && m_target->GetTypeId() == TYPEID_PLAYER)
    {
        for(int i = 0; i < MAX_ATTACK; ++i)
            if(Item* pItem = ((Player*)m_target)->GetWeaponForAttack(WeaponAttackType(i),true,false))
                ((Player*)m_target)->_ApplyWeaponDependentAuraDamageMod(pItem, WeaponAttackType(i), this, apply);
    }

    // m_modifier.m_miscvalue is bitmask of spell schools
    // 1 ( 0-bit ) - normal school damage (SPELL_SCHOOL_MASK_NORMAL)
    // 126 - full bitmask all magic damages (SPELL_SCHOOL_MASK_MAGIC) including wands
    // 127 - full bitmask any damages
    //
    // mods must be applied base at equipped weapon class and subclass comparison
    // with spell->EquippedItemClass and  EquippedItemSubClassMask and EquippedItemInventoryTypeMask
    // m_modifier.m_miscvalue comparison with item generated damage types

    if((m_modifier.m_miscvalue & SPELL_SCHOOL_MASK_NORMAL) != 0)
    {
        // apply generic physical damage bonuses including wand case
        if (GetSpellProto()->EquippedItemClass == -1 || m_target->GetTypeId() != TYPEID_PLAYER)
        {
            m_target->HandleStatModifier(UNIT_MOD_DAMAGE_MAINHAND, TOTAL_VALUE, float(m_modifier.m_amount), apply);
            m_target->HandleStatModifier(UNIT_MOD_DAMAGE_OFFHAND, TOTAL_VALUE, float(m_modifier.m_amount), apply);
            m_target->HandleStatModifier(UNIT_MOD_DAMAGE_RANGED, TOTAL_VALUE, float(m_modifier.m_amount), apply);
        }
        else
        {
            // done in Player::_ApplyWeaponDependentAuraMods
        }

        if(m_target->GetTypeId() == TYPEID_PLAYER)
        {
            if(m_positive)
                m_target->ApplyModUInt32Value(PLAYER_FIELD_MOD_DAMAGE_DONE_POS, m_modifier.m_amount, apply);
            else
                m_target->ApplyModUInt32Value(PLAYER_FIELD_MOD_DAMAGE_DONE_NEG, m_modifier.m_amount, apply);
        }
    }

    // Skip non magic case for speedup
    if((m_modifier.m_miscvalue & SPELL_SCHOOL_MASK_MAGIC) == 0)
        return;

    if( GetSpellProto()->EquippedItemClass != -1 || GetSpellProto()->EquippedItemInventoryTypeMask != 0 )
    {
        // wand magic case (skip generic to all item spell bonuses)
        // done in Player::_ApplyWeaponDependentAuraMods

        // Skip item specific requirements for not wand magic damage
        return;
    }

    // Magic damage modifiers implemented in Unit::SpellDamageBonusDone
    // This information for client side use only
    if(m_target->GetTypeId() == TYPEID_PLAYER)
    {
        if(m_positive)
        {
            for(int i = SPELL_SCHOOL_HOLY; i < MAX_SPELL_SCHOOL; ++i)
            {
                if((m_modifier.m_miscvalue & (1<<i)) != 0)
                    m_target->ApplyModUInt32Value(PLAYER_FIELD_MOD_DAMAGE_DONE_POS + i, m_modifier.m_amount, apply);
            }
        }
        else
        {
            for(int i = SPELL_SCHOOL_HOLY; i < MAX_SPELL_SCHOOL; ++i)
            {
                if((m_modifier.m_miscvalue & (1<<i)) != 0)
                    m_target->ApplyModUInt32Value(PLAYER_FIELD_MOD_DAMAGE_DONE_NEG + i, m_modifier.m_amount, apply);
            }
        }
        Pet* pet = m_target->GetPet();
        if(pet)
            pet->UpdateAttackPowerAndDamage();
    }
}

void Aura::HandleModDamagePercentDone(bool apply, bool Real)
{
    DEBUG_FILTER_LOG(LOG_FILTER_SPELL_CAST, "AURA MOD DAMAGE type:%u negative:%u", m_modifier.m_miscvalue, m_positive ? 0 : 1);

    // apply item specific bonuses for already equipped weapon
    if(Real && m_target->GetTypeId() == TYPEID_PLAYER)
    {
        for(int i = 0; i < MAX_ATTACK; ++i)
            if(Item* pItem = ((Player*)m_target)->GetWeaponForAttack(WeaponAttackType(i),true,false))
                ((Player*)m_target)->_ApplyWeaponDependentAuraDamageMod(pItem, WeaponAttackType(i), this, apply);
    }

    // m_modifier.m_miscvalue is bitmask of spell schools
    // 1 ( 0-bit ) - normal school damage (SPELL_SCHOOL_MASK_NORMAL)
    // 126 - full bitmask all magic damages (SPELL_SCHOOL_MASK_MAGIC) including wand
    // 127 - full bitmask any damages
    //
    // mods must be applied base at equipped weapon class and subclass comparison
    // with spell->EquippedItemClass and  EquippedItemSubClassMask and EquippedItemInventoryTypeMask
    // m_modifier.m_miscvalue comparison with item generated damage types

    if((m_modifier.m_miscvalue & SPELL_SCHOOL_MASK_NORMAL) != 0)
    {
        // apply generic physical damage bonuses including wand case
        if (GetSpellProto()->EquippedItemClass == -1 || m_target->GetTypeId() != TYPEID_PLAYER)
        {
            m_target->HandleStatModifier(UNIT_MOD_DAMAGE_MAINHAND, TOTAL_PCT, float(m_modifier.m_amount), apply);
            m_target->HandleStatModifier(UNIT_MOD_DAMAGE_OFFHAND, TOTAL_PCT, float(m_modifier.m_amount), apply);
            m_target->HandleStatModifier(UNIT_MOD_DAMAGE_RANGED, TOTAL_PCT, float(m_modifier.m_amount), apply);
        }
        else
        {
            // done in Player::_ApplyWeaponDependentAuraMods
        }
        // For show in client
        if(m_target->GetTypeId() == TYPEID_PLAYER)
            m_target->ApplyModSignedFloatValue(PLAYER_FIELD_MOD_DAMAGE_DONE_PCT, m_modifier.m_amount/100.0f, apply);
    }

    // Skip non magic case for speedup
    if((m_modifier.m_miscvalue & SPELL_SCHOOL_MASK_MAGIC) == 0)
        return;

    if( GetSpellProto()->EquippedItemClass != -1 || GetSpellProto()->EquippedItemInventoryTypeMask != 0 )
    {
        // wand magic case (skip generic to all item spell bonuses)
        // done in Player::_ApplyWeaponDependentAuraMods

        // Skip item specific requirements for not wand magic damage
        return;
    }

    // Magic damage percent modifiers implemented in Unit::SpellDamageBonusDone
    // Send info to client
    if(m_target->GetTypeId() == TYPEID_PLAYER)
        for(int i = SPELL_SCHOOL_HOLY; i < MAX_SPELL_SCHOOL; ++i)
            m_target->ApplyModSignedFloatValue(PLAYER_FIELD_MOD_DAMAGE_DONE_PCT + i, m_modifier.m_amount/100.0f, apply);
}

void Aura::HandleModOffhandDamagePercent(bool apply, bool Real)
{
    // spells required only Real aura add/remove
    if(!Real)
        return;

    DEBUG_FILTER_LOG(LOG_FILTER_SPELL_CAST, "AURA MOD OFFHAND DAMAGE");

    m_target->HandleStatModifier(UNIT_MOD_DAMAGE_OFFHAND, TOTAL_PCT, float(m_modifier.m_amount), apply);
}

/********************************/
/***        POWER COST        ***/
/********************************/

void Aura::HandleModPowerCostPCT(bool apply, bool Real)
{
    // spells required only Real aura add/remove
    if(!Real)
        return;

    float amount = m_modifier.m_amount/100.0f;
    for(int i = 0; i < MAX_SPELL_SCHOOL; ++i)
        if(m_modifier.m_miscvalue & (1<<i))
            m_target->ApplyModSignedFloatValue(UNIT_FIELD_POWER_COST_MULTIPLIER + i, amount, apply);
}

void Aura::HandleModPowerCost(bool apply, bool Real)
{
    // spells required only Real aura add/remove
    if(!Real)
        return;

    for(int i = 0; i < MAX_SPELL_SCHOOL; ++i)
        if(m_modifier.m_miscvalue & (1<<i))
            m_target->ApplyModInt32Value(UNIT_FIELD_POWER_COST_MODIFIER + i, m_modifier.m_amount, apply);
}

void Aura::HandleNoReagentUseAura(bool /*Apply*/, bool Real)
{
    // spells required only Real aura add/remove
    if(!Real)
        return;
    if(m_target->GetTypeId() != TYPEID_PLAYER)
        return;
    uint32 mask[3] = {0, 0, 0};
    Unit::AuraList const& noReagent = m_target->GetAurasByType(SPELL_AURA_NO_REAGENT_USE);
        for(Unit::AuraList::const_iterator i = noReagent.begin(); i !=  noReagent.end(); ++i)
        {
            uint32 const *ptr = (*i)->getAuraSpellClassMask();
            mask[0] |= ptr[0];
            mask[1] |= ptr[1];
            mask[2] |= ptr[2];
        }

    m_target->SetUInt32Value(PLAYER_NO_REAGENT_COST_1+0, mask[0]);
    m_target->SetUInt32Value(PLAYER_NO_REAGENT_COST_1+1, mask[1]);
    m_target->SetUInt32Value(PLAYER_NO_REAGENT_COST_1+2, mask[2]);
}

/*********************************************************/
/***                    OTHERS                         ***/
/*********************************************************/

void Aura::HandleShapeshiftBoosts(bool apply)
{
    uint32 spellId1 = 0;
    uint32 spellId2 = 0;
    uint32 HotWSpellId = 0;
    uint32 MasterShaperSpellId = 0;

    uint32 form = GetModifier()->m_miscvalue;

    switch(form)
    {
        case FORM_CAT:
            spellId1 = 3025;
            HotWSpellId = 24900;
            MasterShaperSpellId = 48420;
            break;
        case FORM_TREE:
            spellId1 = 5420;
            spellId2 = 34123;
            MasterShaperSpellId = 48422;
            break;
        case FORM_TRAVEL:
            spellId1 = 5419;
            break;
        case FORM_AQUA:
            spellId1 = 5421;
            break;
        case FORM_BEAR:
            spellId1 = 1178;
            spellId2 = 21178;
            HotWSpellId = 24899;
            MasterShaperSpellId = 48418;
            break;
        case FORM_DIREBEAR:
            spellId1 = 9635;
            spellId2 = 21178;
            HotWSpellId = 24899;
            MasterShaperSpellId = 48418;
            break;
        case FORM_BATTLESTANCE:
            spellId1 = 21156;
            break;
        case FORM_DEFENSIVESTANCE:
            spellId1 = 7376;
            break;
        case FORM_BERSERKERSTANCE:
            spellId1 = 7381;
            break;
        case FORM_MOONKIN:
            spellId1 = 24905;
            MasterShaperSpellId = 48421;
            break;
        case FORM_FLIGHT:
            spellId1 = 33948;
            spellId2 = 34764;
            break;
        case FORM_FLIGHT_EPIC:
            spellId1 = 40122;
            spellId2 = 40121;
            break;
        case FORM_METAMORPHOSIS:
            spellId1 = 54817;
            spellId2 = 54879;
            break;
        case FORM_SPIRITOFREDEMPTION:
            spellId1 = 27792;
            spellId2 = 27795;                               // must be second, this important at aura remove to prevent to early iterator invalidation.
            break;
        case FORM_SHADOW:
            spellId1 = 49868;
            spellId2 = 71167;

            if(m_target->GetTypeId() == TYPEID_PLAYER)      // Spell 49868 and 71167 have same category as main form spell and share cooldown
            {
                ((Player*)m_target)->RemoveSpellCooldown(49868);
                ((Player*)m_target)->RemoveSpellCooldown(71167);
            }
            break;
        case FORM_GHOSTWOLF:
            spellId1 = 67116;
            break;
        case FORM_AMBIENT:
        case FORM_GHOUL:
        case FORM_STEALTH:
        case FORM_CREATURECAT:
        case FORM_CREATUREBEAR:
            break;
    }

    if(apply)
    {
        if (spellId1)
            m_target->CastSpell(m_target, spellId1, true, NULL, this );
        if (spellId2)
            m_target->CastSpell(m_target, spellId2, true, NULL, this);

        if (m_target->GetTypeId() == TYPEID_PLAYER)
        {
            const PlayerSpellMap& sp_list = ((Player *)m_target)->GetSpellMap();
            for (PlayerSpellMap::const_iterator itr = sp_list.begin(); itr != sp_list.end(); ++itr)
            {
                if (itr->second.state == PLAYERSPELL_REMOVED) continue;
                if (itr->first==spellId1 || itr->first==spellId2) continue;
                SpellEntry const *spellInfo = sSpellStore.LookupEntry(itr->first);
                if (!spellInfo || !(spellInfo->Attributes & (SPELL_ATTR_PASSIVE | (1<<7))))
                    continue;
                if (spellInfo->Stances & (1<<(form-1)))
                    m_target->CastSpell(m_target, itr->first, true, NULL, this);
            }

            // Master Shapeshifter
            if (MasterShaperSpellId)
            {
                Unit::AuraList const& ShapeShifterAuras = m_target->GetAurasByType(SPELL_AURA_DUMMY);
                for(Unit::AuraList::const_iterator i = ShapeShifterAuras.begin(); i != ShapeShifterAuras.end(); ++i)
                {
                    if ((*i)->GetSpellProto()->SpellIconID == 2851)
                    {
                        int32 ShiftMod = (*i)->GetModifier()->m_amount;
                        m_target->CastCustomSpell(m_target, MasterShaperSpellId, &ShiftMod, NULL, NULL, true);
                        break;
                    }
                }
            }

            // Leader of the Pack
            if (((Player*)m_target)->HasSpell(17007))
            {
                SpellEntry const *spellInfo = sSpellStore.LookupEntry(24932);
                if (spellInfo && spellInfo->Stances & (1<<(form-1)))
                    m_target->CastSpell(m_target, 24932, true, NULL, this);
            }

            // Savage Roar
            if (form == FORM_CAT && ((Player*)m_target)->HasAura(52610))
                m_target->CastSpell(m_target, 62071, true);

            // Improved Moonkin Form
            if (form == FORM_MOONKIN)
            {
                Unit::AuraList const& dummyAuras = m_target->GetAurasByType(SPELL_AURA_DUMMY);
                for(Unit::AuraList::const_iterator i = dummyAuras.begin(); i != dummyAuras.end(); ++i)
                {
                    if ((*i)->GetSpellProto()->SpellFamilyName==SPELLFAMILY_DRUID &&
                        (*i)->GetSpellProto()->SpellIconID == 2855)
                    {
                        uint32 spell_id = 0;
                        switch((*i)->GetId())
                        {
                            case 48384:spell_id=50170;break;//Rank 1
                            case 48395:spell_id=50171;break;//Rank 2
                            case 48396:spell_id=50172;break;//Rank 3
                            default:
                                sLog.outError("Aura::HandleShapeshiftBoosts: Not handled rank of IMF (Spell: %u)",(*i)->GetId());
                                break;
                        }

                        if(spell_id)
                            m_target->CastSpell(m_target, spell_id, true, NULL, this);
                        break;
                    }
                }
            }

            // Improved Barkskin - apply/remove armor bonus due to shapeshift remove
            if (((Player*)m_target)->HasSpell(63410) || ((Player*)m_target)->HasSpell(63411))
            {
                if (form == FORM_TRAVEL)
                {
                    m_target->RemoveAurasDueToSpell(66530);
                    m_target->CastSpell(m_target,66530,true);
                }
                else
                    m_target->RemoveAurasDueToSpell(66530);
            }

            // Survival of the Fittest (Armor part)
            if (form == FORM_BEAR || form == FORM_DIREBEAR)
            {
                Unit::AuraList const& modAuras = m_target->GetAurasByType(SPELL_AURA_MOD_TOTAL_STAT_PERCENTAGE);
                for (Unit::AuraList::const_iterator i = modAuras.begin(); i != modAuras.end(); ++i)
                {
                    if ((*i)->GetSpellProto()->SpellFamilyName==SPELLFAMILY_DRUID &&
                        (*i)->GetSpellProto()->SpellIconID == 961)
                    {
                        int32 bp = (*i)->GetSpellProto()->CalculateSimpleValue(EFFECT_INDEX_2);
                        if (bp)
                            m_target->CastCustomSpell(m_target, 62069, &bp, NULL, NULL, true, NULL, this);
                        break;
                    }
                }
            }

            // Heart of the Wild
            if (HotWSpellId)
            {
                Unit::AuraList const& mModTotalStatPct = m_target->GetAurasByType(SPELL_AURA_MOD_TOTAL_STAT_PERCENTAGE);
                for(Unit::AuraList::const_iterator i = mModTotalStatPct.begin(); i != mModTotalStatPct.end(); ++i)
                {
                    if ((*i)->GetSpellProto()->SpellIconID == 240 && (*i)->GetModifier()->m_miscvalue == 3)
                    {
                        int32 HotWMod = (*i)->GetModifier()->m_amount;
                        if(GetModifier()->m_miscvalue == FORM_CAT)
                            HotWMod /= 2;

                        m_target->CastCustomSpell(m_target, HotWSpellId, &HotWMod, NULL, NULL, true, NULL, this);
                        break;
                    }
                }
            }
        }
    }
    else
    {
        if(spellId1)
            m_target->RemoveAurasDueToSpell(spellId1);
        if(spellId2)
            m_target->RemoveAurasDueToSpell(spellId2);
        if(MasterShaperSpellId)
            m_target->RemoveAurasDueToSpell(MasterShaperSpellId);

        Unit::AuraMap& tAuras = m_target->GetAuras();
        for (Unit::AuraMap::iterator itr = tAuras.begin(); itr != tAuras.end();)
        {
            if (itr->second->IsRemovedOnShapeLost())
            {
                m_target->RemoveAurasDueToSpell(itr->second->GetId());
                itr = tAuras.begin();
            }
            else
                ++itr;
        }
        // Improved Barkskin - apply/remove armor bonus due to shapeshift
        if (((Player*)m_target)->HasSpell(63410) || ((Player*)m_target)->HasSpell(63411))
        {
            m_target->RemoveAurasDueToSpell(66530);
            m_target->CastSpell(m_target,66530,true);
        }
    }
}

void Aura::HandleSpellSpecificBoosts(bool apply)
{
    bool cast_at_remove = false;                            // if spell must be casted at last aura from stack remove
    uint32 spellId1 = 0;
    uint32 spellId2 = 0;
    uint32 spellId3 = 0;
    uint32 spellId4 = 0;

    switch(GetSpellProto()->SpellFamilyName)
    {
        case SPELLFAMILY_GENERIC:
        {
            // Illusionary Barrier
            if(GetId() == 57350 && !apply && m_target->getPowerType() == POWER_MANA)
            {
                cast_at_remove = true;
                spellId1 = 60242;                           // Darkmoon Card: Illusion
            }
            else
                return;
            break;
        }
        case SPELLFAMILY_MAGE:
        {
            // Ice Barrier (non stacking from one caster)
            if (m_spellProto->SpellIconID == 32)
            {
                if (!apply && (m_removeMode == AURA_REMOVE_BY_DISPEL || (m_removeMode == AURA_REMOVE_BY_DEFAULT && !GetModifier()->m_amount)))
                {
                    Unit::AuraList const& dummyAuras = m_target->GetAurasByType(SPELL_AURA_DUMMY);
                    for(Unit::AuraList::const_iterator itr = dummyAuras.begin(); itr != dummyAuras.end(); ++itr)
                    {
                        // Shattered Barrier
                        if ((*itr)->GetSpellProto()->SpellIconID == 2945)
                        {
                            cast_at_remove = true;
                            // first rank have 50% chance
                            if ((*itr)->GetId() != 44745 || roll_chance_i(50))
                                spellId1 = 55080;
                            break;
                        }
                    }
                }
                else
                    return;
                break;
            }

            switch(GetId())
            {
                case 11129:                                 // Combustion (remove triggered aura stack)
                {
                    if(!apply)
                        spellId1 = 28682;
                    else
                        return;
                    break;
                }
                case 28682:                                 // Combustion (remove main aura)
                {
                    if(!apply)
                        spellId1 = 11129;
                    else
                        return;
                    break;
                }
                case 44401:                                 // Missile Barrage (triggered)
                case 48108:                                 // Hot Streak (triggered)
                case 57761:                                 // Fireball! (Brain Freeze triggered)
                {
                    // consumed aura
                    if (!apply && m_removeMode == AURA_REMOVE_BY_DEFAULT && m_duration != 0)
                    {
                        Unit* caster = GetCaster();
                        // Item - Mage T10 2P Bonus
                        if (!caster || !caster->HasAura(70752))
                            return;

                        cast_at_remove = true;
                        spellId1 = 70753;                   // Pushing the Limit
                    }
                    else
                        return;
                    break;
                }
                default:
                    return;
            }
            break;
        }
        case SPELLFAMILY_WARRIOR:
        {
            if(!apply)
            {
                // Remove Blood Frenzy only if target no longer has any Deep Wound or Rend (applying is handled by procs)
                if (GetSpellProto()->Mechanic != MECHANIC_BLEED)
                    return;

                // If target still has one of Warrior's bleeds, do nothing
                Unit::AuraList const& PeriodicDamage = m_target->GetAurasByType(SPELL_AURA_PERIODIC_DAMAGE);
                for(Unit::AuraList::const_iterator i = PeriodicDamage.begin(); i != PeriodicDamage.end(); ++i)
                    if( (*i)->GetCasterGUID() == GetCasterGUID() &&
                        (*i)->GetSpellProto()->SpellFamilyName == SPELLFAMILY_WARRIOR &&
                        (*i)->GetSpellProto()->Mechanic == MECHANIC_BLEED)
                        return;

                spellId1 = 30069;                           // Blood Frenzy (Rank 1)
                spellId2 = 30070;                           // Blood Frenzy (Rank 2)
            }
            break;
        }
        case SPELLFAMILY_WARLOCK:
        {
            // Fear (non stacking)
            if (m_spellProto->SpellFamilyFlags & UI64LIT(0x0000040000000000))
            {
                if(!apply)
                {
                    Unit* caster = GetCaster();
                    if(!caster)
                        return;

                    Unit::AuraList const& dummyAuras = caster->GetAurasByType(SPELL_AURA_DUMMY);
                    for(Unit::AuraList::const_iterator itr = dummyAuras.begin(); itr != dummyAuras.end(); ++itr)
                    {
                        SpellEntry const* dummyEntry = (*itr)->GetSpellProto();
                        // Improved Fear
                        if (dummyEntry->SpellFamilyName == SPELLFAMILY_WARLOCK && dummyEntry->SpellIconID == 98)
                        {
                            cast_at_remove = true;
                            switch((*itr)->GetModifier()->m_amount)
                            {
                                // Rank 1
                                case 0: spellId1 = 60946; break;
                                // Rank 1
                                case 1: spellId1 = 60947; break;
                            }
                            break;
                        }
                    }
                }
                else
                    return;
            }
            // Shadowflame (DoT)
            else if (m_spellProto->SpellFamilyFlags2 & 0x00000002)
            {
                // Glyph of Shadowflame
                Unit* caster;
                if(!apply)
                    spellId1 = 63311;
                else if(((caster = GetCaster())) && caster->HasAura(63310))
                    spellId1 = 63311;
                else
                    return;
            }
            else
                return;
            break;
        }
        case SPELLFAMILY_PRIEST:
        {
            // Shadow Word: Pain (need visual check fro skip improvement talent) or Vampiric Touch
            if (m_spellProto->SpellIconID == 234 && m_spellProto->SpellVisual[0] || m_spellProto->SpellIconID == 2213)
            {
                if (!apply && m_removeMode == AURA_REMOVE_BY_DISPEL)
                {
                    Unit* caster = GetCaster();
                    if(!caster)
                        return;

                    Unit::AuraList const& dummyAuras = caster->GetAurasByType(SPELL_AURA_DUMMY);
                    for(Unit::AuraList::const_iterator itr = dummyAuras.begin(); itr != dummyAuras.end(); ++itr)
                    {
                        // Shadow Affinity
                        if ((*itr)->GetSpellProto()->SpellFamilyName == SPELLFAMILY_PRIEST
                            && (*itr)->GetSpellProto()->SpellIconID == 178)
                        {
                            // custom cast code
                            int32 basepoints0 = (*itr)->GetModifier()->m_amount * caster->GetCreateMana() / 100;
                            caster->CastCustomSpell(caster, 64103, &basepoints0, NULL, NULL, true, NULL, this);
                            return;
                        }
                    }
                }
                else
                    return;
            }
            // Power Word: Shield
            else if (apply && m_spellProto->SpellFamilyFlags & UI64LIT(0x0000000000000001) && m_spellProto->Mechanic == MECHANIC_SHIELD)
            {
                Unit* caster = GetCaster();
                if(!caster)
                    return;

                // Glyph of Power Word: Shield
                if (Aura* glyph = caster->GetAura(55672, EFFECT_INDEX_0))
                {
                    int32 heal = (glyph->GetModifier()->m_amount * m_modifier.m_amount)/100;
                    caster->CastCustomSpell(m_target, 56160, &heal, NULL, NULL, true, 0, this);
                }
                return;
            }

            switch(GetId())
            {
                // Abolish Disease (remove 1 more poison effect with Body and Soul)
                case 552:
                {
                    if(apply)
                    {
                        int chance =0;
                        Unit::AuraList const& dummyAuras = m_target->GetAurasByType(SPELL_AURA_DUMMY);
                        for(Unit::AuraList::const_iterator itr = dummyAuras.begin(); itr != dummyAuras.end(); ++itr)
                        {
                            SpellEntry const* dummyEntry = (*itr)->GetSpellProto();
                            // Body and Soul (talent ranks)
                            if (dummyEntry->SpellFamilyName == SPELLFAMILY_PRIEST && dummyEntry->SpellIconID == 2218 &&
                                dummyEntry->SpellVisual[0]==0)
                            {
                                chance = (*itr)->GetSpellProto()->CalculateSimpleValue(EFFECT_INDEX_1);
                                break;
                            }
                        }

                        if(roll_chance_i(chance))
                            spellId1 = 64134;               // Body and Soul (periodic dispel effect)
                    }
                    else
                        spellId1 = 64134;                   // Body and Soul (periodic dispel effect)
                    break;
                }
                // Dispersion mana reg and immunity
                case 47585:
                    spellId1 = 60069;                       // Dispersion
                    spellId2 = 63230;                       // Dispersion
                    break;
                default:
                    return;
            }
            break;
        }
        case SPELLFAMILY_ROGUE:
            // Sprint (skip non player casted spells by category)
            if (GetSpellProto()->SpellFamilyFlags & UI64LIT(0x0000000000000040) && GetSpellProto()->Category == 44)
            {
                if(!apply || m_target->HasAura(58039))      // Glyph of Blurred Speed
                    spellId1 = 61922;                       // Sprint (waterwalk)
                else
                    return;
            }
            else
                return;
            break;
        case SPELLFAMILY_HUNTER:
        {
            // The Beast Within and Bestial Wrath - immunity
            if (GetId() == 19574 || GetId() == 34471)
            {
                spellId1 = 24395;
                spellId2 = 24396;
                spellId3 = 24397;
                spellId4 = 26592;
            }
            // Freezing Trap Effect
            else if (m_spellProto->SpellFamilyFlags & UI64LIT(0x0000000000000008))
            {
                if(!apply)
                {
                    Unit *caster = GetCaster();
                    // Glyph of Freezing Trap
                    if (caster && caster->HasAura(56845))
                    {
                        cast_at_remove = true;
                        spellId1 = 61394;
                    }
                    else
                        return;
                }
                else
                    return;
            }
            // Aspect of the Dragonhawk dodge
            else if (GetSpellProto()->SpellFamilyFlags2 & 0x00001000)
            {
                spellId1 = 61848;

                // triggered spell have same category as main spell and cooldown
                if (apply && m_target->GetTypeId()==TYPEID_PLAYER)
                    ((Player*)m_target)->RemoveSpellCooldown(61848);
            }
            else
                return;
            break;
        }
        case SPELLFAMILY_PALADIN:
        {
            if (m_spellProto->Id == 19746)                  // Aura Mastery (on Concentration Aura remove and apply)
            {
                Unit *caster = GetCaster();
                if (!caster)
                    return;

                if (apply && caster->HasAura(31821))
                    caster->CastSpell(caster, 64364, true, NULL, this);
                else if (!apply)
                    caster->RemoveAurasDueToSpell(64364);
            }
            if (m_spellProto->Id == 31821)                  // Aura Mastery (on Aura Mastery original buff remove)
            {
                Unit *caster = GetCaster();
                if (!caster)
                    return;

                if (apply && caster->HasAura(19746))
                    caster->CastSpell(caster, 64364, true, NULL, this);
                else if (!apply)
                    caster->RemoveAurasDueToSpell(64364);
            }
            if (m_spellProto->Id == 31884)                  // Avenging Wrath
            {
                if(!apply)
                    spellId1 = 57318;                       // Sanctified Wrath (triggered)
                else
                {
                    int32 percent = 0;
                    Unit::AuraList const& dummyAuras = m_target->GetAurasByType(SPELL_AURA_DUMMY);
                    for(Unit::AuraList::const_iterator itr = dummyAuras.begin(); itr != dummyAuras.end(); ++itr)
                    {
                        if ((*itr)->GetSpellProto()->SpellIconID == 3029)
                        {
                            percent = (*itr)->GetModifier()->m_amount;
                            break;
                        }
                    }

                    // apply in special way
                    if(percent)
                    {
                        spellId1 = 57318;                   // Sanctified Wrath (triggered)
                        // prevent aura deletion, specially in multi-boost case
                        SetInUse(true);
                        m_target->CastCustomSpell(m_target, spellId1, &percent, &percent, NULL, true, NULL, this);
                        SetInUse(false);
                    }
                    return;
                }
                break;
            }

            // Only process on player casting paladin aura
            // all aura bonuses applied also in aura area effect way to caster
            if (GetCasterGUID() != m_target->GetGUID() || !IS_PLAYER_GUID(GetCasterGUID()))
                return;

            if (GetSpellSpecific(m_spellProto->Id) != SPELL_AURA)
                return;

            // Sanctified Retribution and Swift Retribution (they share one aura), but not Retribution Aura (already gets modded)
            if ((GetSpellProto()->SpellFamilyFlags & UI64LIT(0x0000000000000008))==0)
                spellId1 = 63531;                           // placeholder for talent spell mods
            // Improved Concentration Aura (auras bonus)
            spellId2 = 63510;                               // placeholder for talent spell mods
            // Improved Devotion Aura (auras bonus)
            spellId3 = 63514;                               // placeholder for talent spell mods
            break;
        }
        case SPELLFAMILY_DEATHKNIGHT:
        {
            // second part of spell apply
            switch (GetId())
            {
                case 49039: spellId1 = 50397; break;        // Lichborne

                case 48263:                                 // Frost Presence
                case 48265:                                 // Unholy Presence
                case 48266:                                 // Blood Presence
                {
                    // else part one per 3 pair
                    if (GetId()==48263 || GetId()==48265)   // Frost Presence or Unholy Presence
                    {
                        // Improved Blood Presence
                        int32 heal_pct = 0;
                        if (apply)
                        {
                            Unit::AuraList const& bloodAuras = m_target->GetAurasByType(SPELL_AURA_DUMMY);
                            for(Unit::AuraList::const_iterator itr = bloodAuras.begin(); itr != bloodAuras.end(); ++itr)
                            {
                                // skip same icon
                                if ((*itr)->GetSpellProto()->SpellFamilyName == SPELLFAMILY_DEATHKNIGHT &&
                                    (*itr)->GetSpellProto()->SpellIconID == 2636)
                                {
                                    heal_pct = (*itr)->GetModifier()->m_amount;
                                    break;
                                }
                            }
                        }

                        if (heal_pct)
                            m_target->CastCustomSpell(m_target, 63611, &heal_pct, NULL, NULL, true, NULL, this);
                        else
                            m_target->RemoveAurasDueToSpell(63611);
                    }
                    else
                        spellId1 = 63611;                   // Improved Blood Presence, trigger for heal

                    if (GetId()==48263 || GetId()==48266)   // Frost Presence or Blood Presence
                    {
                        // Improved Unholy Presence
                        int32 power_pct = 0;
                        if (apply)
                        {
                            Unit::AuraList const& unholyAuras = m_target->GetAurasByType(SPELL_AURA_DUMMY);
                            for(Unit::AuraList::const_iterator itr = unholyAuras.begin(); itr != unholyAuras.end(); ++itr)
                            {
                                // skip same icon
                                if ((*itr)->GetSpellProto()->SpellFamilyName == SPELLFAMILY_DEATHKNIGHT &&
                                    (*itr)->GetSpellProto()->SpellIconID == 2633)
                                {
                                    power_pct = (*itr)->GetModifier()->m_amount;
                                    break;
                                }
                            }
                        }

                        if (power_pct || !apply)
                            spellId2 = 49772;                   // Unholy Presence, speed part, spell1 used for Improvement presence fit to own presence
                    }
                    else
                        spellId1 = 49772;                       // Unholy Presence move speed

                    if (GetId()==48265 || GetId()==48266)       // Unholy Presence or Blood Presence
                    {
                        // Improved Frost Presence
                        int32 stamina_pct = 0;
                        if (apply)
                        {
                            Unit::AuraList const& frostAuras = m_target->GetAurasByType(SPELL_AURA_DUMMY);
                            for(Unit::AuraList::const_iterator itr = frostAuras.begin(); itr != frostAuras.end(); ++itr)
                            {
                                // skip same icon
                                if ((*itr)->GetSpellProto()->SpellFamilyName == SPELLFAMILY_DEATHKNIGHT &&
                                    (*itr)->GetSpellProto()->SpellIconID == 2632)
                                {
                                    stamina_pct = (*itr)->GetModifier()->m_amount;
                                    break;
                                }
                            }
                        }

                        if (stamina_pct)
                            m_target->CastCustomSpell(m_target, 61261, &stamina_pct, NULL, NULL, true, NULL, this);
                        else
                            m_target->RemoveAurasDueToSpell(61261);
                    }
                    else
                        spellId1 = 61261;                   // Frost Presence, stamina

                    if (GetId()==48265)                     // Unholy Presence
                    {
                        // Improved Unholy Presence, special case for own presence
                        int32 power_pct = 0;
                        if (apply)
                        {
                            Unit::AuraList const& unholyAuras = m_target->GetAurasByType(SPELL_AURA_DUMMY);
                            for(Unit::AuraList::const_iterator itr = unholyAuras.begin(); itr != unholyAuras.end(); ++itr)
                            {
                                // skip same icon
                                if ((*itr)->GetSpellProto()->SpellFamilyName == SPELLFAMILY_DEATHKNIGHT &&
                                    (*itr)->GetSpellProto()->SpellIconID == 2633)
                                {
                                    power_pct = (*itr)->GetModifier()->m_amount;
                                    break;
                                }
                            }
                        }

                        if (power_pct)
                        {
                            int32 bp = 5;
                            m_target->CastCustomSpell(m_target, 63622, &bp, &bp, &bp, true, NULL, this);
                            m_target->CastCustomSpell(m_target, 65095, &bp, NULL, NULL, true, NULL, this);
                        }
                        else
                        {
                            m_target->RemoveAurasDueToSpell(63622);
                            m_target->RemoveAurasDueToSpell(65095);
                        }
                    }
                    break;
                }
            }

            // Improved Blood Presence
            if (GetSpellProto()->SpellIconID == 2632 && GetModifier()->m_auraname==SPELL_AURA_DUMMY)
            {
                // if presence active: Frost Presence or Unholy Presence
                if (apply && (m_target->HasAura(48263) || m_target->HasAura(48265)))
                {
                    int32 bp = GetModifier()->m_amount;
                    m_target->CastCustomSpell(m_target, 63611, &bp, NULL, NULL, true, NULL, this);
                }
                else
                    m_target->RemoveAurasDueToSpell(63611);
                return;
            }

            // Improved Frost Presence
            if (GetSpellProto()->SpellIconID == 2636 && GetModifier()->m_auraname==SPELL_AURA_DUMMY)
            {
                // if presence active: Unholy Presence or Blood Presence
                if (apply && (m_target->HasAura(48265) || m_target->HasAura(48266)))
                {
                    int32 bp = GetModifier()->m_amount;
                    m_target->CastCustomSpell(m_target, 61261, &bp, NULL, NULL, true, NULL, this);
                }
                else
                    m_target->RemoveAurasDueToSpell(61261);
                return;
            }

            // Improved Unholy Presence
            if (GetSpellProto()->SpellIconID == 2633 && GetModifier()->m_auraname==SPELL_AURA_DUMMY)
            {
                // if presence active: Unholy Presence
                if (apply && m_target->HasAura(48265))
                {
                    int32 bp = 5;
                    m_target->CastCustomSpell(m_target, 63622, &bp, &bp, &bp, true, NULL, this);
                    m_target->CastCustomSpell(m_target, 65095, &bp, NULL, NULL, true, NULL, this);
                }
                else
                {
                    m_target->RemoveAurasDueToSpell(63622);
                    m_target->RemoveAurasDueToSpell(65095);
                }

                // if presence active: Frost Presence or Blood Presence
                if (!apply || m_target->HasAura(48263) || m_target->HasAura(48266))
                    spellId1 = 49772;
                else
                    return;
                break;
            }
            break;
        }
        default:
            return;
    }

    // prevent aura deletion, specially in multi-boost case
    SetInUse(true);

    if (apply || cast_at_remove)
    {
        if (spellId1)
            m_target->CastSpell(m_target, spellId1, true, NULL, this);
        if (spellId2 && !IsDeleted())
            m_target->CastSpell(m_target, spellId2, true, NULL, this);
        if (spellId3 && !IsDeleted())
            m_target->CastSpell(m_target, spellId3, true, NULL, this);
        if (spellId4 && !IsDeleted())
            m_target->CastSpell(m_target, spellId4, true, NULL, this);
    }
    else
    {
        if (spellId1)
            m_target->RemoveAurasByCasterSpell(spellId1, GetCasterGUID());
        if (spellId2)
            m_target->RemoveAurasByCasterSpell(spellId2, GetCasterGUID());
        if (spellId3)
            m_target->RemoveAurasByCasterSpell(spellId3, GetCasterGUID());
        if (spellId4)
            m_target->RemoveAurasByCasterSpell(spellId4, GetCasterGUID());
    }

    SetInUse(false);
}

void Aura::HandleAuraEmpathy(bool apply, bool /*Real*/)
{
    if(m_target->GetTypeId() != TYPEID_UNIT)
        return;

    CreatureInfo const * ci = ObjectMgr::GetCreatureTemplate(m_target->GetEntry());
    if(ci && ci->type == CREATURE_TYPE_BEAST)
        m_target->ApplyModUInt32Value(UNIT_DYNAMIC_FLAGS, UNIT_DYNFLAG_SPECIALINFO, apply);
}

void Aura::HandleAuraUntrackable(bool apply, bool /*Real*/)
{
    if(apply)
        m_target->SetByteFlag(UNIT_FIELD_BYTES_1, 3, UNIT_BYTE1_FLAG_UNTRACKABLE);
    else
        m_target->RemoveByteFlag(UNIT_FIELD_BYTES_1, 3, UNIT_BYTE1_FLAG_UNTRACKABLE);
}

void Aura::HandleAuraModPacify(bool apply, bool /*Real*/)
{
    if(apply)
        m_target->SetFlag(UNIT_FIELD_FLAGS, UNIT_FLAG_PACIFIED);
    else
        m_target->RemoveFlag(UNIT_FIELD_FLAGS, UNIT_FLAG_PACIFIED);
}

void Aura::HandleAuraModPacifyAndSilence(bool apply, bool Real)
{
    HandleAuraModPacify(apply, Real);
    HandleAuraModSilence(apply, Real);
}

void Aura::HandleAuraGhost(bool apply, bool /*Real*/)
{
    if(m_target->GetTypeId() != TYPEID_PLAYER)
        return;

    if(apply)
    {
        m_target->SetFlag(PLAYER_FLAGS, PLAYER_FLAGS_GHOST);
    }
    else
    {
        m_target->RemoveFlag(PLAYER_FLAGS, PLAYER_FLAGS_GHOST);
    }
}

void Aura::HandleAuraAllowFlight(bool apply, bool Real)
{
    // all applied/removed only at real aura add/remove
    if(!Real)
        return;

    // allow fly
    WorldPacket data;
    if(apply)
    {
        ((Player*)m_target)->SetCanFly(true);
        data.Initialize(SMSG_MOVE_SET_CAN_FLY, 12);
    }
    else
    {
        data.Initialize(SMSG_MOVE_UNSET_CAN_FLY, 12);
        ((Player*)m_target)->SetCanFly(false);
    }
    data << m_target->GetPackGUID();
    data << uint32(0);                                      // unk
    m_target->SendMessageToSet(&data, true);
}

void Aura::HandleModRating(bool apply, bool Real)
{
    // spells required only Real aura add/remove
    if(!Real)
        return;

    if(m_target->GetTypeId() != TYPEID_PLAYER)
        return;

    for (uint32 rating = 0; rating < MAX_COMBAT_RATING; ++rating)
        if (m_modifier.m_miscvalue & (1 << rating))
            ((Player*)m_target)->ApplyRatingMod(CombatRating(rating), m_modifier.m_amount, apply);
}

void Aura::HandleModRatingFromStat(bool apply, bool Real)
{
    // spells required only Real aura add/remove
    if(!Real)
        return;

    if(m_target->GetTypeId() != TYPEID_PLAYER)
        return;
    // Just recalculate ratings
    for (uint32 rating = 0; rating < MAX_COMBAT_RATING; ++rating)
        if (m_modifier.m_miscvalue & (1 << rating))
            ((Player*)m_target)->ApplyRatingMod(CombatRating(rating), 0, apply);
}

void Aura::HandleForceMoveForward(bool apply, bool Real)
{
    if(!Real || m_target->GetTypeId() != TYPEID_PLAYER)
        return;
    if(apply)
        m_target->SetFlag(UNIT_FIELD_FLAGS_2, UNIT_FLAG2_FORCE_MOVE);
    else
        m_target->RemoveFlag(UNIT_FIELD_FLAGS_2, UNIT_FLAG2_FORCE_MOVE);
}

void Aura::HandleAuraModExpertise(bool /*apply*/, bool /*Real*/)
{
    if(m_target->GetTypeId() != TYPEID_PLAYER)
        return;

    ((Player*)m_target)->UpdateExpertise(BASE_ATTACK);
    ((Player*)m_target)->UpdateExpertise(OFF_ATTACK);
}

void Aura::HandleModTargetResistance(bool apply, bool Real)
{
    // spells required only Real aura add/remove
    if(!Real)
        return;
    // applied to damage as HandleNoImmediateEffect in Unit::CalculateAbsorbAndResist and Unit::CalcArmorReducedDamage

    // show armor penetration
    if (m_target->GetTypeId() == TYPEID_PLAYER && (m_modifier.m_miscvalue & SPELL_SCHOOL_MASK_NORMAL))
        m_target->ApplyModInt32Value(PLAYER_FIELD_MOD_TARGET_PHYSICAL_RESISTANCE, m_modifier.m_amount, apply);

    // show as spell penetration only full spell penetration bonuses (all resistances except armor and holy
    if (m_target->GetTypeId() == TYPEID_PLAYER && (m_modifier.m_miscvalue & SPELL_SCHOOL_MASK_SPELL)==SPELL_SCHOOL_MASK_SPELL)
        m_target->ApplyModInt32Value(PLAYER_FIELD_MOD_TARGET_RESISTANCE, m_modifier.m_amount, apply);
}

void Aura::HandleShieldBlockValue(bool apply, bool /*Real*/)
{
    BaseModType modType = FLAT_MOD;
    if(m_modifier.m_auraname == SPELL_AURA_MOD_SHIELD_BLOCKVALUE_PCT)
        modType = PCT_MOD;

    if(m_target->GetTypeId() == TYPEID_PLAYER)
        ((Player*)m_target)->HandleBaseModValue(SHIELD_BLOCK_VALUE, modType, float(m_modifier.m_amount), apply);
}

void Aura::HandleAuraRetainComboPoints(bool apply, bool Real)
{
    // spells required only Real aura add/remove
    if(!Real)
        return;

    if(m_target->GetTypeId() != TYPEID_PLAYER)
        return;

    Player *target = (Player*)m_target;

    // combo points was added in SPELL_EFFECT_ADD_COMBO_POINTS handler
    // remove only if aura expire by time (in case combo points amount change aura removed without combo points lost)
    if( !apply && m_duration==0 && target->GetComboTarget())
        if(Unit* unit = ObjectAccessor::GetUnit(*m_target,target->GetComboTarget()))
            target->AddComboPoints(unit, -m_modifier.m_amount);
}

void Aura::HandleModUnattackable( bool Apply, bool Real )
{
    if(Real && Apply)
     {
        m_target->CombatStop();
        m_target->RemoveAurasWithInterruptFlags(AURA_INTERRUPT_FLAG_IMMUNE_OR_LOST_SELECTION);
     }
    m_target->ApplyModFlag(UNIT_FIELD_FLAGS, UNIT_FLAG_NON_ATTACKABLE,Apply);
}

void Aura::HandleSpiritOfRedemption( bool apply, bool Real )
{
    // spells required only Real aura add/remove
    if(!Real)
        return;

    // prepare spirit state
    if(apply)
    {
        if(m_target->GetTypeId()==TYPEID_PLAYER)
        {
            // disable breath/etc timers
            ((Player*)m_target)->StopMirrorTimers();

            // set stand state (expected in this form)
            if(!m_target->IsStandState())
                m_target->SetStandState(UNIT_STAND_STATE_STAND);
        }

        m_target->SetHealth(1);
    }
    // die at aura end
    else
        m_target->DealDamage(m_target, m_target->GetHealth(), NULL, DIRECT_DAMAGE, SPELL_SCHOOL_MASK_NORMAL, GetSpellProto(), false);
}

void Aura::CleanupTriggeredSpells()
{
    uint32 tSpellId = m_spellProto->EffectTriggerSpell[GetEffIndex()];
    if(!tSpellId)
        return;

    SpellEntry const* tProto = sSpellStore.LookupEntry(tSpellId);
    if(!tProto)
        return;

    if(GetSpellDuration(tProto) != -1)
        return;

    // needed for spell 43680, maybe others
    // TODO: is there a spell flag, which can solve this in a more sophisticated way?
    if(m_spellProto->EffectApplyAuraName[GetEffIndex()] == SPELL_AURA_PERIODIC_TRIGGER_SPELL &&
            GetSpellDuration(m_spellProto) == m_spellProto->EffectAmplitude[GetEffIndex()])
        return;
    m_target->RemoveAurasDueToSpell(tSpellId);
}

void Aura::HandleSchoolAbsorb(bool apply, bool Real)
{
    if(!Real)
        return;

    Unit* caster = GetCaster();
    if(!caster)
        return;

    if (apply)
    {
        // prevent double apply bonuses
        if (m_target->GetTypeId()!=TYPEID_PLAYER || !((Player*)m_target)->GetSession()->PlayerLoading())
        {
            float DoneActualBenefit = 0.0f;
            switch(m_spellProto->SpellFamilyName)
            {
                case SPELLFAMILY_PRIEST:
                    // Power Word: Shield
                    if (m_spellProto->SpellFamilyFlags & UI64LIT(0x0000000000000001))
                    {
                        //+80.68% from +spell bonus
                        DoneActualBenefit = caster->SpellBaseHealingBonusDone(GetSpellSchoolMask(m_spellProto)) * 0.8068f;
                        //Borrowed Time
                        Unit::AuraList const& borrowedTime = caster->GetAurasByType(SPELL_AURA_DUMMY);
                        for(Unit::AuraList::const_iterator itr = borrowedTime.begin(); itr != borrowedTime.end(); ++itr)
                        {
                            SpellEntry const* i_spell = (*itr)->GetSpellProto();
                            if(i_spell->SpellFamilyName==SPELLFAMILY_PRIEST && i_spell->SpellIconID == 2899 && i_spell->EffectMiscValue[(*itr)->GetEffIndex()] == 24)
                            {
                                DoneActualBenefit += DoneActualBenefit * (*itr)->GetModifier()->m_amount / 100;
                                break;
                            }
                        }
                    }

                    break;
                case SPELLFAMILY_MAGE:
                    // Frost Ward, Fire Ward
                    if (m_spellProto->SpellFamilyFlags & UI64LIT(0x0000000000000108))
                        //+10% from +spell bonus
                        DoneActualBenefit = caster->SpellBaseDamageBonusDone(GetSpellSchoolMask(m_spellProto)) * 0.1f;
                    // Ice Barrier
                    else if (m_spellProto->SpellFamilyFlags & UI64LIT(0x0000000100000000))
                        //+80.67% from +spell bonus
                        DoneActualBenefit = caster->SpellBaseDamageBonusDone(GetSpellSchoolMask(m_spellProto)) * 0.8067f;
                    break;
                case SPELLFAMILY_WARLOCK:
                    // Shadow Ward
                    if (m_spellProto->SpellFamilyFlags2 & 0x00000040)
                        //+30% from +spell bonus
                        DoneActualBenefit = caster->SpellBaseDamageBonusDone(GetSpellSchoolMask(m_spellProto)) * 0.30f;
                    break;
                case SPELLFAMILY_PALADIN:
                    // Sacred Shield
                    // (check not strictly needed, only Sacred Shield has SPELL_AURA_SCHOOL_ABSORB in SPELLFAMILY_PALADIN at this time)
                    if (m_spellProto->SpellFamilyFlags & UI64LIT(0x0008000000000000))
                    {
                        // +75% from spell power
                        DoneActualBenefit = caster->SpellBaseHealingBonusDone(GetSpellSchoolMask(m_spellProto)) * 0.75f;
                    }
                    break;
                default:
                    break;
            }

            DoneActualBenefit *= caster->CalculateLevelPenalty(GetSpellProto());

            m_modifier.m_amount += (int32)DoneActualBenefit;
        }
    }
    else
    {
        if (caster &&
            // Power Word: Shield
            m_spellProto->SpellFamilyName == SPELLFAMILY_PRIEST && m_spellProto->Mechanic == MECHANIC_SHIELD &&
            (m_spellProto->SpellFamilyFlags & UI64LIT(0x0000000000000001)) &&
            // completely absorbed or dispelled
            ((m_removeMode == AURA_REMOVE_BY_DEFAULT && !m_modifier.m_amount) || m_removeMode == AURA_REMOVE_BY_DISPEL))
        {
            Unit::AuraList const& vDummyAuras = caster->GetAurasByType(SPELL_AURA_DUMMY);
            for(Unit::AuraList::const_iterator itr = vDummyAuras.begin(); itr != vDummyAuras.end(); ++itr)
            {
                SpellEntry const* vSpell = (*itr)->GetSpellProto();

                // Rapture (main spell)
                if(vSpell->SpellFamilyName == SPELLFAMILY_PRIEST && vSpell->SpellIconID == 2894 && vSpell->Effect[EFFECT_INDEX_1])
                {
                    switch((*itr)->GetEffIndex())
                    {
                        case EFFECT_INDEX_0:
                        {
                            // energize caster
                            int32 manapct1000 = 5 * ((*itr)->GetModifier()->m_amount + sSpellMgr.GetSpellRank(vSpell->Id));
                            int32 basepoints0 = caster->GetMaxPower(POWER_MANA) * manapct1000 / 1000;
                            caster->CastCustomSpell(caster, 47755, &basepoints0, NULL, NULL, true);
                            break;
                        }
                        case EFFECT_INDEX_1:
                        {
                            // energize target
                            if (!roll_chance_i((*itr)->GetModifier()->m_amount) || caster->HasAura(63853))
                                break;

                            switch(m_target->getPowerType())
                            {
                            case POWER_RUNIC_POWER:
                                m_target->CastSpell(m_target, 63652, true, NULL, NULL, m_caster_guid);
                                break;
                            case POWER_RAGE:
                                m_target->CastSpell(m_target, 63653, true, NULL, NULL, m_caster_guid);
                                break;
                            case POWER_MANA:
                                {
                                    int32 basepoints0 = m_target->GetMaxPower(POWER_MANA) * 2 / 100;
                                    m_target->CastCustomSpell(m_target, 63654, &basepoints0, NULL, NULL, true);
                                    break;
                                }
                            case POWER_ENERGY:
                                m_target->CastSpell(m_target, 63655, true, NULL, NULL, m_caster_guid);
                                break;
                            default:
                                break;
                            }

                            //cooldwon aura
                            caster->CastSpell(caster, 63853, true);
                            break;
                        }
                        default:
                            sLog.outError("Changes in R-dummy spell???: effect 3");
                            break;
                    }
                }
            }
        }
    }
}

void Aura::PeriodicTick()
{
    switch(m_modifier.m_auraname)
    {
        case SPELL_AURA_PERIODIC_DAMAGE:
        case SPELL_AURA_PERIODIC_DAMAGE_PERCENT:
        {
            // don't damage target if not alive, possible death persistent effects
            if (!m_target->isAlive())
                return;

            Unit *pCaster = GetCaster();
            if(!pCaster)
                return;

            if( GetSpellProto()->Effect[GetEffIndex()] == SPELL_EFFECT_PERSISTENT_AREA_AURA &&
                pCaster->SpellHitResult(m_target, GetSpellProto(), false) != SPELL_MISS_NONE)
                return;

            // Check for immune (not use charges)
            if(m_target->IsImmunedToDamage(GetSpellSchoolMask(GetSpellProto())))
                return;

            // some auras remove at specific health level or more
            if(m_modifier.m_auraname == SPELL_AURA_PERIODIC_DAMAGE)
            {
                switch(GetId())
                {
                    case 43093: case 31956: case 38801:
                    case 35321: case 38363: case 39215:
                    case 48920:
                    {
                        if(m_target->GetHealth() == m_target->GetMaxHealth() )
                        {
                            m_target->RemoveAurasDueToSpell(GetId());
                            return;
                        }
                        break;
                    }
                    case 38772:
                    {
                        uint32 percent =
                            GetEffIndex() < EFFECT_INDEX_2 && GetSpellProto()->Effect[GetEffIndex()] == SPELL_EFFECT_DUMMY ?
                            pCaster->CalculateSpellDamage(m_target, GetSpellProto(), SpellEffectIndex(GetEffIndex() + 1)) :
                            100;
                        if(m_target->GetHealth() * 100 >= m_target->GetMaxHealth() * percent )
                        {
                            m_target->RemoveAurasDueToSpell(GetId());
                            return;
                        }
                        break;
                    }
                    default:
                        break;
                }
            }

            uint32 absorb = 0;
            uint32 resist = 0;
            CleanDamage cleanDamage =  CleanDamage(0, BASE_ATTACK, MELEE_HIT_NORMAL );

            // ignore non positive values (can be result apply spellmods to aura damage
            uint32 amount = m_modifier.m_amount > 0 ? m_modifier.m_amount : 0;

            uint32 pdamage;

            if(m_modifier.m_auraname == SPELL_AURA_PERIODIC_DAMAGE)
                pdamage = amount;
            else
                pdamage = uint32(m_target->GetMaxHealth()*amount/100);


            // SpellDamageBonus for magic spells
            if(GetSpellProto()->DmgClass == SPELL_DAMAGE_CLASS_NONE || GetSpellProto()->DmgClass == SPELL_DAMAGE_CLASS_MAGIC)
                pdamage = m_target->SpellDamageBonusTaken(pCaster, GetSpellProto(), pdamage, DOT, GetStackAmount());
            // MeleeDamagebonus for weapon based spells
            else
            {
                WeaponAttackType attackType = GetWeaponAttackType(GetSpellProto());
                pdamage = m_target->MeleeDamageBonusTaken(pCaster, pdamage, attackType, GetSpellProto(), DOT, GetStackAmount());
            }

            // Calculate armor mitigation if it is a physical spell
            // But not for bleed mechanic spells
            if (GetSpellSchoolMask(GetSpellProto()) & SPELL_SCHOOL_MASK_NORMAL &&
                GetEffectMechanic(GetSpellProto(), m_effIndex) != MECHANIC_BLEED)
            {
                uint32 pdamageReductedArmor = pCaster->CalcArmorReducedDamage(m_target, pdamage);
                cleanDamage.damage += pdamage - pdamageReductedArmor;
                pdamage = pdamageReductedArmor;
            }

            // Curse of Agony damage-per-tick calculation
            if (GetSpellProto()->SpellFamilyName==SPELLFAMILY_WARLOCK && (GetSpellProto()->SpellFamilyFlags & UI64LIT(0x0000000000000400)) && GetSpellProto()->SpellIconID==544)
            {
                // 1..4 ticks, 1/2 from normal tick damage
                if (GetAuraTicks() <= 4)
                    pdamage = pdamage/2;
                // 9..12 ticks, 3/2 from normal tick damage
                else if(GetAuraTicks() >= 9)
                    pdamage += (pdamage + 1) / 2;       // +1 prevent 0.5 damage possible lost at 1..4 ticks
                // 5..8 ticks have normal tick damage
            }

            // This method can modify pdamage
            bool isCrit = IsCritFromAbilityAura(pCaster, pdamage);

            // send critical in hit info for threat calculation
            if (isCrit)
            {
                cleanDamage.hitOutCome = MELEE_HIT_CRIT;
                // Resilience - reduce crit damage
                pdamage -= m_target->GetSpellCritDamageReduction(pdamage);
            }

            // only from players
            // FIXME: need use SpellDamageBonus instead?
            if (IS_PLAYER_GUID(m_caster_guid))
                pdamage -= m_target->GetSpellDamageReduction(pdamage);

            m_target->CalculateAbsorbAndResist(pCaster, GetSpellSchoolMask(GetSpellProto()), DOT, pdamage, &absorb, &resist, !(GetSpellProto()->AttributesEx2 & SPELL_ATTR_EX2_CANT_REFLECTED));

            DETAIL_FILTER_LOG(LOG_FILTER_PERIODIC_AFFECTS, "PeriodicTick: %u (TypeId: %u) attacked %u (TypeId: %u) for %u dmg inflicted by %u abs is %u",
                GUID_LOPART(GetCasterGUID()), GuidHigh2TypeId(GUID_HIPART(GetCasterGUID())), m_target->GetGUIDLow(), m_target->GetTypeId(), pdamage, GetId(),absorb);

            pCaster->DealDamageMods(m_target, pdamage, &absorb);

            // Set trigger flag
            uint32 procAttacker = PROC_FLAG_ON_DO_PERIODIC; //  | PROC_FLAG_SUCCESSFUL_HARMFUL_SPELL_HIT;
            uint32 procVictim   = PROC_FLAG_ON_TAKE_PERIODIC;// | PROC_FLAG_TAKEN_HARMFUL_SPELL_HIT;
            pdamage = (pdamage <= absorb + resist) ? 0 : (pdamage - absorb - resist);

            SpellPeriodicAuraLogInfo pInfo(this, pdamage, 0, absorb, resist, 0.0f, isCrit);
            m_target->SendPeriodicAuraLog(&pInfo);

            if (pdamage)
                procVictim|=PROC_FLAG_TAKEN_ANY_DAMAGE;

            pCaster->ProcDamageAndSpell(m_target, procAttacker, procVictim, PROC_EX_NORMAL_HIT, pdamage, BASE_ATTACK, GetSpellProto());

            pCaster->DealDamage(m_target, pdamage, &cleanDamage, DOT, GetSpellSchoolMask(GetSpellProto()), GetSpellProto(), true);
            break;
        }
        case SPELL_AURA_PERIODIC_LEECH:
        case SPELL_AURA_PERIODIC_HEALTH_FUNNEL:
        {
            // don't damage target if not alive, possible death persistent effects
            if (!m_target->isAlive())
                return;

            Unit *pCaster = GetCaster();
            if(!pCaster)
                return;

            if(!pCaster->isAlive())
                return;

            if( GetSpellProto()->Effect[GetEffIndex()] == SPELL_EFFECT_PERSISTENT_AREA_AURA &&
                pCaster->SpellHitResult(m_target, GetSpellProto(), false) != SPELL_MISS_NONE)
                return;

            // Check for immune
            if(m_target->IsImmunedToDamage(GetSpellSchoolMask(GetSpellProto())))
                return;

            uint32 absorb=0;
            uint32 resist=0;
            CleanDamage cleanDamage =  CleanDamage(0, BASE_ATTACK, MELEE_HIT_NORMAL );

            uint32 pdamage = m_modifier.m_amount > 0 ? m_modifier.m_amount : 0;

            //Calculate armor mitigation if it is a physical spell
            if (GetSpellSchoolMask(GetSpellProto()) & SPELL_SCHOOL_MASK_NORMAL)
            {
                uint32 pdamageReductedArmor = pCaster->CalcArmorReducedDamage(m_target, pdamage);
                cleanDamage.damage += pdamage - pdamageReductedArmor;
                pdamage = pdamageReductedArmor;
            }

            pdamage = m_target->SpellDamageBonusTaken(pCaster, GetSpellProto(), pdamage, DOT, GetStackAmount());

            bool isCrit = IsCritFromAbilityAura(pCaster, pdamage);

            // send critical in hit info for threat calculation
            if (isCrit)
            {
                cleanDamage.hitOutCome = MELEE_HIT_CRIT;
                // Resilience - reduce crit damage
                pdamage -= m_target->GetSpellCritDamageReduction(pdamage);
            }

            // only from players
            // FIXME: need use SpellDamageBonus instead?
            if (IS_PLAYER_GUID(m_caster_guid))
                pdamage -= m_target->GetSpellDamageReduction(pdamage);

            m_target->CalculateAbsorbAndResist(pCaster, GetSpellSchoolMask(GetSpellProto()), DOT, pdamage, &absorb, &resist, !(GetSpellProto()->AttributesEx2 & SPELL_ATTR_EX2_CANT_REFLECTED));

            if(m_target->GetHealth() < pdamage)
                pdamage = uint32(m_target->GetHealth());

            DETAIL_FILTER_LOG(LOG_FILTER_PERIODIC_AFFECTS, "PeriodicTick: %u (TypeId: %u) health leech of %u (TypeId: %u) for %u dmg inflicted by %u abs is %u",
                GUID_LOPART(GetCasterGUID()), GuidHigh2TypeId(GUID_HIPART(GetCasterGUID())), m_target->GetGUIDLow(), m_target->GetTypeId(), pdamage, GetId(),absorb);

            pCaster->DealDamageMods(m_target, pdamage, &absorb);
            pCaster->SendSpellNonMeleeDamageLog(m_target, GetId(), pdamage, GetSpellSchoolMask(GetSpellProto()), absorb, resist, false, 0, isCrit);

            float multiplier = GetSpellProto()->EffectMultipleValue[GetEffIndex()] > 0 ? GetSpellProto()->EffectMultipleValue[GetEffIndex()] : 1;

            // Set trigger flag
            uint32 procAttacker = PROC_FLAG_ON_DO_PERIODIC; //  | PROC_FLAG_SUCCESSFUL_HARMFUL_SPELL_HIT;
            uint32 procVictim   = PROC_FLAG_ON_TAKE_PERIODIC;// | PROC_FLAG_TAKEN_HARMFUL_SPELL_HIT;
            pdamage = (pdamage <= absorb + resist) ? 0 : (pdamage-absorb-resist);
            if (pdamage)
                procVictim|=PROC_FLAG_TAKEN_ANY_DAMAGE;
            pCaster->ProcDamageAndSpell(m_target, procAttacker, procVictim, PROC_EX_NORMAL_HIT, pdamage, BASE_ATTACK, GetSpellProto());
            int32 new_damage = pCaster->DealDamage(m_target, pdamage, &cleanDamage, DOT, GetSpellSchoolMask(GetSpellProto()), GetSpellProto(), false);

            if (!m_target->isAlive() && pCaster->IsNonMeleeSpellCasted(false))
                for (uint32 i = CURRENT_FIRST_NON_MELEE_SPELL; i < CURRENT_MAX_SPELL; ++i)
                    if (Spell* spell = pCaster->GetCurrentSpell(CurrentSpellTypes(i)))
                        if (spell->m_spellInfo->Id == GetId())
                            spell->cancel();


            if(Player *modOwner = pCaster->GetSpellModOwner())
                modOwner->ApplySpellMod(GetId(), SPELLMOD_MULTIPLE_VALUE, multiplier);

            int32 heal = pCaster->SpellHealingBonusTaken(pCaster, GetSpellProto(), int32(new_damage * multiplier), DOT, GetStackAmount());

            int32 gain = pCaster->DealHeal(pCaster, heal, GetSpellProto());
            pCaster->getHostileRefManager().threatAssist(pCaster, gain * 0.5f, GetSpellProto());
            break;
        }
        case SPELL_AURA_PERIODIC_HEAL:
        case SPELL_AURA_OBS_MOD_HEALTH:
        {
            // don't heal target if not alive, mostly death persistent effects from items
            if (!m_target->isAlive())
                return;

            Unit *pCaster = GetCaster();
            if(!pCaster)
                return;

            // heal for caster damage (must be alive)
            if(m_target != pCaster && GetSpellProto()->SpellVisual[0] == 163 && !pCaster->isAlive())
                return;

            // ignore non positive values (can be result apply spellmods to aura damage
            uint32 amount = m_modifier.m_amount > 0 ? m_modifier.m_amount : 0;

            uint32 pdamage;

            if(m_modifier.m_auraname==SPELL_AURA_OBS_MOD_HEALTH)
                pdamage = uint32(m_target->GetMaxHealth() * amount / 100);
            else
            {
                pdamage = amount;

                // Wild Growth (1/7 - 6 + 2*ramainTicks) %
                if (m_spellProto->SpellFamilyName == SPELLFAMILY_DRUID && m_spellProto->SpellIconID == 2864)
                {
                    int32 ticks = GetAuraMaxTicks();
                    int32 remainingTicks = ticks - GetAuraTicks();
                    int32 addition = int32(amount)*ticks*(-6+2*remainingTicks)/100;

                    if (GetAuraTicks() != 1)
                        // Item - Druid T10 Restoration 2P Bonus
                        if (Aura *aura = pCaster->GetAura(70658, EFFECT_INDEX_0))
                            addition += abs(int32((addition * aura->GetModifier()->m_amount) / ((ticks-1)* 100)));

                    pdamage = int32(pdamage) + addition;
                }
            }

            pdamage = m_target->SpellHealingBonusTaken(pCaster, GetSpellProto(), pdamage, DOT, GetStackAmount());

            // This method can modify pdamage
            bool isCrit = IsCritFromAbilityAura(pCaster, pdamage);

            DETAIL_FILTER_LOG(LOG_FILTER_PERIODIC_AFFECTS, "PeriodicTick: %u (TypeId: %u) heal of %u (TypeId: %u) for %u health inflicted by %u",
                GUID_LOPART(GetCasterGUID()), GuidHigh2TypeId(GUID_HIPART(GetCasterGUID())), m_target->GetGUIDLow(), m_target->GetTypeId(), pdamage, GetId());

            // calculate heal absorb and reduce healing
            uint32 absorb = 0;
            pCaster->CalculateHealAbsorb(m_target, GetSpellProto(), pdamage, absorb);

            int32 gain = m_target->ModifyHealth(pdamage);
            SpellPeriodicAuraLogInfo pInfo(this, pdamage, (pdamage - uint32(gain)), absorb, 0, 0.0f, isCrit);
            m_target->SendPeriodicAuraLog(&pInfo);

            // Set trigger flag
            uint32 procAttacker = PROC_FLAG_ON_DO_PERIODIC;
            uint32 procVictim   = PROC_FLAG_ON_TAKE_PERIODIC;
            pCaster->ProcDamageAndSpell(m_target, procAttacker, procVictim, PROC_EX_NORMAL_HIT, gain, BASE_ATTACK, m_spellProto);

            // add HoTs to amount healed in bgs
            if( pCaster->GetTypeId() == TYPEID_PLAYER )
                if( BattleGround *bg = ((Player*)pCaster)->GetBattleGround() )
                    bg->UpdatePlayerScore(((Player*)pCaster), SCORE_HEALING_DONE, gain);

            m_target->getHostileRefManager().threatAssist(pCaster, float(gain) * 0.5f, GetSpellProto());

            SpellEntry const* spellProto = GetSpellProto();

            // heal for caster damage
            if(m_target != pCaster && spellProto->SpellVisual[0] == 163)
            {
                uint32 dmg = spellProto->manaPerSecond;
                if(pCaster->GetHealth() <= dmg && pCaster->GetTypeId()==TYPEID_PLAYER)
                {
                    pCaster->RemoveAurasDueToSpell(GetId());

                    // finish current generic/channeling spells, don't affect autorepeat
                    pCaster->FinishSpell(CURRENT_GENERIC_SPELL);
                    pCaster->FinishSpell(CURRENT_CHANNELED_SPELL);
                }
                else
                {
                    uint32 damage = gain;
                    uint32 absorb = 0;
                    pCaster->DealDamageMods(pCaster, damage, &absorb);
                    pCaster->SendSpellNonMeleeDamageLog(pCaster, GetId(), damage, GetSpellSchoolMask(GetSpellProto()), absorb, 0, false, 0, false);

                    CleanDamage cleanDamage =  CleanDamage(0, BASE_ATTACK, MELEE_HIT_NORMAL );
                    pCaster->DealDamage(pCaster, damage, &cleanDamage, NODAMAGE, GetSpellSchoolMask(GetSpellProto()), GetSpellProto(), true);
                }
            }

//            uint32 procAttacker = PROC_FLAG_ON_DO_PERIODIC;//   | PROC_FLAG_SUCCESSFUL_HEAL;
//            uint32 procVictim   = 0;//ROC_FLAG_ON_TAKE_PERIODIC | PROC_FLAG_TAKEN_HEAL;
            // ignore item heals
//            if(procSpell && !haveCastItem)
//                pCaster->ProcDamageAndSpell(target, procAttacker, procVictim, PROC_EX_NORMAL_HIT, pdamage, BASE_ATTACK, spellProto);
            break;
        }
        case SPELL_AURA_PERIODIC_MANA_LEECH:
        {
            // don't damage target if not alive, possible death persistent effects
            if (!m_target->isAlive())
                return;

            if(m_modifier.m_miscvalue < 0 || m_modifier.m_miscvalue >= MAX_POWERS)
                return;

            Powers power = Powers(m_modifier.m_miscvalue);

            // power type might have changed between aura applying and tick (druid's shapeshift)
            if(m_target->getPowerType() != power)
                return;

            Unit *pCaster = GetCaster();
            if(!pCaster)
                return;

            if(!pCaster->isAlive())
                return;

            if( GetSpellProto()->Effect[GetEffIndex()] == SPELL_EFFECT_PERSISTENT_AREA_AURA &&
                pCaster->SpellHitResult(m_target, GetSpellProto(), false) != SPELL_MISS_NONE)
                return;

            // Check for immune (not use charges)
            if(m_target->IsImmunedToDamage(GetSpellSchoolMask(GetSpellProto())))
                return;

            // ignore non positive values (can be result apply spellmods to aura damage
            uint32 pdamage = m_modifier.m_amount > 0 ? m_modifier.m_amount : 0;

            // Special case: draining x% of mana (up to a maximum of 2*x% of the caster's maximum mana)
            // It's mana percent cost spells, m_modifier.m_amount is percent drain from target
            if (m_spellProto->ManaCostPercentage)
            {
                // max value
                uint32 maxmana = pCaster->GetMaxPower(power)  * pdamage * 2 / 100;
                pdamage = m_target->GetMaxPower(power) * pdamage / 100;
                if(pdamage > maxmana)
                    pdamage = maxmana;
            }

            DETAIL_FILTER_LOG(LOG_FILTER_PERIODIC_AFFECTS, "PeriodicTick: %u (TypeId: %u) power leech of %u (TypeId: %u) for %u dmg inflicted by %u",
                GUID_LOPART(GetCasterGUID()), GuidHigh2TypeId(GUID_HIPART(GetCasterGUID())), m_target->GetGUIDLow(), m_target->GetTypeId(), pdamage, GetId());

            int32 drain_amount = m_target->GetPower(power) > pdamage ? pdamage : m_target->GetPower(power);

            // resilience reduce mana draining effect at spell crit damage reduction (added in 2.4)
            if (power == POWER_MANA)
                drain_amount -= m_target->GetSpellCritDamageReduction(drain_amount);

            m_target->ModifyPower(power, -drain_amount);

            float gain_multiplier = 0;

            if(pCaster->GetMaxPower(power) > 0)
            {
                gain_multiplier = GetSpellProto()->EffectMultipleValue[GetEffIndex()];

                if(Player *modOwner = pCaster->GetSpellModOwner())
                    modOwner->ApplySpellMod(GetId(), SPELLMOD_MULTIPLE_VALUE, gain_multiplier);
            }

            SpellPeriodicAuraLogInfo pInfo(this, drain_amount, 0, 0, 0, gain_multiplier);
            m_target->SendPeriodicAuraLog(&pInfo);

            int32 gain_amount = int32(drain_amount * gain_multiplier);

            if(gain_amount)
            {
                int32 gain = pCaster->ModifyPower(power, gain_amount);
                m_target->AddThreat(pCaster, float(gain) * 0.5f, pInfo.critical, GetSpellSchoolMask(GetSpellProto()), GetSpellProto());
            }
            break;
        }
        case SPELL_AURA_PERIODIC_ENERGIZE:
        {
            // don't energize target if not alive, possible death persistent effects
            if (!m_target->isAlive())
                return;

            // ignore non positive values (can be result apply spellmods to aura damage
            uint32 pdamage = m_modifier.m_amount > 0 ? m_modifier.m_amount : 0;

            DETAIL_FILTER_LOG(LOG_FILTER_PERIODIC_AFFECTS, "PeriodicTick: %u (TypeId: %u) energize %u (TypeId: %u) for %u dmg inflicted by %u",
                GUID_LOPART(GetCasterGUID()), GuidHigh2TypeId(GUID_HIPART(GetCasterGUID())), m_target->GetGUIDLow(), m_target->GetTypeId(), pdamage, GetId());

            if(m_modifier.m_miscvalue < 0 || m_modifier.m_miscvalue >= MAX_POWERS)
                break;

            Powers power = Powers(m_modifier.m_miscvalue);

            if(m_target->GetMaxPower(power) == 0)
                break;

            SpellPeriodicAuraLogInfo pInfo(this, pdamage, 0, 0, 0, 0.0f);
            m_target->SendPeriodicAuraLog(&pInfo);

            int32 gain = m_target->ModifyPower(power,pdamage);

            if(Unit* pCaster = GetCaster())
                m_target->getHostileRefManager().threatAssist(pCaster, float(gain) * 0.5f, GetSpellProto());
            break;
        }
        case SPELL_AURA_OBS_MOD_MANA:
        {
            // don't energize target if not alive, possible death persistent effects
            if (!m_target->isAlive())
                return;

            // ignore non positive values (can be result apply spellmods to aura damage
            uint32 amount = m_modifier.m_amount > 0 ? m_modifier.m_amount : 0;

            uint32 pdamage = uint32(m_target->GetMaxPower(POWER_MANA) * amount / 100);

            DETAIL_FILTER_LOG(LOG_FILTER_PERIODIC_AFFECTS, "PeriodicTick: %u (TypeId: %u) energize %u (TypeId: %u) for %u mana inflicted by %u",
                GUID_LOPART(GetCasterGUID()), GuidHigh2TypeId(GUID_HIPART(GetCasterGUID())), m_target->GetGUIDLow(), m_target->GetTypeId(), pdamage, GetId());

            if(m_target->GetMaxPower(POWER_MANA) == 0)
                break;

            SpellPeriodicAuraLogInfo pInfo(this, pdamage, 0, 0, 0, 0.0f);
            m_target->SendPeriodicAuraLog(&pInfo);

            int32 gain = m_target->ModifyPower(POWER_MANA, pdamage);

            if(Unit* pCaster = GetCaster())
                m_target->getHostileRefManager().threatAssist(pCaster, float(gain) * 0.5f, GetSpellProto());
            break;
        }
        case SPELL_AURA_POWER_BURN_MANA:
        {
            // don't mana burn target if not alive, possible death persistent effects
            if (!m_target->isAlive())
                return;

            Unit *pCaster = GetCaster();
            if(!pCaster)
                return;

            // Check for immune (not use charges)
            if(m_target->IsImmunedToDamage(GetSpellSchoolMask(GetSpellProto())))
                return;

            int32 pdamage = m_modifier.m_amount > 0 ? m_modifier.m_amount : 0;

            Powers powerType = Powers(m_modifier.m_miscvalue);

            if(!m_target->isAlive() || m_target->getPowerType() != powerType)
                return;

            // resilience reduce mana draining effect at spell crit damage reduction (added in 2.4)
            if (powerType == POWER_MANA)
                pdamage -= m_target->GetSpellCritDamageReduction(pdamage);

            uint32 gain = uint32(-m_target->ModifyPower(powerType, -pdamage));

            gain = uint32(gain * GetSpellProto()->EffectMultipleValue[GetEffIndex()]);

            SpellEntry const* spellProto = GetSpellProto();
            // maybe has to be sent different to client, but not by SMSG_PERIODICAURALOG
            SpellNonMeleeDamage damageInfo(pCaster, m_target, spellProto->Id, spellProto->SchoolMask);
            pCaster->CalculateSpellDamage(&damageInfo, gain, spellProto);

            damageInfo.target->CalculateAbsorbResistBlock(pCaster, &damageInfo, spellProto);

            pCaster->DealDamageMods(damageInfo.target, damageInfo.damage, &damageInfo.absorb);

            pCaster->SendSpellNonMeleeDamageLog(&damageInfo);

            // Set trigger flag
            uint32 procAttacker = PROC_FLAG_ON_DO_PERIODIC; //  | PROC_FLAG_SUCCESSFUL_HARMFUL_SPELL_HIT;
            uint32 procVictim   = PROC_FLAG_ON_TAKE_PERIODIC;// | PROC_FLAG_TAKEN_HARMFUL_SPELL_HIT;
            uint32 procEx       = createProcExtendMask(&damageInfo, SPELL_MISS_NONE);
            if (damageInfo.damage)
                procVictim|=PROC_FLAG_TAKEN_ANY_DAMAGE;

            pCaster->ProcDamageAndSpell(damageInfo.target, procAttacker, procVictim, procEx, damageInfo.damage, BASE_ATTACK, spellProto);

            pCaster->DealSpellDamage(&damageInfo, true);
            break;
        }
        case SPELL_AURA_MOD_REGEN:
        {
            // don't heal target if not alive, possible death persistent effects
            if (!m_target->isAlive())
                return;

            int32 gain = m_target->ModifyHealth(m_modifier.m_amount);
            if (Unit *caster = GetCaster())
                m_target->getHostileRefManager().threatAssist(caster, float(gain) * 0.5f, GetSpellProto());
            break;
        }
        case SPELL_AURA_MOD_POWER_REGEN:
        {
            // don't energize target if not alive, possible death persistent effects
            if (!m_target->isAlive())
                return;

            Powers pt = m_target->getPowerType();
            if(int32(pt) != m_modifier.m_miscvalue)
                return;

            if ( GetSpellProto()->AuraInterruptFlags & AURA_INTERRUPT_FLAG_NOT_SEATED )
            {
                // eating anim
                m_target->HandleEmoteCommand(EMOTE_ONESHOT_EAT);
            }
            else if( GetId() == 20577 )
            {
                // cannibalize anim
                m_target->HandleEmoteCommand(EMOTE_STATE_CANNIBALIZE);
            }

            // Anger Management
            // amount = 1+ 16 = 17 = 3,4*5 = 10,2*5/3
            // so 17 is rounded amount for 5 sec tick grow ~ 1 range grow in 3 sec
            if(pt == POWER_RAGE)
                m_target->ModifyPower(pt, m_modifier.m_amount * 3 / 5);
            break;
        }
        // Here tick dummy auras
        case SPELL_AURA_DUMMY:                              // some spells have dummy aura
        case SPELL_AURA_PERIODIC_DUMMY:
        {
            PeriodicDummyTick();
            break;
        }
        case SPELL_AURA_PERIODIC_TRIGGER_SPELL:
        {
            TriggerSpell();
            break;
        }
        case SPELL_AURA_PERIODIC_TRIGGER_SPELL_WITH_VALUE:
        {
            TriggerSpellWithValue();
            break;
        }
        default:
            break;
    }
}

void Aura::PeriodicDummyTick()
{
    SpellEntry const* spell = GetSpellProto();
    switch (spell->SpellFamilyName)
    {
        case SPELLFAMILY_GENERIC:
            switch (spell->Id)
            {
                // Drink
                case 430:
                case 431:
                case 432:
                case 1133:
                case 1135:
                case 1137:
                case 10250:
                case 22734:
                case 27089:
                case 34291:
                case 43182:
                case 43183:
                case 43706:
                case 46755:
                case 49472: // Drink Coffee
                case 57073:
                case 61830:
                {
                    if (m_target->GetTypeId() != TYPEID_PLAYER)
                        return;
                    // Search SPELL_AURA_MOD_POWER_REGEN aura for this spell and add bonus
                    Unit::AuraList const& aura = m_target->GetAurasByType(SPELL_AURA_MOD_POWER_REGEN);
                    for(Unit::AuraList::const_iterator i = aura.begin(); i != aura.end(); ++i)
                    {
                        if ((*i)->GetId() == GetId())
                        {
                            (*i)->GetModifier()->m_amount = m_modifier.m_amount;
                            ((Player*)m_target)->UpdateManaRegen();
                            // Disable continue
                            m_isPeriodic = false;
                            return;
                        }
                    }
                    return;
                }
                // Forsaken Skills
                case 7054:
                {
                    // Possibly need cast one of them (but
                    // 7038 Forsaken Skill: Swords
                    // 7039 Forsaken Skill: Axes
                    // 7040 Forsaken Skill: Daggers
                    // 7041 Forsaken Skill: Maces
                    // 7042 Forsaken Skill: Staves
                    // 7043 Forsaken Skill: Bows
                    // 7044 Forsaken Skill: Guns
                    // 7045 Forsaken Skill: 2H Axes
                    // 7046 Forsaken Skill: 2H Maces
                    // 7047 Forsaken Skill: 2H Swords
                    // 7048 Forsaken Skill: Defense
                    // 7049 Forsaken Skill: Fire
                    // 7050 Forsaken Skill: Frost
                    // 7051 Forsaken Skill: Holy
                    // 7053 Forsaken Skill: Shadow
                    return;
                }
                case 7057:                                  // Haunting Spirits
                    if (roll_chance_i(33))
                        m_target->CastSpell(m_target,m_modifier.m_amount,true,NULL,this);
                    return;
//              // Panda
//              case 19230: break;
//              // Gossip NPC Periodic - Talk
//              case 33208: break;
//              // Gossip NPC Periodic - Despawn
//              case 33209: break;
//              // Steal Weapon
//              case 36207: break;
//              // Simon Game START timer, (DND)
//              case 39993: break;
//              // Knockdown Fel Cannon: break; The Aggro Burst
//              case 40119: break;
//              // Old Mount Spell
//              case 40154: break;
//              // Magnetic Pull
//              case 40581: break;
//              // Ethereal Ring: break; The Bolt Burst
//              case 40801: break;
//              // Crystal Prison
//              case 40846: break;
//              // Copy Weapon
//              case 41054: break;
//              // Dementia
//              case 41404: break;
//              // Ethereal Ring Visual, Lightning Aura
//              case 41477: break;
//              // Ethereal Ring Visual, Lightning Aura (Fork)
//              case 41525: break;
//              // Ethereal Ring Visual, Lightning Jumper Aura
//              case 41567: break;
//              // No Man's Land
//              case 41955: break;
//              // Headless Horseman - Fire
//              case 42074: break;
//              // Headless Horseman - Visual - Large Fire
//              case 42075: break;
//              // Headless Horseman - Start Fire, Periodic Aura
//              case 42140: break;
//              // Ram Speed Boost
//              case 42152: break;
//              // Headless Horseman - Fires Out Victory Aura
//              case 42235: break;
//              // Pumpkin Life Cycle
//              case 42280: break;
//              // Brewfest Request Chick Chuck Mug Aura
//              case 42537: break;
//              // Squashling
//              case 42596: break;
//              // Headless Horseman Climax, Head: Periodic
//              case 42603: break;
//              // Fire Bomb
//              case 42621: break;
//              // Headless Horseman - Conflagrate, Periodic Aura
//              case 42637: break;
//              // Headless Horseman - Create Pumpkin Treats Aura
//              case 42774: break;
//              // Headless Horseman Climax - Summoning Rhyme Aura
//              case 42879: break;
//              // Tricky Treat
//              case 42919: break;
//              // Giddyup!
//              case 42924: break;
//              // Ram - Trot
//              case 42992: break;
//              // Ram - Canter
//              case 42993: break;
//              // Ram - Gallop
//              case 42994: break;
//              // Ram Level - Neutral
//              case 43310: break;
//              // Headless Horseman - Maniacal Laugh, Maniacal, Delayed 17
//              case 43884: break;
//              // Wretched!
//              case 43963: break;
//              // Headless Horseman - Maniacal Laugh, Maniacal, other, Delayed 17
//              case 44000: break;
//              // Energy Feedback
//              case 44328: break;
//              // Romantic Picnic
//              case 45102: break;
//              // Romantic Picnic
//              case 45123: break;
//              // Looking for Love
//              case 45124: break;
//              // Kite - Lightning Strike Kite Aura
//              case 45197: break;
//              // Rocket Chicken
//              case 45202: break;
//              // Copy Offhand Weapon
//              case 45205: break;
//              // Upper Deck - Kite - Lightning Periodic Aura
//              case 45207: break;
//              // Kite -Sky  Lightning Strike Kite Aura
//              case 45251: break;
//              // Ribbon Pole Dancer Check Aura
//              case 45390: break;
//              // Holiday - Midsummer, Ribbon Pole Periodic Visual
//              case 45406: break;
//              // Parachute
//              case 45472: break;
//              // Alliance Flag, Extra Damage Debuff
//              case 45898: break;
//              // Horde Flag, Extra Damage Debuff
//              case 45899: break;
//              // Ahune - Summoning Rhyme Aura
//              case 45926: break;
//              // Ahune - Slippery Floor
//              case 45945: break;
//              // Ahune's Shield
//              case 45954: break;
//              // Nether Vapor Lightning
//              case 45960: break;
//              // Darkness
//              case 45996: break;
                case 46041:                                 // Summon Blood Elves Periodic
                    m_target->CastSpell(m_target, 46037, true, NULL, this);
                    m_target->CastSpell(m_target, roll_chance_i(50) ? 46038 : 46039, true, NULL, this);
                    m_target->CastSpell(m_target, 46040, true, NULL, this);
                    return;
//              // Transform Visual Missile Periodic
//              case 46205: break;
//              // Find Opening Beam End
//              case 46333: break;
//              // Ice Spear Control Aura
//              case 46371: break;
//              // Hailstone Chill
//              case 46458: break;
//              // Hailstone Chill, Internal
//              case 46465: break;
//              // Chill, Internal Shifter
//              case 46549: break;
//              // Summon Ice Spear Knockback Delayer
//              case 46878: break;
//              // Burninate Effect
//              case 47214: break;
//              // Fizzcrank Practice Parachute
//              case 47228: break;
//              // Send Mug Control Aura
//              case 47369: break;
//              // Direbrew's Disarm (precast)
//              case 47407: break;
//              // Mole Machine Port Schedule
//              case 47489: break;
//              case 47941: break; // Crystal Spike
//              case 48200: break; // Healer Aura
                case 48630:                                 // Summon Gauntlet Mobs Periodic
                case 59275:                                 // Below may need some adjustment, pattern for amount of summon and where is not verified 100% (except for odd/even tick)
                {
                    bool chance = roll_chance_i(50);

                    m_target->CastSpell(m_target, chance ? 48631 : 48632, true, NULL, this);

                    if (GetAuraTicks() % 2)                 // which doctor at odd tick
                        m_target->CastSpell(m_target, chance ? 48636 : 48635, true, NULL, this);
                    else                                    // or harponeer, at even tick
                        m_target->CastSpell(m_target, chance ? 48634 : 48633, true, NULL, this);

                    return;
                }
//              case 49313: break; // Proximity Mine Area Aura
//              // Mole Machine Portal Schedule
//              case 49466: break;
//              case 49555: break; // Corpse Explode
//              case 49592: break; // Temporal Rift
//              case 49957: break; // Cutting Laser
//              case 50085: break; // Slow Fall
//              // Listening to Music
//              case 50493: break;
//              // Love Rocket Barrage
//              case 50530: break;
                case 50789:                                 // Summon iron dwarf (left or right)
                case 59860:
                    m_target->CastSpell(m_target, roll_chance_i(50) ? 50790 : 50791, true, NULL, this);
                    return;
                case 50792:                                 // Summon iron trogg (left or right)
                case 59859:
                    m_target->CastSpell(m_target, roll_chance_i(50) ? 50793 : 50794, true, NULL, this);
                    return;
                case 50801:                                 // Summon malformed ooze (left or right)
                case 59858:
                    m_target->CastSpell(m_target, roll_chance_i(50) ? 50802 : 50803, true, NULL, this);
                    return;
                case 50824:                                 // Summon earthen dwarf
                    m_target->CastSpell(m_target, roll_chance_i(50) ? 50825 : 50826, true, NULL, this);
                    return;
                case 52441:                                 // Cool Down
                    m_target->CastSpell(m_target, 52443, true);
                    return;
                case 53520:                                 // Carrion Beetles
                    m_target->CastSpell(m_target, 53521, true, NULL, this);
                    m_target->CastSpell(m_target, 53521, true, NULL, this);
                    return;
                case 55592:                                 // Clean
                    switch(urand(0,2))
                    {
                        case 0: m_target->CastSpell(m_target, 55731, true); break;
                        case 1: m_target->CastSpell(m_target, 55738, true); break;
                        case 2: m_target->CastSpell(m_target, 55739, true); break;
                    }
                    return;
                case 66118:                                 // Leeching Swarm 10 man
                case 68646:
                {
                    int32 damage = (m_modifier.m_amount * m_target->GetHealth()) / 100;
                    if (damage < 250)
                        damage = 250;
                    int32 heal = damage * 68 / 100;
                    m_target->CastCustomSpell(m_target, 66240, &damage, NULL, NULL, true, NULL, this);
                    if (Unit* caster = GetCaster())
                        m_target->CastCustomSpell(caster, 66125, &heal, NULL, NULL, true, NULL, this);
                    return;
                }
                case 67630:                                 // Leeching Swarm 25 man
                case 68647:
                {
                    int32 damage = (m_modifier.m_amount * m_target->GetHealth()) / 100;
                    if (damage < 250)
                        damage = 250;
                    int32 heal = damage * 155 / 100;
                    m_target->CastCustomSpell(m_target, 66240, &damage, NULL, NULL, true, NULL, this);
                    if (Unit* caster = GetCaster())
                        m_target->CastCustomSpell(caster, 66125, &heal, NULL, NULL, true, NULL, this);
                    return;
                }
// Exist more after, need add later
                default:
                    break;
            }
            // Prey on the Weak
            if (spell->SpellIconID == 2983)
            {
                Unit *target=m_target->getVictim();
                if (target && (m_target->GetHealth() * 100 / m_target->GetMaxHealth() > target->GetHealth() * 100 / target->GetMaxHealth()))
                {
                    if(!m_target->HasAura(58670))
                    {
                        int32 basepoints = GetBasePoints();
                        m_target->CastCustomSpell(m_target, 58670, &basepoints, 0, 0, true);
                    }
                }
                else
                    m_target->RemoveAurasDueToSpell(58670);
            }
            break;
        case SPELLFAMILY_MAGE:
        {
            // Mirror Image
            if (spell->Id == 55342)
            {
                // Set name of summons to name of caster
                m_target->CastSpell(m_target, m_spellProto->EffectTriggerSpell[m_effIndex], true);
                m_isPeriodic = false;
            }
            break;
        }
        case SPELLFAMILY_DRUID:
        {
            switch (spell->Id)
            {
                // Frenzied Regeneration
                case 22842:
                {
                    // Converts up to 10 rage per second into health for $d.  Each point of rage is converted into ${$m2/10}.1% of max health.
                    // Should be manauser
                    if (m_target->getPowerType() != POWER_RAGE)
                        return;
                    uint32 rage = m_target->GetPower(POWER_RAGE);
                    // Nothing todo
                    if (rage == 0)
                        return;
                    int32 mod = (rage < 100) ? rage : 100;
                    int32 points = m_target->CalculateSpellDamage(m_target, spell, EFFECT_INDEX_1);
                    int32 regen = m_target->GetMaxHealth() * (mod * points / 10) / 1000;
                    m_target->CastCustomSpell(m_target, 22845, &regen, NULL, NULL, true, NULL, this);
                    m_target->SetPower(POWER_RAGE, rage-mod);
                    return;
                }
                // Force of Nature
                case 33831:
                    return;
                default:
                    break;
            }
            break;
        }
        case SPELLFAMILY_WARLOCK:
            switch (spell->Id)
            {
                case 48018:
                    GameObject* obj = m_target->GetGameObject(spell->Id);
                    if (!obj)
                    {
                         m_target->RemoveAurasDueToSpell(spell->Id);
                         m_target->RemoveAurasDueToSpell(62388); 
                         return;
                    }
                    // We must take a range of teleport spell, not summon.
                    const SpellEntry* goToCircleSpell = sSpellStore.LookupEntry(48020);
                    if (m_target->IsWithinDist(obj,GetSpellMaxRange(sSpellRangeStore.LookupEntry(goToCircleSpell->rangeIndex))))
                        m_target->CastSpell(m_target, 62388, true);
                    else
                        m_target->RemoveAurasDueToSpell(62388);
            }
            break;
        case SPELLFAMILY_ROGUE:
        {
            switch (spell->Id)
            {
                // Killing Spree
                case 51690:
                {
                    if (m_target->hasUnitState(UNIT_STAT_STUNNED) || m_target->isFeared())
                        return;

                    std::list<Unit*> targets;
                    {
                        // eff_radius ==0
                        float radius = GetSpellMaxRange(sSpellRangeStore.LookupEntry(spell->rangeIndex));

                        MaNGOS::AnyUnfriendlyVisibleUnitInObjectRangeCheck u_check(m_target, m_target, radius);
                        MaNGOS::UnitListSearcher<MaNGOS::AnyUnfriendlyVisibleUnitInObjectRangeCheck> checker(m_target, targets, u_check);
                        Cell::VisitAllObjects(m_target, checker, radius);
                    }

                    if(targets.empty())
                        return;

                    std::list<Unit*>::const_iterator itr = targets.begin();
                    std::advance(itr, rand()%targets.size());
                    Unit* target = *itr;

                    m_target->CastSpell(target, 57840, true);
                    m_target->CastSpell(target, 57841, true);
                    return;
                }
                default:
                    break;
            }
            break;
        }
        case SPELLFAMILY_HUNTER:
        {
            // Explosive Shot
            if (spell->SpellFamilyFlags & UI64LIT(0x8000000000000000))
            {
                m_target->CastCustomSpell(m_target, 53352, &m_modifier.m_amount, 0, 0, true, 0, this, GetCasterGUID());
                return;
            }
            switch (spell->Id)
            {
                // Harpooner's Mark
                // case 40084:
                //    return;
                // Feeding Frenzy Rank 1 & 2
                case 53511:
                case 53512:
                {
                    Unit* victim = m_target->getVictim();
                    if( victim && victim->GetHealth() * 100 < victim->GetMaxHealth() * 35 )
                        m_target->CastSpell(m_target, spell->Id == 53511 ? 60096 : 60097, true, NULL, this);
                    return;
                }
                default:
                    break;
            }
            break;
        }
        case SPELLFAMILY_SHAMAN:
        {
            // Astral Shift
            if (spell->Id == 52179)
            {
                // Periodic need for remove visual on stun/fear/silence lost
                if (!(m_target->GetUInt32Value(UNIT_FIELD_FLAGS)&(UNIT_FLAG_STUNNED|UNIT_FLAG_FLEEING|UNIT_FLAG_SILENCED)))
                    m_target->RemoveAurasDueToSpell(52179);
                return;
            }
            break;
        }
        case SPELLFAMILY_DEATHKNIGHT:
        {
            // Death and Decay
            if (spell->SpellFamilyFlags & UI64LIT(0x0000000000000020))
            {
                if (Unit *caster = GetCaster())
                    caster->CastCustomSpell(m_target, 52212, &m_modifier.m_amount, NULL, NULL, true, NULL, this);
                return;
            }
            // Raise Dead
//            if (spell->SpellFamilyFlags & UI64LIT(0x0000000000001000))
//                return;
            // Chains of Ice
            if (spell->SpellFamilyFlags & UI64LIT(0x0000400000000000))
            {
                // Get 0 effect aura
                Aura *slow = m_target->GetAura(GetId(), EFFECT_INDEX_0);
                if (slow)
                {
                    slow->ApplyModifier(false, true);
                    Modifier *mod = slow->GetModifier();
                    mod->m_amount+= m_modifier.m_amount;
                    if (mod->m_amount > 0) mod->m_amount = 0;
                    slow->ApplyModifier(true, true);
                }
                return;
            }
            // Summon Gargoyle
//            if (spell->SpellFamilyFlags & UI64LIT(0x0000008000000000))
//                return;
            // Death Rune Mastery
//            if (spell->SpellFamilyFlags & UI64LIT(0x0000000000004000))
//                return;
            // Bladed Armor
            if (spell->SpellIconID == 2653)
            {
                // Increases your attack power by $s1 for every $s2 armor value you have.
                // Calculate AP bonus (from 1 efect of this spell)
                int32 apBonus = m_modifier.m_amount * m_target->GetArmor() / m_target->CalculateSpellDamage(m_target, spell, EFFECT_INDEX_1);
                m_target->CastCustomSpell(m_target, 61217, &apBonus, &apBonus, NULL, true, NULL, this);
                return;
            }
            // Reaping
//            if (spell->SpellIconID == 22)
//                return;
            // Blood of the North
//            if (spell->SpellIconID == 30412)
//                return;
            break;
        }
        default:
            break;
    }
}

void Aura::HandlePreventFleeing(bool apply, bool Real)
{
    if(!Real)
        return;

    Unit::AuraList const& fearAuras = m_target->GetAurasByType(SPELL_AURA_MOD_FEAR);
    if( !fearAuras.empty() )
    {
        if (apply)
            m_target->SetFeared(false, fearAuras.front()->GetCasterGUID());
        else
            m_target->SetFeared(true);
    }
}

void Aura::HandleManaShield(bool apply, bool Real)
{
    if(!Real)
        return;

    // prevent double apply bonuses
    if(apply && (m_target->GetTypeId()!=TYPEID_PLAYER || !((Player*)m_target)->GetSession()->PlayerLoading()))
    {
        if(Unit* caster = GetCaster())
        {
            float DoneActualBenefit = 0.0f;
            switch(m_spellProto->SpellFamilyName)
            {
                case SPELLFAMILY_MAGE:
                    if(m_spellProto->SpellFamilyFlags & UI64LIT(0x0000000000008000))
                    {
                        // Mana Shield
                        // +50% from +spd bonus
                        DoneActualBenefit = caster->SpellBaseDamageBonusDone(GetSpellSchoolMask(m_spellProto)) * 0.5f;
                        break;
                    }
                    break;
                default:
                    break;
            }

            DoneActualBenefit *= caster->CalculateLevelPenalty(GetSpellProto());

            m_modifier.m_amount += (int32)DoneActualBenefit;
        }
    }
}

void Aura::HandleArenaPreparation(bool apply, bool Real)
{
    if(!Real)
        return;

    if(apply)
        m_target->SetFlag(UNIT_FIELD_FLAGS, UNIT_FLAG_PREPARATION);
    else
        m_target->RemoveFlag(UNIT_FIELD_FLAGS, UNIT_FLAG_PREPARATION);
}

/**
 * Such auras are applied from a caster(=player) to a vehicle.
 * This has been verified using spell #49256
 */
void Aura::HandleAuraControlVehicle(bool apply, bool Real)
{
    if(!Real)
        return;

    Unit *player = GetCaster();
    Vehicle *vehicle = dynamic_cast<Vehicle*>(m_target);
    if(!player || player->GetTypeId() != TYPEID_PLAYER || !vehicle)
        return;

    if (apply)
    {
        if(Pet *pet = player->GetPet())
            pet->Remove(PET_SAVE_AS_CURRENT);
        ((Player*)player)->EnterVehicle(vehicle);
    }
    else
    {
        SpellEntry const *spell = GetSpellProto();

        // some SPELL_AURA_CONTROL_VEHICLE auras have a dummy effect on the player - remove them
        player->RemoveAurasDueToSpell(spell->Id);

        ((Player*)player)->ExitVehicle(vehicle);
    }
}

void Aura::HandleAuraConvertRune(bool apply, bool Real)
{
    if(!Real)
        return;

    if(m_target->GetTypeId() != TYPEID_PLAYER)
        return;

    Player *plr = (Player*)m_target;

    if(plr->getClass() != CLASS_DEATH_KNIGHT)
        return;

    RuneType runeFrom = RuneType(GetSpellProto()->EffectMiscValue[m_effIndex]);
    RuneType runeTo   = RuneType(GetSpellProto()->EffectMiscValueB[m_effIndex]);

    if (apply)
    {
        for(uint32 i = 0; i < MAX_RUNES; ++i)
        {
            if (plr->GetCurrentRune(i) == runeFrom && !plr->GetRuneCooldown(i))
            {
                plr->ConvertRune(i, runeTo);
                break;
            }
        }
    }
    else
    {
        for(uint32 i = 0; i < MAX_RUNES; ++i)
        {
            if(plr->GetCurrentRune(i) == runeTo && plr->GetBaseRune(i) == runeFrom)
            {
                plr->ConvertRune(i, runeFrom);
                break;
            }
        }
    }
}

void Aura::HandlePhase(bool apply, bool Real)
{
    if(!Real)
        return;

    // always non stackable
    if(apply)
    {
        Unit::AuraList const& phases = m_target->GetAurasByType(SPELL_AURA_PHASE);
        if(!phases.empty())
            m_target->RemoveAurasDueToSpell(phases.front()->GetId(), this);
    }

    // no-phase is also phase state so same code for apply and remove

    // phase auras normally not expected at BG but anyway better check
    if(m_target->GetTypeId() == TYPEID_PLAYER)
    {
        // drop flag at invisible in bg
        if(((Player*)m_target)->InBattleGround())
            if(BattleGround *bg = ((Player*)m_target)->GetBattleGround())
                bg->EventPlayerDroppedFlag((Player*)m_target);

        // GM-mode have mask 0xFFFFFFFF
        if(!((Player*)m_target)->isGameMaster())
            m_target->SetPhaseMask(apply ? GetMiscValue() : PHASEMASK_NORMAL, false);

        ((Player*)m_target)->GetSession()->SendSetPhaseShift(apply ? GetMiscValue() : PHASEMASK_NORMAL);

        if (GetEffIndex() == EFFECT_INDEX_0)
        {
            SpellAreaForAreaMapBounds saBounds = sSpellMgr.GetSpellAreaForAuraMapBounds(GetId());
            if(saBounds.first != saBounds.second)
            {
                uint32 zone, area;
                m_target->GetZoneAndAreaId(zone, area);

                for(SpellAreaForAreaMap::const_iterator itr = saBounds.first; itr != saBounds.second; ++itr)
                {
                    // some auras remove at aura remove
                    if(!itr->second->IsFitToRequirements((Player*)m_target, zone, area))
                        m_target->RemoveAurasDueToSpell(itr->second->spellId);
                    // some auras applied at aura apply
                    else if(itr->second->autocast)
                    {
                        if (!m_target->HasAura(itr->second->spellId, EFFECT_INDEX_0))
                            m_target->CastSpell(m_target, itr->second->spellId, true);
                    }
                }
            }
        }
    }
    else
        m_target->SetPhaseMask(apply ? GetMiscValue() : PHASEMASK_NORMAL, false);

    // need triggering visibility update base at phase update of not GM invisible (other GMs anyway see in any phases)
    if(m_target->GetVisibility() != VISIBILITY_OFF)
        m_target->SetVisibility(m_target->GetVisibility());
}

void Aura::HandleIgnoreUnitState(bool apply, bool Real)
{
    if(m_target->GetTypeId() != TYPEID_PLAYER || !Real)
        return;

    if(Unit* caster = GetCaster())
    {
        if (apply)
        {
            switch(GetId())
            {
                // Fingers of Frost
                case 44544:
                    SetAuraCharges(3); // 3 because first is droped on proc
                    break;
                // Juggernaut & Warbringer both need special slot and flag
                // for alowing charge in combat and Warbringer
                // for alowing charge in different stances, too
                case 64976:
                case 57499:
                    SetAuraSlot(255);
                    SetAuraFlags(19);
                    SendAuraUpdate(false);
                    break;
            }
        }
        else
        {
            switch(GetId())
            {
                case 64976:
                case 57499:
                    SendAuraUpdate(true);
                    break;
            }
        }
    }
}

void Aura::UnregisterSingleCastAura()
{
    if (IsSingleTarget())
    {
        if(Unit* caster = GetCaster())
        {
            caster->GetSingleCastAuras().remove(this);
        }
        else
        {
            sLog.outError("Couldn't find the caster of the single target aura (SpellId %u), may crash later!", GetId());
            //ASSERTt(false);
        }
        m_isSingleTargetAura = false;
    }
}

void Aura::HandleAuraSafeFall( bool Apply, bool Real )
{
    // implemented in WorldSession::HandleMovementOpcodes

    // only special case
    if(Apply && Real && GetId() == 32474 && m_target->GetTypeId() == TYPEID_PLAYER)
        ((Player*)m_target)->ActivateTaxiPathTo(506, GetId());
}

bool Aura::IsCritFromAbilityAura(Unit* caster, uint32& damage)
{
    Unit::AuraList const& auras = caster->GetAurasByType(SPELL_AURA_ABILITY_PERIODIC_CRIT);
    for(Unit::AuraList::const_iterator itr = auras.begin(); itr != auras.end(); ++itr)
    {
        if (!(*itr)->isAffectedOnSpell(m_spellProto))
            continue;
        if (!caster->IsSpellCrit(m_target, m_spellProto, GetSpellSchoolMask(m_spellProto)))
            break;

        damage = caster->SpellCriticalDamageBonus(m_spellProto, damage, m_target);
        return true;
    }
    return false;
}

void Aura::HandleModTargetArmorPct(bool /*apply*/, bool /*Real*/)
{
    if(m_target->GetTypeId() != TYPEID_PLAYER)
        return;

    ((Player*)m_target)->UpdateArmorPenetration();
}

void Aura::HandleAuraModAllCritChance(bool apply, bool Real)
{
    // spells required only Real aura add/remove
    if(!Real)
        return;

    if(m_target->GetTypeId() != TYPEID_PLAYER)
        return;

    ((Player*)m_target)->HandleBaseModValue(CRIT_PERCENTAGE,         FLAT_MOD, float (m_modifier.m_amount), apply);
    ((Player*)m_target)->HandleBaseModValue(OFFHAND_CRIT_PERCENTAGE, FLAT_MOD, float (m_modifier.m_amount), apply);
    ((Player*)m_target)->HandleBaseModValue(RANGED_CRIT_PERCENTAGE,  FLAT_MOD, float (m_modifier.m_amount), apply);

    // included in Player::UpdateSpellCritChance calculation
    ((Player*)m_target)->UpdateAllSpellCritChances();
}

void Aura::HandleAuraLinked(bool apply, bool Real)
{
    if (!Real)
        return;

    uint32 linkedSpell = m_spellProto->EffectTriggerSpell[m_effIndex];
    SpellEntry const *spellInfo = sSpellStore.LookupEntry(linkedSpell);
    if (!spellInfo)
    {
        sLog.outError("HandleAuraLinked for spell %u effect %u: triggering unknown spell %u", m_spellProto->Id, m_effIndex, linkedSpell);
        return;
    }

    if (apply)
        m_target->CastSpell(m_target, linkedSpell, true, NULL, this);
    else
        m_target->RemoveAurasByCasterSpell(linkedSpell, GetCasterGUID());
}

void Aura::HandleAuraOpenStable(bool apply, bool Real)
{
    if(!apply || !Real)
        return;

    Unit* caster = GetCaster();
    if(!caster || !caster->IsInWorld() || caster->GetTypeId() != TYPEID_PLAYER)
        return;

    WorldPacket data;
    data << uint64(caster->GetGUID());
    ((Player*)caster)->GetSession()->HandleListStabledPetsOpcode(data);
}

<<<<<<< HEAD
void Aura::HandleAuraInitializeImages(bool Apply, bool Real)
{
    if (!Real || !Apply || !m_target || m_target->GetTypeId() != TYPEID_UNIT)
        return;
    Unit* caster = GetCaster();
    Unit* creator = Unit::GetUnit(*m_target,m_target->GetCreatorGUID());
    Creature* pImmage = (Creature*)m_target;
    if (!creator || !caster || creator != caster || pImmage->isPet())
        return;

    // set stats and visual
    pImmage->SetDisplayId(creator->GetDisplayId());
    //    pImmage->SetLevel(creator->getLevel());
    pImmage->SetMaxHealth(creator->GetMaxHealth()/5);
    pImmage->SetHealth(creator->GetHealth()/2);
    pImmage->SetMaxPower(POWER_MANA, creator->GetMaxPower(POWER_MANA));
    pImmage->SetPower(POWER_MANA, creator->GetPower(POWER_MANA));
    pImmage->setFaction(creator->getFaction());
    pImmage->SetUInt32Value(UNIT_FIELD_FLAGS_2, UNIT_FLAG2_FORCE_MOVE | UNIT_FLAG2_REGENERATE_POWER);
    if (creator->IsPvP())
    {
     pImmage->SetPvP(true);
    }
    if (creator->isInCombat() && pImmage->isAlive())
    {
     pImmage->CastSpell(pImmage, 58838, true);
    }
    else
    {
       pImmage->GetMotionMaster()->Clear();
       pImmage->GetMotionMaster()->MoveFollow(creator, pImmage->GetDistance(creator), pImmage->GetAngle(creator));
   }
}

void Aura::HandleAuraCloneCaster(bool Apply, bool Real)
{
    error_log("HandleAuraCloneCaster");
    if (!Real || !Apply)
        return;

    Unit * caster = GetCaster();
    if (!caster)
        return;

    // Set item visual
    m_target->SetDisplayId(caster->GetDisplayId());
    m_target->SetUInt32Value(UNIT_FIELD_FLAGS_2, 2064);
}

=======
>>>>>>> b56d60ee
void Aura::HandleAllowOnlyAbility(bool apply, bool Real)
{
    if(!Real)
        return;

    if(apply)
    {
        m_target->setAttackTimer(BASE_ATTACK,m_duration);
        m_target->setAttackTimer(RANGED_ATTACK,m_duration);
        m_target->setAttackTimer(OFF_ATTACK,m_duration);
    }
    else
    {
        m_target->resetAttackTimer(BASE_ATTACK);
        m_target->resetAttackTimer(RANGED_ATTACK);
        m_target->resetAttackTimer(OFF_ATTACK);
    }

    m_target->UpdateDamagePhysical(BASE_ATTACK);
    m_target->UpdateDamagePhysical(RANGED_ATTACK);
    m_target->UpdateDamagePhysical(OFF_ATTACK);
}<|MERGE_RESOLUTION|>--- conflicted
+++ resolved
@@ -4510,16 +4510,9 @@
     {
         WorldPacket data;
         if(apply)
-        {
-            ((Player*)m_target)->SetCanFly(true);
             data.Initialize(SMSG_MOVE_SET_CAN_FLY, 12);
-        }
         else
-        {
             data.Initialize(SMSG_MOVE_UNSET_CAN_FLY, 12);
-            ((Player*)m_target)->SetCanFly(false);
-        }
-        //data.append(m_target->GetPackGUID());
         data << m_target->GetPackGUID();
         data << uint32(0);                                      // unknown
         m_target->SendMessageToSet(&data, true);
@@ -6979,15 +6972,9 @@
     // allow fly
     WorldPacket data;
     if(apply)
-    {
-        ((Player*)m_target)->SetCanFly(true);
         data.Initialize(SMSG_MOVE_SET_CAN_FLY, 12);
-    }
     else
-    {
         data.Initialize(SMSG_MOVE_UNSET_CAN_FLY, 12);
-        ((Player*)m_target)->SetCanFly(false);
-    }
     data << m_target->GetPackGUID();
     data << uint32(0);                                      // unk
     m_target->SendMessageToSet(&data, true);
@@ -8694,7 +8681,6 @@
     ((Player*)caster)->GetSession()->HandleListStabledPetsOpcode(data);
 }
 
-<<<<<<< HEAD
 void Aura::HandleAuraInitializeImages(bool Apply, bool Real)
 {
     if (!Real || !Apply || !m_target || m_target->GetTypeId() != TYPEID_UNIT)
@@ -8744,8 +8730,6 @@
     m_target->SetUInt32Value(UNIT_FIELD_FLAGS_2, 2064);
 }
 
-=======
->>>>>>> b56d60ee
 void Aura::HandleAllowOnlyAbility(bool apply, bool Real)
 {
     if(!Real)
