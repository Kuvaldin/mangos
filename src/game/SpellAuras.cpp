--- conflicted
+++ resolved
@@ -9020,15 +9020,6 @@
                         return;
                     break;
                 }
-<<<<<<< HEAD
-                case 70867:                                 // Soul of Blood Qween
-                case 71473:
-                case 71532:
-                case 71533:
-                {
-                    spellId1 = 70871;
-                    break;
-=======
                 case 58914:                                     // Kill Command, pet aura
                 {
                     // need remove here becase dummy aura hamdler apply/unapply at stack changes
@@ -9036,7 +9027,14 @@
                         if(Unit* caster = GetCaster())
                             caster->RemoveAurasDueToSpell(34027);
                     return;
->>>>>>> 11ac6007
+                }
+                case 70867:                                 // Soul of Blood Qween
+                case 71473:
+                case 71532:
+                case 71533:
+                {
+                    spellId1 = 70871;
+                    break;
                 }
                 case 71905:                                 // Soul Fragment
                 {
@@ -9344,7 +9342,6 @@
         case SPELLFAMILY_HUNTER:
         {
             switch (GetId())
-<<<<<<< HEAD
             {
                 case 34455:          // Ferocious inspiration and ranks
                     spellId1 = 75593;
@@ -9355,22 +9352,6 @@
                 case 34460:
                     spellId1 = 75447;
                     break;
-                case 19574:          // The Beast Within and Bestial Wrath - immunity
-                case 34471:
-                    spellId1 = 24395;
-                    spellId2 = 24396;
-                    spellId3 = 24397;
-                    spellId4 = 26592;
-                    break;
-                default:
-                    break;
-            }
-
-            // Freezing Trap Effect
-            if (m_spellProto->SpellFamilyFlags & UI64LIT(0x0000000000000008))
-=======
->>>>>>> 11ac6007
-            {
                 case 19574:                                 // Bestial Wrath - immunity
                 case 34471:                                 // The Beast Within - immunity
                 {
