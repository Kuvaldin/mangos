--- conflicted
+++ resolved
@@ -8091,7 +8091,6 @@
             // Death Rune Mastery
             // Reaping
             // Blood of the North
-<<<<<<< HEAD
             if (spell->SpellIconID == 22 || spell->SpellIconID == 3041 || spell->SpellIconID == 30412)
             {
                 if (target->GetTypeId() != TYPEID_PLAYER)
@@ -8107,7 +8106,9 @@
                         plr->ConvertRune(i, plr->GetBaseRune(i));
                 }
 
-=======
+                return;
+            }
+            break;
 //            if (spell->SpellIconID == 30412)
 //                return;
             // Hysteria
@@ -8116,7 +8117,6 @@
                 // damage not expected to be show in logs, not any damage spell related to damage apply
                 uint32 deal = m_modifier.m_amount * target->GetMaxHealth() / 100;
                 target->DealDamage(target, deal, NULL, DIRECT_DAMAGE, SPELL_SCHOOL_MASK_NORMAL, NULL, false);
->>>>>>> 6fbe4cd6
                 return;
             }
             break;
