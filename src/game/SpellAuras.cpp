/*
 * Copyright (C) 2005-2010 MaNGOS <http://getmangos.com/>
 *
 * This program is free software; you can redistribute it and/or modify
 * it under the terms of the GNU General Public License as published by
 * the Free Software Foundation; either version 2 of the License, or
 * (at your option) any later version.
 *
 * This program is distributed in the hope that it will be useful,
 * but WITHOUT ANY WARRANTY; without even the implied warranty of
 * MERCHANTABILITY or FITNESS FOR A PARTICULAR PURPOSE.  See the
 * GNU General Public License for more details.
 *
 * You should have received a copy of the GNU General Public License
 * along with this program; if not, write to the Free Software
 * Foundation, Inc., 59 Temple Place, Suite 330, Boston, MA  02111-1307  USA
 */

#include "Common.h"
#include "Database/DatabaseEnv.h"
#include "WorldPacket.h"
#include "WorldSession.h"
#include "Opcodes.h"
#include "Log.h"
#include "UpdateMask.h"
#include "World.h"
#include "ObjectMgr.h"
#include "SpellMgr.h"
#include "Player.h"
#include "Unit.h"
#include "Spell.h"
#include "DynamicObject.h"
#include "Group.h"
#include "UpdateData.h"
#include "ObjectAccessor.h"
#include "Policies/SingletonImp.h"
#include "Totem.h"
#include "Creature.h"
#include "Formulas.h"
#include "BattleGround.h"
#include "CreatureAI.h"
#include "ScriptCalls.h"
#include "Util.h"
#include "GridNotifiers.h"
#include "GridNotifiersImpl.h"
#include "Vehicle.h"
#include "CellImpl.h"

#define NULL_AURA_SLOT 0xFF

pAuraHandler AuraHandler[TOTAL_AURAS]=
{
    &Aura::HandleNULL,                                      //  0 SPELL_AURA_NONE
    &Aura::HandleBindSight,                                 //  1 SPELL_AURA_BIND_SIGHT
    &Aura::HandleModPossess,                                //  2 SPELL_AURA_MOD_POSSESS
    &Aura::HandlePeriodicDamage,                            //  3 SPELL_AURA_PERIODIC_DAMAGE
    &Aura::HandleAuraDummy,                                 //  4 SPELL_AURA_DUMMY
    &Aura::HandleModConfuse,                                //  5 SPELL_AURA_MOD_CONFUSE
    &Aura::HandleModCharm,                                  //  6 SPELL_AURA_MOD_CHARM
    &Aura::HandleModFear,                                   //  7 SPELL_AURA_MOD_FEAR
    &Aura::HandlePeriodicHeal,                              //  8 SPELL_AURA_PERIODIC_HEAL
    &Aura::HandleModAttackSpeed,                            //  9 SPELL_AURA_MOD_ATTACKSPEED
    &Aura::HandleModThreat,                                 // 10 SPELL_AURA_MOD_THREAT
    &Aura::HandleModTaunt,                                  // 11 SPELL_AURA_MOD_TAUNT
    &Aura::HandleAuraModStun,                               // 12 SPELL_AURA_MOD_STUN
    &Aura::HandleModDamageDone,                             // 13 SPELL_AURA_MOD_DAMAGE_DONE
    &Aura::HandleNoImmediateEffect,                         // 14 SPELL_AURA_MOD_DAMAGE_TAKEN   implemented in Unit::MeleeDamageBonusTaken and Unit::SpellBaseDamageBonusTaken
    &Aura::HandleNoImmediateEffect,                         // 15 SPELL_AURA_DAMAGE_SHIELD      implemented in Unit::DealMeleeDamage
    &Aura::HandleModStealth,                                // 16 SPELL_AURA_MOD_STEALTH
    &Aura::HandleNoImmediateEffect,                         // 17 SPELL_AURA_MOD_STEALTH_DETECT implemented in Unit::isVisibleForOrDetect
    &Aura::HandleInvisibility,                              // 18 SPELL_AURA_MOD_INVISIBILITY
    &Aura::HandleInvisibilityDetect,                        // 19 SPELL_AURA_MOD_INVISIBILITY_DETECTION
    &Aura::HandleAuraModTotalHealthPercentRegen,            // 20 SPELL_AURA_OBS_MOD_HEALTH
    &Aura::HandleAuraModTotalManaPercentRegen,              // 21 SPELL_AURA_OBS_MOD_MANA
    &Aura::HandleAuraModResistance,                         // 22 SPELL_AURA_MOD_RESISTANCE
    &Aura::HandlePeriodicTriggerSpell,                      // 23 SPELL_AURA_PERIODIC_TRIGGER_SPELL
    &Aura::HandlePeriodicEnergize,                          // 24 SPELL_AURA_PERIODIC_ENERGIZE
    &Aura::HandleAuraModPacify,                             // 25 SPELL_AURA_MOD_PACIFY
    &Aura::HandleAuraModRoot,                               // 26 SPELL_AURA_MOD_ROOT
    &Aura::HandleAuraModSilence,                            // 27 SPELL_AURA_MOD_SILENCE
    &Aura::HandleAuraModReflectSpells,                      // 28 SPELL_AURA_REFLECT_SPELLS    actual reflecting implemented in Unit::SpellHitResult
    &Aura::HandleAuraModStat,                               // 29 SPELL_AURA_MOD_STAT
    &Aura::HandleAuraModSkill,                              // 30 SPELL_AURA_MOD_SKILL
    &Aura::HandleAuraModIncreaseSpeed,                      // 31 SPELL_AURA_MOD_INCREASE_SPEED
    &Aura::HandleAuraModIncreaseMountedSpeed,               // 32 SPELL_AURA_MOD_INCREASE_MOUNTED_SPEED
    &Aura::HandleAuraModDecreaseSpeed,                      // 33 SPELL_AURA_MOD_DECREASE_SPEED
    &Aura::HandleAuraModIncreaseHealth,                     // 34 SPELL_AURA_MOD_INCREASE_HEALTH
    &Aura::HandleAuraModIncreaseEnergy,                     // 35 SPELL_AURA_MOD_INCREASE_ENERGY
    &Aura::HandleAuraModShapeshift,                         // 36 SPELL_AURA_MOD_SHAPESHIFT
    &Aura::HandleAuraModEffectImmunity,                     // 37 SPELL_AURA_EFFECT_IMMUNITY
    &Aura::HandleAuraModStateImmunity,                      // 38 SPELL_AURA_STATE_IMMUNITY
    &Aura::HandleAuraModSchoolImmunity,                     // 39 SPELL_AURA_SCHOOL_IMMUNITY
    &Aura::HandleAuraModDmgImmunity,                        // 40 SPELL_AURA_DAMAGE_IMMUNITY
    &Aura::HandleAuraModDispelImmunity,                     // 41 SPELL_AURA_DISPEL_IMMUNITY
    &Aura::HandleAuraProcTriggerSpell,                      // 42 SPELL_AURA_PROC_TRIGGER_SPELL  implemented in Unit::ProcDamageAndSpellFor and Unit::HandleProcTriggerSpell
    &Aura::HandleNoImmediateEffect,                         // 43 SPELL_AURA_PROC_TRIGGER_DAMAGE implemented in Unit::ProcDamageAndSpellFor
    &Aura::HandleAuraTrackCreatures,                        // 44 SPELL_AURA_TRACK_CREATURES
    &Aura::HandleAuraTrackResources,                        // 45 SPELL_AURA_TRACK_RESOURCES
    &Aura::HandleUnused,                                    // 46 SPELL_AURA_46 (used in test spells 54054 and 54058, and spell 48050) (3.0.8a-3.2.2a)
    &Aura::HandleAuraModParryPercent,                       // 47 SPELL_AURA_MOD_PARRY_PERCENT
    &Aura::HandleNULL,                                      // 48 SPELL_AURA_48 spell Napalm (area damage spell with additional delayed damage effect)
    &Aura::HandleAuraModDodgePercent,                       // 49 SPELL_AURA_MOD_DODGE_PERCENT
    &Aura::HandleNoImmediateEffect,                         // 50 SPELL_AURA_MOD_CRITICAL_HEALING_AMOUNT implemented in Unit::SpellCriticalHealingBonus
    &Aura::HandleAuraModBlockPercent,                       // 51 SPELL_AURA_MOD_BLOCK_PERCENT
    &Aura::HandleAuraModCritPercent,                        // 52 SPELL_AURA_MOD_CRIT_PERCENT
    &Aura::HandlePeriodicLeech,                             // 53 SPELL_AURA_PERIODIC_LEECH
    &Aura::HandleModHitChance,                              // 54 SPELL_AURA_MOD_HIT_CHANCE
    &Aura::HandleModSpellHitChance,                         // 55 SPELL_AURA_MOD_SPELL_HIT_CHANCE
    &Aura::HandleAuraTransform,                             // 56 SPELL_AURA_TRANSFORM
    &Aura::HandleModSpellCritChance,                        // 57 SPELL_AURA_MOD_SPELL_CRIT_CHANCE
    &Aura::HandleAuraModIncreaseSwimSpeed,                  // 58 SPELL_AURA_MOD_INCREASE_SWIM_SPEED
    &Aura::HandleNoImmediateEffect,                         // 59 SPELL_AURA_MOD_DAMAGE_DONE_CREATURE implemented in Unit::MeleeDamageBonusDone and Unit::SpellDamageBonusDone
    &Aura::HandleAuraModPacifyAndSilence,                   // 60 SPELL_AURA_MOD_PACIFY_SILENCE
    &Aura::HandleAuraModScale,                              // 61 SPELL_AURA_MOD_SCALE
    &Aura::HandlePeriodicHealthFunnel,                      // 62 SPELL_AURA_PERIODIC_HEALTH_FUNNEL
    &Aura::HandleUnused,                                    // 63 unused (3.0.8a-3.2.2a) old SPELL_AURA_PERIODIC_MANA_FUNNEL
    &Aura::HandlePeriodicManaLeech,                         // 64 SPELL_AURA_PERIODIC_MANA_LEECH
    &Aura::HandleModCastingSpeed,                           // 65 SPELL_AURA_MOD_CASTING_SPEED_NOT_STACK
    &Aura::HandleFeignDeath,                                // 66 SPELL_AURA_FEIGN_DEATH
    &Aura::HandleAuraModDisarm,                             // 67 SPELL_AURA_MOD_DISARM
    &Aura::HandleAuraModStalked,                            // 68 SPELL_AURA_MOD_STALKED
    &Aura::HandleSchoolAbsorb,                              // 69 SPELL_AURA_SCHOOL_ABSORB implemented in Unit::CalculateAbsorbAndResist
    &Aura::HandleUnused,                                    // 70 SPELL_AURA_EXTRA_ATTACKS      Useless, used by only one spell 41560 that has only visual effect (3.2.2a)
    &Aura::HandleModSpellCritChanceShool,                   // 71 SPELL_AURA_MOD_SPELL_CRIT_CHANCE_SCHOOL
    &Aura::HandleModPowerCostPCT,                           // 72 SPELL_AURA_MOD_POWER_COST_SCHOOL_PCT
    &Aura::HandleModPowerCost,                              // 73 SPELL_AURA_MOD_POWER_COST_SCHOOL
    &Aura::HandleNoImmediateEffect,                         // 74 SPELL_AURA_REFLECT_SPELLS_SCHOOL  implemented in Unit::SpellHitResult
    &Aura::HandleNoImmediateEffect,                         // 75 SPELL_AURA_MOD_LANGUAGE           implemented in WorldSession::HandleMessagechatOpcode
    &Aura::HandleFarSight,                                  // 76 SPELL_AURA_FAR_SIGHT
    &Aura::HandleModMechanicImmunity,                       // 77 SPELL_AURA_MECHANIC_IMMUNITY
    &Aura::HandleAuraMounted,                               // 78 SPELL_AURA_MOUNTED
    &Aura::HandleModDamagePercentDone,                      // 79 SPELL_AURA_MOD_DAMAGE_PERCENT_DONE
    &Aura::HandleModPercentStat,                            // 80 SPELL_AURA_MOD_PERCENT_STAT
    &Aura::HandleNoImmediateEffect,                         // 81 SPELL_AURA_SPLIT_DAMAGE_PCT       implemented in Unit::CalculateAbsorbAndResist
    &Aura::HandleWaterBreathing,                            // 82 SPELL_AURA_WATER_BREATHING
    &Aura::HandleModBaseResistance,                         // 83 SPELL_AURA_MOD_BASE_RESISTANCE
    &Aura::HandleModRegen,                                  // 84 SPELL_AURA_MOD_REGEN
    &Aura::HandleModPowerRegen,                             // 85 SPELL_AURA_MOD_POWER_REGEN
    &Aura::HandleChannelDeathItem,                          // 86 SPELL_AURA_CHANNEL_DEATH_ITEM
    &Aura::HandleNoImmediateEffect,                         // 87 SPELL_AURA_MOD_DAMAGE_PERCENT_TAKEN implemented in Unit::MeleeDamageBonusTaken and Unit::SpellDamageBonusTaken
    &Aura::HandleNoImmediateEffect,                         // 88 SPELL_AURA_MOD_HEALTH_REGEN_PERCENT implemented in Player::RegenerateHealth
    &Aura::HandlePeriodicDamagePCT,                         // 89 SPELL_AURA_PERIODIC_DAMAGE_PERCENT
    &Aura::HandleUnused,                                    // 90 unused (3.0.8a-3.2.2a) old SPELL_AURA_MOD_RESIST_CHANCE
    &Aura::HandleNoImmediateEffect,                         // 91 SPELL_AURA_MOD_DETECT_RANGE implemented in Creature::GetAttackDistance
    &Aura::HandlePreventFleeing,                            // 92 SPELL_AURA_PREVENTS_FLEEING
    &Aura::HandleModUnattackable,                           // 93 SPELL_AURA_MOD_UNATTACKABLE
    &Aura::HandleNoImmediateEffect,                         // 94 SPELL_AURA_INTERRUPT_REGEN implemented in Player::RegenerateAll
    &Aura::HandleAuraGhost,                                 // 95 SPELL_AURA_GHOST
    &Aura::HandleNoImmediateEffect,                         // 96 SPELL_AURA_SPELL_MAGNET implemented in Unit::SelectMagnetTarget
    &Aura::HandleManaShield,                                // 97 SPELL_AURA_MANA_SHIELD implemented in Unit::CalculateAbsorbAndResist
    &Aura::HandleAuraModSkill,                              // 98 SPELL_AURA_MOD_SKILL_TALENT
    &Aura::HandleAuraModAttackPower,                        // 99 SPELL_AURA_MOD_ATTACK_POWER
    &Aura::HandleUnused,                                    //100 SPELL_AURA_AURAS_VISIBLE obsolete 3.x? all player can see all auras now, but still have 2 spells including GM-spell (1852,2855)
    &Aura::HandleModResistancePercent,                      //101 SPELL_AURA_MOD_RESISTANCE_PCT
    &Aura::HandleNoImmediateEffect,                         //102 SPELL_AURA_MOD_MELEE_ATTACK_POWER_VERSUS implemented in Unit::MeleeDamageBonusDone
    &Aura::HandleAuraModTotalThreat,                        //103 SPELL_AURA_MOD_TOTAL_THREAT
    &Aura::HandleAuraWaterWalk,                             //104 SPELL_AURA_WATER_WALK
    &Aura::HandleAuraFeatherFall,                           //105 SPELL_AURA_FEATHER_FALL
    &Aura::HandleAuraHover,                                 //106 SPELL_AURA_HOVER
    &Aura::HandleAddModifier,                               //107 SPELL_AURA_ADD_FLAT_MODIFIER
    &Aura::HandleAddModifier,                               //108 SPELL_AURA_ADD_PCT_MODIFIER
    &Aura::HandleNoImmediateEffect,                         //109 SPELL_AURA_ADD_TARGET_TRIGGER
    &Aura::HandleModPowerRegenPCT,                          //110 SPELL_AURA_MOD_POWER_REGEN_PERCENT
    &Aura::HandleNoImmediateEffect,                         //111 SPELL_AURA_ADD_CASTER_HIT_TRIGGER implemented in Unit::SelectMagnetTarget
    &Aura::HandleNoImmediateEffect,                         //112 SPELL_AURA_OVERRIDE_CLASS_SCRIPTS implemented in diff functions.
    &Aura::HandleNoImmediateEffect,                         //113 SPELL_AURA_MOD_RANGED_DAMAGE_TAKEN implemented in Unit::MeleeDamageBonusTaken
    &Aura::HandleNoImmediateEffect,                         //114 SPELL_AURA_MOD_RANGED_DAMAGE_TAKEN_PCT implemented in Unit::MeleeDamageBonusTaken
    &Aura::HandleNoImmediateEffect,                         //115 SPELL_AURA_MOD_HEALING                 implemented in Unit::SpellBaseHealingBonusTaken
    &Aura::HandleNoImmediateEffect,                         //116 SPELL_AURA_MOD_REGEN_DURING_COMBAT     imppemented in Player::RegenerateAll and Player::RegenerateHealth
    &Aura::HandleNoImmediateEffect,                         //117 SPELL_AURA_MOD_MECHANIC_RESISTANCE     implemented in Unit::MagicSpellHitResult
    &Aura::HandleNoImmediateEffect,                         //118 SPELL_AURA_MOD_HEALING_PCT             implemented in Unit::SpellHealingBonusTaken
    &Aura::HandleUnused,                                    //119 unused (3.0.8a-3.2.2a) old SPELL_AURA_SHARE_PET_TRACKING
    &Aura::HandleAuraUntrackable,                           //120 SPELL_AURA_UNTRACKABLE
    &Aura::HandleAuraEmpathy,                               //121 SPELL_AURA_EMPATHY
    &Aura::HandleModOffhandDamagePercent,                   //122 SPELL_AURA_MOD_OFFHAND_DAMAGE_PCT
    &Aura::HandleModTargetResistance,                       //123 SPELL_AURA_MOD_TARGET_RESISTANCE
    &Aura::HandleAuraModRangedAttackPower,                  //124 SPELL_AURA_MOD_RANGED_ATTACK_POWER
    &Aura::HandleNoImmediateEffect,                         //125 SPELL_AURA_MOD_MELEE_DAMAGE_TAKEN implemented in Unit::MeleeDamageBonusTaken
    &Aura::HandleNoImmediateEffect,                         //126 SPELL_AURA_MOD_MELEE_DAMAGE_TAKEN_PCT implemented in Unit::MeleeDamageBonusTaken
    &Aura::HandleNoImmediateEffect,                         //127 SPELL_AURA_RANGED_ATTACK_POWER_ATTACKER_BONUS implemented in Unit::MeleeDamageBonusDone
    &Aura::HandleModPossessPet,                             //128 SPELL_AURA_MOD_POSSESS_PET
    &Aura::HandleAuraModIncreaseSpeed,                      //129 SPELL_AURA_MOD_SPEED_ALWAYS
    &Aura::HandleAuraModIncreaseMountedSpeed,               //130 SPELL_AURA_MOD_MOUNTED_SPEED_ALWAYS
    &Aura::HandleNoImmediateEffect,                         //131 SPELL_AURA_MOD_RANGED_ATTACK_POWER_VERSUS implemented in Unit::MeleeDamageBonusDone
    &Aura::HandleAuraModIncreaseEnergyPercent,              //132 SPELL_AURA_MOD_INCREASE_ENERGY_PERCENT
    &Aura::HandleAuraModIncreaseHealthPercent,              //133 SPELL_AURA_MOD_INCREASE_HEALTH_PERCENT
    &Aura::HandleAuraModRegenInterrupt,                     //134 SPELL_AURA_MOD_MANA_REGEN_INTERRUPT
    &Aura::HandleModHealingDone,                            //135 SPELL_AURA_MOD_HEALING_DONE
    &Aura::HandleNoImmediateEffect,                         //136 SPELL_AURA_MOD_HEALING_DONE_PERCENT   implemented in Unit::SpellHealingBonusDone
    &Aura::HandleModTotalPercentStat,                       //137 SPELL_AURA_MOD_TOTAL_STAT_PERCENTAGE
    &Aura::HandleModMeleeSpeedPct,                          //138 SPELL_AURA_MOD_MELEE_HASTE
    &Aura::HandleForceReaction,                             //139 SPELL_AURA_FORCE_REACTION
    &Aura::HandleAuraModRangedHaste,                        //140 SPELL_AURA_MOD_RANGED_HASTE
    &Aura::HandleRangedAmmoHaste,                           //141 SPELL_AURA_MOD_RANGED_AMMO_HASTE
    &Aura::HandleAuraModBaseResistancePCT,                  //142 SPELL_AURA_MOD_BASE_RESISTANCE_PCT
    &Aura::HandleAuraModResistanceExclusive,                //143 SPELL_AURA_MOD_RESISTANCE_EXCLUSIVE
    &Aura::HandleAuraSafeFall,                              //144 SPELL_AURA_SAFE_FALL                  implemented in WorldSession::HandleMovementOpcodes
    &Aura::HandleAuraModPetTalentsPoints,                   //145 SPELL_AURA_MOD_PET_TALENT_POINTS
    &Aura::HandleNoImmediateEffect,                         //146 SPELL_AURA_ALLOW_TAME_PET_TYPE        implemented in Player::CanTameExoticPets
    &Aura::HandleModMechanicImmunityMask,                   //147 SPELL_AURA_MECHANIC_IMMUNITY_MASK     implemented in Unit::IsImmuneToSpell and Unit::IsImmuneToSpellEffect (check part)
    &Aura::HandleAuraRetainComboPoints,                     //148 SPELL_AURA_RETAIN_COMBO_POINTS
    &Aura::HandleNoImmediateEffect,                         //149 SPELL_AURA_REDUCE_PUSHBACK            implemented in Spell::Delayed and Spell::DelayedChannel
    &Aura::HandleShieldBlockValue,                          //150 SPELL_AURA_MOD_SHIELD_BLOCKVALUE_PCT
    &Aura::HandleAuraTrackStealthed,                        //151 SPELL_AURA_TRACK_STEALTHED
    &Aura::HandleNoImmediateEffect,                         //152 SPELL_AURA_MOD_DETECTED_RANGE         implemented in Creature::GetAttackDistance
    &Aura::HandleNoImmediateEffect,                         //153 SPELL_AURA_SPLIT_DAMAGE_FLAT          implemented in Unit::CalculateAbsorbAndResist
    &Aura::HandleNoImmediateEffect,                         //154 SPELL_AURA_MOD_STEALTH_LEVEL          implemented in Unit::isVisibleForOrDetect
    &Aura::HandleNoImmediateEffect,                         //155 SPELL_AURA_MOD_WATER_BREATHING        implemented in Player::getMaxTimer
    &Aura::HandleNoImmediateEffect,                         //156 SPELL_AURA_MOD_REPUTATION_GAIN        implemented in Player::CalculateReputationGain
    &Aura::HandleUnused,                                    //157 SPELL_AURA_PET_DAMAGE_MULTI (single test like spell 20782, also single for 214 aura)
    &Aura::HandleShieldBlockValue,                          //158 SPELL_AURA_MOD_SHIELD_BLOCKVALUE
    &Aura::HandleNoImmediateEffect,                         //159 SPELL_AURA_NO_PVP_CREDIT              implemented in Player::RewardHonor
    &Aura::HandleNoImmediateEffect,                         //160 SPELL_AURA_MOD_AOE_AVOIDANCE          implemented in Unit::MagicSpellHitResult
    &Aura::HandleNoImmediateEffect,                         //161 SPELL_AURA_MOD_HEALTH_REGEN_IN_COMBAT implemented in Player::RegenerateAll and Player::RegenerateHealth
    &Aura::HandleAuraPowerBurn,                             //162 SPELL_AURA_POWER_BURN_MANA
    &Aura::HandleNoImmediateEffect,                         //163 SPELL_AURA_MOD_CRIT_DAMAGE_BONUS      implemented in Unit::CalculateMeleeDamage and Unit::SpellCriticalDamageBonus
    &Aura::HandleUnused,                                    //164 unused (3.0.8a-3.2.2a), only one test spell 10654
    &Aura::HandleNoImmediateEffect,                         //165 SPELL_AURA_MELEE_ATTACK_POWER_ATTACKER_BONUS implemented in Unit::MeleeDamageBonusDone
    &Aura::HandleAuraModAttackPowerPercent,                 //166 SPELL_AURA_MOD_ATTACK_POWER_PCT
    &Aura::HandleAuraModRangedAttackPowerPercent,           //167 SPELL_AURA_MOD_RANGED_ATTACK_POWER_PCT
    &Aura::HandleNoImmediateEffect,                         //168 SPELL_AURA_MOD_DAMAGE_DONE_VERSUS            implemented in Unit::SpellDamageBonusDone, Unit::MeleeDamageBonusDone
    &Aura::HandleNoImmediateEffect,                         //169 SPELL_AURA_MOD_CRIT_PERCENT_VERSUS           implemented in Unit::DealDamageBySchool, Unit::DoAttackDamage, Unit::SpellCriticalBonus
    &Aura::HandleNULL,                                      //170 SPELL_AURA_DETECT_AMORE       different spells that ignore transformation effects
    &Aura::HandleAuraModIncreaseSpeed,                      //171 SPELL_AURA_MOD_SPEED_NOT_STACK
    &Aura::HandleAuraModIncreaseMountedSpeed,               //172 SPELL_AURA_MOD_MOUNTED_SPEED_NOT_STACK
    &Aura::HandleUnused,                                    //173 unused (3.0.8a-3.2.2a) no spells, old SPELL_AURA_ALLOW_CHAMPION_SPELLS  only for Proclaim Champion spell
    &Aura::HandleModSpellDamagePercentFromStat,             //174 SPELL_AURA_MOD_SPELL_DAMAGE_OF_STAT_PERCENT  implemented in Unit::SpellBaseDamageBonusDone
    &Aura::HandleModSpellHealingPercentFromStat,            //175 SPELL_AURA_MOD_SPELL_HEALING_OF_STAT_PERCENT implemented in Unit::SpellBaseHealingBonusDone
    &Aura::HandleSpiritOfRedemption,                        //176 SPELL_AURA_SPIRIT_OF_REDEMPTION   only for Spirit of Redemption spell, die at aura end
    &Aura::HandleNULL,                                      //177 SPELL_AURA_AOE_CHARM (22 spells)
    &Aura::HandleNoImmediateEffect,                         //178 SPELL_AURA_MOD_DEBUFF_RESISTANCE          implemented in Unit::MagicSpellHitResult
    &Aura::HandleNoImmediateEffect,                         //179 SPELL_AURA_MOD_ATTACKER_SPELL_CRIT_CHANCE implemented in Unit::SpellCriticalBonus
    &Aura::HandleNoImmediateEffect,                         //180 SPELL_AURA_MOD_FLAT_SPELL_DAMAGE_VERSUS   implemented in Unit::SpellDamageBonusDone
    &Aura::HandleUnused,                                    //181 unused (3.0.8a-3.2.2a) old SPELL_AURA_MOD_FLAT_SPELL_CRIT_DAMAGE_VERSUS
    &Aura::HandleAuraModResistenceOfStatPercent,            //182 SPELL_AURA_MOD_RESISTANCE_OF_STAT_PERCENT
    &Aura::HandleNoImmediateEffect,                         //183 SPELL_AURA_MOD_CRITICAL_THREAT only used in 28746, implemented in ThreatCalcHelper::calcThreat
    &Aura::HandleNoImmediateEffect,                         //184 SPELL_AURA_MOD_ATTACKER_MELEE_HIT_CHANCE  implemented in Unit::RollMeleeOutcomeAgainst
    &Aura::HandleNoImmediateEffect,                         //185 SPELL_AURA_MOD_ATTACKER_RANGED_HIT_CHANCE implemented in Unit::RollMeleeOutcomeAgainst
    &Aura::HandleNoImmediateEffect,                         //186 SPELL_AURA_MOD_ATTACKER_SPELL_HIT_CHANCE  implemented in Unit::MagicSpellHitResult
    &Aura::HandleNoImmediateEffect,                         //187 SPELL_AURA_MOD_ATTACKER_MELEE_CRIT_CHANCE  implemented in Unit::GetUnitCriticalChance
    &Aura::HandleNoImmediateEffect,                         //188 SPELL_AURA_MOD_ATTACKER_RANGED_CRIT_CHANCE implemented in Unit::GetUnitCriticalChance
    &Aura::HandleModRating,                                 //189 SPELL_AURA_MOD_RATING
    &Aura::HandleNoImmediateEffect,                         //190 SPELL_AURA_MOD_FACTION_REPUTATION_GAIN     implemented in Player::CalculateReputationGain
    &Aura::HandleAuraModUseNormalSpeed,                     //191 SPELL_AURA_USE_NORMAL_MOVEMENT_SPEED
    &Aura::HandleModMeleeRangedSpeedPct,                    //192 SPELL_AURA_MOD_MELEE_RANGED_HASTE
    &Aura::HandleModCombatSpeedPct,                         //193 SPELL_AURA_HASTE_ALL (in fact combat (any type attack) speed pct)
    &Aura::HandleNoImmediateEffect,                         //194 SPELL_AURA_MOD_IGNORE_ABSORB_SCHOOL       implement in Unit::CalcNotIgnoreAbsorbDamage
    &Aura::HandleNoImmediateEffect,                         //195 SPELL_AURA_MOD_IGNORE_ABSORB_FOR_SPELL    implement in Unit::CalcNotIgnoreAbsorbDamage
    &Aura::HandleNULL,                                      //196 SPELL_AURA_MOD_COOLDOWN (single spell 24818 in 3.2.2a)
    &Aura::HandleNoImmediateEffect,                         //197 SPELL_AURA_MOD_ATTACKER_SPELL_AND_WEAPON_CRIT_CHANCE implemented in Unit::SpellCriticalBonus Unit::GetUnitCriticalChance
    &Aura::HandleUnused,                                    //198 unused (3.0.8a-3.2.2a) old SPELL_AURA_MOD_ALL_WEAPON_SKILLS
    &Aura::HandleNoImmediateEffect,                         //199 SPELL_AURA_MOD_INCREASES_SPELL_PCT_TO_HIT  implemented in Unit::MagicSpellHitResult
    &Aura::HandleNoImmediateEffect,                         //200 SPELL_AURA_MOD_KILL_XP_PCT                 implemented in Player::GiveXP
    &Aura::HandleAuraAllowFlight,                           //201 SPELL_AURA_FLY                             this aura enable flight mode...
    &Aura::HandleNoImmediateEffect,                         //202 SPELL_AURA_IGNORE_COMBAT_RESULT            implemented in Unit::MeleeSpellHitResult
    &Aura::HandleNoImmediateEffect,                         //203 SPELL_AURA_MOD_ATTACKER_MELEE_CRIT_DAMAGE  implemented in Unit::CalculateMeleeDamage and Unit::SpellCriticalDamageBonus
    &Aura::HandleNoImmediateEffect,                         //204 SPELL_AURA_MOD_ATTACKER_RANGED_CRIT_DAMAGE implemented in Unit::CalculateMeleeDamage and Unit::SpellCriticalDamageBonus
    &Aura::HandleNoImmediateEffect,                         //205 SPELL_AURA_MOD_ATTACKER_SPELL_CRIT_DAMAGE  implemented in Unit::SpellCriticalDamageBonus
    &Aura::HandleAuraModIncreaseFlightSpeed,                //206 SPELL_AURA_MOD_FLIGHT_SPEED
    &Aura::HandleAuraModIncreaseFlightSpeed,                //207 SPELL_AURA_MOD_FLIGHT_SPEED_MOUNTED
    &Aura::HandleAuraModIncreaseFlightSpeed,                //208 SPELL_AURA_MOD_FLIGHT_SPEED_STACKING
    &Aura::HandleAuraModIncreaseFlightSpeed,                //209 SPELL_AURA_MOD_FLIGHT_SPEED_MOUNTED_STACKING
    &Aura::HandleAuraModIncreaseFlightSpeed,                //210 SPELL_AURA_MOD_FLIGHT_SPEED_NOT_STACKING
    &Aura::HandleAuraModIncreaseFlightSpeed,                //211 SPELL_AURA_MOD_FLIGHT_SPEED_MOUNTED_NOT_STACKING
    &Aura::HandleAuraModRangedAttackPowerOfStatPercent,     //212 SPELL_AURA_MOD_RANGED_ATTACK_POWER_OF_STAT_PERCENT
    &Aura::HandleNoImmediateEffect,                         //213 SPELL_AURA_MOD_RAGE_FROM_DAMAGE_DEALT implemented in Player::RewardRage
    &Aura::HandleUnused,                                    //214 Tamed Pet Passive (single test like spell 20782, also single for 157 aura)
    &Aura::HandleArenaPreparation,                          //215 SPELL_AURA_ARENA_PREPARATION
    &Aura::HandleModCastingSpeed,                           //216 SPELL_AURA_HASTE_SPELLS
    &Aura::HandleUnused,                                    //217 unused (3.0.8a-3.2.2a)
    &Aura::HandleAuraModRangedHaste,                        //218 SPELL_AURA_HASTE_RANGED
    &Aura::HandleModManaRegen,                              //219 SPELL_AURA_MOD_MANA_REGEN_FROM_STAT
    &Aura::HandleModRatingFromStat,                         //220 SPELL_AURA_MOD_RATING_FROM_STAT
    &Aura::HandleNULL,                                      //221 ignored
    &Aura::HandleUnused,                                    //222 unused (3.0.8a-3.2.2a) only for spell 44586 that not used in real spell cast
    &Aura::HandleNULL,                                      //223 dummy code (cast damage spell to attacker) and another dymmy (jump to another nearby raid member)
    &Aura::HandleUnused,                                    //224 unused (3.0.8a-3.2.2a)
    &Aura::HandleNoImmediateEffect,                         //225 SPELL_AURA_PRAYER_OF_MENDING
    &Aura::HandleAuraPeriodicDummy,                         //226 SPELL_AURA_PERIODIC_DUMMY
    &Aura::HandlePeriodicTriggerSpellWithValue,             //227 SPELL_AURA_PERIODIC_TRIGGER_SPELL_WITH_VALUE
    &Aura::HandleNoImmediateEffect,                         //228 SPELL_AURA_DETECT_STEALTH
    &Aura::HandleNoImmediateEffect,                         //229 SPELL_AURA_MOD_AOE_DAMAGE_AVOIDANCE        implemented in Unit::SpellDamageBonusTaken
    &Aura::HandleAuraModIncreaseMaxHealth,                  //230 Commanding Shout
    &Aura::HandleNoImmediateEffect,                         //231 SPELL_AURA_PROC_TRIGGER_SPELL_WITH_VALUE
    &Aura::HandleNoImmediateEffect,                         //232 SPELL_AURA_MECHANIC_DURATION_MOD           implement in Unit::CalculateSpellDuration
    &Aura::HandleNULL,                                      //233 set model id to the one of the creature with id m_modifier.m_miscvalue
    &Aura::HandleNoImmediateEffect,                         //234 SPELL_AURA_MECHANIC_DURATION_MOD_NOT_STACK implement in Unit::CalculateSpellDuration
    &Aura::HandleAuraModDispelResist,                       //235 SPELL_AURA_MOD_DISPEL_RESIST               implement in Unit::MagicSpellHitResult
    &Aura::HandleAuraControlVehicle,                        //236 SPELL_AURA_CONTROL_VEHICLE
    &Aura::HandleModSpellDamagePercentFromAttackPower,      //237 SPELL_AURA_MOD_SPELL_DAMAGE_OF_ATTACK_POWER  implemented in Unit::SpellBaseDamageBonusDone
    &Aura::HandleModSpellHealingPercentFromAttackPower,     //238 SPELL_AURA_MOD_SPELL_HEALING_OF_ATTACK_POWER implemented in Unit::SpellBaseHealingBonusDone
    &Aura::HandleAuraModScale,                              //239 SPELL_AURA_MOD_SCALE_2 only in Noggenfogger Elixir (16595) before 2.3.0 aura 61
    &Aura::HandleAuraModExpertise,                          //240 SPELL_AURA_MOD_EXPERTISE
    &Aura::HandleForceMoveForward,                          //241 Forces the caster to move forward
    &Aura::HandleUnused,                                    //242 SPELL_AURA_MOD_SPELL_DAMAGE_FROM_HEALING (only 2 test spels in 3.2.2a)
    &Aura::HandleNULL,                                      //243 faction reaction override spells
    &Aura::HandleComprehendLanguage,                        //244 SPELL_AURA_COMPREHEND_LANGUAGE
    &Aura::HandleNoImmediateEffect,                         //245 SPELL_AURA_MOD_DURATION_OF_MAGIC_EFFECTS     implemented in Unit::CalculateSpellDuration
    &Aura::HandleNoImmediateEffect,                         //246 SPELL_AURA_MOD_DURATION_OF_EFFECTS_BY_DISPEL implemented in Unit::CalculateSpellDuration
    &Aura::HandleAuraMirrorImage,                           //247 SPELL_AURA_MIRROR_IMAGE
    &Aura::HandleNoImmediateEffect,                         //248 SPELL_AURA_MOD_COMBAT_RESULT_CHANCE         implemented in Unit::RollMeleeOutcomeAgainst
    &Aura::HandleAuraConvertRune,                           //249 SPELL_AURA_CONVERT_RUNE
    &Aura::HandleAuraModIncreaseHealth,                     //250 SPELL_AURA_MOD_INCREASE_HEALTH_2
    &Aura::HandleNULL,                                      //251 SPELL_AURA_MOD_ENEMY_DODGE
    &Aura::HandleModCombatSpeedPct,                         //252 SPELL_AURA_SLOW_ALL
    &Aura::HandleNoImmediateEffect,                         //253 SPELL_AURA_MOD_BLOCK_CRIT_CHANCE             implemented in Unit::CalculateMeleeDamage
    &Aura::HandleAuraModDisarm,                             //254 SPELL_AURA_MOD_DISARM_SHIELD disarm Shield/offhand
    &Aura::HandleNoImmediateEffect,                         //255 SPELL_AURA_MOD_MECHANIC_DAMAGE_TAKEN_PERCENT    implemented in Unit::SpellDamageBonusTaken
    &Aura::HandleNoReagentUseAura,                          //256 SPELL_AURA_NO_REAGENT_USE Use SpellClassMask for spell select
    &Aura::HandleNULL,                                      //257 SPELL_AURA_MOD_TARGET_RESIST_BY_SPELL_CLASS Use SpellClassMask for spell select
    &Aura::HandleNULL,                                      //258 SPELL_AURA_MOD_SPELL_VISUAL
    &Aura::HandleNoImmediateEffect,                         //259 SPELL_AURA_MOD_PERIODIC_HEAL                    implemented in Unit::SpellHealingBonus
    &Aura::HandleNoImmediateEffect,                         //260 SPELL_AURA_SCREEN_EFFECT (miscvalue = id in ScreenEffect.dbc) not required any code
    &Aura::HandlePhase,                                     //261 SPELL_AURA_PHASE undetectable invisibility?     implemented in Unit::isVisibleForOrDetect
    &Aura::HandleNoImmediateEffect,                         //262 SPELL_AURA_IGNORE_UNIT_STATE                    implemented in Unit::isIgnoreUnitState & Spell::CheckCast
    &Aura::HandleNoImmediateEffect,                         //263 SPELL_AURA_ALLOW_ONLY_ABILITY                   implemented in Spell::CheckCasterAuras, lool enum IgnoreUnitState for known misc values
    &Aura::HandleUnused,                                    //264 unused (3.0.8a-3.2.2a)
    &Aura::HandleUnused,                                    //265 unused (3.0.8a-3.2.2a)
    &Aura::HandleUnused,                                    //266 unused (3.0.8a-3.2.2a)
    &Aura::HandleNoImmediateEffect,                         //267 SPELL_AURA_MOD_IMMUNE_AURA_APPLY_SCHOOL         implemented in Unit::IsImmuneToSpellEffect
    &Aura::HandleAuraModAttackPowerOfStatPercent,           //268 SPELL_AURA_MOD_ATTACK_POWER_OF_STAT_PERCENT
    &Aura::HandleNoImmediateEffect,                         //269 SPELL_AURA_MOD_IGNORE_DAMAGE_REDUCTION_SCHOOL   implemented in Unit::CalcNotIgnoreDamageRedunction
    &Aura::HandleUnused,                                    //270 SPELL_AURA_MOD_IGNORE_TARGET_RESIST (unused in 3.2.2a)
    &Aura::HandleNoImmediateEffect,                         //271 SPELL_AURA_MOD_DAMAGE_FROM_CASTER    implemented in Unit::MeleeDamageBonusTaken and Unit::SpellDamageBonusTaken
    &Aura::HandleNoImmediateEffect,                         //272 SPELL_AURA_MAELSTROM_WEAPON (unclear use for aura, it used in (3.2.2a...3.3.0) in single spell 53817 that spellmode stacked and charged spell expected to be drop as stack
    &Aura::HandleNoImmediateEffect,                         //273 SPELL_AURA_X_RAY (client side implementation)
    &Aura::HandleNULL,                                      //274 proc free shot?
    &Aura::HandleNoImmediateEffect,                         //275 SPELL_AURA_MOD_IGNORE_SHAPESHIFT Use SpellClassMask for spell select
    &Aura::HandleNULL,                                      //276 mod damage % mechanic?
    &Aura::HandleNoImmediateEffect,                         //277 SPELL_AURA_MOD_MAX_AFFECTED_TARGETS Use SpellClassMask for spell select
    &Aura::HandleAuraModDisarm,                             //278 SPELL_AURA_MOD_DISARM_RANGED disarm ranged weapon
    &Aura::HandleNULL,                                      //279 visual effects? 58836 and 57507
    &Aura::HandleModTargetArmorPct,                         //280 SPELL_AURA_MOD_TARGET_ARMOR_PCT
    &Aura::HandleNoImmediateEffect,                         //281 SPELL_AURA_MOD_HONOR_GAIN             implemented in Player::RewardHonor
    &Aura::HandleAuraIncreaseBaseHealthPercent,             //282 SPELL_AURA_INCREASE_BASE_HEALTH_PERCENT
    &Aura::HandleNoImmediateEffect,                         //283 SPELL_AURA_MOD_HEALING_RECEIVED       implemented in Unit::SpellHealingBonusTaken
    &Aura::HandleAuraLinked,                                //284 SPELL_AURA_LINKED
    &Aura::HandleAuraModAttackPowerOfArmor,                 //285 SPELL_AURA_MOD_ATTACK_POWER_OF_ARMOR  implemented in Player::UpdateAttackPowerAndDamage
    &Aura::HandleNoImmediateEffect,                         //286 SPELL_AURA_ABILITY_PERIODIC_CRIT      implemented in Aura::IsCritFromAbilityAura called from Aura::PeriodicTick
    &Aura::HandleNoImmediateEffect,                         //287 SPELL_AURA_DEFLECT_SPELLS             implemented in Unit::MagicSpellHitResult and Unit::MeleeSpellHitResult
    &Aura::HandleNULL,                                      //288 increase parry/deflect, prevent attack (single spell used 67801)
    &Aura::HandleUnused,                                    //289 unused (3.2.2a)
    &Aura::HandleAuraModAllCritChance,                      //290 SPELL_AURA_MOD_ALL_CRIT_CHANCE
    &Aura::HandleNoImmediateEffect,                         //291 SPELL_AURA_MOD_QUEST_XP_PCT           implemented in Player::GiveXP
    &Aura::HandleAuraOpenStable,                            //292 call stabled pet
    &Aura::HandleAuraAddMechanicAbilities,                  //293 SPELL_AURA_ADD_MECHANIC_ABILITIES  replaces target's action bars with a predefined spellset
    &Aura::HandleNULL,                                      //294 2 spells, possible prevent mana regen
    &Aura::HandleUnused,                                    //295 unused (3.2.2a)
    &Aura::HandleNULL,                                      //296 2 spells
    &Aura::HandleNULL,                                      //297 1 spell (counter spell school?)
    &Aura::HandleUnused,                                    //298 unused (3.2.2a)
    &Aura::HandleUnused,                                    //299 unused (3.2.2a)
    &Aura::HandleNoImmediateEffect,                         //300 3 spells, share damage (in percent) with aura owner and aura target. implemented in Unit::DealDamage
    &Aura::HandleNULL,                                      //301 SPELL_AURA_HEAL_ABSORB 5 spells
    &Aura::HandleUnused,                                    //302 unused (3.2.2a)
    &Aura::HandleNULL,                                      //303 17 spells
    &Aura::HandleNULL,                                      //304 2 spells (alcohol effect?)
    &Aura::HandleAuraModIncreaseSpeed,                      //305 SPELL_AURA_MOD_MINIMUM_SPEED
    &Aura::HandleNULL,                                      //306 1 spell
    &Aura::HandleNULL,                                      //307 absorb healing?
    &Aura::HandleNULL,                                      //308 new aura for hunter traps
    &Aura::HandleNULL,                                      //309 absorb healing?
    &Aura::HandleNoImmediateEffect,                         //310 SPELL_AURA_MOD_PET_AOE_DAMAGE_AVOIDANCE implemented in Unit::SpellDamageBonusTaken
    &Aura::HandleNULL,                                      //311 0 spells in 3.3
    &Aura::HandleNULL,                                      //312 0 spells in 3.3
    &Aura::HandleNULL,                                      //313 0 spells in 3.3
    &Aura::HandleNULL,                                      //314 1 test spell (reduce duration of silince/magic)
    &Aura::HandleNULL,                                      //315 underwater walking
    &Aura::HandleNoImmediateEffect                          //316 SPELL_AURA_MOD_PERIODIC_HASTE makes haste affect HOT/DOT ticks
};

static AuraType const frozenAuraTypes[] = { SPELL_AURA_MOD_ROOT, SPELL_AURA_MOD_STUN, SPELL_AURA_NONE };

Aura::Aura(SpellEntry const* spellproto, SpellEffectIndex eff, int32 *currentBasePoints, SpellAuraHolder *holder, Unit *target, Unit *caster, Item* castItem) :
m_spellmod(NULL),
m_timeCla(1000), m_periodicTimer(0), m_periodicTick(0), m_removeMode(AURA_REMOVE_BY_DEFAULT),
m_effIndex(eff), m_positive(false), m_isPeriodic(false), m_isAreaAura(false),
m_isPersistent(false), m_in_use(0), m_spellAuraHolder(holder)
{
    MANGOS_ASSERT(target);

    MANGOS_ASSERT(spellproto && spellproto == sSpellStore.LookupEntry( spellproto->Id ) && "`info` must be pointer to sSpellStore element");

    m_currentBasePoints = currentBasePoints ? *currentBasePoints : spellproto->CalculateSimpleValue(eff);

    bool isPassive = IsPassiveSpell(GetSpellProto());
    bool isPermanent = false;
    m_positive = IsPositiveEffect(spellproto->Id, m_effIndex);

    m_applyTime = time(NULL);

    int32 damage;
    if (!caster)
    {
        damage = m_currentBasePoints;
    }
    else
    {
        damage        = caster->CalculateSpellDamage(target, spellproto, m_effIndex, &m_currentBasePoints);

        if (!damage && castItem && castItem->GetItemSuffixFactor())
        {
            ItemRandomSuffixEntry const *item_rand_suffix = sItemRandomSuffixStore.LookupEntry(abs(castItem->GetItemRandomPropertyId()));
            if (item_rand_suffix)
            {
                for (int k = 0; k < 3; ++k)
                {
                    SpellItemEnchantmentEntry const *pEnchant = sSpellItemEnchantmentStore.LookupEntry(item_rand_suffix->enchant_id[k]);
                    if (pEnchant)
                    {
                        for (int t = 0; t < 3; ++t)
                        {
                            if(pEnchant->spellid[t] != spellproto->Id)
                                continue;

                            damage = uint32((item_rand_suffix->prefix[k]*castItem->GetItemSuffixFactor()) / 10000 );
                            break;
                        }
                    }

                    if (damage)
                        break;
                }
            }
        }
    }

    SetModifier(AuraType(spellproto->EffectApplyAuraName[eff]), damage, spellproto->EffectAmplitude[eff], spellproto->EffectMiscValue[eff]);

    if (caster)
        m_maxduration = caster->CalculateBaseSpellDuration(spellproto, &m_modifier.periodictime);
    else
        m_maxduration = GetSpellDuration(spellproto);

    if (m_maxduration == -1 || (isPassive && spellproto->DurationIndex == 0))
        isPermanent = true;

    if (!isPermanent)
    {
        m_maxduration = target->CalculateSpellDuration(caster, m_maxduration, spellproto, m_effIndex);
        // Get zero duration aura after - need set m_maxduration > 0 for apply/remove aura work
        if (m_maxduration<=0)
            m_maxduration = 1;
    }

    m_duration = m_maxduration;

    DEBUG_FILTER_LOG(LOG_FILTER_SPELL_CAST, "Aura: construct Spellid : %u, Aura : %u Duration : %d Target : %d Damage : %d", spellproto->Id, spellproto->EffectApplyAuraName[eff], m_maxduration, spellproto->EffectImplicitTargetA[eff],damage);

    // Start periodic on next tick or at aura apply
    if (!(spellproto->AttributesEx5 & SPELL_ATTR_EX5_START_PERIODIC_AT_APPLY))
        m_periodicTimer += m_modifier.periodictime;
}

Aura::~Aura()
{
}

AreaAura::AreaAura(SpellEntry const* spellproto, SpellEffectIndex eff, int32 *currentBasePoints, SpellAuraHolder *holder, Unit *target,
Unit *caster, Item* castItem) : Aura(spellproto, eff, currentBasePoints, holder, target, caster, castItem)
{
    m_isAreaAura = true;

    // caster==NULL in constructor args if target==caster in fact
    Unit* caster_ptr = caster ? caster : target;

    m_radius = GetSpellRadius(sSpellRadiusStore.LookupEntry(spellproto->EffectRadiusIndex[m_effIndex]));
    if(Player* modOwner = caster_ptr->GetSpellModOwner())
        modOwner->ApplySpellMod(spellproto->Id, SPELLMOD_RADIUS, m_radius);

    switch(spellproto->Effect[eff])
    {
        case SPELL_EFFECT_APPLY_AREA_AURA_PARTY:
            m_areaAuraType = AREA_AURA_PARTY;
            if (target->GetTypeId() == TYPEID_UNIT && ((Creature*)target)->IsTotem())
                m_modifier.m_auraname = SPELL_AURA_NONE;
            break;
        case SPELL_EFFECT_APPLY_AREA_AURA_RAID:
            m_areaAuraType = AREA_AURA_RAID;
            if (target->GetTypeId() == TYPEID_UNIT && ((Creature*)target)->IsTotem())
                m_modifier.m_auraname = SPELL_AURA_NONE;
            // Light's Beacon not applied to caster itself (TODO: more generic check for another similar spell if any?)
            else if (target == caster_ptr && spellproto->Id == 53651)
                m_modifier.m_auraname = SPELL_AURA_NONE;
            break;
        case SPELL_EFFECT_APPLY_AREA_AURA_FRIEND:
            m_areaAuraType = AREA_AURA_FRIEND;
            break;
        case SPELL_EFFECT_APPLY_AREA_AURA_ENEMY:
            m_areaAuraType = AREA_AURA_ENEMY;
            if (target == caster_ptr)
                m_modifier.m_auraname = SPELL_AURA_NONE;    // Do not do any effect on self
            break;
        case SPELL_EFFECT_APPLY_AREA_AURA_PET:
            m_areaAuraType = AREA_AURA_PET;
            break;
        case SPELL_EFFECT_APPLY_AREA_AURA_OWNER:
            m_areaAuraType = AREA_AURA_OWNER;
            if (target == caster_ptr)
                m_modifier.m_auraname = SPELL_AURA_NONE;
            break;
        default:
            sLog.outError("Wrong spell effect in AreaAura constructor");
            MANGOS_ASSERT(false);
            break;
    }
}

AreaAura::~AreaAura()
{
}

PersistentAreaAura::PersistentAreaAura(SpellEntry const* spellproto, SpellEffectIndex eff, int32 *currentBasePoints, SpellAuraHolder *holder, Unit *target,
Unit *caster, Item* castItem) : Aura(spellproto, eff, currentBasePoints, holder, target, caster, castItem)
{
    m_isPersistent = true;
}

PersistentAreaAura::~PersistentAreaAura()
{
}

SingleEnemyTargetAura::SingleEnemyTargetAura(SpellEntry const* spellproto, SpellEffectIndex eff, int32 *currentBasePoints, SpellAuraHolder *holder, Unit *target,
Unit *caster, Item* castItem) : Aura(spellproto, eff, currentBasePoints, holder, target, caster, castItem)
{
    if (caster)
        m_castersTargetGuid = caster->GetTypeId()==TYPEID_PLAYER ? ((Player*)caster)->GetSelectionGuid() : caster->GetTargetGuid();
}

SingleEnemyTargetAura::~SingleEnemyTargetAura()
{
}

Unit* SingleEnemyTargetAura::GetTriggerTarget() const
{
    return ObjectAccessor::GetUnit(*(m_spellAuraHolder->GetTarget()), m_castersTargetGuid);
}

Aura* CreateAura(SpellEntry const* spellproto, SpellEffectIndex eff, int32 *currentBasePoints, SpellAuraHolder *holder, Unit *target, Unit *caster, Item* castItem)
{
    if (IsAreaAuraEffect(spellproto->Effect[eff]))
        return new AreaAura(spellproto, eff, currentBasePoints, holder, target, caster, castItem);

    uint32 triggeredSpellId = spellproto->EffectTriggerSpell[eff];

    if(SpellEntry const* triggeredSpellInfo = sSpellStore.LookupEntry(triggeredSpellId))
        for (int i = 0; i < MAX_EFFECT_INDEX; ++i)
            if (triggeredSpellInfo->EffectImplicitTargetA[i] == TARGET_SINGLE_ENEMY)
                return new SingleEnemyTargetAura(spellproto, eff, currentBasePoints, holder, target, caster, castItem);

    return new Aura(spellproto, eff, currentBasePoints, holder, target, caster, castItem);
}

SpellAuraHolder* CreateSpellAuraHolder(SpellEntry const* spellproto, Unit *target, WorldObject *caster, Item *castItem)
{
    return new SpellAuraHolder(spellproto, target, caster, castItem);
}

void Aura::SetModifier(AuraType t, int32 a, uint32 pt, int32 miscValue)
{
    m_modifier.m_auraname = t;
    m_modifier.m_amount = a;
    m_modifier.m_miscvalue = miscValue;
    m_modifier.periodictime = pt;
}

void Aura::Update(uint32 diff)
{
    if (m_duration > 0)
    {
        m_duration -= diff;
        if (m_duration < 0)
            m_duration = 0;
        m_timeCla -= diff;

        // GetEffIndex()==0 prevent double/triple apply manaPerSecond/manaPerSecondPerLevel to same spell with many auras
        // all spells with manaPerSecond/manaPerSecondPerLevel have aura in effect 0
        if (GetEffIndex() == EFFECT_INDEX_0 && m_timeCla <= 0)
        {
            Unit* caster = GetCaster();
            if (caster && caster->IsInWorld())
            {
                Powers powertype = Powers(GetSpellProto()->powerType);
                int32 manaPerSecond = GetSpellProto()->manaPerSecond + GetSpellProto()->manaPerSecondPerLevel * caster->getLevel();
                m_timeCla = 1*IN_MILLISECONDS;
                if (manaPerSecond)
                {
                    if(powertype==POWER_HEALTH)
                        caster->ModifyHealth(-manaPerSecond);
                    else
                        caster->ModifyPower(powertype,-manaPerSecond);
                }
            }
        }
    }

    if(m_isPeriodic && (m_duration >= 0 || GetHolder()->IsPassive() || GetHolder()->IsPermanent()))
    {
        m_periodicTimer -= diff;
        if(m_periodicTimer <= 0) // tick also at m_periodicTimer==0 to prevent lost last tick in case max m_duration == (max m_periodicTimer)*N
        {
            // update before applying (aura can be removed in TriggerSpell or PeriodicTick calls)
            m_periodicTimer += m_modifier.periodictime;
            ++m_periodicTick;                               // for some infinity auras in some cases can overflow and reset
            PeriodicTick();
        }
    }
}

void AreaAura::Update(uint32 diff)
{
    // update for the caster of the aura
    if(GetCasterGuid() == GetTarget()->GetObjectGuid())
    {
        Unit* caster = GetTarget();

        if( !caster->hasUnitState(UNIT_STAT_ISOLATED) )
        {
            Unit* owner = caster->GetCharmerOrOwner();
            if (!owner)
                owner = caster;
            std::list<Unit *> targets;

            switch(m_areaAuraType)
            {
                case AREA_AURA_PARTY:
                {
                    Group *pGroup = NULL;

                    if (owner->GetTypeId() == TYPEID_PLAYER)
                        pGroup = ((Player*)owner)->GetGroup();

                    if( pGroup)
                    {
                        uint8 subgroup = ((Player*)owner)->GetSubGroup();
                        for(GroupReference *itr = pGroup->GetFirstMember(); itr != NULL; itr = itr->next())
                        {
                            Player* Target = itr->getSource();
                            if(Target && Target->isAlive() && Target->GetSubGroup()==subgroup && caster->IsFriendlyTo(Target))
                            {
                                if(caster->IsWithinDistInMap(Target, m_radius))
                                    targets.push_back(Target);
                                if (Pet *pet = Target->GetPet())
                                {
                                    GroupPetList m_groupPets = Target->GetPets();
                                    if (!m_groupPets.empty())
                                    {
                                        for (GroupPetList::const_iterator itr = m_groupPets.begin(); itr != m_groupPets.end(); ++itr)
                                            if (Pet* _pet = Target->GetMap()->GetPet(*itr))
                                                if(_pet && _pet->isAlive() && caster->IsWithinDistInMap(_pet, m_radius))
                                                    targets.push_back(_pet);
                                    }
                                }
                            }
                        }
                    }
                    else
                    {
                        // add owner
                        if( owner != caster && caster->IsWithinDistInMap(owner, m_radius) )
                            targets.push_back(owner);
                        // add caster's pet
                        if (Pet *pet = caster->GetPet())
                        {
                            GroupPetList m_groupPets = caster->GetPets();
                            if (!m_groupPets.empty())
                            {
                                for (GroupPetList::const_iterator itr = m_groupPets.begin(); itr != m_groupPets.end(); ++itr)
                                    if (Pet* _pet = caster->GetMap()->GetPet(*itr))
                                        if(_pet && caster->IsWithinDistInMap(_pet, m_radius))
                                            targets.push_back(_pet);
                            }
                        }
                    }
                    break;
                }
                case AREA_AURA_RAID:
                {
                    Group *pGroup = NULL;

                    if (owner->GetTypeId() == TYPEID_PLAYER)
                        pGroup = ((Player*)owner)->GetGroup();

                    if( pGroup)
                    {
                        for(GroupReference *itr = pGroup->GetFirstMember(); itr != NULL; itr = itr->next())
                        {
                            Player* Target = itr->getSource();
                            if(Target && Target->isAlive() && caster->IsFriendlyTo(Target))
                            {
                                if(caster->IsWithinDistInMap(Target, m_radius))
                                    targets.push_back(Target);
                                if (Pet *pet = Target->GetPet())
                                {
                                    GroupPetList m_groupPets = Target->GetPets();
                                    if (!m_groupPets.empty())
                                    {
                                        for (GroupPetList::const_iterator itr = m_groupPets.begin(); itr != m_groupPets.end(); ++itr)
                                            if (Pet* _pet = caster->GetMap()->GetPet(*itr))
                                                if(_pet && caster->IsWithinDistInMap(_pet, m_radius))
                                                    targets.push_back(_pet);
                                    }
                                }
                            }
                        }
                    }
                    else
                    {
                        // add owner
                        if( owner != caster && caster->IsWithinDistInMap(owner, m_radius) )
                            targets.push_back(owner);
                        // add caster's pet
                        if (Pet *pet = caster->GetPet())
                        {
                            GroupPetList m_groupPets = caster->GetPets();
                            if (!m_groupPets.empty())
                            {
                                for (GroupPetList::const_iterator itr = m_groupPets.begin(); itr != m_groupPets.end(); ++itr)
                                    if (Pet* _pet = caster->GetMap()->GetPet(*itr))
                                        if(_pet && caster->IsWithinDistInMap(_pet, m_radius))
                                            targets.push_back(_pet);
                            }
                        }
                    }
                    break;
                }
                case AREA_AURA_FRIEND:
                {
                    MaNGOS::AnyFriendlyUnitInObjectRangeCheck u_check(caster, m_radius);
                    MaNGOS::UnitListSearcher<MaNGOS::AnyFriendlyUnitInObjectRangeCheck> searcher(targets, u_check);
                    Cell::VisitAllObjects(caster, searcher, m_radius);
                    break;
                }
                case AREA_AURA_ENEMY:
                {
                    MaNGOS::AnyAoETargetUnitInObjectRangeCheck u_check(caster, m_radius); // No GetCharmer in searcher
                    MaNGOS::UnitListSearcher<MaNGOS::AnyAoETargetUnitInObjectRangeCheck> searcher(targets, u_check);
                    Cell::VisitAllObjects(caster, searcher, m_radius);
                    break;
                }
                case AREA_AURA_OWNER:
                case AREA_AURA_PET:
                {
                    if(owner != caster && caster->IsWithinDistInMap(owner, m_radius))
                        targets.push_back(owner);
                    break;
                }
            }

            for(std::list<Unit *>::iterator tIter = targets.begin(); tIter != targets.end(); tIter++)
            {
                // flag for seelction is need apply aura to current iteration target
                bool apply = true;

                // we need ignore present caster self applied are auras sometime
                // in cases if this only auras applied for spell effect
                Unit::SpellAuraHolderBounds spair = (*tIter)->GetSpellAuraHolderBounds(GetId());
                for(Unit::SpellAuraHolderMap::const_iterator i = spair.first; i != spair.second; ++i)
                {
                    if (i->second->IsDeleted())
                        continue;

                    Aura *aur = i->second->GetAuraByEffectIndex(m_effIndex);

                    if (!aur)
                        continue;

                    switch(m_areaAuraType)
                    {
                        case AREA_AURA_ENEMY:
                            // non caster self-casted auras (non stacked)
                            if(aur->GetModifier()->m_auraname != SPELL_AURA_NONE)
                                apply = false;
                            break;
                        case AREA_AURA_RAID:
                            // non caster self-casted auras (stacked from diff. casters)
                            if(aur->GetModifier()->m_auraname != SPELL_AURA_NONE  || i->second->GetCasterGuid() == GetCasterGuid())
                                apply = false;
                            break;
                        default:
                            // in generic case not allow stacking area auras
                            apply = false;
                            break;
                    }

                    if(!apply)
                        break;
                }

                if(!apply)
                    continue;

                if(SpellEntry const *actualSpellInfo = sSpellMgr.SelectAuraRankForLevel(GetSpellProto(), (*tIter)->getLevel()))
                {
                    int32 actualBasePoints = m_currentBasePoints;
                    // recalculate basepoints for lower rank (all AreaAura spell not use custom basepoints?)
                    if(actualSpellInfo != GetSpellProto())
                        actualBasePoints = actualSpellInfo->CalculateSimpleValue(m_effIndex);

                    SpellAuraHolder *holder = (*tIter)->GetSpellAuraHolder(actualSpellInfo->Id, GetCasterGUID());

                    bool addedToExisting = true;
                    if (!holder)
                    {
                        holder = CreateSpellAuraHolder(actualSpellInfo, (*tIter), caster);
                        addedToExisting = false;
                    }

                    AreaAura *aur = new AreaAura(actualSpellInfo, m_effIndex, &actualBasePoints, holder, (*tIter), caster, NULL);
                    aur->SetAuraDuration(GetAuraDuration());
                    holder->AddAura(aur, m_effIndex);

                    if (addedToExisting)
                    {
                        (*tIter)->AddAuraToModList(aur);
                        holder->SetInUse(true);
                        aur->ApplyModifier(true,true);
                        holder->SetInUse(false);
                    }
                    else
                        (*tIter)->AddSpellAuraHolder(holder);
                }
            }
        }
        Aura::Update(diff);
    }
    else                                                    // aura at non-caster
    {
        Unit* caster = GetCaster();
        Unit* target = GetTarget();

        Aura::Update(diff);

        // remove aura if out-of-range from caster (after teleport for example)
        // or caster is isolated or caster no longer has the aura
        // or caster is (no longer) friendly
        bool needFriendly = (m_areaAuraType == AREA_AURA_ENEMY ? false : true);
        if( !caster || caster->hasUnitState(UNIT_STAT_ISOLATED) ||
            !caster->IsWithinDistInMap(target, m_radius)      ||
            !caster->HasAura(GetId(), GetEffIndex())            ||
            caster->IsFriendlyTo(target) != needFriendly
           )
        {
            target->RemoveSingleAuraFromSpellAuraHolder(GetId(), GetEffIndex(),GetCasterGUID());
        }
        else if( m_areaAuraType == AREA_AURA_PARTY)         // check if in same sub group
        {
            // not check group if target == owner or target == pet
            if (caster->GetCharmerOrOwnerGuid() != target->GetObjectGuid() && caster->GetObjectGuid() != target->GetCharmerOrOwnerGuid())
            {
                Player* check = caster->GetCharmerOrOwnerPlayerOrPlayerItself();

                Group *pGroup = check ? check->GetGroup() : NULL;
                if( pGroup )
                {
                    Player* checkTarget = target->GetCharmerOrOwnerPlayerOrPlayerItself();
                    if(!checkTarget || !pGroup->SameSubGroup(check, checkTarget))
                        target->RemoveSingleAuraFromSpellAuraHolder(GetId(), GetEffIndex(),GetCasterGUID());
                }
                else
                    target->RemoveSingleAuraFromSpellAuraHolder(GetId(), GetEffIndex(),GetCasterGUID());
            }
        }
        else if( m_areaAuraType == AREA_AURA_RAID)          // TODO: fix me!
        {
            // not check group if target == owner or target == pet
            if (caster->GetCharmerOrOwnerGuid() != target->GetObjectGuid() && caster->GetObjectGuid() != target->GetCharmerOrOwnerGuid())
            {
                Player* check = caster->GetCharmerOrOwnerPlayerOrPlayerItself();

                Group *pGroup = check ? check->GetGroup() : NULL;
                if( pGroup )
                {
                    Player* checkTarget = target->GetCharmerOrOwnerPlayerOrPlayerItself();
                    if(!checkTarget)
                        target->RemoveSingleAuraFromSpellAuraHolder(GetId(), GetEffIndex(), GetCasterGUID());
                }
                else
                    target->RemoveSingleAuraFromSpellAuraHolder(GetId(), GetEffIndex(), GetCasterGUID());
            }
        }
        else if (m_areaAuraType == AREA_AURA_PET || m_areaAuraType == AREA_AURA_OWNER)
        {
            if (target->GetObjectGuid() != caster->GetCharmerOrOwnerGuid())
                target->RemoveSingleAuraFromSpellAuraHolder(GetId(), GetEffIndex(), GetCasterGUID());
        }
    }
}

void PersistentAreaAura::Update(uint32 diff)
{
    bool remove = false;

    // remove the aura if its caster or the dynamic object causing it was removed
    // or if the target moves too far from the dynamic object
    if(Unit *caster = GetCaster())
    {
        DynamicObject *dynObj = caster->GetDynObject(GetId(), GetEffIndex());
        if (dynObj)
        {
            if (!GetTarget()->IsWithinDistInMap(dynObj, dynObj->GetRadius()))
                remove = true;
        }
        else
            remove = true;
    }
    else
        remove = true;

    Aura::Update(diff);

    if(remove)
        GetTarget()->RemoveAura(GetId(), GetEffIndex());
}

void Aura::ApplyModifier(bool apply, bool Real)
{
    AuraType aura = m_modifier.m_auraname;

    GetHolder()->SetInUse(true);
    SetInUse(true);
    if(aura < TOTAL_AURAS)
        (*this.*AuraHandler [aura])(apply, Real);
    SetInUse(false);
    GetHolder()->SetInUse(false);
}

bool Aura::isAffectedOnSpell(SpellEntry const *spell) const
{
    // Check family name
    if (spell->SpellFamilyName != GetSpellProto()->SpellFamilyName)
        return false;
    // Check EffectClassMask
    uint32 const *ptr = getAuraSpellClassMask();
    if (((uint64*)ptr)[0] & spell->SpellFamilyFlags)
        return true;
    if (ptr[2] & spell->SpellFamilyFlags2)
        return true;
    return false;
}

bool Aura::CanProcFrom(SpellEntry const *spell, uint32 EventProcEx, uint32 procEx, bool active, bool useClassMask) const
{
    // Check EffectClassMask
    uint32 const *ptr = getAuraSpellClassMask();

    // if no class mask defined, or spell_proc_event has SpellFamilyName=0 - allow proc
    if (!useClassMask || (!((uint64*)ptr)[0] && !ptr[2]))
    {
        if (!(EventProcEx & PROC_EX_EX_TRIGGER_ALWAYS))
        {
            // Check for extra req (if none) and hit/crit
            if (EventProcEx == PROC_EX_NONE)
            {
                // No extra req, so can trigger only for active (damage/healing present) and hit/crit
                if((procEx & (PROC_EX_NORMAL_HIT|PROC_EX_CRITICAL_HIT)) && active)
                    return true;
                else
                    return false;
            }
            else // Passive spells hits here only if resist/reflect/immune/evade
            {
                // Passive spells can`t trigger if need hit (exclude cases when procExtra include non-active flags)
                if ((EventProcEx & (PROC_EX_NORMAL_HIT|PROC_EX_CRITICAL_HIT) & procEx) && !active)
                    return false;
            }
        }
        return true;
    }
    else
    {
        // SpellFamilyName check is performed in SpellMgr::IsSpellProcEventCanTriggeredBy and it is done once for whole holder
        // note: SpellFamilyName is not checked if no spell_proc_event is defined

        if (((uint64*)ptr)[0] & spell->SpellFamilyFlags)
            return true;

        if (ptr[2] & spell->SpellFamilyFlags2)
            return true;
    }
    return false;
}

void Aura::ReapplyAffectedPassiveAuras( Unit* target, bool owner_mode )
{
    // we need store cast item guids for self casted spells
    // expected that not exist permanent auras from stackable auras from different items
    std::map<uint32, ObjectGuid> affectedSelf;

    std::set<uint32> affectedAuraCaster;

    for(Unit::SpellAuraHolderMap::const_iterator itr = target->GetSpellAuraHolderMap().begin(); itr != target->GetSpellAuraHolderMap().end(); ++itr)
    {
        // permanent passive or permanent area aura
        // passive spells can be affected only by own or owner spell mods)
        if ((itr->second->IsPermanent() && (owner_mode && itr->second->IsPassive() || itr->second->IsAreaAura())) &&
            // non deleted and not same aura (any with same spell id)
            !itr->second->IsDeleted() && itr->second->GetId() != GetId() &&
            // and affected by aura
            isAffectedOnSpell(itr->second->GetSpellProto()))
        {
            // only applied by self or aura caster
            if (itr->second->GetCasterGuid() == target->GetObjectGuid())
                affectedSelf[itr->second->GetId()] = itr->second->GetCastItemGuid();
            else if (itr->second->GetCasterGuid() == GetCasterGuid())
                affectedAuraCaster.insert(itr->second->GetId());
        }
    }

    if (!affectedSelf.empty())
    {
        Player* pTarget = target->GetTypeId() == TYPEID_PLAYER ? (Player*)target : NULL;

        for(std::map<uint32, ObjectGuid>::const_iterator map_itr = affectedSelf.begin(); map_itr != affectedSelf.end(); ++map_itr)
        {
            Item* item = pTarget && !map_itr->second.IsEmpty() ? pTarget->GetItemByGuid(map_itr->second) : NULL;
            target->RemoveAurasDueToSpell(map_itr->first);
            target->CastSpell(target, map_itr->first, true, item);
        }
    }

    if (!affectedAuraCaster.empty())
    {
        Unit* caster = GetCaster();
        for(std::set<uint32>::const_iterator set_itr = affectedAuraCaster.begin(); set_itr != affectedAuraCaster.end(); ++set_itr)
        {
            target->RemoveAurasDueToSpell(*set_itr);
            if (caster)
                caster->CastSpell(GetTarget(), *set_itr, true);
        }
    }
}

struct ReapplyAffectedPassiveAurasHelper
{
    explicit ReapplyAffectedPassiveAurasHelper(Aura* _aura) : aura(_aura) {}
    void operator()(Unit* unit) const { aura->ReapplyAffectedPassiveAuras(unit, true); }
    Aura* aura;
};

void Aura::ReapplyAffectedPassiveAuras()
{
    // not reapply spell mods with charges (use original value because processed and at remove)
    if (GetSpellProto()->procCharges)
        return;

    // not reapply some spell mods ops (mostly speedup case)
    switch (m_modifier.m_miscvalue)
    {
        case SPELLMOD_DURATION:
        case SPELLMOD_CHARGES:
        case SPELLMOD_NOT_LOSE_CASTING_TIME:
        case SPELLMOD_CASTING_TIME:
        case SPELLMOD_COOLDOWN:
        case SPELLMOD_COST:
        case SPELLMOD_ACTIVATION_TIME:
        case SPELLMOD_GLOBAL_COOLDOWN:
            return;
    }

    // reapply talents to own passive persistent auras
    ReapplyAffectedPassiveAuras(GetTarget(), true);

    // re-apply talents/passives/area auras applied to pet/totems (it affected by player spellmods)
    GetTarget()->CallForAllControlledUnits(ReapplyAffectedPassiveAurasHelper(this), CONTROLLED_PET|CONTROLLED_TOTEMS);

    // re-apply talents/passives/area auras applied to group members (it affected by player spellmods)
    if (Group* group = ((Player*)GetTarget())->GetGroup())
        for(GroupReference *itr = group->GetFirstMember(); itr != NULL; itr = itr->next())
            if (Player* member = itr->getSource())
                if (member != GetTarget() && member->IsInMap(GetTarget()))
                    ReapplyAffectedPassiveAuras(member, false);
}

/*********************************************************/
/***               BASIC AURA FUNCTION                 ***/
/*********************************************************/
void Aura::HandleAddModifier(bool apply, bool Real)
{
    if(GetTarget()->GetTypeId() != TYPEID_PLAYER || !Real)
        return;

    if(m_modifier.m_miscvalue >= MAX_SPELLMOD)
        return;

    if (apply)
    {
        // Add custom charges for some mod aura
        switch (GetSpellProto()->Id)
        {
            case 17941:                                     // Shadow Trance
            case 22008:                                     // Netherwind Focus
            case 31834:                                     // Light's Grace
            case 34754:                                     // Clearcasting
            case 34936:                                     // Backlash
            case 44401:                                     // Missile Barrage
            case 48108:                                     // Hot Streak
            case 51124:                                     // Killing Machine
            case 54741:                                     // Firestarter
            case 57761:                                     // Fireball!
            case 64823:                                     // Elune's Wrath (Balance druid t8 set
                GetHolder()->SetAuraCharges(1);
                break;
        }

        m_spellmod = new SpellModifier(
            SpellModOp(m_modifier.m_miscvalue),
            SpellModType(m_modifier.m_auraname),            // SpellModType value == spell aura types
            m_modifier.m_amount,
            this,
            // prevent expire spell mods with (charges > 0 && m_stackAmount > 1)
            // all this spell expected expire not at use but at spell proc event check
            GetSpellProto()->StackAmount > 1 ? 0 : GetHolder()->GetAuraCharges());
    }

    ((Player*)GetTarget())->AddSpellMod(m_spellmod, apply);

    ReapplyAffectedPassiveAuras();
}

void Aura::TriggerSpell()
{
    ObjectGuid casterGUID = GetCasterGuid();
    Unit* triggerTarget = GetTriggerTarget();

    if (casterGUID.IsEmpty() || !triggerTarget)
        return;

    // generic casting code with custom spells and target/caster customs
    uint32 trigger_spell_id = GetSpellProto()->EffectTriggerSpell[m_effIndex];

    SpellEntry const *triggeredSpellInfo = sSpellStore.LookupEntry(trigger_spell_id);
    SpellEntry const *auraSpellInfo = GetSpellProto();
    uint32 auraId = auraSpellInfo->Id;
    Unit* target = GetTarget();

    // specific code for cases with no trigger spell provided in field
    if (triggeredSpellInfo == NULL)
    {
        switch(auraSpellInfo->SpellFamilyName)
        {
            case SPELLFAMILY_GENERIC:
            {
                switch(auraId)
                {
                    case 812:                               // Periodic Mana Burn
                    {
                        trigger_spell_id = 25779;           // Mana Burn

                        // expected selection current fight target
                        triggerTarget = GetTarget()->getVictim();
                        if (!triggerTarget || triggerTarget->GetMaxPower(POWER_MANA) <= 0)
                            return;

                        triggeredSpellInfo = sSpellStore.LookupEntry(trigger_spell_id);
                        if (!triggeredSpellInfo)
                            return;

                        SpellRangeEntry const* srange = sSpellRangeStore.LookupEntry(triggeredSpellInfo->rangeIndex);
                        float max_range = GetSpellMaxRange(srange);
                        if (!triggerTarget->IsWithinDist(GetTarget(),max_range))
                            return;

                        break;
                    }
//                    // Polymorphic Ray
//                    case 6965: break;
                    case 9712:                              // Thaumaturgy Channel
                        trigger_spell_id = 21029;
                        break;
//                    // Egan's Blaster
//                    case 17368: break;
//                    // Haunted
//                    case 18347: break;
//                    // Ranshalla Waiting
//                    case 18953: break;
//                    // Inferno
//                    case 19695: break;
//                    // Frostwolf Muzzle DND
//                    case 21794: break;
//                    // Alterac Ram Collar DND
//                    case 21866: break;
//                    // Celebras Waiting
//                    case 21916: break;
                    case 23170:                             // Brood Affliction: Bronze
                    {
                        target->CastSpell(target, 23171, true, NULL, this);
                        return;
                    }
//                    // Mark of Frost
//                    case 23184: break;
                    case 23493:                             // Restoration
                    {
                        uint32 heal = triggerTarget->GetMaxHealth() / 10;
                        uint32 absorb = 0;
                        triggerTarget->CalculateHealAbsorb(heal, &absorb);
                        triggerTarget->DealHeal(triggerTarget, heal - absorb, auraSpellInfo, false, absorb);

                        if (int32 mana = triggerTarget->GetMaxPower(POWER_MANA))
                        {
                            mana /= 10;
                            triggerTarget->EnergizeBySpell(triggerTarget, 23493, mana, POWER_MANA);
                        }
                        return;
                    }
//                    // Stoneclaw Totem Passive TEST
//                    case 23792: break;
//                    // Axe Flurry
//                    case 24018: break;
//                    // Mark of Arlokk
//                    case 24210: break;
//                    // Restoration
//                    case 24379: break;
//                    // Happy Pet
//                    case 24716: break;
//                    // Dream Fog
//                    case 24780: break;
//                    // Cannon Prep
//                    case 24832: break;
                    case 24834:                             // Shadow Bolt Whirl
                    {
                        uint32 spellForTick[8] = { 24820, 24821, 24822, 24823, 24835, 24836, 24837, 24838 };
                        uint32 tick = GetAuraTicks();
                        if(tick < 8)
                        {
                            trigger_spell_id = spellForTick[tick];

                            // casted in left/right (but triggered spell have wide forward cone)
                            float forward = target->GetOrientation();
                            float angle = target->GetOrientation() + ( tick % 2 == 0 ? M_PI_F / 2 : - M_PI_F / 2);
                            target->SetOrientation(angle);
                            triggerTarget->CastSpell(triggerTarget, trigger_spell_id, true, NULL, this, casterGUID);
                            target->SetOrientation(forward);
                        }
                        return;
                    }
//                    // Stink Trap
//                    case 24918: break;
//                    // Mark of Nature
//                    case 25041: break;
//                    // Agro Drones
//                    case 25152: break;
                    case 25371:                             // Consume
                    {
                        int32 bpDamage = triggerTarget->GetMaxHealth()*10/100;
                        triggerTarget->CastCustomSpell(triggerTarget, 25373, &bpDamage, NULL, NULL, true, NULL, this, casterGUID);
                        return;
                    }
//                    // Pain Spike
//                    case 25572: break;
//                    // Rotate 360
//                    case 26009: break;
//                    // Rotate -360
//                    case 26136: break;
//                    // Consume
//                    case 26196: break;
//                    // Berserk
//                    case 26615: break;
//                    // Defile
//                    case 27177: break;
//                    // Teleport: IF/UC
//                    case 27601: break;
//                    // Five Fat Finger Exploding Heart Technique
//                    case 27673: break;
//                    // Nitrous Boost
//                    case 27746: break;
//                    // Steam Tank Passive
//                    case 27747: break;
                    case 27808:                             // Frost Blast
                    {
                        int32 bpDamage = triggerTarget->GetMaxHealth()*26/100;
                        triggerTarget->CastCustomSpell(triggerTarget, 29879, &bpDamage, NULL, NULL, true, NULL, this, casterGUID);
                        return;
                    }
//                    // Detonate Mana
//                    case 27819: break;
//                    // Controller Timer
//                    case 28095: break;
//                    // Stalagg Chain
//                    case 28096: break;
//                    // Stalagg Tesla Passive
//                    case 28097: break;
//                    // Feugen Tesla Passive
//                    case 28109: break;
//                    // Feugen Chain
//                    case 28111: break;
//                    // Mark of Didier
//                    case 28114: break;
//                    // Communique Timer, camp
//                    case 28346: break;
//                    // Icebolt
//                    case 28522: break;
//                    // Silithyst
//                    case 29519: break;
                    case 29528:                             // Inoculate Nestlewood Owlkin
                        // prevent error reports in case ignored player target
                        if (triggerTarget->GetTypeId() != TYPEID_UNIT)
                            return;
                        break;
//                    // Overload
//                    case 29768: break;
//                    // Return Fire
//                    case 29788: break;
//                    // Return Fire
//                    case 29793: break;
//                    // Return Fire
//                    case 29794: break;
//                    // Guardian of Icecrown Passive
//                    case 29897: break;
                    case 29917:                             // Feed Captured Animal
                        trigger_spell_id = 29916;
                        break;
//                    // Flame Wreath
//                    case 29946: break;
//                    // Flame Wreath
//                    case 29947: break;
//                    // Mind Exhaustion Passive
//                    case 30025: break;
//                    // Nether Beam - Serenity
//                    case 30401: break;
                    case 30427:                             // Extract Gas
                    {
                        Unit* caster = GetCaster();
                        if (!caster)
                            return;
                        // move loot to player inventory and despawn target
                        if (caster->GetTypeId() ==TYPEID_PLAYER &&
                           triggerTarget->GetTypeId() == TYPEID_UNIT &&
                           ((Creature*)triggerTarget)->GetCreatureInfo()->type == CREATURE_TYPE_GAS_CLOUD)
                        {
                            Player* player = (Player*)caster;
                            Creature* creature = (Creature*)triggerTarget;
                            // missing lootid has been reported on startup - just return
                            if (!creature->GetCreatureInfo()->SkinLootId)
                                return;

                            player->AutoStoreLoot(creature->GetCreatureInfo()->SkinLootId, LootTemplates_Skinning, true);

                            creature->ForcedDespawn();
                        }
                        return;
                    }
                    case 30576:                             // Quake
                        trigger_spell_id = 30571;
                        break;
//                    // Burning Maul
//                    case 30598: break;
//                    // Regeneration
//                    case 30799:
//                    case 30800:
//                    case 30801:
//                        break;
//                    // Despawn Self - Smoke cloud
//                    case 31269: break;
//                    // Time Rift Periodic
//                    case 31320: break;
//                    // Corrupt Medivh
//                    case 31326: break;
                    case 31347:                             // Doom
                    {
                        target->CastSpell(target,31350,true);
                        target->DealDamage(target, target->GetHealth(), NULL, DIRECT_DAMAGE, SPELL_SCHOOL_MASK_NORMAL, NULL, false);
                        return;
                    }
                    case 31373:                             // Spellcloth
                    {
                        // Summon Elemental after create item
                        triggerTarget->SummonCreature(17870, 0.0f, 0.0f, 0.0f, triggerTarget->GetOrientation(), TEMPSUMMON_DEAD_DESPAWN, 0);
                        return;
                    }
//                    // Bloodmyst Tesla
//                    case 31611: break;
                    case 31944:                             // Doomfire
                    {
                        int32 damage = m_modifier.m_amount * ((GetAuraDuration() + m_modifier.periodictime) / GetAuraMaxDuration());
                        triggerTarget->CastCustomSpell(triggerTarget, 31969, &damage, NULL, NULL, true, NULL, this, casterGUID);
                        return;
                    }
//                    // Teleport Test
//                    case 32236: break;
//                    // Earthquake
//                    case 32686: break;
//                    // Possess
//                    case 33401: break;
//                    // Draw Shadows
//                    case 33563: break;
//                    // Murmur's Touch
//                    case 33711: break;
                    case 34229:                             // Flame Quills
                    {
                        // cast 24 spells 34269-34289, 34314-34316
                        for(uint32 spell_id = 34269; spell_id != 34290; ++spell_id)
                            triggerTarget->CastSpell(triggerTarget, spell_id, true, NULL, this, casterGUID);
                        for(uint32 spell_id = 34314; spell_id != 34317; ++spell_id)
                            triggerTarget->CastSpell(triggerTarget, spell_id, true, NULL, this, casterGUID);
                        return;
                    }
//                    // Gravity Lapse
//                    case 34480: break;
//                    // Tornado
//                    case 34683: break;
//                    // Frostbite Rotate
//                    case 34748: break;
//                    // Arcane Flurry
//                    case 34821: break;
//                    // Interrupt Shutdown
//                    case 35016: break;
//                    // Interrupt Shutdown
//                    case 35176: break;
//                    // Inferno
//                    case 35268: break;
//                    // Salaadin's Tesla
//                    case 35515: break;
//                    // Ethereal Channel (Red)
//                    case 35518: break;
//                    // Nether Vapor
//                    case 35879: break;
//                    // Dark Portal Storm
//                    case 36018: break;
//                    // Burning Maul
//                    case 36056: break;
//                    // Living Grove Defender Lifespan
//                    case 36061: break;
//                    // Professor Dabiri Talks
//                    case 36064: break;
//                    // Kael Gaining Power
//                    case 36091: break;
//                    // They Must Burn Bomb Aura
//                    case 36344: break;
//                    // They Must Burn Bomb Aura (self)
//                    case 36350: break;
//                    // Stolen Ravenous Ravager Egg
//                    case 36401: break;
//                    // Activated Cannon
//                    case 36410: break;
//                    // Stolen Ravenous Ravager Egg
//                    case 36418: break;
//                    // Enchanted Weapons
//                    case 36510: break;
//                    // Cursed Scarab Periodic
//                    case 36556: break;
//                    // Cursed Scarab Despawn Periodic
//                    case 36561: break;
//                    // Vision Guide
//                    case 36573: break;
//                    // Cannon Charging (platform)
//                    case 36785: break;
//                    // Cannon Charging (self)
//                    case 36860: break;
                    case 37027:                             // Remote Toy
                        trigger_spell_id = 37029;
                        break;
//                    // Mark of Death
//                    case 37125: break;
//                    // Arcane Flurry
//                    case 37268: break;
//                    // Spout
//                    case 37429: break;
//                    // Spout
//                    case 37430: break;
//                    // Karazhan - Chess NPC AI, Snapshot timer
//                    case 37440: break;
//                    // Karazhan - Chess NPC AI, action timer
//                    case 37504: break;
//                    // Karazhan - Chess: Is Square OCCUPIED aura (DND)
//                    case 39400: break;
//                    // Banish
//                    case 37546: break;
//                    // Shriveling Gaze
//                    case 37589: break;
//                    // Fake Aggro Radius (2 yd)
//                    case 37815: break;
//                    // Corrupt Medivh
//                    case 37853: break;
                    case 38495:                             // Eye of Grillok
                    {
                        target->CastSpell(target, 38530, true);
                        return;
                    }
                    case 38554:                             // Absorb Eye of Grillok (Zezzak's Shard)
                    {
                        if (target->GetTypeId() != TYPEID_UNIT)
                            return;

                        if (Unit* caster = GetCaster())
                            caster->CastSpell(caster, 38495, true, NULL, this);
                        else
                            return;

                        Creature* creatureTarget = (Creature*)target;

                        creatureTarget->ForcedDespawn();
                        return;
                    }
//                    // Magic Sucker Device timer
//                    case 38672: break;
//                    // Tomb Guarding Charging
//                    case 38751: break;
//                    // Murmur's Touch
//                    case 38794: break;
                    case 39105:                             // Activate Nether-wraith Beacon (31742 Nether-wraith Beacon item)
                    {
                        float fX, fY, fZ;
                        triggerTarget->GetClosePoint(fX, fY, fZ, triggerTarget->GetObjectBoundingRadius(), 20.0f);
                        triggerTarget->SummonCreature(22408, fX, fY, fZ, triggerTarget->GetOrientation(), TEMPSUMMON_DEAD_DESPAWN, 0);
                        return;
                    }
//                    // Drain World Tree Visual
//                    case 39140: break;
//                    // Quest - Dustin's Undead Dragon Visual aura
//                    case 39259: break;
//                    // Hellfire - The Exorcism, Jules releases darkness, aura
//                    case 39306: break;
//                    // Inferno
//                    case 39346: break;
//                    // Enchanted Weapons
//                    case 39489: break;
//                    // Shadow Bolt Whirl
//                    case 39630: break;
//                    // Shadow Bolt Whirl
//                    case 39634: break;
//                    // Shadow Inferno
//                    case 39645: break;
                    case 39857:                             // Tear of Azzinoth Summon Channel - it's not really supposed to do anything,and this only prevents the console spam
                        trigger_spell_id = 39856;
                        break;
//                    // Soulgrinder Ritual Visual (Smashed)
//                    case 39974: break;
//                    // Simon Game Pre-game timer
//                    case 40041: break;
//                    // Knockdown Fel Cannon: The Aggro Check Aura
//                    case 40113: break;
//                    // Spirit Lance
//                    case 40157: break;
//                    // Demon Transform 2
//                    case 40398: break;
//                    // Demon Transform 1
//                    case 40511: break;
//                    // Ancient Flames
//                    case 40657: break;
//                    // Ethereal Ring Cannon: Cannon Aura
//                    case 40734: break;
//                    // Cage Trap
//                    case 40760: break;
//                    // Random Periodic
//                    case 40867: break;
//                    // Prismatic Shield
//                    case 40879: break;
//                    // Aura of Desire
//                    case 41350: break;
//                    // Dementia
//                    case 41404: break;
//                    // Chaos Form
//                    case 41629: break;
//                    // Alert Drums
//                    case 42177: break;
//                    // Spout
//                    case 42581: break;
//                    // Spout
//                    case 42582: break;
//                    // Return to the Spirit Realm
//                    case 44035: break;
//                    // Curse of Boundless Agony
//                    case 45050: break;
//                    // Earthquake
//                    case 46240: break;
                    case 46736:                             // Personalized Weather
                        trigger_spell_id = 46737;
                        break;
//                    // Stay Submerged
//                    case 46981: break;
//                    // Dragonblight Ram
//                    case 47015: break;
//                    // Party G.R.E.N.A.D.E.
//                    case 51510: break;
//                    // Horseman Abilities
//                    case 52347: break;
//                    // GPS (Greater drake Positioning System)
//                    case 53389: break;
//                    // WotLK Prologue Frozen Shade Summon Aura
//                    case 53459: break;
//                    // WotLK Prologue Frozen Shade Speech
//                    case 53460: break;
//                    // WotLK Prologue Dual-plagued Brain Summon Aura
//                    case 54295: break;
//                    // WotLK Prologue Dual-plagued Brain Speech
//                    case 54299: break;
//                    // Rotate 360 (Fast)
//                    case 55861: break;
//                    // Shadow Sickle
//                    case 56702: break;
//                    // Portal Periodic
//                    case 58008: break;
//                    // Destroy Door Seal
//                    case 58040: break;
//                    // Draw Magic
//                    case 58185: break;
//                    // Food
//                    case 58886: break;
//                    // Shadow Sickle
//                    case 59103: break;
//                    // Time Bomb
//                    case 59376: break;
//                    // Whirlwind Visual
//                    case 59551: break;
//                    // Hearstrike
//                    case 59783: break;
//                    // Z Check
//                    case 61678: break;
//                    // isDead Check
//                    case 61976: break;
//                    // Start the Engine
//                    case 62432: break;
//                    // Enchanted Broom
//                    case 62571: break;
//                    // Mulgore Hatchling
//                    case 62586: break;
//                    // Durotar Scorpion
//                    case 62679: break;
//                    // Fighting Fish
//                    case 62833: break;
//                    // Shield Level 1
//                    case 63130: break;
//                    // Shield Level 2
//                    case 63131: break;
//                    // Shield Level 3
//                    case 63132: break;
//                    // Food
//                    case 64345: break;
//                    // Remove Player from Phase
//                    case 64445: break;
//                    // Food
//                    case 65418: break;
//                    // Food
//                    case 65419: break;
//                    // Food
//                    case 65420: break;
//                    // Food
//                    case 65421: break;
//                    // Food
//                    case 65422: break;
//                    // Rolling Throw
//                    case 67546: break;
//                    // Gunship Cannon Fire
//                    case 70017: break;
//                    // Ice Tomb
//                    case 70157: break;
//                    // Mana Barrier
//                    case 70842: break;
//                    // Summon Timer: Suppresser
//                    case 70912: break;
//                    // Aura of Darkness
//                    case 71110: break;
//                    // Aura of Darkness
//                    case 71111: break;
//                    // Ball of Flames Visual
//                    case 71706: break;
//                    // Summon Broken Frostmourne
//                    case 74081: break;
                    default:
                        break;
                }
                break;
            }
            case SPELLFAMILY_MAGE:
            {
                switch(auraId)
                {
                    case 66:                                // Invisibility
                        // Here need periodic trigger reducing threat spell (or do it manually)
                        return;
                    default:
                        break;
                }
                break;
            }
//            case SPELLFAMILY_WARRIOR:
//            {
//                switch(auraId)
//                {
//                    // Wild Magic
//                    case 23410: break;
//                    // Corrupted Totems
//                    case 23425: break;
//                    default:
//                        break;
//                }
//                break;
//            }
//            case SPELLFAMILY_PRIEST:
//            {
//                switch(auraId)
//                {
//                    // Blue Beam
//                    case 32930: break;
//                    // Fury of the Dreghood Elders
//                    case 35460: break;
//                    default:
//                        break;
//                }
//                break;
//            }
            case SPELLFAMILY_HUNTER:
            {
                switch (auraId)
                {
                    case 53302:                             // Sniper training
                    case 53303:
                    case 53304:
                        if (triggerTarget->GetTypeId() != TYPEID_PLAYER)
                            return;

                        // Reset reapply counter at move
                        if (((Player*)triggerTarget)->isMoving())
                        {
                            m_modifier.m_amount = 6;
                            return;
                        }

                        // We are standing at the moment
                        if (m_modifier.m_amount > 0)
                        {
                            --m_modifier.m_amount;
                            return;
                        }

                        // select rank of buff
                        switch(auraId)
                        {
                            case 53302: trigger_spell_id = 64418; break;
                            case 53303: trigger_spell_id = 64419; break;
                            case 53304: trigger_spell_id = 64420; break;
                        }

                        // If aura is active - no need to continue
                        if (triggerTarget->HasAura(trigger_spell_id))
                            return;

                        break;
                    default:
                        break;
                }
                break;
            }
            case SPELLFAMILY_DRUID:
            {
                switch(auraId)
                {
                    case 768:                               // Cat Form
                        // trigger_spell_id not set and unknown effect triggered in this case, ignoring for while
                        return;
                    case 22842:                             // Frenzied Regeneration
                    case 22895:
                    case 22896:
                    case 26999:
                    {
                        int32 LifePerRage = GetModifier()->m_amount;

                        int32 lRage = target->GetPower(POWER_RAGE);
                        if (lRage > 100)                    // rage stored as rage*10
                            lRage = 100;
                        target->ModifyPower(POWER_RAGE, -lRage);
                        int32 FRTriggerBasePoints = int32(lRage*LifePerRage/10);
                        target->CastCustomSpell(target, 22845, &FRTriggerBasePoints, NULL, NULL, true, NULL, this);
                        return;
                    }
                    default:
                        break;
                }
                break;
            }

//            case SPELLFAMILY_HUNTER:
//            {
//                switch(auraId)
//                {
//                    //Frost Trap Aura
//                    case 13810:
//                        return;
//                    //Rizzle's Frost Trap
//                    case 39900:
//                        return;
//                    // Tame spells
//                    case 19597:         // Tame Ice Claw Bear
//                    case 19676:         // Tame Snow Leopard
//                    case 19677:         // Tame Large Crag Boar
//                    case 19678:         // Tame Adult Plainstrider
//                    case 19679:         // Tame Prairie Stalker
//                    case 19680:         // Tame Swoop
//                    case 19681:         // Tame Dire Mottled Boar
//                    case 19682:         // Tame Surf Crawler
//                    case 19683:         // Tame Armored Scorpid
//                    case 19684:         // Tame Webwood Lurker
//                    case 19685:         // Tame Nightsaber Stalker
//                    case 19686:         // Tame Strigid Screecher
//                    case 30100:         // Tame Crazed Dragonhawk
//                    case 30103:         // Tame Elder Springpaw
//                    case 30104:         // Tame Mistbat
//                    case 30647:         // Tame Barbed Crawler
//                    case 30648:         // Tame Greater Timberstrider
//                    case 30652:         // Tame Nightstalker
//                        return;
//                    default:
//                        break;
//                }
//                break;
//            }
            case SPELLFAMILY_SHAMAN:
            {
                switch(auraId)
                {
                    case 28820:                             // Lightning Shield (The Earthshatterer set trigger after cast Lighting Shield)
                    {
                        // Need remove self if Lightning Shield not active
                        Unit::SpellAuraHolderMap const& auras = triggerTarget->GetSpellAuraHolderMap();
                        for(Unit::SpellAuraHolderMap::const_iterator itr = auras.begin(); itr != auras.end(); ++itr)
                        {
                            SpellEntry const* spell = itr->second->GetSpellProto();
                            if (spell->SpellFamilyName == SPELLFAMILY_SHAMAN &&
                                (spell->SpellFamilyFlags & UI64LIT(0x0000000000000400)))
                                return;
                        }
                        triggerTarget->RemoveAurasDueToSpell(28820);
                        return;
                    }
                    case 38443:                             // Totemic Mastery (Skyshatter Regalia (Shaman Tier 6) - bonus)
                    {
                        if (triggerTarget->IsAllTotemSlotsUsed())
                            triggerTarget->CastSpell(triggerTarget, 38437, true, NULL, this);
                        else
                            triggerTarget->RemoveAurasDueToSpell(38437);
                        return;
                    }
                    default:
                        break;
                }
                break;
            }
            default:
                break;
        }

        // Reget trigger spell proto
        triggeredSpellInfo = sSpellStore.LookupEntry(trigger_spell_id);
    }
    else
    {
        // Spell exist but require custom code
        switch(auraId)
        {
            case 9347:                                      // Mortal Strike
            {
                // expected selection current fight target
                triggerTarget = GetTarget()->getVictim();
                if (!triggerTarget)
                    return;

                // avoid triggering for far target
                SpellRangeEntry const* srange = sSpellRangeStore.LookupEntry(triggeredSpellInfo->rangeIndex);
                float max_range = GetSpellMaxRange(srange);
                if (!triggerTarget->IsWithinDist(GetTarget(),max_range))
                    return;

                break;
            }
            case 1010:                                      // Curse of Idiocy
            {
                // TODO: spell casted by result in correct way mostly
                // BUT:
                // 1) target show casting at each triggered cast: target don't must show casting animation for any triggered spell
                //      but must show affect apply like item casting
                // 2) maybe aura must be replace by new with accumulative stat mods instead stacking

                // prevent cast by triggered auras
                if (casterGUID == triggerTarget->GetObjectGuid())
                    return;

                // stop triggering after each affected stats lost > 90
                int32 intelectLoss = 0;
                int32 spiritLoss = 0;

                Unit::AuraList const& mModStat = triggerTarget->GetAurasByType(SPELL_AURA_MOD_STAT);
                for(Unit::AuraList::const_iterator i = mModStat.begin(); i != mModStat.end(); ++i)
                {
                    if ((*i)->GetId() == 1010)
                    {
                        switch((*i)->GetModifier()->m_miscvalue)
                        {
                            case STAT_INTELLECT: intelectLoss += (*i)->GetModifier()->m_amount; break;
                            case STAT_SPIRIT:    spiritLoss   += (*i)->GetModifier()->m_amount; break;
                            default: break;
                        }
                    }
                }

                if (intelectLoss <= -90 && spiritLoss <= -90)
                    return;

                break;
            }
            // Earthen Power (from Earthbind Totem Passive)
            case 6474:
            {
                Unit *owner = target->GetOwner();

                if (!owner)
                    break;

                Unit::AuraList const& dummyAuras = owner->GetAurasByType(SPELL_AURA_DUMMY);
                for(Unit::AuraList::const_iterator itr = dummyAuras.begin(); itr != dummyAuras.end(); ++itr)
                {
                    if ((*itr)->GetSpellProto()->SpellIconID == 2289 && (*itr)->GetSpellProto()->SpellFamilyName == SPELLFAMILY_SHAMAN)
                    {
                        if (!roll_chance_i((*itr)->GetModifier()->m_amount))
                            break;

                        target->CastSpell(target, 59566, true, NULL, this);
                        break;
                    }
                 }
                break;
            }
            case 16191:                                     // Mana Tide
            {
                triggerTarget->CastCustomSpell(triggerTarget, trigger_spell_id, &m_modifier.m_amount, NULL, NULL, true, NULL, this);
                return;
            }
            case 33525:                                     // Ground Slam
                triggerTarget->CastSpell(triggerTarget, trigger_spell_id, true, NULL, this, casterGUID);
                return;
            case 38736:                                     // Rod of Purification - for quest 10839 (Veil Skith: Darkstone of Terokk)
            {
                if (Unit* caster = GetCaster())
                    caster->CastSpell(triggerTarget, trigger_spell_id, true, NULL, this);
                return;
            }
            case 48094:                                      // Intense Cold
                triggerTarget->CastSpell(triggerTarget, trigger_spell_id, true, NULL, this);
                return;
            case 53563:                                     // Beacon of Light
                // original caster must be target (beacon)
                target->CastSpell(target, trigger_spell_id, true, NULL, this, target->GetGUID());
                return;
            case 56654:                                     // Rapid Recuperation (triggered energize have baspioints == 0)
            case 58882:
            {
                int32 mana = target->GetMaxPower(POWER_MANA) * m_modifier.m_amount / 100;
                triggerTarget->CastCustomSpell(triggerTarget, trigger_spell_id, &mana, NULL, NULL, true, NULL, this);
                return;
            }
        }
    }

    // All ok cast by default case
    if (triggeredSpellInfo)
        triggerTarget->CastSpell(triggerTarget, triggeredSpellInfo, true, NULL, this, casterGUID);
    else
    {
        if (Unit* caster = GetCaster())
        {
            if (triggerTarget->GetTypeId() != TYPEID_UNIT || !Script->EffectDummyCreature(caster, GetId(), GetEffIndex(), (Creature*)triggerTarget))
                sLog.outError("Aura::TriggerSpell: Spell %u have 0 in EffectTriggered[%d], not handled custom case?",GetId(),GetEffIndex());
        }
    }
}

void Aura::TriggerSpellWithValue()
{
    ObjectGuid casterGuid = GetCasterGuid();
    Unit* target = GetTriggerTarget();

    if (casterGuid.IsEmpty() || !target)
        return;

    // generic casting code with custom spells and target/caster customs
    uint32 trigger_spell_id = GetSpellProto()->EffectTriggerSpell[m_effIndex];
    int32  basepoints0 = GetModifier()->m_amount;

    target->CastCustomSpell(target, trigger_spell_id, &basepoints0, NULL, NULL, true, NULL, this, casterGuid);
}

/*********************************************************/
/***                  AURA EFFECTS                     ***/
/*********************************************************/

void Aura::HandleAuraDummy(bool apply, bool Real)
{
    // spells required only Real aura add/remove
    if (!Real)
        return;

    Unit *target = GetTarget();

    // AT APPLY
    if (apply)
    {
        switch(GetSpellProto()->SpellFamilyName)
        {
            case SPELLFAMILY_GENERIC:
            {
                switch(GetId())
                {
                    case 1515:                              // Tame beast
                        // FIX_ME: this is 2.0.12 threat effect replaced in 2.1.x by dummy aura, must be checked for correctness
                        if (target->CanHaveThreatList())
                            if (Unit* caster = GetCaster())
                                target->AddThreat(caster, 10.0f, false, GetSpellSchoolMask(GetSpellProto()), GetSpellProto());
                        return;
                    case 7057:                              // Haunting Spirits
                        // expected to tick with 30 sec period (tick part see in Aura::PeriodicTick)
                        m_isPeriodic = true;
                        m_modifier.periodictime = 30*IN_MILLISECONDS;
                        m_periodicTimer = m_modifier.periodictime;
                        return;
                    case 10255:                             // Stoned
                    {
                        if (Unit* caster = GetCaster())
                        {
                            if (caster->GetTypeId() != TYPEID_UNIT)
                                return;

                            caster->SetFlag(UNIT_FIELD_FLAGS, UNIT_FLAG_NOT_SELECTABLE);
                            caster->addUnitState(UNIT_STAT_ROOT);
                        }
                        return;
                    }
                    case 13139:                             // net-o-matic
                        // root to self part of (root_target->charge->root_self sequence
                        if (Unit* caster = GetCaster())
                            caster->CastSpell(caster, 13138, true, NULL, this);
                        return;
                    case 31606:                             // Stormcrow Amulet
                    {
                        CreatureInfo const * cInfo = ObjectMgr::GetCreatureTemplate(17970);

                        // we must assume db or script set display id to native at ending flight (if not, target is stuck with this model)
                        if (cInfo)
                            target->SetDisplayId(Creature::ChooseDisplayId(cInfo));

                        return;
                    }
                    case 32045:                             // Soul Charge
                    case 32051:
                    case 32052:
                    {
                        // max duration is 2 minutes, but expected to be random duration
                        // real time randomness is unclear, using max 30 seconds here
                        // see further down for expire of this aura
                        SetAuraDuration(rand()%30*IN_MILLISECONDS);
                        return;
                    }
                    // Gender spells
                    case 38224:                             // Illidari Agent Illusion
                    case 37096:                             // Blood Elf Illusion
                    case 46354:                             // Blood Elf Illusion
                    {
                        uint8 gender = target->getGender();
                        uint32 spellId;
                        switch (GetId())
                        {
                            case 38224: spellId = (gender == GENDER_MALE ? 38225 : 38227); break;
                            case 37096: spellId = (gender == GENDER_MALE ? 37092 : 37094); break;
                            case 46354: spellId = (gender == GENDER_MALE ? 46355 : 46356); break;
                            default: return;
                        }
                        target->CastSpell(target, spellId, true, NULL, this);
                        return;
                    }
                    case 39850:                             // Rocket Blast
                        if (roll_chance_i(20))              // backfire stun
                            target->CastSpell(target, 51581, true, NULL, this);
                        return;
                    case 43873:                             // Headless Horseman Laugh
                        target->PlayDistanceSound(11965);
                        return;
                    case 46699:                             // Requires No Ammo
                        if (target->GetTypeId() == TYPEID_PLAYER)
                            // not use ammo and not allow use
                            ((Player*)target)->RemoveAmmo();
                        return;
                    case 47190:                             // Toalu'u's Spiritual Incense
                        target->CastSpell(target, 47189, true, NULL, this);
                        // allow script to process further (text)
                        break;
                    case 47977:                             // Magic Broom
                        Spell::SelectMountByAreaAndSkill(target, 42680, 42683, 42667, 42668, 0);
                        return;
                    case 48025:                             // Headless Horseman's Mount
                        Spell::SelectMountByAreaAndSkill(target, 51621, 48024, 51617, 48023, 0);
                        return;
                    case 50141:                             // Blood Oath
                        // Blood Oath
                        target->CastSpell(target, 50001, true, NULL, this);
                        return;
                    case 55328:                                 // Stoneclaw Totem I
                        target->CastSpell(target, 5728, true);
                        return;
                    case 55329:                                 // Stoneclaw Totem II
                        target->CastSpell(target, 6397, true);
                        return;
                    case 55330:                                 // Stoneclaw Totem III
                        target->CastSpell(target, 6398, true);
                        return;
                    case 55332:                                 // Stoneclaw Totem IV
                        target->CastSpell(target, 6399, true);
                        return;
                    case 55333:                                 // Stoneclaw Totem V
                        target->CastSpell(target, 10425, true);
                        return;
                    case 55335:                                 // Stoneclaw Totem VI
                        target->CastSpell(target, 10426, true);
                        return;
                    case 55278:                                 // Stoneclaw Totem VII
                        target->CastSpell(target, 25513, true);
                        return;
                    case 58589:                                 // Stoneclaw Totem VIII
                        target->CastSpell(target, 58583, true);
                        return;
                    case 58590:                                 // Stoneclaw Totem IX
                        target->CastSpell(target, 58584, true);
                        return;
                    case 58591:                                 // Stoneclaw Totem X
                        target->CastSpell(target, 58585, true);
                        return;
                    case 62061:                             // Festive Holiday Mount
                        if (target->HasAuraType(SPELL_AURA_MOUNTED))
                            // Reindeer Transformation
                            target->CastSpell(target, 25860, true, NULL, this);
                        return;
                    case 63624:                             // Learn a Second Talent Specialization
                        // Teach Learn Talent Specialization Switches, required for client triggered casts, allow after 30 sec delay
                        if (target->GetTypeId() == TYPEID_PLAYER)
                            ((Player*)target)->learnSpell(63680, false);
                        return;
                    case 63651:                             // Revert to One Talent Specialization
                        // Teach Learn Talent Specialization Switches, remove
                        if (target->GetTypeId() == TYPEID_PLAYER)
                            ((Player*)target)->removeSpell(63680);
                        return;
                    case 68645:
                        // Rocket Pack
                        if (target->GetTypeId() == TYPEID_PLAYER)
                        {
                            // Rocket Burst - visual effect
                            target->CastSpell(target, 69192, true, NULL, this);
                            // Rocket Pack - causing damage
                            target->CastSpell(target, 69193, true, NULL, this);
                        }
                        return;
                    case 71342:                             // Big Love Rocket
                        Spell::SelectMountByAreaAndSkill(target, 71344, 71345, 71346, 71347, 0);
                        return;
                    case 72286:                             // Invincible
                        Spell::SelectMountByAreaAndSkill(target, 72281, 72282, 72283, 72284, 0);
                        return;
                    case 74856:                             // Blazing Hippogryph
                        Spell::SelectMountByAreaAndSkill(target, 0, 0, 74854, 74855, 0);
                        return;
                    case 75614:                             // Celestial Steed
                        Spell::SelectMountByAreaAndSkill(target, 75619, 75620, 75617, 75618, 76153);
                        return;
                    case 75973:                             // X-53 Touring Rocket
                        Spell::SelectMountByAreaAndSkill(target, 0, 0, 75957, 75972, 76154);
                        return;
                }
                break;
            }
            case SPELLFAMILY_WARRIOR:
            {
                // Overpower
                if (GetSpellProto()->SpellFamilyFlags & UI64LIT(0x0000000000000004))
                {
                    // Must be casting target
                    if (!target->IsNonMeleeSpellCasted(false))
                        return;

                    Unit* caster = GetCaster();
                    if (!caster)
                        return;

                    Unit::AuraList const& modifierAuras = caster->GetAurasByType(SPELL_AURA_ADD_FLAT_MODIFIER);
                    for(Unit::AuraList::const_iterator itr = modifierAuras.begin(); itr != modifierAuras.end(); ++itr)
                    {
                        // Unrelenting Assault
                        if ((*itr)->GetSpellProto()->SpellFamilyName==SPELLFAMILY_WARRIOR && (*itr)->GetSpellProto()->SpellIconID == 2775)
                        {
                            switch ((*itr)->GetSpellProto()->Id)
                            {
                                case 46859:                 // Unrelenting Assault, rank 1
                                    target->CastSpell(target,64849,true,NULL,(*itr));
                                    break;
                                case 46860:                 // Unrelenting Assault, rank 2
                                    target->CastSpell(target,64850,true,NULL,(*itr));
                                    break;
                                default:
                                    break;
                            }
                            break;
                        }
                    }
                    return;
                }
                break;
            }
            case SPELLFAMILY_ROGUE:
            {
                // Honor Among Thieves
                if (GetId() == 52916)
                {
                    // Get Honor Among Thieves party aura
                    Unit::AuraList const &procTriggerSpellAuras = target->GetAurasByType(SPELL_AURA_PROC_TRIGGER_SPELL);
                    for (Unit::AuraList::const_iterator i = procTriggerSpellAuras.begin(); i != procTriggerSpellAuras.end(); ++i)
                    {
                        SpellEntry const *spellInfo = (*i)->GetSpellProto();

                        if (!spellInfo)
                            continue;

                        if (spellInfo->EffectTriggerSpell[0] == 52916)
                        {
                            // Get caster of aura
                            if(!(*i)->GetCaster() || (*i)->GetCaster()->GetTypeId() != TYPEID_PLAYER)
                                continue;

                            Player *pCaster = (Player*)((*i)->GetCaster());

                            // do not proc if player has CD, or if player has no target, or if player's target is not valid
                            if (pCaster->HasAura(51699, EFFECT_INDEX_1) || !pCaster->getVictim() || pCaster->IsFriendlyTo(pCaster->getVictim()))
                                continue;
                            // give combo point and aura for cooldown on success
                            else if (roll_chance_i(spellInfo->CalculateSimpleValue(EFFECT_INDEX_0)))
                                pCaster->CastSpell(pCaster->getVictim(), 51699, true);
                        }
                    }

                    // return after loop to make sure all rogues with Honor Among Thieves get the benefit of this proc rather than only first
                    return;
                }
                break;
            }
            case SPELLFAMILY_MAGE:
            {
                // Fingers of Frost stacks set to max at apply
                if (GetId() == 74396)
                    GetHolder()->SetAuraCharges(GetSpellProto()->StackAmount);
                break;
            }
            case SPELLFAMILY_SHAMAN:
            {
                switch(GetId())
                {
                    case 55198:                             // Tidal Force
                    {
                        // apply max stack bufs
                        SpellEntry const* buffEntry = sSpellStore.LookupEntry(55166);
                        if (!buffEntry)
                            return;

                        for(uint32 k = 0; k < buffEntry->StackAmount; ++k)
                            target->CastSpell(target, buffEntry, true, NULL, this);

                        return;
                    }
                }

                // Earth Shield
                if ((GetSpellProto()->SpellFamilyFlags & UI64LIT(0x40000000000)))
                {
                    // prevent double apply bonuses
                    if (target->GetTypeId() != TYPEID_PLAYER || !((Player*)target)->GetSession()->PlayerLoading())
                    {
                        if (Unit* caster = GetCaster())
                        {
                            m_modifier.m_amount = caster->SpellHealingBonusDone(target, GetSpellProto(), m_modifier.m_amount, SPELL_DIRECT_DAMAGE);
                            m_modifier.m_amount = target->SpellHealingBonusTaken(caster, GetSpellProto(), m_modifier.m_amount, SPELL_DIRECT_DAMAGE);
                        }
                    }
                    return;
                }
                break;
            }
            case SPELLFAMILY_DEATHKNIGHT:
            {
                // Hungering Cold - disease apply
                if(GetId() == 51209)
                {
                    Unit *caster = GetCaster();
                    if(!caster)
                        return;

                    caster->CastSpell(target, 55095, true);
                }
                break;
            }
        }
    }
    // AT REMOVE
    else
    {
        if (IsQuestTameSpell(GetId()) && target->isAlive())
        {
            Unit* caster = GetCaster();
            if (!caster || !caster->isAlive())
                return;

            uint32 finalSpelId = 0;
            switch(GetId())
            {
                case 19548: finalSpelId = 19597; break;
                case 19674: finalSpelId = 19677; break;
                case 19687: finalSpelId = 19676; break;
                case 19688: finalSpelId = 19678; break;
                case 19689: finalSpelId = 19679; break;
                case 19692: finalSpelId = 19680; break;
                case 19693: finalSpelId = 19684; break;
                case 19694: finalSpelId = 19681; break;
                case 19696: finalSpelId = 19682; break;
                case 19697: finalSpelId = 19683; break;
                case 19699: finalSpelId = 19685; break;
                case 19700: finalSpelId = 19686; break;
                case 30646: finalSpelId = 30647; break;
                case 30653: finalSpelId = 30648; break;
                case 30654: finalSpelId = 30652; break;
                case 30099: finalSpelId = 30100; break;
                case 30102: finalSpelId = 30103; break;
                case 30105: finalSpelId = 30104; break;
            }

            if (finalSpelId)
                caster->CastSpell(target, finalSpelId, true, NULL, this);

            return;
        }

        switch(GetId())
        {
            case 10255:                                     // Stoned
            {
                if (Unit* caster = GetCaster())
                {
                    if (caster->GetTypeId() != TYPEID_UNIT)
                        return;

                    // see dummy effect of spell 10254 for removal of flags etc
                    caster->CastSpell(caster, 10254, true);
                }
                return;
            }
            case 12479:                                     // Hex of Jammal'an
                target->CastSpell(target, 12480, true, NULL, this);
                return;
            case 28169:                                     // Mutating Injection
            {
                // Mutagen Explosion
                target->CastSpell(target, 28206, true, NULL, this);
                // Poison Cloud
                target->CastSpell(target, 28240, true, NULL, this);
                return;
            }
            case 32045:                                     // Soul Charge
            {
                if (m_removeMode == AURA_REMOVE_BY_EXPIRE)
                    target->CastSpell(target, 32054, true, NULL, this);

                return;
            }
            case 32051:                                     // Soul Charge
            {
                if (m_removeMode == AURA_REMOVE_BY_EXPIRE)
                    target->CastSpell(target, 32057, true, NULL, this);

                return;
            }
            case 32052:                                     // Soul Charge
            {
                if (m_removeMode == AURA_REMOVE_BY_EXPIRE)
                    target->CastSpell(target, 32053, true, NULL, this);

                return;
            }
            case 32286:                                     // Focus Target Visual
            {
                if (m_removeMode == AURA_REMOVE_BY_EXPIRE)
                    target->CastSpell(target, 32301, true, NULL, this);

                return;
            }
            case 35079:                                     // Misdirection, triggered buff
            case 59628:                                     // Tricks of the Trade, triggered buff
            case 59665:                                     // Vigilance, redirection spell
            {
                if (Unit* pCaster = GetCaster())
                    pCaster->getHostileRefManager().ResetThreatRedirection();
                return;
            }
            case 36730:                                     // Flame Strike
            {
                target->CastSpell(target, 36731, true, NULL, this);
                return;
            }
            case 42517:                                     // Beam to Zelfrax
            {
                // expecting target to be a dummy creature
                Creature* pSummon = target->SummonCreature(23864, 0.0f, 0.0f, 0.0f, target->GetOrientation(), TEMPSUMMON_DEAD_DESPAWN, 0);

                Unit* pCaster = GetCaster();

                if (pSummon && pCaster)
                    pSummon->GetMotionMaster()->MovePoint(0, pCaster->GetPositionX(), pCaster->GetPositionY(), pCaster->GetPositionZ());

                return;
            }
            case 44191:                                     // Flame Strike
            {
                if (target->GetMap()->IsDungeon())
                {
                    uint32 spellId = target->GetMap()->IsRegularDifficulty() ? 44190 : 46163;

                    target->CastSpell(target, spellId, true, NULL, this);
                }
                return;
            }
            case 45934:                                     // Dark Fiend
            {
                // Kill target if dispelled
                if (m_removeMode==AURA_REMOVE_BY_DISPEL)
                    target->DealDamage(target, target->GetHealth(), NULL, DIRECT_DAMAGE, SPELL_SCHOOL_MASK_NORMAL, NULL, false);
                return;
            }
            case 46308:                                     // Burning Winds
            {
                // casted only at creatures at spawn
                target->CastSpell(target, 47287, true, NULL, this);
                return;
            }
            case 51405:                                     // Digging for Treasure
            {
                const uint32 spell_list[7] =
                {
                    51441,                                  // hare
                    51397,                                  // crystal
                    51398,                                  // armor
                    51400,                                  // gem
                    51401,                                  // platter
                    51402,                                  // treasure
                    51443                                   // bug
                };

                target->CastSpell(target, spell_list[urand(0,6)], true);

                target->HandleEmote(EMOTE_STATE_NONE);
                target->clearUnitState(UNIT_STAT_STUNNED);
                return;
            }
            case 51870:                                     // Collect Hair Sample
            {
                if (Unit* pCaster = GetCaster())
                {
                    if (m_removeMode == AURA_REMOVE_BY_EXPIRE)
                        pCaster->CastSpell(target, 51872, true, NULL, this);
                }

                return;
            }
            case 34477: //Misdirection
            case 57934: //Tricks of Trade
            {
                if(Unit * caster = GetCaster())
                    caster->SetThreatRedirectionTarget(0, 0);
                return;
            }
            case 56511:                                     // Towers of Certain Doom: Tower Bunny Smoke Flare Effect
            {
                // Towers of Certain Doom: Skorn Cannonfire
                if (m_removeMode == AURA_REMOVE_BY_DEFAULT)
                    target->CastSpell(target, 43069, true);

                return;
            }
            case 58600:                                     // Restricted Flight Area
            {
                AreaTableEntry const* area = GetAreaEntryByAreaID(target->GetAreaId());

                // Dalaran restricted flight zone (recheck before apply unmount)
                if (area && target->GetTypeId() == TYPEID_PLAYER && (area->flags & AREA_FLAG_CANNOT_FLY) &&
                    ((Player*)target)->IsFreeFlying() && !((Player*)target)->isGameMaster())
                {
                    target->CastSpell(target, 58601, true); // Remove Flight Auras (also triggered Parachute (45472))
                }
                return;
            }
            case 68839:                                     // Corrupt Soul
                target->CastSpell(target, 68846, true, NULL, this);
                return;
        }

        // Living Bomb
        if (GetSpellProto()->SpellFamilyName == SPELLFAMILY_MAGE && (GetSpellProto()->SpellFamilyFlags & UI64LIT(0x2000000000000)))
        {
            if (m_removeMode == AURA_REMOVE_BY_EXPIRE || m_removeMode == AURA_REMOVE_BY_DISPEL)
                if (this->GetCaster())
                    GetCaster()->CastSpell(target,m_modifier.m_amount,true,NULL,this);
                else
                    target->CastSpell(target,m_modifier.m_amount,true,NULL,this);
            return;
        }
    }

    // AT APPLY & REMOVE

    switch(GetSpellProto()->SpellFamilyName)
    {
        case SPELLFAMILY_GENERIC:
        {
            switch(GetId())
            {
                case 11196:                                 // Recently Bandaged
                    target->ApplySpellImmune(GetId(), IMMUNITY_MECHANIC, GetMiscValue(), apply);
                    return;
                case 24658:                                 // Unstable Power
                {
                    uint32 spellId = 24659;
                    if (apply)
                    {
                        SpellEntry const *spell = sSpellStore.LookupEntry(spellId);
                        Unit* caster = GetCaster();
                        if (!spell || !caster)
                            return;

                        for (uint32 i = 0; i < spell->StackAmount; ++i)
                            caster->CastSpell(target, spellId, true, NULL, NULL, GetCasterGuid());

                        return;
                    }
                    target->RemoveAurasDueToSpell(spellId);
                    return;
                }
                case 24661:                                 // Restless Strength
                {
                    uint32 spellId = 24662;
                    if (apply)
                    {
                        SpellEntry const* spell = sSpellStore.LookupEntry(spellId);
                        Unit* caster = GetCaster();
                        if (!spell || !caster)
                            return;

                        for (uint32 i=0; i < spell->StackAmount; ++i)
                            caster->CastSpell(target, spell->Id, true, NULL, NULL, GetCasterGuid());

                        return;
                    }
                    target->RemoveAurasDueToSpell(spellId);
                    return;
                }
                case 29266:                                 // Permanent Feign Death
                case 31261:                                 // Permanent Feign Death (Root)
                case 37493:                                 // Feign Death
                case 51329:                                 // Feign Death
                case 52593:                                 // Bloated Abomination Feign Death
                case 55795:                                 // Falling Dragon Feign Death
                case 57626:                                 // Feign Death
                case 57685:                                 // Permanent Feign Death
                case 58768:                                 // Permanent Feign Death (Freeze Jumpend)
                case 58806:                                 // Permanent Feign Death (Drowned Anim)
                case 58951:                                 // Permanent Feign Death
                case 64461:                                 // Permanent Feign Death (No Anim) (Root)
                case 65985:                                 // Permanent Feign Death (Root Silence Pacify)
                case 70592:                                 // Permanent Feign Death
                case 70628:                                 // Permanent Feign Death
                case 70630:                                 // Frozen Aftermath - Feign Death
                case 71598:                                 // Feign Death
                {
                    // Unclear what the difference really is between them.
                    // Some has effect1 that makes the difference, however not all.
                    // Some appear to be used depending on creature location, in water, at solid ground, in air/suspended, etc
                    // For now, just handle all the same way
                    if (target->GetTypeId() == TYPEID_UNIT)
                        target->SetFeignDeath(apply);

                    return;
                }
                case 35356:                                 // Spawn Feign Death
                case 35357:                                 // Spawn Feign Death
                case 42557:                                 // Feign Death
                {
                    if (target->GetTypeId() == TYPEID_UNIT)
                    {
                        // Flags not set like it's done in SetFeignDeath() and apparently always applied at spawn of creature
                        // All three does however have SPELL_EFFECT_SPAWN(46) as effect1
                        // It is possible this effect will remove some flags, and then the three here can be handled "normally"
                        if (apply)
                        {
                            target->SetFlag(UNIT_FIELD_FLAGS, UNIT_FLAG_UNK_29);
                            target->SetFlag(UNIT_FIELD_FLAGS_2, UNIT_FLAG2_FEIGN_DEATH);

                            target->addUnitState(UNIT_STAT_DIED);
                        }
                        else
                        {
                            target->RemoveFlag(UNIT_FIELD_FLAGS, UNIT_FLAG_UNK_29);
                            target->RemoveFlag(UNIT_FIELD_FLAGS_2, UNIT_FLAG2_FEIGN_DEATH);

                            target->clearUnitState(UNIT_STAT_DIED);
                        }
                    }
                    return;
                }
                case 40214:                                 //Dragonmaw Illusion
                {
                    if (apply)
                    {
                        target->CastSpell(target, 40216, true);
                        target->CastSpell(target, 42016, true);
                    }
                    else
                    {
                        target->RemoveAurasDueToSpell(40216);
                        target->RemoveAurasDueToSpell(42016);
                    }
                    return;
                }
                case 42515:                                 // Jarl Beam
                {
                    // aura animate dead (fainted) state for the duration, but we need to animate the death itself (correct way below?)
                    if (Unit* pCaster = GetCaster())
                        pCaster->ApplyModFlag(UNIT_FIELD_FLAGS_2, UNIT_FLAG2_FEIGN_DEATH, apply);

                    // Beam to Zelfrax at remove
                    if (!apply)
                        target->CastSpell(target, 42517, true);
                    return;
                }
                case 43874:                                 // Scourge Mur'gul Camp: Force Shield Arcane Purple x3
                    target->ApplyModFlag(UNIT_FIELD_FLAGS, UNIT_FLAG_OOC_NOT_ATTACKABLE, apply);
                    if (apply)
                        target->addUnitState(UNIT_STAT_ROOT);
                    return;
                case 47178:                                 // Plague Effect Self
                    target->SetFeared(apply, GetCasterGuid(), GetId());
                    return;
                case 58204:                                 // LK Intro VO (1)
                    if (target->GetTypeId() == TYPEID_PLAYER)
                    {
                        // Play part 1
                        if (apply)
                            target->PlayDirectSound(14970, (Player *)target);
                        // continue in 58205
                        else
                            target->CastSpell(target, 58205, true);
                    }
                    return;
                case 58205:                                 // LK Intro VO (2)
                    if (target->GetTypeId() == TYPEID_PLAYER)
                    {
                        // Play part 2
                        if (apply)
                            target->PlayDirectSound(14971, (Player *)target);
                        // Play part 3
                        else
                            target->PlayDirectSound(14972, (Player *)target);
                    }
                    return;
                case 40131:
                case 27978:
                    if (apply)
                        target->m_AuraFlags |= UNIT_AURAFLAG_ALIVE_INVISIBLE;
                    else
                        target->m_AuraFlags |= ~UNIT_AURAFLAG_ALIVE_INVISIBLE;
                    return;
            }
            break;
        }
        case SPELLFAMILY_MAGE:
            break;
        case SPELLFAMILY_WARLOCK:
        {
            // Haunt
            if (GetSpellProto()->SpellIconID == 3172 && (GetSpellProto()->SpellFamilyFlags & UI64LIT(0x0004000000000000)))
            {
                // NOTE: for avoid use additional field damage stored in dummy value (replace unused 100%
                if (apply)
                    m_modifier.m_amount = 0;                // use value as damage counter instead redundant 100% percent
                else
                {
                    int32 bp0 = m_modifier.m_amount;

                    if (Unit* caster = GetCaster())
                        target->CastCustomSpell(caster, 48210, &bp0, NULL, NULL, true, NULL, this);
                }
            }
            break;
        }
        case SPELLFAMILY_PRIEST:
        {
            // Pain and Suffering
            if (GetSpellProto()->SpellIconID == 2874 && target->GetTypeId()==TYPEID_PLAYER)
            {
                if (apply)
                {
                    // Reduce backfire damage (dot damage) from Shadow Word: Death
                    // aura have wrong effectclassmask, so use hardcoded value
                    m_spellmod = new SpellModifier(SPELLMOD_DOT,SPELLMOD_PCT,m_modifier.m_amount,GetId(),UI64LIT(0x0000200000000000));
                }
                ((Player*)target)->AddSpellMod(m_spellmod, apply);
                return;
            }
            break;
        }
        case SPELLFAMILY_DRUID:
        {
            switch(GetId())
            {
                case 34246:                                 // Idol of the Emerald Queen
                case 60779:                                 // Idol of Lush Moss
                {
                    if (target->GetTypeId() != TYPEID_PLAYER)
                        return;

                    if (apply)
                        // dummy not have proper effectclassmask
                        m_spellmod  = new SpellModifier(SPELLMOD_DOT,SPELLMOD_FLAT,m_modifier.m_amount/7,GetId(),UI64LIT(0x001000000000));

                    ((Player*)target)->AddSpellMod(m_spellmod, apply);
                    return;
                }
                case 52610:                                 // Savage Roar
                {
                    if (apply)
                    {
                        if (target->GetShapeshiftForm() != FORM_CAT)
                            return;

                        target->CastSpell(target, 62071, true);
                    }
                    else
                        target->RemoveAurasDueToSpell(62071);
                    return;
                }
                case 61336:                                 // Survival Instincts
                {
                    if(apply)
                    {
                        if (!target->IsInFeralForm())
                            return;

                        int32 bp0 = int32(target->GetMaxHealth() * m_modifier.m_amount / 100);
                        target->CastCustomSpell(target, 50322, &bp0, NULL, NULL, true);
                    }
                    else
                        target->RemoveAurasDueToSpell(50322);
                    return;
                }
            }

            // Lifebloom
            if (GetSpellProto()->SpellFamilyFlags & UI64LIT(0x1000000000))
            {
                if (apply)
                {
                    if (Unit* caster = GetCaster())
                    {
                        // prevent double apply bonuses
                        if (target->GetTypeId() != TYPEID_PLAYER || !((Player*)target)->GetSession()->PlayerLoading())
                        {
                            m_modifier.m_amount = caster->SpellHealingBonusDone(target, GetSpellProto(), m_modifier.m_amount, SPELL_DIRECT_DAMAGE, GetStackAmount());
                            m_modifier.m_amount = target->SpellHealingBonusTaken(caster, GetSpellProto(), m_modifier.m_amount, SPELL_DIRECT_DAMAGE, GetStackAmount());
                        }
                    }
                }
                else
                {
                    // Final heal on duration end
                    if (m_removeMode != AURA_REMOVE_BY_EXPIRE)
                        return;

                    // final heal
                    if (target->IsInWorld() && GetStackAmount() > 0)
                    {
                        int32 amount = m_modifier.m_amount;
                        target->CastCustomSpell(target, 33778, &amount, NULL, NULL, true, NULL, this, GetCasterGuid());

                        if (Unit* caster = GetCaster())
                        {
                            int32 returnmana = (GetSpellProto()->ManaCostPercentage * caster->GetCreateMana() / 100) * GetStackAmount() / 2;
                            caster->CastCustomSpell(caster, 64372, &returnmana, NULL, NULL, true, NULL, this, GetCasterGuid());
                        }
                    }
                }
                return;
            }

            // Predatory Strikes
            if (target->GetTypeId()==TYPEID_PLAYER && GetSpellProto()->SpellIconID == 1563)
            {
                ((Player*)target)->UpdateAttackPowerAndDamage();
                return;
            }

            // Improved Moonkin Form
            if (GetSpellProto()->SpellIconID == 2855)
            {
                uint32 spell_id;
                switch(GetId())
                {
                    case 48384: spell_id = 50170; break;    //Rank 1
                    case 48395: spell_id = 50171; break;    //Rank 2
                    case 48396: spell_id = 50172; break;    //Rank 3
                    default:
                        sLog.outError("HandleAuraDummy: Not handled rank of IMF (Spell: %u)",GetId());
                        return;
                }

                if (apply)
                {
                    if (target->GetShapeshiftForm() != FORM_MOONKIN)
                        return;

                    target->CastSpell(target, spell_id, true);
                }
                else
                    target->RemoveAurasDueToSpell(spell_id);
                return;
            }
            break;
        }
        case SPELLFAMILY_ROGUE:
            switch(GetId())
            {
                case 57934:                                 // Tricks of the Trade, main spell
                {
                    if (apply)
                        GetHolder()->SetAuraCharges(1);     // not have proper charges set in spell data
                    else
                    {
                        // used for direct in code aura removes and spell proc event charges expire
                        if (m_removeMode != AURA_REMOVE_BY_DEFAULT)
                            target->getHostileRefManager().ResetThreatRedirection();
                    }
                    return;
                }
            }
            break;
        case SPELLFAMILY_HUNTER:
            switch(GetId())
            {
                case 34477:                                 // Misdirection, main spell
                {
                    if (apply)
                        GetHolder()->SetAuraCharges(1);     // not have proper charges set in spell data
                    else
                    {
                        // used for direct in code aura removes and spell proc event charges expire
                        if (m_removeMode != AURA_REMOVE_BY_DEFAULT)
                            target->getHostileRefManager().ResetThreatRedirection();
                    }
                    return;
                }
            }
            break;
        case SPELLFAMILY_PALADIN:
            switch(GetId())
            {
                case 20911:                                 // Blessing of Sanctuary
                case 25899:                                 // Greater Blessing of Sanctuary
                {
                    if (apply)
                        target->CastSpell(target, 67480, true, NULL, this);
                    else
                        target->RemoveAurasDueToSpell(67480);
                    return;
                }
            }
            break;
        case SPELLFAMILY_SHAMAN:
        {
            switch(GetId())
            {
                case 6495:                                  // Sentry Totem
                {
                    if (target->GetTypeId() != TYPEID_PLAYER)
                        return;

                    Totem* totem = target->GetTotem(TOTEM_SLOT_AIR);

                    if (totem && apply)
                        ((Player*)target)->GetCamera().SetView(totem);
                    else
                        ((Player*)target)->GetCamera().ResetView(totem);

                    return;
                }
            }
            break;
        }
    }

    // pet auras
    if (PetAura const* petSpell = sSpellMgr.GetPetAura(GetId(), m_effIndex))
    {
        if (apply)
            target->AddPetAura(petSpell);
        else
            target->RemovePetAura(petSpell);
        return;
    }

    if (GetEffIndex() == EFFECT_INDEX_0 && target->GetTypeId() == TYPEID_PLAYER)
    {
        SpellAreaForAreaMapBounds saBounds = sSpellMgr.GetSpellAreaForAuraMapBounds(GetId());
        if (saBounds.first != saBounds.second)
        {
            uint32 zone, area;
            target->GetZoneAndAreaId(zone, area);

            for(SpellAreaForAreaMap::const_iterator itr = saBounds.first; itr != saBounds.second; ++itr)
            {
                // some auras remove at aura remove
                if (!itr->second->IsFitToRequirements((Player*)target, zone, area))
                    target->RemoveAurasDueToSpell(itr->second->spellId);
                // some auras applied at aura apply
                else if (itr->second->autocast)
                {
                    if (!target->HasAura(itr->second->spellId, EFFECT_INDEX_0))
                        target->CastSpell(target, itr->second->spellId, true);
                }
            }
        }
    }

    // script has to "handle with care", only use where data are not ok to use in the above code.
    if (target->GetTypeId() == TYPEID_UNIT)
        Script->EffectAuraDummy(this, apply);
}

void Aura::HandleAuraMounted(bool apply, bool Real)
{
    // only at real add/remove aura
    if(!Real)
        return;

    Unit *target = GetTarget();

    if(apply)
    {
        CreatureInfo const* ci = ObjectMgr::GetCreatureTemplate(m_modifier.m_miscvalue);
        if(!ci)
        {
            sLog.outErrorDb("AuraMounted: `creature_template`='%u' not found in database (only need it modelid)", m_modifier.m_miscvalue);
            return;
        }

        uint32 display_id = Creature::ChooseDisplayId(ci);
        CreatureModelInfo const *minfo = sObjectMgr.GetCreatureModelRandomGender(display_id);
        if (minfo)
            display_id = minfo->modelid;

        target->Mount(display_id, GetId(), ci->VehicleId, GetMiscValue());
    }
    else
    {
        target->Unmount();
    }
}

void Aura::HandleAuraWaterWalk(bool apply, bool Real)
{
    // only at real add/remove aura
    if(!Real)
        return;

    WorldPacket data;
    if(apply)
        data.Initialize(SMSG_MOVE_WATER_WALK, 8+4);
    else
        data.Initialize(SMSG_MOVE_LAND_WALK, 8+4);
    data << GetTarget()->GetPackGUID();
    data << uint32(0);
    GetTarget()->SendMessageToSet(&data, true);
}

void Aura::HandleAuraFeatherFall(bool apply, bool Real)
{
    // only at real add/remove aura
    if(!Real)
        return;
    Unit *target = GetTarget();
    WorldPacket data;
    if(apply)
        data.Initialize(SMSG_MOVE_FEATHER_FALL, 8+4);
    else
        data.Initialize(SMSG_MOVE_NORMAL_FALL, 8+4);
    data << target->GetPackGUID();
    data << uint32(0);
    target->SendMessageToSet(&data, true);

    // start fall from current height
    if(!apply && target->GetTypeId() == TYPEID_PLAYER)
        ((Player*)target)->SetFallInformation(0, target->GetPositionZ());
}

void Aura::HandleAuraHover(bool apply, bool Real)
{
    // only at real add/remove aura
    if(!Real)
        return;

    WorldPacket data;
    if(apply)
        data.Initialize(SMSG_MOVE_SET_HOVER, 8+4);
    else
        data.Initialize(SMSG_MOVE_UNSET_HOVER, 8+4);
    data << GetTarget()->GetPackGUID();
    data << uint32(0);
    GetTarget()->SendMessageToSet(&data, true);
}

void Aura::HandleWaterBreathing(bool /*apply*/, bool /*Real*/)
{
    // update timers in client
    if(GetTarget()->GetTypeId()==TYPEID_PLAYER)
        ((Player*)GetTarget())->UpdateMirrorTimers();
}

void Aura::HandleAuraModShapeshift(bool apply, bool Real)
{
    if(!Real)
        return;

    uint32 modelid = 0;
    Powers PowerType = POWER_MANA;
    ShapeshiftForm form = ShapeshiftForm(m_modifier.m_miscvalue);

    Unit *target = GetTarget();

    SpellShapeshiftFormEntry const* ssEntry = sSpellShapeshiftFormStore.LookupEntry(form);
    if (!ssEntry)
    {
        sLog.outError("Unknown shapeshift form %u in spell %u", form, GetId());
        return;
    }

    if (ssEntry->modelID_A)
    {
        // i will asume that creatures will always take the defined model from the dbc
        // since no field in creature_templates describes wether an alliance or
        // horde modelid should be used at shapeshifting
        if (target->GetTypeId() != TYPEID_PLAYER)
            modelid = ssEntry->modelID_A;
        else
        {
            // The following are the different shapeshifting models for cat/bear forms according
            // to hair color for druids and skin tone for tauren introduced in patch 3.2
            if (form == FORM_CAT || form == FORM_BEAR || form == FORM_DIREBEAR)
            {
                if (Player::TeamForRace(target->getRace()) == ALLIANCE)
                {
                    uint8 hairColour = target->GetByteValue(PLAYER_BYTES, 3);
                    if (form == FORM_CAT)
                    {
                        if (hairColour >= 0 && hairColour <= 2) modelid = 29407;
                        else if (hairColour == 3 || hairColour == 5) modelid = 29405;
                        else if (hairColour == 6) modelid = 892;
                        else if (hairColour == 7) modelid = 29406;
                        else if (hairColour == 4) modelid = 29408;
                    }
                    else
                    {
                        if (hairColour >= 0 && hairColour <= 2) modelid = 29413;
                        else if (hairColour == 3 || hairColour == 5) modelid = 29415;
                        else if (hairColour == 6) modelid = 29414;
                        else if (hairColour == 7) modelid = 29417;
                        else if (hairColour == 4) modelid = 29416;
                    }
                } 
                else if (Player::TeamForRace(target->getRace()) == HORDE)
                {
                    uint8 skinColour = target->GetByteValue(PLAYER_BYTES, 0);
                    if (target->getGender() == GENDER_MALE)
                    {
                        if (form == FORM_CAT)
                        {
                            if (skinColour >= 0 && skinColour <= 5) modelid = 29412;
                            else if (skinColour >= 6 && skinColour <= 8) modelid = 29411;
                            else if (skinColour >= 9 && skinColour <= 11) modelid = 29410;
                            else if (skinColour >= 12 && skinColour <= 14 || skinColour == 18) modelid = 29409;
                            else if (skinColour >= 15 && skinColour <= 17) modelid = 8571;
                        }
                        else
                        {
                            if (skinColour >= 0 && skinColour <= 2) modelid = 29418;
                            else if (skinColour >= 3 && skinColour <= 5 || skinColour >= 12 && skinColour <= 14) modelid = 29419;
                            else if (skinColour >= 9 && skinColour <= 11 || skinColour >= 15 && skinColour <= 17) modelid = 29420;
                            else if (skinColour >= 6 && skinColour <= 8) modelid = 2289;
                            else if (skinColour == 18) modelid = 29421;
                        }
                    }
                    else
                    {
                        if (form == FORM_CAT)
                        {
                            if (skinColour >= 0 && skinColour <= 3) modelid = 29412;
                            else if (skinColour == 4 || skinColour == 5) modelid = 29411;
                            else if (skinColour == 6 || skinColour == 7) modelid = 29410;
                            else if (skinColour == 8 || skinColour == 9) modelid = 8571;
                            else if (skinColour == 10) modelid = 29409;
                        }
                        else
                        {
                            if (skinColour == 0 || skinColour == 1) modelid = 29418;
                            else if (skinColour == 2 || skinColour == 3) modelid = 29419;
                            else if (skinColour == 4 || skinColour == 5) modelid = 2289;
                            else if (skinColour >= 6 && skinColour <= 9) modelid = 29420;
                            else if (skinColour == 10) modelid = 29421;
                        }
                    }
                }
            }
            else
            if (!modelid && Player::TeamForRace(target->getRace()) == HORDE)
            {
                if (ssEntry->modelID_H)
                    modelid = ssEntry->modelID_H;           // 3.2.3 only the moonkin form has this information
                else                                        // get model for race
                    modelid = sObjectMgr.GetModelForRace(ssEntry->modelID_A, target->getRaceMask());
            }

            // nothing found in above, so use default
            if (!modelid)
                modelid = ssEntry->modelID_A;
        }
    }

    // now only powertype must be set
    switch(form)
    {
        case FORM_CAT:
        case FORM_SHADOW_DANCE:
            PowerType = POWER_ENERGY;
            break;
        case FORM_BEAR:
        case FORM_DIREBEAR:
        case FORM_BATTLESTANCE:
        case FORM_BERSERKERSTANCE:
        case FORM_DEFENSIVESTANCE:
            PowerType = POWER_RAGE;
            break;
        default:
            break;
    }

    // remove polymorph before changing display id to keep new display id
    switch ( form )
    {
        case FORM_CAT:
        case FORM_TREE:
        case FORM_TRAVEL:
        case FORM_AQUA:
        case FORM_BEAR:
        case FORM_DIREBEAR:
        case FORM_FLIGHT_EPIC:
        case FORM_FLIGHT:
        case FORM_MOONKIN:
        {
            // remove movement affects
            target->RemoveSpellsCausingAura(SPELL_AURA_MOD_ROOT, GetHolder());
            Unit::AuraList const& slowingAuras = target->GetAurasByType(SPELL_AURA_MOD_DECREASE_SPEED);
            for (Unit::AuraList::const_iterator iter = slowingAuras.begin(); iter != slowingAuras.end();)
            {
                SpellEntry const* aurSpellInfo = (*iter)->GetSpellProto();

                uint32 aurMechMask = GetAllSpellMechanicMask(aurSpellInfo);

                // If spell that caused this aura has Croud Control or Daze effect
                if ((aurMechMask & MECHANIC_NOT_REMOVED_BY_SHAPESHIFT) ||
                    // some Daze spells have these parameters instead of MECHANIC_DAZE (skip snare spells)
                    (aurSpellInfo->SpellIconID == 15 && aurSpellInfo->Dispel == 0 &&
                    (aurMechMask & (1 << (MECHANIC_SNARE-1))) == 0))
                {
                    ++iter;
                    continue;
                }

                // All OK, remove aura now
                target->RemoveAurasDueToSpellByCancel(aurSpellInfo->Id);
                iter = slowingAuras.begin();
            }

            // and polymorphic affects
            if(target->IsPolymorphed())
                target->RemoveAurasDueToSpell(target->getTransForm());

            break;
        }
        default:
           break;
    }

    if(apply)
    {
        // remove other shapeshift before applying a new one
        target->RemoveSpellsCausingAura(SPELL_AURA_MOD_SHAPESHIFT, GetHolder());

        // For Shadow Dance we must apply Stealth form (30) instead of current (13)
        target->SetByteValue(UNIT_FIELD_BYTES_2, 3, (form == FORM_SHADOW_DANCE) ? uint8(FORM_STEALTH) : form);

        if(modelid > 0)
            target->SetDisplayId(modelid);

        if(PowerType != POWER_MANA)
        {
            // reset power to default values only at power change
            if(target->getPowerType() != PowerType)
                target->setPowerType(PowerType);

            switch(form)
            {
                case FORM_CAT:
                case FORM_BEAR:
                case FORM_DIREBEAR:
                {
                    // get furor proc chance
                    int32 furorChance = 0;
                    Unit::AuraList const& mDummy = target->GetAurasByType(SPELL_AURA_DUMMY);
                    for(Unit::AuraList::const_iterator i = mDummy.begin(); i != mDummy.end(); ++i)
                    {
                        if ((*i)->GetSpellProto()->SpellIconID == 238)
                        {
                            furorChance = (*i)->GetModifier()->m_amount;
                            break;
                        }
                    }

                    if (m_modifier.m_miscvalue == FORM_CAT)
                    {
                        // Furor chance is now amount allowed to save energy for cat form
                        // without talent it reset to 0
                        if ((int32)target->GetPower(POWER_ENERGY) > furorChance)
                        {
                            target->SetPower(POWER_ENERGY, 0);
                            target->CastCustomSpell(target, 17099, &furorChance, NULL, NULL, this);
                        }
                    }
                    else if(furorChance)                    // only if talent known
                    {
                        target->SetPower(POWER_RAGE, 0);
                        if(irand(1,100) <= furorChance)
                            target->CastSpell(target, 17057, true, NULL, this);
                    }
                    break;
                }
                case FORM_BATTLESTANCE:
                case FORM_DEFENSIVESTANCE:
                case FORM_BERSERKERSTANCE:
                {
                    uint32 Rage_val = 0;
                    // Stance mastery + Tactical mastery (both passive, and last have aura only in defense stance, but need apply at any stance switch)
                    if(target->GetTypeId() == TYPEID_PLAYER)
                    {
                        PlayerSpellMap const& sp_list = ((Player *)target)->GetSpellMap();
                        for (PlayerSpellMap::const_iterator itr = sp_list.begin(); itr != sp_list.end(); ++itr)
                        {
                            if(itr->second.state == PLAYERSPELL_REMOVED) continue;
                            SpellEntry const *spellInfo = sSpellStore.LookupEntry(itr->first);
                            if (spellInfo && spellInfo->SpellFamilyName == SPELLFAMILY_WARRIOR && spellInfo->SpellIconID == 139)
                                Rage_val += target->CalculateSpellDamage(target, spellInfo, EFFECT_INDEX_0) * 10;
                        }
                    }

                    if (target->GetPower(POWER_RAGE) > Rage_val)
                        target->SetPower(POWER_RAGE, Rage_val);
                    break;
                }
                // Shadow Dance - apply stealth mode stand flag
                case FORM_SHADOW_DANCE:
                    target->SetStandFlags(UNIT_STAND_FLAGS_CREEP);
                    break;
                default:
                    break;
            }
        }

        target->SetShapeshiftForm(form);

        // a form can give the player a new castbar with some spells.. this is a clientside process..
        // serverside just needs to register the new spells so that player isn't kicked as cheater
        if (target->GetTypeId() == TYPEID_PLAYER)
            for (uint32 i = 0; i < 8; ++i)
                if (ssEntry->spellId[i])
                    ((Player*)target)->addSpell(ssEntry->spellId[i], true, false, false, false);

    }
    else
    {
        if(modelid > 0)
            target->SetDisplayId(target->GetNativeDisplayId());
        if(target->getClass() == CLASS_DRUID)
            target->setPowerType(POWER_MANA);
        target->SetShapeshiftForm(FORM_NONE);

        switch(form)
        {
            // Nordrassil Harness - bonus
            case FORM_BEAR:
            case FORM_DIREBEAR:
            case FORM_CAT:
                if(Aura* dummy = target->GetDummyAura(37315) )
                    target->CastSpell(target, 37316, true, NULL, dummy);
                break;
            // Nordrassil Regalia - bonus
            case FORM_MOONKIN:
                if(Aura* dummy = target->GetDummyAura(37324) )
                    target->CastSpell(target, 37325, true, NULL, dummy);
                break;
            // Shadow Dance - remove stealth mode stand flag
            case FORM_SHADOW_DANCE:
                target->RemoveStandFlags(UNIT_STAND_FLAGS_CREEP);
                break;
            default:
                break;
        }

        // look at the comment in apply-part
        if (target->GetTypeId() == TYPEID_PLAYER)
            for (uint32 i = 0; i < 8; ++i)
                if (ssEntry->spellId[i])
                    ((Player*)target)->removeSpell(ssEntry->spellId[i], false, false, false);

    }

    // adding/removing linked auras
    // add/remove the shapeshift aura's boosts
    HandleShapeshiftBoosts(apply);

    target->UpdateSpeed(MOVE_RUN, true);

    if(target->GetTypeId() == TYPEID_PLAYER)
        ((Player*)target)->InitDataForForm();
}

void Aura::HandleAuraTransform(bool apply, bool Real)
{
    Unit *target = GetTarget();
    if (apply)
    {
        // special case (spell specific functionality)
        if (m_modifier.m_miscvalue == 0)
        {
            switch (GetId())
            {
                case 16739:                                 // Orb of Deception
                {
                    uint32 orb_model = target->GetNativeDisplayId();
                    switch(orb_model)
                    {
                        // Troll Female
                        case 1479: target->SetDisplayId(10134); break;
                        // Troll Male
                        case 1478: target->SetDisplayId(10135); break;
                        // Tauren Male
                        case 59:   target->SetDisplayId(10136); break;
                        // Human Male
                        case 49:   target->SetDisplayId(10137); break;
                        // Human Female
                        case 50:   target->SetDisplayId(10138); break;
                        // Orc Male
                        case 51:   target->SetDisplayId(10139); break;
                        // Orc Female
                        case 52:   target->SetDisplayId(10140); break;
                        // Dwarf Male
                        case 53:   target->SetDisplayId(10141); break;
                        // Dwarf Female
                        case 54:   target->SetDisplayId(10142); break;
                        // NightElf Male
                        case 55:   target->SetDisplayId(10143); break;
                        // NightElf Female
                        case 56:   target->SetDisplayId(10144); break;
                        // Undead Female
                        case 58:   target->SetDisplayId(10145); break;
                        // Undead Male
                        case 57:   target->SetDisplayId(10146); break;
                        // Tauren Female
                        case 60:   target->SetDisplayId(10147); break;
                        // Gnome Male
                        case 1563: target->SetDisplayId(10148); break;
                        // Gnome Female
                        case 1564: target->SetDisplayId(10149); break;
                        // BloodElf Female
                        case 15475: target->SetDisplayId(17830); break;
                        // BloodElf Male
                        case 15476: target->SetDisplayId(17829); break;
                        // Dranei Female
                        case 16126: target->SetDisplayId(17828); break;
                        // Dranei Male
                        case 16125: target->SetDisplayId(17827); break;
                        default: break;
                    }
                    break;
                }
<<<<<<< HEAD
                // Murloc costume
                case 42365: target->SetDisplayId(21723); break;
                //Dread Corsair
                case 51926:
                case 50517:
                {
                    switch(target->getGender())
                    {
                        case GENDER_MALE:
                        {
                            switch(target->getRace())
                            {
                                case RACE_UNDEAD_PLAYER: target->SetDisplayId(25042); break;
                                case RACE_TROLL: target->SetDisplayId(25041); break;
                                case RACE_TAUREN: target->SetDisplayId(25040); break;
                                case RACE_ORC: target->SetDisplayId(25039); break;
                                case RACE_NIGHTELF: target->SetDisplayId(25038); break;
                                case RACE_HUMAN: target->SetDisplayId(25037); break;
                                case RACE_GNOME: target->SetDisplayId(25035); break;
                                case RACE_DWARF: target->SetDisplayId(25034); break;
                                case RACE_DRAENEI: target->SetDisplayId(25033); break;
                                case RACE_BLOODELF: target->SetDisplayId(25032); break;
                            }
                            break;
                        }
                        case GENDER_FEMALE:
                        {
                            switch(target->getRace())
                            {
                                case RACE_UNDEAD_PLAYER: target->SetDisplayId(25053); break;
                                case RACE_TROLL: target->SetDisplayId(25052); break;
                                case RACE_TAUREN: target->SetDisplayId(25051); break;
                                case RACE_ORC: target->SetDisplayId(25050); break;
                                case RACE_NIGHTELF: target->SetDisplayId(25049); break;
                                case RACE_HUMAN: target->SetDisplayId(25048); break;
                                case RACE_GNOME: target->SetDisplayId(25046); break;
                                case RACE_DWARF: target->SetDisplayId(25045); break;
                                case RACE_DRAENEI: target->SetDisplayId(25044); break;
                                case RACE_BLOODELF: target->SetDisplayId(25043); break;
                            }
                            break;
                        }
                    }
                    break;
                }
                // Honor the Dead
                case 65386:
=======
                case 42365:                                 // Murloc costume
                    target->SetDisplayId(21723);
                    break;
                //case 44186:                               // Gossip NPC Appearance - All, Brewfest
                    //break;
                //case 48305:                               // Gossip NPC Appearance - All, Spirit of Competition
                    //break;
                //case 50517:                               // Dread Corsair
                    //break;
                //case 50531:                               // Gossip NPC Appearance - All, Pirate Day
                    //break;
                //case 51010:                               // Dire Brew
                    //break;
                //case 51926:                               // Corsair Costume
                    //break;
                //case 53806:                               // Pygmy Oil
                    //break;
                //case 62847:                               // NPC Appearance - Valiant 02
                    //break;
                //case 62852:                               // NPC Appearance - Champion 01
                    //break;
                //case 63965:                               // NPC Appearance - Champion 02
                    //break;
                //case 63966:                               // NPC Appearance - Valiant 03
                    //break;
                case 65386:                                 // Honor the Dead
>>>>>>> 140555a1
                case 65495:
                {
                    switch(target->getGender())
                    {
                        case GENDER_MALE:
                            target->SetDisplayId(29203);    // Chapman
                            break;
                        case GENDER_FEMALE:
                        case GENDER_NONE:
                            target->SetDisplayId(29204);    // Catrina
                            break;
                    }
                    break;
                }
                //case 65511:                               // Gossip NPC Appearance - Brewfest
                    //break;
                //case 65522:                               // Gossip NPC Appearance - Winter Veil
                    //break;
                //case 65523:                               // Gossip NPC Appearance - Default
                    //break;
                //case 65524:                               // Gossip NPC Appearance - Lunar Festival
                    //break;
                //case 65525:                               // Gossip NPC Appearance - Hallow's End
                    //break;
                //case 65526:                               // Gossip NPC Appearance - Midsummer
                    //break;
                //case 65527:                               // Gossip NPC Appearance - Spirit of Competition
                    //break;
                case 65528:                                 // Gossip NPC Appearance - Pirates' Day
                {
                    // expecting npc's using this spell to have models with race info.
                    uint32 race = GetCreatureModelRace(target->GetNativeDisplayId());

                    // random gender, regardless of current gender
                    switch(race)
                    {
                        case RACE_HUMAN:
                            target->SetDisplayId(roll_chance_i(50) ? 25037 : 25048);
                            break;
                        case RACE_ORC:
                            target->SetDisplayId(roll_chance_i(50) ? 25039 : 25050);
                            break;
                        case RACE_DWARF:
                            target->SetDisplayId(roll_chance_i(50) ? 25034 : 25045);
                            break;
                        case RACE_NIGHTELF:
                            target->SetDisplayId(roll_chance_i(50) ? 25038 : 25049);
                            break;
                        case RACE_UNDEAD:
                            target->SetDisplayId(roll_chance_i(50) ? 25042 : 25053);
                            break;
                        case RACE_TAUREN:
                            target->SetDisplayId(roll_chance_i(50) ? 25040 : 25051);
                            break;
                        case RACE_GNOME:
                            target->SetDisplayId(roll_chance_i(50) ? 25035 : 25046);
                            break;
                        case RACE_TROLL:
                            target->SetDisplayId(roll_chance_i(50) ? 25041 : 25052);
                            break;
                        case RACE_GOBLIN:
                            target->SetDisplayId(roll_chance_i(50) ? 25036 : 25047);
                            break;
                        case RACE_BLOODELF:
                            target->SetDisplayId(roll_chance_i(50) ? 25032 : 25043);
                            break;
                        case RACE_DRAENEI:
                            target->SetDisplayId(roll_chance_i(50) ? 25033 : 25044);
                            break;
                    }

                    break;
                }
                case 65529:                                 // Gossip NPC Appearance - Day of the Dead (DotD)
                    // random, regardless of current gender
                    target->SetDisplayId(roll_chance_i(50) ? 29203 : 29204);
                    break;
                //case 66236:                               // Incinerate Flesh
                    //break;
                //case 69999:                               // [DND] Swap IDs
                    //break;
                //case 70764:                               // Citizen Costume (note: many spells w/same name)
                    //break;
                //case 71309:                               // [DND] Spawn Portal
                    //break;
                //case 71450:                               // Crown Parcel Service Uniform
                    //break;
                //case 75531:                               // Gnomeregan Pride
                    //break;
                //case 75532:                               // Darkspear Pride
                    //break;
                default:
                    sLog.outError("Aura::HandleAuraTransform, spell %u does not have creature entry defined, need custom defined model.", GetId());
                    break;
            }
        }
        else
        {
            uint32 model_id;

            CreatureInfo const * ci = ObjectMgr::GetCreatureTemplate(m_modifier.m_miscvalue);
            if (!ci)
            {
                model_id = 16358;                           // pig pink ^_^
                sLog.outError("Auras: unknown creature id = %d (only need its modelid) Form Spell Aura Transform in Spell ID = %d", m_modifier.m_miscvalue, GetId());
            }
            else
                model_id = Creature::ChooseDisplayId(ci);   // Will use the default model here

            // Polymorph (sheep/penguin case)
            if (GetSpellProto()->SpellFamilyName == SPELLFAMILY_MAGE && GetSpellProto()->SpellIconID == 82)
                if (Unit* caster = GetCaster())
                    if (caster->HasAura(52648))             // Glyph of the Penguin
                        model_id = 26452;

            target->SetDisplayId(model_id);

            // creature case, need to update equipment
            if (ci && target->GetTypeId() == TYPEID_UNIT)
                ((Creature*)target)->LoadEquipment(ci->equipmentId, true);

            // Dragonmaw Illusion (set mount model also)
            if(GetId()==42016 && target->GetMountID() && !target->GetAurasByType(SPELL_AURA_MOD_FLIGHT_SPEED_MOUNTED).empty())
                target->SetUInt32Value(UNIT_FIELD_MOUNTDISPLAYID,16314);
        }

        // update active transform spell only not set or not overwriting negative by positive case
        if (!target->getTransForm() || !IsPositiveSpell(GetId()) || IsPositiveSpell(target->getTransForm()))
            target->setTransForm(GetId());

        // polymorph case
        if (Real && target->GetTypeId() == TYPEID_PLAYER && target->IsPolymorphed())
        {
            // for players, start regeneration after 1s (in polymorph fast regeneration case)
            // only if caster is Player (after patch 2.4.2)
            if (GetCasterGuid().IsPlayer())
                ((Player*)target)->setRegenTimer(1*IN_MILLISECONDS);

            //dismount polymorphed target (after patch 2.4.2)
            if (target->IsMounted())
                target->RemoveSpellsCausingAura(SPELL_AURA_MOUNTED, GetHolder());
        }
    }
    else
    {
        // ApplyModifier(true) will reapply it if need
        target->setTransForm(0);
        target->SetDisplayId(target->GetNativeDisplayId());

        // apply default equipment for creature case
        if (target->GetTypeId() == TYPEID_UNIT)
            ((Creature*)target)->LoadEquipment(((Creature*)target)->GetCreatureInfo()->equipmentId, true);

        // re-apply some from still active with preference negative cases
        Unit::AuraList const& otherTransforms = target->GetAurasByType(SPELL_AURA_TRANSFORM);
        if (!otherTransforms.empty())
        {
            // look for other transform auras
            Aura* handledAura = *otherTransforms.begin();
            for(Unit::AuraList::const_iterator i = otherTransforms.begin();i != otherTransforms.end(); ++i)
            {
                // negative auras are preferred
                if (!IsPositiveSpell((*i)->GetSpellProto()->Id))
                {
                    handledAura = *i;
                    break;
                }
            }
            handledAura->ApplyModifier(true);
        }

        // Dragonmaw Illusion (restore mount model)
        if (GetId() == 42016 && target->GetMountID() == 16314)
        {
            if (!target->GetAurasByType(SPELL_AURA_MOUNTED).empty())
            {
                uint32 cr_id = target->GetAurasByType(SPELL_AURA_MOUNTED).front()->GetModifier()->m_miscvalue;
                if (CreatureInfo const* ci = ObjectMgr::GetCreatureTemplate(cr_id))
                {
                    uint32 display_id = Creature::ChooseDisplayId(ci);
                    CreatureModelInfo const *minfo = sObjectMgr.GetCreatureModelRandomGender(display_id);
                    if (minfo)
                        display_id = minfo->modelid;

                    target->SetUInt32Value(UNIT_FIELD_MOUNTDISPLAYID, display_id);
                }
            }
        }
    }
}

void Aura::HandleForceReaction(bool apply, bool Real)
{
    if(GetTarget()->GetTypeId() != TYPEID_PLAYER)
        return;

    if(!Real)
        return;

    Player* player = (Player*)GetTarget();

    uint32 faction_id = m_modifier.m_miscvalue;
    ReputationRank faction_rank = ReputationRank(m_modifier.m_amount);

    player->GetReputationMgr().ApplyForceReaction(faction_id, faction_rank, apply);
    player->GetReputationMgr().SendForceReactions();

    // stop fighting if at apply forced rank friendly or at remove real rank friendly
    if ((apply && faction_rank >= REP_FRIENDLY) || (!apply && player->GetReputationRank(faction_id) >= REP_FRIENDLY))
        player->StopAttackFaction(faction_id);
}

void Aura::HandleAuraModSkill(bool apply, bool /*Real*/)
{
    if(GetTarget()->GetTypeId() != TYPEID_PLAYER)
        return;

    uint32 prot=GetSpellProto()->EffectMiscValue[m_effIndex];
    int32 points = GetModifier()->m_amount;

    ((Player*)GetTarget())->ModifySkillBonus(prot, (apply ? points: -points), m_modifier.m_auraname == SPELL_AURA_MOD_SKILL_TALENT);
    if(prot == SKILL_DEFENSE)
        ((Player*)GetTarget())->UpdateDefenseBonusesMod();
}

void Aura::HandleChannelDeathItem(bool apply, bool Real)
{
    if (Real && !apply)
    {
        if (m_removeMode != AURA_REMOVE_BY_DEATH)
            return;
        // Item amount
        if (m_modifier.m_amount <= 0)
            return;

        SpellEntry const *spellInfo = GetSpellProto();
        if (spellInfo->EffectItemType[m_effIndex] == 0)
            return;

        Unit* victim = GetTarget();
        Unit* caster = GetCaster();
        if (!caster || caster->GetTypeId() != TYPEID_PLAYER)
            return;

        // Soul Shard (target req.)
        if (spellInfo->EffectItemType[m_effIndex] == 6265)
        {
            // Only from non-grey units
            if (!((Player*)caster)->isHonorOrXPTarget(victim) ||
                (victim->GetTypeId() == TYPEID_UNIT && !((Player*)caster)->isAllowedToLoot((Creature*)victim)))
                return;
        }

        //Adding items
        uint32 noSpaceForCount = 0;
        uint32 count = m_modifier.m_amount;

        ItemPosCountVec dest;
        uint8 msg = ((Player*)caster)->CanStoreNewItem( NULL_BAG, NULL_SLOT, dest, spellInfo->EffectItemType[m_effIndex], count, &noSpaceForCount);
        if( msg != EQUIP_ERR_OK )
        {
            count-=noSpaceForCount;
            ((Player*)caster)->SendEquipError( msg, NULL, NULL, spellInfo->EffectItemType[m_effIndex] );
            if (count==0)
                return;
        }

        Item* newitem = ((Player*)caster)->StoreNewItem(dest, spellInfo->EffectItemType[m_effIndex], true);
        ((Player*)caster)->SendNewItem(newitem, count, true, true);

        // Soul Shard (glyph bonus)
        if (spellInfo->EffectItemType[m_effIndex] == 6265)
        {
            // Glyph of Soul Shard
            if (caster->HasAura(58070) && roll_chance_i(40))
                caster->CastSpell(caster, 58068, true, NULL, this);
        }
    }
}

void Aura::HandleBindSight(bool apply, bool /*Real*/)
{
    Unit* caster = GetCaster();
    if(!caster || caster->GetTypeId() != TYPEID_PLAYER)
        return;

    Camera& camera = ((Player*)caster)->GetCamera();
    if (apply)
        camera.SetView(GetTarget());
    else
        camera.ResetView();
}

void Aura::HandleFarSight(bool apply, bool /*Real*/)
{
    Unit* caster = GetCaster();
    if(!caster || caster->GetTypeId() != TYPEID_PLAYER)
        return;

    Camera& camera = ((Player*)caster)->GetCamera();
    if (apply)
        camera.SetView(GetTarget());
    else
        camera.ResetView();
}

void Aura::HandleAuraTrackCreatures(bool apply, bool /*Real*/)
{
    if (GetTarget()->GetTypeId()!=TYPEID_PLAYER)
        return;

    if (apply)
        GetTarget()->RemoveNoStackAurasDueToAuraHolder(GetHolder());

    if (apply)
        GetTarget()->SetFlag(PLAYER_TRACK_CREATURES, uint32(1) << (m_modifier.m_miscvalue-1));
    else
        GetTarget()->RemoveFlag(PLAYER_TRACK_CREATURES, uint32(1) << (m_modifier.m_miscvalue-1));
}

void Aura::HandleAuraTrackResources(bool apply, bool /*Real*/)
{
    if (GetTarget()->GetTypeId()!=TYPEID_PLAYER)
        return;

    if (apply)
        GetTarget()->RemoveNoStackAurasDueToAuraHolder(GetHolder());

    if (apply)
        GetTarget()->SetFlag(PLAYER_TRACK_RESOURCES, uint32(1) << (m_modifier.m_miscvalue-1));
    else
        GetTarget()->RemoveFlag(PLAYER_TRACK_RESOURCES, uint32(1) << (m_modifier.m_miscvalue-1));
}

void Aura::HandleAuraTrackStealthed(bool apply, bool /*Real*/)
{
    if(GetTarget()->GetTypeId()!=TYPEID_PLAYER)
        return;

    if(apply)
        GetTarget()->RemoveNoStackAurasDueToAuraHolder(GetHolder());

    GetTarget()->ApplyModByteFlag(PLAYER_FIELD_BYTES, 0, PLAYER_FIELD_BYTE_TRACK_STEALTHED, apply);
}

void Aura::HandleAuraModScale(bool apply, bool /*Real*/)
{
    GetTarget()->ApplyPercentModFloatValue(OBJECT_FIELD_SCALE_X, float(m_modifier.m_amount), apply);
    GetTarget()->UpdateModelData();
}

void Aura::HandleModPossess(bool apply, bool Real)
{
    if(!Real)
        return;

    Unit *target = GetTarget();

    // not possess yourself
    if (GetCasterGuid() == target->GetObjectGuid())
        return;

    Unit* caster = GetCaster();
    if(!caster || caster->GetTypeId() != TYPEID_PLAYER)
        return;

    Player* p_caster = (Player*)caster;
    Camera& camera = p_caster->GetCamera();

    if( apply )
    {
        target->addUnitState(UNIT_STAT_CONTROLLED);

        target->SetFlag(UNIT_FIELD_FLAGS, UNIT_FLAG_PLAYER_CONTROLLED);
        target->SetCharmerGuid(p_caster->GetObjectGuid());
        target->setFaction(p_caster->getFaction());

        // target should became visible at SetView call(if not visible before):
        // otherwise client\p_caster will ignore packets from the target(SetClientControl for example)
        camera.SetView(target);

        p_caster->SetCharm(target);
        p_caster->SetClientControl(target, 1);
        p_caster->SetMover(target);

        target->CombatStop(true);
        target->DeleteThreatList();
        target->getHostileRefManager().deleteReferences();

        if(CharmInfo *charmInfo = target->InitCharmInfo(target))
        {
            charmInfo->InitPossessCreateSpells();
            charmInfo->SetReactState(REACT_PASSIVE);
            charmInfo->SetCommandState(COMMAND_STAY);
        }

        p_caster->PossessSpellInitialize();

        if(target->GetTypeId() == TYPEID_UNIT)
        {
            ((Creature*)target)->AIM_Initialize();
        }
        else if(target->GetTypeId() == TYPEID_PLAYER && !target->GetVehicle())
        {
            ((Player*)target)->SetClientControl(target, 0);
        }

    }
    else
    {
        p_caster->SetCharm(NULL);

        p_caster->SetClientControl(target, 0);
        p_caster->SetMover(NULL);

        // there is a possibility that target became invisible for client\p_caster at ResetView call:
        // it must be called after movement control unapplying, not before! the reason is same as at aura applying
        camera.ResetView();

        p_caster->RemovePetActionBar();

        // on delete only do caster related effects
        if(m_removeMode == AURA_REMOVE_BY_DELETE)
            return;

        target->clearUnitState(UNIT_STAT_CONTROLLED);

        target->CombatStop(true);
        target->DeleteThreatList();
        target->getHostileRefManager().deleteReferences();

        target->RemoveFlag(UNIT_FIELD_FLAGS, UNIT_FLAG_PLAYER_CONTROLLED);

        target->SetCharmerGuid(ObjectGuid());

        if(target->GetTypeId() == TYPEID_PLAYER && !target->GetVehicle())
        {
            ((Player*)target)->setFactionForRace(target->getRace());
            ((Player*)target)->SetClientControl(target, 1);
        }
        else if(target->GetTypeId() == TYPEID_UNIT)
        {
            CreatureInfo const *cinfo = ((Creature*)target)->GetCreatureInfo();
            target->setFaction(cinfo->faction_A);
        }

        if(target->GetTypeId() == TYPEID_UNIT)
        {
            ((Creature*)target)->AIM_Initialize();

            if (((Creature*)target)->AI())
                ((Creature*)target)->AI()->AttackedBy(caster);
        }
    }
}

void Aura::HandleModPossessPet(bool apply, bool Real)
{
    if(!Real)
        return;

    Unit* caster = GetCaster();
    if (!caster || caster->GetTypeId() != TYPEID_PLAYER)
        return;

    Unit* target = GetTarget();
    if (target->GetTypeId() != TYPEID_UNIT || !((Creature*)target)->IsPet())
        return;

    Pet* pet = (Pet*)target;

    Player* p_caster = (Player*)caster;
    Camera& camera = p_caster->GetCamera();

    if (apply)
    {
        pet->addUnitState(UNIT_STAT_CONTROLLED);

        // target should became visible at SetView call(if not visible before):
        // otherwise client\p_caster will ignore packets from the target(SetClientControl for example)
        camera.SetView(pet);

        p_caster->SetCharm(pet);
        p_caster->SetClientControl(pet, 1);
        ((Player*)caster)->SetMover(pet);

        pet->SetFlag(UNIT_FIELD_FLAGS, UNIT_FLAG_PLAYER_CONTROLLED);

        pet->StopMoving();
        pet->GetMotionMaster()->Clear(false);
        pet->GetMotionMaster()->MoveIdle();
    }
    else
    {
        p_caster->SetCharm(NULL);
        p_caster->SetClientControl(pet, 0);
        p_caster->SetMover(NULL);

        // there is a possibility that target became invisible for client\p_caster at ResetView call:
        // it must be called after movement control unapplying, not before! the reason is same as at aura applying
        camera.ResetView();

        // on delete only do caster related effects
        if(m_removeMode == AURA_REMOVE_BY_DELETE)
            return;

        pet->clearUnitState(UNIT_STAT_CONTROLLED);

        pet->RemoveFlag(UNIT_FIELD_FLAGS, UNIT_FLAG_PLAYER_CONTROLLED);

        pet->AttackStop();

        // out of range pet dismissed
        if (!pet->IsWithinDistInMap(p_caster, pet->GetMap()->GetVisibilityDistance()))
        {
            p_caster->RemovePet(PET_SAVE_REAGENTS);
        }
        else
        {
            pet->GetMotionMaster()->MoveFollow(caster, PET_FOLLOW_DIST, PET_FOLLOW_ANGLE);
            pet->AddSplineFlag(SPLINEFLAG_WALKMODE);
        }
    }
}

void Aura::HandleAuraModPetTalentsPoints(bool /*Apply*/, bool Real)
{
    if(!Real)
        return;

    // Recalculate pet talent points
    if (Pet *pet=GetTarget()->GetPet())
        pet->InitTalentForLevel();
}

void Aura::HandleModCharm(bool apply, bool Real)
{
    if(!Real)
        return;

    Unit *target = GetTarget();

    // not charm yourself
    if (GetCasterGuid() == target->GetObjectGuid())
        return;

    Unit* caster = GetCaster();
    if(!caster)
        return;

    if( apply )
    {
        // is it really need after spell check checks?
        target->RemoveSpellsCausingAura(SPELL_AURA_MOD_CHARM, GetHolder());
        target->RemoveSpellsCausingAura(SPELL_AURA_MOD_POSSESS, GetHolder());

        target->SetCharmerGuid(GetCasterGuid());
        target->setFaction(caster->getFaction());
        target->CastStop(target == caster ? GetId() : 0);
        caster->SetCharm(target);

        target->CombatStop(true);
        target->DeleteThreatList();
        target->getHostileRefManager().deleteReferences();

        if(target->GetTypeId() == TYPEID_UNIT)
        {
            ((Creature*)target)->AIM_Initialize();
            CharmInfo *charmInfo = target->InitCharmInfo(target);
            charmInfo->InitCharmCreateSpells();
            charmInfo->SetReactState( REACT_DEFENSIVE );

            if(caster->GetTypeId() == TYPEID_PLAYER && caster->getClass() == CLASS_WARLOCK)
            {
                CreatureInfo const *cinfo = ((Creature*)target)->GetCreatureInfo();
                if(cinfo && cinfo->type == CREATURE_TYPE_DEMON)
                {
                    // creature with pet number expected have class set
                    if(target->GetByteValue(UNIT_FIELD_BYTES_0, 1)==0)
                    {
                        if(cinfo->unit_class==0)
                            sLog.outErrorDb("Creature (Entry: %u) have unit_class = 0 but used in charmed spell, that will be result client crash.",cinfo->Entry);
                        else
                            sLog.outError("Creature (Entry: %u) have unit_class = %u but at charming have class 0!!! that will be result client crash.",cinfo->Entry,cinfo->unit_class);

                        target->SetByteValue(UNIT_FIELD_BYTES_0, 1, CLASS_MAGE);
                    }

                    //just to enable stat window
                    charmInfo->SetPetNumber(sObjectMgr.GeneratePetNumber(), true);
                    //if charmed two demons the same session, the 2nd gets the 1st one's name
                    target->SetUInt32Value(UNIT_FIELD_PET_NAME_TIMESTAMP, uint32(time(NULL)));
                }
            }
        }

        if(caster->GetTypeId() == TYPEID_PLAYER)
            ((Player*)caster)->CharmSpellInitialize();
    }
    else
    {
        target->SetCharmerGuid(ObjectGuid());

        if(target->GetTypeId() == TYPEID_PLAYER)
            ((Player*)target)->setFactionForRace(target->getRace());
        else
        {
            CreatureInfo const *cinfo = ((Creature*)target)->GetCreatureInfo();

            // restore faction
            if(((Creature*)target)->IsPet())
            {
                if(Unit* owner = target->GetOwner())
                    target->setFaction(owner->getFaction());
                else if(cinfo)
                    target->setFaction(cinfo->faction_A);
            }
            else if(cinfo)                              // normal creature
                target->setFaction(cinfo->faction_A);

            // restore UNIT_FIELD_BYTES_0
            if(cinfo && caster->GetTypeId() == TYPEID_PLAYER && caster->getClass() == CLASS_WARLOCK && cinfo->type == CREATURE_TYPE_DEMON)
            {
                // DB must have proper class set in field at loading, not req. restore, including workaround case at apply
                // m_target->SetByteValue(UNIT_FIELD_BYTES_0, 1, cinfo->unit_class);

                if(target->GetCharmInfo())
                    target->GetCharmInfo()->SetPetNumber(0, true);
                else
                    sLog.outError("Aura::HandleModCharm: target (GUID: %u TypeId: %u) has a charm aura but no charm info!", target->GetGUIDLow(), target->GetTypeId());
            }
        }

        caster->SetCharm(NULL);

        if(caster->GetTypeId() == TYPEID_PLAYER)
            ((Player*)caster)->RemovePetActionBar();

        target->CombatStop(true);
        target->DeleteThreatList();
        target->getHostileRefManager().deleteReferences();

        if(target->GetTypeId() == TYPEID_UNIT)
        {
            ((Creature*)target)->AIM_Initialize();
            if (((Creature*)target)->AI())
                ((Creature*)target)->AI()->AttackedBy(caster);
        }
    }
}

void Aura::HandleModConfuse(bool apply, bool Real)
{
    if(!Real)
        return;

    GetTarget()->SetConfused(apply, GetCasterGuid(), GetId());
}

void Aura::HandleModFear(bool apply, bool Real)
{
    if (!Real)
        return;

    GetTarget()->SetFeared(apply, GetCasterGuid(), GetId());
}

void Aura::HandleFeignDeath(bool apply, bool Real)
{
    if(!Real)
        return;

    GetTarget()->SetFeignDeath(apply, GetCasterGuid(), GetId());
}

void Aura::HandleAuraModDisarm(bool apply, bool Real)
{
    if(!Real)
        return;

    Unit *target = GetTarget();

    if(!apply && target->HasAuraType(GetModifier()->m_auraname))
        return;

    uint32 flags = 0;
    uint32 field = 0;
    WeaponAttackType attack_type = OFF_ATTACK;

    switch (GetModifier()->m_auraname)
    {
      case SPELL_AURA_MOD_DISARM:
        {
            field = UNIT_FIELD_FLAGS;
            flags = UNIT_FLAG_DISARMED;
            attack_type = BASE_ATTACK;
        }
        break;
      case SPELL_AURA_MOD_DISARM_SHIELD:
        {
            field = UNIT_FIELD_FLAGS_2;
            flags = UNIT_FLAG2_DISARM_OFFHAND;
        }
        break;
      case SPELL_AURA_MOD_DISARM_RANGED:
        {
            field = UNIT_FIELD_FLAGS_2;
            flags = UNIT_FLAG2_DISARM_RANGED;
        }
        break;
    }

    if(apply)
        target->SetFlag(field, flags);
    else
        target->RemoveFlag(field, flags);

    // only at real add/remove aura
    if (target->GetTypeId() != TYPEID_PLAYER)
        return;

    // main-hand attack speed already set to special value for feral form already and don't must change and reset at remove.
    if (target->IsInFeralForm())
        return;

    if (apply)
    {
        target->RemoveAurasDueToSpell(46924); // Disarm should stop bladestorm
        target->SetAttackTime(BASE_ATTACK,BASE_ATTACK_TIME);
    }
    else
        ((Player *)target)->SetRegularAttackTime();

    target->UpdateDamagePhysical(attack_type);
}

void Aura::HandleAuraModStun(bool apply, bool Real)
{
    if(!Real)
        return;

    Unit *target = GetTarget();

    if (apply)
    {
        // Frost stun aura -> freeze/unfreeze target
        if (GetSpellSchoolMask(GetSpellProto()) & SPELL_SCHOOL_MASK_FROST)
            target->ModifyAuraState(AURA_STATE_FROZEN, apply);

        target->addUnitState(UNIT_STAT_STUNNED);
        target->SetTargetGuid(ObjectGuid());

        target->SetFlag(UNIT_FIELD_FLAGS, UNIT_FLAG_STUNNED);
        target->CastStop(target->GetObjectGuid() == GetCasterGuid() ? GetId() : 0);

        // Creature specific
        if(target->GetTypeId() != TYPEID_PLAYER)
            target->StopMoving();
        else
        {
            ((Player*)target)->m_movementInfo.SetMovementFlags(MOVEFLAG_NONE);
            target->SetStandState(UNIT_STAND_STATE_STAND);// in 1.5 client
        }

        WorldPacket data(SMSG_FORCE_MOVE_ROOT, 8);
        data << target->GetPackGUID();
        data << uint32(0);
        target->SendMessageToSet(&data, true);

        // Summon the Naj'entus Spine GameObject on target if spell is Impaling Spine
        if(GetId() == 39837)
        {
            GameObject* pObj = new GameObject;
            if(pObj->Create(sObjectMgr.GenerateLowGuid(HIGHGUID_GAMEOBJECT), 185584, target->GetMap(), target->GetPhaseMask(),
                target->GetPositionX(), target->GetPositionY(), target->GetPositionZ(), target->GetOrientation(), 0.0f, 0.0f, 0.0f, 0.0f, GO_ANIMPROGRESS_DEFAULT, GO_STATE_READY))
            {
                pObj->SetRespawnTime(GetAuraDuration()/IN_MILLISECONDS);
                pObj->SetSpellId(GetId());
                target->AddGameObject(pObj);
                target->GetMap()->Add(pObj);
            }
            else
                delete pObj;
        }
    }
    else
    {
        // Frost stun aura -> freeze/unfreeze target
        if (GetSpellSchoolMask(GetSpellProto()) & SPELL_SCHOOL_MASK_FROST)
        {
            bool found_another = false;
            for(AuraType const* itr = &frozenAuraTypes[0]; *itr != SPELL_AURA_NONE; ++itr)
            {
                Unit::AuraList const& auras = target->GetAurasByType(*itr);
                for(Unit::AuraList::const_iterator i = auras.begin(); i != auras.end(); ++i)
                {
                    if( GetSpellSchoolMask((*i)->GetSpellProto()) & SPELL_SCHOOL_MASK_FROST)
                    {
                        found_another = true;
                        break;
                    }
                }
                if(found_another)
                    break;
            }

            if(!found_another)
                target->ModifyAuraState(AURA_STATE_FROZEN, apply);
        }

        // Real remove called after current aura remove from lists, check if other similar auras active
        if(target->HasAuraType(SPELL_AURA_MOD_STUN))
            return;

        target->clearUnitState(UNIT_STAT_STUNNED);
        target->RemoveFlag(UNIT_FIELD_FLAGS, UNIT_FLAG_STUNNED);

        if(!target->hasUnitState(UNIT_STAT_ROOT | UNIT_STAT_ON_VEHICLE))       // prevent allow move if have also root effect
        {
            if(target->getVictim() && target->isAlive())
                target->SetTargetGuid(target->getVictim()->GetObjectGuid());

            WorldPacket data(SMSG_FORCE_MOVE_UNROOT, 8+4);
            data << target->GetPackGUID();
            data << uint32(0);
            target->SendMessageToSet(&data, true);
        }

        // Wyvern Sting
        if (GetSpellProto()->SpellFamilyName == SPELLFAMILY_HUNTER && GetSpellProto()->SpellFamilyFlags & UI64LIT(0x0000100000000000))
        {
            Unit* caster = GetCaster();
            if( !caster || caster->GetTypeId()!=TYPEID_PLAYER )
                return;

            uint32 spell_id = 0;

            switch(GetId())
            {
                case 19386: spell_id = 24131; break;
                case 24132: spell_id = 24134; break;
                case 24133: spell_id = 24135; break;
                case 27068: spell_id = 27069; break;
                case 49011: spell_id = 49009; break;
                case 49012: spell_id = 49010; break;
                default:
                    sLog.outError("Spell selection called for unexpected original spell %u, new spell for this spell family?",GetId());
                    return;
            }

            SpellEntry const* spellInfo = sSpellStore.LookupEntry(spell_id);

            if(!spellInfo)
                return;

            caster->CastSpell(target,spellInfo,true,NULL,this);
            return;
        }
    }
}

void Aura::HandleModStealth(bool apply, bool Real)
{
    Unit *target = GetTarget();

    if (apply)
    {
        // drop flag at stealth in bg
        target->RemoveAurasWithInterruptFlags(AURA_INTERRUPT_FLAG_IMMUNE_OR_LOST_SELECTION);

        // only at real aura add
        if (Real)
        {
            target->SetStandFlags(UNIT_STAND_FLAGS_CREEP);

            if (target->GetTypeId()==TYPEID_PLAYER)
                target->SetByteFlag(PLAYER_FIELD_BYTES2, 3, PLAYER_FIELD_BYTE2_STEALTH);

            // apply only if not in GM invisibility (and overwrite invisibility state)
            if (target->GetVisibility()!=VISIBILITY_OFF)
            {
                target->SetVisibility(VISIBILITY_GROUP_NO_DETECT);
                target->SetVisibility(VISIBILITY_GROUP_STEALTH);
            }

            // apply full stealth period bonuses only at first stealth aura in stack
            if(target->GetAurasByType(SPELL_AURA_MOD_STEALTH).size()<=2) // Vanish also triggering Stealth, but all ok, no double auras here possible
            {
                Unit::AuraList const& mDummyAuras = target->GetAurasByType(SPELL_AURA_DUMMY);
                for(Unit::AuraList::const_iterator i = mDummyAuras.begin();i != mDummyAuras.end(); ++i)
                {
                    // Master of Subtlety
                    if ((*i)->GetSpellProto()->SpellIconID == 2114)
                    {
                        target->RemoveAurasDueToSpell(31666);
                        int32 bp = (*i)->GetModifier()->m_amount;
                        target->CastCustomSpell(target,31665,&bp,NULL,NULL,true);
                    }
                    // Overkill
                    else if ((*i)->GetId() == 58426 && GetSpellProto()->SpellFamilyFlags & UI64LIT(0x0000000000400000))
                    {
                        target->CastSpell(target, 58427, true);
                    }
                }
            }
        }
    }
    else
    {
        // only at real aura remove of _last_ SPELL_AURA_MOD_STEALTH
        if (Real && !target->HasAuraType(SPELL_AURA_MOD_STEALTH))
        {
            // if no GM invisibility
            if (target->GetVisibility()!=VISIBILITY_OFF)
            {
                target->RemoveStandFlags(UNIT_STAND_FLAGS_CREEP);

                if (target->GetTypeId()==TYPEID_PLAYER)
                    target->RemoveByteFlag(PLAYER_FIELD_BYTES2, 3, PLAYER_FIELD_BYTE2_STEALTH);

                // restore invisibility if any
                if (target->HasAuraType(SPELL_AURA_MOD_INVISIBILITY))
                {
                    target->SetVisibility(VISIBILITY_GROUP_NO_DETECT);
                    target->SetVisibility(VISIBILITY_GROUP_INVISIBILITY);
                }
                else
                    target->SetVisibility(VISIBILITY_ON);
            }

            // apply delayed talent bonus remover at last stealth aura remove
            Unit::AuraList const& mDummyAuras = target->GetAurasByType(SPELL_AURA_DUMMY);
            for(Unit::AuraList::const_iterator i = mDummyAuras.begin();i != mDummyAuras.end(); ++i)
            {
                // Master of Subtlety
                if ((*i)->GetSpellProto()->SpellIconID == 2114)
                    target->CastSpell(target, 31666, true);
                // Overkill
                else if ((*i)->GetId() == 58426)//Overkill we should remove anyway
                {
                    if (Aura* aura = target->GetAura(58427, EFFECT_INDEX_0))
                    {
                        aura->SetAuraMaxDuration(20*IN_MILLISECONDS);
                        aura->GetHolder()->RefreshHolder();
                    }
                }
            }
        }
    }
}

void Aura::HandleInvisibility(bool apply, bool Real)
{
    Unit *target = GetTarget();

    if (apply)
    {
        target->m_invisibilityMask |= (1 << m_modifier.m_miscvalue);

        target->RemoveAurasWithInterruptFlags(AURA_INTERRUPT_FLAG_IMMUNE_OR_LOST_SELECTION);

        if (Real && target->GetTypeId()==TYPEID_PLAYER)
        {
            // apply glow vision
            target->SetByteFlag(PLAYER_FIELD_BYTES2, 3, PLAYER_FIELD_BYTE2_INVISIBILITY_GLOW);

        }

        // apply only if not in GM invisibility and not stealth
        if (target->GetVisibility() == VISIBILITY_ON)
        {
            // Aura not added yet but visibility code expect temporary add aura
            target->SetVisibility(VISIBILITY_GROUP_NO_DETECT);
            target->SetVisibility(VISIBILITY_GROUP_INVISIBILITY);
        }
    }
    else
    {
        // recalculate value at modifier remove (current aura already removed)
        target->m_invisibilityMask = 0;
        Unit::AuraList const& auras = target->GetAurasByType(SPELL_AURA_MOD_INVISIBILITY);
        for(Unit::AuraList::const_iterator itr = auras.begin(); itr != auras.end(); ++itr)
            target->m_invisibilityMask |= (1 << (*itr)->GetModifier()->m_miscvalue);

        // only at real aura remove and if not have different invisibility auras.
        if (Real && target->m_invisibilityMask == 0)
        {
            // remove glow vision
            if (target->GetTypeId() == TYPEID_PLAYER)
                target->RemoveByteFlag(PLAYER_FIELD_BYTES2, 3, PLAYER_FIELD_BYTE2_INVISIBILITY_GLOW);

            // apply only if not in GM invisibility & not stealthed while invisible
            if (target->GetVisibility() != VISIBILITY_OFF)
            {
                // if have stealth aura then already have stealth visibility
                if (!target->HasAuraType(SPELL_AURA_MOD_STEALTH))
                    target->SetVisibility(VISIBILITY_ON);
            }
        }
    }
}

void Aura::HandleInvisibilityDetect(bool apply, bool Real)
{
    Unit *target = GetTarget();

    if(apply)
    {
        target->m_detectInvisibilityMask |= (1 << m_modifier.m_miscvalue);
    }
    else
    {
        // recalculate value at modifier remove (current aura already removed)
        target->m_detectInvisibilityMask = 0;
        Unit::AuraList const& auras = target->GetAurasByType(SPELL_AURA_MOD_INVISIBILITY_DETECTION);
        for(Unit::AuraList::const_iterator itr = auras.begin(); itr != auras.end(); ++itr)
            target->m_detectInvisibilityMask |= (1 << (*itr)->GetModifier()->m_miscvalue);
    }
    if(Real && target->GetTypeId()==TYPEID_PLAYER)
        ((Player*)target)->GetCamera().UpdateVisibilityForOwner();
}

void Aura::HandleAuraModRoot(bool apply, bool Real)
{
    // only at real add/remove aura
    if(!Real)
        return;

    Unit *target = GetTarget();

    if (apply)
    {
        // Frost root aura -> freeze/unfreeze target
        if (GetSpellSchoolMask(GetSpellProto()) & SPELL_SCHOOL_MASK_FROST)
            target->ModifyAuraState(AURA_STATE_FROZEN, apply);

        target->addUnitState(UNIT_STAT_ROOT);
        target->SetTargetGuid(ObjectGuid());

        //Save last orientation
        if( target->getVictim() )
            target->SetOrientation(target->GetAngle(target->getVictim()));

        if(target->GetTypeId() == TYPEID_PLAYER)
        {
            if(!target->hasUnitState(UNIT_STAT_ON_VEHICLE))
            {
                WorldPacket data(SMSG_FORCE_MOVE_ROOT, 10);
                data << target->GetPackGUID();
                data << uint32(2);
                target->SendMessageToSet(&data, true);
            }

            //Clear unit movement flags
            ((Player*)target)->m_movementInfo.SetMovementFlags(MOVEFLAG_NONE);
        }
        else
            target->StopMoving();
    }
    else
    {
        // Frost root aura -> freeze/unfreeze target
        if (GetSpellSchoolMask(GetSpellProto()) & SPELL_SCHOOL_MASK_FROST)
        {
            bool found_another = false;
            for(AuraType const* itr = &frozenAuraTypes[0]; *itr != SPELL_AURA_NONE; ++itr)
            {
                Unit::AuraList const& auras = target->GetAurasByType(*itr);
                for(Unit::AuraList::const_iterator i = auras.begin(); i != auras.end(); ++i)
                {
                    if( GetSpellSchoolMask((*i)->GetSpellProto()) & SPELL_SCHOOL_MASK_FROST)
                    {
                        found_another = true;
                        break;
                    }
                }
                if(found_another)
                    break;
            }

            if(!found_another)
                target->ModifyAuraState(AURA_STATE_FROZEN, apply);
        }

        // Real remove called after current aura remove from lists, check if other similar auras active
        if(target->HasAuraType(SPELL_AURA_MOD_ROOT))
            return;

        target->clearUnitState(UNIT_STAT_ROOT);

        if(!target->hasUnitState(UNIT_STAT_STUNNED | UNIT_STAT_ON_VEHICLE))      // prevent allow move if have also stun effect
        {
            if(target->getVictim() && target->isAlive())
                target->SetTargetGuid(target->getVictim()->GetObjectGuid());

            if(target->GetTypeId() == TYPEID_PLAYER)
            {
                WorldPacket data(SMSG_FORCE_MOVE_UNROOT, 10);
                data << target->GetPackGUID();
                data << (uint32)2;
                target->SendMessageToSet(&data, true);
            }
        }
    }
}

void Aura::HandleAuraModSilence(bool apply, bool Real)
{
    // only at real add/remove aura
    if(!Real)
        return;

    Unit *target = GetTarget();

    if(apply)
    {
        target->SetFlag(UNIT_FIELD_FLAGS, UNIT_FLAG_SILENCED);
        // Stop cast only spells vs PreventionType == SPELL_PREVENTION_TYPE_SILENCE
        for (uint32 i = CURRENT_MELEE_SPELL; i < CURRENT_MAX_SPELL; ++i)
            if (Spell* spell = target->GetCurrentSpell(CurrentSpellTypes(i)))
                if(spell->m_spellInfo->PreventionType == SPELL_PREVENTION_TYPE_SILENCE)
                    // Stop spells on prepare or casting state
                    target->InterruptSpell(CurrentSpellTypes(i), false);
    }
    else
    {
        // Real remove called after current aura remove from lists, check if other similar auras active
        if(target->HasAuraType(SPELL_AURA_MOD_SILENCE))
            return;

        target->RemoveFlag(UNIT_FIELD_FLAGS, UNIT_FLAG_SILENCED);
    }
}

void Aura::HandleModThreat(bool apply, bool Real)
{
    // only at real add/remove aura
    if (!Real)
        return;

    Unit *target = GetTarget();

    if (!target->isAlive())
        return;

    Unit* caster = GetCaster();

    if (!caster || !caster->isAlive())
        return;

    int level_diff = 0;
    int multiplier = 0;
    switch (GetId())
    {
        // Arcane Shroud
        case 26400:
            level_diff = target->getLevel() - 60;
            multiplier = 2;
            break;
        // The Eye of Diminution
        case 28862:
            level_diff = target->getLevel() - 60;
            multiplier = 1;
            break;
    }

    if (level_diff > 0)
        m_modifier.m_amount += multiplier * level_diff;

    if (target->GetTypeId() == TYPEID_PLAYER)
        for(int8 x=0;x < MAX_SPELL_SCHOOL;x++)
            if (m_modifier.m_miscvalue & int32(1<<x))
                ApplyPercentModFloatVar(target->m_threatModifier[x], float(m_modifier.m_amount), apply);
}

void Aura::HandleAuraModTotalThreat(bool apply, bool Real)
{
    // only at real add/remove aura
    if (!Real)
        return;

    Unit *target = GetTarget();

    if (!target->isAlive() || target->GetTypeId() != TYPEID_PLAYER)
        return;

    Unit* caster = GetCaster();

    if (!caster || !caster->isAlive())
        return;

    float threatMod = apply ? float(m_modifier.m_amount) : float(-m_modifier.m_amount);

    target->getHostileRefManager().threatAssist(caster, threatMod, GetSpellProto());
}

void Aura::HandleModTaunt(bool apply, bool Real)
{
    // only at real add/remove aura
    if (!Real)
        return;

    Unit *target = GetTarget();

    if (!target->isAlive() || !target->CanHaveThreatList())
        return;

    Unit* caster = GetCaster();

    if (!caster || !caster->isAlive())
        return;

    if (apply)
        target->TauntApply(caster);
    else
    {
        // When taunt aura fades out, mob will switch to previous target if current has less than 1.1 * secondthreat
        target->TauntFadeOut(caster);
    }
}

/*********************************************************/
/***                  MODIFY SPEED                     ***/
/*********************************************************/
void Aura::HandleAuraModIncreaseSpeed(bool apply, bool Real)
{
    // all applied/removed only at real aura add/remove
    if(!Real)
        return;
        
    Unit *target = GetTarget();

    GetTarget()->UpdateSpeed(MOVE_RUN, true);
    
    if (apply && GetSpellProto()->Id == 58875)
        target->CastSpell(target, 58876, true);
}

void Aura::HandleAuraModIncreaseMountedSpeed(bool apply, bool Real)
{
    // all applied/removed only at real aura add/remove
    if(!Real)
        return;

    Unit *target = GetTarget();

    target->UpdateSpeed(MOVE_RUN, true);

    // Festive Holiday Mount
    if (apply && GetSpellProto()->SpellIconID != 1794 && target->HasAura(62061))
        // Reindeer Transformation
        target->CastSpell(target, 25860, true, NULL, this);
}

void Aura::HandleAuraModIncreaseFlightSpeed(bool apply, bool Real)
{
    // all applied/removed only at real aura add/remove
    if(!Real)
        return;

    Unit *target = GetTarget();

    // Enable Fly mode for flying mounts
    if (m_modifier.m_auraname == SPELL_AURA_MOD_FLIGHT_SPEED_MOUNTED)
    {
        WorldPacket data;
        if(apply)
            data.Initialize(SMSG_MOVE_SET_CAN_FLY, 12);
        else
            data.Initialize(SMSG_MOVE_UNSET_CAN_FLY, 12);

        data << target->GetPackGUID();
        data << uint32(0);                                      // unknown
        target->SendMessageToSet(&data, true);

        //Players on flying mounts must be immune to polymorph
        if (target->GetTypeId()==TYPEID_PLAYER)
            target->ApplySpellImmune(GetId(),IMMUNITY_MECHANIC,MECHANIC_POLYMORPH,apply);

        // Dragonmaw Illusion (overwrite mount model, mounted aura already applied)
        if (apply && target->HasAura(42016, EFFECT_INDEX_0) && target->GetMountID())
            target->SetUInt32Value(UNIT_FIELD_MOUNTDISPLAYID,16314);

        // Festive Holiday Mount
        if (apply && GetSpellProto()->SpellIconID != 1794 && target->HasAura(62061))
            // Reindeer Transformation
            target->CastSpell(target, 25860, true, NULL, this);
    }

    // Swift Flight Form check for higher speed flying mounts
    if (apply && target->GetTypeId() == TYPEID_PLAYER && GetSpellProto()->Id == 40121)
    {
        for (PlayerSpellMap::const_iterator iter = ((Player*)target)->GetSpellMap().begin(); iter != ((Player*)target)->GetSpellMap().end(); ++iter)
        {
            if (iter->second.state != PLAYERSPELL_REMOVED)
            {
                bool changedSpeed = false;
                SpellEntry const *spellInfo = sSpellStore.LookupEntry(iter->first);
                for(int i = 0; i < MAX_EFFECT_INDEX; ++i)
                {
                    if(spellInfo->EffectApplyAuraName[i] == SPELL_AURA_MOD_FLIGHT_SPEED_MOUNTED)
                    {
                        int32 mountSpeed = spellInfo->CalculateSimpleValue(SpellEffectIndex(i));
                        if (mountSpeed > m_modifier.m_amount)
                        {
                            m_modifier.m_amount = mountSpeed;
                            changedSpeed = true;
                            break;
                        }
                    }
                }
                if (changedSpeed)
                    break;
            }
        }
    }

    target->UpdateSpeed(MOVE_FLIGHT, true);
}

void Aura::HandleAuraModIncreaseSwimSpeed(bool /*apply*/, bool Real)
{
    // all applied/removed only at real aura add/remove
    if(!Real)
        return;

    GetTarget()->UpdateSpeed(MOVE_SWIM, true);
}

void Aura::HandleAuraModDecreaseSpeed(bool apply, bool Real)
{
    // all applied/removed only at real aura add/remove
    if(!Real)
        return;

    Unit *target = GetTarget();

    if (apply)
    {
        // Gronn Lord's Grasp, becomes stoned
        if (GetId() == 33572)
        {
            if (GetStackAmount() >= 5 && !target->HasAura(33652))
                target->CastSpell(target, 33652, true);
        }
    }

    target->UpdateSpeed(MOVE_RUN, true);
    target->UpdateSpeed(MOVE_SWIM, true);
    target->UpdateSpeed(MOVE_FLIGHT, true);
}

void Aura::HandleAuraModUseNormalSpeed(bool /*apply*/, bool Real)
{
    // all applied/removed only at real aura add/remove
    if(!Real)
        return;

    Unit *target = GetTarget();

    target->UpdateSpeed(MOVE_RUN, true);
    target->UpdateSpeed(MOVE_SWIM, true);
    target->UpdateSpeed(MOVE_FLIGHT, true);
}

/*********************************************************/
/***                     IMMUNITY                      ***/
/*********************************************************/

void Aura::HandleModMechanicImmunity(bool apply, bool /*Real*/)
{
    uint32 misc  = m_modifier.m_miscvalue;
    // Forbearance
    // in DBC wrong mechanic immune since 3.0.x
    if (GetId() == 25771)
        misc = MECHANIC_IMMUNE_SHIELD;

    Unit *target = GetTarget();

    if(apply && GetSpellProto()->AttributesEx & SPELL_ATTR_EX_DISPEL_AURAS_ON_IMMUNITY)
    {
        uint32 mechanic = 1 << (misc-1);

        //immune movement impairment and loss of control
        if(GetId()==42292 || GetId()==59752 || GetId()==65547 || GetId()==53490)
            mechanic=IMMUNE_TO_MOVEMENT_IMPAIRMENT_AND_LOSS_CONTROL_MASK;

        target->RemoveAurasAtMechanicImmunity(mechanic,GetId());
    }

    target->ApplySpellImmune(GetId(),IMMUNITY_MECHANIC,misc,apply);

    // Demonic Circle
    if (GetSpellProto()->SpellFamilyName == SPELLFAMILY_WARLOCK && GetSpellProto()->SpellIconID == 3221)
    {
        if (target->GetTypeId() != TYPEID_PLAYER)
            return;
        if (apply)
        {
            GameObject* obj = target->GetGameObject(48018);
            if (obj)
                ((Player*)target)->TeleportTo(obj->GetMapId(),obj->GetPositionX(),obj->GetPositionY(),obj->GetPositionZ(),obj->GetOrientation());
        }
    }

    // Bestial Wrath
    if (GetSpellProto()->SpellFamilyName == SPELLFAMILY_HUNTER && GetSpellProto()->SpellIconID == 1680)
    {
        // The Beast Within cast on owner if talent present
        if (Unit* owner = target->GetOwner())
        {
            // Search talent The Beast Within
            Unit::AuraList const& dummyAuras = owner->GetAurasByType(SPELL_AURA_MOD_DAMAGE_PERCENT_DONE);
            for(Unit::AuraList::const_iterator i = dummyAuras.begin(); i != dummyAuras.end(); ++i)
            {
                if ((*i)->GetSpellProto()->SpellIconID == 2229)
                {
                    if (apply)
                        owner->CastSpell(owner, 34471, true, NULL, this);
                    else
                        owner->RemoveAurasDueToSpell(34471);
                    break;
                }
            }
        }
    }
    // Heroic Fury (Intercept cooldown remove)
    else if (apply && GetSpellProto()->Id == 60970 && target->GetTypeId() == TYPEID_PLAYER)
        ((Player*)target)->RemoveSpellCooldown(20252, true);
}

void Aura::HandleModMechanicImmunityMask(bool apply, bool /*Real*/)
{
    uint32 mechanic  = m_modifier.m_miscvalue;

    if(apply && GetSpellProto()->AttributesEx & SPELL_ATTR_EX_DISPEL_AURAS_ON_IMMUNITY)
        GetTarget()->RemoveAurasAtMechanicImmunity(mechanic,GetId());

    // check implemented in Unit::IsImmuneToSpell and Unit::IsImmuneToSpellEffect
}

//this method is called whenever we add / remove aura which gives m_target some imunity to some spell effect
void Aura::HandleAuraModEffectImmunity(bool apply, bool /*Real*/)
{
    Unit *target = GetTarget();

    // when removing flag aura, handle flag drop
    if( !apply && target->GetTypeId() == TYPEID_PLAYER
        && (GetSpellProto()->AuraInterruptFlags & AURA_INTERRUPT_FLAG_IMMUNE_OR_LOST_SELECTION) )
    {
        if( BattleGround *bg = ((Player*)target)->GetBattleGround() )
            bg->EventPlayerDroppedFlag(((Player*)target));
    }

    target->ApplySpellImmune(GetId(), IMMUNITY_EFFECT, m_modifier.m_miscvalue, apply);
}

void Aura::HandleAuraModStateImmunity(bool apply, bool Real)
{
    if(apply && Real && GetSpellProto()->AttributesEx & SPELL_ATTR_EX_DISPEL_AURAS_ON_IMMUNITY)
    {
        Unit::AuraList const& auraList = GetTarget()->GetAurasByType(AuraType(m_modifier.m_miscvalue));
        for(Unit::AuraList::const_iterator itr = auraList.begin(); itr != auraList.end();)
        {
            if (auraList.front() != this)                   // skip itself aura (it already added)
            {
                GetTarget()->RemoveAurasDueToSpell(auraList.front()->GetId());
                itr = auraList.begin();
            }
            else
                ++itr;
        }
    }

    GetTarget()->ApplySpellImmune(GetId(), IMMUNITY_STATE, m_modifier.m_miscvalue, apply);
}

void Aura::HandleAuraModSchoolImmunity(bool apply, bool Real)
{
    Unit* target = GetTarget();
    target->ApplySpellImmune(GetId(), IMMUNITY_SCHOOL, m_modifier.m_miscvalue, apply);

    // remove all flag auras (they are positive, but they must be removed when you are immune)
    if( GetSpellProto()->AttributesEx & SPELL_ATTR_EX_DISPEL_AURAS_ON_IMMUNITY
        && GetSpellProto()->AttributesEx2 & SPELL_ATTR_EX2_DAMAGE_REDUCED_SHIELD )
        target->RemoveAurasWithInterruptFlags(AURA_INTERRUPT_FLAG_IMMUNE_OR_LOST_SELECTION);

    // TODO: optimalize this cycle - use RemoveAurasWithInterruptFlags call or something else
    if( Real && apply
        && GetSpellProto()->AttributesEx & SPELL_ATTR_EX_DISPEL_AURAS_ON_IMMUNITY
        && IsPositiveSpell(GetId()) )                       //Only positive immunity removes auras
    {
        uint32 school_mask = m_modifier.m_miscvalue;
        Unit::SpellAuraHolderMap& Auras = target->GetSpellAuraHolderMap();
        for(Unit::SpellAuraHolderMap::iterator iter = Auras.begin(), next; iter != Auras.end(); iter = next)
        {
            next = iter;
            ++next;
            SpellEntry const *spell = iter->second->GetSpellProto();
            if((GetSpellSchoolMask(spell) & school_mask)//Check for school mask
                && !( spell->Attributes & SPELL_ATTR_UNAFFECTED_BY_INVULNERABILITY)   //Spells unaffected by invulnerability
                && !iter->second->IsPositive()          //Don't remove positive spells
                && spell->Id != GetId() )               //Don't remove self
            {
                target->RemoveAurasDueToSpell(spell->Id);
                if(Auras.empty())
                    break;
                else
                    next = Auras.begin();
            }
        }
    }
    if( Real && GetSpellProto()->Mechanic == MECHANIC_BANISH )
    {
        if( apply )
            target->addUnitState(UNIT_STAT_ISOLATED);
        else
            target->clearUnitState(UNIT_STAT_ISOLATED);
    }
}

void Aura::HandleAuraModDmgImmunity(bool apply, bool /*Real*/)
{
    GetTarget()->ApplySpellImmune(GetId(), IMMUNITY_DAMAGE, m_modifier.m_miscvalue, apply);
}

void Aura::HandleAuraModDispelImmunity(bool apply, bool Real)
{
    // all applied/removed only at real aura add/remove
    if(!Real)
        return;

    GetTarget()->ApplySpellDispelImmunity(GetSpellProto(), DispelType(m_modifier.m_miscvalue), apply);
}

void Aura::HandleAuraProcTriggerSpell(bool apply, bool Real)
{
    if(!Real)
        return;

    if(apply)
    {
        // some spell have charges by functionality not have its in spell data
        switch (GetId())
        {
            case 28200:                                     // Ascendance (Talisman of Ascendance trinket)
                GetHolder()->SetAuraCharges(6);
                break;
            default: break;
        }
    }
}

void Aura::HandleAuraModStalked(bool apply, bool /*Real*/)
{
    // used by spells: Hunter's Mark, Mind Vision, Syndicate Tracker (MURP) DND
    if(apply)
        GetTarget()->SetFlag(UNIT_DYNAMIC_FLAGS, UNIT_DYNFLAG_TRACK_UNIT);
    else
        GetTarget()->RemoveFlag(UNIT_DYNAMIC_FLAGS, UNIT_DYNFLAG_TRACK_UNIT);
}

/*********************************************************/
/***                   PERIODIC                        ***/
/*********************************************************/

void Aura::HandlePeriodicTriggerSpell(bool apply, bool /*Real*/)
{
    m_isPeriodic = apply;

    Unit *target = GetTarget();

    if (!apply)
    {
        switch(GetId())
        {
            case 66:                                        // Invisibility
                if (m_removeMode == AURA_REMOVE_BY_EXPIRE)
                    target->CastSpell(target, 32612, true, NULL, this);

                return;
            case 42783:                                     // Wrath of the Astrom...
                if (m_removeMode == AURA_REMOVE_BY_EXPIRE && GetEffIndex() + 1 < MAX_EFFECT_INDEX)
                    target->CastSpell(target, GetSpellProto()->CalculateSimpleValue(SpellEffectIndex(GetEffIndex()+1)), true);

                return;
            case 46221:                                     // Animal Blood
                if (target->GetTypeId() == TYPEID_PLAYER && m_removeMode == AURA_REMOVE_BY_DEFAULT && target->IsInWater())
                {
                    float position_z = target->GetTerrain()->GetWaterLevel(target->GetPositionX(), target->GetPositionY(), target->GetPositionZ());
                    // Spawn Blood Pool
                    target->CastSpell(target->GetPositionX(), target->GetPositionY(), position_z, 63471, true);
                }

                return;
            case 51912:                                     // Ultra-Advanced Proto-Typical Shortening Blaster
                if (m_removeMode == AURA_REMOVE_BY_EXPIRE)
                {
                    if (Unit* pCaster = GetCaster())
                        pCaster->CastSpell(target, GetSpellProto()->EffectTriggerSpell[GetEffIndex()], true, NULL, this);
                }

                return;
            default:
                break;
        }
    }
}

void Aura::HandlePeriodicTriggerSpellWithValue(bool apply, bool /*Real*/)
{
    m_isPeriodic = apply;
}

void Aura::HandlePeriodicEnergize(bool apply, bool Real)
{
    if (!Real)
        return;

    Unit *target = GetTarget();

    // For prevent double apply bonuses
    bool loading = (target->GetTypeId() == TYPEID_PLAYER && ((Player*)target)->GetSession()->PlayerLoading());

    if (apply && !loading)
    {
        switch (GetId())
        {
            case 54833:                                     // Glyph of Innervate (value%/2 of casters base mana)
            {
                if (Unit* caster = GetCaster())
                    m_modifier.m_amount = int32(caster->GetCreateMana() * GetBasePoints() / (200 * GetAuraMaxTicks()));
                break;

            }
            case 29166:                                     // Innervate (value% of casters base mana)
            {
                if (Unit* caster = GetCaster())
                {
                    // Glyph of Innervate
                    if (caster->HasAura(54832))
                        caster->CastSpell(caster,54833,true,NULL,this);

                    m_modifier.m_amount = int32(caster->GetCreateMana() * GetBasePoints() / (100 * GetAuraMaxTicks()));
                }
                break;
            }
            case 48391:                                     // Owlkin Frenzy 2% base mana
                m_modifier.m_amount = target->GetCreateMana() * 2 / 100;
                break;
            case 57669:                                     // Replenishment (0.2% from max)
            case 61782:                                     // Infinite Replenishment
                m_modifier.m_amount = target->GetMaxPower(POWER_MANA) * 2 / 1000;
                break;
            default:
                break;
        }
    }
    if (!apply && !loading)
    {
        switch (GetId())
        {
            case 5229:                                      // Druid Bear Enrage
                if (target->HasAura(51185))               // King of the Jungle self Enrage bonus with infinity duration
                    target->RemoveAurasDueToSpell(51185);
                break;
            default:
                break;
        }
    }

    m_isPeriodic = apply;
}

void Aura::HandleAuraPowerBurn(bool apply, bool /*Real*/)
{
    m_isPeriodic = apply;
}

void Aura::HandleAuraPeriodicDummy(bool apply, bool Real)
{
    // spells required only Real aura add/remove
    if(!Real)
        return;

    Unit *target = GetTarget();

    // For prevent double apply bonuses
    bool loading = (target->GetTypeId() == TYPEID_PLAYER && ((Player*)target)->GetSession()->PlayerLoading());

    SpellEntry const*spell = GetSpellProto();
    switch( spell->SpellFamilyName)
    {
        case SPELLFAMILY_ROGUE:
        {
            if(!apply)
            {
                switch(spell->Id)
                {
                    // Master of Subtlety
                    case 31666: target->RemoveAurasDueToSpell(31665); break;
                }
            }
            break;
        }
        case SPELLFAMILY_WARLOCK:
        {
            switch (spell->Id)
            {
                case 48018:
                    if (apply)
                        target->CastSpell(target, 62388, true);                
                    else
                    {
                        target->RemoveGameObject(spell->Id,true);
                        target->RemoveAurasDueToSpell(62388);
                    }
                break;
            }
        }
        case SPELLFAMILY_HUNTER:
        {
            Unit* caster = GetCaster();

            // Explosive Shot
            if (apply && !loading && caster)
                m_modifier.m_amount += int32(caster->GetTotalAttackPowerValue(RANGED_ATTACK) * 14 / 100);
            break;
        }
    }

    m_isPeriodic = apply;
}

void Aura::HandlePeriodicHeal(bool apply, bool /*Real*/)
{
    m_isPeriodic = apply;

    Unit *target = GetTarget();

    // For prevent double apply bonuses
    bool loading = (target->GetTypeId() == TYPEID_PLAYER && ((Player*)target)->GetSession()->PlayerLoading());

    // Custom damage calculation after
    if (apply)
    {
        if(loading)
            return;

        Unit *caster = GetCaster();
        if (!caster)
            return;

        // Gift of the Naaru (have diff spellfamilies)
        if (GetSpellProto()->SpellIconID == 329 && GetSpellProto()->SpellVisual[0] == 7625)
        {
            int32 ap = int32 (0.22f * caster->GetTotalAttackPowerValue(BASE_ATTACK));
            int32 holy = caster->SpellBaseDamageBonusDone(GetSpellSchoolMask(GetSpellProto()));
            if  (holy < 0)
                holy = 0;
            holy = int32(holy * 377 / 1000);
            m_modifier.m_amount += ap > holy ? ap : holy;
        }

        m_modifier.m_amount = caster->SpellHealingBonusDone(target, GetSpellProto(), m_modifier.m_amount, DOT, GetStackAmount());
    }
}

void Aura::HandlePeriodicDamage(bool apply, bool Real)
{
    // spells required only Real aura add/remove
    if(!Real)
        return;

    m_isPeriodic = apply;

    Unit *target = GetTarget();
    SpellEntry const* spellProto = GetSpellProto();

    // For prevent double apply bonuses
    bool loading = (target->GetTypeId() == TYPEID_PLAYER && ((Player*)target)->GetSession()->PlayerLoading());

    // Custom damage calculation after
    if (apply)
    {
        if(loading)
            return;

        Unit *caster = GetCaster();
        if (!caster)
            return;

        switch (spellProto->SpellFamilyName)
        {
            case SPELLFAMILY_WARRIOR:
            {
                // Rend
                if (spellProto->SpellFamilyFlags & UI64LIT(0x0000000000000020))
                {
                    // $0.2*(($MWB+$mwb)/2+$AP/14*$MWS) bonus per tick
                    float ap = caster->GetTotalAttackPowerValue(BASE_ATTACK);
                    int32 mws = caster->GetAttackTime(BASE_ATTACK);
                    float mwb_min = caster->GetWeaponDamageRange(BASE_ATTACK,MINDAMAGE);
                    float mwb_max = caster->GetWeaponDamageRange(BASE_ATTACK,MAXDAMAGE);
                    m_modifier.m_amount+=int32(((mwb_min+mwb_max)/2+ap*mws/14000)*0.2f);
                    // If used while target is above 75% health, Rend does 35% more damage
                    if (spellProto->CalculateSimpleValue(EFFECT_INDEX_1) !=0 &&
                        target->GetHealth() > target->GetMaxHealth() * spellProto->CalculateSimpleValue(EFFECT_INDEX_1) / 100)
                        m_modifier.m_amount += m_modifier.m_amount * spellProto->CalculateSimpleValue(EFFECT_INDEX_2) / 100;
                }
                break;
            }
            case SPELLFAMILY_DRUID:
            {
                // Rip
                if (spellProto->SpellFamilyFlags & UI64LIT(0x000000000000800000))
                {
                    // 0.01*$AP*cp
                    if (caster->GetTypeId() != TYPEID_PLAYER)
                        break;

                    uint8 cp = ((Player*)caster)->GetComboPoints();

                    // Idol of Feral Shadows. Cant be handled as SpellMod in SpellAura:Dummy due its dependency from CPs
                    Unit::AuraList const& dummyAuras = caster->GetAurasByType(SPELL_AURA_DUMMY);
                    for(Unit::AuraList::const_iterator itr = dummyAuras.begin(); itr != dummyAuras.end(); ++itr)
                    {
                        if((*itr)->GetId()==34241)
                        {
                            m_modifier.m_amount += cp * (*itr)->GetModifier()->m_amount;
                            break;
                        }
                    }
                    m_modifier.m_amount += int32(caster->GetTotalAttackPowerValue(BASE_ATTACK) * cp / 100);
                }
                break;
            }
            case SPELLFAMILY_ROGUE:
            {
                // Rupture
                if (spellProto->SpellFamilyFlags & UI64LIT(0x000000000000100000))
                {
                    if (caster->GetTypeId() != TYPEID_PLAYER)
                        break;
                    //1 point : ${($m1+$b1*1+0.015*$AP)*4} damage over 8 secs
                    //2 points: ${($m1+$b1*2+0.024*$AP)*5} damage over 10 secs
                    //3 points: ${($m1+$b1*3+0.03*$AP)*6} damage over 12 secs
                    //4 points: ${($m1+$b1*4+0.03428571*$AP)*7} damage over 14 secs
                    //5 points: ${($m1+$b1*5+0.0375*$AP)*8} damage over 16 secs
                    float AP_per_combo[6] = {0.0f, 0.015f, 0.024f, 0.03f, 0.03428571f, 0.0375f};
                    uint8 cp = ((Player*)caster)->GetComboPoints();
                    if (cp > 5) cp = 5;
                    m_modifier.m_amount += int32(caster->GetTotalAttackPowerValue(BASE_ATTACK) * AP_per_combo[cp]);
                }
                break;
            }
            case SPELLFAMILY_PALADIN:
            {
                // Holy Vengeance / Blood Corruption
                if (spellProto->SpellFamilyFlags & UI64LIT(0x0000080000000000) && spellProto->SpellVisual[0] == 7902)
                {
                    // AP * 0.025 + SPH * 0.013 bonus per tick
                    float ap = caster->GetTotalAttackPowerValue(BASE_ATTACK);
                    int32 holy = caster->SpellBaseDamageBonusDone(GetSpellSchoolMask(spellProto));
                    if (holy < 0)
                        holy = 0;
                    m_modifier.m_amount += int32(GetStackAmount()) * (int32(ap * 0.025f) + int32(holy * 13 / 1000));
                }
                break;
            }
            default:
                break;
        }

        if(m_modifier.m_auraname == SPELL_AURA_PERIODIC_DAMAGE)
        {
            // SpellDamageBonusDone for magic spells
            if(spellProto->DmgClass == SPELL_DAMAGE_CLASS_NONE || spellProto->DmgClass == SPELL_DAMAGE_CLASS_MAGIC)
                m_modifier.m_amount = caster->SpellDamageBonusDone(target, GetSpellProto(), m_modifier.m_amount, DOT, GetStackAmount());
            // MeleeDamagebonusDone for weapon based spells
            else
            {
                WeaponAttackType attackType = GetWeaponAttackType(GetSpellProto());
                m_modifier.m_amount = caster->MeleeDamageBonusDone(target, m_modifier.m_amount, attackType, GetSpellProto(), DOT, GetStackAmount());
            }
        }
    }
    // remove time effects
    else
    {
        // Parasitic Shadowfiend - handle summoning of two Shadowfiends on DoT expire
        if(spellProto->Id == 41917)
            target->CastSpell(target, 41915, true);
        else if (spellProto->Id == 74562) // SPELL_FIERY_COMBUSTION - Ruby sanctum boss Halion
            target->CastSpell(target, 74607, true, NULL, NULL, GetCasterGUID());
        else if (spellProto->Id == 74792) // SPELL_SOUL_CONSUMPTION - Ruby sanctum boss Halion
            target->CastSpell(target, 74799, true, NULL, NULL, GetCasterGUID());
    }
}

void Aura::HandlePeriodicDamagePCT(bool apply, bool /*Real*/)
{
    m_isPeriodic = apply;
}

void Aura::HandlePeriodicLeech(bool apply, bool /*Real*/)
{
    m_isPeriodic = apply;

    // For prevent double apply bonuses
    bool loading = (GetTarget()->GetTypeId() == TYPEID_PLAYER && ((Player*)GetTarget())->GetSession()->PlayerLoading());

    // Custom damage calculation after
    if (apply)
    {
        if(loading)
            return;

        Unit *caster = GetCaster();
        if (!caster)
            return;

        m_modifier.m_amount = caster->SpellDamageBonusDone(GetTarget(), GetSpellProto(), m_modifier.m_amount, DOT, GetStackAmount());
    }
}

void Aura::HandlePeriodicManaLeech(bool apply, bool /*Real*/)
{
    m_isPeriodic = apply;
}

void Aura::HandlePeriodicHealthFunnel(bool apply, bool /*Real*/)
{
    m_isPeriodic = apply;

    // For prevent double apply bonuses
    bool loading = (GetTarget()->GetTypeId() == TYPEID_PLAYER && ((Player*)GetTarget())->GetSession()->PlayerLoading());

    // Custom damage calculation after
    if (apply)
    {
        if(loading)
            return;

        Unit *caster = GetCaster();
        if (!caster)
            return;

        m_modifier.m_amount = caster->SpellDamageBonusDone(GetTarget(), GetSpellProto(), m_modifier.m_amount, DOT, GetStackAmount());
    }
}

/*********************************************************/
/***                  MODIFY STATS                     ***/
/*********************************************************/

/********************************/
/***        RESISTANCE        ***/
/********************************/

void Aura::HandleAuraModResistanceExclusive(bool apply, bool /*Real*/)
{
    for(int8 x = SPELL_SCHOOL_NORMAL; x < MAX_SPELL_SCHOOL;x++)
    {
        int32 oldMaxValue = 0;
        if(m_modifier.m_miscvalue & int32(1<<x))
        {
            // no same resistance auras stack together
            Unit::AuraList const& REAuras = GetTarget()->GetAurasByType(SPELL_AURA_MOD_RESISTANCE_EXCLUSIVE);
            for (Unit::AuraList::const_iterator i = REAuras.begin(); i != REAuras.end(); ++i)
                if (((*i)->GetMiscValue() & int32(1<<x))  && (*i)->GetSpellProto()->Id != GetSpellProto()->Id)
                    if (oldMaxValue < (*i)->GetModifier()->m_amount)
                        oldMaxValue = (*i)->GetModifier()->m_amount;

            float value = (m_modifier.m_amount > oldMaxValue) ? m_modifier.m_amount - oldMaxValue : 0.0f;

            GetTarget()->HandleStatModifier(UnitMods(UNIT_MOD_RESISTANCE_START + x), BASE_VALUE, value, apply);
            if(GetTarget()->GetTypeId() == TYPEID_PLAYER)
                GetTarget()->ApplyResistanceBuffModsMod(SpellSchools(x), m_positive, value, apply);
        }
    }
}

void Aura::HandleAuraModResistance(bool apply, bool /*Real*/)
{
    for(int8 x = SPELL_SCHOOL_NORMAL; x < MAX_SPELL_SCHOOL;x++)
    {
        if(m_modifier.m_miscvalue & int32(1<<x))
        {
            GetTarget()->HandleStatModifier(UnitMods(UNIT_MOD_RESISTANCE_START + x), TOTAL_VALUE, float(m_modifier.m_amount), apply);
            if(GetTarget()->GetTypeId() == TYPEID_PLAYER || ((Creature*)GetTarget())->IsPet())
                GetTarget()->ApplyResistanceBuffModsMod(SpellSchools(x), m_positive, float(m_modifier.m_amount), apply);
        }
    }
}

void Aura::HandleAuraModBaseResistancePCT(bool apply, bool /*Real*/)
{
    // only players and pets have base stats
    if (GetTarget()->GetTypeId() == TYPEID_PLAYER || ((Creature*)GetTarget())->IsPet())
    {
        for(int8 x = SPELL_SCHOOL_NORMAL; x < MAX_SPELL_SCHOOL;x++)
        {
            if(m_modifier.m_miscvalue & int32(1<<x))
                GetTarget()->HandleStatModifier(UnitMods(UNIT_MOD_RESISTANCE_START + x), BASE_PCT, float(m_modifier.m_amount), apply);
        }
    }
}

void Aura::HandleModResistancePercent(bool apply, bool /*Real*/)
{
    Unit *target = GetTarget();

    for(int8 i = SPELL_SCHOOL_NORMAL; i < MAX_SPELL_SCHOOL; i++)
    {
        if(m_modifier.m_miscvalue & int32(1<<i))
        {
            target->HandleStatModifier(UnitMods(UNIT_MOD_RESISTANCE_START + i), TOTAL_PCT, float(m_modifier.m_amount), apply);
            if(target->GetTypeId() == TYPEID_PLAYER || ((Creature*)target)->IsPet())
            {
                target->ApplyResistanceBuffModsPercentMod(SpellSchools(i), true, float(m_modifier.m_amount), apply);
                target->ApplyResistanceBuffModsPercentMod(SpellSchools(i), false, float(m_modifier.m_amount), apply);
            }
        }
    }
}

void Aura::HandleModBaseResistance(bool apply, bool /*Real*/)
{
    // only players have base stats
    if(GetTarget()->GetTypeId() != TYPEID_PLAYER)
    {
        //only pets have base stats
        if(((Creature*)GetTarget())->IsPet() && (m_modifier.m_miscvalue & SPELL_SCHOOL_MASK_NORMAL))
            GetTarget()->HandleStatModifier(UNIT_MOD_ARMOR, TOTAL_VALUE, float(m_modifier.m_amount), apply);
    }
    else
    {
        for(int i = SPELL_SCHOOL_NORMAL; i < MAX_SPELL_SCHOOL; i++)
            if(m_modifier.m_miscvalue & (1<<i))
                GetTarget()->HandleStatModifier(UnitMods(UNIT_MOD_RESISTANCE_START + i), TOTAL_VALUE, float(m_modifier.m_amount), apply);
    }
}

/********************************/
/***           STAT           ***/
/********************************/

void Aura::HandleAuraModStat(bool apply, bool /*Real*/)
{
    if (m_modifier.m_miscvalue < -2 || m_modifier.m_miscvalue > 4)
    {
        sLog.outError("WARNING: Spell %u effect %u have unsupported misc value (%i) for SPELL_AURA_MOD_STAT ",GetId(),GetEffIndex(),m_modifier.m_miscvalue);
        return;
    }

    for(int32 i = STAT_STRENGTH; i < MAX_STATS; i++)
    {
        // -1 or -2 is all stats ( misc < -2 checked in function beginning )
        if (m_modifier.m_miscvalue < 0 || m_modifier.m_miscvalue == i)
        {
            //m_target->ApplyStatMod(Stats(i), m_modifier.m_amount,apply);
            GetTarget()->HandleStatModifier(UnitMods(UNIT_MOD_STAT_START + i), TOTAL_VALUE, float(m_modifier.m_amount), apply);
            if(GetTarget()->GetTypeId() == TYPEID_PLAYER || ((Creature*)GetTarget())->IsPet())
                GetTarget()->ApplyStatBuffMod(Stats(i), float(m_modifier.m_amount), apply);
        }
    }
}

void Aura::HandleModPercentStat(bool apply, bool /*Real*/)
{
    if (m_modifier.m_miscvalue < -1 || m_modifier.m_miscvalue > 4)
    {
        sLog.outError("WARNING: Misc Value for SPELL_AURA_MOD_PERCENT_STAT not valid");
        return;
    }

    // only players have base stats
    if (GetTarget()->GetTypeId() != TYPEID_PLAYER)
        return;

    for (int32 i = STAT_STRENGTH; i < MAX_STATS; ++i)
    {
        if(m_modifier.m_miscvalue == i || m_modifier.m_miscvalue == -1)
            GetTarget()->HandleStatModifier(UnitMods(UNIT_MOD_STAT_START + i), BASE_PCT, float(m_modifier.m_amount), apply);
    }
}

void Aura::HandleModSpellDamagePercentFromStat(bool /*apply*/, bool /*Real*/)
{
    if(GetTarget()->GetTypeId() != TYPEID_PLAYER)
        return;

    // Magic damage modifiers implemented in Unit::SpellDamageBonusDone
    // This information for client side use only
    // Recalculate bonus
    ((Player*)GetTarget())->UpdateSpellDamageAndHealingBonus();
}

void Aura::HandleModSpellHealingPercentFromStat(bool /*apply*/, bool /*Real*/)
{
    if(GetTarget()->GetTypeId() != TYPEID_PLAYER)
        return;

    // Recalculate bonus
    ((Player*)GetTarget())->UpdateSpellDamageAndHealingBonus();
}

void Aura::HandleAuraModDispelResist(bool apply, bool Real)
{
    if(!Real || !apply)
        return;

    if(GetId() == 33206)
        GetTarget()->CastSpell(GetTarget(), 44416, true, NULL, this, GetCasterGuid());
}

void Aura::HandleModSpellDamagePercentFromAttackPower(bool /*apply*/, bool /*Real*/)
{
    if(GetTarget()->GetTypeId() != TYPEID_PLAYER)
        return;

    // Magic damage modifiers implemented in Unit::SpellDamageBonusDone
    // This information for client side use only
    // Recalculate bonus
    ((Player*)GetTarget())->UpdateSpellDamageAndHealingBonus();
}

void Aura::HandleModSpellHealingPercentFromAttackPower(bool /*apply*/, bool /*Real*/)
{
    if(GetTarget()->GetTypeId() != TYPEID_PLAYER)
        return;

    // Recalculate bonus
    ((Player*)GetTarget())->UpdateSpellDamageAndHealingBonus();
}

void Aura::HandleModHealingDone(bool /*apply*/, bool /*Real*/)
{
    if(GetTarget()->GetTypeId() != TYPEID_PLAYER)
        return;
    // implemented in Unit::SpellHealingBonusDone
    // this information is for client side only
    ((Player*)GetTarget())->UpdateSpellDamageAndHealingBonus();
}

void Aura::HandleModTotalPercentStat(bool apply, bool /*Real*/)
{
    if (m_modifier.m_miscvalue < -1 || m_modifier.m_miscvalue > 4)
    {
        sLog.outError("WARNING: Misc Value for SPELL_AURA_MOD_PERCENT_STAT not valid");
        return;
    }

    Unit *target = GetTarget();

    //save current and max HP before applying aura
    uint32 curHPValue = target->GetHealth();
    uint32 maxHPValue = target->GetMaxHealth();

    for (int32 i = STAT_STRENGTH; i < MAX_STATS; i++)
    {
        if(m_modifier.m_miscvalue == i || m_modifier.m_miscvalue == -1)
        {
            target->HandleStatModifier(UnitMods(UNIT_MOD_STAT_START + i), TOTAL_PCT, float(m_modifier.m_amount), apply);
            if(target->GetTypeId() == TYPEID_PLAYER || ((Creature*)target)->IsPet())
                target->ApplyStatPercentBuffMod(Stats(i), float(m_modifier.m_amount), apply );
        }
    }

    //recalculate current HP/MP after applying aura modifications (only for spells with 0x10 flag)
    if ((m_modifier.m_miscvalue == STAT_STAMINA) && (maxHPValue > 0) && (GetSpellProto()->Attributes & 0x10))
    {
        // newHP = (curHP / maxHP) * newMaxHP = (newMaxHP * curHP) / maxHP -> which is better because no int -> double -> int conversion is needed
        uint32 newHPValue = (target->GetMaxHealth() * curHPValue) / maxHPValue;
        target->SetHealth(newHPValue);
    }
}

void Aura::HandleAuraModResistenceOfStatPercent(bool /*apply*/, bool /*Real*/)
{
    if(GetTarget()->GetTypeId() != TYPEID_PLAYER)
        return;

    if(m_modifier.m_miscvalue != SPELL_SCHOOL_MASK_NORMAL)
    {
        // support required adding replace UpdateArmor by loop by UpdateResistence at intellect update
        // and include in UpdateResistence same code as in UpdateArmor for aura mod apply.
        sLog.outError("Aura SPELL_AURA_MOD_RESISTANCE_OF_STAT_PERCENT(182) need adding support for non-armor resistances!");
        return;
    }

    // Recalculate Armor
    GetTarget()->UpdateArmor();
}

/********************************/
/***      HEAL & ENERGIZE     ***/
/********************************/
void Aura::HandleAuraModTotalHealthPercentRegen(bool apply, bool /*Real*/)
{
    m_isPeriodic = apply;
}

void Aura::HandleAuraModTotalManaPercentRegen(bool apply, bool /*Real*/)
{
    if(m_modifier.periodictime == 0)
        m_modifier.periodictime = 1000;

    m_periodicTimer = m_modifier.periodictime;
    m_isPeriodic = apply;
}

void Aura::HandleModRegen(bool apply, bool /*Real*/)        // eating
{
    if(m_modifier.periodictime == 0)
        m_modifier.periodictime = 5000;

    m_periodicTimer = 5000;
    m_isPeriodic = apply;
}

void Aura::HandleModPowerRegen(bool apply, bool Real)       // drinking
{
    if (!Real)
        return;

    Powers pt = GetTarget()->getPowerType();
    if(m_modifier.periodictime == 0)
    {
        // Anger Management (only spell use this aura for rage)
        if (pt == POWER_RAGE)
            m_modifier.periodictime = 3000;
        else if (pt == POWER_RUNIC_POWER)
            m_modifier.periodictime = 5000;
        else
            m_modifier.periodictime = 2000;
    }

    m_periodicTimer = 5000;

    if (GetTarget()->GetTypeId() == TYPEID_PLAYER && m_modifier.m_miscvalue == POWER_MANA)
        ((Player*)GetTarget())->UpdateManaRegen();

    m_isPeriodic = apply;
}

void Aura::HandleModPowerRegenPCT(bool /*apply*/, bool Real)
{
    // spells required only Real aura add/remove
    if(!Real)
        return;

    if (GetTarget()->GetTypeId() != TYPEID_PLAYER)
        return;

    // Update manaregen value
    if (m_modifier.m_miscvalue == POWER_MANA)
        ((Player*)GetTarget())->UpdateManaRegen();
}

void Aura::HandleModManaRegen(bool /*apply*/, bool Real)
{
    // spells required only Real aura add/remove
    if(!Real)
        return;

    if (GetTarget()->GetTypeId() != TYPEID_PLAYER)
        return;

    //Note: an increase in regen does NOT cause threat.
    ((Player*)GetTarget())->UpdateManaRegen();
}

void Aura::HandleComprehendLanguage(bool apply, bool /*Real*/)
{
    if(apply)
        GetTarget()->SetFlag(UNIT_FIELD_FLAGS_2, UNIT_FLAG2_COMPREHEND_LANG);
    else
        GetTarget()->RemoveFlag(UNIT_FIELD_FLAGS_2, UNIT_FLAG2_COMPREHEND_LANG);
}

void Aura::HandleAuraModIncreaseHealth(bool apply, bool Real)
{
    Unit *target = GetTarget();

    // Special case with temporary increase max/current health
    switch(GetId())
    {
        case 12976:                                         // Warrior Last Stand triggered spell
        case 28726:                                         // Nightmare Seed ( Nightmare Seed )
        case 31616:                                         // Nature's Guardian
        case 34511:                                         // Valor (Bulwark of Kings, Bulwark of the Ancient Kings)
        case 44055: case 55915: case 55917: case 67596:     // Tremendous Fortitude (Battlemaster's Alacrity)
        case 50322:                                         // Survival Instincts
        case 53479:                                         // Hunter pet - Last Stand
        case 54443:                                         // Demonic Empowerment (Voidwalker)
        case 55233:                                         // Vampiric Blood
        case 59465:                                         // Brood Rage (Ahn'Kahet)
        {
            if(Real)
            {
                if(apply)
                {
                    // Demonic Empowerment (Voidwalker) & Vampiric Blood - special cases, store percent in data
                    // recalculate to full amount at apply for proper remove
                    if (GetId() == 54443 || GetId() == 55233)
                        m_modifier.m_amount = target->GetMaxHealth() * m_modifier.m_amount / 100;

                    target->HandleStatModifier(UNIT_MOD_HEALTH, TOTAL_VALUE, float(m_modifier.m_amount), apply);
                    target->ModifyHealth(m_modifier.m_amount);
                }
                else
                {
                    if (int32(target->GetHealth()) > m_modifier.m_amount)
                        target->ModifyHealth(-m_modifier.m_amount);
                    else
                        target->SetHealth(1);
                    target->HandleStatModifier(UNIT_MOD_HEALTH, TOTAL_VALUE, float(m_modifier.m_amount), apply);
                }
            }
            return;
        }
    }

    // generic case
    target->HandleStatModifier(UNIT_MOD_HEALTH, TOTAL_VALUE, float(m_modifier.m_amount), apply);
}

void  Aura::HandleAuraModIncreaseMaxHealth(bool apply, bool /*Real*/)
{
    Unit *target = GetTarget();
    uint32 oldhealth = target->GetHealth();
    double healthPercentage = (double)oldhealth / (double)target->GetMaxHealth();

    target->HandleStatModifier(UNIT_MOD_HEALTH, TOTAL_VALUE, float(m_modifier.m_amount), apply);

    // refresh percentage
    if(oldhealth > 0)
    {
        uint32 newhealth = uint32(ceil((double)target->GetMaxHealth() * healthPercentage));
        if(newhealth==0)
            newhealth = 1;

        target->SetHealth(newhealth);
    }
}

void Aura::HandleAuraModIncreaseEnergy(bool apply, bool Real)
{
    Unit *target = GetTarget();
    Powers powerType = target->getPowerType();
    if(int32(powerType) != m_modifier.m_miscvalue)
        return;

    UnitMods unitMod = UnitMods(UNIT_MOD_POWER_START + powerType);

    // Special case with temporary increase max/current power (percent)
    if (GetId()==64904)                                     // Hymn of Hope
    {
        if(Real)
        {
            uint32 val = target->GetPower(powerType);
            target->HandleStatModifier(unitMod, TOTAL_PCT, float(m_modifier.m_amount), apply);
            target->SetPower(powerType, apply ? val*(100+m_modifier.m_amount)/100 : val*100/(100+m_modifier.m_amount));
        }
        return;
    }

    // generic flat case
    target->HandleStatModifier(unitMod, TOTAL_VALUE, float(m_modifier.m_amount), apply);
}

void Aura::HandleAuraModIncreaseEnergyPercent(bool apply, bool /*Real*/)
{
    Powers powerType = GetTarget()->getPowerType();
    if(int32(powerType) != m_modifier.m_miscvalue)
        return;

    UnitMods unitMod = UnitMods(UNIT_MOD_POWER_START + powerType);

    GetTarget()->HandleStatModifier(unitMod, TOTAL_PCT, float(m_modifier.m_amount), apply);
}

void Aura::HandleAuraModIncreaseHealthPercent(bool apply, bool /*Real*/)
{
    GetTarget()->HandleStatModifier(UNIT_MOD_HEALTH, TOTAL_PCT, float(m_modifier.m_amount), apply);
}

void Aura::HandleAuraIncreaseBaseHealthPercent(bool apply, bool /*Real*/)
{
    GetTarget()->HandleStatModifier(UNIT_MOD_HEALTH, BASE_PCT, float(m_modifier.m_amount), apply);
}

/********************************/
/***          FIGHT           ***/
/********************************/

void Aura::HandleAuraModParryPercent(bool /*apply*/, bool /*Real*/)
{
    if(GetTarget()->GetTypeId() != TYPEID_PLAYER)
        return;

    ((Player*)GetTarget())->UpdateParryPercentage();
}

void Aura::HandleAuraModDodgePercent(bool /*apply*/, bool /*Real*/)
{
    if(GetTarget()->GetTypeId() != TYPEID_PLAYER)
        return;

    ((Player*)GetTarget())->UpdateDodgePercentage();
    //sLog.outError("BONUS DODGE CHANCE: + %f", float(m_modifier.m_amount));
}

void Aura::HandleAuraModBlockPercent(bool /*apply*/, bool /*Real*/)
{
    if(GetTarget()->GetTypeId() != TYPEID_PLAYER)
        return;

    ((Player*)GetTarget())->UpdateBlockPercentage();
    //sLog.outError("BONUS BLOCK CHANCE: + %f", float(m_modifier.m_amount));
}

void Aura::HandleAuraModRegenInterrupt(bool /*apply*/, bool Real)
{
    // spells required only Real aura add/remove
    if(!Real)
        return;

    if(GetTarget()->GetTypeId() != TYPEID_PLAYER)
        return;

    ((Player*)GetTarget())->UpdateManaRegen();
}

void Aura::HandleAuraModCritPercent(bool apply, bool Real)
{
    Unit *target = GetTarget();

    if(target->GetTypeId() != TYPEID_PLAYER)
        return;

    // apply item specific bonuses for already equipped weapon
    if(Real)
    {
        for(int i = 0; i < MAX_ATTACK; ++i)
            if(Item* pItem = ((Player*)target)->GetWeaponForAttack(WeaponAttackType(i),true,false))
                ((Player*)target)->_ApplyWeaponDependentAuraCritMod(pItem, WeaponAttackType(i), this, apply);
    }

    // mods must be applied base at equipped weapon class and subclass comparison
    // with spell->EquippedItemClass and  EquippedItemSubClassMask and EquippedItemInventoryTypeMask
    // m_modifier.m_miscvalue comparison with item generated damage types

    if (GetSpellProto()->EquippedItemClass == -1)
    {
        ((Player*)target)->HandleBaseModValue(CRIT_PERCENTAGE,         FLAT_MOD, float (m_modifier.m_amount), apply);
        ((Player*)target)->HandleBaseModValue(OFFHAND_CRIT_PERCENTAGE, FLAT_MOD, float (m_modifier.m_amount), apply);
        ((Player*)target)->HandleBaseModValue(RANGED_CRIT_PERCENTAGE,  FLAT_MOD, float (m_modifier.m_amount), apply);
    }
    else
    {
        // done in Player::_ApplyWeaponDependentAuraMods
    }
}

void Aura::HandleModHitChance(bool apply, bool /*Real*/)
{
    Unit *target = GetTarget();

    if(target->GetTypeId() == TYPEID_PLAYER)
    {
        ((Player*)target)->UpdateMeleeHitChances();
        ((Player*)target)->UpdateRangedHitChances();
    }
    else
    {
        target->m_modMeleeHitChance += apply ? m_modifier.m_amount : (-m_modifier.m_amount);
        target->m_modRangedHitChance += apply ? m_modifier.m_amount : (-m_modifier.m_amount);
    }
}

void Aura::HandleModSpellHitChance(bool apply, bool /*Real*/)
{
    if(GetTarget()->GetTypeId() == TYPEID_PLAYER)
    {
        ((Player*)GetTarget())->UpdateSpellHitChances();
    }
    else
    {
        GetTarget()->m_modSpellHitChance += apply ? m_modifier.m_amount: (-m_modifier.m_amount);
    }
}

void Aura::HandleModSpellCritChance(bool apply, bool Real)
{
    // spells required only Real aura add/remove
    if(!Real)
        return;

    if(GetTarget()->GetTypeId() == TYPEID_PLAYER)
    {
        ((Player*)GetTarget())->UpdateAllSpellCritChances();
    }
    else
    {
        GetTarget()->m_baseSpellCritChance += apply ? m_modifier.m_amount:(-m_modifier.m_amount);
    }
}

void Aura::HandleModSpellCritChanceShool(bool /*apply*/, bool Real)
{
    // spells required only Real aura add/remove
    if(!Real)
        return;

    if(GetTarget()->GetTypeId() != TYPEID_PLAYER)
        return;

    for(int school = SPELL_SCHOOL_NORMAL; school < MAX_SPELL_SCHOOL; ++school)
        if (m_modifier.m_miscvalue & (1<<school))
            ((Player*)GetTarget())->UpdateSpellCritChance(school);
}

/********************************/
/***         ATTACK SPEED     ***/
/********************************/

void Aura::HandleModCastingSpeed(bool apply, bool /*Real*/)
{
    GetTarget()->ApplyCastTimePercentMod(float(m_modifier.m_amount),apply);
}

void Aura::HandleModMeleeRangedSpeedPct(bool apply, bool /*Real*/)
{
    Unit *target = GetTarget();
    target->ApplyAttackTimePercentMod(BASE_ATTACK, float(m_modifier.m_amount), apply);
    target->ApplyAttackTimePercentMod(OFF_ATTACK, float(m_modifier.m_amount), apply);
    target->ApplyAttackTimePercentMod(RANGED_ATTACK, float(m_modifier.m_amount), apply);
}

void Aura::HandleModCombatSpeedPct(bool apply, bool /*Real*/)
{
    Unit *target = GetTarget();
    target->ApplyCastTimePercentMod(float(m_modifier.m_amount), apply);
    target->ApplyAttackTimePercentMod(BASE_ATTACK, float(m_modifier.m_amount), apply);
    target->ApplyAttackTimePercentMod(OFF_ATTACK, float(m_modifier.m_amount), apply);
    target->ApplyAttackTimePercentMod(RANGED_ATTACK, float(m_modifier.m_amount), apply);
}

void Aura::HandleModAttackSpeed(bool apply, bool /*Real*/)
{
    GetTarget()->ApplyAttackTimePercentMod(BASE_ATTACK,float(m_modifier.m_amount),apply);
}

void Aura::HandleModMeleeSpeedPct(bool apply, bool /*Real*/)
{
    Unit *target = GetTarget();
    target->ApplyAttackTimePercentMod(BASE_ATTACK, float(m_modifier.m_amount), apply);
    target->ApplyAttackTimePercentMod(OFF_ATTACK, float(m_modifier.m_amount), apply);
}

void Aura::HandleAuraModRangedHaste(bool apply, bool /*Real*/)
{
    GetTarget()->ApplyAttackTimePercentMod(RANGED_ATTACK, float(m_modifier.m_amount), apply);
}

void Aura::HandleRangedAmmoHaste(bool apply, bool /*Real*/)
{
    if(GetTarget()->GetTypeId() != TYPEID_PLAYER)
        return;
    GetTarget()->ApplyAttackTimePercentMod(RANGED_ATTACK, float(m_modifier.m_amount), apply);
}

/********************************/
/***        ATTACK POWER      ***/
/********************************/

void Aura::HandleAuraModAttackPower(bool apply, bool /*Real*/)
{
    GetTarget()->HandleStatModifier(UNIT_MOD_ATTACK_POWER, TOTAL_VALUE, float(m_modifier.m_amount), apply);
}

void Aura::HandleAuraModRangedAttackPower(bool apply, bool /*Real*/)
{
    if((GetTarget()->getClassMask() & CLASSMASK_WAND_USERS)!=0)
        return;

    GetTarget()->HandleStatModifier(UNIT_MOD_ATTACK_POWER_RANGED, TOTAL_VALUE, float(m_modifier.m_amount), apply);
}

void Aura::HandleAuraModAttackPowerPercent(bool apply, bool /*Real*/)
{
    //UNIT_FIELD_ATTACK_POWER_MULTIPLIER = multiplier - 1
    GetTarget()->HandleStatModifier(UNIT_MOD_ATTACK_POWER, TOTAL_PCT, float(m_modifier.m_amount), apply);
}

void Aura::HandleAuraModRangedAttackPowerPercent(bool apply, bool /*Real*/)
{
    if((GetTarget()->getClassMask() & CLASSMASK_WAND_USERS)!=0)
        return;

    //UNIT_FIELD_RANGED_ATTACK_POWER_MULTIPLIER = multiplier - 1
    GetTarget()->HandleStatModifier(UNIT_MOD_ATTACK_POWER_RANGED, TOTAL_PCT, float(m_modifier.m_amount), apply);
}

void Aura::HandleAuraModRangedAttackPowerOfStatPercent(bool /*apply*/, bool Real)
{
    // spells required only Real aura add/remove
    if(!Real)
        return;

    // Recalculate bonus
    if(GetTarget()->GetTypeId() == TYPEID_PLAYER && !(GetTarget()->getClassMask() & CLASSMASK_WAND_USERS))
        ((Player*)GetTarget())->UpdateAttackPowerAndDamage(true);
}

void Aura::HandleAuraModAttackPowerOfStatPercent(bool /*apply*/, bool Real)
{
    // spells required only Real aura add/remove
    if(!Real)
        return;

    // Recalculate bonus
    if(GetTarget()->GetTypeId() == TYPEID_PLAYER)
        ((Player*)GetTarget())->UpdateAttackPowerAndDamage(false);
}

void Aura::HandleAuraModAttackPowerOfArmor(bool /*apply*/, bool Real)
{
    // spells required only Real aura add/remove
    if(!Real)
        return;

    // Recalculate bonus
    if(GetTarget()->GetTypeId() == TYPEID_PLAYER)
        ((Player*)GetTarget())->UpdateAttackPowerAndDamage(false);
}
/********************************/
/***        DAMAGE BONUS      ***/
/********************************/
void Aura::HandleModDamageDone(bool apply, bool Real)
{
    Unit *target = GetTarget();

    // apply item specific bonuses for already equipped weapon
    if(Real && target->GetTypeId() == TYPEID_PLAYER)
    {
        for(int i = 0; i < MAX_ATTACK; ++i)
            if(Item* pItem = ((Player*)target)->GetWeaponForAttack(WeaponAttackType(i),true,false))
                ((Player*)target)->_ApplyWeaponDependentAuraDamageMod(pItem, WeaponAttackType(i), this, apply);
    }

    // m_modifier.m_miscvalue is bitmask of spell schools
    // 1 ( 0-bit ) - normal school damage (SPELL_SCHOOL_MASK_NORMAL)
    // 126 - full bitmask all magic damages (SPELL_SCHOOL_MASK_MAGIC) including wands
    // 127 - full bitmask any damages
    //
    // mods must be applied base at equipped weapon class and subclass comparison
    // with spell->EquippedItemClass and  EquippedItemSubClassMask and EquippedItemInventoryTypeMask
    // m_modifier.m_miscvalue comparison with item generated damage types

    if((m_modifier.m_miscvalue & SPELL_SCHOOL_MASK_NORMAL) != 0)
    {
        // apply generic physical damage bonuses including wand case
        if (GetSpellProto()->EquippedItemClass == -1 || target->GetTypeId() != TYPEID_PLAYER)
        {
            target->HandleStatModifier(UNIT_MOD_DAMAGE_MAINHAND, TOTAL_VALUE, float(m_modifier.m_amount), apply);
            target->HandleStatModifier(UNIT_MOD_DAMAGE_OFFHAND, TOTAL_VALUE, float(m_modifier.m_amount), apply);
            target->HandleStatModifier(UNIT_MOD_DAMAGE_RANGED, TOTAL_VALUE, float(m_modifier.m_amount), apply);
        }
        else
        {
            // done in Player::_ApplyWeaponDependentAuraMods
        }

        if(target->GetTypeId() == TYPEID_PLAYER)
        {
            if(m_positive)
                target->ApplyModUInt32Value(PLAYER_FIELD_MOD_DAMAGE_DONE_POS, m_modifier.m_amount, apply);
            else
                target->ApplyModUInt32Value(PLAYER_FIELD_MOD_DAMAGE_DONE_NEG, m_modifier.m_amount, apply);
        }
    }

    // Skip non magic case for speedup
    if((m_modifier.m_miscvalue & SPELL_SCHOOL_MASK_MAGIC) == 0)
        return;

    if( GetSpellProto()->EquippedItemClass != -1 || GetSpellProto()->EquippedItemInventoryTypeMask != 0 )
    {
        // wand magic case (skip generic to all item spell bonuses)
        // done in Player::_ApplyWeaponDependentAuraMods

        // Skip item specific requirements for not wand magic damage
        return;
    }

    // Magic damage modifiers implemented in Unit::SpellDamageBonusDone
    // This information for client side use only
    if(target->GetTypeId() == TYPEID_PLAYER)
    {
        if(m_positive)
        {
            for(int i = SPELL_SCHOOL_HOLY; i < MAX_SPELL_SCHOOL; ++i)
            {
                if((m_modifier.m_miscvalue & (1<<i)) != 0)
                    target->ApplyModUInt32Value(PLAYER_FIELD_MOD_DAMAGE_DONE_POS + i, m_modifier.m_amount, apply);
            }
        }
        else
        {
            for(int i = SPELL_SCHOOL_HOLY; i < MAX_SPELL_SCHOOL; ++i)
            {
                if((m_modifier.m_miscvalue & (1<<i)) != 0)
                    target->ApplyModUInt32Value(PLAYER_FIELD_MOD_DAMAGE_DONE_NEG + i, m_modifier.m_amount, apply);
            }
        }
        Pet* pet = target->GetPet();
        if(pet)
            pet->UpdateAttackPowerAndDamage();
    }
}

void Aura::HandleModDamagePercentDone(bool apply, bool Real)
{
    DEBUG_FILTER_LOG(LOG_FILTER_SPELL_CAST, "AURA MOD DAMAGE type:%u negative:%u", m_modifier.m_miscvalue, m_positive ? 0 : 1);
    Unit *target = GetTarget();

    // apply item specific bonuses for already equipped weapon
    if(Real && target->GetTypeId() == TYPEID_PLAYER)
    {
        for(int i = 0; i < MAX_ATTACK; ++i)
            if(Item* pItem = ((Player*)target)->GetWeaponForAttack(WeaponAttackType(i),true,false))
                ((Player*)target)->_ApplyWeaponDependentAuraDamageMod(pItem, WeaponAttackType(i), this, apply);
    }

    // m_modifier.m_miscvalue is bitmask of spell schools
    // 1 ( 0-bit ) - normal school damage (SPELL_SCHOOL_MASK_NORMAL)
    // 126 - full bitmask all magic damages (SPELL_SCHOOL_MASK_MAGIC) including wand
    // 127 - full bitmask any damages
    //
    // mods must be applied base at equipped weapon class and subclass comparison
    // with spell->EquippedItemClass and  EquippedItemSubClassMask and EquippedItemInventoryTypeMask
    // m_modifier.m_miscvalue comparison with item generated damage types

    if((m_modifier.m_miscvalue & SPELL_SCHOOL_MASK_NORMAL) != 0)
    {
        // apply generic physical damage bonuses including wand case
        if (GetSpellProto()->EquippedItemClass == -1 || target->GetTypeId() != TYPEID_PLAYER)
        {
            target->HandleStatModifier(UNIT_MOD_DAMAGE_MAINHAND, TOTAL_PCT, float(m_modifier.m_amount), apply);
            target->HandleStatModifier(UNIT_MOD_DAMAGE_OFFHAND, TOTAL_PCT, float(m_modifier.m_amount), apply);
            target->HandleStatModifier(UNIT_MOD_DAMAGE_RANGED, TOTAL_PCT, float(m_modifier.m_amount), apply);
        }
        else
        {
            // done in Player::_ApplyWeaponDependentAuraMods
        }
        // For show in client
        if(target->GetTypeId() == TYPEID_PLAYER)
            target->ApplyModSignedFloatValue(PLAYER_FIELD_MOD_DAMAGE_DONE_PCT, m_modifier.m_amount/100.0f, apply);
    }

    // Skip non magic case for speedup
    if((m_modifier.m_miscvalue & SPELL_SCHOOL_MASK_MAGIC) == 0)
        return;

    if( GetSpellProto()->EquippedItemClass != -1 || GetSpellProto()->EquippedItemInventoryTypeMask != 0 )
    {
        // wand magic case (skip generic to all item spell bonuses)
        // done in Player::_ApplyWeaponDependentAuraMods

        // Skip item specific requirements for not wand magic damage
        return;
    }

    // Magic damage percent modifiers implemented in Unit::SpellDamageBonusDone
    // Send info to client
    if(target->GetTypeId() == TYPEID_PLAYER)
        for(int i = SPELL_SCHOOL_HOLY; i < MAX_SPELL_SCHOOL; ++i)
            target->ApplyModSignedFloatValue(PLAYER_FIELD_MOD_DAMAGE_DONE_PCT + i, m_modifier.m_amount/100.0f, apply);
}

void Aura::HandleModOffhandDamagePercent(bool apply, bool Real)
{
    // spells required only Real aura add/remove
    if(!Real)
        return;

    DEBUG_FILTER_LOG(LOG_FILTER_SPELL_CAST, "AURA MOD OFFHAND DAMAGE");

    GetTarget()->HandleStatModifier(UNIT_MOD_DAMAGE_OFFHAND, TOTAL_PCT, float(m_modifier.m_amount), apply);
}

/********************************/
/***        POWER COST        ***/
/********************************/

void Aura::HandleModPowerCostPCT(bool apply, bool Real)
{
    // spells required only Real aura add/remove
    if(!Real)
        return;

    float amount = m_modifier.m_amount/100.0f;
    for(int i = 0; i < MAX_SPELL_SCHOOL; ++i)
        if(m_modifier.m_miscvalue & (1<<i))
            GetTarget()->ApplyModSignedFloatValue(UNIT_FIELD_POWER_COST_MULTIPLIER + i, amount, apply);
}

void Aura::HandleModPowerCost(bool apply, bool Real)
{
    // spells required only Real aura add/remove
    if(!Real)
        return;

    for(int i = 0; i < MAX_SPELL_SCHOOL; ++i)
        if(m_modifier.m_miscvalue & (1<<i))
            GetTarget()->ApplyModInt32Value(UNIT_FIELD_POWER_COST_MODIFIER + i, m_modifier.m_amount, apply);
}

void Aura::HandleNoReagentUseAura(bool /*Apply*/, bool Real)
{
    // spells required only Real aura add/remove
    if(!Real)
        return;
    Unit *target = GetTarget();
    if(target->GetTypeId() != TYPEID_PLAYER)
        return;

    uint32 mask[3] = {0, 0, 0};
    Unit::AuraList const& noReagent = target->GetAurasByType(SPELL_AURA_NO_REAGENT_USE);
        for(Unit::AuraList::const_iterator i = noReagent.begin(); i !=  noReagent.end(); ++i)
        {
            uint32 const *ptr = (*i)->getAuraSpellClassMask();
            mask[0] |= ptr[0];
            mask[1] |= ptr[1];
            mask[2] |= ptr[2];
        }

    target->SetUInt32Value(PLAYER_NO_REAGENT_COST_1+0, mask[0]);
    target->SetUInt32Value(PLAYER_NO_REAGENT_COST_1+1, mask[1]);
    target->SetUInt32Value(PLAYER_NO_REAGENT_COST_1+2, mask[2]);
}

/*********************************************************/
/***                    OTHERS                         ***/
/*********************************************************/

void Aura::HandleShapeshiftBoosts(bool apply)
{
    uint32 spellId1 = 0;
    uint32 spellId2 = 0;
    uint32 HotWSpellId = 0;
    uint32 MasterShaperSpellId = 0;

    uint32 form = GetModifier()->m_miscvalue;

    Unit *target = GetTarget();

    switch(form)
    {
        case FORM_CAT:
            spellId1 = 3025;
            HotWSpellId = 24900;
            MasterShaperSpellId = 48420;
            break;
        case FORM_TREE:
            spellId1 = 5420;
            spellId2 = 34123;
            MasterShaperSpellId = 48422;
            break;
        case FORM_TRAVEL:
            spellId1 = 5419;
            break;
        case FORM_AQUA:
            spellId1 = 5421;
            break;
        case FORM_BEAR:
            spellId1 = 1178;
            spellId2 = 21178;
            HotWSpellId = 24899;
            MasterShaperSpellId = 48418;
            break;
        case FORM_DIREBEAR:
            spellId1 = 9635;
            spellId2 = 21178;
            HotWSpellId = 24899;
            MasterShaperSpellId = 48418;
            break;
        case FORM_BATTLESTANCE:
            spellId1 = 21156;
            break;
        case FORM_DEFENSIVESTANCE:
            spellId1 = 7376;
            break;
        case FORM_BERSERKERSTANCE:
            spellId1 = 7381;
            break;
        case FORM_MOONKIN:
            spellId1 = 24905;
            MasterShaperSpellId = 48421;
            break;
        case FORM_FLIGHT:
            spellId1 = 33948;
            spellId2 = 34764;
            break;
        case FORM_FLIGHT_EPIC:
            spellId1 = 40122;
            spellId2 = 40121;
            break;
        case FORM_METAMORPHOSIS:
            spellId1 = 54817;
            spellId2 = 54879;
            break;
        case FORM_SPIRITOFREDEMPTION:
            spellId1 = 27792;
            spellId2 = 27795;                               // must be second, this important at aura remove to prevent to early iterator invalidation.
            break;
        case FORM_SHADOW:
            spellId1 = 49868;
            spellId2 = 71167;

            if(target->GetTypeId() == TYPEID_PLAYER)      // Spell 49868 have same category as main form spell and share cooldown
                ((Player*)target)->RemoveSpellCooldown(49868);
            break;
        case FORM_GHOSTWOLF:
            spellId1 = 67116;
            break;
        case FORM_AMBIENT:
        case FORM_GHOUL:
        case FORM_STEALTH:
        case FORM_CREATURECAT:
        case FORM_CREATUREBEAR:
            break;
    }

    if(apply)
    {
        if (spellId1)
            target->CastSpell(target, spellId1, true, NULL, this );
        if (spellId2)
            target->CastSpell(target, spellId2, true, NULL, this);

        if (target->GetTypeId() == TYPEID_PLAYER)
        {
            const PlayerSpellMap& sp_list = ((Player *)target)->GetSpellMap();
            for (PlayerSpellMap::const_iterator itr = sp_list.begin(); itr != sp_list.end(); ++itr)
            {
                if (itr->second.state == PLAYERSPELL_REMOVED) continue;
                if (itr->first==spellId1 || itr->first==spellId2) continue;
                SpellEntry const *spellInfo = sSpellStore.LookupEntry(itr->first);
                if (!spellInfo || !(spellInfo->Attributes & (SPELL_ATTR_PASSIVE | SPELL_ATTR_UNK7)))
                    continue;
                // passive spells with SPELL_ATTR_EX2_NOT_NEED_SHAPESHIFT are already active without shapeshift, do no recast!
                if (spellInfo->Stances & (1<<(form-1)) && !(spellInfo->AttributesEx2 & SPELL_ATTR_EX2_NOT_NEED_SHAPESHIFT))
                    target->CastSpell(target, itr->first, true, NULL, this);
            }
            // remove auras that do not require shapeshift, but are not active in this specific form (like Improved Barkskin)
            Unit::SpellAuraHolderMap& tAuras = target->GetSpellAuraHolderMap();
            for (Unit::SpellAuraHolderMap::iterator itr = tAuras.begin(); itr != tAuras.end();)
            {
                SpellEntry const *spellInfo = itr->second->GetSpellProto();
                if (itr->second->IsPassive() && (spellInfo->AttributesEx2 & SPELL_ATTR_EX2_NOT_NEED_SHAPESHIFT)
                    && (spellInfo->StancesNot & (1<<(form-1))))
                {
                    target->RemoveAurasDueToSpell(itr->second->GetId());
                    itr = tAuras.begin();
                }
                else
                    ++itr;
            }


            // Master Shapeshifter
            if (MasterShaperSpellId)
            {
                Unit::AuraList const& ShapeShifterAuras = target->GetAurasByType(SPELL_AURA_DUMMY);
                for(Unit::AuraList::const_iterator i = ShapeShifterAuras.begin(); i != ShapeShifterAuras.end(); ++i)
                {
                    if ((*i)->GetSpellProto()->SpellIconID == 2851)
                    {
                        int32 ShiftMod = (*i)->GetModifier()->m_amount;
                        target->CastCustomSpell(target, MasterShaperSpellId, &ShiftMod, NULL, NULL, true);
                        break;
                    }
                }
            }

            // Leader of the Pack
            if (((Player*)target)->HasSpell(17007))
            {
                SpellEntry const *spellInfo = sSpellStore.LookupEntry(24932);
                if (spellInfo && spellInfo->Stances & (1<<(form-1)))
                    target->CastSpell(target, 24932, true, NULL, this);
            }

            // Savage Roar
            if (form == FORM_CAT && ((Player*)target)->HasAura(52610))
                target->CastSpell(target, 62071, true);

            // Survival of the Fittest (Armor part)
            if (form == FORM_BEAR || form == FORM_DIREBEAR)
            {
                Unit::AuraList const& modAuras = target->GetAurasByType(SPELL_AURA_MOD_TOTAL_STAT_PERCENTAGE);
                for (Unit::AuraList::const_iterator i = modAuras.begin(); i != modAuras.end(); ++i)
                {
                    if ((*i)->GetSpellProto()->SpellFamilyName == SPELLFAMILY_DRUID &&
                        (*i)->GetSpellProto()->SpellIconID == 961)
                    {
                        int32 bp = (*i)->GetSpellProto()->CalculateSimpleValue(EFFECT_INDEX_2);
                        if (bp)
                            target->CastCustomSpell(target, 62069, &bp, NULL, NULL, true, NULL, this);
                        break;
                    }
                }
            }

            // Improved Moonkin Form
            if (form == FORM_MOONKIN)
            {
                Unit::AuraList const& dummyAuras = target->GetAurasByType(SPELL_AURA_DUMMY);
                for(Unit::AuraList::const_iterator i = dummyAuras.begin(); i != dummyAuras.end(); ++i)
                {
                    if ((*i)->GetSpellProto()->SpellFamilyName==SPELLFAMILY_DRUID &&
                        (*i)->GetSpellProto()->SpellIconID == 2855)
                    {
                        uint32 spell_id = 0;
                        switch((*i)->GetId())
                        {
                            case 48384:spell_id=50170;break;//Rank 1
                            case 48395:spell_id=50171;break;//Rank 2
                            case 48396:spell_id=50172;break;//Rank 3
                            default:
                                sLog.outError("Aura::HandleShapeshiftBoosts: Not handled rank of IMF (Spell: %u)",(*i)->GetId());
                                break;
                        }

                        if(spell_id)
                            target->CastSpell(target, spell_id, true, NULL, this);
                        break;
                    }
                }
            }

            // Heart of the Wild
            if (HotWSpellId)
            {
                Unit::AuraList const& mModTotalStatPct = target->GetAurasByType(SPELL_AURA_MOD_TOTAL_STAT_PERCENTAGE);
                for(Unit::AuraList::const_iterator i = mModTotalStatPct.begin(); i != mModTotalStatPct.end(); ++i)
                {
                    if ((*i)->GetSpellProto()->SpellIconID == 240 && (*i)->GetModifier()->m_miscvalue == 3)
                    {
                        int32 HotWMod = (*i)->GetModifier()->m_amount;
                        if(GetModifier()->m_miscvalue == FORM_CAT)
                            HotWMod /= 2;

                        target->CastCustomSpell(target, HotWSpellId, &HotWMod, NULL, NULL, true, NULL, this);
                        break;
                    }
                }
            }
        }
    }
    else
    {
        if(spellId1)
            target->RemoveAurasDueToSpell(spellId1);
        if(spellId2)
            target->RemoveAurasDueToSpell(spellId2);
        if(MasterShaperSpellId)
            target->RemoveAurasDueToSpell(MasterShaperSpellId);

        if (target->GetTypeId() == TYPEID_PLAYER)
        {
            // re-apply passive spells that don't need shapeshift but were inactive in current form:
            const PlayerSpellMap& sp_list = ((Player *)target)->GetSpellMap();
            for (PlayerSpellMap::const_iterator itr = sp_list.begin(); itr != sp_list.end(); ++itr)
            {
                if (itr->second.state == PLAYERSPELL_REMOVED) continue;
                if (itr->first==spellId1 || itr->first==spellId2) continue;
                SpellEntry const *spellInfo = sSpellStore.LookupEntry(itr->first);
                if (!spellInfo || !IsPassiveSpell(spellInfo))
                    continue;
                if ((spellInfo->AttributesEx2 & SPELL_ATTR_EX2_NOT_NEED_SHAPESHIFT) && spellInfo->StancesNot & (1<<(form-1)))
                    target->CastSpell(target, itr->first, true, NULL, this);
            }
        }

        Unit::SpellAuraHolderMap& tAuras = target->GetSpellAuraHolderMap();
        for (Unit::SpellAuraHolderMap::iterator itr = tAuras.begin(); itr != tAuras.end();)
        {
            if (itr->second->IsRemovedOnShapeLost())
            {
                target->RemoveAurasDueToSpell(itr->second->GetId());
                itr = tAuras.begin();
            }
            else
                ++itr;
        }
    }
}

void Aura::HandleAuraEmpathy(bool apply, bool /*Real*/)
{
    if(GetTarget()->GetTypeId() != TYPEID_UNIT)
        return;

    CreatureInfo const * ci = ObjectMgr::GetCreatureTemplate(GetTarget()->GetEntry());
    if(ci && ci->type == CREATURE_TYPE_BEAST)
        GetTarget()->ApplyModUInt32Value(UNIT_DYNAMIC_FLAGS, UNIT_DYNFLAG_SPECIALINFO, apply);
}

void Aura::HandleAuraUntrackable(bool apply, bool /*Real*/)
{
    if(apply)
        GetTarget()->SetByteFlag(UNIT_FIELD_BYTES_1, 3, UNIT_BYTE1_FLAG_UNTRACKABLE);
    else
        GetTarget()->RemoveByteFlag(UNIT_FIELD_BYTES_1, 3, UNIT_BYTE1_FLAG_UNTRACKABLE);
}

void Aura::HandleAuraModPacify(bool apply, bool /*Real*/)
{
    if (apply)
        GetTarget()->SetFlag(UNIT_FIELD_FLAGS, UNIT_FLAG_PACIFIED);
    else
        GetTarget()->RemoveFlag(UNIT_FIELD_FLAGS, UNIT_FLAG_PACIFIED);
}

void Aura::HandleAuraModPacifyAndSilence(bool apply, bool Real)
{
    HandleAuraModPacify(apply, Real);
    HandleAuraModSilence(apply, Real);
}

void Aura::HandleAuraGhost(bool apply, bool /*Real*/)
{
    if(GetTarget()->GetTypeId() != TYPEID_PLAYER)
        return;

    if(apply)
    {
        GetTarget()->SetFlag(PLAYER_FLAGS, PLAYER_FLAGS_GHOST);
    }
    else
    {
        GetTarget()->RemoveFlag(PLAYER_FLAGS, PLAYER_FLAGS_GHOST);
    }
}

void Aura::HandleAuraAllowFlight(bool apply, bool Real)
{
    // all applied/removed only at real aura add/remove
    if(!Real)
        return;

    // allow fly
    WorldPacket data;
    if(apply)
        data.Initialize(SMSG_MOVE_SET_CAN_FLY, 12);
    else
        data.Initialize(SMSG_MOVE_UNSET_CAN_FLY, 12);

    data << GetTarget()->GetPackGUID();
    data << uint32(0);                                      // unk
    GetTarget()->SendMessageToSet(&data, true);
}

void Aura::HandleModRating(bool apply, bool Real)
{
    // spells required only Real aura add/remove
    if(!Real)
        return;

    if(GetTarget()->GetTypeId() != TYPEID_PLAYER)
        return;

    for (uint32 rating = 0; rating < MAX_COMBAT_RATING; ++rating)
        if (m_modifier.m_miscvalue & (1 << rating))
            ((Player*)GetTarget())->ApplyRatingMod(CombatRating(rating), m_modifier.m_amount, apply);
}

void Aura::HandleModRatingFromStat(bool apply, bool Real)
{
    // spells required only Real aura add/remove
    if(!Real)
        return;

    if(GetTarget()->GetTypeId() != TYPEID_PLAYER)
        return;
    // Just recalculate ratings
    for (uint32 rating = 0; rating < MAX_COMBAT_RATING; ++rating)
        if (m_modifier.m_miscvalue & (1 << rating))
            ((Player*)GetTarget())->ApplyRatingMod(CombatRating(rating), 0, apply);
}

void Aura::HandleForceMoveForward(bool apply, bool Real)
{
    if(!Real)
        return;

    if(apply)
        GetTarget()->SetFlag(UNIT_FIELD_FLAGS_2, UNIT_FLAG2_FORCE_MOVE);
    else
        GetTarget()->RemoveFlag(UNIT_FIELD_FLAGS_2, UNIT_FLAG2_FORCE_MOVE);
}

void Aura::HandleAuraModExpertise(bool /*apply*/, bool /*Real*/)
{
    if(GetTarget()->GetTypeId() != TYPEID_PLAYER)
        return;

    ((Player*)GetTarget())->UpdateExpertise(BASE_ATTACK);
    ((Player*)GetTarget())->UpdateExpertise(OFF_ATTACK);
}

void Aura::HandleModTargetResistance(bool apply, bool Real)
{
    // spells required only Real aura add/remove
    if(!Real)
        return;
    Unit *target = GetTarget();
    // applied to damage as HandleNoImmediateEffect in Unit::CalculateAbsorbAndResist and Unit::CalcArmorReducedDamage
    // show armor penetration
    if (target->GetTypeId() == TYPEID_PLAYER && (m_modifier.m_miscvalue & SPELL_SCHOOL_MASK_NORMAL))
        target->ApplyModInt32Value(PLAYER_FIELD_MOD_TARGET_PHYSICAL_RESISTANCE, m_modifier.m_amount, apply);

    // show as spell penetration only full spell penetration bonuses (all resistances except armor and holy
    if (target->GetTypeId() == TYPEID_PLAYER && (m_modifier.m_miscvalue & SPELL_SCHOOL_MASK_SPELL)==SPELL_SCHOOL_MASK_SPELL)
        target->ApplyModInt32Value(PLAYER_FIELD_MOD_TARGET_RESISTANCE, m_modifier.m_amount, apply);
}

void Aura::HandleShieldBlockValue(bool apply, bool /*Real*/)
{
    BaseModType modType = FLAT_MOD;
    if(m_modifier.m_auraname == SPELL_AURA_MOD_SHIELD_BLOCKVALUE_PCT)
        modType = PCT_MOD;

    if(GetTarget()->GetTypeId() == TYPEID_PLAYER)
        ((Player*)GetTarget())->HandleBaseModValue(SHIELD_BLOCK_VALUE, modType, float(m_modifier.m_amount), apply);
}

void Aura::HandleAuraRetainComboPoints(bool apply, bool Real)
{
    // spells required only Real aura add/remove
    if(!Real)
        return;

    if(GetTarget()->GetTypeId() != TYPEID_PLAYER)
        return;

    Player *target = (Player*)GetTarget();

    // combo points was added in SPELL_EFFECT_ADD_COMBO_POINTS handler
    // remove only if aura expire by time (in case combo points amount change aura removed without combo points lost)
    if (!apply && m_removeMode == AURA_REMOVE_BY_EXPIRE && !target->GetComboTargetGuid().IsEmpty())
        if (Unit* unit = ObjectAccessor::GetUnit(*GetTarget(),target->GetComboTargetGuid()))
            target->AddComboPoints(unit, -m_modifier.m_amount);
}

void Aura::HandleModUnattackable( bool Apply, bool Real )
{
    if(Real && Apply)
     {
        GetTarget()->CombatStop();
        GetTarget()->RemoveAurasWithInterruptFlags(AURA_INTERRUPT_FLAG_IMMUNE_OR_LOST_SELECTION);
     }
    GetTarget()->ApplyModFlag(UNIT_FIELD_FLAGS, UNIT_FLAG_NON_ATTACKABLE,Apply);
}

void Aura::HandleSpiritOfRedemption( bool apply, bool Real )
{
    // spells required only Real aura add/remove
    if(!Real)
        return;

    Unit *target = GetTarget();

    // prepare spirit state
    if(apply)
    {
        if(target->GetTypeId()==TYPEID_PLAYER)
        {
            // disable breath/etc timers
            ((Player*)target)->StopMirrorTimers();

            // set stand state (expected in this form)
            if(!target->IsStandState())
                target->SetStandState(UNIT_STAND_STATE_STAND);
        }

        target->SetHealth(1);
    }
    // die at aura end
    else
        target->DealDamage(target, target->GetHealth(), NULL, DIRECT_DAMAGE, SPELL_SCHOOL_MASK_NORMAL, GetSpellProto(), false);
}

void Aura::HandleSchoolAbsorb(bool apply, bool Real)
{
    if(!Real)
        return;

    Unit* caster = GetCaster();
    if(!caster)
        return;

    Unit *target = GetTarget();
    SpellEntry const* spellProto = GetSpellProto();
    if (apply)
    {
        // prevent double apply bonuses
        if (target->GetTypeId()!=TYPEID_PLAYER || !((Player*)target)->GetSession()->PlayerLoading())
        {
            float DoneActualBenefit = 0.0f;
            switch(spellProto->SpellFamilyName)
            {
                case SPELLFAMILY_PRIEST:
                    // Power Word: Shield
                    if (spellProto->SpellFamilyFlags & UI64LIT(0x0000000000000001))
                    {
                        //+80.68% from +spell bonus
                        DoneActualBenefit = caster->SpellBaseHealingBonusDone(GetSpellSchoolMask(spellProto)) * 0.8068f;
                        //Borrowed Time
                        Unit::AuraList const& borrowedTime = caster->GetAurasByType(SPELL_AURA_DUMMY);
                        for(Unit::AuraList::const_iterator itr = borrowedTime.begin(); itr != borrowedTime.end(); ++itr)
                        {
                            SpellEntry const* i_spell = (*itr)->GetSpellProto();
                            if(i_spell->SpellFamilyName==SPELLFAMILY_PRIEST && i_spell->SpellIconID == 2899 && i_spell->EffectMiscValue[(*itr)->GetEffIndex()] == 24)
                            {
                                DoneActualBenefit += DoneActualBenefit * (*itr)->GetModifier()->m_amount / 100;
                                break;
                            }
                        }
                    }

                    break;
                case SPELLFAMILY_MAGE:
                    // Frost Ward, Fire Ward
                    if (spellProto->SpellFamilyFlags & UI64LIT(0x0000000000000108))
                        //+10% from +spell bonus
                        DoneActualBenefit = caster->SpellBaseDamageBonusDone(GetSpellSchoolMask(spellProto)) * 0.1f;
                    // Ice Barrier
                    else if (spellProto->SpellFamilyFlags & UI64LIT(0x0000000100000000))
                        //+80.67% from +spell bonus
                        DoneActualBenefit = caster->SpellBaseDamageBonusDone(GetSpellSchoolMask(spellProto)) * 0.8067f;
                    break;
                case SPELLFAMILY_WARLOCK:
                    // Shadow Ward
                    if (spellProto->SpellFamilyFlags2 & 0x00000040)
                        //+30% from +spell bonus
                        DoneActualBenefit = caster->SpellBaseDamageBonusDone(GetSpellSchoolMask(spellProto)) * 0.30f;
                    break;
                case SPELLFAMILY_PALADIN:
                    // Sacred Shield
                    // (check not strictly needed, only Sacred Shield has SPELL_AURA_SCHOOL_ABSORB in SPELLFAMILY_PALADIN at this time)
                    if (spellProto->SpellFamilyFlags & UI64LIT(0x0008000000000000))
                    {
                        // +75% from spell power
                        DoneActualBenefit = caster->SpellBaseHealingBonusDone(GetSpellSchoolMask(spellProto)) * 0.75f;
                    }
                    break;
                case SPELLFAMILY_GENERIC:
                    if (GetId()==70845)
                        DoneActualBenefit = caster->GetMaxHealth() * 0.2f;
                    break;
                default:
                    break;
            }

            DoneActualBenefit *= caster->CalculateLevelPenalty(GetSpellProto());

            m_modifier.m_amount += (int32)DoneActualBenefit;
        }
    }
    else
    {
        if (caster &&
            // Power Word: Shield
            spellProto->SpellFamilyName == SPELLFAMILY_PRIEST && spellProto->Mechanic == MECHANIC_SHIELD &&
            (spellProto->SpellFamilyFlags & UI64LIT(0x0000000000000001)) &&
            // completely absorbed or dispelled
            (m_removeMode == AURA_REMOVE_BY_SHIELD_BREAK || m_removeMode == AURA_REMOVE_BY_DISPEL))
        {
            Unit::AuraList const& vDummyAuras = caster->GetAurasByType(SPELL_AURA_DUMMY);
            for(Unit::AuraList::const_iterator itr = vDummyAuras.begin(); itr != vDummyAuras.end(); ++itr)
            {
                SpellEntry const* vSpell = (*itr)->GetSpellProto();

                // Rapture (main spell)
                if(vSpell->SpellFamilyName == SPELLFAMILY_PRIEST && vSpell->SpellIconID == 2894 && vSpell->Effect[EFFECT_INDEX_1])
                {
                    switch((*itr)->GetEffIndex())
                    {
                        case EFFECT_INDEX_0:
                        {
                            // energize caster
                            int32 manapct1000 = 5 * ((*itr)->GetModifier()->m_amount + sSpellMgr.GetSpellRank(vSpell->Id));
                            int32 basepoints0 = caster->GetMaxPower(POWER_MANA) * manapct1000 / 1000;
                            caster->CastCustomSpell(caster, 47755, &basepoints0, NULL, NULL, true);
                            break;
                        }
                        case EFFECT_INDEX_1:
                        {
                            // energize target
                            if (!roll_chance_i((*itr)->GetModifier()->m_amount) || caster->HasAura(63853))
                                break;

                            switch(target->getPowerType())
                            {
                                case POWER_RUNIC_POWER:
                                    target->CastSpell(target, 63652, true, NULL, NULL, GetCasterGuid());
                                    break;
                                case POWER_RAGE:
                                    target->CastSpell(target, 63653, true, NULL, NULL, GetCasterGuid());
                                    break;
                                case POWER_MANA:
                                    {
                                        int32 basepoints0 = target->GetMaxPower(POWER_MANA) * 2 / 100;
                                        target->CastCustomSpell(target, 63654, &basepoints0, NULL, NULL, true);
                                        break;
                                    }
                                case POWER_ENERGY:
                                    target->CastSpell(target, 63655, true, NULL, NULL, GetCasterGuid());
                                    break;
                                default:
                                    break;
                            }

                            //cooldown aura
                            caster->CastSpell(caster, 63853, true);
                            break;
                        }
                        default:
                            sLog.outError("Changes in R-dummy spell???: effect 3");
                            break;
                    }
                }
            }
        }
        else if (caster && caster->GetTypeId() == TYPEID_PLAYER && spellProto->Id == 47788 && 
            m_removeMode == AURA_REMOVE_BY_EXPIRE)
        {
            Player* plr = (Player*)caster;
            if (Aura *aur = plr->GetAura(63231, EFFECT_INDEX_0))
            {
                int32 base_time = aur->GetSpellProto()->CalculateSimpleValue(EFFECT_INDEX_0);
                int32 end_time = -(plr->GetSpellCooldownDelay(spellProto->Id) - base_time);

                // start new cooldown at server side
                plr->AddSpellCooldown(spellProto->Id, 0, time_t(NULL) + time_t(base_time));

                // Send activate cooldown timer (possible 0) at client side
                WorldPacket data(SMSG_MODIFY_COOLDOWN, (4+8+4));
                data << spellProto->Id;
                data << plr->GetGUID();
                data << end_time*IN_MILLISECONDS;
                plr->SendDirectMessage(&data);
            }
        }
    }
}

void Aura::PeriodicTick()
{
    Unit *target = GetTarget();
    SpellEntry const* spellProto = GetSpellProto();

    switch(m_modifier.m_auraname)
    {
        case SPELL_AURA_PERIODIC_DAMAGE:
        case SPELL_AURA_PERIODIC_DAMAGE_PERCENT:
        {
            // don't damage target if not alive, possible death persistent effects
            if (!target->isAlive())
                return;

            Unit *pCaster = GetCaster();
            if(!pCaster)
                return;

            if( spellProto->Effect[GetEffIndex()] == SPELL_EFFECT_PERSISTENT_AREA_AURA &&
                pCaster->SpellHitResult(target, spellProto, false) != SPELL_MISS_NONE)
                return;

            // Check for immune (not use charges)
            if(target->IsImmunedToDamage(GetSpellSchoolMask(spellProto)))
                return;

            // some auras remove at specific health level or more
            if(m_modifier.m_auraname == SPELL_AURA_PERIODIC_DAMAGE)
            {
                switch(GetId())
                {
                    case 43093: case 31956: case 38801:
                    case 35321: case 38363: case 39215:
                    case 48920:
                    {
                        if(target->GetHealth() == target->GetMaxHealth() )
                        {
                            target->RemoveAurasDueToSpell(GetId());
                            return;
                        }
                        break;
                    }
                    case 38772:
                    {
                        uint32 percent =
                            GetEffIndex() < EFFECT_INDEX_2 && spellProto->Effect[GetEffIndex()] == SPELL_EFFECT_DUMMY ?
                            pCaster->CalculateSpellDamage(target, spellProto, SpellEffectIndex(GetEffIndex() + 1)) :
                            100;
                        if(target->GetHealth() * 100 >= target->GetMaxHealth() * percent )
                        {
                            target->RemoveAurasDueToSpell(GetId());
                            return;
                        }
                        break;
                    }
                    case 70541:
                    case 73779:
                    case 73780:
                    case 73781:
                    {
                        if(target->GetHealth() >= target->GetMaxHealth() * 0.9f )
                        {
                            target->RemoveAurasDueToSpell(GetId());
                            return;
                        }
                        break;
                    }
                    case 74562: // SPELL_FIERY_COMBUSTION - Ruby sanctum boss Halion, added mark (74567, dummy) every tick
                    {
                        target->CastSpell(target, 74567, true, NULL, NULL, GetCasterGUID());
                        break;
                    }
                    case 74792: // SPELL_SOUL_CONSUMPTION - Ruby sanctum boss Halion, added mark (74795, dummy) every tick
                    {
                        target->CastSpell(target, 74795, true, NULL, NULL, GetCasterGUID());
                        break;
                    };
                    case 67297:
                    case 65950:
                        pCaster->CastSpell(target, 65951, true);
                        break;
                    case 66001:
                    case 67282:
                        pCaster->CastSpell(target, 66002, true);
                        break;
                    case 67281:
                    case 67283:
                        pCaster->CastSpell(target, 66000, true);
                        break;
                    case 67296:
                    case 67298:
                        pCaster->CastSpell(target, 65952, true);
                        break;
                    default:
                        break;
                }
            }

            uint32 absorb = 0;
            uint32 resist = 0;
            CleanDamage cleanDamage =  CleanDamage(0, 0, BASE_ATTACK, MELEE_HIT_NORMAL );

            // ignore non positive values (can be result apply spellmods to aura damage
            uint32 amount = m_modifier.m_amount > 0 ? m_modifier.m_amount : 0;

            uint32 pdamage;

            if(m_modifier.m_auraname == SPELL_AURA_PERIODIC_DAMAGE)
                pdamage = amount;
            else
                pdamage = uint32(target->GetMaxHealth()*amount/100);

            // SpellDamageBonus for magic spells
            if(spellProto->DmgClass == SPELL_DAMAGE_CLASS_NONE || spellProto->DmgClass == SPELL_DAMAGE_CLASS_MAGIC)
                pdamage = target->SpellDamageBonusTaken(pCaster, spellProto, pdamage, DOT, GetStackAmount());
            // MeleeDamagebonus for weapon based spells
            else
            {
                WeaponAttackType attackType = GetWeaponAttackType(spellProto);
                pdamage = target->MeleeDamageBonusTaken(pCaster, pdamage, attackType, spellProto, DOT, GetStackAmount());
            }

            // Calculate armor mitigation if it is a physical spell
            // But not for bleed mechanic spells
            if (GetSpellSchoolMask(spellProto) & SPELL_SCHOOL_MASK_NORMAL &&
                GetEffectMechanic(spellProto, m_effIndex) != MECHANIC_BLEED)
            {
                uint32 pdamageReductedArmor = pCaster->CalcArmorReducedDamage(target, pdamage);
                cleanDamage.damage += pdamage - pdamageReductedArmor;
                pdamage = pdamageReductedArmor;
            }

            // Curse of Agony damage-per-tick calculation
            if (spellProto->SpellFamilyName==SPELLFAMILY_WARLOCK && (spellProto->SpellFamilyFlags & UI64LIT(0x0000000000000400)) && spellProto->SpellIconID==544)
            {
                // 1..4 ticks, 1/2 from normal tick damage
                if (GetAuraTicks() <= 4)
                    pdamage = pdamage/2;
                // 9..12 ticks, 3/2 from normal tick damage
                else if(GetAuraTicks() >= 9)
                    pdamage += (pdamage + 1) / 2;       // +1 prevent 0.5 damage possible lost at 1..4 ticks
                // 5..8 ticks have normal tick damage
            }

            // This method can modify pdamage
            bool isCrit = IsCritFromAbilityAura(pCaster, pdamage);

            // send critical in hit info for threat calculation
            if (isCrit)
            {
                cleanDamage.hitOutCome = MELEE_HIT_CRIT;
                // Resilience - reduce crit damage
                pdamage -= target->GetSpellCritDamageReduction(pdamage);
            }

            // only from players
            // FIXME: need use SpellDamageBonus instead?
            if (pCaster->GetTypeId() == TYPEID_PLAYER)
                pdamage -= target->GetSpellDamageReduction(pdamage);

            target->CalculateDamageAbsorbAndResist(pCaster, GetSpellSchoolMask(spellProto), DOT, pdamage, &absorb, &resist, !(GetSpellProto()->AttributesEx2 & SPELL_ATTR_EX2_CANT_REFLECTED));
            cleanDamage.absorb += absorb;

            DETAIL_FILTER_LOG(LOG_FILTER_PERIODIC_AFFECTS, "PeriodicTick: %s attacked %s for %u dmg inflicted by %u abs is %u",
                GetCasterGuid().GetString().c_str(), target->GetGuidStr().c_str(), pdamage, GetId(),absorb);

            pCaster->DealDamageMods(target, pdamage, &absorb);

            // Set trigger flag
            uint32 procAttacker = PROC_FLAG_ON_DO_PERIODIC; //  | PROC_FLAG_SUCCESSFUL_HARMFUL_SPELL_HIT;
            uint32 procVictim   = PROC_FLAG_ON_TAKE_PERIODIC;// | PROC_FLAG_TAKEN_HARMFUL_SPELL_HIT;
            uint32 procEx = isCrit ? PROC_EX_CRITICAL_HIT : PROC_EX_NORMAL_HIT;

            pdamage = (pdamage <= absorb + resist) ? 0 : (pdamage - absorb - resist);

            uint32 overkill = pdamage > target->GetHealth() ? pdamage - target->GetHealth() : 0;
            SpellPeriodicAuraLogInfo pInfo(this, pdamage, overkill, absorb, resist, 0.0f, isCrit);
            target->SendPeriodicAuraLog(&pInfo);

            if (pdamage)
                procVictim|=PROC_FLAG_TAKEN_ANY_DAMAGE;

            pCaster->ProcDamageAndSpell(target, procAttacker, procVictim, procEx, pdamage, BASE_ATTACK, spellProto);

            pCaster->DealDamage(target, pdamage, &cleanDamage, DOT, GetSpellSchoolMask(spellProto), spellProto, true);

            // Drain Soul (chance soul shard)
            if (pCaster->GetTypeId() == TYPEID_PLAYER && spellProto->SpellFamilyName == SPELLFAMILY_WARLOCK && spellProto->SpellFamilyFlags & UI64LIT(0x0000000000004000))
            {
                // Only from non-grey units
                if (roll_chance_i(10) &&                    // 1-2 from drain with final and without glyph, 0-1 from damage
                    ((Player*)pCaster)->isHonorOrXPTarget(target) &&
                    (target->GetTypeId() != TYPEID_UNIT || ((Player*)pCaster)->isAllowedToLoot((Creature*)target)))
                {
                    pCaster->CastSpell(pCaster, 43836, true, NULL, this);
                }
            }

            break;
        }
        case SPELL_AURA_PERIODIC_LEECH:
        case SPELL_AURA_PERIODIC_HEALTH_FUNNEL:
        {
            // don't damage target if not alive, possible death persistent effects
            if (!target->isAlive())
                return;

            Unit *pCaster = GetCaster();
            if(!pCaster)
                return;

            if(!pCaster->isAlive())
                return;

            if( spellProto->Effect[GetEffIndex()] == SPELL_EFFECT_PERSISTENT_AREA_AURA &&
                pCaster->SpellHitResult(target, spellProto, false) != SPELL_MISS_NONE)
                return;

            // Check for immune
            if(target->IsImmunedToDamage(GetSpellSchoolMask(spellProto)))
                return;

            uint32 absorb=0;
            uint32 resist=0;
            CleanDamage cleanDamage =  CleanDamage(0, 0, BASE_ATTACK, MELEE_HIT_NORMAL );

            uint32 pdamage = m_modifier.m_amount > 0 ? m_modifier.m_amount : 0;

            //Calculate armor mitigation if it is a physical spell
            if (GetSpellSchoolMask(spellProto) & SPELL_SCHOOL_MASK_NORMAL)
            {
                uint32 pdamageReductedArmor = pCaster->CalcArmorReducedDamage(target, pdamage);
                cleanDamage.damage += pdamage - pdamageReductedArmor;
                pdamage = pdamageReductedArmor;
            }

            pdamage = target->SpellDamageBonusTaken(pCaster, spellProto, pdamage, DOT, GetStackAmount());

            bool isCrit = IsCritFromAbilityAura(pCaster, pdamage);

            // send critical in hit info for threat calculation
            if (isCrit)
            {
                cleanDamage.hitOutCome = MELEE_HIT_CRIT;
                // Resilience - reduce crit damage
                pdamage -= target->GetSpellCritDamageReduction(pdamage);
            }

            // only from players
            // FIXME: need use SpellDamageBonus instead?
            if (GetCasterGuid().IsPlayer())
                pdamage -= target->GetSpellDamageReduction(pdamage);

            target->CalculateDamageAbsorbAndResist(pCaster, GetSpellSchoolMask(spellProto), DOT, pdamage, &absorb, &resist, !(spellProto->AttributesEx2 & SPELL_ATTR_EX2_CANT_REFLECTED));
            cleanDamage.absorb += absorb;

            DETAIL_FILTER_LOG(LOG_FILTER_PERIODIC_AFFECTS, "PeriodicTick: %s health leech of %s for %u dmg inflicted by %u abs is %u",
                GetCasterGuid().GetString().c_str(), target->GetGuidStr().c_str(), pdamage, GetId(),absorb);

            pCaster->DealDamageMods(target, pdamage, &absorb);

            pCaster->SendSpellNonMeleeDamageLog(target, GetId(), pdamage, GetSpellSchoolMask(spellProto), absorb, resist, false, 0, isCrit);

            float multiplier = spellProto->EffectMultipleValue[GetEffIndex()] > 0 ? spellProto->EffectMultipleValue[GetEffIndex()] : 1;

            // Set trigger flag
            uint32 procAttacker = PROC_FLAG_ON_DO_PERIODIC; //  | PROC_FLAG_SUCCESSFUL_HARMFUL_SPELL_HIT;
            uint32 procVictim   = PROC_FLAG_ON_TAKE_PERIODIC;// | PROC_FLAG_TAKEN_HARMFUL_SPELL_HIT;
            uint32 procEx = isCrit ? PROC_EX_CRITICAL_HIT : PROC_EX_NORMAL_HIT;

            pdamage = (pdamage <= absorb + resist) ? 0 : (pdamage-absorb-resist);
            if (pdamage)
                procVictim|=PROC_FLAG_TAKEN_ANY_DAMAGE;

            pCaster->ProcDamageAndSpell(target, procAttacker, procVictim, procEx, pdamage, BASE_ATTACK, spellProto);
            int32 new_damage = pCaster->DealDamage(target, pdamage, &cleanDamage, DOT, GetSpellSchoolMask(spellProto), spellProto, false);

            if (!target->isAlive() && pCaster->IsNonMeleeSpellCasted(false))
                for (uint32 i = CURRENT_FIRST_NON_MELEE_SPELL; i < CURRENT_MAX_SPELL; ++i)
                    if (Spell* spell = pCaster->GetCurrentSpell(CurrentSpellTypes(i)))
                        if (spell->m_spellInfo->Id == GetId())
                            spell->cancel();

            if(Player *modOwner = pCaster->GetSpellModOwner())
                modOwner->ApplySpellMod(GetId(), SPELLMOD_MULTIPLE_VALUE, multiplier);

            int32 heal = pCaster->SpellHealingBonusTaken(pCaster, spellProto, int32(new_damage * multiplier), DOT, GetStackAmount());

            uint32 absorbHeal = 0;
            pCaster->CalculateHealAbsorb(heal, &absorbHeal);

            int32 gain = pCaster->DealHeal(pCaster, heal - absorbHeal, spellProto, false, absorbHeal);
            pCaster->getHostileRefManager().threatAssist(pCaster, gain * 0.5f, spellProto);
            break;
        }
        case SPELL_AURA_PERIODIC_HEAL:
        case SPELL_AURA_OBS_MOD_HEALTH:
        {
            // don't heal target if not alive, mostly death persistent effects from items
            if (!target->isAlive())
                return;

            Unit *pCaster = GetCaster();
            if(!pCaster)
                return;

            // heal for caster damage (must be alive)
            if(target != pCaster && spellProto->SpellVisual[0] == 163 && !pCaster->isAlive())
                return;

            // ignore non positive values (can be result apply spellmods to aura damage
            uint32 amount = m_modifier.m_amount > 0 ? m_modifier.m_amount : 0;

            uint32 pdamage;

            if(m_modifier.m_auraname==SPELL_AURA_OBS_MOD_HEALTH)
                pdamage = uint32(target->GetMaxHealth() * amount / 100);
            else
            {
                pdamage = amount;

                // Wild Growth (1/7 - 6 + 2*ramainTicks) %
                if (spellProto->SpellFamilyName == SPELLFAMILY_DRUID && spellProto->SpellIconID == 2864)
                {
                    int32 ticks = GetAuraMaxTicks();
                    int32 remainingTicks = ticks - GetAuraTicks();
                    int32 addition = int32(amount)*ticks*(-6+2*remainingTicks)/100;

                    if (GetAuraTicks() != 1)
                        // Item - Druid T10 Restoration 2P Bonus
                        if (Aura *aura = pCaster->GetAura(70658, EFFECT_INDEX_0))
                            addition += abs(int32((addition * aura->GetModifier()->m_amount) / ((ticks-1)* 100)));

                    pdamage = int32(pdamage) + addition;
                }
            }

            pdamage = target->SpellHealingBonusTaken(pCaster, spellProto, pdamage, DOT, GetStackAmount());

            // This method can modify pdamage
            bool isCrit = IsCritFromAbilityAura(pCaster, pdamage);

            uint32 absorbHeal = 0;
            pCaster->CalculateHealAbsorb(pdamage, &absorbHeal);
            pdamage -= absorbHeal;

            DETAIL_FILTER_LOG(LOG_FILTER_PERIODIC_AFFECTS, "PeriodicTick: %s heal of %s for %u health  (absorbed %u) inflicted by %u",
                GetCasterGuid().GetString().c_str(), target->GetGuidStr().c_str(), pdamage, absorbHeal, GetId());

            int32 gain = target->ModifyHealth(pdamage);
            SpellPeriodicAuraLogInfo pInfo(this, pdamage, (pdamage - uint32(gain)), absorbHeal, 0, 0.0f, isCrit);
            target->SendPeriodicAuraLog(&pInfo);

            // Set trigger flag
            uint32 procAttacker = PROC_FLAG_ON_DO_PERIODIC;
            uint32 procVictim   = PROC_FLAG_ON_TAKE_PERIODIC;
            uint32 procEx = PROC_EX_PERIODIC_POSITIVE | (isCrit ? PROC_EX_CRITICAL_HIT : PROC_EX_NORMAL_HIT);
            pCaster->ProcDamageAndSpell(target, procAttacker, procVictim, procEx, gain, BASE_ATTACK, spellProto);

            // add HoTs to amount healed in bgs
            if( pCaster->GetTypeId() == TYPEID_PLAYER )
                if( BattleGround *bg = ((Player*)pCaster)->GetBattleGround() )
                    bg->UpdatePlayerScore(((Player*)pCaster), SCORE_HEALING_DONE, gain);

            target->getHostileRefManager().threatAssist(pCaster, float(gain) * 0.5f, spellProto);

            // heal for caster damage
            if(target != pCaster && spellProto->SpellVisual[0] == 163)
            {
                uint32 dmg = spellProto->manaPerSecond;
                if(pCaster->GetHealth() <= dmg && pCaster->GetTypeId()==TYPEID_PLAYER)
                {
                    pCaster->RemoveAurasDueToSpell(GetId());

                    // finish current generic/channeling spells, don't affect autorepeat
                    pCaster->FinishSpell(CURRENT_GENERIC_SPELL);
                    pCaster->FinishSpell(CURRENT_CHANNELED_SPELL);
                }
                else
                {
                    uint32 damage = gain;
                    uint32 absorb = 0;
                    pCaster->DealDamageMods(pCaster, damage, &absorb);
                    pCaster->SendSpellNonMeleeDamageLog(pCaster, GetId(), damage, GetSpellSchoolMask(spellProto), absorb, 0, false, 0, false);

                    CleanDamage cleanDamage =  CleanDamage(0, 0, BASE_ATTACK, MELEE_HIT_NORMAL );
                    pCaster->DealDamage(pCaster, damage, &cleanDamage, NODAMAGE, GetSpellSchoolMask(spellProto), spellProto, true);
                }
            }

//            uint32 procAttacker = PROC_FLAG_ON_DO_PERIODIC;//   | PROC_FLAG_SUCCESSFUL_HEAL;
//            uint32 procVictim   = 0;//ROC_FLAG_ON_TAKE_PERIODIC | PROC_FLAG_TAKEN_HEAL;
            // ignore item heals
//            if(procSpell && !haveCastItem)
//                pCaster->ProcDamageAndSpell(target, procAttacker, procVictim, PROC_EX_NORMAL_HIT, pdamage, BASE_ATTACK, spellProto);
            break;
        }
        case SPELL_AURA_PERIODIC_MANA_LEECH:
        {
            // don't damage target if not alive, possible death persistent effects
            if (!target->isAlive())
                return;

            if(m_modifier.m_miscvalue < 0 || m_modifier.m_miscvalue >= MAX_POWERS)
                return;

            Powers power = Powers(m_modifier.m_miscvalue);

            // power type might have changed between aura applying and tick (druid's shapeshift)
            if(target->getPowerType() != power)
                return;

            Unit *pCaster = GetCaster();
            if(!pCaster)
                return;

            if(!pCaster->isAlive())
                return;

            if( GetSpellProto()->Effect[GetEffIndex()] == SPELL_EFFECT_PERSISTENT_AREA_AURA &&
                pCaster->SpellHitResult(target, spellProto, false) != SPELL_MISS_NONE)
                return;

            // Check for immune (not use charges)
            if(target->IsImmunedToDamage(GetSpellSchoolMask(spellProto)))
                return;

            // ignore non positive values (can be result apply spellmods to aura damage
            uint32 pdamage = m_modifier.m_amount > 0 ? m_modifier.m_amount : 0;

            // Special case: draining x% of mana (up to a maximum of 2*x% of the caster's maximum mana)
            // It's mana percent cost spells, m_modifier.m_amount is percent drain from target
            if (spellProto->ManaCostPercentage)
            {
                // max value
                uint32 maxmana = pCaster->GetMaxPower(power)  * pdamage * 2 / 100;
                pdamage = target->GetMaxPower(power) * pdamage / 100;
                if(pdamage > maxmana)
                    pdamage = maxmana;
            }

            DETAIL_FILTER_LOG(LOG_FILTER_PERIODIC_AFFECTS, "PeriodicTick: %s power leech of %s for %u dmg inflicted by %u",
                GetCasterGuid().GetString().c_str(), target->GetGuidStr().c_str(), pdamage, GetId());

            int32 drain_amount = target->GetPower(power) > pdamage ? pdamage : target->GetPower(power);

            // resilience reduce mana draining effect at spell crit damage reduction (added in 2.4)
            if (power == POWER_MANA)
                drain_amount -= target->GetSpellCritDamageReduction(drain_amount);

            target->ModifyPower(power, -drain_amount);

            float gain_multiplier = 0;

            if(pCaster->GetMaxPower(power) > 0)
            {
                gain_multiplier = spellProto->EffectMultipleValue[GetEffIndex()];

                if(Player *modOwner = pCaster->GetSpellModOwner())
                    modOwner->ApplySpellMod(GetId(), SPELLMOD_MULTIPLE_VALUE, gain_multiplier);
            }

            SpellPeriodicAuraLogInfo pInfo(this, drain_amount, 0, 0, 0, gain_multiplier);
            target->SendPeriodicAuraLog(&pInfo);

            if (int32 gain_amount = int32(drain_amount * gain_multiplier))
            {
                int32 gain = pCaster->ModifyPower(power, gain_amount);

                if (GetId() == 5138)                        // Drain Mana
                    if (Aura* petPart = GetHolder()->GetAuraByEffectIndex(EFFECT_INDEX_1))
                        if (int pet_gain = gain_amount * petPart->GetModifier()->m_amount / 100)
                            pCaster->CastCustomSpell(pCaster, 32554, &pet_gain, NULL, NULL, true);

                target->AddThreat(pCaster, float(gain) * 0.5f, pInfo.critical, GetSpellSchoolMask(spellProto), spellProto);
                if (pCaster->GetTypeId() == TYPEID_PLAYER && spellProto->Id == 5138 && pCaster->HasSpell(30326))
                    if (Pet* pPet = pCaster->GetPet())
                    {
                        GroupPetList m_groupPets = pCaster->GetPets();
                        if (!m_groupPets.empty())
                        {
                            for (GroupPetList::const_iterator itr = m_groupPets.begin(); itr != m_groupPets.end(); ++itr)
                                if (Pet* _pet = pCaster->GetMap()->GetPet(*itr))
                                    if(_pet && _pet->isAlive())
                                        pCaster->CastCustomSpell(_pet, 32554, &gain_amount, NULL, NULL, true, NULL, NULL, pCaster->GetObjectGuid());
                        }
                    }

            }
            break;
        }
        case SPELL_AURA_PERIODIC_ENERGIZE:
        {
            // don't energize target if not alive, possible death persistent effects
            if (!target->isAlive())
                return;

            // ignore non positive values (can be result apply spellmods to aura damage
            uint32 pdamage = m_modifier.m_amount > 0 ? m_modifier.m_amount : 0;

            DETAIL_FILTER_LOG(LOG_FILTER_PERIODIC_AFFECTS, "PeriodicTick: %s energize %s for %u dmg inflicted by %u",
                GetCasterGuid().GetString().c_str(), target->GetGuidStr().c_str(), pdamage, GetId());

            if(m_modifier.m_miscvalue < 0 || m_modifier.m_miscvalue >= MAX_POWERS)
                break;

            Powers power = Powers(m_modifier.m_miscvalue);

            if(target->GetMaxPower(power) == 0)
                break;

            SpellPeriodicAuraLogInfo pInfo(this, pdamage, 0, 0, 0, 0.0f);
            target->SendPeriodicAuraLog(&pInfo);

            int32 gain = target->ModifyPower(power,pdamage);

            if(Unit* pCaster = GetCaster())
                target->getHostileRefManager().threatAssist(pCaster, float(gain) * 0.5f, spellProto);
            break;
        }
        case SPELL_AURA_OBS_MOD_MANA:
        {
            // don't energize target if not alive, possible death persistent effects
            if (!target->isAlive())
                return;

            Powers powerType = ( (m_modifier.m_miscvalue > POWER_RUNIC_POWER || m_modifier.m_miscvalue < 0) ? POWER_MANA : Powers(m_modifier.m_miscvalue));

            // ignore non positive values (can be result apply spellmods to aura damage
            uint32 amount = m_modifier.m_amount > 0 ? m_modifier.m_amount : 0;

            uint32 pdamage = uint32(target->GetMaxPower(powerType) * amount / 100);

            DETAIL_FILTER_LOG(LOG_FILTER_PERIODIC_AFFECTS, "PeriodicTick: %s energize %s for %u power %u inflicted by %u",
                GetCasterGuid().GetString().c_str(), target->GetGuidStr().c_str(), pdamage, powerType, GetId());

            if(target->GetMaxPower(powerType) == 0)
                break;

            SpellPeriodicAuraLogInfo pInfo(this, pdamage, 0, 0, 0, 0.0f);
            target->SendPeriodicAuraLog(&pInfo);

            int32 gain = target->ModifyPower(powerType, pdamage);

            if(Unit* pCaster = GetCaster())
                target->getHostileRefManager().threatAssist(pCaster, float(gain) * 0.5f, spellProto);
            break;
        }
        case SPELL_AURA_POWER_BURN_MANA:
        {
            // don't mana burn target if not alive, possible death persistent effects
            if (!target->isAlive())
                return;

            Unit *pCaster = GetCaster();
            if(!pCaster)
                return;

            // Check for immune (not use charges)
            if(target->IsImmunedToDamage(GetSpellSchoolMask(spellProto)))
                return;

            int32 pdamage = m_modifier.m_amount > 0 ? m_modifier.m_amount : 0;

            Powers powerType = Powers(m_modifier.m_miscvalue);

            if(!target->isAlive() || target->getPowerType() != powerType)
                return;

            // resilience reduce mana draining effect at spell crit damage reduction (added in 2.4)
            if (powerType == POWER_MANA)
                pdamage -= target->GetSpellCritDamageReduction(pdamage);

            uint32 gain = uint32(-target->ModifyPower(powerType, -pdamage));

            gain = uint32(gain * spellProto->EffectMultipleValue[GetEffIndex()]);

            // maybe has to be sent different to client, but not by SMSG_PERIODICAURALOG
            SpellNonMeleeDamage damageInfo(pCaster, target, spellProto->Id, SpellSchoolMask(spellProto->SchoolMask));
            pCaster->CalculateSpellDamage(&damageInfo, gain, spellProto);

            damageInfo.target->CalculateAbsorbResistBlock(pCaster, &damageInfo, spellProto);

            pCaster->DealDamageMods(damageInfo.target, damageInfo.damage, &damageInfo.absorb);

            pCaster->SendSpellNonMeleeDamageLog(&damageInfo);

            // Set trigger flag
            uint32 procAttacker = PROC_FLAG_ON_DO_PERIODIC; //  | PROC_FLAG_SUCCESSFUL_HARMFUL_SPELL_HIT;
            uint32 procVictim   = PROC_FLAG_ON_TAKE_PERIODIC;// | PROC_FLAG_TAKEN_HARMFUL_SPELL_HIT;
            uint32 procEx       = createProcExtendMask(&damageInfo, SPELL_MISS_NONE);
            if (damageInfo.damage)
                procVictim|=PROC_FLAG_TAKEN_ANY_DAMAGE;

            pCaster->ProcDamageAndSpell(damageInfo.target, procAttacker, procVictim, procEx, damageInfo.damage, BASE_ATTACK, spellProto);

            pCaster->DealSpellDamage(&damageInfo, true);
            break;
        }
        case SPELL_AURA_MOD_REGEN:
        {
            // don't heal target if not alive, possible death persistent effects
            if (!target->isAlive())
                return;

            int32 gain = target->ModifyHealth(m_modifier.m_amount);
            if (Unit *caster = GetCaster())
                target->getHostileRefManager().threatAssist(caster, float(gain) * 0.5f, spellProto);
            break;
        }
        case SPELL_AURA_MOD_POWER_REGEN:
        {
            // don't energize target if not alive, possible death persistent effects
            if (!target->isAlive())
                return;

            Powers pt = target->getPowerType();
            if(int32(pt) != m_modifier.m_miscvalue)
                return;

            if ( spellProto->AuraInterruptFlags & AURA_INTERRUPT_FLAG_NOT_SEATED )
            {
                // eating anim
                target->HandleEmoteCommand(EMOTE_ONESHOT_EAT);
            }
            else if( GetId() == 20577 )
            {
                // cannibalize anim
                target->HandleEmoteCommand(EMOTE_STATE_CANNIBALIZE);
            }

            // Anger Management
            // amount = 1+ 16 = 17 = 3,4*5 = 10,2*5/3
            // so 17 is rounded amount for 5 sec tick grow ~ 1 range grow in 3 sec
            if(pt == POWER_RAGE)
                target->ModifyPower(pt, m_modifier.m_amount * 3 / 5);
            // Butchery
            else if(pt == POWER_RUNIC_POWER && target->isInCombat())
                target->ModifyPower(pt, m_modifier.m_amount);
            break;
        }
        // Here tick dummy auras
        case SPELL_AURA_DUMMY:                              // some spells have dummy aura
        case SPELL_AURA_PERIODIC_DUMMY:
        {
            PeriodicDummyTick();
            break;
        }
        case SPELL_AURA_PERIODIC_TRIGGER_SPELL:
        {
            TriggerSpell();
            break;
        }
        case SPELL_AURA_PERIODIC_TRIGGER_SPELL_WITH_VALUE:
        {
            TriggerSpellWithValue();
            break;
        }
        default:
            break;
    }
}

void Aura::PeriodicDummyTick()
{
    SpellEntry const* spell = GetSpellProto();
    Unit *target = GetTarget();
    switch (spell->SpellFamilyName)
    {
        case SPELLFAMILY_GENERIC:
        {
            switch (spell->Id)
            {
                // Forsaken Skills
                case 7054:
                {
                    // Possibly need cast one of them (but
                    // 7038 Forsaken Skill: Swords
                    // 7039 Forsaken Skill: Axes
                    // 7040 Forsaken Skill: Daggers
                    // 7041 Forsaken Skill: Maces
                    // 7042 Forsaken Skill: Staves
                    // 7043 Forsaken Skill: Bows
                    // 7044 Forsaken Skill: Guns
                    // 7045 Forsaken Skill: 2H Axes
                    // 7046 Forsaken Skill: 2H Maces
                    // 7047 Forsaken Skill: 2H Swords
                    // 7048 Forsaken Skill: Defense
                    // 7049 Forsaken Skill: Fire
                    // 7050 Forsaken Skill: Frost
                    // 7051 Forsaken Skill: Holy
                    // 7053 Forsaken Skill: Shadow
                    return;
                }
                case 7057:                                  // Haunting Spirits
                    if (roll_chance_i(33))
                        target->CastSpell(target,m_modifier.m_amount,true,NULL,this);
                    return;
//              // Panda
//              case 19230: break;
//              // Gossip NPC Periodic - Talk
//              case 33208: break;
//              // Gossip NPC Periodic - Despawn
//              case 33209: break;
//              // Steal Weapon
//              case 36207: break;
//              // Simon Game START timer, (DND)
//              case 39993: break;
//              // Knockdown Fel Cannon: break; The Aggro Burst
//              case 40119: break;
//              // Old Mount Spell
//              case 40154: break;
//              // Magnetic Pull
//              case 40581: break;
//              // Ethereal Ring: break; The Bolt Burst
//              case 40801: break;
//              // Crystal Prison
//              case 40846: break;
//              // Copy Weapon
//              case 41054: break;
//              // Dementia
//              case 41404: break;
//              // Ethereal Ring Visual, Lightning Aura
//              case 41477: break;
//              // Ethereal Ring Visual, Lightning Aura (Fork)
//              case 41525: break;
//              // Ethereal Ring Visual, Lightning Jumper Aura
//              case 41567: break;
//              // No Man's Land
//              case 41955: break;
//              // Headless Horseman - Fire
//              case 42074: break;
//              // Headless Horseman - Visual - Large Fire
//              case 42075: break;
//              // Headless Horseman - Start Fire, Periodic Aura
//              case 42140: break;
//              // Ram Speed Boost
//              case 42152: break;
//              // Headless Horseman - Fires Out Victory Aura
//              case 42235: break;
//              // Pumpkin Life Cycle
//              case 42280: break;
//              // Brewfest Request Chick Chuck Mug Aura
//              case 42537: break;
//              // Squashling
//              case 42596: break;
//              // Headless Horseman Climax, Head: Periodic
//              case 42603: break;
//              // Fire Bomb
//              case 42621: break;
//              // Headless Horseman - Conflagrate, Periodic Aura
//              case 42637: break;
//              // Headless Horseman - Create Pumpkin Treats Aura
//              case 42774: break;
//              // Headless Horseman Climax - Summoning Rhyme Aura
//              case 42879: break;
//              // Tricky Treat
//              case 42919: break;
//              // Giddyup!
//              case 42924: break;
//              // Ram - Trot
//              case 42992: break;
//              // Ram - Canter
//              case 42993: break;
//              // Ram - Gallop
//              case 42994: break;
//              // Ram Level - Neutral
//              case 43310: break;
//              // Headless Horseman - Maniacal Laugh, Maniacal, Delayed 17
//              case 43884: break;
//              // Wretched!
//              case 43963: break;
//              // Headless Horseman - Maniacal Laugh, Maniacal, other, Delayed 17
//              case 44000: break;
//              // Energy Feedback
//              case 44328: break;
//              // Romantic Picnic
//              case 45102: break;
//              // Romantic Picnic
//              case 45123: break;
//              // Looking for Love
//              case 45124: break;
//              // Kite - Lightning Strike Kite Aura
//              case 45197: break;
//              // Rocket Chicken
//              case 45202: break;
//              // Copy Offhand Weapon
//              case 45205: break;
//              // Upper Deck - Kite - Lightning Periodic Aura
//              case 45207: break;
//              // Kite -Sky  Lightning Strike Kite Aura
//              case 45251: break;
//              // Ribbon Pole Dancer Check Aura
//              case 45390: break;
//              // Holiday - Midsummer, Ribbon Pole Periodic Visual
//              case 45406: break;
//              // Parachute
//              case 45472: break;
//              // Alliance Flag, Extra Damage Debuff
//              case 45898: break;
//              // Horde Flag, Extra Damage Debuff
//              case 45899: break;
//              // Ahune - Summoning Rhyme Aura
//              case 45926: break;
//              // Ahune - Slippery Floor
//              case 45945: break;
//              // Ahune's Shield
//              case 45954: break;
//              // Nether Vapor Lightning
//              case 45960: break;
//              // Darkness
//              case 45996: break;
                case 46041:                                 // Summon Blood Elves Periodic
                    target->CastSpell(target, 46037, true, NULL, this);
                    target->CastSpell(target, roll_chance_i(50) ? 46038 : 46039, true, NULL, this);
                    target->CastSpell(target, 46040, true, NULL, this);
                    return;
//              // Transform Visual Missile Periodic
//              case 46205: break;
//              // Find Opening Beam End
//              case 46333: break;
//              // Ice Spear Control Aura
//              case 46371: break;
//              // Hailstone Chill
//              case 46458: break;
//              // Hailstone Chill, Internal
//              case 46465: break;
//              // Chill, Internal Shifter
//              case 46549: break;
//              // Summon Ice Spear Knockback Delayer
//              case 46878: break;
//              // Burninate Effect
//              case 47214: break;
//              // Fizzcrank Practice Parachute
//              case 47228: break;
//              // Send Mug Control Aura
//              case 47369: break;
//              // Direbrew's Disarm (precast)
//              case 47407: break;
//              // Mole Machine Port Schedule
//              case 47489: break;
//              case 47941: break; // Crystal Spike
//              case 48200: break; // Healer Aura
                case 48630:                                 // Summon Gauntlet Mobs Periodic
                case 59275:                                 // Below may need some adjustment, pattern for amount of summon and where is not verified 100% (except for odd/even tick)
                {
                    bool chance = roll_chance_i(50);

                    target->CastSpell(target, chance ? 48631 : 48632, true, NULL, this);

                    if (GetAuraTicks() % 2)                 // which doctor at odd tick
                        target->CastSpell(target, chance ? 48636 : 48635, true, NULL, this);
                    else                                    // or harponeer, at even tick
                        target->CastSpell(target, chance ? 48634 : 48633, true, NULL, this);

                    return;
                }
//              case 49313: break; // Proximity Mine Area Aura
//              // Mole Machine Portal Schedule
//              case 49466: break;
//              case 49555: break; // Corpse Explode
//              case 49592: break; // Temporal Rift
//              case 49957: break; // Cutting Laser
//              case 50085: break; // Slow Fall
//              // Listening to Music
//              case 50493: break;
//              // Love Rocket Barrage
//              case 50530: break;
                case 50789:                                 // Summon iron dwarf (left or right)
                case 59860:
                    target->CastSpell(target, roll_chance_i(50) ? 50790 : 50791, true, NULL, this);
                    return;
                case 50792:                                 // Summon iron trogg (left or right)
                case 59859:
                    target->CastSpell(target, roll_chance_i(50) ? 50793 : 50794, true, NULL, this);
                    return;
                case 50801:                                 // Summon malformed ooze (left or right)
                case 59858:
                    target->CastSpell(target, roll_chance_i(50) ? 50802 : 50803, true, NULL, this);
                    return;
                case 50824:                                 // Summon earthen dwarf
                    target->CastSpell(target, roll_chance_i(50) ? 50825 : 50826, true, NULL, this);
                    return;
                case 52441:                                 // Cool Down
                    target->CastSpell(target, 52443, true);
                    return;
                case 53520:                                 // Carrion Beetles
                    target->CastSpell(target, 53521, true, NULL, this);
                    target->CastSpell(target, 53521, true, NULL, this);
                    return;
                case 55592:                                 // Clean
                    switch(urand(0,2))
                    {
                        case 0: target->CastSpell(target, 55731, true); break;
                        case 1: target->CastSpell(target, 55738, true); break;
                        case 2: target->CastSpell(target, 55739, true); break;
                    }
                    return;
                case 66118:                                 // Leeching Swarm 10 man
                case 68646:
                {
                    int32 damage = (m_modifier.m_amount * target->GetHealth()) / 100;
                    if (damage < 250)
                        damage = 250;
                    int32 heal = damage * 68 / 100;
                    target->CastCustomSpell(target, 66240, &damage, NULL, NULL, true, NULL, this);
                    if (Unit* caster = GetCaster())
                        target->CastCustomSpell(caster, 66125, &heal, NULL, NULL, true, NULL, this);
                    return;
                }
                case 67630:                                 // Leeching Swarm 25 man
                case 68647:
                {
                    int32 damage = (m_modifier.m_amount * target->GetHealth()) / 100;
                    if (damage < 250)
                        damage = 250;
                    int32 heal = damage * 155 / 100;
                    target->CastCustomSpell(target, 66240, &damage, NULL, NULL, true, NULL, this);
                    if (Unit* caster = GetCaster())
                        target->CastCustomSpell(caster, 66125, &heal, NULL, NULL, true, NULL, this);
                    return;
                }
// Exist more after, need add later
                default:
                    break;
            }

            // Drink (item drink spells)
            if (GetEffIndex() > EFFECT_INDEX_0 && spell->EffectApplyAuraName[GetEffIndex()-1] == SPELL_AURA_MOD_POWER_REGEN)
            {
                if (target->GetTypeId() != TYPEID_PLAYER)
                    return;
                // Search SPELL_AURA_MOD_POWER_REGEN aura for this spell and add bonus
                if (Aura* aura = GetHolder()->GetAuraByEffectIndex(SpellEffectIndex(GetEffIndex() - 1)))
                {
                    aura->GetModifier()->m_amount = m_modifier.m_amount;
                    ((Player*)target)->UpdateManaRegen();
                    // Disable continue
                    m_isPeriodic = false;
                    return;
                }
                return;
            }

            // Prey on the Weak
            if (spell->SpellIconID == 2983)
            {
                Unit *victim = target->getVictim();
                if (victim && (target->GetHealth() * 100 / target->GetMaxHealth() > victim->GetHealth() * 100 / victim->GetMaxHealth()))
                {
                    if(!target->HasAura(58670))
                    {
                        int32 basepoints = GetBasePoints();
                        target->CastCustomSpell(target, 58670, &basepoints, 0, 0, true);
                    }
                }
                else
                    target->RemoveAurasDueToSpell(58670);
            }
            break;
        }
        case SPELLFAMILY_MAGE:
        {
            // Mirror Image
//            if (spell->Id == 55342)
//                return;
            break;
        }
        case SPELLFAMILY_DRUID:
        {
            switch (spell->Id)
            {
                // Frenzied Regeneration
                case 22842:
                {
                    // Converts up to 10 rage per second into health for $d.  Each point of rage is converted into ${$m2/10}.1% of max health.
                    // Should be manauser
                    if (target->getPowerType() != POWER_RAGE)
                        return;
                    uint32 rage = target->GetPower(POWER_RAGE);
                    // Nothing todo
                    if (rage == 0)
                        return;
                    int32 mod = (rage < 100) ? rage : 100;
                    int32 points = target->CalculateSpellDamage(target, spell, EFFECT_INDEX_1);
                    int32 regen = target->GetMaxHealth() * (mod * points / 10) / 1000;
                    target->CastCustomSpell(target, 22845, &regen, NULL, NULL, true, NULL, this);
                    target->SetPower(POWER_RAGE, rage-mod);
                    return;
                }
                // Force of Nature
                case 33831:
                    return;
                default:
                    break;
            }
            break;
        }
        case SPELLFAMILY_WARLOCK:
            switch (spell->Id)
            {
                case 48018:
                    GameObject* obj = target->GetGameObject(spell->Id);
                    if (!obj)
                    {
                         target->RemoveAurasDueToSpell(spell->Id);
                         target->RemoveAurasDueToSpell(62388);
                         return;
                    }
                    // We must take a range of teleport spell, not summon.
                    const SpellEntry* goToCircleSpell = sSpellStore.LookupEntry(48020);
                    if (target->IsWithinDist(obj,GetSpellMaxRange(sSpellRangeStore.LookupEntry(goToCircleSpell->rangeIndex))))
                        target->CastSpell(target, 62388, true);
                    else
                        target->RemoveAurasDueToSpell(62388);
            }
            break;
        case SPELLFAMILY_ROGUE:
        {
            switch (spell->Id)
            {
                // Killing Spree
                case 51690:
                {
                    if (target->hasUnitState(UNIT_STAT_STUNNED) || target->isFeared())
                        return;

                    std::list<Unit*> targets;
                    {
                        // eff_radius ==0
                        float radius = GetSpellMaxRange(sSpellRangeStore.LookupEntry(spell->rangeIndex));

                        MaNGOS::AnyUnfriendlyVisibleUnitInObjectRangeCheck u_check(target, target, radius);
                        MaNGOS::UnitListSearcher<MaNGOS::AnyUnfriendlyVisibleUnitInObjectRangeCheck> checker(targets, u_check);
                        Cell::VisitAllObjects(target, checker, radius);
                    }

                    if(targets.empty())
                        return;

                    std::list<Unit*>::const_iterator itr = targets.begin();
                    std::advance(itr, rand()%targets.size());
                    Unit* victim = *itr;

                    target->CastSpell(victim, 57840, true);
                    target->CastSpell(victim, 57841, true);
                    return;
                }
                default:
                    break;
            }
            break;
        }
        case SPELLFAMILY_HUNTER:
        {
            // Explosive Shot
            if (spell->SpellFamilyFlags & UI64LIT(0x8000000000000000))
            {
                target->CastCustomSpell(target, 53352, &m_modifier.m_amount, 0, 0, true, 0, this, GetCasterGuid());
                return;
            }
            switch (spell->Id)
            {
                // Harpooner's Mark
                // case 40084:
                //    return;
                // Feeding Frenzy Rank 1 & 2
                case 53511:
                case 53512:
                {
                    Unit* victim = target->getVictim();
                    if( victim && victim->GetHealth() * 100 < victim->GetMaxHealth() * 35 )
                        target->CastSpell(target, spell->Id == 53511 ? 60096 : 60097, true, NULL, this);
                    return;
                }
                default:
                    break;
            }
            break;
        }
        case SPELLFAMILY_SHAMAN:
        {
            // Astral Shift
            if (spell->Id == 52179)
            {
                // Periodic need for remove visual on stun/fear/silence lost
                if (!target->HasFlag(UNIT_FIELD_FLAGS, UNIT_FLAG_STUNNED | UNIT_FLAG_FLEEING | UNIT_FLAG_SILENCED))
                    target->RemoveAurasDueToSpell(52179);
                return;
            }
            break;
        }
        case SPELLFAMILY_DEATHKNIGHT:
        {
            // Death and Decay
            if (spell->SpellFamilyFlags & UI64LIT(0x0000000000000020))
            {
                if (Unit *caster = GetCaster())
                    caster->CastCustomSpell(target, 52212, &m_modifier.m_amount, NULL, NULL, true, NULL, this);
                return;
            }
            // Raise Dead
//            if (spell->SpellFamilyFlags & UI64LIT(0x0000000000001000))
//                return;
            // Chains of Ice
            if (spell->SpellFamilyFlags & UI64LIT(0x0000400000000000))
            {
                // Get 0 effect aura
                Aura *slow = target->GetAura(GetId(), EFFECT_INDEX_0);
                if (slow)
                {
                    slow->ApplyModifier(false, true);
                    Modifier *mod = slow->GetModifier();
                    mod->m_amount+= m_modifier.m_amount;
                    if (mod->m_amount > 0) mod->m_amount = 0;
                    slow->ApplyModifier(true, true);
                }
                return;
            }
            // Hysteria
            if (spell->SpellFamilyFlags & UI64LIT(0x0000000020000000))
            {
                uint32 deal = m_modifier.m_amount * target->GetMaxHealth() / 100;
                target->DealDamage(target, deal, NULL, DIRECT_DAMAGE, SPELL_SCHOOL_MASK_NORMAL, NULL, false);
                target->SendSpellNonMeleeDamageLog(target, spell->Id, deal, SPELL_SCHOOL_MASK_NORMAL, 0, 0, false, 0, false);
                return;
            }
            // Summon Gargoyle
//            if (spell->SpellFamilyFlags & UI64LIT(0x0000008000000000))
//                return;
            // Bladed Armor
            if (spell->SpellIconID == 2653)
            {
                // Increases your attack power by $s1 for every $s2 armor value you have.
                // Calculate AP bonus (from 1 efect of this spell)
                int32 apBonus = m_modifier.m_amount * target->GetArmor() / target->CalculateSpellDamage(target, spell, EFFECT_INDEX_1);
                target->CastCustomSpell(target, 61217, &apBonus, &apBonus, NULL, true, NULL, this);
                return;
            }
            // Death Rune Mastery
            // Reaping
            // Blood of the North
            if (spell->SpellIconID == 22 || spell->SpellIconID == 3041 || spell->SpellIconID == 30412)
            {
                if (target->GetTypeId() != TYPEID_PLAYER)
                    return;
                if (target->isInCombat())
                    return;

                Player *plr = (Player*)GetTarget();
                for(uint32 i = 0; i < MAX_RUNES; ++i)
                {
                    RuneType rune = plr->GetCurrentRune(i);
                    if (rune == RUNE_DEATH)
                        plr->ConvertRune(i, plr->GetBaseRune(i));
                }

                return;
            }
            break;
        }
        default:
            break;
    }
}

void Aura::HandlePreventFleeing(bool apply, bool Real)
{
    if(!Real)
        return;

    Unit::AuraList const& fearAuras = GetTarget()->GetAurasByType(SPELL_AURA_MOD_FEAR);
    if( !fearAuras.empty() )
    {
        if (apply)
            GetTarget()->SetFeared(false, fearAuras.front()->GetCasterGuid());
        else
            GetTarget()->SetFeared(true);
    }
}

void Aura::HandleManaShield(bool apply, bool Real)
{
    if(!Real)
        return;

    // prevent double apply bonuses
    if(apply && (GetTarget()->GetTypeId()!=TYPEID_PLAYER || !((Player*)GetTarget())->GetSession()->PlayerLoading()))
    {
        if(Unit* caster = GetCaster())
        {
            float DoneActualBenefit = 0.0f;
            switch(GetSpellProto()->SpellFamilyName)
            {
                case SPELLFAMILY_MAGE:
                    if(GetSpellProto()->SpellFamilyFlags & UI64LIT(0x0000000000008000))
                    {
                        // Mana Shield
                        // +50% from +spd bonus
                        DoneActualBenefit = caster->SpellBaseDamageBonusDone(GetSpellSchoolMask(GetSpellProto())) * 0.5f;
                        break;
                    }
                    break;
                default:
                    break;
            }

            DoneActualBenefit *= caster->CalculateLevelPenalty(GetSpellProto());

            m_modifier.m_amount += (int32)DoneActualBenefit;
        }
    }
}

void Aura::HandleArenaPreparation(bool apply, bool Real)
{
    if(!Real)
        return;

    if(apply)
        GetTarget()->SetFlag(UNIT_FIELD_FLAGS, UNIT_FLAG_PREPARATION);
    else
        GetTarget()->RemoveFlag(UNIT_FIELD_FLAGS, UNIT_FLAG_PREPARATION);
}

/**
 * Such auras are applied from a caster(=player) to a vehicle.
 * This has been verified using spell #49256
 */
void Aura::HandleAuraControlVehicle(bool apply, bool Real)
{
    if(!Real)
        return;

    Unit* caster = GetCaster();

    if (!caster)
        return;

    Unit* target = GetTarget();

    if (!target)
        return;

    VehicleKit* pVehicle = target->GetVehicleKit();

    if (target->GetTypeId() != TYPEID_UNIT || !pVehicle)
        return;

    if (apply)
    {
//        ((Player*)caster)->RemovePet(PET_SAVE_AS_CURRENT);
        // Maybe seat number stored somewhere
        caster->EnterVehicle(pVehicle);
    }
    else
    {
        // some SPELL_AURA_CONTROL_VEHICLE auras have a dummy effect on the player - remove them
        caster->RemoveAurasDueToSpell(GetId());

        if (caster->GetVehicleKit() == pVehicle)
            caster->ExitVehicle();
    }
}

void Aura::HandleAuraLinked(bool apply, bool Real)
{
    if (!Real)
        return;

    uint32 linkedSpell = GetSpellProto()->EffectTriggerSpell[m_effIndex];
    SpellEntry const *spellInfo = sSpellStore.LookupEntry(linkedSpell);
    if (!spellInfo)
    {
        sLog.outError("HandleAuraLinked for spell %u effect %u: triggering unknown spell %u", GetSpellProto()->Id, m_effIndex, linkedSpell);
        return;
    }

    if (apply)
        GetTarget()->CastSpell(GetTarget(), linkedSpell, true, NULL, this);
    else
        GetTarget()->RemoveAurasByCasterSpell(linkedSpell, GetCasterGUID());
}

void Aura::HandleAuraAddMechanicAbilities(bool apply, bool Real)
{
    Unit* target = GetTarget();

    if (!target || target->GetTypeId() != TYPEID_PLAYER)    // only players should be affected by this aura
        return;

    uint16 i_OverrideSetId = GetMiscValue();

    const OverrideSpellDataEntry *spellSet = sOverrideSpellDataStore.LookupEntry(i_OverrideSetId);
    if (!spellSet)
        return;

    if (apply)
    {

        // spell give the player a new castbar with some spells.. this is a clientside process..
        // serverside just needs to register the new spells so that player isn't kicked as cheater
        for (int i = 0; i < MAX_OVERRIDE_SPELLS; i++)
            if (uint32 spellId = spellSet->Spells[i])
                static_cast<Player*>(target)->addSpell(spellId, true, false, false, false);

        target->SetUInt16Value(PLAYER_FIELD_BYTES2, 0, i_OverrideSetId);
    }
    else
    {
        target->SetUInt16Value(PLAYER_FIELD_BYTES2, 0, 0);
        for (int i = 0; i < MAX_OVERRIDE_SPELLS; i++)
            if (uint32 spellId = spellSet->Spells[i])
                static_cast<Player*>(target)->removeSpell(spellId, false , false, false);
    }
}

void Aura::HandleAuraOpenStable(bool apply, bool Real)
{
    if(!Real || GetTarget()->GetTypeId() != TYPEID_PLAYER || !GetTarget()->IsInWorld())
        return;

    Player* player = (Player*)GetTarget();

    if (apply)
        player->GetSession()->SendStablePet(player->GetObjectGuid());

    // client auto close stable dialog at !apply aura
}

void Aura::HandleAuraConvertRune(bool apply, bool Real)
{
    if(!Real)
        return;

    if(GetTarget()->GetTypeId() != TYPEID_PLAYER)
        return;

    Player *plr = (Player*)GetTarget();

    if(plr->getClass() != CLASS_DEATH_KNIGHT)
        return;

    RuneType runeFrom = RuneType(GetSpellProto()->EffectMiscValue[m_effIndex]);
    RuneType runeTo   = RuneType(GetSpellProto()->EffectMiscValueB[m_effIndex]);

    if (apply)
    {
        for(uint32 i = 0; i < MAX_RUNES; ++i)
        {
            if (plr->GetCurrentRune(i) == runeFrom && !plr->GetRuneCooldown(i))
            {
                plr->ConvertRune(i, runeTo, GetId());
                break;
            }
        }
    }
    else
    {
        for(uint32 i = 0; i < MAX_RUNES; ++i)
        {
            if(plr->GetCurrentRune(i) == runeTo && plr->GetBaseRune(i) == runeFrom)
            {
                plr->ConvertRune(i, runeFrom);
                plr->ClearConvertedBy(i);
                break;
            }
        }
    }
}

void Aura::HandlePhase(bool apply, bool Real)
{
    if(!Real)
        return;

    Unit *target = GetTarget();

    // always non stackable
    if(apply)
    {
        Unit::AuraList const& phases = target->GetAurasByType(SPELL_AURA_PHASE);
        if(!phases.empty())
            target->RemoveAurasDueToSpell(phases.front()->GetId(), GetHolder());
    }

    // no-phase is also phase state so same code for apply and remove
    uint32 phase;

    if(GetSpellProto()->Id == 51852)
        phase = apply ? (target->GetPhaseMask() | GetMiscValue()) : (target->GetPhaseMask() & ~GetMiscValue());
    else
        phase = apply ? GetMiscValue() : PHASEMASK_NORMAL;

    // phase auras normally not expected at BG but anyway better check
    if(target->GetTypeId() == TYPEID_PLAYER)
    {
        // drop flag at invisible in bg
        if(((Player*)target)->InBattleGround())
            if(BattleGround *bg = ((Player*)target)->GetBattleGround())
                bg->EventPlayerDroppedFlag((Player*)target);

        // GM-mode have mask 0xFFFFFFFF
        if(!((Player*)target)->isGameMaster())
            target->SetPhaseMask(phase, false);

        ((Player*)target)->GetSession()->SendSetPhaseShift(phase);

        if (GetEffIndex() == EFFECT_INDEX_0)
        {
            SpellAreaForAreaMapBounds saBounds = sSpellMgr.GetSpellAreaForAuraMapBounds(GetId());
            if(saBounds.first != saBounds.second)
            {
                uint32 zone, area;
                target->GetZoneAndAreaId(zone, area);

                for(SpellAreaForAreaMap::const_iterator itr = saBounds.first; itr != saBounds.second; ++itr)
                {
                    // some auras remove at aura remove
                    if(!itr->second->IsFitToRequirements((Player*)target, zone, area))
                        target->RemoveAurasDueToSpell(itr->second->spellId);
                    // some auras applied at aura apply
                    else if(itr->second->autocast)
                    {
                        if (!target->HasAura(itr->second->spellId, EFFECT_INDEX_0))
                            target->CastSpell(target, itr->second->spellId, true);
                    }
                }
            }
        }

        if(target->GetCharm() && !apply) //remove other auras from charm on unapply
        {
            Creature * creat=((Creature*)target->GetCharm());
            creat->RemoveAurasDueToSpellByCancel(GetId());
        }
    }
    else
        target->SetPhaseMask(phase, false);

    // need triggering visibility update base at phase update of not GM invisible (other GMs anyway see in any phases)
    if(target->GetVisibility() != VISIBILITY_OFF)
        target->SetVisibility(target->GetVisibility());
}

void Aura::HandleAuraSafeFall( bool Apply, bool Real )
{
    // implemented in WorldSession::HandleMovementOpcodes

    // only special case
    if(Apply && Real && GetId() == 32474 && GetTarget()->GetTypeId() == TYPEID_PLAYER)
        ((Player*)GetTarget())->ActivateTaxiPathTo(506, GetId());
}

bool Aura::IsCritFromAbilityAura(Unit* caster, uint32& damage)
{
    Unit::AuraList const& auras = caster->GetAurasByType(SPELL_AURA_ABILITY_PERIODIC_CRIT);
    for(Unit::AuraList::const_iterator itr = auras.begin(); itr != auras.end(); ++itr)
    {
        if (!(*itr)->isAffectedOnSpell(GetSpellProto()))
            continue;
        if (!caster->IsSpellCrit(GetTarget(), GetSpellProto(), GetSpellSchoolMask(GetSpellProto())))
            break;

        damage = caster->SpellCriticalDamageBonus(GetSpellProto(), damage, GetTarget());
        return true;
    }

    // Special exception for Rupture spell, damage can crit after patch 3.3.3
    if (GetSpellProto()->SpellFamilyName == SPELLFAMILY_ROGUE && GetSpellProto()->SpellFamilyFlags & UI64LIT(0x000000000000100000))
    {
        if(caster->IsSpellCrit(GetTarget(), GetSpellProto(), GetSpellSchoolMask(GetSpellProto())))
        {
            damage = caster->SpellCriticalDamageBonus(GetSpellProto(), damage, GetTarget());
            return true;
        }
    }

    return false;
}

void Aura::HandleModTargetArmorPct(bool /*apply*/, bool /*Real*/)
{
    if(GetTarget()->GetTypeId() != TYPEID_PLAYER)
        return;

    ((Player*)GetTarget())->UpdateArmorPenetration();
}

void Aura::HandleAuraModAllCritChance(bool apply, bool Real)
{
    // spells required only Real aura add/remove
    if(!Real)
        return;

    Unit *target = GetTarget();

    if(target->GetTypeId() != TYPEID_PLAYER)
        return;

    ((Player*)target)->HandleBaseModValue(CRIT_PERCENTAGE,         FLAT_MOD, float (m_modifier.m_amount), apply);
    ((Player*)target)->HandleBaseModValue(OFFHAND_CRIT_PERCENTAGE, FLAT_MOD, float (m_modifier.m_amount), apply);
    ((Player*)target)->HandleBaseModValue(RANGED_CRIT_PERCENTAGE,  FLAT_MOD, float (m_modifier.m_amount), apply);

    // included in Player::UpdateSpellCritChance calculation
    ((Player*)target)->UpdateAllSpellCritChances();
}

void Aura::SetAuraMaxDuration( int32 duration )
{
	m_maxduration = duration;

	// possible overwrite persistent state
	if (duration > 0)
	{
		if (!(GetHolder()->IsPassive() && GetSpellProto()->DurationIndex == 0))
			GetHolder()->SetPermanent(false);

		GetHolder()->SetAuraFlags(GetHolder()->GetAuraFlags() | AFLAG_DURATION);
	}
}

bool Aura::IsLastAuraOnHolder()
{
    for (int32 i = 0; i < MAX_EFFECT_INDEX; ++i)
        if (i != GetEffIndex() && GetHolder()->m_auras[i])
            return false;
    return true;
}

SpellAuraHolder::SpellAuraHolder(SpellEntry const* spellproto, Unit *target, WorldObject *caster, Item *castItem) :
m_target(target), m_castItemGuid(castItem ? castItem->GetObjectGuid() : ObjectGuid()),
m_auraSlot(MAX_AURAS), m_auraFlags(AFLAG_NONE), m_auraLevel(1), m_procCharges(0),
m_stackAmount(1), m_removeMode(AURA_REMOVE_BY_DEFAULT), m_AuraDRGroup(DIMINISHING_NONE),
m_permanent(false), m_isRemovedOnShapeLost(true), m_deleted(false), m_in_use(0)
{
    MANGOS_ASSERT(target);
    MANGOS_ASSERT(spellproto && spellproto == sSpellStore.LookupEntry( spellproto->Id ) && "`info` must be pointer to sSpellStore element");

    if(!caster)
        m_casterGuid = target->GetObjectGuid();
    else
    {
        // remove this assert when not unit casters will be supported
        MANGOS_ASSERT(caster->GetObjectGuid().IsUnit())
        m_casterGuid = caster->GetObjectGuid();
    }

    m_applyTime = time(NULL);
    m_spellProto = spellproto;
    m_isPassive = IsPassiveSpell(GetId());
    m_isDeathPersist = IsDeathPersistentSpell(m_spellProto);
    m_isSingleTarget = IsSingleTargetSpell(spellproto);

    if (GetSpellMaxDuration(m_spellProto) == -1 || (m_isPassive && m_spellProto->DurationIndex == 0))
        m_permanent = true;

    m_isRemovedOnShapeLost = (GetCasterGuid() == m_target->GetObjectGuid() &&
                              m_spellProto->Stances &&
                            !(m_spellProto->AttributesEx2 & SPELL_ATTR_EX2_NOT_NEED_SHAPESHIFT) &&
                            !(m_spellProto->Attributes & SPELL_ATTR_NOT_SHAPESHIFT));

    Player* modOwner = caster && caster->GetObjectGuid().IsUnit() ? ((Unit*)caster)->GetSpellModOwner() : NULL;

    m_procCharges = m_spellProto->procCharges;
    if(modOwner)
        modOwner->ApplySpellMod(GetId(), SPELLMOD_CHARGES, m_procCharges);

    for (int32 i = 0; i < MAX_EFFECT_INDEX; ++i)
        m_auras[i] = NULL;
}

void SpellAuraHolder::AddAura(Aura *aura, SpellEffectIndex index)
{
    m_auras[index] = aura;
    m_auraFlags |= (1 << index);
}

void SpellAuraHolder::RemoveAura(SpellEffectIndex index)
{
    m_auras[index] = NULL;
    m_auraFlags &= ~(1 << index);
}

void SpellAuraHolder::ApplyAuraModifiers(bool apply, bool real)
{
    for (int32 i = 0; i < MAX_EFFECT_INDEX && !IsDeleted(); ++i)
        if (Aura *aur = GetAuraByEffectIndex(SpellEffectIndex(i)))
            aur->ApplyModifier(apply, real);
}

void SpellAuraHolder::_AddSpellAuraHolder()
{
    if (!GetId())
        return;
    if(!m_target)
        return;

    // Try find slot for aura
    uint8 slot = NULL_AURA_SLOT;

    // Lookup free slot
    if (m_target->GetVisibleAurasCount() < MAX_AURAS)
    {
        Unit::VisibleAuraMap const *visibleAuras = m_target->GetVisibleAuras();
        for(uint8 i = 0; i < MAX_AURAS; ++i)
        {
            Unit::VisibleAuraMap::const_iterator itr = visibleAuras->find(i);
            if(itr == visibleAuras->end())
            {
                slot = i;
                // update for out of range group members (on 1 slot use)
                m_target->UpdateAuraForGroup(slot);
                break;
            }
        }
    }

    Unit* caster = GetCaster();

    // set infinity cooldown state for spells
    if(caster && caster->GetTypeId() == TYPEID_PLAYER)
    {
        if (m_spellProto->Attributes & SPELL_ATTR_DISABLED_WHILE_ACTIVE)
        {
            Item* castItem = !m_castItemGuid.IsEmpty() ? ((Player*)caster)->GetItemByGuid(m_castItemGuid) : NULL;
            ((Player*)caster)->AddSpellAndCategoryCooldowns(m_spellProto,castItem ? castItem->GetEntry() : 0, NULL,true);
        }
    }

    uint8 flags = 0;
    for (int32 i = 0; i < MAX_EFFECT_INDEX; ++i)
    {
        if (m_auras[i])
            flags |= (1 << i);
    }
    flags |= ((GetCasterGuid() == GetTarget()->GetObjectGuid()) ? AFLAG_NOT_CASTER : AFLAG_NONE) | ((GetSpellMaxDuration(m_spellProto) > 0) ? AFLAG_DURATION : AFLAG_NONE) | (IsPositive() ? AFLAG_POSITIVE : AFLAG_NEGATIVE);
    SetAuraFlags(flags);

    SetAuraLevel(caster ? caster->getLevel() : sWorld.getConfig(CONFIG_UINT32_MAX_PLAYER_LEVEL));

    if (IsNeedVisibleSlot(caster))
    {
        SetAuraSlot( slot );
        if(slot < MAX_AURAS)                        // slot found send data to client
        {
            SetVisibleAura(false);
            SendAuraUpdate(false);
        }

        //*****************************************************
        // Update target aura state flag on holder apply
        // TODO: Make it easer
        //*****************************************************

        // Sitdown on apply aura req seated
        if (m_spellProto->AuraInterruptFlags & AURA_INTERRUPT_FLAG_NOT_SEATED && !m_target->IsSitState())
            m_target->SetStandState(UNIT_STAND_STATE_SIT);

        // register aura diminishing on apply
        if (getDiminishGroup() != DIMINISHING_NONE )
            m_target->ApplyDiminishingAura(getDiminishGroup(), true);

        // Update Seals information
        if (IsSealSpell(m_spellProto))
            m_target->ModifyAuraState(AURA_STATE_JUDGEMENT, true);

        // Conflagrate aura state on Immolate and Shadowflame
        if (m_spellProto->SpellFamilyName == SPELLFAMILY_WARLOCK &&
            // Immolate
            ((m_spellProto->SpellFamilyFlags & UI64LIT(0x0000000000000004)) ||
            // Shadowflame
            (m_spellProto->SpellFamilyFlags2 & 0x00000002)))
            m_target->ModifyAuraState(AURA_STATE_CONFLAGRATE, true);

        // Faerie Fire (druid versions)
        if (m_spellProto->SpellFamilyName == SPELLFAMILY_DRUID && (m_spellProto->SpellFamilyFlags & UI64LIT(0x0000000000000400)))
            m_target->ModifyAuraState(AURA_STATE_FAERIE_FIRE, true);

        // Sting (hunter's pet ability)
        if (m_spellProto->Category == 1133)
            m_target->ModifyAuraState(AURA_STATE_FAERIE_FIRE, true);

        // Victorious
        if (m_spellProto->SpellFamilyName == SPELLFAMILY_WARRIOR && (m_spellProto->SpellFamilyFlags & UI64LIT(0x0004000000000000)))
            m_target->ModifyAuraState(AURA_STATE_WARRIOR_VICTORY_RUSH, true);

        // Swiftmend state on Regrowth & Rejuvenation
        if (m_spellProto->SpellFamilyName == SPELLFAMILY_DRUID && (m_spellProto->SpellFamilyFlags & UI64LIT(0x50)))
            m_target->ModifyAuraState(AURA_STATE_SWIFTMEND, true);

        // Deadly poison aura state
        if(m_spellProto->SpellFamilyName == SPELLFAMILY_ROGUE && (m_spellProto->SpellFamilyFlags & UI64LIT(0x10000)))
            m_target->ModifyAuraState(AURA_STATE_DEADLY_POISON, true);

        // Enrage aura state
        if(m_spellProto->Dispel == DISPEL_ENRAGE)
            m_target->ModifyAuraState(AURA_STATE_ENRAGE, true);

        // Mechanic bleed aura state
        if(GetAllSpellMechanicMask(m_spellProto) & (1 << (MECHANIC_BLEED-1)))
            m_target->ModifyAuraState(AURA_STATE_MECHANIC_BLEED, true);
    }
}

void SpellAuraHolder::_RemoveSpellAuraHolder()
{
 // Remove all triggered by aura spells vs unlimited duration
    // except same aura replace case
    if(m_removeMode!=AURA_REMOVE_BY_STACK)
        CleanupTriggeredSpells();

    Unit* caster = GetCaster();

    if(caster && IsPersistent())
    {
        DynamicObject *dynObj = caster->GetDynObject(GetId());
        if (dynObj)
            dynObj->RemoveAffected(m_target);
    }

    //passive auras do not get put in slots - said who? ;)
    // Note: but totem can be not accessible for aura target in time remove (to far for find in grid)
    //if(m_isPassive && !(caster && caster->GetTypeId() == TYPEID_UNIT && ((Creature*)caster)->IsTotem()))
    //    return;

    uint8 slot = GetAuraSlot();

    if(slot >= MAX_AURAS)                                   // slot not set
        return;

    if(m_target->GetVisibleAura(slot) == 0)
        return;

    // unregister aura diminishing (and store last time)
    if (getDiminishGroup() != DIMINISHING_NONE )
        m_target->ApplyDiminishingAura(getDiminishGroup(), false);

    SetAuraFlags(AFLAG_NONE);
    SetAuraLevel(0);
    SetVisibleAura(true);

    if (m_removeMode != AURA_REMOVE_BY_DELETE)
    {
        SendAuraUpdate(true);

        // update for out of range group members
        m_target->UpdateAuraForGroup(slot);

        //*****************************************************
        // Update target aura state flag (at last aura remove)
        //*****************************************************
        // Enrage aura state
        if(m_spellProto->Dispel == DISPEL_ENRAGE)
            m_target->ModifyAuraState(AURA_STATE_ENRAGE, false);

        // Mechanic bleed aura state
        if(GetAllSpellMechanicMask(m_spellProto) & (1 << (MECHANIC_BLEED-1)))
            m_target->ModifyAuraState(AURA_STATE_MECHANIC_BLEED, false);

        uint32 removeState = 0;
        uint64 removeFamilyFlag = m_spellProto->SpellFamilyFlags;
        uint32 removeFamilyFlag2 = m_spellProto->SpellFamilyFlags2;
        switch(m_spellProto->SpellFamilyName)
        {
            case SPELLFAMILY_PALADIN:
                if (IsSealSpell(m_spellProto))
                    removeState = AURA_STATE_JUDGEMENT;     // Update Seals information
                break;
            case SPELLFAMILY_WARLOCK:
                // Conflagrate aura state on Immolate and Shadowflame,
                if ((m_spellProto->SpellFamilyFlags & UI64LIT(0x0000000000000004)) ||
                    (m_spellProto->SpellFamilyFlags2 & 0x00000002))
                {
                    removeFamilyFlag = UI64LIT(0x0000000000000004);
                    removeFamilyFlag2 = 0x00000002;
                    removeState = AURA_STATE_CONFLAGRATE;
                }
                break;
            case SPELLFAMILY_DRUID:
                if(m_spellProto->SpellFamilyFlags & UI64LIT(0x0000000000000400))
                    removeState = AURA_STATE_FAERIE_FIRE;   // Faerie Fire (druid versions)
                else if(m_spellProto->SpellFamilyFlags & UI64LIT(0x50))
                {
                    removeFamilyFlag = 0x50;
                    removeState = AURA_STATE_SWIFTMEND;     // Swiftmend aura state
                }
                break;
            case SPELLFAMILY_WARRIOR:
                if(m_spellProto->SpellFamilyFlags & UI64LIT(0x0004000000000000))
                    removeState = AURA_STATE_WARRIOR_VICTORY_RUSH; // Victorious
                break;
            case SPELLFAMILY_ROGUE:
                if(m_spellProto->SpellFamilyFlags & UI64LIT(0x10000))
                    removeState = AURA_STATE_DEADLY_POISON; // Deadly poison aura state
                break;
            case SPELLFAMILY_HUNTER:
                if(m_spellProto->SpellFamilyFlags & UI64LIT(0x1000000000000000))
                    removeState = AURA_STATE_FAERIE_FIRE;   // Sting (hunter versions)
        }

        // Remove state (but need check other auras for it)
        if (removeState)
        {
            bool found = false;
            Unit::SpellAuraHolderMap const& holders = m_target->GetSpellAuraHolderMap();
            for (Unit::SpellAuraHolderMap::const_iterator i = holders.begin(); i != holders.end(); ++i)
            {
                SpellEntry const *auraSpellInfo = (*i).second->GetSpellProto();
                if(auraSpellInfo->SpellFamilyName  == m_spellProto->SpellFamilyName &&
                    (auraSpellInfo->SpellFamilyFlags & removeFamilyFlag || auraSpellInfo->SpellFamilyFlags2 & removeFamilyFlag2))
                {
                    found = true;
                    break;
                }
            }
            // this was last holder
            if(!found)
                m_target->ModifyAuraState(AuraState(removeState), false);
        }

        // reset cooldown state for spells
        if(caster && caster->GetTypeId() == TYPEID_PLAYER)
        {
            if ( GetSpellProto()->Attributes & SPELL_ATTR_DISABLED_WHILE_ACTIVE )
                // note: item based cooldowns and cooldown spell mods with charges ignored (unknown existing cases)
                ((Player*)caster)->SendCooldownEvent(GetSpellProto());
        }
    }
}

void SpellAuraHolder::CleanupTriggeredSpells()
{
    for (int32 i = 0; i < MAX_EFFECT_INDEX; ++i)
    {
        if (!m_spellProto->EffectApplyAuraName[i])
            continue;

        uint32 tSpellId = m_spellProto->EffectTriggerSpell[i];
        if(!tSpellId)
            continue;

        SpellEntry const* tProto = sSpellStore.LookupEntry(tSpellId);
        if(!tProto)
            continue;

        if(GetSpellDuration(tProto) != -1)
            continue;

        // needed for spell 43680, maybe others
        // TODO: is there a spell flag, which can solve this in a more sophisticated way?
        if (m_spellProto->EffectApplyAuraName[i] == SPELL_AURA_PERIODIC_TRIGGER_SPELL &&
            GetSpellDuration(m_spellProto) == int32(m_spellProto->EffectAmplitude[i]))
            continue;

        m_target->RemoveAurasDueToSpell(tSpellId);
    }
}

bool SpellAuraHolder::ModStackAmount(int32 num)
{
    uint32 protoStackAmount = m_spellProto->StackAmount;

    // Can`t mod
    if (!protoStackAmount)
        return true;

    // Modify stack but limit it
    int32 stackAmount = m_stackAmount + num;
    if (stackAmount > (int32)protoStackAmount)
        stackAmount = protoStackAmount;
    else if (stackAmount <=0) // Last aura from stack removed
    {
        m_stackAmount = 0;
        return true; // need remove aura
    }

    // Update stack amount
    SetStackAmount(stackAmount);
    return false;
}

void SpellAuraHolder::SetStackAmount(uint32 stackAmount)
{
    Unit *target = GetTarget();
    Unit *caster = GetCaster();
    if (!target || !caster)
        return;

    bool refresh = stackAmount >= uint32(m_stackAmount);
    if (stackAmount != uint32(m_stackAmount))
    {
        m_stackAmount = stackAmount;

        for (int32 i = 0; i < MAX_EFFECT_INDEX; ++i)
        {
            if (Aura *aur = m_auras[i])
            {
                int32 bp = aur->GetBasePoints();
                int32 amount = m_stackAmount * caster->CalculateSpellDamage(target, m_spellProto, SpellEffectIndex(i), &bp);
                // Reapply if amount change
                if (amount != aur->GetModifier()->m_amount)
                {
                    aur->ApplyModifier(false, true);
                    aur->GetModifier()->m_amount = amount;
                    aur->ApplyModifier(true, true);
                }
            }
        }
    }

    if (refresh)
        // Stack increased refresh duration
        RefreshHolder();
    else
        // Stack decreased only send update
        SendAuraUpdate(false);
}

Unit* SpellAuraHolder::GetCaster() const
{
    if(GetCasterGuid() == m_target->GetObjectGuid())
        return m_target;

    //return ObjectAccessor::GetUnit(*m_target,m_caster_guid);
    //must return caster even if it's in another grid/map
    Unit *unit = ObjectAccessor::GetUnitInWorld(*m_target, m_casterGuid);
    return unit && unit->IsInWorld() ? unit : NULL;
}

bool SpellAuraHolder::IsWeaponBuffCoexistableWith(SpellAuraHolder* ref)
{
    // only item casted spells
    if (GetCastItemGuid().IsEmpty())
        return false;

    // Exclude Debuffs
    if (!IsPositive())
        return false;

    // Exclude Non-generic Buffs [ie: Runeforging] and Executioner-Enchant
    if (GetSpellProto()->SpellFamilyName != SPELLFAMILY_GENERIC || GetId() == 42976)
        return false;

    // Exclude Stackable Buffs [ie: Blood Reserve]
    if (GetSpellProto()->StackAmount)
        return false;

    // only self applied player buffs
    if (m_target->GetTypeId() != TYPEID_PLAYER || m_target->GetObjectGuid() != GetCasterGuid())
        return false;

    Item* castItem = ((Player*)m_target)->GetItemByGuid(GetCastItemGuid());
    if (!castItem)
        return false;

    // Limit to Weapon-Slots
    if (!castItem->IsEquipped() ||
        (castItem->GetSlot() != EQUIPMENT_SLOT_MAINHAND && castItem->GetSlot() != EQUIPMENT_SLOT_OFFHAND))
        return false;

    // form different weapons
    return !ref->GetCastItemGuid().IsEmpty() && ref->GetCastItemGuid() != GetCastItemGuid();
}

bool SpellAuraHolder::IsNeedVisibleSlot(Unit const* caster) const
{
    bool totemAura = caster && caster->GetTypeId() == TYPEID_UNIT && ((Creature*)caster)->IsTotem();

    if (m_spellProto->procFlags)
        return true;
    else if (HasAuraWithTriggerEffect(m_spellProto))
        return true;
    else if (IsSpellHaveAura(m_spellProto, SPELL_AURA_MOD_IGNORE_SHAPESHIFT))
        return true;
    else if (IsSpellHaveAura(m_spellProto, SPELL_AURA_IGNORE_UNIT_STATE))
        return true;

    // passive auras (except totem auras) do not get placed in the slots
    return !m_isPassive || totemAura || HasAreaAuraEffect(m_spellProto);
}

void SpellAuraHolder::SendAuraUpdate(bool remove)
{
    WorldPacket data(SMSG_AURA_UPDATE);
    data << m_target->GetPackGUID();
    data << uint8(GetAuraSlot());
    data << uint32(remove ? 0 : GetId());

    if(remove)
    {
        m_target->SendMessageToSet(&data, true);
        return;
    }

    uint8 auraFlags = GetAuraFlags();
    data << uint8(auraFlags);
    data << uint8(GetAuraLevel());
    data << uint8(m_procCharges ? m_procCharges*m_stackAmount : m_stackAmount);

    if(!(auraFlags & AFLAG_NOT_CASTER))
    {
        data << GetCasterGuid().WriteAsPacked();
    }

    if(auraFlags & AFLAG_DURATION)
    {
        // take highest - to display icon even if stun fades
        uint32 max_duration = 0;
        uint32 duration = 0;
        for (int32 i = 0; i < MAX_EFFECT_INDEX; ++i)
        {
            if (Aura *aura = m_auras[i])
            {
                if (uint32(aura->GetAuraMaxDuration()) > max_duration)
                {
                    max_duration = aura->GetAuraMaxDuration();
                    duration = aura->GetAuraDuration();
                }
            }
        }

        data << uint32(max_duration);
        data << uint32(duration);
    }

    m_target->SendMessageToSet(&data, true);
}

void SpellAuraHolder::HandleSpellSpecificBoosts(bool apply)
{
    bool cast_at_remove = false;                            // if spell must be casted at last aura from stack remove
    uint32 spellId1 = 0;
    uint32 spellId2 = 0;
    uint32 spellId3 = 0;
    uint32 spellId4 = 0;

    switch(GetSpellProto()->SpellFamilyName)
    {
        case SPELLFAMILY_GENERIC:
        {
            switch(GetId())
            {
                case 55001:
                {
                    if (apply)
                    {
                        m_target->RemoveSpellsCausingAura(SPELL_AURA_MOUNTED);
                        m_target->RemoveSpellsCausingAura(SPELL_AURA_FLY);
                        m_target->RemoveSpellsCausingAura(SPELL_AURA_MOD_INCREASE_SPEED);
                    }
                    break;
                }
                case 57350:                                 // Illusionary Barrier
                {
                    if (!apply && m_target->getPowerType() == POWER_MANA)
                    {
                        cast_at_remove = true;
                        spellId1 = 60242;                   // Darkmoon Card: Illusion
                    }
                    else
                        return;
                    break;
                }
                case 70867:                                 // Soul of Blood Qween
                case 70879:
                case 71473:
                case 71525:
                case 71530:
                case 71531:
                case 71532:
                case 71533:
                {
                    spellId1 = 70871;
                    break;
                }
                case 71905:                                 // Soul Fragment
                {
                    if (!apply)
                    {
                        spellId1 = 72521;                   // Shadowmourne Visual Low
                        spellId2 = 72523;                   // Shadowmourne Visual High
                    }
                    else
                        return;
                    break;
                }
                case 69674:
                {
                    if (!apply)
                    {
                        if (m_removeMode == AURA_REMOVE_BY_DISPEL)
                        {
                            cast_at_remove = true;
                            spellId1 = 69706;
                        }
                    }
                    break;
                }
                case 69290:
                {
                    if (!apply)
                    {
                        if (m_removeMode == AURA_REMOVE_BY_EXPIRE)
                        {
                             cast_at_remove = true;
                             spellId1 = 69291;
                             // Cast unknown spell - spore explode (override)
                             float radius = GetSpellRadius(sSpellRadiusStore.LookupEntry(GetSpellProto()->EffectRadiusIndex[EFFECT_INDEX_0]));
                             Map::PlayerList const& pList = m_target->GetMap()->GetPlayers();
                             for (Map::PlayerList::const_iterator itr = pList.begin(); itr != pList.end(); ++itr)
                                 if (itr->getSource() && itr->getSource()->IsWithinDistInMap(m_target,radius))
                                     itr->getSource()->CastSpell(itr->getSource(), spellId1, true);
                        }
                    }
                    break;
                }
                default:
                    return;
            }
            break;
        }
        case SPELLFAMILY_MAGE:
        {
            // Ice Barrier (non stacking from one caster)
            if (m_spellProto->SpellIconID == 32)
            {
                if ((!apply && m_removeMode == AURA_REMOVE_BY_DISPEL) || m_removeMode == AURA_REMOVE_BY_SHIELD_BREAK)
                {
                    Unit::AuraList const& dummyAuras = m_target->GetAurasByType(SPELL_AURA_DUMMY);
                    for(Unit::AuraList::const_iterator itr = dummyAuras.begin(); itr != dummyAuras.end(); ++itr)
                    {
                        // Shattered Barrier
                        if ((*itr)->GetSpellProto()->SpellIconID == 2945)
                        {
                            cast_at_remove = true;
                            // first rank have 50% chance
                            if ((*itr)->GetId() != 44745 || roll_chance_i(50))
                                spellId1 = 55080;
                            break;
                        }
                    }
                }
                else
                    return;
                break;
            }
            else if (m_spellProto->SpellFamilyFlags & 0x20LL && GetSpellProto()->SpellVisual[0] == 13)
            {
                // Glyph of Frostbolt
                if (Unit * caster = GetCaster())
                    if (caster->HasAura(56370))
                        m_target->RemoveAurasByCasterSpell(GetId(), caster->GetGUID());
            }

            switch(GetId())
            {
                case 11129:                                 // Combustion (remove triggered aura stack)
                {
                    if(!apply)
                        spellId1 = 28682;
                    else
                        return;
                    break;
                }
                case 28682:                                 // Combustion (remove main aura)
                {
                    if(!apply)
                        spellId1 = 11129;
                    else
                        return;
                    break;
                }
                case 44401:                                 // Missile Barrage (triggered)
                case 48108:                                 // Hot Streak (triggered)
                case 57761:                                 // Fireball! (Brain Freeze triggered)
                {
                    // consumed aura
                    if (!apply && m_removeMode != AURA_REMOVE_BY_EXPIRE)
                    {
                        Unit* caster = GetCaster();
                        // Item - Mage T10 2P Bonus
                        if (!caster || !caster->HasAura(70752))
                            return;

                        cast_at_remove = true;
                        spellId1 = 70753;                   // Pushing the Limit
                    }
                    else
                        return;
                    break;
                }
                case 74396:                                 // Fingers of Frost (remove main aura)
                {
                    if (!apply)
                        spellId1 = 44544;
                    else
                        return;
                    break;
                }
                default:
                    return;
            }
            break;
        }
        case SPELLFAMILY_WARRIOR:
        {
            if(!apply)
            {
                // Remove Blood Frenzy only if target no longer has any Deep Wound or Rend (applying is handled by procs)
                if (GetSpellProto()->Mechanic != MECHANIC_BLEED)
                    return;

                // If target still has one of Warrior's bleeds, do nothing
                Unit::AuraList const& PeriodicDamage = m_target->GetAurasByType(SPELL_AURA_PERIODIC_DAMAGE);
                for(Unit::AuraList::const_iterator i = PeriodicDamage.begin(); i != PeriodicDamage.end(); ++i)
                    if( (*i)->GetCasterGuid() == GetCasterGuid() &&
                        (*i)->GetSpellProto()->SpellFamilyName == SPELLFAMILY_WARRIOR &&
                        (*i)->GetSpellProto()->Mechanic == MECHANIC_BLEED)
                        return;

                spellId1 = 30069;                           // Blood Frenzy (Rank 1)
                spellId2 = 30070;                           // Blood Frenzy (Rank 2)
            }
            break;
        }
        case SPELLFAMILY_WARLOCK:
        {
            // Fear (non stacking)
            if (m_spellProto->SpellFamilyFlags & UI64LIT(0x0000040000000000))
            {
                if(!apply)
                {
                    Unit* caster = GetCaster();
                    if(!caster)
                        return;

                    Unit::AuraList const& dummyAuras = caster->GetAurasByType(SPELL_AURA_DUMMY);
                    for(Unit::AuraList::const_iterator itr = dummyAuras.begin(); itr != dummyAuras.end(); ++itr)
                    {
                        SpellEntry const* dummyEntry = (*itr)->GetSpellProto();
                        // Improved Fear
                        if (dummyEntry->SpellFamilyName == SPELLFAMILY_WARLOCK && dummyEntry->SpellIconID == 98)
                        {
                            cast_at_remove = true;
                            switch((*itr)->GetModifier()->m_amount)
                            {
                                // Rank 1
                                case 0: spellId1 = 60946; break;
                                // Rank 1
                                case 1: spellId1 = 60947; break;
                            }
                            break;
                        }
                    }
                }
                else
                    return;
            }
            // Shadowflame (DoT)
            else if (m_spellProto->SpellFamilyFlags2 & 0x00000002)
            {
                // Glyph of Shadowflame
                Unit* caster;
                if(!apply)
                    spellId1 = 63311;
                else if(((caster = GetCaster())) && caster->HasAura(63310))
                    spellId1 = 63311;
                else
                    return;
            }
            else
                return;
            break;
        }
        case SPELLFAMILY_PRIEST:
        {
            // Shadow Word: Pain (need visual check fro skip improvement talent) or Vampiric Touch
            if ((m_spellProto->SpellIconID == 234 && m_spellProto->SpellVisual[0]) || m_spellProto->SpellIconID == 2213)
            {
                if (!apply && m_removeMode == AURA_REMOVE_BY_DISPEL)
                {
                    Unit* caster = GetCaster();
                    if(!caster)
                        return;

                    Unit::AuraList const& dummyAuras = caster->GetAurasByType(SPELL_AURA_DUMMY);
                    for(Unit::AuraList::const_iterator itr = dummyAuras.begin(); itr != dummyAuras.end(); ++itr)
                    {
                        // Shadow Affinity
                        if ((*itr)->GetSpellProto()->SpellFamilyName == SPELLFAMILY_PRIEST
                            && (*itr)->GetSpellProto()->SpellIconID == 178)
                        {
                            // custom cast code
                            int32 basepoints0 = (*itr)->GetModifier()->m_amount * caster->GetCreateMana() / 100;
                            caster->CastCustomSpell(caster, 64103, &basepoints0, NULL, NULL, true, NULL);
                            return;
                        }
                    }
                }
                else
                    return;
            }
            // Power Word: Shield
            else if (apply && m_spellProto->SpellFamilyFlags & UI64LIT(0x0000000000000001) && m_spellProto->Mechanic == MECHANIC_SHIELD)
            {
                Unit* caster = GetCaster();
               if(!caster)
                    return;

                // Glyph of Power Word: Shield
                if (Aura* glyph = caster->GetAura(55672, EFFECT_INDEX_0))
                {
                    Aura *shield = GetAuraByEffectIndex(EFFECT_INDEX_0);
                    int32 heal = (glyph->GetModifier()->m_amount * shield->GetModifier()->m_amount)/100;
                    caster->CastCustomSpell(m_target, 56160, &heal, NULL, NULL, true, 0, shield);
                }
                return;
            }

            switch(GetId())
            {
                // Abolish Disease (remove 1 more poison effect with Body and Soul)
                case 552:
                {
                    if(apply)
                    {
                        int chance =0;
                        Unit::AuraList const& dummyAuras = m_target->GetAurasByType(SPELL_AURA_DUMMY);
                        for(Unit::AuraList::const_iterator itr = dummyAuras.begin(); itr != dummyAuras.end(); ++itr)
                        {
                            SpellEntry const* dummyEntry = (*itr)->GetSpellProto();
                            // Body and Soul (talent ranks)
                            if (dummyEntry->SpellFamilyName == SPELLFAMILY_PRIEST && dummyEntry->SpellIconID == 2218 &&
                                dummyEntry->SpellVisual[0]==0)
                            {
                                chance = (*itr)->GetSpellProto()->CalculateSimpleValue(EFFECT_INDEX_1);
                                break;
                            }
                        }

                        if(roll_chance_i(chance))
                            spellId1 = 64134;               // Body and Soul (periodic dispel effect)
                    }
                    else
                        spellId1 = 64134;                   // Body and Soul (periodic dispel effect)
                    break;
                }
                // Dispersion mana reg and immunity
                case 47585:
                    spellId1 = 60069;                       // Dispersion
                    spellId2 = 63230;                       // Dispersion
                    break;
                default:
                    return;
            }
           break;
        }
        case SPELLFAMILY_DRUID:
        {
            // Barkskin
            if (GetId()==22812 && m_target->HasAura(63057)) // Glyph of Barkskin
                spellId1 = 63058;                           // Glyph - Barkskin 01
            else
                return;
            break;
        }
        case SPELLFAMILY_ROGUE:
            // Sprint (skip non player casted spells by category)
            if (GetSpellProto()->SpellFamilyFlags & UI64LIT(0x0000000000000040) && GetSpellProto()->Category == 44)
            {
                if(!apply || m_target->HasAura(58039))      // Glyph of Blurred Speed
                    spellId1 = 61922;                       // Sprint (waterwalk)
                else
                   return;
            }
            else
                return;
            break;
        case SPELLFAMILY_HUNTER:
        {
            switch (GetId())
            {
                case 34455:          // Ferocious inspiration and ranks
                    spellId1 = 75593;
                    break;
                case 34459:
                    spellId1 = 75446;
                    break;
                case 34460:
                    spellId1 = 75447;
                    break;
                case 19574:          // The Beast Within and Bestial Wrath - immunity
                case 34471:
                    spellId1 = 24395;
                    spellId2 = 24396;
                    spellId3 = 24397;
                    spellId4 = 26592;
                    break;
                default:
                    break;
            }

            // Freezing Trap Effect
            if (m_spellProto->SpellFamilyFlags & UI64LIT(0x0000000000000008))
            {
                if(!apply)
                {
                    Unit *caster = GetCaster();
                    // Glyph of Freezing Trap
                    if (caster && caster->HasAura(56845))
                    {
                        cast_at_remove = true;
                        spellId1 = 61394;
                    }
                    else
                        return;
                }
                else
                    return;
            }
            // Aspect of the Dragonhawk dodge
            else if (GetSpellProto()->SpellFamilyFlags2 & 0x00001000)
            {
                spellId1 = 61848;

                // triggered spell have same category as main spell and cooldown
                if (apply && m_target->GetTypeId()==TYPEID_PLAYER)
                    ((Player*)m_target)->RemoveSpellCooldown(61848);
            }
            else
                return;
            break;
        }
        case SPELLFAMILY_PALADIN:
        {
            if (m_spellProto->Id == 19746)                  // Aura Mastery (on Concentration Aura remove and apply)
            {
                Unit *caster = GetCaster();
                if (!caster)
                    return;

                if (apply && caster->HasAura(31821))
                    caster->CastSpell(caster, 64364, true, NULL);
                else if (!apply)
                    caster->RemoveAurasDueToSpell(64364);
            }
            if (m_spellProto->Id == 31821)                  // Aura Mastery (on Aura Mastery original buff remove)
            {
                Unit *caster = GetCaster();
                if (!caster)
                    return;

                if (apply && caster->HasAura(19746))
                    caster->CastSpell(caster, 64364, true, NULL);
                else if (!apply)
                    caster->RemoveAurasDueToSpell(64364);
            }
            if (m_spellProto->Id == 31884)                  // Avenging Wrath
            {
                if(!apply)
                    spellId1 = 57318;                       // Sanctified Wrath (triggered)
                else
                {
                    int32 percent = 0;
                    Unit::AuraList const& dummyAuras = m_target->GetAurasByType(SPELL_AURA_DUMMY);
                    for(Unit::AuraList::const_iterator itr = dummyAuras.begin(); itr != dummyAuras.end(); ++itr)
                    {
                        if ((*itr)->GetSpellProto()->SpellIconID == 3029)
                        {
                            percent = (*itr)->GetModifier()->m_amount;
                            break;
                        }
                    }

                    // apply in special way
                    if(percent)
                    {
                        spellId1 = 57318;                    // Sanctified Wrath (triggered)
                        // prevent aura deletion, specially in multi-boost case
                        SetInUse(true);
                        m_target->CastCustomSpell(m_target, spellId1, &percent, &percent, NULL, true, NULL);
                        SetInUse(false);
                    }
                    return;
                }
                break;
            }

            // Only process on player casting paladin aura
            // all aura bonuses applied also in aura area effect way to caster
            if (GetCasterGuid() != m_target->GetObjectGuid() || !GetCasterGuid().IsPlayer())
                return;

            if (GetSpellSpecific(m_spellProto->Id) != SPELL_AURA)
                return;

            // Sanctified Retribution and Swift Retribution (they share one aura), but not Retribution Aura (already gets modded)
            if ((GetSpellProto()->SpellFamilyFlags & UI64LIT(0x0000000000000008))==0)
                spellId1 = 63531;                           // placeholder for talent spell mods
            // Improved Concentration Aura (auras bonus)
            spellId2 = 63510;                               // placeholder for talent spell mods
            // Improved Devotion Aura (auras bonus)
            spellId3 = 63514;                               // placeholder for talent spell mods
            break;
        }
        case SPELLFAMILY_DEATHKNIGHT:
        {
            // second part of spell apply
            switch (GetId())
            {
                case 49039: spellId1 = 50397; break;        // Lichborne
                case 46619:                                 // Raise ally
                {
                    if (!m_target || m_target->GetTypeId() != TYPEID_PLAYER)
                        return;
                    Player* m_player = (Player*)m_target;
                    if (apply)
                    {
                        // convert player to ghoul
                        m_player->SetDeathState(GHOULED);
                        m_player->SetHealth(1);
                        m_player->SetMovement(MOVE_ROOT);
                    }
                    else
                    {
                        m_player->SetMovement(MOVE_UNROOT);
                        m_player->SetHealth(0);
                        m_player->SetDeathState(JUST_DIED);
                    }
                    break;
                }

                case 48263:                                 // Frost Presence
                case 48265:                                 // Unholy Presence
                case 48266:                                 // Blood Presence
                {
                    // else part one per 3 pair
                    if (GetId()==48263 || GetId()==48265)   // Frost Presence or Unholy Presence
                    {
                        // Improved Blood Presence
                        int32 heal_pct = 0;
                        if (apply)
                        {
                            Unit::AuraList const& bloodAuras = m_target->GetAurasByType(SPELL_AURA_DUMMY);
                            for(Unit::AuraList::const_iterator itr = bloodAuras.begin(); itr != bloodAuras.end(); ++itr)
                            {
                                // skip same icon
                                if ((*itr)->GetSpellProto()->SpellFamilyName == SPELLFAMILY_DEATHKNIGHT &&
                                    (*itr)->GetSpellProto()->SpellIconID == 2636)
                                {
                                    heal_pct = (*itr)->GetModifier()->m_amount;
                                    break;
                                }
                            }
                        }

                        if (heal_pct)
                            m_target->CastCustomSpell(m_target, 63611, &heal_pct, NULL, NULL, true, NULL, NULL, GetCasterGuid());
                        else
                            m_target->RemoveAurasDueToSpell(63611);
                    }
                    else
                        spellId1 = 63611;                   // Improved Blood Presence, trigger for heal

                    if (GetId()==48263 || GetId()==48266)   // Frost Presence or Blood Presence
                    {
                        // Improved Unholy Presence
                        int32 power_pct = 0;
                        if (apply)
                        {
                            Unit::AuraList const& unholyAuras = m_target->GetAurasByType(SPELL_AURA_DUMMY);
                            for(Unit::AuraList::const_iterator itr = unholyAuras.begin(); itr != unholyAuras.end(); ++itr)
                            {
                                // skip same icon
                                if ((*itr)->GetSpellProto()->SpellFamilyName == SPELLFAMILY_DEATHKNIGHT &&
                                    (*itr)->GetSpellProto()->SpellIconID == 2633)
                                {
                                    power_pct = (*itr)->GetModifier()->m_amount;
                                    break;
                                }
                            }
                        }
                        if (power_pct || !apply)
                            spellId2 = 49772;                   // Unholy Presence, speed part, spell1 used for Improvement presence fit to own presence
                    }
                    else
                        spellId1 = 49772;                       // Unholy Presence move speed

                    if (GetId()==48265 || GetId()==48266)       // Unholy Presence or Blood Presence
                    {
                        // Improved Frost Presence
                        int32 stamina_pct = 0;
                        if (apply)
                        {
                            Unit::AuraList const& frostAuras = m_target->GetAurasByType(SPELL_AURA_DUMMY);
                            for(Unit::AuraList::const_iterator itr = frostAuras.begin(); itr != frostAuras.end(); ++itr)
                            {
                                // skip same icon
                                if ((*itr)->GetSpellProto()->SpellFamilyName == SPELLFAMILY_DEATHKNIGHT &&
                                    (*itr)->GetSpellProto()->SpellIconID == 2632)
                                {
                                    stamina_pct = (*itr)->GetModifier()->m_amount;
                                    break;
                                }
                            }
                        }

                        if (stamina_pct)
                            m_target->CastCustomSpell(m_target, 61261, &stamina_pct, NULL, NULL, true, NULL, NULL, GetCasterGuid());
                        else
                            m_target->RemoveAurasDueToSpell(61261);
                    }
                    else
                        spellId1 = 61261;                   // Frost Presence, stamina

                    if (GetId()==48265)                     // Unholy Presence
                    {
                        // Improved Unholy Presence, special case for own presence
                        int32 power_pct = 0;
                        if (apply)
                        {
                            Unit::AuraList const& unholyAuras = m_target->GetAurasByType(SPELL_AURA_DUMMY);
                            for(Unit::AuraList::const_iterator itr = unholyAuras.begin(); itr != unholyAuras.end(); ++itr)
                            {
                                // skip same icon
                                if ((*itr)->GetSpellProto()->SpellFamilyName == SPELLFAMILY_DEATHKNIGHT &&
                                    (*itr)->GetSpellProto()->SpellIconID == 2633)
                                {
                                    power_pct = (*itr)->GetModifier()->m_amount;
                                    break;
                                }
                            }
                        }

                        if (power_pct)
                        {
                            int32 bp = 5;
                            m_target->CastCustomSpell(m_target, 63622, &bp, &bp, &bp, true, NULL, NULL, GetCasterGuid());
                            m_target->CastCustomSpell(m_target, 65095, &bp, NULL, NULL, true, NULL, NULL, GetCasterGuid());
                        }
                        else
                        {
                            m_target->RemoveAurasDueToSpell(63622);
                            m_target->RemoveAurasDueToSpell(65095);
                        }
                    }
                    break;
                }
            }

            // Improved Blood Presence
            if (GetSpellProto()->SpellIconID == 2636 && m_isPassive)
            {
                // if presence active: Frost Presence or Unholy Presence
                if (apply && (m_target->HasAura(48263) || m_target->HasAura(48265)))
                {
                    Aura* aura = GetAuraByEffectIndex(EFFECT_INDEX_0);
                    if (!aura)
                        return;

                    int32 bp = aura->GetModifier()->m_amount;
                    m_target->CastCustomSpell(m_target, 63611, &bp, NULL, NULL, true, NULL, NULL, GetCasterGuid());
                }
                else
                    m_target->RemoveAurasDueToSpell(63611);
                return;
            }

            // Improved Frost Presence
            if (GetSpellProto()->SpellIconID == 2632 && m_isPassive)
            {
                // if presence active: Unholy Presence or Blood Presence
                if (apply && (m_target->HasAura(48265) || m_target->HasAura(48266)))
                {
                    Aura* aura = GetAuraByEffectIndex(EFFECT_INDEX_0);
                    if (!aura)
                        return;

                    int32 bp = aura->GetModifier()->m_amount;
                    m_target->CastCustomSpell(m_target, 61261, &bp, NULL, NULL, true, NULL, NULL, GetCasterGuid());
                }
                else
                    m_target->RemoveAurasDueToSpell(61261);
                return;
            }

            // Improved Unholy Presence
            if (GetSpellProto()->SpellIconID == 2633 && m_isPassive)
            {
                // if presence active: Unholy Presence
                if (apply && m_target->HasAura(48265))
                {
                    int32 bp = 5;
                    m_target->CastCustomSpell(m_target, 63622, &bp, &bp, &bp, true, NULL, NULL, GetCasterGuid());
                    m_target->CastCustomSpell(m_target, 65095, &bp, NULL, NULL, true, NULL, NULL, GetCasterGuid());
                }
                else
                {
                    m_target->RemoveAurasDueToSpell(63622);
                    m_target->RemoveAurasDueToSpell(65095);
                }

                // if presence active: Frost Presence or Blood Presence
                if (!apply || m_target->HasAura(48263) || m_target->HasAura(48266))
                    spellId1 = 49772;
                else
                    return;
                break;
            }
            break;
        }
        default:
            return;
    }

    // prevent aura deletion, specially in multi-boost case
    SetInUse(true);

    if (apply || cast_at_remove)
    {
        if (spellId1)
            m_target->CastSpell(m_target, spellId1, true, NULL, NULL, GetCasterGuid());
        if (spellId2 && !IsDeleted())
            m_target->CastSpell(m_target, spellId2, true, NULL, NULL, GetCasterGuid());
        if (spellId3 && !IsDeleted())
            m_target->CastSpell(m_target, spellId3, true, NULL, NULL, GetCasterGuid());
        if (spellId4 && !IsDeleted())
            m_target->CastSpell(m_target, spellId4, true, NULL, NULL, GetCasterGuid());
    }
    else
    {
        if (spellId1)
            m_target->RemoveAurasByCasterSpell(spellId1, GetCasterGUID());
        if (spellId2)
            m_target->RemoveAurasByCasterSpell(spellId2, GetCasterGUID());
        if (spellId3)
            m_target->RemoveAurasByCasterSpell(spellId3, GetCasterGUID());
        if (spellId4)
            m_target->RemoveAurasByCasterSpell(spellId4, GetCasterGUID());
    }

    SetInUse(false);
}

SpellAuraHolder::~SpellAuraHolder()
{
    // note: auras in delete list won't be affected since they clear themselves from holder when adding to deletedAuraslist
    for (int32 i = 0; i < MAX_EFFECT_INDEX; ++i)
        if (Aura *aur = m_auras[i])
            delete aur;
}

void SpellAuraHolder::Update(uint32 diff)
{
    for (int32 i = 0; i < MAX_EFFECT_INDEX; ++i)
        if (Aura *aura = m_auras[i])
            aura->UpdateAura(diff);

    // Channeled aura required check distance from caster
    if(IsChanneledSpell(m_spellProto) && GetCasterGuid() != m_target->GetObjectGuid())
    {
        Unit* caster = GetCaster();
        if(!caster)
        {
            m_target->RemoveAurasByCasterSpell(GetId(), GetCasterGUID());
            return;
        }

        // need check distance for channeled target only
        if (caster->GetChannelObjectGuid() == m_target->GetObjectGuid())
        {
            // Get spell range
            float max_range = GetSpellMaxRange(sSpellRangeStore.LookupEntry(m_spellProto->rangeIndex));

            if(Player* modOwner = caster->GetSpellModOwner())
                modOwner->ApplySpellMod(GetId(), SPELLMOD_RANGE, max_range, NULL);

            if(!caster->IsWithinDistInMap(m_target, max_range))
            {
                caster->InterruptSpell(CURRENT_CHANNELED_SPELL);
                return;
            }
        }
    }
}

void SpellAuraHolder::RefreshHolder()
{
    for (int32 i = 0; i < MAX_EFFECT_INDEX; ++i)
        if (Aura *aura = m_auras[i])
            aura->SetAuraDuration(aura->GetAuraMaxDuration());

    SendAuraUpdate(false);
}

bool SpellAuraHolder::HasMechanic(uint32 mechanic) const
{
    if (mechanic == m_spellProto->Mechanic)
        return true;

    for (int32 i = 0; i < MAX_EFFECT_INDEX; ++i)
        if (m_auras[i] && m_spellProto->EffectMechanic[i] == mechanic)
            return true;
    return false;
}

bool SpellAuraHolder::HasMechanicMask(uint32 mechanicMask) const
{
    if (mechanicMask & (1 << (m_spellProto->Mechanic - 1)))
        return true;

    for (int32 i = 0; i < MAX_EFFECT_INDEX; ++i)
        if (m_auras[i] && m_spellProto->EffectMechanic[i] && ((1 << (m_spellProto->EffectMechanic[i] -1)) & mechanicMask))
            return true;
    return false;
}

bool SpellAuraHolder::IsPersistent() const
{
    for (int32 i = 0; i < MAX_EFFECT_INDEX; ++i)
        if (Aura *aur = m_auras[i])
            if (aur->IsPersistent())
                return true;
    return false;
}

bool SpellAuraHolder::IsAreaAura() const
{
    for (int32 i = 0; i < MAX_EFFECT_INDEX; ++i)
        if (Aura *aur = m_auras[i])
            if (aur->IsAreaAura())
                return true;
    return false;
}

bool SpellAuraHolder::IsPositive() const
{
    for (int32 i = 0; i < MAX_EFFECT_INDEX; ++i)
        if (Aura *aur = m_auras[i])
            if (!aur->IsPositive())
                return false;
    return true;
}

bool SpellAuraHolder::IsEmptyHolder() const
{
    for (int32 i = 0; i < MAX_EFFECT_INDEX; ++i)
        if (m_auras[i])
            return false;
    return true;
}

void SpellAuraHolder::UnregisterSingleCastHolder()
{
    if (IsSingleTarget())
    {
        if(Unit* caster = GetCaster())
            caster->GetSingleCastSpellTargets().erase(GetSpellProto());

        m_isSingleTarget = false;
    }
}

void Aura::HandleAuraMirrorImage(bool Apply, bool Real)
{
    if (!Real)
        return;

    Unit* target = GetTarget();

    if (Apply)
    {
        Unit* caster = GetCaster();
        if (!caster)
            return;
        // Set display id
        target->SetDisplayId(caster->GetDisplayId());
        target->SetFlag(UNIT_FIELD_FLAGS_2, UNIT_FLAG2_MIRROR_IMAGE);
    }
    else
    {
        target->SetDisplayId(target->GetNativeDisplayId());
        target->RemoveFlag(UNIT_FIELD_FLAGS_2, UNIT_FLAG2_MIRROR_IMAGE);
    }
}

void Aura::HandleAuraModReflectSpells(bool Apply, bool Real)
{
    if (!Real)
        return;

    Unit* target = GetTarget();
    Unit* caster = GetCaster();

    if (Apply)
    {
        switch(GetId() )
        {
            // Improved Spell Reflection
            case 23920:
            {
                if (!caster)
                    return;

                Unit::AuraList const& lDummyAuras = caster->GetAurasByType(SPELL_AURA_DUMMY);
                for(Unit::AuraList::const_iterator i = lDummyAuras.begin(); i != lDummyAuras.end(); ++i)
                {
                    if((*i)->GetSpellProto()->SpellIconID == 1935)
                    {
                        caster->CastSpell(caster, 59725, true);
                        break;
                    }
                }
                break;
            }
            default:
                break;
        }
    }
}<|MERGE_RESOLUTION|>--- conflicted
+++ resolved
@@ -3397,9 +3397,9 @@
                     }
                     break;
                 }
-<<<<<<< HEAD
-                // Murloc costume
-                case 42365: target->SetDisplayId(21723); break;
+                case 42365:                                 // Murloc costume
+                    target->SetDisplayId(21723);
+                    break;
                 //Dread Corsair
                 case 51926:
                 case 50517:
@@ -3410,7 +3410,7 @@
                         {
                             switch(target->getRace())
                             {
-                                case RACE_UNDEAD_PLAYER: target->SetDisplayId(25042); break;
+                                case RACE_UNDEAD: target->SetDisplayId(25042); break;
                                 case RACE_TROLL: target->SetDisplayId(25041); break;
                                 case RACE_TAUREN: target->SetDisplayId(25040); break;
                                 case RACE_ORC: target->SetDisplayId(25039); break;
@@ -3427,7 +3427,7 @@
                         {
                             switch(target->getRace())
                             {
-                                case RACE_UNDEAD_PLAYER: target->SetDisplayId(25053); break;
+                                case RACE_UNDEAD: target->SetDisplayId(25053); break;
                                 case RACE_TROLL: target->SetDisplayId(25052); break;
                                 case RACE_TAUREN: target->SetDisplayId(25051); break;
                                 case RACE_ORC: target->SetDisplayId(25050); break;
@@ -3443,12 +3443,6 @@
                     }
                     break;
                 }
-                // Honor the Dead
-                case 65386:
-=======
-                case 42365:                                 // Murloc costume
-                    target->SetDisplayId(21723);
-                    break;
                 //case 44186:                               // Gossip NPC Appearance - All, Brewfest
                     //break;
                 //case 48305:                               // Gossip NPC Appearance - All, Spirit of Competition
@@ -3472,7 +3466,6 @@
                 //case 63966:                               // NPC Appearance - Valiant 03
                     //break;
                 case 65386:                                 // Honor the Dead
->>>>>>> 140555a1
                 case 65495:
                 {
                     switch(target->getGender())
