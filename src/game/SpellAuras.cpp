--- conflicted
+++ resolved
@@ -2579,7 +2579,6 @@
                 target->CastSpell(target, 47287, true, NULL, this);
                 return;
             }
-<<<<<<< HEAD
             case 47744:                                     // Rage of Jin'arrak
             {
                 if(m_removeMode == AURA_REMOVE_BY_EXPIRE)
@@ -2635,7 +2634,7 @@
                         }
                     }
                 }
-=======
+            }
             case 50141:                                     // Blood Oath
             {
                 // Blood Oath
@@ -2643,7 +2642,6 @@
                     target->CastSpell(target, 50001, true, NULL, this);
 
                 return;
->>>>>>> 8c6dffdc
             }
             case 51405:                                     // Digging for Treasure
             {
