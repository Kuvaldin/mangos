--- conflicted
+++ resolved
@@ -6715,16 +6715,6 @@
 
 void Aura::HandleAuraModIncreaseHealthPercent(bool apply, bool /*Real*/)
 {
-<<<<<<< HEAD
-    Unit *unitTarget = GetTarget();
-
-    unitTarget->HandleStatModifier(UNIT_MOD_HEALTH, TOTAL_PCT, float(m_modifier.m_amount), apply);
-
-    // Molten Fury (Sartharion encounter)
-    if (GetId() == 60430)
-    {
-        unitTarget->SetHealthPercent(unitTarget->GetHealth() * 100.0f / (unitTarget->GetMaxHealth() / (1.0f + float(m_modifier.m_amount) / 100.0f)));
-=======
     Unit *target = GetTarget();
 
     target->HandleStatModifier(UNIT_MOD_HEALTH, TOTAL_PCT, float(m_modifier.m_amount), apply);
@@ -6739,7 +6729,6 @@
             break;
         default:
             break;
->>>>>>> ad46ddcf
     }
 }
 
