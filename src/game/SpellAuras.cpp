--- conflicted
+++ resolved
@@ -2088,7 +2088,6 @@
                     case 48025:                             // Headless Horseman's Mount
                         Spell::SelectMountByAreaAndSkill(target, 51621, 48024, 51617, 48023, 0);
                         return;
-<<<<<<< HEAD
                     case 50141:                             // Blood Oath
                         // Blood Oath
                         target->CastSpell(target, 50001, true, NULL, this);
@@ -2122,12 +2121,11 @@
                         return;
                     case 58591:                                 // Stoneclaw Totem X
                         target->CastSpell(target, 58585, true);
-=======
+                        return;
                     case 51405:                             // Digging for Treasure
                         target->HandleEmote(EMOTE_STATE_WORK);
                         // Pet will be following owner, this makes him stop
                         target->addUnitState(UNIT_STAT_STUNNED);
->>>>>>> 833d6427
                         return;
                     case 62061:                             // Festive Holiday Mount
                         if (target->HasAuraType(SPELL_AURA_MOUNTED))
@@ -8532,13 +8530,10 @@
         // Enrage aura state
         if(m_spellProto->Dispel == DISPEL_ENRAGE)
             m_target->ModifyAuraState(AURA_STATE_ENRAGE, true);
-<<<<<<< HEAD
 
         // Mechanic bleed aura state
         if(GetAllSpellMechanicMask(m_spellProto) & (1 << (MECHANIC_BLEED-1)))
             m_target->ModifyAuraState(AURA_STATE_MECHANIC_BLEED, true);
-=======
->>>>>>> 833d6427
     }
 }
 
