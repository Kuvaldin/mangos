/*
 * Copyright (C) 2005-2010 MaNGOS <http://getmangos.com/>
 *
 * This program is free software; you can redistribute it and/or modify
 * it under the terms of the GNU General Public License as published by
 * the Free Software Foundation; either version 2 of the License, or
 * (at your option) any later version.
 *
 * This program is distributed in the hope that it will be useful,
 * but WITHOUT ANY WARRANTY; without even the implied warranty of
 * MERCHANTABILITY or FITNESS FOR A PARTICULAR PURPOSE.  See the
 * GNU General Public License for more details.
 *
 * You should have received a copy of the GNU General Public License
 * along with this program; if not, write to the Free Software
 * Foundation, Inc., 59 Temple Place, Suite 330, Boston, MA  02111-1307  USA
 */

#include "Common.h"
#include "Database/DatabaseEnv.h"
#include "WorldPacket.h"
#include "WorldSession.h"
#include "Opcodes.h"
#include "Log.h"
#include "UpdateMask.h"
#include "World.h"
#include "ObjectMgr.h"
#include "SpellMgr.h"
#include "Player.h"
#include "Unit.h"
#include "Spell.h"
#include "DynamicObject.h"
#include "Group.h"
#include "UpdateData.h"
#include "ObjectAccessor.h"
#include "Policies/SingletonImp.h"
#include "Totem.h"
#include "Creature.h"
#include "Formulas.h"
#include "BattleGround.h"
#include "CreatureAI.h"
#include "ScriptCalls.h"
#include "Util.h"
#include "GridNotifiers.h"
#include "GridNotifiersImpl.h"
#include "Vehicle.h"
#include "CellImpl.h"

#define NULL_AURA_SLOT 0xFF

pAuraHandler AuraHandler[TOTAL_AURAS]=
{
    &Aura::HandleNULL,                                      //  0 SPELL_AURA_NONE
    &Aura::HandleBindSight,                                 //  1 SPELL_AURA_BIND_SIGHT
    &Aura::HandleModPossess,                                //  2 SPELL_AURA_MOD_POSSESS
    &Aura::HandlePeriodicDamage,                            //  3 SPELL_AURA_PERIODIC_DAMAGE
    &Aura::HandleAuraDummy,                                 //  4 SPELL_AURA_DUMMY
    &Aura::HandleModConfuse,                                //  5 SPELL_AURA_MOD_CONFUSE
    &Aura::HandleModCharm,                                  //  6 SPELL_AURA_MOD_CHARM
    &Aura::HandleModFear,                                   //  7 SPELL_AURA_MOD_FEAR
    &Aura::HandlePeriodicHeal,                              //  8 SPELL_AURA_PERIODIC_HEAL
    &Aura::HandleModAttackSpeed,                            //  9 SPELL_AURA_MOD_ATTACKSPEED
    &Aura::HandleModThreat,                                 // 10 SPELL_AURA_MOD_THREAT
    &Aura::HandleModTaunt,                                  // 11 SPELL_AURA_MOD_TAUNT
    &Aura::HandleAuraModStun,                               // 12 SPELL_AURA_MOD_STUN
    &Aura::HandleModDamageDone,                             // 13 SPELL_AURA_MOD_DAMAGE_DONE
    &Aura::HandleNoImmediateEffect,                         // 14 SPELL_AURA_MOD_DAMAGE_TAKEN   implemented in Unit::MeleeDamageBonusTaken and Unit::SpellBaseDamageBonusTaken
    &Aura::HandleNoImmediateEffect,                         // 15 SPELL_AURA_DAMAGE_SHIELD      implemented in Unit::DealMeleeDamage
    &Aura::HandleModStealth,                                // 16 SPELL_AURA_MOD_STEALTH
    &Aura::HandleNoImmediateEffect,                         // 17 SPELL_AURA_MOD_STEALTH_DETECT implemented in Unit::isVisibleForOrDetect
    &Aura::HandleInvisibility,                              // 18 SPELL_AURA_MOD_INVISIBILITY
    &Aura::HandleInvisibilityDetect,                        // 19 SPELL_AURA_MOD_INVISIBILITY_DETECTION
    &Aura::HandleAuraModTotalHealthPercentRegen,            // 20 SPELL_AURA_OBS_MOD_HEALTH
    &Aura::HandleAuraModTotalManaPercentRegen,              // 21 SPELL_AURA_OBS_MOD_MANA
    &Aura::HandleAuraModResistance,                         // 22 SPELL_AURA_MOD_RESISTANCE
    &Aura::HandlePeriodicTriggerSpell,                      // 23 SPELL_AURA_PERIODIC_TRIGGER_SPELL
    &Aura::HandlePeriodicEnergize,                          // 24 SPELL_AURA_PERIODIC_ENERGIZE
    &Aura::HandleAuraModPacify,                             // 25 SPELL_AURA_MOD_PACIFY
    &Aura::HandleAuraModRoot,                               // 26 SPELL_AURA_MOD_ROOT
    &Aura::HandleAuraModSilence,                            // 27 SPELL_AURA_MOD_SILENCE
    &Aura::HandleAuraModReflectSpells,                      // 28 SPELL_AURA_REFLECT_SPELLS    actual reflecting implemented in Unit::SpellHitResult
    &Aura::HandleAuraModStat,                               // 29 SPELL_AURA_MOD_STAT
    &Aura::HandleAuraModSkill,                              // 30 SPELL_AURA_MOD_SKILL
    &Aura::HandleAuraModIncreaseSpeed,                      // 31 SPELL_AURA_MOD_INCREASE_SPEED
    &Aura::HandleAuraModIncreaseMountedSpeed,               // 32 SPELL_AURA_MOD_INCREASE_MOUNTED_SPEED
    &Aura::HandleAuraModDecreaseSpeed,                      // 33 SPELL_AURA_MOD_DECREASE_SPEED
    &Aura::HandleAuraModIncreaseHealth,                     // 34 SPELL_AURA_MOD_INCREASE_HEALTH
    &Aura::HandleAuraModIncreaseEnergy,                     // 35 SPELL_AURA_MOD_INCREASE_ENERGY
    &Aura::HandleAuraModShapeshift,                         // 36 SPELL_AURA_MOD_SHAPESHIFT
    &Aura::HandleAuraModEffectImmunity,                     // 37 SPELL_AURA_EFFECT_IMMUNITY
    &Aura::HandleAuraModStateImmunity,                      // 38 SPELL_AURA_STATE_IMMUNITY
    &Aura::HandleAuraModSchoolImmunity,                     // 39 SPELL_AURA_SCHOOL_IMMUNITY
    &Aura::HandleAuraModDmgImmunity,                        // 40 SPELL_AURA_DAMAGE_IMMUNITY
    &Aura::HandleAuraModDispelImmunity,                     // 41 SPELL_AURA_DISPEL_IMMUNITY
    &Aura::HandleAuraProcTriggerSpell,                      // 42 SPELL_AURA_PROC_TRIGGER_SPELL  implemented in Unit::ProcDamageAndSpellFor and Unit::HandleProcTriggerSpell
    &Aura::HandleNoImmediateEffect,                         // 43 SPELL_AURA_PROC_TRIGGER_DAMAGE implemented in Unit::ProcDamageAndSpellFor
    &Aura::HandleAuraTrackCreatures,                        // 44 SPELL_AURA_TRACK_CREATURES
    &Aura::HandleAuraTrackResources,                        // 45 SPELL_AURA_TRACK_RESOURCES
    &Aura::HandleUnused,                                    // 46 SPELL_AURA_46 (used in test spells 54054 and 54058, and spell 48050) (3.0.8a-3.2.2a)
    &Aura::HandleAuraModParryPercent,                       // 47 SPELL_AURA_MOD_PARRY_PERCENT
    &Aura::HandleNULL,                                      // 48 SPELL_AURA_48 spell Napalm (area damage spell with additional delayed damage effect)
    &Aura::HandleAuraModDodgePercent,                       // 49 SPELL_AURA_MOD_DODGE_PERCENT
    &Aura::HandleNoImmediateEffect,                         // 50 SPELL_AURA_MOD_CRITICAL_HEALING_AMOUNT implemented in Unit::SpellCriticalHealingBonus
    &Aura::HandleAuraModBlockPercent,                       // 51 SPELL_AURA_MOD_BLOCK_PERCENT
    &Aura::HandleAuraModCritPercent,                        // 52 SPELL_AURA_MOD_CRIT_PERCENT
    &Aura::HandlePeriodicLeech,                             // 53 SPELL_AURA_PERIODIC_LEECH
    &Aura::HandleModHitChance,                              // 54 SPELL_AURA_MOD_HIT_CHANCE
    &Aura::HandleModSpellHitChance,                         // 55 SPELL_AURA_MOD_SPELL_HIT_CHANCE
    &Aura::HandleAuraTransform,                             // 56 SPELL_AURA_TRANSFORM
    &Aura::HandleModSpellCritChance,                        // 57 SPELL_AURA_MOD_SPELL_CRIT_CHANCE
    &Aura::HandleAuraModIncreaseSwimSpeed,                  // 58 SPELL_AURA_MOD_INCREASE_SWIM_SPEED
    &Aura::HandleNoImmediateEffect,                         // 59 SPELL_AURA_MOD_DAMAGE_DONE_CREATURE implemented in Unit::MeleeDamageBonusDone and Unit::SpellDamageBonusDone
    &Aura::HandleAuraModPacifyAndSilence,                   // 60 SPELL_AURA_MOD_PACIFY_SILENCE
    &Aura::HandleAuraModScale,                              // 61 SPELL_AURA_MOD_SCALE
    &Aura::HandlePeriodicHealthFunnel,                      // 62 SPELL_AURA_PERIODIC_HEALTH_FUNNEL
    &Aura::HandleUnused,                                    // 63 unused (3.0.8a-3.2.2a) old SPELL_AURA_PERIODIC_MANA_FUNNEL
    &Aura::HandlePeriodicManaLeech,                         // 64 SPELL_AURA_PERIODIC_MANA_LEECH
    &Aura::HandleModCastingSpeed,                           // 65 SPELL_AURA_MOD_CASTING_SPEED_NOT_STACK
    &Aura::HandleFeignDeath,                                // 66 SPELL_AURA_FEIGN_DEATH
    &Aura::HandleAuraModDisarm,                             // 67 SPELL_AURA_MOD_DISARM
    &Aura::HandleAuraModStalked,                            // 68 SPELL_AURA_MOD_STALKED
    &Aura::HandleSchoolAbsorb,                              // 69 SPELL_AURA_SCHOOL_ABSORB implemented in Unit::CalculateAbsorbAndResist
    &Aura::HandleUnused,                                    // 70 SPELL_AURA_EXTRA_ATTACKS      Useless, used by only one spell 41560 that has only visual effect (3.2.2a)
    &Aura::HandleModSpellCritChanceShool,                   // 71 SPELL_AURA_MOD_SPELL_CRIT_CHANCE_SCHOOL
    &Aura::HandleModPowerCostPCT,                           // 72 SPELL_AURA_MOD_POWER_COST_SCHOOL_PCT
    &Aura::HandleModPowerCost,                              // 73 SPELL_AURA_MOD_POWER_COST_SCHOOL
    &Aura::HandleNoImmediateEffect,                         // 74 SPELL_AURA_REFLECT_SPELLS_SCHOOL  implemented in Unit::SpellHitResult
    &Aura::HandleNoImmediateEffect,                         // 75 SPELL_AURA_MOD_LANGUAGE           implemented in WorldSession::HandleMessagechatOpcode
    &Aura::HandleFarSight,                                  // 76 SPELL_AURA_FAR_SIGHT
    &Aura::HandleModMechanicImmunity,                       // 77 SPELL_AURA_MECHANIC_IMMUNITY
    &Aura::HandleAuraMounted,                               // 78 SPELL_AURA_MOUNTED
    &Aura::HandleModDamagePercentDone,                      // 79 SPELL_AURA_MOD_DAMAGE_PERCENT_DONE
    &Aura::HandleModPercentStat,                            // 80 SPELL_AURA_MOD_PERCENT_STAT
    &Aura::HandleNoImmediateEffect,                         // 81 SPELL_AURA_SPLIT_DAMAGE_PCT       implemented in Unit::CalculateAbsorbAndResist
    &Aura::HandleWaterBreathing,                            // 82 SPELL_AURA_WATER_BREATHING
    &Aura::HandleModBaseResistance,                         // 83 SPELL_AURA_MOD_BASE_RESISTANCE
    &Aura::HandleModRegen,                                  // 84 SPELL_AURA_MOD_REGEN
    &Aura::HandleModPowerRegen,                             // 85 SPELL_AURA_MOD_POWER_REGEN
    &Aura::HandleChannelDeathItem,                          // 86 SPELL_AURA_CHANNEL_DEATH_ITEM
    &Aura::HandleNoImmediateEffect,                         // 87 SPELL_AURA_MOD_DAMAGE_PERCENT_TAKEN implemented in Unit::MeleeDamageBonusTaken and Unit::SpellDamageBonusTaken
    &Aura::HandleNoImmediateEffect,                         // 88 SPELL_AURA_MOD_HEALTH_REGEN_PERCENT implemented in Player::RegenerateHealth
    &Aura::HandlePeriodicDamagePCT,                         // 89 SPELL_AURA_PERIODIC_DAMAGE_PERCENT
    &Aura::HandleUnused,                                    // 90 unused (3.0.8a-3.2.2a) old SPELL_AURA_MOD_RESIST_CHANCE
    &Aura::HandleNoImmediateEffect,                         // 91 SPELL_AURA_MOD_DETECT_RANGE implemented in Creature::GetAttackDistance
    &Aura::HandlePreventFleeing,                            // 92 SPELL_AURA_PREVENTS_FLEEING
    &Aura::HandleModUnattackable,                           // 93 SPELL_AURA_MOD_UNATTACKABLE
    &Aura::HandleNoImmediateEffect,                         // 94 SPELL_AURA_INTERRUPT_REGEN implemented in Player::RegenerateAll
    &Aura::HandleAuraGhost,                                 // 95 SPELL_AURA_GHOST
    &Aura::HandleNoImmediateEffect,                         // 96 SPELL_AURA_SPELL_MAGNET implemented in Unit::SelectMagnetTarget
    &Aura::HandleManaShield,                                // 97 SPELL_AURA_MANA_SHIELD implemented in Unit::CalculateAbsorbAndResist
    &Aura::HandleAuraModSkill,                              // 98 SPELL_AURA_MOD_SKILL_TALENT
    &Aura::HandleAuraModAttackPower,                        // 99 SPELL_AURA_MOD_ATTACK_POWER
    &Aura::HandleUnused,                                    //100 SPELL_AURA_AURAS_VISIBLE obsolete 3.x? all player can see all auras now, but still have 2 spells including GM-spell (1852,2855)
    &Aura::HandleModResistancePercent,                      //101 SPELL_AURA_MOD_RESISTANCE_PCT
    &Aura::HandleNoImmediateEffect,                         //102 SPELL_AURA_MOD_MELEE_ATTACK_POWER_VERSUS implemented in Unit::MeleeDamageBonusDone
    &Aura::HandleAuraModTotalThreat,                        //103 SPELL_AURA_MOD_TOTAL_THREAT
    &Aura::HandleAuraWaterWalk,                             //104 SPELL_AURA_WATER_WALK
    &Aura::HandleAuraFeatherFall,                           //105 SPELL_AURA_FEATHER_FALL
    &Aura::HandleAuraHover,                                 //106 SPELL_AURA_HOVER
    &Aura::HandleAddModifier,                               //107 SPELL_AURA_ADD_FLAT_MODIFIER
    &Aura::HandleAddModifier,                               //108 SPELL_AURA_ADD_PCT_MODIFIER
    &Aura::HandleNoImmediateEffect,                         //109 SPELL_AURA_ADD_TARGET_TRIGGER
    &Aura::HandleModPowerRegenPCT,                          //110 SPELL_AURA_MOD_POWER_REGEN_PERCENT
    &Aura::HandleNoImmediateEffect,                         //111 SPELL_AURA_ADD_CASTER_HIT_TRIGGER implemented in Unit::SelectMagnetTarget
    &Aura::HandleNoImmediateEffect,                         //112 SPELL_AURA_OVERRIDE_CLASS_SCRIPTS implemented in diff functions.
    &Aura::HandleNoImmediateEffect,                         //113 SPELL_AURA_MOD_RANGED_DAMAGE_TAKEN implemented in Unit::MeleeDamageBonusTaken
    &Aura::HandleNoImmediateEffect,                         //114 SPELL_AURA_MOD_RANGED_DAMAGE_TAKEN_PCT implemented in Unit::MeleeDamageBonusTaken
    &Aura::HandleNoImmediateEffect,                         //115 SPELL_AURA_MOD_HEALING                 implemented in Unit::SpellBaseHealingBonusTaken
    &Aura::HandleNoImmediateEffect,                         //116 SPELL_AURA_MOD_REGEN_DURING_COMBAT     imppemented in Player::RegenerateAll and Player::RegenerateHealth
    &Aura::HandleNoImmediateEffect,                         //117 SPELL_AURA_MOD_MECHANIC_RESISTANCE     implemented in Unit::MagicSpellHitResult
    &Aura::HandleNoImmediateEffect,                         //118 SPELL_AURA_MOD_HEALING_PCT             implemented in Unit::SpellHealingBonusTaken
    &Aura::HandleUnused,                                    //119 unused (3.0.8a-3.2.2a) old SPELL_AURA_SHARE_PET_TRACKING
    &Aura::HandleAuraUntrackable,                           //120 SPELL_AURA_UNTRACKABLE
    &Aura::HandleAuraEmpathy,                               //121 SPELL_AURA_EMPATHY
    &Aura::HandleModOffhandDamagePercent,                   //122 SPELL_AURA_MOD_OFFHAND_DAMAGE_PCT
    &Aura::HandleModTargetResistance,                       //123 SPELL_AURA_MOD_TARGET_RESISTANCE
    &Aura::HandleAuraModRangedAttackPower,                  //124 SPELL_AURA_MOD_RANGED_ATTACK_POWER
    &Aura::HandleNoImmediateEffect,                         //125 SPELL_AURA_MOD_MELEE_DAMAGE_TAKEN implemented in Unit::MeleeDamageBonusTaken
    &Aura::HandleNoImmediateEffect,                         //126 SPELL_AURA_MOD_MELEE_DAMAGE_TAKEN_PCT implemented in Unit::MeleeDamageBonusTaken
    &Aura::HandleNoImmediateEffect,                         //127 SPELL_AURA_RANGED_ATTACK_POWER_ATTACKER_BONUS implemented in Unit::MeleeDamageBonusDone
    &Aura::HandleModPossessPet,                             //128 SPELL_AURA_MOD_POSSESS_PET
    &Aura::HandleAuraModIncreaseSpeed,                      //129 SPELL_AURA_MOD_SPEED_ALWAYS
    &Aura::HandleAuraModIncreaseMountedSpeed,               //130 SPELL_AURA_MOD_MOUNTED_SPEED_ALWAYS
    &Aura::HandleNoImmediateEffect,                         //131 SPELL_AURA_MOD_RANGED_ATTACK_POWER_VERSUS implemented in Unit::MeleeDamageBonusDone
    &Aura::HandleAuraModIncreaseEnergyPercent,              //132 SPELL_AURA_MOD_INCREASE_ENERGY_PERCENT
    &Aura::HandleAuraModIncreaseHealthPercent,              //133 SPELL_AURA_MOD_INCREASE_HEALTH_PERCENT
    &Aura::HandleAuraModRegenInterrupt,                     //134 SPELL_AURA_MOD_MANA_REGEN_INTERRUPT
    &Aura::HandleModHealingDone,                            //135 SPELL_AURA_MOD_HEALING_DONE
    &Aura::HandleNoImmediateEffect,                         //136 SPELL_AURA_MOD_HEALING_DONE_PERCENT   implemented in Unit::SpellHealingBonusDone
    &Aura::HandleModTotalPercentStat,                       //137 SPELL_AURA_MOD_TOTAL_STAT_PERCENTAGE
    &Aura::HandleHaste,                                     //138 SPELL_AURA_MOD_HASTE
    &Aura::HandleForceReaction,                             //139 SPELL_AURA_FORCE_REACTION
    &Aura::HandleAuraModRangedHaste,                        //140 SPELL_AURA_MOD_RANGED_HASTE
    &Aura::HandleRangedAmmoHaste,                           //141 SPELL_AURA_MOD_RANGED_AMMO_HASTE
    &Aura::HandleAuraModBaseResistancePCT,                  //142 SPELL_AURA_MOD_BASE_RESISTANCE_PCT
    &Aura::HandleAuraModResistanceExclusive,                //143 SPELL_AURA_MOD_RESISTANCE_EXCLUSIVE
    &Aura::HandleAuraSafeFall,                              //144 SPELL_AURA_SAFE_FALL                  implemented in WorldSession::HandleMovementOpcodes
    &Aura::HandleAuraModPetTalentsPoints,                   //145 SPELL_AURA_MOD_PET_TALENT_POINTS
    &Aura::HandleNoImmediateEffect,                         //146 SPELL_AURA_ALLOW_TAME_PET_TYPE        implemented in Player::CanTameExoticPets
    &Aura::HandleModMechanicImmunityMask,                   //147 SPELL_AURA_MECHANIC_IMMUNITY_MASK     implemented in Unit::IsImmuneToSpell and Unit::IsImmuneToSpellEffect (check part)
    &Aura::HandleAuraRetainComboPoints,                     //148 SPELL_AURA_RETAIN_COMBO_POINTS
    &Aura::HandleNoImmediateEffect,                         //149 SPELL_AURA_REDUCE_PUSHBACK            implemented in Spell::Delayed and Spell::DelayedChannel
    &Aura::HandleShieldBlockValue,                          //150 SPELL_AURA_MOD_SHIELD_BLOCKVALUE_PCT
    &Aura::HandleAuraTrackStealthed,                        //151 SPELL_AURA_TRACK_STEALTHED
    &Aura::HandleNoImmediateEffect,                         //152 SPELL_AURA_MOD_DETECTED_RANGE         implemented in Creature::GetAttackDistance
    &Aura::HandleNoImmediateEffect,                         //153 SPELL_AURA_SPLIT_DAMAGE_FLAT          implemented in Unit::CalculateAbsorbAndResist
    &Aura::HandleNoImmediateEffect,                         //154 SPELL_AURA_MOD_STEALTH_LEVEL          implemented in Unit::isVisibleForOrDetect
    &Aura::HandleNoImmediateEffect,                         //155 SPELL_AURA_MOD_WATER_BREATHING        implemented in Player::getMaxTimer
    &Aura::HandleNoImmediateEffect,                         //156 SPELL_AURA_MOD_REPUTATION_GAIN        implemented in Player::CalculateReputationGain
    &Aura::HandleUnused,                                    //157 SPELL_AURA_PET_DAMAGE_MULTI (single test like spell 20782, also single for 214 aura)
    &Aura::HandleShieldBlockValue,                          //158 SPELL_AURA_MOD_SHIELD_BLOCKVALUE
    &Aura::HandleNoImmediateEffect,                         //159 SPELL_AURA_NO_PVP_CREDIT              implemented in Player::RewardHonor
    &Aura::HandleNoImmediateEffect,                         //160 SPELL_AURA_MOD_AOE_AVOIDANCE          implemented in Unit::MagicSpellHitResult
    &Aura::HandleNoImmediateEffect,                         //161 SPELL_AURA_MOD_HEALTH_REGEN_IN_COMBAT implemented in Player::RegenerateAll and Player::RegenerateHealth
    &Aura::HandleAuraPowerBurn,                             //162 SPELL_AURA_POWER_BURN_MANA
    &Aura::HandleNoImmediateEffect,                         //163 SPELL_AURA_MOD_CRIT_DAMAGE_BONUS      implemented in Unit::CalculateMeleeDamage and Unit::SpellCriticalDamageBonus
    &Aura::HandleUnused,                                    //164 unused (3.0.8a-3.2.2a), only one test spell 10654
    &Aura::HandleNoImmediateEffect,                         //165 SPELL_AURA_MELEE_ATTACK_POWER_ATTACKER_BONUS implemented in Unit::MeleeDamageBonusDone
    &Aura::HandleAuraModAttackPowerPercent,                 //166 SPELL_AURA_MOD_ATTACK_POWER_PCT
    &Aura::HandleAuraModRangedAttackPowerPercent,           //167 SPELL_AURA_MOD_RANGED_ATTACK_POWER_PCT
    &Aura::HandleNoImmediateEffect,                         //168 SPELL_AURA_MOD_DAMAGE_DONE_VERSUS            implemented in Unit::SpellDamageBonusDone, Unit::MeleeDamageBonusDone
    &Aura::HandleNoImmediateEffect,                         //169 SPELL_AURA_MOD_CRIT_PERCENT_VERSUS           implemented in Unit::DealDamageBySchool, Unit::DoAttackDamage, Unit::SpellCriticalBonus
    &Aura::HandleNULL,                                      //170 SPELL_AURA_DETECT_AMORE       different spells that ignore transformation effects
    &Aura::HandleAuraModIncreaseSpeed,                      //171 SPELL_AURA_MOD_SPEED_NOT_STACK
    &Aura::HandleAuraModIncreaseMountedSpeed,               //172 SPELL_AURA_MOD_MOUNTED_SPEED_NOT_STACK
    &Aura::HandleUnused,                                    //173 unused (3.0.8a-3.2.2a) no spells, old SPELL_AURA_ALLOW_CHAMPION_SPELLS  only for Proclaim Champion spell
    &Aura::HandleModSpellDamagePercentFromStat,             //174 SPELL_AURA_MOD_SPELL_DAMAGE_OF_STAT_PERCENT  implemented in Unit::SpellBaseDamageBonusDone
    &Aura::HandleModSpellHealingPercentFromStat,            //175 SPELL_AURA_MOD_SPELL_HEALING_OF_STAT_PERCENT implemented in Unit::SpellBaseHealingBonusDone
    &Aura::HandleSpiritOfRedemption,                        //176 SPELL_AURA_SPIRIT_OF_REDEMPTION   only for Spirit of Redemption spell, die at aura end
    &Aura::HandleNULL,                                      //177 SPELL_AURA_AOE_CHARM (22 spells)
    &Aura::HandleNoImmediateEffect,                         //178 SPELL_AURA_MOD_DEBUFF_RESISTANCE          implemented in Unit::MagicSpellHitResult
    &Aura::HandleNoImmediateEffect,                         //179 SPELL_AURA_MOD_ATTACKER_SPELL_CRIT_CHANCE implemented in Unit::SpellCriticalBonus
    &Aura::HandleNoImmediateEffect,                         //180 SPELL_AURA_MOD_FLAT_SPELL_DAMAGE_VERSUS   implemented in Unit::SpellDamageBonusDone
    &Aura::HandleUnused,                                    //181 unused (3.0.8a-3.2.2a) old SPELL_AURA_MOD_FLAT_SPELL_CRIT_DAMAGE_VERSUS
    &Aura::HandleAuraModResistenceOfStatPercent,            //182 SPELL_AURA_MOD_RESISTANCE_OF_STAT_PERCENT
    &Aura::HandleNoImmediateEffect,                         //183 SPELL_AURA_MOD_CRITICAL_THREAT only used in 28746, implemented in ThreatCalcHelper::calcThreat
    &Aura::HandleNoImmediateEffect,                         //184 SPELL_AURA_MOD_ATTACKER_MELEE_HIT_CHANCE  implemented in Unit::RollMeleeOutcomeAgainst
    &Aura::HandleNoImmediateEffect,                         //185 SPELL_AURA_MOD_ATTACKER_RANGED_HIT_CHANCE implemented in Unit::RollMeleeOutcomeAgainst
    &Aura::HandleNoImmediateEffect,                         //186 SPELL_AURA_MOD_ATTACKER_SPELL_HIT_CHANCE  implemented in Unit::MagicSpellHitResult
    &Aura::HandleNoImmediateEffect,                         //187 SPELL_AURA_MOD_ATTACKER_MELEE_CRIT_CHANCE  implemented in Unit::GetUnitCriticalChance
    &Aura::HandleNoImmediateEffect,                         //188 SPELL_AURA_MOD_ATTACKER_RANGED_CRIT_CHANCE implemented in Unit::GetUnitCriticalChance
    &Aura::HandleModRating,                                 //189 SPELL_AURA_MOD_RATING
    &Aura::HandleNoImmediateEffect,                         //190 SPELL_AURA_MOD_FACTION_REPUTATION_GAIN     implemented in Player::CalculateReputationGain
    &Aura::HandleAuraModUseNormalSpeed,                     //191 SPELL_AURA_USE_NORMAL_MOVEMENT_SPEED
    &Aura::HandleModMeleeRangedSpeedPct,                    //192 SPELL_AURA_HASTE_MELEE
    &Aura::HandleModCombatSpeedPct,                         //193 SPELL_AURA_HASTE_ALL (in fact combat (any type attack) speed pct)
    &Aura::HandleNoImmediateEffect,                         //194 SPELL_AURA_MOD_IGNORE_ABSORB_SCHOOL       implement in Unit::CalcNotIgnoreAbsorbDamage
    &Aura::HandleNoImmediateEffect,                         //195 SPELL_AURA_MOD_IGNORE_ABSORB_FOR_SPELL    implement in Unit::CalcNotIgnoreAbsorbDamage
    &Aura::HandleNULL,                                      //196 SPELL_AURA_MOD_COOLDOWN (single spell 24818 in 3.2.2a)
    &Aura::HandleNoImmediateEffect,                         //197 SPELL_AURA_MOD_ATTACKER_SPELL_AND_WEAPON_CRIT_CHANCE implemented in Unit::SpellCriticalBonus Unit::GetUnitCriticalChance
    &Aura::HandleUnused,                                    //198 unused (3.0.8a-3.2.2a) old SPELL_AURA_MOD_ALL_WEAPON_SKILLS
    &Aura::HandleNoImmediateEffect,                         //199 SPELL_AURA_MOD_INCREASES_SPELL_PCT_TO_HIT  implemented in Unit::MagicSpellHitResult
    &Aura::HandleNoImmediateEffect,                         //200 SPELL_AURA_MOD_KILL_XP_PCT                 implemented in Player::GiveXP
    &Aura::HandleAuraAllowFlight,                           //201 SPELL_AURA_FLY                             this aura enable flight mode...
    &Aura::HandleNoImmediateEffect,                         //202 SPELL_AURA_IGNORE_COMBAT_RESULT            implemented in Unit::MeleeSpellHitResult
    &Aura::HandleNoImmediateEffect,                         //203 SPELL_AURA_MOD_ATTACKER_MELEE_CRIT_DAMAGE  implemented in Unit::CalculateMeleeDamage and Unit::SpellCriticalDamageBonus
    &Aura::HandleNoImmediateEffect,                         //204 SPELL_AURA_MOD_ATTACKER_RANGED_CRIT_DAMAGE implemented in Unit::CalculateMeleeDamage and Unit::SpellCriticalDamageBonus
    &Aura::HandleNoImmediateEffect,                         //205 SPELL_AURA_MOD_ATTACKER_SPELL_CRIT_DAMAGE  implemented in Unit::SpellCriticalDamageBonus
    &Aura::HandleAuraModIncreaseFlightSpeed,                //206 SPELL_AURA_MOD_FLIGHT_SPEED
    &Aura::HandleAuraModIncreaseFlightSpeed,                //207 SPELL_AURA_MOD_FLIGHT_SPEED_MOUNTED
    &Aura::HandleAuraModIncreaseFlightSpeed,                //208 SPELL_AURA_MOD_FLIGHT_SPEED_STACKING
    &Aura::HandleAuraModIncreaseFlightSpeed,                //209 SPELL_AURA_MOD_FLIGHT_SPEED_MOUNTED_STACKING
    &Aura::HandleAuraModIncreaseFlightSpeed,                //210 SPELL_AURA_MOD_FLIGHT_SPEED_NOT_STACKING
    &Aura::HandleAuraModIncreaseFlightSpeed,                //211 SPELL_AURA_MOD_FLIGHT_SPEED_MOUNTED_NOT_STACKING
    &Aura::HandleAuraModRangedAttackPowerOfStatPercent,     //212 SPELL_AURA_MOD_RANGED_ATTACK_POWER_OF_STAT_PERCENT
    &Aura::HandleNoImmediateEffect,                         //213 SPELL_AURA_MOD_RAGE_FROM_DAMAGE_DEALT implemented in Player::RewardRage
    &Aura::HandleUnused,                                    //214 Tamed Pet Passive (single test like spell 20782, also single for 157 aura)
    &Aura::HandleArenaPreparation,                          //215 SPELL_AURA_ARENA_PREPARATION
    &Aura::HandleModCastingSpeed,                           //216 SPELL_AURA_HASTE_SPELLS
    &Aura::HandleUnused,                                    //217 unused (3.0.8a-3.2.2a)
    &Aura::HandleAuraModRangedHaste,                        //218 SPELL_AURA_HASTE_RANGED
    &Aura::HandleModManaRegen,                              //219 SPELL_AURA_MOD_MANA_REGEN_FROM_STAT
    &Aura::HandleModRatingFromStat,                         //220 SPELL_AURA_MOD_RATING_FROM_STAT
    &Aura::HandleNULL,                                      //221 ignored
    &Aura::HandleUnused,                                    //222 unused (3.0.8a-3.2.2a) only for spell 44586 that not used in real spell cast
    &Aura::HandleNULL,                                      //223 dummy code (cast damage spell to attacker) and another dymmy (jump to another nearby raid member)
    &Aura::HandleUnused,                                    //224 unused (3.0.8a-3.2.2a)
    &Aura::HandleNoImmediateEffect,                         //225 SPELL_AURA_PRAYER_OF_MENDING
    &Aura::HandleAuraPeriodicDummy,                         //226 SPELL_AURA_PERIODIC_DUMMY
    &Aura::HandlePeriodicTriggerSpellWithValue,             //227 SPELL_AURA_PERIODIC_TRIGGER_SPELL_WITH_VALUE
    &Aura::HandleNoImmediateEffect,                         //228 SPELL_AURA_DETECT_STEALTH
    &Aura::HandleNoImmediateEffect,                         //229 SPELL_AURA_MOD_AOE_DAMAGE_AVOIDANCE        implemented in Unit::SpellDamageBonusTaken
    &Aura::HandleAuraModIncreaseMaxHealth,                  //230 Commanding Shout
    &Aura::HandleNoImmediateEffect,                         //231 SPELL_AURA_PROC_TRIGGER_SPELL_WITH_VALUE
    &Aura::HandleNoImmediateEffect,                         //232 SPELL_AURA_MECHANIC_DURATION_MOD           implement in Unit::CalculateSpellDuration
    &Aura::HandleNULL,                                      //233 set model id to the one of the creature with id m_modifier.m_miscvalue
    &Aura::HandleNoImmediateEffect,                         //234 SPELL_AURA_MECHANIC_DURATION_MOD_NOT_STACK implement in Unit::CalculateSpellDuration
    &Aura::HandleAuraModDispelResist,                       //235 SPELL_AURA_MOD_DISPEL_RESIST               implement in Unit::MagicSpellHitResult
    &Aura::HandleAuraControlVehicle,                        //236 SPELL_AURA_CONTROL_VEHICLE
    &Aura::HandleModSpellDamagePercentFromAttackPower,      //237 SPELL_AURA_MOD_SPELL_DAMAGE_OF_ATTACK_POWER  implemented in Unit::SpellBaseDamageBonusDone
    &Aura::HandleModSpellHealingPercentFromAttackPower,     //238 SPELL_AURA_MOD_SPELL_HEALING_OF_ATTACK_POWER implemented in Unit::SpellBaseHealingBonusDone
    &Aura::HandleAuraModScale,                              //239 SPELL_AURA_MOD_SCALE_2 only in Noggenfogger Elixir (16595) before 2.3.0 aura 61
    &Aura::HandleAuraModExpertise,                          //240 SPELL_AURA_MOD_EXPERTISE
    &Aura::HandleForceMoveForward,                          //241 Forces the caster to move forward
    &Aura::HandleUnused,                                    //242 SPELL_AURA_MOD_SPELL_DAMAGE_FROM_HEALING (only 2 test spels in 3.2.2a)
    &Aura::HandleNULL,                                      //243 faction reaction override spells
    &Aura::HandleComprehendLanguage,                        //244 SPELL_AURA_COMPREHEND_LANGUAGE
    &Aura::HandleNoImmediateEffect,                         //245 SPELL_AURA_MOD_DURATION_OF_MAGIC_EFFECTS     implemented in Unit::CalculateSpellDuration
    &Aura::HandleNoImmediateEffect,                         //246 SPELL_AURA_MOD_DURATION_OF_EFFECTS_BY_DISPEL implemented in Unit::CalculateSpellDuration
    &Aura::HandleAuraMirrorImage,                           //247 SPELL_AURA_MIRROR_IMAGE
    &Aura::HandleNoImmediateEffect,                         //248 SPELL_AURA_MOD_COMBAT_RESULT_CHANCE         implemented in Unit::RollMeleeOutcomeAgainst
    &Aura::HandleAuraConvertRune,                           //249 SPELL_AURA_CONVERT_RUNE
    &Aura::HandleAuraModIncreaseHealth,                     //250 SPELL_AURA_MOD_INCREASE_HEALTH_2
    &Aura::HandleNULL,                                      //251 SPELL_AURA_MOD_ENEMY_DODGE
    &Aura::HandleModCombatSpeedPct,                         //252 SPELL_AURA_SLOW_ALL
    &Aura::HandleNoImmediateEffect,                         //253 SPELL_AURA_MOD_BLOCK_CRIT_CHANCE             implemented in Unit::CalculateMeleeDamage
    &Aura::HandleAuraModDisarm,                             //254 SPELL_AURA_MOD_DISARM_SHIELD disarm Shield/offhand
    &Aura::HandleNoImmediateEffect,                         //255 SPELL_AURA_MOD_MECHANIC_DAMAGE_TAKEN_PERCENT    implemented in Unit::SpellDamageBonusTaken
    &Aura::HandleNoReagentUseAura,                          //256 SPELL_AURA_NO_REAGENT_USE Use SpellClassMask for spell select
    &Aura::HandleNULL,                                      //257 SPELL_AURA_MOD_TARGET_RESIST_BY_SPELL_CLASS Use SpellClassMask for spell select
    &Aura::HandleNULL,                                      //258 SPELL_AURA_MOD_SPELL_VISUAL
    &Aura::HandleNoImmediateEffect,                         //259 SPELL_AURA_MOD_PERIODIC_HEAL                    implemented in Unit::SpellHealingBonus
    &Aura::HandleNoImmediateEffect,                         //260 SPELL_AURA_SCREEN_EFFECT (miscvalue = id in ScreenEffect.dbc) not required any code
    &Aura::HandlePhase,                                     //261 SPELL_AURA_PHASE undetectable invisibility?     implemented in Unit::isVisibleForOrDetect
    &Aura::HandleNoImmediateEffect,                         //262 SPELL_AURA_IGNORE_UNIT_STATE                    implemented in Unit::isIgnoreUnitState & Spell::CheckCast
<<<<<<< HEAD
    &Aura::HandleNoImmediateEffect,                         //263 SPELL_AURA_ALLOW_ONLY_ABILITY                   implemented in Spell::CheckCasterAuras
=======
    &Aura::HandleNoImmediateEffect,                         //263 SPELL_AURA_ALLOW_ONLY_ABILITY                   implemented in Spell::CheckCasterAuras, lool enum IgnoreUnitState for known misc values
>>>>>>> 89ddc907
    &Aura::HandleUnused,                                    //264 unused (3.0.8a-3.2.2a)
    &Aura::HandleUnused,                                    //265 unused (3.0.8a-3.2.2a)
    &Aura::HandleUnused,                                    //266 unused (3.0.8a-3.2.2a)
    &Aura::HandleNoImmediateEffect,                         //267 SPELL_AURA_MOD_IMMUNE_AURA_APPLY_SCHOOL         implemented in Unit::IsImmuneToSpellEffect
    &Aura::HandleAuraModAttackPowerOfStatPercent,           //268 SPELL_AURA_MOD_ATTACK_POWER_OF_STAT_PERCENT
    &Aura::HandleNoImmediateEffect,                         //269 SPELL_AURA_MOD_IGNORE_DAMAGE_REDUCTION_SCHOOL   implemented in Unit::CalcNotIgnoreDamageRedunction
    &Aura::HandleUnused,                                    //270 SPELL_AURA_MOD_IGNORE_TARGET_RESIST (unused in 3.2.2a)
    &Aura::HandleNoImmediateEffect,                         //271 SPELL_AURA_MOD_DAMAGE_FROM_CASTER    implemented in Unit::MeleeDamageBonusTaken and Unit::SpellDamageBonusTaken
    &Aura::HandleNoImmediateEffect,                         //272 SPELL_AURA_MAELSTROM_WEAPON (unclear use for aura, it used in (3.2.2a...3.3.0) in single spell 53817 that spellmode stacked and charged spell expected to be drop as stack
    &Aura::HandleNoImmediateEffect,                         //273 SPELL_AURA_X_RAY (client side implementation)
    &Aura::HandleNULL,                                      //274 proc free shot?
    &Aura::HandleNoImmediateEffect,                         //275 SPELL_AURA_MOD_IGNORE_SHAPESHIFT Use SpellClassMask for spell select
    &Aura::HandleNULL,                                      //276 mod damage % mechanic?
    &Aura::HandleNoImmediateEffect,                         //277 SPELL_AURA_MOD_MAX_AFFECTED_TARGETS Use SpellClassMask for spell select
    &Aura::HandleAuraModDisarm,                             //278 SPELL_AURA_MOD_DISARM_RANGED disarm ranged weapon
    &Aura::HandleNULL,                                      //279 visual effects? 58836 and 57507
    &Aura::HandleModTargetArmorPct,                         //280 SPELL_AURA_MOD_TARGET_ARMOR_PCT
    &Aura::HandleNoImmediateEffect,                         //281 SPELL_AURA_MOD_HONOR_GAIN             implemented in Player::RewardHonor
    &Aura::HandleAuraIncreaseBaseHealthPercent,             //282 SPELL_AURA_INCREASE_BASE_HEALTH_PERCENT
    &Aura::HandleNoImmediateEffect,                         //283 SPELL_AURA_MOD_HEALING_RECEIVED       implemented in Unit::SpellHealingBonusTaken
    &Aura::HandleAuraLinked,                                //284 SPELL_AURA_LINKED
    &Aura::HandleAuraModAttackPowerOfArmor,                 //285 SPELL_AURA_MOD_ATTACK_POWER_OF_ARMOR  implemented in Player::UpdateAttackPowerAndDamage
    &Aura::HandleNoImmediateEffect,                         //286 SPELL_AURA_ABILITY_PERIODIC_CRIT      implemented in Aura::IsCritFromAbilityAura called from Aura::PeriodicTick
    &Aura::HandleNoImmediateEffect,                         //287 SPELL_AURA_DEFLECT_SPELLS             implemented in Unit::MagicSpellHitResult and Unit::MeleeSpellHitResult
    &Aura::HandleNULL,                                      //288 increase parry/deflect, prevent attack (single spell used 67801)
    &Aura::HandleUnused,                                    //289 unused (3.2.2a)
    &Aura::HandleAuraModAllCritChance,                      //290 SPELL_AURA_MOD_ALL_CRIT_CHANCE
    &Aura::HandleNoImmediateEffect,                         //291 SPELL_AURA_MOD_QUEST_XP_PCT           implemented in Player::GiveXP
    &Aura::HandleAuraOpenStable,                            //292 call stabled pet
    &Aura::HandleNULL,                                      //293 3 spells
    &Aura::HandleNULL,                                      //294 2 spells, possible prevent mana regen
    &Aura::HandleUnused,                                    //295 unused (3.2.2a)
    &Aura::HandleNULL,                                      //296 2 spells
    &Aura::HandleNULL,                                      //297 1 spell (counter spell school?)
    &Aura::HandleUnused,                                    //298 unused (3.2.2a)
    &Aura::HandleUnused,                                    //299 unused (3.2.2a)
    &Aura::HandleNULL,                                      //300 3 spells (share damage?)
    &Aura::HandleNULL,                                      //301 SPELL_AURA_HEAL_ABSORB 5 spells
    &Aura::HandleUnused,                                    //302 unused (3.2.2a)
    &Aura::HandleNULL,                                      //303 17 spells
    &Aura::HandleNULL,                                      //304 2 spells (alcohol effect?)
    &Aura::HandleAuraModIncreaseSpeed,                      //305 SPELL_AURA_MOD_MINIMUM_SPEED
    &Aura::HandleNULL,                                      //306 1 spell
    &Aura::HandleNULL,                                      //307 absorb healing?
    &Aura::HandleNULL,                                      //308 new aura for hunter traps
    &Aura::HandleNULL,                                      //309 absorb healing?
    &Aura::HandleNoImmediateEffect,                         //310 SPELL_AURA_MOD_PET_AOE_DAMAGE_AVOIDANCE implemented in Unit::SpellDamageBonusTaken
    &Aura::HandleNULL,                                      //311 0 spells in 3.3
    &Aura::HandleNULL,                                      //312 0 spells in 3.3
    &Aura::HandleNULL,                                      //313 0 spells in 3.3
    &Aura::HandleNULL,                                      //314 1 test spell (reduce duration of silince/magic)
    &Aura::HandleNULL,                                      //315 underwater walking
    &Aura::HandleNoImmediateEffect                          //316 SPELL_AURA_MOD_PERIODIC_HASTE makes haste affect HOT/DOT ticks
};

static AuraType const frozenAuraTypes[] = { SPELL_AURA_MOD_ROOT, SPELL_AURA_MOD_STUN, SPELL_AURA_NONE };

Aura::Aura(SpellEntry const* spellproto, SpellEffectIndex eff, int32 *currentBasePoints, SpellAuraHolder *holder, Unit *target, Unit *caster, Item* castItem) :
m_spellmod(NULL),
m_timeCla(1000), m_periodicTimer(0), m_periodicTick(0), m_removeMode(AURA_REMOVE_BY_DEFAULT),
m_effIndex(eff), m_positive(false), m_isPeriodic(false), m_isAreaAura(false),
m_isPersistent(false), m_in_use(0), m_spellAuraHolder(holder)
{
    MANGOS_ASSERT(target);

    MANGOS_ASSERT(spellproto && spellproto == sSpellStore.LookupEntry( spellproto->Id ) && "`info` must be pointer to sSpellStore element");

    m_currentBasePoints = currentBasePoints ? *currentBasePoints : spellproto->CalculateSimpleValue(eff);

    bool isPassive = IsPassiveSpell(GetSpellProto());
    bool isPermanent = false;
    m_positive = IsPositiveEffect(spellproto->Id, m_effIndex);

    m_applyTime = time(NULL);

    int32 damage;
    if (!caster)
    {
        damage = m_currentBasePoints;
    }
    else
    {
        damage        = caster->CalculateSpellDamage(target, spellproto, m_effIndex, &m_currentBasePoints);

        if (!damage && castItem && castItem->GetItemSuffixFactor())
        {
            ItemRandomSuffixEntry const *item_rand_suffix = sItemRandomSuffixStore.LookupEntry(abs(castItem->GetItemRandomPropertyId()));
            if (item_rand_suffix)
            {
                for (int k = 0; k < 3; ++k)
                {
                    SpellItemEnchantmentEntry const *pEnchant = sSpellItemEnchantmentStore.LookupEntry(item_rand_suffix->enchant_id[k]);
                    if (pEnchant)
                    {
                        for (int t = 0; t < 3; ++t)
                        {
                            if(pEnchant->spellid[t] != spellproto->Id)
                                continue;

                            damage = uint32((item_rand_suffix->prefix[k]*castItem->GetItemSuffixFactor()) / 10000 );
                            break;
                        }
                    }

                    if (damage)
                        break;
                }
            }
        }
    }

    SetModifier(AuraType(spellproto->EffectApplyAuraName[eff]), damage, spellproto->EffectAmplitude[eff], spellproto->EffectMiscValue[eff]);

    if (caster)
        m_maxduration = caster->CalculateBaseSpellDuration(spellproto, &m_modifier.periodictime);
    else
        m_maxduration = GetSpellDuration(spellproto);

    if (m_maxduration == -1 || (isPassive && spellproto->DurationIndex == 0))
        isPermanent = true;

    if (!isPermanent)
    {
        m_maxduration = target->CalculateSpellDuration(caster, m_maxduration, spellproto, m_effIndex);
        // Get zero duration aura after - need set m_maxduration > 0 for apply/remove aura work
        if (m_maxduration<=0)
            m_maxduration = 1;
    }

    m_duration = m_maxduration;

    DEBUG_FILTER_LOG(LOG_FILTER_SPELL_CAST, "Aura: construct Spellid : %u, Aura : %u Duration : %d Target : %d Damage : %d", spellproto->Id, spellproto->EffectApplyAuraName[eff], m_maxduration, spellproto->EffectImplicitTargetA[eff],damage);

    // Start periodic on next tick or at aura apply
    if (!(spellproto->AttributesEx5 & SPELL_ATTR_EX5_START_PERIODIC_AT_APPLY))
        m_periodicTimer += m_modifier.periodictime;
}

Aura::~Aura()
{
}

AreaAura::AreaAura(SpellEntry const* spellproto, SpellEffectIndex eff, int32 *currentBasePoints, SpellAuraHolder *holder, Unit *target,
Unit *caster, Item* castItem) : Aura(spellproto, eff, currentBasePoints, holder, target, caster, castItem)
{
    m_isAreaAura = true;

    // caster==NULL in constructor args if target==caster in fact
    Unit* caster_ptr = caster ? caster : target;

    m_radius = GetSpellRadius(sSpellRadiusStore.LookupEntry(spellproto->EffectRadiusIndex[m_effIndex]));
    if(Player* modOwner = caster_ptr->GetSpellModOwner())
        modOwner->ApplySpellMod(spellproto->Id, SPELLMOD_RADIUS, m_radius);

    switch(spellproto->Effect[eff])
    {
        case SPELL_EFFECT_APPLY_AREA_AURA_PARTY:
            m_areaAuraType = AREA_AURA_PARTY;
            if (target->GetTypeId() == TYPEID_UNIT && ((Creature*)target)->IsTotem())
                m_modifier.m_auraname = SPELL_AURA_NONE;
            break;
        case SPELL_EFFECT_APPLY_AREA_AURA_RAID:
            m_areaAuraType = AREA_AURA_RAID;
            if (target->GetTypeId() == TYPEID_UNIT && ((Creature*)target)->IsTotem())
                m_modifier.m_auraname = SPELL_AURA_NONE;
            // Light's Beacon not applied to caster itself (TODO: more generic check for another similar spell if any?)
            else if (target == caster_ptr && spellproto->Id == 53651)
                m_modifier.m_auraname = SPELL_AURA_NONE;
            break;
        case SPELL_EFFECT_APPLY_AREA_AURA_FRIEND:
            m_areaAuraType = AREA_AURA_FRIEND;
            break;
        case SPELL_EFFECT_APPLY_AREA_AURA_ENEMY:
            m_areaAuraType = AREA_AURA_ENEMY;
            if (target == caster_ptr)
                m_modifier.m_auraname = SPELL_AURA_NONE;    // Do not do any effect on self
            break;
        case SPELL_EFFECT_APPLY_AREA_AURA_PET:
            m_areaAuraType = AREA_AURA_PET;
            break;
        case SPELL_EFFECT_APPLY_AREA_AURA_OWNER:
            m_areaAuraType = AREA_AURA_OWNER;
            if (target == caster_ptr)
                m_modifier.m_auraname = SPELL_AURA_NONE;
            break;
        default:
            sLog.outError("Wrong spell effect in AreaAura constructor");
            MANGOS_ASSERT(false);
            break;
    }
}

AreaAura::~AreaAura()
{
}

PersistentAreaAura::PersistentAreaAura(SpellEntry const* spellproto, SpellEffectIndex eff, int32 *currentBasePoints, SpellAuraHolder *holder, Unit *target,
Unit *caster, Item* castItem) : Aura(spellproto, eff, currentBasePoints, holder, target, caster, castItem)
{
    m_isPersistent = true;
}

PersistentAreaAura::~PersistentAreaAura()
{
}

SingleEnemyTargetAura::SingleEnemyTargetAura(SpellEntry const* spellproto, SpellEffectIndex eff, int32 *currentBasePoints, SpellAuraHolder *holder, Unit *target,
Unit *caster, Item* castItem) : Aura(spellproto, eff, currentBasePoints, holder, target, caster, castItem)
{
    if (caster)
        m_castersTargetGuid = caster->GetTypeId()==TYPEID_PLAYER ? ((Player*)caster)->GetSelectionGuid() : caster->GetTargetGuid();
}

SingleEnemyTargetAura::~SingleEnemyTargetAura()
{
}

Unit* SingleEnemyTargetAura::GetTriggerTarget() const
{
    return ObjectAccessor::GetUnit(*(m_spellAuraHolder->GetTarget()), m_castersTargetGuid);
}

Aura* CreateAura(SpellEntry const* spellproto, SpellEffectIndex eff, int32 *currentBasePoints, SpellAuraHolder *holder, Unit *target, Unit *caster, Item* castItem)
{
    if (IsAreaAuraEffect(spellproto->Effect[eff]))
        return new AreaAura(spellproto, eff, currentBasePoints, holder, target, caster, castItem);

    uint32 triggeredSpellId = spellproto->EffectTriggerSpell[eff];

    if(SpellEntry const* triggeredSpellInfo = sSpellStore.LookupEntry(triggeredSpellId))
        for (int i = 0; i < MAX_EFFECT_INDEX; ++i)
            if (triggeredSpellInfo->EffectImplicitTargetA[i] == TARGET_SINGLE_ENEMY)
                return new SingleEnemyTargetAura(spellproto, eff, currentBasePoints, holder, target, caster, castItem);

    return new Aura(spellproto, eff, currentBasePoints, holder, target, caster, castItem);
}

SpellAuraHolder* CreateSpellAuraHolder(SpellEntry const* spellproto, Unit *target, WorldObject *caster, Item *castItem)
{
    return new SpellAuraHolder(spellproto, target, caster, castItem);
}

void Aura::SetModifier(AuraType t, int32 a, uint32 pt, int32 miscValue)
{
    m_modifier.m_auraname = t;
    m_modifier.m_amount = a;
    m_modifier.m_miscvalue = miscValue;
    m_modifier.periodictime = pt;
}

void Aura::Update(uint32 diff)
{
    if (m_duration > 0)
    {
        m_duration -= diff;
        if (m_duration < 0)
            m_duration = 0;
        m_timeCla -= diff;

        // GetEffIndex()==0 prevent double/triple apply manaPerSecond/manaPerSecondPerLevel to same spell with many auras
        // all spells with manaPerSecond/manaPerSecondPerLevel have aura in effect 0
        if (GetEffIndex() == EFFECT_INDEX_0 && m_timeCla <= 0)
        {
            Unit* caster = GetCaster();
            if (caster && caster->IsInWorld())
            {
                Powers powertype = Powers(GetSpellProto()->powerType);
                int32 manaPerSecond = GetSpellProto()->manaPerSecond + GetSpellProto()->manaPerSecondPerLevel * caster->getLevel();
                m_timeCla = 1*IN_MILLISECONDS;
                if (manaPerSecond)
                {
                    if(powertype==POWER_HEALTH)
                        caster->ModifyHealth(-manaPerSecond);
                    else
                        caster->ModifyPower(powertype,-manaPerSecond);
                }
            }
        }
    }

    if(m_isPeriodic && (m_duration >= 0 || GetHolder()->IsPassive() || GetHolder()->IsPermanent()))
    {
        m_periodicTimer -= diff;
        if(m_periodicTimer <= 0) // tick also at m_periodicTimer==0 to prevent lost last tick in case max m_duration == (max m_periodicTimer)*N
        {
            // update before applying (aura can be removed in TriggerSpell or PeriodicTick calls)
            m_periodicTimer += m_modifier.periodictime;
            ++m_periodicTick;                               // for some infinity auras in some cases can overflow and reset
            PeriodicTick();
        }
    }
}

void AreaAura::Update(uint32 diff)
{
    // update for the caster of the aura
    if(GetCasterGuid() == GetTarget()->GetObjectGuid())
    {
        Unit* caster = GetTarget();

        if( !caster->hasUnitState(UNIT_STAT_ISOLATED) )
        {
            Unit* owner = caster->GetCharmerOrOwner();
            if (!owner)
                owner = caster;
            std::list<Unit *> targets;

            switch(m_areaAuraType)
            {
                case AREA_AURA_PARTY:
                {
                    Group *pGroup = NULL;

                    if (owner->GetTypeId() == TYPEID_PLAYER)
                        pGroup = ((Player*)owner)->GetGroup();

                    if( pGroup)
                    {
                        uint8 subgroup = ((Player*)owner)->GetSubGroup();
                        for(GroupReference *itr = pGroup->GetFirstMember(); itr != NULL; itr = itr->next())
                        {
                            Player* Target = itr->getSource();
                            if(Target && Target->isAlive() && Target->GetSubGroup()==subgroup && caster->IsFriendlyTo(Target))
                            {
                                if(caster->IsWithinDistInMap(Target, m_radius))
                                    targets.push_back(Target);
                                if (Pet *pet = Target->GetPet())
                                {
                                    GroupPetList m_groupPets = Target->GetPets();
                                    if (!m_groupPets.empty())
                                    {
                                        for (GroupPetList::const_iterator itr = m_groupPets.begin(); itr != m_groupPets.end(); ++itr)
                                            if (Pet* _pet = Target->GetMap()->GetPet(*itr))
                                                if(_pet && _pet->isAlive() && caster->IsWithinDistInMap(_pet, m_radius))
                                                    targets.push_back(_pet);
                                    }
                                }
                            }
                        }
                    }
                    else
                    {
                        // add owner
                        if( owner != caster && caster->IsWithinDistInMap(owner, m_radius) )
                            targets.push_back(owner);
                        // add caster's pet
                        if (Pet *pet = caster->GetPet())
                        {
                            GroupPetList m_groupPets = caster->GetPets();
                            if (!m_groupPets.empty())
                            {
                                for (GroupPetList::const_iterator itr = m_groupPets.begin(); itr != m_groupPets.end(); ++itr)
                                    if (Pet* _pet = caster->GetMap()->GetPet(*itr))
                                        if(_pet && caster->IsWithinDistInMap(_pet, m_radius))
                                            targets.push_back(_pet);
                            }
                        }
                    }
                    break;
                }
                case AREA_AURA_RAID:
                {
                    Group *pGroup = NULL;

                    if (owner->GetTypeId() == TYPEID_PLAYER)
                        pGroup = ((Player*)owner)->GetGroup();

                    if( pGroup)
                    {
                        for(GroupReference *itr = pGroup->GetFirstMember(); itr != NULL; itr = itr->next())
                        {
                            Player* Target = itr->getSource();
                            if(Target && Target->isAlive() && caster->IsFriendlyTo(Target))
                            {
                                if(caster->IsWithinDistInMap(Target, m_radius))
                                    targets.push_back(Target);
                                if (Pet *pet = Target->GetPet())
                                {
                                    GroupPetList m_groupPets = Target->GetPets();
                                    if (!m_groupPets.empty())
                                    {
                                        for (GroupPetList::const_iterator itr = m_groupPets.begin(); itr != m_groupPets.end(); ++itr)
                                            if (Pet* _pet = caster->GetMap()->GetPet(*itr))
                                                if(_pet && caster->IsWithinDistInMap(_pet, m_radius))
                                                    targets.push_back(_pet);
                                    }
                                }
                            }
                        }
                    }
                    else
                    {
                        // add owner
                        if( owner != caster && caster->IsWithinDistInMap(owner, m_radius) )
                            targets.push_back(owner);
                        // add caster's pet
                        if (Pet *pet = caster->GetPet())
                        {
                            GroupPetList m_groupPets = caster->GetPets();
                            if (!m_groupPets.empty())
                            {
                                for (GroupPetList::const_iterator itr = m_groupPets.begin(); itr != m_groupPets.end(); ++itr)
                                    if (Pet* _pet = caster->GetMap()->GetPet(*itr))
                                        if(_pet && caster->IsWithinDistInMap(_pet, m_radius))
                                            targets.push_back(_pet);
                            }
                        }
                    }
                    break;
                }
                case AREA_AURA_FRIEND:
                {
                    MaNGOS::AnyFriendlyUnitInObjectRangeCheck u_check(caster, m_radius);
                    MaNGOS::UnitListSearcher<MaNGOS::AnyFriendlyUnitInObjectRangeCheck> searcher(targets, u_check);
                    Cell::VisitAllObjects(caster, searcher, m_radius);
                    break;
                }
                case AREA_AURA_ENEMY:
                {
                    MaNGOS::AnyAoETargetUnitInObjectRangeCheck u_check(caster, m_radius); // No GetCharmer in searcher
                    MaNGOS::UnitListSearcher<MaNGOS::AnyAoETargetUnitInObjectRangeCheck> searcher(targets, u_check);
                    Cell::VisitAllObjects(caster, searcher, m_radius);
                    break;
                }
                case AREA_AURA_OWNER:
                case AREA_AURA_PET:
                {
                    if(owner != caster && caster->IsWithinDistInMap(owner, m_radius))
                        targets.push_back(owner);
                    break;
                }
            }

            for(std::list<Unit *>::iterator tIter = targets.begin(); tIter != targets.end(); tIter++)
            {
                // flag for seelction is need apply aura to current iteration target
                bool apply = true;

                // we need ignore present caster self applied are auras sometime
                // in cases if this only auras applied for spell effect
                Unit::SpellAuraHolderBounds spair = (*tIter)->GetSpellAuraHolderBounds(GetId());
                for(Unit::SpellAuraHolderMap::const_iterator i = spair.first; i != spair.second; ++i)
                {
                    if (i->second->IsDeleted())
                        continue;

                    Aura *aur = i->second->GetAuraByEffectIndex(m_effIndex);

                    if (!aur)
                        continue;

                    switch(m_areaAuraType)
                    {
                        case AREA_AURA_ENEMY:
                            // non caster self-casted auras (non stacked)
                            if(aur->GetModifier()->m_auraname != SPELL_AURA_NONE)
                                apply = false;
                            break;
                        case AREA_AURA_RAID:
                            // non caster self-casted auras (stacked from diff. casters)
                            if(aur->GetModifier()->m_auraname != SPELL_AURA_NONE  || i->second->GetCasterGuid() == GetCasterGuid())
                                apply = false;
                            break;
                        default:
                            // in generic case not allow stacking area auras
                            apply = false;
                            break;
                    }

                    if(!apply)
                        break;
                }

                if(!apply)
                    continue;

                if(SpellEntry const *actualSpellInfo = sSpellMgr.SelectAuraRankForLevel(GetSpellProto(), (*tIter)->getLevel()))
                {
                    int32 actualBasePoints = m_currentBasePoints;
                    // recalculate basepoints for lower rank (all AreaAura spell not use custom basepoints?)
                    if(actualSpellInfo != GetSpellProto())
                        actualBasePoints = actualSpellInfo->CalculateSimpleValue(m_effIndex);

                    SpellAuraHolder *holder = (*tIter)->GetSpellAuraHolder(actualSpellInfo->Id, GetCasterGUID());

                    bool addedToExisting = true;
                    if (!holder)
                    {
                        holder = CreateSpellAuraHolder(actualSpellInfo, (*tIter), caster);
                        addedToExisting = false;
                    }

                    AreaAura *aur = new AreaAura(actualSpellInfo, m_effIndex, &actualBasePoints, holder, (*tIter), caster, NULL);
                    aur->SetAuraDuration(GetAuraDuration());
                    holder->AddAura(aur, m_effIndex);

                    if (addedToExisting)
                    {
                        (*tIter)->AddAuraToModList(aur);
                        holder->SetInUse(true);
                        aur->ApplyModifier(true,true);
                        holder->SetInUse(false);
                    }
                    else
                        (*tIter)->AddSpellAuraHolder(holder);
                }
            }
        }
        Aura::Update(diff);
    }
    else                                                    // aura at non-caster
    {
        Unit* caster = GetCaster();
        Unit* target = GetTarget();

        Aura::Update(diff);

        // remove aura if out-of-range from caster (after teleport for example)
        // or caster is isolated or caster no longer has the aura
        // or caster is (no longer) friendly
        bool needFriendly = (m_areaAuraType == AREA_AURA_ENEMY ? false : true);
        if( !caster || caster->hasUnitState(UNIT_STAT_ISOLATED) ||
            !caster->IsWithinDistInMap(target, m_radius)      ||
            !caster->HasAura(GetId(), GetEffIndex())            ||
            caster->IsFriendlyTo(target) != needFriendly
           )
        {
            target->RemoveSingleAuraFromSpellAuraHolder(GetId(), GetEffIndex(),GetCasterGUID());
        }
        else if( m_areaAuraType == AREA_AURA_PARTY)         // check if in same sub group
        {
            // not check group if target == owner or target == pet
            if (caster->GetCharmerOrOwnerGuid() != target->GetObjectGuid() && caster->GetObjectGuid() != target->GetCharmerOrOwnerGuid())
            {
                Player* check = caster->GetCharmerOrOwnerPlayerOrPlayerItself();

                Group *pGroup = check ? check->GetGroup() : NULL;
                if( pGroup )
                {
                    Player* checkTarget = target->GetCharmerOrOwnerPlayerOrPlayerItself();
                    if(!checkTarget || !pGroup->SameSubGroup(check, checkTarget))
                        target->RemoveSingleAuraFromSpellAuraHolder(GetId(), GetEffIndex(),GetCasterGUID());
                }
                else
                    target->RemoveSingleAuraFromSpellAuraHolder(GetId(), GetEffIndex(),GetCasterGUID());
            }
        }
        else if( m_areaAuraType == AREA_AURA_RAID)          // TODO: fix me!
        {
            // not check group if target == owner or target == pet
            if (caster->GetCharmerOrOwnerGuid() != target->GetObjectGuid() && caster->GetObjectGuid() != target->GetCharmerOrOwnerGuid())
            {
                Player* check = caster->GetCharmerOrOwnerPlayerOrPlayerItself();

                Group *pGroup = check ? check->GetGroup() : NULL;
                if( pGroup )
                {
                    Player* checkTarget = target->GetCharmerOrOwnerPlayerOrPlayerItself();
                    if(!checkTarget)
                        target->RemoveSingleAuraFromSpellAuraHolder(GetId(), GetEffIndex(), GetCasterGUID());
                }
                else
                    target->RemoveSingleAuraFromSpellAuraHolder(GetId(), GetEffIndex(), GetCasterGUID());
            }
        }
        else if (m_areaAuraType == AREA_AURA_PET || m_areaAuraType == AREA_AURA_OWNER)
        {
            if (target->GetObjectGuid() != caster->GetCharmerOrOwnerGuid())
                target->RemoveSingleAuraFromSpellAuraHolder(GetId(), GetEffIndex(), GetCasterGUID());
        }
    }
}

void PersistentAreaAura::Update(uint32 diff)
{
    bool remove = false;

    // remove the aura if its caster or the dynamic object causing it was removed
    // or if the target moves too far from the dynamic object
    if(Unit *caster = GetCaster())
    {
        DynamicObject *dynObj = caster->GetDynObject(GetId(), GetEffIndex());
        if (dynObj)
        {
            if (!GetTarget()->IsWithinDistInMap(dynObj, dynObj->GetRadius()))
                remove = true;
        }
        else
            remove = true;
    }
    else
        remove = true;

    Aura::Update(diff);

    if(remove)
        GetTarget()->RemoveAura(GetId(), GetEffIndex());
}

void Aura::ApplyModifier(bool apply, bool Real)
{
    AuraType aura = m_modifier.m_auraname;

    GetHolder()->SetInUse(true);
    SetInUse(true);
    if(aura < TOTAL_AURAS)
        (*this.*AuraHandler [aura])(apply, Real);
    SetInUse(false);
    GetHolder()->SetInUse(false);
}

bool Aura::isAffectedOnSpell(SpellEntry const *spell) const
{
    // Check family name
    if (spell->SpellFamilyName != GetSpellProto()->SpellFamilyName)
        return false;
    // Check EffectClassMask
    uint32 const *ptr = getAuraSpellClassMask();
    if (((uint64*)ptr)[0] & spell->SpellFamilyFlags)
        return true;
    if (ptr[2] & spell->SpellFamilyFlags2)
        return true;
    return false;
}

bool Aura::CanProcFrom(SpellEntry const *spell, uint32 EventProcEx, uint32 procEx, bool active) const
{
    // Check EffectClassMask
    uint32 const *ptr = getAuraSpellClassMask();

    // if no class mask defined - allow proc
    if (!((uint64*)ptr)[0] && !ptr[2])
    {
        if (!(EventProcEx & PROC_EX_EX_TRIGGER_ALWAYS))
        {
            // Check for extra req (if none) and hit/crit
            if (EventProcEx == PROC_EX_NONE)
            {
                // No extra req, so can trigger only for active (damage/healing present) and hit/crit
                if((procEx & (PROC_EX_NORMAL_HIT|PROC_EX_CRITICAL_HIT)) && active)
                    return true;
                else
                    return false;
            }
            else // Passive spells hits here only if resist/reflect/immune/evade
            {
                // Passive spells can`t trigger if need hit (exclude cases when procExtra include non-active flags)
                if ((EventProcEx & (PROC_EX_NORMAL_HIT|PROC_EX_CRITICAL_HIT) & procEx) && !active)
                    return false;
            }
        }
        return true;
    }
    else
    {
        // SpellFamilyName check is performed in SpellMgr::IsSpellProcEventCanTriggeredBy and it is done once for whole holder
        // note: SpellFamilyName is not checked if no spell_proc_event is defined

        if (((uint64*)ptr)[0] & spell->SpellFamilyFlags)
            return true;

        if (ptr[2] & spell->SpellFamilyFlags2)
            return true;
    }
    return false;
}

void Aura::ReapplyAffectedPassiveAuras( Unit* target, bool owner_mode )
{
    // we need store cast item guids for self casted spells
    // expected that not exist permanent auras from stackable auras from different items
    std::map<uint32, ObjectGuid> affectedSelf;

    std::set<uint32> affectedAuraCaster;

    for(Unit::SpellAuraHolderMap::const_iterator itr = target->GetSpellAuraHolderMap().begin(); itr != target->GetSpellAuraHolderMap().end(); ++itr)
    {
        // permanent passive or permanent area aura
        // passive spells can be affected only by own or owner spell mods)
        if ((itr->second->IsPermanent() && (owner_mode && itr->second->IsPassive() || itr->second->IsAreaAura())) &&
            // non deleted and not same aura (any with same spell id)
            !itr->second->IsDeleted() && itr->second->GetId() != GetId() &&
            // and affected by aura
            isAffectedOnSpell(itr->second->GetSpellProto()))
        {
            // only applied by self or aura caster
            if (itr->second->GetCasterGuid() == target->GetObjectGuid())
                affectedSelf[itr->second->GetId()] = itr->second->GetCastItemGUID();
            else if (itr->second->GetCasterGuid() == GetCasterGuid())
                affectedAuraCaster.insert(itr->second->GetId());
        }
    }

    if (!affectedSelf.empty())
    {
        Player* pTarget = target->GetTypeId() == TYPEID_PLAYER ? (Player*)target : NULL;

        for(std::map<uint32, ObjectGuid>::const_iterator map_itr = affectedSelf.begin(); map_itr != affectedSelf.end(); ++map_itr)
        {
            Item* item = pTarget && !map_itr->second.IsEmpty() ? pTarget->GetItemByGuid(map_itr->second) : NULL;
            target->RemoveAurasDueToSpell(map_itr->first);
            target->CastSpell(target, map_itr->first, true, item);
        }
    }

    if (!affectedAuraCaster.empty())
    {
        Unit* caster = GetCaster();
        for(std::set<uint32>::const_iterator set_itr = affectedAuraCaster.begin(); set_itr != affectedAuraCaster.end(); ++set_itr)
        {
            target->RemoveAurasDueToSpell(*set_itr);
            if (caster)
                caster->CastSpell(GetTarget(), *set_itr, true);
        }
    }
}

struct ReapplyAffectedPassiveAurasHelper
{
    explicit ReapplyAffectedPassiveAurasHelper(Aura* _aura) : aura(_aura) {}
    void operator()(Unit* unit) const { aura->ReapplyAffectedPassiveAuras(unit, true); }
    Aura* aura;
};

void Aura::ReapplyAffectedPassiveAuras()
{
    // not reapply spell mods with charges (use original value because processed and at remove)
    if (GetSpellProto()->procCharges)
        return;

    // not reapply some spell mods ops (mostly speedup case)
    switch (m_modifier.m_miscvalue)
    {
        case SPELLMOD_DURATION:
        case SPELLMOD_CHARGES:
        case SPELLMOD_NOT_LOSE_CASTING_TIME:
        case SPELLMOD_CASTING_TIME:
        case SPELLMOD_COOLDOWN:
        case SPELLMOD_COST:
        case SPELLMOD_ACTIVATION_TIME:
        case SPELLMOD_GLOBAL_COOLDOWN:
            return;
    }

    // reapply talents to own passive persistent auras
    ReapplyAffectedPassiveAuras(GetTarget(), true);

    // re-apply talents/passives/area auras applied to pet/totems (it affected by player spellmods)
    GetTarget()->CallForAllControlledUnits(ReapplyAffectedPassiveAurasHelper(this), CONTROLLED_PET|CONTROLLED_TOTEMS);

    // re-apply talents/passives/area auras applied to group members (it affected by player spellmods)
    if (Group* group = ((Player*)GetTarget())->GetGroup())
        for(GroupReference *itr = group->GetFirstMember(); itr != NULL; itr = itr->next())
            if (Player* member = itr->getSource())
                if (member != GetTarget() && member->IsInMap(GetTarget()))
                    ReapplyAffectedPassiveAuras(member, false);
}

/*********************************************************/
/***               BASIC AURA FUNCTION                 ***/
/*********************************************************/
void Aura::HandleAddModifier(bool apply, bool Real)
{
    if(GetTarget()->GetTypeId() != TYPEID_PLAYER || !Real)
        return;

    if(m_modifier.m_miscvalue >= MAX_SPELLMOD)
        return;

    if (apply)
    {
        // Add custom charges for some mod aura
        switch (GetSpellProto()->Id)
        {
            case 17941:                                     // Shadow Trance
            case 22008:                                     // Netherwind Focus
            case 31834:                                     // Light's Grace
            case 34754:                                     // Clearcasting
            case 34936:                                     // Backlash
            case 44401:                                     // Missile Barrage
            case 48108:                                     // Hot Streak
            case 51124:                                     // Killing Machine
            case 54741:                                     // Firestarter
            case 57761:                                     // Fireball!
            case 64823:                                     // Elune's Wrath (Balance druid t8 set
                GetHolder()->SetAuraCharges(1);
                break;
        }

        m_spellmod = new SpellModifier(
            SpellModOp(m_modifier.m_miscvalue),
            SpellModType(m_modifier.m_auraname),            // SpellModType value == spell aura types
            m_modifier.m_amount,
            this,
            // prevent expire spell mods with (charges > 0 && m_stackAmount > 1)
            // all this spell expected expire not at use but at spell proc event check
            GetSpellProto()->StackAmount > 1 ? 0 : GetHolder()->GetAuraCharges());
    }

    ((Player*)GetTarget())->AddSpellMod(m_spellmod, apply);

    ReapplyAffectedPassiveAuras();
}

void Aura::TriggerSpell()
{
    ObjectGuid casterGUID = GetCasterGuid();
    Unit* triggerTarget = GetTriggerTarget();

    if (casterGUID.IsEmpty() || !triggerTarget)
        return;

    // generic casting code with custom spells and target/caster customs
    uint32 trigger_spell_id = GetSpellProto()->EffectTriggerSpell[m_effIndex];

    SpellEntry const *triggeredSpellInfo = sSpellStore.LookupEntry(trigger_spell_id);
    SpellEntry const *auraSpellInfo = GetSpellProto();
    uint32 auraId = auraSpellInfo->Id;
    Unit* target = GetTarget();

    // specific code for cases with no trigger spell provided in field
    if (triggeredSpellInfo == NULL)
    {
        switch(auraSpellInfo->SpellFamilyName)
        {
            case SPELLFAMILY_GENERIC:
            {
                switch(auraId)
                {
                    case 812:                               // Periodic Mana Burn
                    {
                        trigger_spell_id = 25779;           // Mana Burn

                        // expected selection current fight target
                        triggerTarget = GetTarget()->getVictim();
                        if (!triggerTarget || triggerTarget->GetMaxPower(POWER_MANA) <= 0)
                            return;

                        triggeredSpellInfo = sSpellStore.LookupEntry(trigger_spell_id);
                        if (!triggeredSpellInfo)
                            return;

                        SpellRangeEntry const* srange = sSpellRangeStore.LookupEntry(triggeredSpellInfo->rangeIndex);
                        float max_range = GetSpellMaxRange(srange);
                        if (!triggerTarget->IsWithinDist(GetTarget(),max_range))
                            return;

                        break;
                    }
//                    // Polymorphic Ray
//                    case 6965: break;
                    case 9712:                              // Thaumaturgy Channel
                        trigger_spell_id = 21029;
                        break;
//                    // Egan's Blaster
//                    case 17368: break;
//                    // Haunted
//                    case 18347: break;
//                    // Ranshalla Waiting
//                    case 18953: break;
//                    // Inferno
//                    case 19695: break;
//                    // Frostwolf Muzzle DND
//                    case 21794: break;
//                    // Alterac Ram Collar DND
//                    case 21866: break;
//                    // Celebras Waiting
//                    case 21916: break;
                    case 23170:                             // Brood Affliction: Bronze
                    {
                        target->CastSpell(target, 23171, true, NULL, this);
                        return;
                    }
//                    // Mark of Frost
//                    case 23184: break;
                    case 23493:                             // Restoration
                    {
                        uint32 heal = triggerTarget->GetMaxHealth() / 10;
                        uint32 absorb = 0;
                        triggerTarget->CalculateHealAbsorb(heal, &absorb);
                        triggerTarget->DealHeal(triggerTarget, heal - absorb, auraSpellInfo, false, absorb);

                        if (int32 mana = triggerTarget->GetMaxPower(POWER_MANA))
                        {
                            mana /= 10;
                            triggerTarget->EnergizeBySpell(triggerTarget, 23493, mana, POWER_MANA);
                        }
                        return;
                    }
//                    // Stoneclaw Totem Passive TEST
//                    case 23792: break;
//                    // Axe Flurry
//                    case 24018: break;
//                    // Mark of Arlokk
//                    case 24210: break;
//                    // Restoration
//                    case 24379: break;
//                    // Happy Pet
//                    case 24716: break;
//                    // Dream Fog
//                    case 24780: break;
//                    // Cannon Prep
//                    case 24832: break;
                    case 24834:                             // Shadow Bolt Whirl
                    {
                        uint32 spellForTick[8] = { 24820, 24821, 24822, 24823, 24835, 24836, 24837, 24838 };
                        uint32 tick = GetAuraTicks();
                        if(tick < 8)
                        {
                            trigger_spell_id = spellForTick[tick];

                            // casted in left/right (but triggered spell have wide forward cone)
                            float forward = target->GetOrientation();
                            float angle = target->GetOrientation() + ( tick % 2 == 0 ? M_PI_F / 2 : - M_PI_F / 2);
                            target->SetOrientation(angle);
                            triggerTarget->CastSpell(triggerTarget, trigger_spell_id, true, NULL, this, casterGUID);
                            target->SetOrientation(forward);
                        }
                        return;
                    }
//                    // Stink Trap
//                    case 24918: break;
//                    // Mark of Nature
//                    case 25041: break;
//                    // Agro Drones
//                    case 25152: break;
                    case 25371:                             // Consume
                    {
                        int32 bpDamage = triggerTarget->GetMaxHealth()*10/100;
                        triggerTarget->CastCustomSpell(triggerTarget, 25373, &bpDamage, NULL, NULL, true, NULL, this, casterGUID);
                        return;
                    }
//                    // Pain Spike
//                    case 25572: break;
//                    // Rotate 360
//                    case 26009: break;
//                    // Rotate -360
//                    case 26136: break;
//                    // Consume
//                    case 26196: break;
//                    // Berserk
//                    case 26615: break;
//                    // Defile
//                    case 27177: break;
//                    // Teleport: IF/UC
//                    case 27601: break;
//                    // Five Fat Finger Exploding Heart Technique
//                    case 27673: break;
//                    // Nitrous Boost
//                    case 27746: break;
//                    // Steam Tank Passive
//                    case 27747: break;
                    case 27808:                             // Frost Blast
                    {
                        int32 bpDamage = triggerTarget->GetMaxHealth()*26/100;
                        triggerTarget->CastCustomSpell(triggerTarget, 29879, &bpDamage, NULL, NULL, true, NULL, this, casterGUID);
                        return;
                    }
//                    // Detonate Mana
//                    case 27819: break;
//                    // Controller Timer
//                    case 28095: break;
//                    // Stalagg Chain
//                    case 28096: break;
//                    // Stalagg Tesla Passive
//                    case 28097: break;
//                    // Feugen Tesla Passive
//                    case 28109: break;
//                    // Feugen Chain
//                    case 28111: break;
//                    // Mark of Didier
//                    case 28114: break;
//                    // Communique Timer, camp
//                    case 28346: break;
//                    // Icebolt
//                    case 28522: break;
//                    // Silithyst
//                    case 29519: break;
                    case 29528:                             // Inoculate Nestlewood Owlkin
                        // prevent error reports in case ignored player target
                        if (triggerTarget->GetTypeId() != TYPEID_UNIT)
                            return;
                        break;
//                    // Overload
//                    case 29768: break;
//                    // Return Fire
//                    case 29788: break;
//                    // Return Fire
//                    case 29793: break;
//                    // Return Fire
//                    case 29794: break;
//                    // Guardian of Icecrown Passive
//                    case 29897: break;
                    case 29917:                             // Feed Captured Animal
                        trigger_spell_id = 29916;
                        break;
//                    // Flame Wreath
//                    case 29946: break;
//                    // Flame Wreath
//                    case 29947: break;
//                    // Mind Exhaustion Passive
//                    case 30025: break;
//                    // Nether Beam - Serenity
//                    case 30401: break;
                    case 30427:                             // Extract Gas
                    {
                        Unit* caster = GetCaster();
                        if (!caster)
                            return;
                        // move loot to player inventory and despawn target
                        if (caster->GetTypeId() ==TYPEID_PLAYER &&
                           triggerTarget->GetTypeId() == TYPEID_UNIT &&
                           ((Creature*)triggerTarget)->GetCreatureInfo()->type == CREATURE_TYPE_GAS_CLOUD)
                        {
                            Player* player = (Player*)caster;
                            Creature* creature = (Creature*)triggerTarget;
                            // missing lootid has been reported on startup - just return
                            if (!creature->GetCreatureInfo()->SkinLootId)
                                return;

                            player->AutoStoreLoot(creature->GetCreatureInfo()->SkinLootId, LootTemplates_Skinning, true);

                            creature->ForcedDespawn();
                        }
                        return;
                    }
                    case 30576:                             // Quake
                        trigger_spell_id = 30571;
                        break;
//                    // Burning Maul
//                    case 30598: break;
//                    // Regeneration
//                    case 30799:
//                    case 30800:
//                    case 30801:
//                        break;
//                    // Despawn Self - Smoke cloud
//                    case 31269: break;
//                    // Time Rift Periodic
//                    case 31320: break;
//                    // Corrupt Medivh
//                    case 31326: break;
                    case 31347:                             // Doom
                    {
                        target->CastSpell(target,31350,true);
                        target->DealDamage(target, target->GetHealth(), NULL, DIRECT_DAMAGE, SPELL_SCHOOL_MASK_NORMAL, NULL, false);
                        return;
                    }
                    case 31373:                             // Spellcloth
                    {
                        // Summon Elemental after create item
                        triggerTarget->SummonCreature(17870, 0, 0, 0, triggerTarget->GetOrientation(), TEMPSUMMON_DEAD_DESPAWN, 0);
                        return;
                    }
//                    // Bloodmyst Tesla
//                    case 31611: break;
                    case 31944:                             // Doomfire
                    {
                        int32 damage = m_modifier.m_amount * ((GetAuraDuration() + m_modifier.periodictime) / GetAuraMaxDuration());
                        triggerTarget->CastCustomSpell(triggerTarget, 31969, &damage, NULL, NULL, true, NULL, this, casterGUID);
                        return;
                    }
//                    // Teleport Test
//                    case 32236: break;
//                    // Earthquake
//                    case 32686: break;
//                    // Possess
//                    case 33401: break;
//                    // Draw Shadows
//                    case 33563: break;
//                    // Murmur's Touch
//                    case 33711: break;
                    case 34229:                             // Flame Quills
                    {
                        // cast 24 spells 34269-34289, 34314-34316
                        for(uint32 spell_id = 34269; spell_id != 34290; ++spell_id)
                            triggerTarget->CastSpell(triggerTarget, spell_id, true, NULL, this, casterGUID);
                        for(uint32 spell_id = 34314; spell_id != 34317; ++spell_id)
                            triggerTarget->CastSpell(triggerTarget, spell_id, true, NULL, this, casterGUID);
                        return;
                    }
//                    // Gravity Lapse
//                    case 34480: break;
//                    // Tornado
//                    case 34683: break;
//                    // Frostbite Rotate
//                    case 34748: break;
//                    // Arcane Flurry
//                    case 34821: break;
//                    // Interrupt Shutdown
//                    case 35016: break;
//                    // Interrupt Shutdown
//                    case 35176: break;
//                    // Inferno
//                    case 35268: break;
//                    // Salaadin's Tesla
//                    case 35515: break;
//                    // Ethereal Channel (Red)
//                    case 35518: break;
//                    // Nether Vapor
//                    case 35879: break;
//                    // Dark Portal Storm
//                    case 36018: break;
//                    // Burning Maul
//                    case 36056: break;
//                    // Living Grove Defender Lifespan
//                    case 36061: break;
//                    // Professor Dabiri Talks
//                    case 36064: break;
//                    // Kael Gaining Power
//                    case 36091: break;
//                    // They Must Burn Bomb Aura
//                    case 36344: break;
//                    // They Must Burn Bomb Aura (self)
//                    case 36350: break;
//                    // Stolen Ravenous Ravager Egg
//                    case 36401: break;
//                    // Activated Cannon
//                    case 36410: break;
//                    // Stolen Ravenous Ravager Egg
//                    case 36418: break;
//                    // Enchanted Weapons
//                    case 36510: break;
//                    // Cursed Scarab Periodic
//                    case 36556: break;
//                    // Cursed Scarab Despawn Periodic
//                    case 36561: break;
//                    // Vision Guide
//                    case 36573: break;
//                    // Cannon Charging (platform)
//                    case 36785: break;
//                    // Cannon Charging (self)
//                    case 36860: break;
                    case 37027:                             // Remote Toy
                        trigger_spell_id = 37029;
                        break;
//                    // Mark of Death
//                    case 37125: break;
//                    // Arcane Flurry
//                    case 37268: break;
//                    // Spout
//                    case 37429: break;
//                    // Spout
//                    case 37430: break;
//                    // Karazhan - Chess NPC AI, Snapshot timer
//                    case 37440: break;
//                    // Karazhan - Chess NPC AI, action timer
//                    case 37504: break;
//                    // Karazhan - Chess: Is Square OCCUPIED aura (DND)
//                    case 39400: break;
//                    // Banish
//                    case 37546: break;
//                    // Shriveling Gaze
//                    case 37589: break;
//                    // Fake Aggro Radius (2 yd)
//                    case 37815: break;
//                    // Corrupt Medivh
//                    case 37853: break;
                    case 38495:                             // Eye of Grillok
                    {
                        target->CastSpell(target, 38530, true);
                        return;
                    }
                    case 38554:                             // Absorb Eye of Grillok (Zezzak's Shard)
                    {
                        if (target->GetTypeId() != TYPEID_UNIT)
                            return;

                        if (Unit* caster = GetCaster())
                            caster->CastSpell(caster, 38495, true, NULL, this);
                        else
                            return;

                        Creature* creatureTarget = (Creature*)target;

                        creatureTarget->ForcedDespawn();
                        return;
                    }
//                    // Magic Sucker Device timer
//                    case 38672: break;
//                    // Tomb Guarding Charging
//                    case 38751: break;
//                    // Murmur's Touch
//                    case 38794: break;
                    case 39105:                             // Activate Nether-wraith Beacon (31742 Nether-wraith Beacon item)
                    {
                        float fX, fY, fZ;
                        triggerTarget->GetClosePoint(fX, fY, fZ, triggerTarget->GetObjectBoundingRadius(), 20.0f);
                        triggerTarget->SummonCreature(22408, fX, fY, fZ, triggerTarget->GetOrientation(), TEMPSUMMON_DEAD_DESPAWN, 0);
                        return;
                    }
//                    // Drain World Tree Visual
//                    case 39140: break;
//                    // Quest - Dustin's Undead Dragon Visual aura
//                    case 39259: break;
//                    // Hellfire - The Exorcism, Jules releases darkness, aura
//                    case 39306: break;
//                    // Inferno
//                    case 39346: break;
//                    // Enchanted Weapons
//                    case 39489: break;
//                    // Shadow Bolt Whirl
//                    case 39630: break;
//                    // Shadow Bolt Whirl
//                    case 39634: break;
//                    // Shadow Inferno
//                    case 39645: break;
                    case 39857:                             // Tear of Azzinoth Summon Channel - it's not really supposed to do anything,and this only prevents the console spam
                        trigger_spell_id = 39856;
                        break;
//                    // Soulgrinder Ritual Visual (Smashed)
//                    case 39974: break;
//                    // Simon Game Pre-game timer
//                    case 40041: break;
//                    // Knockdown Fel Cannon: The Aggro Check Aura
//                    case 40113: break;
//                    // Spirit Lance
//                    case 40157: break;
//                    // Demon Transform 2
//                    case 40398: break;
//                    // Demon Transform 1
//                    case 40511: break;
//                    // Ancient Flames
//                    case 40657: break;
//                    // Ethereal Ring Cannon: Cannon Aura
//                    case 40734: break;
//                    // Cage Trap
//                    case 40760: break;
//                    // Random Periodic
//                    case 40867: break;
//                    // Prismatic Shield
//                    case 40879: break;
//                    // Aura of Desire
//                    case 41350: break;
//                    // Dementia
//                    case 41404: break;
//                    // Chaos Form
//                    case 41629: break;
//                    // Alert Drums
//                    case 42177: break;
//                    // Spout
//                    case 42581: break;
//                    // Spout
//                    case 42582: break;
//                    // Return to the Spirit Realm
//                    case 44035: break;
//                    // Curse of Boundless Agony
//                    case 45050: break;
//                    // Earthquake
//                    case 46240: break;
                    case 46736:                             // Personalized Weather
                        trigger_spell_id = 46737;
                        break;
//                    // Stay Submerged
//                    case 46981: break;
//                    // Dragonblight Ram
//                    case 47015: break;
//                    // Party G.R.E.N.A.D.E.
//                    case 51510: break;
//                    // Horseman Abilities
//                    case 52347: break;
//                    // GPS (Greater drake Positioning System)
//                    case 53389: break;
//                    // WotLK Prologue Frozen Shade Summon Aura
//                    case 53459: break;
//                    // WotLK Prologue Frozen Shade Speech
//                    case 53460: break;
//                    // WotLK Prologue Dual-plagued Brain Summon Aura
//                    case 54295: break;
//                    // WotLK Prologue Dual-plagued Brain Speech
//                    case 54299: break;
//                    // Rotate 360 (Fast)
//                    case 55861: break;
//                    // Shadow Sickle
//                    case 56702: break;
//                    // Portal Periodic
//                    case 58008: break;
//                    // Destroy Door Seal
//                    case 58040: break;
//                    // Draw Magic
//                    case 58185: break;
//                    // Food
//                    case 58886: break;
//                    // Shadow Sickle
//                    case 59103: break;
//                    // Time Bomb
//                    case 59376: break;
//                    // Whirlwind Visual
//                    case 59551: break;
//                    // Hearstrike
//                    case 59783: break;
//                    // Z Check
//                    case 61678: break;
//                    // isDead Check
//                    case 61976: break;
//                    // Start the Engine
//                    case 62432: break;
//                    // Enchanted Broom
//                    case 62571: break;
//                    // Mulgore Hatchling
//                    case 62586: break;
//                    // Durotar Scorpion
//                    case 62679: break;
//                    // Fighting Fish
//                    case 62833: break;
//                    // Shield Level 1
//                    case 63130: break;
//                    // Shield Level 2
//                    case 63131: break;
//                    // Shield Level 3
//                    case 63132: break;
//                    // Food
//                    case 64345: break;
//                    // Remove Player from Phase
//                    case 64445: break;
//                    // Food
//                    case 65418: break;
//                    // Food
//                    case 65419: break;
//                    // Food
//                    case 65420: break;
//                    // Food
//                    case 65421: break;
//                    // Food
//                    case 65422: break;
//                    // Rolling Throw
//                    case 67546: break;
//                    // Gunship Cannon Fire
//                    case 70017: break;
//                    // Ice Tomb
//                    case 70157: break;
//                    // Mana Barrier
//                    case 70842: break;
//                    // Summon Timer: Suppresser
//                    case 70912: break;
//                    // Aura of Darkness
//                    case 71110: break;
//                    // Aura of Darkness
//                    case 71111: break;
//                    // Ball of Flames Visual
//                    case 71706: break;
//                    // Summon Broken Frostmourne
//                    case 74081: break;
                    default:
                        break;
                }
                break;
            }
            case SPELLFAMILY_MAGE:
            {
                switch(auraId)
                {
                    case 66:                                // Invisibility
                        // Here need periodic trigger reducing threat spell (or do it manually)
                        return;
                    default:
                        break;
                }
                break;
            }
//            case SPELLFAMILY_WARRIOR:
//            {
//                switch(auraId)
//                {
//                    // Wild Magic
//                    case 23410: break;
//                    // Corrupted Totems
//                    case 23425: break;
//                    default:
//                        break;
//                }
//                break;
//            }
//            case SPELLFAMILY_PRIEST:
//            {
//                switch(auraId)
//                {
//                    // Blue Beam
//                    case 32930: break;
//                    // Fury of the Dreghood Elders
//                    case 35460: break;
//                    default:
//                        break;
//                }
//                break;
//            }
            case SPELLFAMILY_HUNTER:
            {
                switch (auraId)
                {
                    case 53302:                             // Sniper training
                    case 53303:
                    case 53304:
                        if (triggerTarget->GetTypeId() != TYPEID_PLAYER)
                            return;

                        // Reset reapply counter at move
                        if (((Player*)triggerTarget)->isMoving())
                        {
                            m_modifier.m_amount = 6;
                            return;
                        }

                        // We are standing at the moment
                        if (m_modifier.m_amount > 0)
                        {
                            --m_modifier.m_amount;
                            return;
                        }

                        // select rank of buff
                        switch(auraId)
                        {
                            case 53302: trigger_spell_id = 64418; break;
                            case 53303: trigger_spell_id = 64419; break;
                            case 53304: trigger_spell_id = 64420; break;
                        }

                        // If aura is active - no need to continue
                        if (triggerTarget->HasAura(trigger_spell_id))
                            return;

                        break;
                    default:
                        break;
                }
                break;
            }
            case SPELLFAMILY_DRUID:
            {
                switch(auraId)
                {
                    case 768:                               // Cat Form
                        // trigger_spell_id not set and unknown effect triggered in this case, ignoring for while
                        return;
                    case 22842:                             // Frenzied Regeneration
                    case 22895:
                    case 22896:
                    case 26999:
                    {
                        int32 LifePerRage = GetModifier()->m_amount;

                        int32 lRage = target->GetPower(POWER_RAGE);
                        if (lRage > 100)                    // rage stored as rage*10
                            lRage = 100;
                        target->ModifyPower(POWER_RAGE, -lRage);
                        int32 FRTriggerBasePoints = int32(lRage*LifePerRage/10);
                        target->CastCustomSpell(target, 22845, &FRTriggerBasePoints, NULL, NULL, true, NULL, this);
                        return;
                    }
                    default:
                        break;
                }
                break;
            }

//            case SPELLFAMILY_HUNTER:
//            {
//                switch(auraId)
//                {
//                    //Frost Trap Aura
//                    case 13810:
//                        return;
//                    //Rizzle's Frost Trap
//                    case 39900:
//                        return;
//                    // Tame spells
//                    case 19597:         // Tame Ice Claw Bear
//                    case 19676:         // Tame Snow Leopard
//                    case 19677:         // Tame Large Crag Boar
//                    case 19678:         // Tame Adult Plainstrider
//                    case 19679:         // Tame Prairie Stalker
//                    case 19680:         // Tame Swoop
//                    case 19681:         // Tame Dire Mottled Boar
//                    case 19682:         // Tame Surf Crawler
//                    case 19683:         // Tame Armored Scorpid
//                    case 19684:         // Tame Webwood Lurker
//                    case 19685:         // Tame Nightsaber Stalker
//                    case 19686:         // Tame Strigid Screecher
//                    case 30100:         // Tame Crazed Dragonhawk
//                    case 30103:         // Tame Elder Springpaw
//                    case 30104:         // Tame Mistbat
//                    case 30647:         // Tame Barbed Crawler
//                    case 30648:         // Tame Greater Timberstrider
//                    case 30652:         // Tame Nightstalker
//                        return;
//                    default:
//                        break;
//                }
//                break;
//            }
            case SPELLFAMILY_SHAMAN:
            {
                switch(auraId)
                {
                    case 28820:                             // Lightning Shield (The Earthshatterer set trigger after cast Lighting Shield)
                    {
                        // Need remove self if Lightning Shield not active
                        Unit::SpellAuraHolderMap const& auras = triggerTarget->GetSpellAuraHolderMap();
                        for(Unit::SpellAuraHolderMap::const_iterator itr = auras.begin(); itr != auras.end(); ++itr)
                        {
                            SpellEntry const* spell = itr->second->GetSpellProto();
                            if (spell->SpellFamilyName == SPELLFAMILY_SHAMAN &&
                                (spell->SpellFamilyFlags & UI64LIT(0x0000000000000400)))
                                return;
                        }
                        triggerTarget->RemoveAurasDueToSpell(28820);
                        return;
                    }
                    case 38443:                             // Totemic Mastery (Skyshatter Regalia (Shaman Tier 6) - bonus)
                    {
                        if (triggerTarget->IsAllTotemSlotsUsed())
                            triggerTarget->CastSpell(triggerTarget, 38437, true, NULL, this);
                        else
                            triggerTarget->RemoveAurasDueToSpell(38437);
                        return;
                    }
                    default:
                        break;
                }
                break;
            }
            default:
                break;
        }

        // Reget trigger spell proto
        triggeredSpellInfo = sSpellStore.LookupEntry(trigger_spell_id);
    }
    else
    {
        // Spell exist but require custom code
        switch(auraId)
        {
            case 9347:                                      // Mortal Strike
            {
                // expected selection current fight target
                triggerTarget = GetTarget()->getVictim();
                if (!triggerTarget)
                    return;

                // avoid triggering for far target
                SpellRangeEntry const* srange = sSpellRangeStore.LookupEntry(triggeredSpellInfo->rangeIndex);
                float max_range = GetSpellMaxRange(srange);
                if (!triggerTarget->IsWithinDist(GetTarget(),max_range))
                    return;

                break;
            }
            case 1010:                                      // Curse of Idiocy
            {
                // TODO: spell casted by result in correct way mostly
                // BUT:
                // 1) target show casting at each triggered cast: target don't must show casting animation for any triggered spell
                //      but must show affect apply like item casting
                // 2) maybe aura must be replace by new with accumulative stat mods instead stacking

                // prevent cast by triggered auras
                if (casterGUID == triggerTarget->GetObjectGuid())
                    return;

                // stop triggering after each affected stats lost > 90
                int32 intelectLoss = 0;
                int32 spiritLoss = 0;

                Unit::AuraList const& mModStat = triggerTarget->GetAurasByType(SPELL_AURA_MOD_STAT);
                for(Unit::AuraList::const_iterator i = mModStat.begin(); i != mModStat.end(); ++i)
                {
                    if ((*i)->GetId() == 1010)
                    {
                        switch((*i)->GetModifier()->m_miscvalue)
                        {
                            case STAT_INTELLECT: intelectLoss += (*i)->GetModifier()->m_amount; break;
                            case STAT_SPIRIT:    spiritLoss   += (*i)->GetModifier()->m_amount; break;
                            default: break;
                        }
                    }
                }

                if (intelectLoss <= -90 && spiritLoss <= -90)
                    return;

                break;
            }
            // Earthen Power (from Earthbind Totem Passive)
            case 6474:
            {
                Unit *owner = target->GetOwner();

                if (!owner)
                    break;

                Unit::AuraList const& dummyAuras = owner->GetAurasByType(SPELL_AURA_DUMMY);
                for(Unit::AuraList::const_iterator itr = dummyAuras.begin(); itr != dummyAuras.end(); ++itr)
                {
                    if ((*itr)->GetSpellProto()->SpellIconID == 2289 && (*itr)->GetSpellProto()->SpellFamilyName == SPELLFAMILY_SHAMAN)
                    {
                        if (!roll_chance_i((*itr)->GetModifier()->m_amount))
                            break;

                        target->CastSpell(target, 59566, true, NULL, this);
                        break;
                    }
                 }
                break;
            }
            case 16191:                                     // Mana Tide
            {
                triggerTarget->CastCustomSpell(triggerTarget, trigger_spell_id, &m_modifier.m_amount, NULL, NULL, true, NULL, this);
                return;
            }
            case 33525:                                     // Ground Slam
                triggerTarget->CastSpell(triggerTarget, trigger_spell_id, true, NULL, this, casterGUID);
                return;
            case 38736:                                     // Rod of Purification - for quest 10839 (Veil Skith: Darkstone of Terokk)
            {
                if (Unit* caster = GetCaster())
                    caster->CastSpell(triggerTarget, trigger_spell_id, true, NULL, this);
                return;
            }
            case 48094:                                      // Intense Cold
                triggerTarget->CastSpell(triggerTarget, trigger_spell_id, true, NULL, this);
                return;
            case 53563:                                     // Beacon of Light
                // original caster must be target (beacon)
                target->CastSpell(target, trigger_spell_id, true, NULL, this, target->GetGUID());
                return;
            case 56654:                                     // Rapid Recuperation (triggered energize have baspioints == 0)
            case 58882:
            {
                int32 mana = target->GetMaxPower(POWER_MANA) * m_modifier.m_amount / 100;
                triggerTarget->CastCustomSpell(triggerTarget, trigger_spell_id, &mana, NULL, NULL, true, NULL, this);
                return;
            }
        }
    }

    // All ok cast by default case
    if (triggeredSpellInfo)
        triggerTarget->CastSpell(triggerTarget, triggeredSpellInfo, true, NULL, this, casterGUID);
    else
    {
        if (Unit* caster = GetCaster())
        {
            if (triggerTarget->GetTypeId() != TYPEID_UNIT || !Script->EffectDummyCreature(caster, GetId(), GetEffIndex(), (Creature*)triggerTarget))
                sLog.outError("Aura::TriggerSpell: Spell %u have 0 in EffectTriggered[%d], not handled custom case?",GetId(),GetEffIndex());
        }
    }
}

void Aura::TriggerSpellWithValue()
{
    ObjectGuid casterGuid = GetCasterGuid();
    Unit* target = GetTriggerTarget();

    if (casterGuid.IsEmpty() || !target)
        return;

    // generic casting code with custom spells and target/caster customs
    uint32 trigger_spell_id = GetSpellProto()->EffectTriggerSpell[m_effIndex];
    int32  basepoints0 = GetModifier()->m_amount;

    target->CastCustomSpell(target, trigger_spell_id, &basepoints0, NULL, NULL, true, NULL, this, casterGuid);
}

/*********************************************************/
/***                  AURA EFFECTS                     ***/
/*********************************************************/

void Aura::HandleAuraDummy(bool apply, bool Real)
{
    // spells required only Real aura add/remove
    if (!Real)
        return;

    Unit *target = GetTarget();

    // AT APPLY
    if (apply)
    {
        switch(GetSpellProto()->SpellFamilyName)
        {
            case SPELLFAMILY_GENERIC:
            {
                switch(GetId())
                {
                    case 1515:                              // Tame beast
                        // FIX_ME: this is 2.0.12 threat effect replaced in 2.1.x by dummy aura, must be checked for correctness
                        if (target->CanHaveThreatList())
                            if (Unit* caster = GetCaster())
                                target->AddThreat(caster, 10.0f, false, GetSpellSchoolMask(GetSpellProto()), GetSpellProto());
                        return;
                    case 7057:                              // Haunting Spirits
                        // expected to tick with 30 sec period (tick part see in Aura::PeriodicTick)
                        m_isPeriodic = true;
                        m_modifier.periodictime = 30*IN_MILLISECONDS;
                        m_periodicTimer = m_modifier.periodictime;
                        return;
                    case 10255:                             // Stoned
                    {
                        if (Unit* caster = GetCaster())
                        {
                            if (caster->GetTypeId() != TYPEID_UNIT)
                                return;

                            caster->SetFlag(UNIT_FIELD_FLAGS, UNIT_FLAG_NOT_SELECTABLE);
                            caster->addUnitState(UNIT_STAT_ROOT);
                        }
                        return;
                    }
                    case 13139:                             // net-o-matic
                        // root to self part of (root_target->charge->root_self sequence
                        if (Unit* caster = GetCaster())
                            caster->CastSpell(caster, 13138, true, NULL, this);
                        return;
                    case 31606:                             // Stormcrow Amulet
                    {
                        CreatureInfo const * cInfo = ObjectMgr::GetCreatureTemplate(17970);

                        // we must assume db or script set display id to native at ending flight (if not, target is stuck with this model)
                        if (cInfo)
                            target->SetDisplayId(Creature::ChooseDisplayId(cInfo));

                        return;
                    }
                    case 32045:                             // Soul Charge
                    case 32051:
                    case 32052:
                    {
                        // max duration is 2 minutes, but expected to be random duration
                        // real time randomness is unclear, using max 30 seconds here
                        // see further down for expire of this aura
                        SetAuraDuration(rand()%30*IN_MILLISECONDS);
                        return;
                    }
                    // Gender spells
                    case 38224:                             // Illidari Agent Illusion
                    case 37096:                             // Blood Elf Illusion
                    case 46354:                             // Blood Elf Illusion
                    {
                        uint8 gender = target->getGender();
                        uint32 spellId;
                        switch (GetId())
                        {
                            case 38224: spellId = (gender == GENDER_MALE ? 38225 : 38227); break;
                            case 37096: spellId = (gender == GENDER_MALE ? 37092 : 37094); break;
                            case 46354: spellId = (gender == GENDER_MALE ? 46355 : 46356); break;
                            default: return;
                        }
                        target->CastSpell(target, spellId, true, NULL, this);
                        return;
                    }
                    case 39850:                             // Rocket Blast
                        if (roll_chance_i(20))              // backfire stun
                            target->CastSpell(target, 51581, true, NULL, this);
                        return;
                    case 43873:                             // Headless Horseman Laugh
                        target->PlayDistanceSound(11965);
                        return;
                    case 46699:                             // Requires No Ammo
                        if (target->GetTypeId() == TYPEID_PLAYER)
                            // not use ammo and not allow use
                            ((Player*)target)->RemoveAmmo();
                        return;
                    case 47190:                             // Toalu'u's Spiritual Incense
                        target->CastSpell(target, 47189, true, NULL, this);
                        // allow script to process further (text)
                        break;
                    case 47977:                             // Magic Broom
                        Spell::SelectMountByAreaAndSkill(target, 42680, 42683, 42667, 42668, 0);
                        return;
                    case 48025:                             // Headless Horseman's Mount
                        Spell::SelectMountByAreaAndSkill(target, 51621, 48024, 51617, 48023, 0);
                        return;
                    case 55328:                                 // Stoneclaw Totem I
                        target->CastSpell(target, 5728, true);
                        return;
                    case 55329:                                 // Stoneclaw Totem II
                        target->CastSpell(target, 6397, true);
                        return;
                    case 55330:                                 // Stoneclaw Totem III
                        target->CastSpell(target, 6398, true);
                        return;
                    case 55332:                                 // Stoneclaw Totem IV
                        target->CastSpell(target, 6399, true);
                        return;
                    case 55333:                                 // Stoneclaw Totem V
                        target->CastSpell(target, 10425, true);
                        return;
                    case 55335:                                 // Stoneclaw Totem VI
                        target->CastSpell(target, 10426, true);
                        return;
                    case 55278:                                 // Stoneclaw Totem VII
                        target->CastSpell(target, 25513, true);
                        return;
                    case 58589:                                 // Stoneclaw Totem VIII
                        target->CastSpell(target, 58583, true);
                        return;
                    case 58590:                                 // Stoneclaw Totem IX
                        target->CastSpell(target, 58584, true);
                        return;
                    case 58591:                                 // Stoneclaw Totem X
                        target->CastSpell(target, 58585, true);
                        return;
                    case 62061:                             // Festive Holiday Mount
                        if (target->HasAuraType(SPELL_AURA_MOUNTED))
                            // Reindeer Transformation
                            target->CastSpell(target, 25860, true, NULL, this);
                        return;
                    case 63624:                             // Learn a Second Talent Specialization
                        // Teach Learn Talent Specialization Switches, required for client triggered casts, allow after 30 sec delay
                        if (target->GetTypeId() == TYPEID_PLAYER)
                            ((Player*)target)->learnSpell(63680, false);
                        return;
                    case 63651:                             // Revert to One Talent Specialization
                        // Teach Learn Talent Specialization Switches, remove
                        if (target->GetTypeId() == TYPEID_PLAYER)
                            ((Player*)target)->removeSpell(63680);
                        return;
                    case 68645:
                        // Rocket Pack
                        if (target->GetTypeId() == TYPEID_PLAYER)
                        {
                            // Rocket Burst - visual effect
                            target->CastSpell(target, 69192, true, NULL, this);
                            // Rocket Pack - causing damage
                            target->CastSpell(target, 69193, true, NULL, this);
                        }
                        return;
                    case 71342:                             // Big Love Rocket
                        Spell::SelectMountByAreaAndSkill(target, 71344, 71345, 71346, 71347, 0);
                        return;
                    case 72286:                             // Invincible
                        Spell::SelectMountByAreaAndSkill(target, 72281, 72282, 72283, 72284, 0);
                        return;
                    case 74856:                             // Blazing Hippogryph
                        Spell::SelectMountByAreaAndSkill(target, 0, 0, 74854, 74855, 0);
                        return;
                    case 75614:                             // Celestial Steed
                        Spell::SelectMountByAreaAndSkill(target, 75619, 75620, 75617, 75618, 76153);
                        return;
                    case 75973:                             // X-53 Touring Rocket 
                        Spell::SelectMountByAreaAndSkill(target, 0, 75957, 75972, 76154, 0);
                        return;
                }
                break;
            }
            case SPELLFAMILY_WARRIOR:
            {
                // Overpower
                if (GetSpellProto()->SpellFamilyFlags & UI64LIT(0x0000000000000004))
                {
                    // Must be casting target
                    if (!target->IsNonMeleeSpellCasted(false))
                        return;

                    Unit* caster = GetCaster();
                    if (!caster)
                        return;

                    Unit::AuraList const& modifierAuras = caster->GetAurasByType(SPELL_AURA_ADD_FLAT_MODIFIER);
                    for(Unit::AuraList::const_iterator itr = modifierAuras.begin(); itr != modifierAuras.end(); ++itr)
                    {
                        // Unrelenting Assault
                        if ((*itr)->GetSpellProto()->SpellFamilyName==SPELLFAMILY_WARRIOR && (*itr)->GetSpellProto()->SpellIconID == 2775)
                        {
                            switch ((*itr)->GetSpellProto()->Id)
                            {
                                case 46859:                 // Unrelenting Assault, rank 1
                                    target->CastSpell(target,64849,true,NULL,(*itr));
                                    break;
                                case 46860:                 // Unrelenting Assault, rank 2
                                    target->CastSpell(target,64850,true,NULL,(*itr));
                                    break;
                                default:
                                    break;
                            }
                            break;
                        }
                    }
                    return;
                }
                break;
            }
<<<<<<< HEAD
            case SPELLFAMILY_ROGUE:
            {
                // Honor Among Thieves
                if (GetId() == 52916)
                {
                    // Get Honor Among Thieves party aura
                    Unit::AuraList const &procTriggerSpellAuras = target->GetAurasByType(SPELL_AURA_PROC_TRIGGER_SPELL);
                    for (Unit::AuraList::const_iterator i = procTriggerSpellAuras.begin(); i != procTriggerSpellAuras.end(); ++i)
                    {
                        SpellEntry const *spellInfo = (*i)->GetSpellProto();

                        if (!spellInfo)
                            continue;

                        if (spellInfo->EffectTriggerSpell[0] == 52916)
                        {
                            // Get caster of aura
                            if(!(*i)->GetCaster() || (*i)->GetCaster()->GetTypeId() != TYPEID_PLAYER)
                                continue;

                            Player *pCaster = (Player*)((*i)->GetCaster());

                            // do not proc if player has CD, or if player has no target, or if player's target is not valid
                            if (pCaster->HasAura(51699, EFFECT_INDEX_1) || !pCaster->getVictim() || pCaster->IsFriendlyTo(pCaster->getVictim()))
                                continue;
                            // give combo point and aura for cooldown on success
                            else if (roll_chance_i(spellInfo->CalculateSimpleValue(EFFECT_INDEX_0)))
                                pCaster->CastSpell(pCaster->getVictim(), 51699, true);
                        }
                    }

                    // return after loop to make sure all rogues with Honor Among Thieves get the benefit of this proc rather than only first
                    return;
                }
                break;
            }
            case SPELLFAMILY_MAGE:
            {
                // hack for Fingers of Frost stacks
                if (GetId() == 74396)
                {
                    if (Aura *aur = target->GetAura(74396, EFFECT_INDEX_0))
                        aur->GetHolder()->SetAuraCharges(2);
                }
=======
            case SPELLFAMILY_MAGE:
            {
                // Fingers of Frost stacks set to max at apply
                if (GetId() == 74396)
                    GetHolder()->SetAuraCharges(GetSpellProto()->StackAmount);
>>>>>>> 89ddc907
                break;
            }
            case SPELLFAMILY_SHAMAN:
            {
                switch(GetId())
                {
                    case 55198:                             // Tidal Force
                    {
                        // apply max stack bufs
                        SpellEntry const* buffEntry = sSpellStore.LookupEntry(55166);
                        if (!buffEntry)
                            return;

                        for(uint32 k = 0; k < buffEntry->StackAmount; ++k)
                            target->CastSpell(target, buffEntry, true, NULL, this);

                        return;
                    }
                }

                // Earth Shield
                if ((GetSpellProto()->SpellFamilyFlags & UI64LIT(0x40000000000)))
                {
                    // prevent double apply bonuses
                    if (target->GetTypeId() != TYPEID_PLAYER || !((Player*)target)->GetSession()->PlayerLoading())
                    {
                        if (Unit* caster = GetCaster())
                        {
                            m_modifier.m_amount = caster->SpellHealingBonusDone(target, GetSpellProto(), m_modifier.m_amount, SPELL_DIRECT_DAMAGE);
                            m_modifier.m_amount = target->SpellHealingBonusTaken(caster, GetSpellProto(), m_modifier.m_amount, SPELL_DIRECT_DAMAGE);
                        }
                    }
                    return;
                }
                break;
            }
            case SPELLFAMILY_DEATHKNIGHT:
            {
                // Hungering Cold - disease apply
                if(GetId() == 51209)
                {
                    Unit *caster = GetCaster();
                    if(!caster)
                        return;

                    caster->CastSpell(target, 55095, true);
                }
                break;
            }
        }
    }
    // AT REMOVE
    else
    {
        if (IsQuestTameSpell(GetId()) && target->isAlive())
        {
            Unit* caster = GetCaster();
            if (!caster || !caster->isAlive())
                return;

            uint32 finalSpelId = 0;
            switch(GetId())
            {
                case 19548: finalSpelId = 19597; break;
                case 19674: finalSpelId = 19677; break;
                case 19687: finalSpelId = 19676; break;
                case 19688: finalSpelId = 19678; break;
                case 19689: finalSpelId = 19679; break;
                case 19692: finalSpelId = 19680; break;
                case 19693: finalSpelId = 19684; break;
                case 19694: finalSpelId = 19681; break;
                case 19696: finalSpelId = 19682; break;
                case 19697: finalSpelId = 19683; break;
                case 19699: finalSpelId = 19685; break;
                case 19700: finalSpelId = 19686; break;
                case 30646: finalSpelId = 30647; break;
                case 30653: finalSpelId = 30648; break;
                case 30654: finalSpelId = 30652; break;
                case 30099: finalSpelId = 30100; break;
                case 30102: finalSpelId = 30103; break;
                case 30105: finalSpelId = 30104; break;
            }

            if (finalSpelId)
                caster->CastSpell(target, finalSpelId, true, NULL, this);

            return;
        }

        switch(GetId())
        {
            case 10255:                                     // Stoned
            {
                if (Unit* caster = GetCaster())
                {
                    if (caster->GetTypeId() != TYPEID_UNIT)
                        return;

                    // see dummy effect of spell 10254 for removal of flags etc
                    caster->CastSpell(caster, 10254, true);
                }
                return;
            }
            case 12479:                                     // Hex of Jammal'an
                target->CastSpell(target, 12480, true, NULL, this);
                return;
            case 28169:                                     // Mutating Injection
            {
                // Mutagen Explosion
                target->CastSpell(target, 28206, true, NULL, this);
                // Poison Cloud
                target->CastSpell(target, 28240, true, NULL, this);
                return;
            }
            case 32045:                                     // Soul Charge
            {
                if (m_removeMode == AURA_REMOVE_BY_EXPIRE)
                    target->CastSpell(target, 32054, true, NULL, this);

                return;
            }
            case 32051:                                     // Soul Charge
            {
                if (m_removeMode == AURA_REMOVE_BY_EXPIRE)
                    target->CastSpell(target, 32057, true, NULL, this);

                return;
            }
            case 32052:                                     // Soul Charge
            {
                if (m_removeMode == AURA_REMOVE_BY_EXPIRE)
                    target->CastSpell(target, 32053, true, NULL, this);

                return;
            }
            case 32286:                                     // Focus Target Visual
            {
                if (m_removeMode == AURA_REMOVE_BY_EXPIRE)
                    target->CastSpell(target, 32301, true, NULL, this);

                return;
            }
            case 35079:                                     // Misdirection, triggered buff
            case 59628:                                     // Tricks of the Trade, triggered buff
            case 59665:                                     // Vigilance, redirection spell
            {
                if (Unit* pCaster = GetCaster())
                    pCaster->getHostileRefManager().ResetThreatRedirection();
                return;
            }
            case 36730:                                     // Flame Strike
            {
                target->CastSpell(target, 36731, true, NULL, this);
                return;
            }
            case 44191:                                     // Flame Strike
            {
                if (target->GetMap()->IsDungeon())
                {
                    uint32 spellId = target->GetMap()->IsRegularDifficulty() ? 44190 : 46163;

                    target->CastSpell(target, spellId, true, NULL, this);
                }
                return;
            }
            case 45934:                                     // Dark Fiend
            {
                // Kill target if dispelled
                if (m_removeMode==AURA_REMOVE_BY_DISPEL)
                    target->DealDamage(target, target->GetHealth(), NULL, DIRECT_DAMAGE, SPELL_SCHOOL_MASK_NORMAL, NULL, false);
                return;
            }
            case 46308:                                     // Burning Winds
            {
                // casted only at creatures at spawn
                target->CastSpell(target, 47287, true, NULL, this);
                return;
            }
            case 51405:                                     // Digging for Treasure
            {
                const uint32 spell_list[7] =
                {
                    51441,                                  // hare
                    51397,                                  // crystal
                    51398,                                  // armor
                    51400,                                  // gem
                    51401,                                  // platter
                    51402,                                  // treasure
                    51443                                   // bug
                };

                target->CastSpell(target, spell_list[urand(0,6)], true);

                target->HandleEmote(EMOTE_STATE_NONE);
                target->clearUnitState(UNIT_STAT_STUNNED);
                return;
            }
            case 51870:                                     // Collect Hair Sample
            {
                if (Unit* pCaster = GetCaster())
                {
                    if (m_removeMode == AURA_REMOVE_BY_EXPIRE)
                        pCaster->CastSpell(target, 51872, true, NULL, this);
                }

                return;
            }
            case 34477: //Misdirection
            case 57934: //Tricks of Trade
            {
                if(Unit * caster = GetCaster())
                    caster->SetThreatRedirectionTarget(0, 0);
                return;
            }
            case 58600:                                     // Restricted Flight Area
            {
                AreaTableEntry const* area = GetAreaEntryByAreaID(target->GetAreaId());

                // Dalaran restricted flight zone (recheck before apply unmount)
                if (area && target->GetTypeId() == TYPEID_PLAYER && (area->flags & AREA_FLAG_CANNOT_FLY) &&
                    ((Player*)target)->IsFreeFlying() && !((Player*)target)->isGameMaster())
                {
                    target->CastSpell(target, 58601, true); // Remove Flight Auras (also triggered Parachute (45472))
                }
                return;
            }
            case 68839:                                     // Corrupt Soul
                target->CastSpell(target, 68846, true, NULL, this);
                return;
        }

        // Living Bomb
        if (GetSpellProto()->SpellFamilyName == SPELLFAMILY_MAGE && (GetSpellProto()->SpellFamilyFlags & UI64LIT(0x2000000000000)))
        {
            if (m_removeMode == AURA_REMOVE_BY_EXPIRE || m_removeMode == AURA_REMOVE_BY_DISPEL)
                if (this->GetCaster())
                    GetCaster()->CastSpell(target,m_modifier.m_amount,true,NULL,this);
                else
                    target->CastSpell(target,m_modifier.m_amount,true,NULL,this);
            return;
        }
    }

    // AT APPLY & REMOVE

    switch(GetSpellProto()->SpellFamilyName)
    {
        case SPELLFAMILY_GENERIC:
        {
            switch(GetId())
            {
                case 11196:                                 // Recently Bandaged
                    target->ApplySpellImmune(GetId(), IMMUNITY_MECHANIC, GetMiscValue(), apply);
                    return;
                case 24658:                                 // Unstable Power
                {
                    uint32 spellId = 24659;
                    if (apply)
                    {
                        SpellEntry const *spell = sSpellStore.LookupEntry(spellId);
                        Unit* caster = GetCaster();
                        if (!spell || !caster)
                            return;

                        for (uint32 i = 0; i < spell->StackAmount; ++i)
                            caster->CastSpell(target, spellId, true, NULL, NULL, GetCasterGuid());

                        return;
                    }
                    target->RemoveAurasDueToSpell(spellId);
                    return;
                }
                case 24661:                                 // Restless Strength
                {
                    uint32 spellId = 24662;
                    if (apply)
                    {
                        SpellEntry const* spell = sSpellStore.LookupEntry(spellId);
                        Unit* caster = GetCaster();
                        if (!spell || !caster)
                            return;

                        for (uint32 i=0; i < spell->StackAmount; ++i)
                            caster->CastSpell(target, spell->Id, true, NULL, NULL, GetCasterGuid());

                        return;
                    }
                    target->RemoveAurasDueToSpell(spellId);
                    return;
                }
                case 29266:                                 // Permanent Feign Death
                case 31261:                                 // Permanent Feign Death (Root)
                case 37493:                                 // Feign Death
                case 51329:                                 // Feign Death
                case 52593:                                 // Bloated Abomination Feign Death
                case 55795:                                 // Falling Dragon Feign Death
                case 57626:                                 // Feign Death
                case 57685:                                 // Permanent Feign Death
                case 58768:                                 // Permanent Feign Death (Freeze Jumpend)
                case 58806:                                 // Permanent Feign Death (Drowned Anim)
                case 58951:                                 // Permanent Feign Death
                case 64461:                                 // Permanent Feign Death (No Anim) (Root)
                case 65985:                                 // Permanent Feign Death (Root Silence Pacify)
                case 70592:                                 // Permanent Feign Death
                case 70628:                                 // Permanent Feign Death
                case 70630:                                 // Frozen Aftermath - Feign Death
                case 71598:                                 // Feign Death
                {
                    // Unclear what the difference really is between them.
                    // Some has effect1 that makes the difference, however not all.
                    // Some appear to be used depending on creature location, in water, at solid ground, in air/suspended, etc
                    // For now, just handle all the same way
                    if (target->GetTypeId() == TYPEID_UNIT)
                        target->SetFeignDeath(apply);

                    return;
                }
                case 35356:                                 // Spawn Feign Death
                case 35357:                                 // Spawn Feign Death
                case 42557:                                 // Feign Death
                {
                    if (target->GetTypeId() == TYPEID_UNIT)
                    {
                        // Flags not set like it's done in SetFeignDeath() and apparently always applied at spawn of creature
                        // All three does however have SPELL_EFFECT_SPAWN(46) as effect1
                        // It is possible this effect will remove some flags, and then the three here can be handled "normally"
                        if (apply)
                        {
                            target->SetFlag(UNIT_FIELD_FLAGS, UNIT_FLAG_UNK_29);
                            target->SetFlag(UNIT_FIELD_FLAGS_2, UNIT_FLAG2_FEIGN_DEATH);

                            target->addUnitState(UNIT_STAT_DIED);
                        }
                        else
                        {
                            target->RemoveFlag(UNIT_FIELD_FLAGS, UNIT_FLAG_UNK_29);
                            target->RemoveFlag(UNIT_FIELD_FLAGS_2, UNIT_FLAG2_FEIGN_DEATH);

                            target->clearUnitState(UNIT_STAT_DIED);
                        }
                    }
                    return;
                }
                case 40214:                                 //Dragonmaw Illusion
                {
                    if (apply)
                    {
                        target->CastSpell(target, 40216, true);
                        target->CastSpell(target, 42016, true);
                    }
                    else
                    {
                        target->RemoveAurasDueToSpell(40216);
                        target->RemoveAurasDueToSpell(42016);
                    }
                    return;
                }
                case 47178:                                 // Plague Effect Self
                    target->SetFeared(apply, GetCasterGuid(), GetId());
                    return;
                case 58204:                                 // LK Intro VO (1)
                    if (target->GetTypeId() == TYPEID_PLAYER)
                    {
                        // Play part 1
                        if (apply)
                            target->PlayDirectSound(14970, (Player *)target);
                        // continue in 58205
                        else
                            target->CastSpell(target, 58205, true);
                    }
                    return;
                case 58205:                                 // LK Intro VO (2)
                    if (target->GetTypeId() == TYPEID_PLAYER)
                    {
                        // Play part 2
                        if (apply)
                            target->PlayDirectSound(14971, (Player *)target);
                        // Play part 3
                        else
                            target->PlayDirectSound(14972, (Player *)target);
                    }
                    return;
                case 40131:
                case 27978:
                    if (apply)
                        target->m_AuraFlags |= UNIT_AURAFLAG_ALIVE_INVISIBLE;
                    else
                        target->m_AuraFlags |= ~UNIT_AURAFLAG_ALIVE_INVISIBLE;
                    return;
            }
            break;
        }
        case SPELLFAMILY_MAGE:
            break;
        case SPELLFAMILY_WARLOCK:
        {
            // Haunt
            if (GetSpellProto()->SpellIconID == 3172 && (GetSpellProto()->SpellFamilyFlags & UI64LIT(0x0004000000000000)))
            {
                // NOTE: for avoid use additional field damage stored in dummy value (replace unused 100%
                if (apply)
                    m_modifier.m_amount = 0;                // use value as damage counter instead redundant 100% percent
                else
                {
                    int32 bp0 = m_modifier.m_amount;

                    if (Unit* caster = GetCaster())
                        target->CastCustomSpell(caster, 48210, &bp0, NULL, NULL, true, NULL, this);
                }
            }
            break;
        }
        case SPELLFAMILY_PRIEST:
        {
            // Pain and Suffering
            if (GetSpellProto()->SpellIconID == 2874 && target->GetTypeId()==TYPEID_PLAYER)
            {
                if (apply)
                {
                    // Reduce backfire damage (dot damage) from Shadow Word: Death
                    // aura have wrong effectclassmask, so use hardcoded value
                    m_spellmod = new SpellModifier(SPELLMOD_DOT,SPELLMOD_PCT,m_modifier.m_amount,GetId(),UI64LIT(0x0000200000000000));
                }
                ((Player*)target)->AddSpellMod(m_spellmod, apply);
                return;
            }
            break;
        }
        case SPELLFAMILY_DRUID:
        {
            switch(GetId())
            {
                case 34246:                                 // Idol of the Emerald Queen
                case 60779:                                 // Idol of Lush Moss
                {
                    if (target->GetTypeId() != TYPEID_PLAYER)
                        return;

                    if (apply)
                        // dummy not have proper effectclassmask
                        m_spellmod  = new SpellModifier(SPELLMOD_DOT,SPELLMOD_FLAT,m_modifier.m_amount/7,GetId(),UI64LIT(0x001000000000));

                    ((Player*)target)->AddSpellMod(m_spellmod, apply);
                    return;
                }
                case 52610:                                 // Savage Roar
                {
                    if (apply)
                    {
                        if (target->m_form != FORM_CAT)
                            return;

                        target->CastSpell(target, 62071, true);
                    }
                    else
                        target->RemoveAurasDueToSpell(62071);
                    return;
                }
                case 61336:                                 // Survival Instincts
                {
                    if(apply)
                    {
                        if (!target->IsInFeralForm())
                            return;

                        int32 bp0 = int32(target->GetMaxHealth() * m_modifier.m_amount / 100);
                        target->CastCustomSpell(target, 50322, &bp0, NULL, NULL, true);
                    }
                    else
                        target->RemoveAurasDueToSpell(50322);
                    return;
                }
            }

            // Lifebloom
            if (GetSpellProto()->SpellFamilyFlags & UI64LIT(0x1000000000))
            {
                if (apply)
                {
                    if (Unit* caster = GetCaster())
                    {
                        // prevent double apply bonuses
                        if (target->GetTypeId() != TYPEID_PLAYER || !((Player*)target)->GetSession()->PlayerLoading())
                        {
                            m_modifier.m_amount = caster->SpellHealingBonusDone(target, GetSpellProto(), m_modifier.m_amount, SPELL_DIRECT_DAMAGE, GetStackAmount());
                            m_modifier.m_amount = target->SpellHealingBonusTaken(caster, GetSpellProto(), m_modifier.m_amount, SPELL_DIRECT_DAMAGE, GetStackAmount());
                        }
                    }
                }
                else
                {
                    // Final heal on duration end
                    if (m_removeMode != AURA_REMOVE_BY_EXPIRE)
                        return;

                    // final heal
                    if (target->IsInWorld() && GetStackAmount() > 0)
                    {
                        int32 amount = m_modifier.m_amount;
                        target->CastCustomSpell(target, 33778, &amount, NULL, NULL, true, NULL, this, GetCasterGuid());

                        if (Unit* caster = GetCaster())
                        {
                            int32 returnmana = (GetSpellProto()->ManaCostPercentage * caster->GetCreateMana() / 100) * GetStackAmount() / 2;
                            caster->CastCustomSpell(caster, 64372, &returnmana, NULL, NULL, true, NULL, this, GetCasterGuid());
                        }
                    }
                }
                return;
            }

            // Predatory Strikes
            if (target->GetTypeId()==TYPEID_PLAYER && GetSpellProto()->SpellIconID == 1563)
            {
                ((Player*)target)->UpdateAttackPowerAndDamage();
                return;
            }

            // Improved Moonkin Form
            if (GetSpellProto()->SpellIconID == 2855)
            {
                uint32 spell_id;
                switch(GetId())
                {
                    case 48384: spell_id = 50170; break;    //Rank 1
                    case 48395: spell_id = 50171; break;    //Rank 2
                    case 48396: spell_id = 50172; break;    //Rank 3
                    default:
                        sLog.outError("HandleAuraDummy: Not handled rank of IMF (Spell: %u)",GetId());
                        return;
                }

                if (apply)
                {
                    if (target->m_form != FORM_MOONKIN)
                        return;

                    target->CastSpell(target, spell_id, true);
                }
                else
                    target->RemoveAurasDueToSpell(spell_id);
                return;
            }
            break;
        }
        case SPELLFAMILY_ROGUE:
            switch(GetId())
            {
                case 57934:                                 // Tricks of the Trade, main spell
                {
                    if (apply)
                        GetHolder()->SetAuraCharges(1);     // not have proper charges set in spell data
                    else
                    {
                        // used for direct in code aura removes and spell proc event charges expire
                        if (m_removeMode != AURA_REMOVE_BY_DEFAULT)
                            target->getHostileRefManager().ResetThreatRedirection();
                    }
                    return;
                }
            }
            break;
        case SPELLFAMILY_HUNTER:
            switch(GetId())
            {
                case 34477:                                 // Misdirection, main spell
                {
                    if (apply)
                        GetHolder()->SetAuraCharges(1);     // not have proper charges set in spell data
                    else
                    {
                        // used for direct in code aura removes and spell proc event charges expire
                        if (m_removeMode != AURA_REMOVE_BY_DEFAULT)
                            target->getHostileRefManager().ResetThreatRedirection();
                    }
                    return;
                }
            }
            break;
        case SPELLFAMILY_PALADIN:
            switch(GetId())
            {
                case 20911:                                 // Blessing of Sanctuary
                case 25899:                                 // Greater Blessing of Sanctuary
                {
                    if (apply)
                        target->CastSpell(target, 67480, true, NULL, this);
                    else
                        target->RemoveAurasDueToSpell(67480);
                    return;
                }
            }
            break;
        case SPELLFAMILY_SHAMAN:
        {
            switch(GetId())
            {
                case 6495:                                  // Sentry Totem
                {
                    if (target->GetTypeId() != TYPEID_PLAYER)
                        return;

                    Totem* totem = target->GetTotem(TOTEM_SLOT_AIR);

                    if (totem && apply)
                        ((Player*)target)->GetCamera().SetView(totem);
                    else
                        ((Player*)target)->GetCamera().ResetView(totem);

                    return;
                }
            }
            break;
        }
    }

    // pet auras
    if (PetAura const* petSpell = sSpellMgr.GetPetAura(GetId(), m_effIndex))
    {
        if (apply)
            target->AddPetAura(petSpell);
        else
            target->RemovePetAura(petSpell);
        return;
    }

    if (GetEffIndex() == EFFECT_INDEX_0 && target->GetTypeId() == TYPEID_PLAYER)
    {
        SpellAreaForAreaMapBounds saBounds = sSpellMgr.GetSpellAreaForAuraMapBounds(GetId());
        if (saBounds.first != saBounds.second)
        {
            uint32 zone, area;
            target->GetZoneAndAreaId(zone, area);

            for(SpellAreaForAreaMap::const_iterator itr = saBounds.first; itr != saBounds.second; ++itr)
            {
                // some auras remove at aura remove
                if (!itr->second->IsFitToRequirements((Player*)target, zone, area))
                    target->RemoveAurasDueToSpell(itr->second->spellId);
                // some auras applied at aura apply
                else if (itr->second->autocast)
                {
                    if (!target->HasAura(itr->second->spellId, EFFECT_INDEX_0))
                        target->CastSpell(target, itr->second->spellId, true);
                }
            }
        }
    }

    // script has to "handle with care", only use where data are not ok to use in the above code.
    if (target->GetTypeId() == TYPEID_UNIT)
        Script->EffectAuraDummy(this, apply);
}

void Aura::HandleAuraMounted(bool apply, bool Real)
{
    // only at real add/remove aura
    if(!Real)
        return;

    Unit *target = GetTarget();

    if(apply)
    {
        CreatureInfo const* ci = ObjectMgr::GetCreatureTemplate(m_modifier.m_miscvalue);
        if(!ci)
        {
            sLog.outErrorDb("AuraMounted: `creature_template`='%u' not found in database (only need it modelid)", m_modifier.m_miscvalue);
            return;
        }

        uint32 display_id = Creature::ChooseDisplayId(ci);
        CreatureModelInfo const *minfo = sObjectMgr.GetCreatureModelRandomGender(display_id);
        if (minfo)
            display_id = minfo->modelid;

        target->Mount(display_id, GetId(), ci->VehicleId);
    }
    else
    {
        target->Unmount();
    }
}

void Aura::HandleAuraWaterWalk(bool apply, bool Real)
{
    // only at real add/remove aura
    if(!Real)
        return;

    WorldPacket data;
    if(apply)
        data.Initialize(SMSG_MOVE_WATER_WALK, 8+4);
    else
        data.Initialize(SMSG_MOVE_LAND_WALK, 8+4);
    data << GetTarget()->GetPackGUID();
    data << uint32(0);
    GetTarget()->SendMessageToSet(&data, true);
}

void Aura::HandleAuraFeatherFall(bool apply, bool Real)
{
    // only at real add/remove aura
    if(!Real)
        return;
    Unit *target = GetTarget();
    WorldPacket data;
    if(apply)
        data.Initialize(SMSG_MOVE_FEATHER_FALL, 8+4);
    else
        data.Initialize(SMSG_MOVE_NORMAL_FALL, 8+4);
    data << target->GetPackGUID();
    data << uint32(0);
    target->SendMessageToSet(&data, true);

    // start fall from current height
    if(!apply && target->GetTypeId() == TYPEID_PLAYER)
        ((Player*)target)->SetFallInformation(0, target->GetPositionZ());
}

void Aura::HandleAuraHover(bool apply, bool Real)
{
    // only at real add/remove aura
    if(!Real)
        return;

    WorldPacket data;
    if(apply)
        data.Initialize(SMSG_MOVE_SET_HOVER, 8+4);
    else
        data.Initialize(SMSG_MOVE_UNSET_HOVER, 8+4);
    data << GetTarget()->GetPackGUID();
    data << uint32(0);
    GetTarget()->SendMessageToSet(&data, true);
}

void Aura::HandleWaterBreathing(bool /*apply*/, bool /*Real*/)
{
    // update timers in client
    if(GetTarget()->GetTypeId()==TYPEID_PLAYER)
        ((Player*)GetTarget())->UpdateMirrorTimers();
}

void Aura::HandleAuraModShapeshift(bool apply, bool Real)
{
    if(!Real)
        return;

    uint32 modelid = 0;
    Powers PowerType = POWER_MANA;
    ShapeshiftForm form = ShapeshiftForm(m_modifier.m_miscvalue);

    Unit *target = GetTarget();

    SpellShapeshiftFormEntry const* ssEntry = sSpellShapeshiftFormStore.LookupEntry(form);
    if (!ssEntry)
    {
        sLog.outError("Unknown shapeshift form %u in spell %u", form, GetId());
        return;
    }

    if (ssEntry->modelID_A)
    {
        // i will asume that creatures will always take the defined model from the dbc
        // since no field in creature_templates describes wether an alliance or
        // horde modelid should be used at shapeshifting
        if (target->GetTypeId() != TYPEID_PLAYER)
            modelid = ssEntry->modelID_A;
        else
        {
            // The following are the different shapeshifting models for cat/bear forms according
            // to hair color for druids and skin tone for tauren introduced in patch 3.2
            if (form == FORM_CAT || form == FORM_BEAR || form == FORM_DIREBEAR)
            {
                if (Player::TeamForRace(target->getRace()) == ALLIANCE)
                {
                    uint8 hairColour = target->GetByteValue(PLAYER_BYTES, 3);
                    if (form == FORM_CAT)
                    {
                        if (hairColour >= 0 && hairColour <= 2) modelid = 29407;
                        else if (hairColour == 3 || hairColour == 5) modelid = 29405;
                        else if (hairColour == 6) modelid = 892;
                        else if (hairColour == 7) modelid = 29406;
                        else if (hairColour == 4) modelid = 29408;
                    }
                    else
                    {
                        if (hairColour >= 0 && hairColour <= 2) modelid = 29413;
                        else if (hairColour == 3 || hairColour == 5) modelid = 29415;
                        else if (hairColour == 6) modelid = 29414;
                        else if (hairColour == 7) modelid = 29417;
                        else if (hairColour == 4) modelid = 29416;
                    }
                } 
                else if (Player::TeamForRace(target->getRace()) == HORDE)
                {
                    uint8 skinColour = target->GetByteValue(PLAYER_BYTES, 0);
                    if (target->getGender() == GENDER_MALE)
                    {
                        if (form == FORM_CAT)
                        {
                            if (skinColour >= 0 && skinColour <= 5) modelid = 29412;
                            else if (skinColour >= 6 && skinColour <= 8) modelid = 29411;
                            else if (skinColour >= 9 && skinColour <= 11) modelid = 29410;
                            else if (skinColour >= 12 && skinColour <= 14 || skinColour == 18) modelid = 29409;
                            else if (skinColour >= 15 && skinColour <= 17) modelid = 8571;
                        }
                        else
                        {
                            if (skinColour >= 0 && skinColour <= 2) modelid = 29418;
                            else if (skinColour >= 3 && skinColour <= 5 || skinColour >= 12 && skinColour <= 14) modelid = 29419;
                            else if (skinColour >= 9 && skinColour <= 11 || skinColour >= 15 && skinColour <= 17) modelid = 29420;
                            else if (skinColour >= 6 && skinColour <= 8) modelid = 2289;
                            else if (skinColour == 18) modelid = 29421;
                        }
                    }
                    else
                    {
                        if (form == FORM_CAT)
                        {
                            if (skinColour >= 0 && skinColour <= 3) modelid = 29412;
                            else if (skinColour == 4 || skinColour == 5) modelid = 29411;
                            else if (skinColour == 6 || skinColour == 7) modelid = 29410;
                            else if (skinColour == 8 || skinColour == 9) modelid = 8571;
                            else if (skinColour == 10) modelid = 29409;
                        }
                        else
                        {
                            if (skinColour == 0 || skinColour == 1) modelid = 29418;
                            else if (skinColour == 2 || skinColour == 3) modelid = 29419;
                            else if (skinColour == 4 || skinColour == 5) modelid = 2289;
                            else if (skinColour >= 6 && skinColour <= 9) modelid = 29420;
                            else if (skinColour == 10) modelid = 29421;
                        }
                    }
                }
            }
            else
            if (!modelid && Player::TeamForRace(target->getRace()) == HORDE)
            {
                if (ssEntry->modelID_H)
                    modelid = ssEntry->modelID_H;           // 3.2.3 only the moonkin form has this information
                else                                        // get model for race
                    modelid = sObjectMgr.GetModelForRace(ssEntry->modelID_A, target->getRaceMask());
            }

            // nothing found in above, so use default
            if (!modelid)
                modelid = ssEntry->modelID_A;
        }
    }

    // now only powertype must be set
    switch(form)
    {
        case FORM_CAT:
        case FORM_SHADOW_DANCE:
            PowerType = POWER_ENERGY;
            break;
        case FORM_BEAR:
        case FORM_DIREBEAR:
        case FORM_BATTLESTANCE:
        case FORM_BERSERKERSTANCE:
        case FORM_DEFENSIVESTANCE:
            PowerType = POWER_RAGE;
            break;
        default:
            break;
    }

    // remove polymorph before changing display id to keep new display id
    switch ( form )
    {
        case FORM_CAT:
        case FORM_TREE:
        case FORM_TRAVEL:
        case FORM_AQUA:
        case FORM_BEAR:
        case FORM_DIREBEAR:
        case FORM_FLIGHT_EPIC:
        case FORM_FLIGHT:
        case FORM_MOONKIN:
        {
            // remove movement affects
            target->RemoveSpellsCausingAura(SPELL_AURA_MOD_ROOT);
            Unit::AuraList const& slowingAuras = target->GetAurasByType(SPELL_AURA_MOD_DECREASE_SPEED);
            for (Unit::AuraList::const_iterator iter = slowingAuras.begin(); iter != slowingAuras.end();)
            {
                SpellEntry const* aurSpellInfo = (*iter)->GetSpellProto();

                uint32 aurMechMask = GetAllSpellMechanicMask(aurSpellInfo);

                // If spell that caused this aura has Croud Control or Daze effect
                if ((aurMechMask & MECHANIC_NOT_REMOVED_BY_SHAPESHIFT) ||
                    // some Daze spells have these parameters instead of MECHANIC_DAZE (skip snare spells)
                    (aurSpellInfo->SpellIconID == 15 && aurSpellInfo->Dispel == 0 &&
                    (aurMechMask & (1 << (MECHANIC_SNARE-1))) == 0))
                {
                    ++iter;
                    continue;
                }

                // All OK, remove aura now
                target->RemoveAurasDueToSpellByCancel(aurSpellInfo->Id);
                iter = slowingAuras.begin();
            }

            // and polymorphic affects
            if(target->IsPolymorphed())
                target->RemoveAurasDueToSpell(target->getTransForm());

            break;
        }
        default:
           break;
    }

    if(apply)
    {
        // remove other shapeshift before applying a new one
        if(target->m_ShapeShiftFormSpellId)
            target->RemoveAurasDueToSpell(target->m_ShapeShiftFormSpellId, GetHolder());

        // For Shadow Dance we must apply Stealth form (30) instead of current (13)
        target->SetByteValue(UNIT_FIELD_BYTES_2, 3, (form == FORM_SHADOW_DANCE) ? uint8(FORM_STEALTH) : form);

        if(modelid > 0)
            target->SetDisplayId(modelid);

        if(PowerType != POWER_MANA)
        {
            // reset power to default values only at power change
            if(target->getPowerType() != PowerType)
                target->setPowerType(PowerType);

            switch(form)
            {
                case FORM_CAT:
                case FORM_BEAR:
                case FORM_DIREBEAR:
                {
                    // get furor proc chance
                    int32 furorChance = 0;
                    Unit::AuraList const& mDummy = target->GetAurasByType(SPELL_AURA_DUMMY);
                    for(Unit::AuraList::const_iterator i = mDummy.begin(); i != mDummy.end(); ++i)
                    {
                        if ((*i)->GetSpellProto()->SpellIconID == 238)
                        {
                            furorChance = (*i)->GetModifier()->m_amount;
                            break;
                        }
                    }

                    if (m_modifier.m_miscvalue == FORM_CAT)
                    {
                        // Furor chance is now amount allowed to save energy for cat form
                        // without talent it reset to 0
                        if ((int32)target->GetPower(POWER_ENERGY) > furorChance)
                        {
                            target->SetPower(POWER_ENERGY, 0);
                            target->CastCustomSpell(target, 17099, &furorChance, NULL, NULL, this);
                        }
                    }
                    else if(furorChance)                    // only if talent known
                    {
                        target->SetPower(POWER_RAGE, 0);
                        if(irand(1,100) <= furorChance)
                            target->CastSpell(target, 17057, true, NULL, this);
                    }
                    break;
                }
                case FORM_BATTLESTANCE:
                case FORM_DEFENSIVESTANCE:
                case FORM_BERSERKERSTANCE:
                {
                    uint32 Rage_val = 0;
                    // Stance mastery + Tactical mastery (both passive, and last have aura only in defense stance, but need apply at any stance switch)
                    if(target->GetTypeId() == TYPEID_PLAYER)
                    {
                        PlayerSpellMap const& sp_list = ((Player *)target)->GetSpellMap();
                        for (PlayerSpellMap::const_iterator itr = sp_list.begin(); itr != sp_list.end(); ++itr)
                        {
                            if(itr->second.state == PLAYERSPELL_REMOVED) continue;
                            SpellEntry const *spellInfo = sSpellStore.LookupEntry(itr->first);
                            if (spellInfo && spellInfo->SpellFamilyName == SPELLFAMILY_WARRIOR && spellInfo->SpellIconID == 139)
                                Rage_val += target->CalculateSpellDamage(target, spellInfo, EFFECT_INDEX_0) * 10;
                        }
                    }

                    if (target->GetPower(POWER_RAGE) > Rage_val)
                        target->SetPower(POWER_RAGE, Rage_val);
                    break;
                }
                // Shadow Dance - apply stealth mode stand flag
                case FORM_SHADOW_DANCE:
                    target->SetStandFlags(UNIT_STAND_FLAGS_CREEP);
                    break;
                default:
                    break;
            }
        }

        target->m_ShapeShiftFormSpellId = GetId();
        target->m_form = form;

        // a form can give the player a new castbar with some spells.. this is a clientside process..
        // serverside just needs to register the new spells so that player isn't kicked as cheater
        if (target->GetTypeId() == TYPEID_PLAYER)
            for (uint32 i = 0; i < 8; ++i)
                if (ssEntry->spellId[i])
                    ((Player*)target)->addSpell(ssEntry->spellId[i], true, false, false, false);

    }
    else
    {
        if(modelid > 0)
            target->SetDisplayId(target->GetNativeDisplayId());
        target->SetByteValue(UNIT_FIELD_BYTES_2, 3, FORM_NONE);
        if(target->getClass() == CLASS_DRUID)
            target->setPowerType(POWER_MANA);
        target->m_ShapeShiftFormSpellId = 0;
        target->m_form = FORM_NONE;

        switch(form)
        {
            // Nordrassil Harness - bonus
            case FORM_BEAR:
            case FORM_DIREBEAR:
            case FORM_CAT:
                if(Aura* dummy = target->GetDummyAura(37315) )
                    target->CastSpell(target, 37316, true, NULL, dummy);
                break;
            // Nordrassil Regalia - bonus
            case FORM_MOONKIN:
                if(Aura* dummy = target->GetDummyAura(37324) )
                    target->CastSpell(target, 37325, true, NULL, dummy);
                break;
            // Shadow Dance - remove stealth mode stand flag
            case FORM_SHADOW_DANCE:
                target->RemoveStandFlags(UNIT_STAND_FLAGS_CREEP);
                break;
            default:
                break;
        }

        // look at the comment in apply-part
        if (target->GetTypeId() == TYPEID_PLAYER)
            for (uint32 i = 0; i < 8; ++i)
                if (ssEntry->spellId[i])
                    ((Player*)target)->removeSpell(ssEntry->spellId[i], false, false, false);

    }

    // adding/removing linked auras
    // add/remove the shapeshift aura's boosts
    HandleShapeshiftBoosts(apply);

    target->UpdateSpeed(MOVE_RUN, true);

    if(target->GetTypeId() == TYPEID_PLAYER)
        ((Player*)target)->InitDataForForm();
}

void Aura::HandleAuraTransform(bool apply, bool Real)
{
    Unit *target = GetTarget();
    if (apply)
    {
        // special case (spell specific functionality)
        if (m_modifier.m_miscvalue == 0)
        {
            // player applied only
            if (target->GetTypeId() != TYPEID_PLAYER)
                return;

            switch (GetId())
            {
                // Orb of Deception
                case 16739:
                {
                    uint32 orb_model = target->GetNativeDisplayId();
                    switch(orb_model)
                    {
                        // Troll Female
                        case 1479: target->SetDisplayId(10134); break;
                        // Troll Male
                        case 1478: target->SetDisplayId(10135); break;
                        // Tauren Male
                        case 59:   target->SetDisplayId(10136); break;
                        // Human Male
                        case 49:   target->SetDisplayId(10137); break;
                        // Human Female
                        case 50:   target->SetDisplayId(10138); break;
                        // Orc Male
                        case 51:   target->SetDisplayId(10139); break;
                        // Orc Female
                        case 52:   target->SetDisplayId(10140); break;
                        // Dwarf Male
                        case 53:   target->SetDisplayId(10141); break;
                        // Dwarf Female
                        case 54:   target->SetDisplayId(10142); break;
                        // NightElf Male
                        case 55:   target->SetDisplayId(10143); break;
                        // NightElf Female
                        case 56:   target->SetDisplayId(10144); break;
                        // Undead Female
                        case 58:   target->SetDisplayId(10145); break;
                        // Undead Male
                        case 57:   target->SetDisplayId(10146); break;
                        // Tauren Female
                        case 60:   target->SetDisplayId(10147); break;
                        // Gnome Male
                        case 1563: target->SetDisplayId(10148); break;
                        // Gnome Female
                        case 1564: target->SetDisplayId(10149); break;
                        // BloodElf Female
                        case 15475: target->SetDisplayId(17830); break;
                        // BloodElf Male
                        case 15476: target->SetDisplayId(17829); break;
                        // Dranei Female
                        case 16126: target->SetDisplayId(17828); break;
                        // Dranei Male
                        case 16125: target->SetDisplayId(17827); break;
                        default: break;
                    }
                    break;
                }
                // Murloc costume
                case 42365: target->SetDisplayId(21723); break;
                //Dread Corsair
                case 51926:
                case 50517:
                {
                    switch(target->getGender())
                    {
                        case GENDER_MALE:
                        {
                            switch(target->getRace())
                            {
                                case RACE_UNDEAD_PLAYER: target->SetDisplayId(25042); break;
                                case RACE_TROLL: target->SetDisplayId(25041); break;
                                case RACE_TAUREN: target->SetDisplayId(25040); break;
                                case RACE_ORC: target->SetDisplayId(25039); break;
                                case RACE_NIGHTELF: target->SetDisplayId(25038); break;
                                case RACE_HUMAN: target->SetDisplayId(25037); break;
                                case RACE_GNOME: target->SetDisplayId(25035); break;
                                case RACE_DWARF: target->SetDisplayId(25034); break;
                                case RACE_DRAENEI: target->SetDisplayId(25033); break;
                                case RACE_BLOODELF: target->SetDisplayId(25032); break;
                            }
                            break;
                        }
                        case GENDER_FEMALE:
                        {
                            switch(target->getRace())
                            {
                                case RACE_UNDEAD_PLAYER: target->SetDisplayId(25053); break;
                                case RACE_TROLL: target->SetDisplayId(25052); break;
                                case RACE_TAUREN: target->SetDisplayId(25051); break;
                                case RACE_ORC: target->SetDisplayId(25050); break;
                                case RACE_NIGHTELF: target->SetDisplayId(25049); break;
                                case RACE_HUMAN: target->SetDisplayId(25048); break;
                                case RACE_GNOME: target->SetDisplayId(25046); break;
                                case RACE_DWARF: target->SetDisplayId(25045); break;
                                case RACE_DRAENEI: target->SetDisplayId(25044); break;
                                case RACE_BLOODELF: target->SetDisplayId(25043); break;
                            }
                            break;
                        }
                    }
                    break;
                }
                // Honor the Dead
                case 65386:
                case 65495:
                {
                    switch(target->getGender())
                    {
                        case GENDER_MALE:
                            target->SetDisplayId(29203);  // Chapman
                            break;
                        case GENDER_FEMALE:
                        case GENDER_NONE:
                            target->SetDisplayId(29204);  // Catrina
                            break;
                    }
                    break;
                }
                default: break;
            }
        }
        else
        {
            uint32 model_id;

            CreatureInfo const * ci = ObjectMgr::GetCreatureTemplate(m_modifier.m_miscvalue);
            if (!ci)
            {
                model_id = 16358;                           // pig pink ^_^
                sLog.outError("Auras: unknown creature id = %d (only need its modelid) Form Spell Aura Transform in Spell ID = %d", m_modifier.m_miscvalue, GetId());
            }
            else
                model_id = Creature::ChooseDisplayId(ci);   // Will use the default model here

            // Polymorph (sheep/penguin case)
            if (GetSpellProto()->SpellFamilyName == SPELLFAMILY_MAGE && GetSpellProto()->SpellIconID == 82)
                if (Unit* caster = GetCaster())
                    if (caster->HasAura(52648))             // Glyph of the Penguin
                        model_id = 26452;

            target->SetDisplayId(model_id);

            // creature case, need to update equipment
            if (ci && target->GetTypeId() == TYPEID_UNIT)
                ((Creature*)target)->LoadEquipment(ci->equipmentId, true);

            // Dragonmaw Illusion (set mount model also)
            if(GetId()==42016 && target->GetMountID() && !target->GetAurasByType(SPELL_AURA_MOD_FLIGHT_SPEED_MOUNTED).empty())
                target->SetUInt32Value(UNIT_FIELD_MOUNTDISPLAYID,16314);
        }

        // update active transform spell only not set or not overwriting negative by positive case
        if (!target->getTransForm() || !IsPositiveSpell(GetId()) || IsPositiveSpell(target->getTransForm()))
            target->setTransForm(GetId());

        // polymorph case
        if (Real && target->GetTypeId() == TYPEID_PLAYER && target->IsPolymorphed())
        {
            // for players, start regeneration after 1s (in polymorph fast regeneration case)
            // only if caster is Player (after patch 2.4.2)
            if (GetCasterGuid().IsPlayer())
                ((Player*)target)->setRegenTimer(1*IN_MILLISECONDS);

            //dismount polymorphed target (after patch 2.4.2)
            if (target->IsMounted())
                target->RemoveSpellsCausingAura(SPELL_AURA_MOUNTED);
        }
    }
    else
    {
        // ApplyModifier(true) will reapply it if need
        target->setTransForm(0);
        target->SetDisplayId(target->GetNativeDisplayId());

        // apply default equipment for creature case
        if (target->GetTypeId() == TYPEID_UNIT)
            ((Creature*)target)->LoadEquipment(((Creature*)target)->GetCreatureInfo()->equipmentId, true);

        // re-apply some from still active with preference negative cases
        Unit::AuraList const& otherTransforms = target->GetAurasByType(SPELL_AURA_TRANSFORM);
        if (!otherTransforms.empty())
        {
            // look for other transform auras
            Aura* handledAura = *otherTransforms.begin();
            for(Unit::AuraList::const_iterator i = otherTransforms.begin();i != otherTransforms.end(); ++i)
            {
                // negative auras are preferred
                if (!IsPositiveSpell((*i)->GetSpellProto()->Id))
                {
                    handledAura = *i;
                    break;
                }
            }
            handledAura->ApplyModifier(true);
        }

        // Dragonmaw Illusion (restore mount model)
        if (GetId() == 42016 && target->GetMountID() == 16314)
        {
            if (!target->GetAurasByType(SPELL_AURA_MOUNTED).empty())
            {
                uint32 cr_id = target->GetAurasByType(SPELL_AURA_MOUNTED).front()->GetModifier()->m_miscvalue;
                if (CreatureInfo const* ci = ObjectMgr::GetCreatureTemplate(cr_id))
                {
                    uint32 display_id = Creature::ChooseDisplayId(ci);
                    CreatureModelInfo const *minfo = sObjectMgr.GetCreatureModelRandomGender(display_id);
                    if (minfo)
                        display_id = minfo->modelid;

                    target->SetUInt32Value(UNIT_FIELD_MOUNTDISPLAYID, display_id);
                }
            }
        }
    }
}

void Aura::HandleForceReaction(bool apply, bool Real)
{
    if(GetTarget()->GetTypeId() != TYPEID_PLAYER)
        return;

    if(!Real)
        return;

    Player* player = (Player*)GetTarget();

    uint32 faction_id = m_modifier.m_miscvalue;
    ReputationRank faction_rank = ReputationRank(m_modifier.m_amount);

    player->GetReputationMgr().ApplyForceReaction(faction_id, faction_rank, apply);
    player->GetReputationMgr().SendForceReactions();

    // stop fighting if at apply forced rank friendly or at remove real rank friendly
    if ((apply && faction_rank >= REP_FRIENDLY) || (!apply && player->GetReputationRank(faction_id) >= REP_FRIENDLY))
        player->StopAttackFaction(faction_id);
}

void Aura::HandleAuraModSkill(bool apply, bool /*Real*/)
{
    if(GetTarget()->GetTypeId() != TYPEID_PLAYER)
        return;

    uint32 prot=GetSpellProto()->EffectMiscValue[m_effIndex];
    int32 points = GetModifier()->m_amount;

    ((Player*)GetTarget())->ModifySkillBonus(prot, (apply ? points: -points), m_modifier.m_auraname == SPELL_AURA_MOD_SKILL_TALENT);
    if(prot == SKILL_DEFENSE)
        ((Player*)GetTarget())->UpdateDefenseBonusesMod();
}

void Aura::HandleChannelDeathItem(bool apply, bool Real)
{
    if (Real && !apply)
    {
        if (m_removeMode != AURA_REMOVE_BY_DEATH)
            return;
        // Item amount
        if (m_modifier.m_amount <= 0)
            return;

        SpellEntry const *spellInfo = GetSpellProto();
        if (spellInfo->EffectItemType[m_effIndex] == 0)
            return;

        Unit* victim = GetTarget();
        Unit* caster = GetCaster();
        if (!caster || caster->GetTypeId() != TYPEID_PLAYER)
            return;

        // Soul Shard (target req.)
        if (spellInfo->EffectItemType[m_effIndex] == 6265)
        {
            // Only from non-grey units
            if (!((Player*)caster)->isHonorOrXPTarget(victim) ||
                (victim->GetTypeId() == TYPEID_UNIT && !((Player*)caster)->isAllowedToLoot((Creature*)victim)))
                return;
        }

        //Adding items
        uint32 noSpaceForCount = 0;
        uint32 count = m_modifier.m_amount;

        ItemPosCountVec dest;
        uint8 msg = ((Player*)caster)->CanStoreNewItem( NULL_BAG, NULL_SLOT, dest, spellInfo->EffectItemType[m_effIndex], count, &noSpaceForCount);
        if( msg != EQUIP_ERR_OK )
        {
            count-=noSpaceForCount;
            ((Player*)caster)->SendEquipError( msg, NULL, NULL, spellInfo->EffectItemType[m_effIndex] );
            if (count==0)
                return;
        }

        Item* newitem = ((Player*)caster)->StoreNewItem(dest, spellInfo->EffectItemType[m_effIndex], true);
        ((Player*)caster)->SendNewItem(newitem, count, true, true);

        // Soul Shard (glyph bonus)
        if (spellInfo->EffectItemType[m_effIndex] == 6265)
        {
            // Glyph of Soul Shard
            if (caster->HasAura(58070) && roll_chance_i(40))
                caster->CastSpell(caster, 58068, true, NULL, this);
        }
    }
}

void Aura::HandleBindSight(bool apply, bool /*Real*/)
{
    Unit* caster = GetCaster();
    if(!caster || caster->GetTypeId() != TYPEID_PLAYER)
        return;

    Camera& camera = ((Player*)caster)->GetCamera();
    if (apply)
        camera.SetView(GetTarget());
    else
        camera.ResetView();
}

void Aura::HandleFarSight(bool apply, bool /*Real*/)
{
    Unit* caster = GetCaster();
    if(!caster || caster->GetTypeId() != TYPEID_PLAYER)
        return;

    Camera& camera = ((Player*)caster)->GetCamera();
    if (apply)
        camera.SetView(GetTarget());
    else
        camera.ResetView();
}

void Aura::HandleAuraTrackCreatures(bool apply, bool /*Real*/)
{
    if (GetTarget()->GetTypeId()!=TYPEID_PLAYER)
        return;

    if (apply)
        GetTarget()->RemoveNoStackAurasDueToAuraHolder(GetHolder());

    if (apply)
        GetTarget()->SetFlag(PLAYER_TRACK_CREATURES, uint32(1) << (m_modifier.m_miscvalue-1));
    else
        GetTarget()->RemoveFlag(PLAYER_TRACK_CREATURES, uint32(1) << (m_modifier.m_miscvalue-1));
}

void Aura::HandleAuraTrackResources(bool apply, bool /*Real*/)
{
    if (GetTarget()->GetTypeId()!=TYPEID_PLAYER)
        return;

    if (apply)
        GetTarget()->RemoveNoStackAurasDueToAuraHolder(GetHolder());

    if (apply)
        GetTarget()->SetFlag(PLAYER_TRACK_RESOURCES, uint32(1) << (m_modifier.m_miscvalue-1));
    else
        GetTarget()->RemoveFlag(PLAYER_TRACK_RESOURCES, uint32(1) << (m_modifier.m_miscvalue-1));
}

void Aura::HandleAuraTrackStealthed(bool apply, bool /*Real*/)
{
    if(GetTarget()->GetTypeId()!=TYPEID_PLAYER)
        return;

    if(apply)
        GetTarget()->RemoveNoStackAurasDueToAuraHolder(GetHolder());

    GetTarget()->ApplyModFlag(PLAYER_FIELD_BYTES, PLAYER_FIELD_BYTE_TRACK_STEALTHED, apply);
}

void Aura::HandleAuraModScale(bool apply, bool /*Real*/)
{
    GetTarget()->ApplyPercentModFloatValue(OBJECT_FIELD_SCALE_X, float(m_modifier.m_amount), apply);
    GetTarget()->UpdateModelData();
}

void Aura::HandleModPossess(bool apply, bool Real)
{
    if(!Real)
        return;

    Unit *target = GetTarget();

    // not possess yourself
    if (GetCasterGuid() == target->GetObjectGuid())
        return;

    Unit* caster = GetCaster();
    if(!caster || caster->GetTypeId() != TYPEID_PLAYER)
        return;

    Player* p_caster = (Player*)caster;
    Camera& camera = p_caster->GetCamera();

    if( apply )
    {
        target->addUnitState(UNIT_STAT_CONTROLLED);

        target->SetFlag(UNIT_FIELD_FLAGS, UNIT_FLAG_PLAYER_CONTROLLED);
        target->SetCharmerGuid(p_caster->GetObjectGuid());
        target->setFaction(p_caster->getFaction());

        // target should became visible at SetView call(if not visible before):
        // otherwise client\p_caster will ignore packets from the target(SetClientControl for example)
        camera.SetView(target);

        p_caster->SetCharm(target);
        p_caster->SetClientControl(target, 1);
        p_caster->SetMover(target);

        target->CombatStop(true);
        target->DeleteThreatList();
        target->getHostileRefManager().deleteReferences();

        if(CharmInfo *charmInfo = target->InitCharmInfo(target))
        {
            charmInfo->InitPossessCreateSpells();
            charmInfo->SetReactState(REACT_PASSIVE);
            charmInfo->SetCommandState(COMMAND_STAY);
        }

        p_caster->PossessSpellInitialize();

        if(target->GetTypeId() == TYPEID_UNIT)
        {
            ((Creature*)target)->AIM_Initialize();
        }
        else if(target->GetTypeId() == TYPEID_PLAYER && !target->GetVehicle())
        {
            ((Player*)target)->SetClientControl(target, 0);
        }

    }
    else
    {
        p_caster->SetCharm(NULL);

        p_caster->SetClientControl(target, 0);
        p_caster->SetMover(NULL);

        // there is a possibility that target became invisible for client\p_caster at ResetView call:
        // it must be called after movement control unapplying, not before! the reason is same as at aura applying
        camera.ResetView();

        p_caster->RemovePetActionBar();

        // on delete only do caster related effects
        if(m_removeMode == AURA_REMOVE_BY_DELETE)
            return;

        target->clearUnitState(UNIT_STAT_CONTROLLED);

        target->CombatStop(true);
        target->DeleteThreatList();
        target->getHostileRefManager().deleteReferences();

        target->RemoveFlag(UNIT_FIELD_FLAGS, UNIT_FLAG_PLAYER_CONTROLLED);

        target->SetCharmerGuid(ObjectGuid());

        if(target->GetTypeId() == TYPEID_PLAYER && !target->GetVehicle())
        {
            ((Player*)target)->setFactionForRace(target->getRace());
            ((Player*)target)->SetClientControl(target, 1);
        }
        else if(target->GetTypeId() == TYPEID_UNIT)
        {
            CreatureInfo const *cinfo = ((Creature*)target)->GetCreatureInfo();
            target->setFaction(cinfo->faction_A);
        }

        if(target->GetTypeId() == TYPEID_UNIT)
        {
            ((Creature*)target)->AIM_Initialize();

            if (((Creature*)target)->AI())
                ((Creature*)target)->AI()->AttackedBy(caster);
        }
    }
}

void Aura::HandleModPossessPet(bool apply, bool Real)
{
    if(!Real)
        return;

    Unit* caster = GetCaster();
    if (!caster || caster->GetTypeId() != TYPEID_PLAYER)
        return;

    Unit* target = GetTarget();
    if (target->GetTypeId() != TYPEID_UNIT || !((Creature*)target)->IsPet())
        return;

    Pet* pet = (Pet*)target;

    Player* p_caster = (Player*)caster;
    Camera& camera = p_caster->GetCamera();

    if (apply)
    {
        pet->addUnitState(UNIT_STAT_CONTROLLED);

        // target should became visible at SetView call(if not visible before):
        // otherwise client\p_caster will ignore packets from the target(SetClientControl for example)
        camera.SetView(pet);

        p_caster->SetCharm(pet);
        p_caster->SetClientControl(pet, 1);
        ((Player*)caster)->SetMover(pet);

        pet->SetFlag(UNIT_FIELD_FLAGS, UNIT_FLAG_PLAYER_CONTROLLED);

        pet->StopMoving();
        pet->GetMotionMaster()->Clear(false);
        pet->GetMotionMaster()->MoveIdle();
    }
    else
    {
        p_caster->SetCharm(NULL);
        p_caster->SetClientControl(pet, 0);
        p_caster->SetMover(NULL);

        // there is a possibility that target became invisible for client\p_caster at ResetView call:
        // it must be called after movement control unapplying, not before! the reason is same as at aura applying
        camera.ResetView();

        // on delete only do caster related effects
        if(m_removeMode == AURA_REMOVE_BY_DELETE)
            return;

        pet->clearUnitState(UNIT_STAT_CONTROLLED);

        pet->RemoveFlag(UNIT_FIELD_FLAGS, UNIT_FLAG_PLAYER_CONTROLLED);

        pet->AttackStop();

        // out of range pet dismissed
        if (!pet->IsWithinDistInMap(p_caster, pet->GetMap()->GetVisibilityDistance()))
        {
            p_caster->RemovePet(PET_SAVE_REAGENTS);
        }
        else
        {
            pet->GetMotionMaster()->MoveFollow(caster, PET_FOLLOW_DIST, PET_FOLLOW_ANGLE);
            pet->AddSplineFlag(SPLINEFLAG_WALKMODE);
        }
    }
}

void Aura::HandleAuraModPetTalentsPoints(bool /*Apply*/, bool Real)
{
    if(!Real)
        return;

    // Recalculate pet talent points
    if (Pet *pet=GetTarget()->GetPet())
        pet->InitTalentForLevel();
}

void Aura::HandleModCharm(bool apply, bool Real)
{
    if(!Real)
        return;

    Unit *target = GetTarget();

    // not charm yourself
    if (GetCasterGuid() == target->GetObjectGuid())
        return;

    Unit* caster = GetCaster();
    if(!caster)
        return;

    if( apply )
    {
        if (!target->GetCharmerGuid().IsEmpty())
        {
            target->RemoveSpellsCausingAura(SPELL_AURA_MOD_CHARM);
            target->RemoveSpellsCausingAura(SPELL_AURA_MOD_POSSESS);
        }

        target->SetCharmerGuid(GetCasterGuid());
        target->setFaction(caster->getFaction());
        target->CastStop(target == caster ? GetId() : 0);
        caster->SetCharm(target);

        target->CombatStop(true);
        target->DeleteThreatList();
        target->getHostileRefManager().deleteReferences();

        if(target->GetTypeId() == TYPEID_UNIT)
        {
            ((Creature*)target)->AIM_Initialize();
            CharmInfo *charmInfo = target->InitCharmInfo(target);
            charmInfo->InitCharmCreateSpells();
            charmInfo->SetReactState( REACT_DEFENSIVE );

            if(caster->GetTypeId() == TYPEID_PLAYER && caster->getClass() == CLASS_WARLOCK)
            {
                CreatureInfo const *cinfo = ((Creature*)target)->GetCreatureInfo();
                if(cinfo && cinfo->type == CREATURE_TYPE_DEMON)
                {
                    // creature with pet number expected have class set
                    if(target->GetByteValue(UNIT_FIELD_BYTES_0, 1)==0)
                    {
                        if(cinfo->unit_class==0)
                            sLog.outErrorDb("Creature (Entry: %u) have unit_class = 0 but used in charmed spell, that will be result client crash.",cinfo->Entry);
                        else
                            sLog.outError("Creature (Entry: %u) have unit_class = %u but at charming have class 0!!! that will be result client crash.",cinfo->Entry,cinfo->unit_class);

                        target->SetByteValue(UNIT_FIELD_BYTES_0, 1, CLASS_MAGE);
                    }

                    //just to enable stat window
                    charmInfo->SetPetNumber(sObjectMgr.GeneratePetNumber(), true);
                    //if charmed two demons the same session, the 2nd gets the 1st one's name
                    target->SetUInt32Value(UNIT_FIELD_PET_NAME_TIMESTAMP, uint32(time(NULL)));
                }
            }
        }

        if(caster->GetTypeId() == TYPEID_PLAYER)
            ((Player*)caster)->CharmSpellInitialize();
    }
    else
    {
        target->SetCharmerGuid(ObjectGuid());

        if(target->GetTypeId() == TYPEID_PLAYER)
            ((Player*)target)->setFactionForRace(target->getRace());
        else
        {
            CreatureInfo const *cinfo = ((Creature*)target)->GetCreatureInfo();

            // restore faction
            if(((Creature*)target)->IsPet())
            {
                if(Unit* owner = target->GetOwner())
                    target->setFaction(owner->getFaction());
                else if(cinfo)
                    target->setFaction(cinfo->faction_A);
            }
            else if(cinfo)                              // normal creature
                target->setFaction(cinfo->faction_A);

            // restore UNIT_FIELD_BYTES_0
            if(cinfo && caster->GetTypeId() == TYPEID_PLAYER && caster->getClass() == CLASS_WARLOCK && cinfo->type == CREATURE_TYPE_DEMON)
            {
                // DB must have proper class set in field at loading, not req. restore, including workaround case at apply
                // m_target->SetByteValue(UNIT_FIELD_BYTES_0, 1, cinfo->unit_class);

                if(target->GetCharmInfo())
                    target->GetCharmInfo()->SetPetNumber(0, true);
                else
                    sLog.outError("Aura::HandleModCharm: target (GUID: %u TypeId: %u) has a charm aura but no charm info!", target->GetGUIDLow(), target->GetTypeId());
            }
        }

        caster->SetCharm(NULL);

        if(caster->GetTypeId() == TYPEID_PLAYER)
            ((Player*)caster)->RemovePetActionBar();

        target->CombatStop(true);
        target->DeleteThreatList();
        target->getHostileRefManager().deleteReferences();

        if(target->GetTypeId() == TYPEID_UNIT)
        {
            ((Creature*)target)->AIM_Initialize();
            if (((Creature*)target)->AI())
                ((Creature*)target)->AI()->AttackedBy(caster);
        }
    }
}

void Aura::HandleModConfuse(bool apply, bool Real)
{
    if(!Real)
        return;

    GetTarget()->SetConfused(apply, GetCasterGuid(), GetId());
}

void Aura::HandleModFear(bool apply, bool Real)
{
    if (!Real)
        return;

    GetTarget()->SetFeared(apply, GetCasterGuid(), GetId());
}

void Aura::HandleFeignDeath(bool apply, bool Real)
{
    if(!Real)
        return;

    GetTarget()->SetFeignDeath(apply, GetCasterGuid(), GetId());
}

void Aura::HandleAuraModDisarm(bool apply, bool Real)
{
    if(!Real)
        return;

    Unit *target = GetTarget();

    if(!apply && target->HasAuraType(GetModifier()->m_auraname))
        return;

    uint32 flags = 0;
    uint32 field = 0;
    WeaponAttackType attack_type = OFF_ATTACK;

    switch (GetModifier()->m_auraname)
    {
      case SPELL_AURA_MOD_DISARM:
        {
            field = UNIT_FIELD_FLAGS;
            flags = UNIT_FLAG_DISARMED;
            attack_type = BASE_ATTACK;
        }
        break;
      case SPELL_AURA_MOD_DISARM_SHIELD:
        {
            field = UNIT_FIELD_FLAGS_2;
            flags = UNIT_FLAG2_DISARM_OFFHAND;
        }
        break;
      case SPELL_AURA_MOD_DISARM_RANGED:
        {
            field = UNIT_FIELD_FLAGS_2;
            flags = UNIT_FLAG2_DISARM_RANGED;
        }
        break;
    }

    if(apply)
        target->SetFlag(field, flags);
    else
        target->RemoveFlag(field, flags);

    // only at real add/remove aura
    if (target->GetTypeId() != TYPEID_PLAYER)
        return;

    // main-hand attack speed already set to special value for feral form already and don't must change and reset at remove.
    if (target->IsInFeralForm())
        return;

    if (apply)
        target->SetAttackTime(BASE_ATTACK,BASE_ATTACK_TIME);
    else
        ((Player *)target)->SetRegularAttackTime();

    target->UpdateDamagePhysical(attack_type);
}

void Aura::HandleAuraModStun(bool apply, bool Real)
{
    if(!Real)
        return;

    Unit *target = GetTarget();

    if (apply)
    {
        // Frost stun aura -> freeze/unfreeze target
        if (GetSpellSchoolMask(GetSpellProto()) & SPELL_SCHOOL_MASK_FROST)
            target->ModifyAuraState(AURA_STATE_FROZEN, apply);

        target->addUnitState(UNIT_STAT_STUNNED);
        target->SetTargetGuid(ObjectGuid());

        target->SetFlag(UNIT_FIELD_FLAGS, UNIT_FLAG_STUNNED);
        target->CastStop(target->GetObjectGuid() == GetCasterGuid() ? GetId() : 0);

        // Creature specific
        if(target->GetTypeId() != TYPEID_PLAYER)
            target->StopMoving();
        else
        {
            ((Player*)target)->m_movementInfo.SetMovementFlags(MOVEFLAG_NONE);
            target->SetStandState(UNIT_STAND_STATE_STAND);// in 1.5 client
        }

        WorldPacket data(SMSG_FORCE_MOVE_ROOT, 8);
        data << target->GetPackGUID();
        data << uint32(0);
        target->SendMessageToSet(&data, true);

        // Summon the Naj'entus Spine GameObject on target if spell is Impaling Spine
        if(GetId() == 39837)
        {
            GameObject* pObj = new GameObject;
            if(pObj->Create(sObjectMgr.GenerateLowGuid(HIGHGUID_GAMEOBJECT), 185584, target->GetMap(), target->GetPhaseMask(),
                target->GetPositionX(), target->GetPositionY(), target->GetPositionZ(), target->GetOrientation(), 0.0f, 0.0f, 0.0f, 0.0f, GO_ANIMPROGRESS_DEFAULT, GO_STATE_READY))
            {
                pObj->SetRespawnTime(GetAuraDuration()/IN_MILLISECONDS);
                pObj->SetSpellId(GetId());
                target->AddGameObject(pObj);
                target->GetMap()->Add(pObj);
            }
            else
                delete pObj;
        }
    }
    else
    {
        // Frost stun aura -> freeze/unfreeze target
        if (GetSpellSchoolMask(GetSpellProto()) & SPELL_SCHOOL_MASK_FROST)
        {
            bool found_another = false;
            for(AuraType const* itr = &frozenAuraTypes[0]; *itr != SPELL_AURA_NONE; ++itr)
            {
                Unit::AuraList const& auras = target->GetAurasByType(*itr);
                for(Unit::AuraList::const_iterator i = auras.begin(); i != auras.end(); ++i)
                {
                    if( GetSpellSchoolMask((*i)->GetSpellProto()) & SPELL_SCHOOL_MASK_FROST)
                    {
                        found_another = true;
                        break;
                    }
                }
                if(found_another)
                    break;
            }

            if(!found_another)
                target->ModifyAuraState(AURA_STATE_FROZEN, apply);
        }

        // Real remove called after current aura remove from lists, check if other similar auras active
        if(target->HasAuraType(SPELL_AURA_MOD_STUN))
            return;

        target->clearUnitState(UNIT_STAT_STUNNED);
        target->RemoveFlag(UNIT_FIELD_FLAGS, UNIT_FLAG_STUNNED);

        if(!target->hasUnitState(UNIT_STAT_ROOT | UNIT_STAT_ON_VEHICLE))       // prevent allow move if have also root effect
        {
            if(target->getVictim() && target->isAlive())
                target->SetTargetGuid(target->getVictim()->GetObjectGuid());

            WorldPacket data(SMSG_FORCE_MOVE_UNROOT, 8+4);
            data << target->GetPackGUID();
            data << uint32(0);
            target->SendMessageToSet(&data, true);
        }

        // Wyvern Sting
        if (GetSpellProto()->SpellFamilyName == SPELLFAMILY_HUNTER && GetSpellProto()->SpellFamilyFlags & UI64LIT(0x0000100000000000))
        {
            Unit* caster = GetCaster();
            if( !caster || caster->GetTypeId()!=TYPEID_PLAYER )
                return;

            uint32 spell_id = 0;

            switch(GetId())
            {
                case 19386: spell_id = 24131; break;
                case 24132: spell_id = 24134; break;
                case 24133: spell_id = 24135; break;
                case 27068: spell_id = 27069; break;
                case 49011: spell_id = 49009; break;
                case 49012: spell_id = 49010; break;
                default:
                    sLog.outError("Spell selection called for unexpected original spell %u, new spell for this spell family?",GetId());
                    return;
            }

            SpellEntry const* spellInfo = sSpellStore.LookupEntry(spell_id);

            if(!spellInfo)
                return;

            caster->CastSpell(target,spellInfo,true,NULL,this);
            return;
        }
    }
}

void Aura::HandleModStealth(bool apply, bool Real)
{
    Unit *target = GetTarget();

    if (apply)
    {
        // drop flag at stealth in bg
        target->RemoveAurasWithInterruptFlags(AURA_INTERRUPT_FLAG_IMMUNE_OR_LOST_SELECTION);

        // only at real aura add
        if (Real)
        {
            target->SetStandFlags(UNIT_STAND_FLAGS_CREEP);

            if (target->GetTypeId()==TYPEID_PLAYER)
                target->SetFlag(PLAYER_FIELD_BYTES2, 0x2000);

            // apply only if not in GM invisibility (and overwrite invisibility state)
            if (target->GetVisibility()!=VISIBILITY_OFF)
            {
                target->SetVisibility(VISIBILITY_GROUP_NO_DETECT);
                target->SetVisibility(VISIBILITY_GROUP_STEALTH);
            }

            // apply full stealth period bonuses only at first stealth aura in stack
            if(target->GetAurasByType(SPELL_AURA_MOD_STEALTH).size()<=2) // Vanish also triggering Stealth, but all ok, no double auras here possible
            {
                Unit::AuraList const& mDummyAuras = target->GetAurasByType(SPELL_AURA_DUMMY);
                for(Unit::AuraList::const_iterator i = mDummyAuras.begin();i != mDummyAuras.end(); ++i)
                {
                    // Master of Subtlety
                    if ((*i)->GetSpellProto()->SpellIconID == 2114)
                    {
                        target->RemoveAurasDueToSpell(31666);
                        int32 bp = (*i)->GetModifier()->m_amount;
                        target->CastCustomSpell(target,31665,&bp,NULL,NULL,true);
                    }
                    // Overkill
                    else if ((*i)->GetId() == 58426 && GetSpellProto()->SpellFamilyFlags & UI64LIT(0x0000000000400000))
                    {
                        target->CastSpell(target, 58427, true);
                    }
                }
            }
        }
    }
    else
    {
        // only at real aura remove of _last_ SPELL_AURA_MOD_STEALTH
        if (Real && !target->HasAuraType(SPELL_AURA_MOD_STEALTH))
        {
            // if no GM invisibility
            if (target->GetVisibility()!=VISIBILITY_OFF)
            {
                target->RemoveStandFlags(UNIT_STAND_FLAGS_CREEP);

                if (target->GetTypeId()==TYPEID_PLAYER)
                    target->RemoveFlag(PLAYER_FIELD_BYTES2, 0x2000);

                // restore invisibility if any
                if (target->HasAuraType(SPELL_AURA_MOD_INVISIBILITY))
                {
                    target->SetVisibility(VISIBILITY_GROUP_NO_DETECT);
                    target->SetVisibility(VISIBILITY_GROUP_INVISIBILITY);
                }
                else
                    target->SetVisibility(VISIBILITY_ON);
            }

            // apply delayed talent bonus remover at last stealth aura remove
            Unit::AuraList const& mDummyAuras = target->GetAurasByType(SPELL_AURA_DUMMY);
            for(Unit::AuraList::const_iterator i = mDummyAuras.begin();i != mDummyAuras.end(); ++i)
            {
                // Master of Subtlety
                if ((*i)->GetSpellProto()->SpellIconID == 2114)
                    target->CastSpell(target, 31666, true);
                // Overkill
                else if ((*i)->GetId() == 58426)//Overkill we should remove anyway
                {
                    if (Aura* aura = target->GetAura(58427, EFFECT_INDEX_0))
                    {
                        aura->SetAuraMaxDuration(20*IN_MILLISECONDS);
                        aura->GetHolder()->RefreshHolder();
                    }
                }
            }
        }
    }
}

void Aura::HandleInvisibility(bool apply, bool Real)
{
    Unit *target = GetTarget();

    if(apply)
    {
        target->m_invisibilityMask |= (1 << m_modifier.m_miscvalue);

        target->RemoveAurasWithInterruptFlags(AURA_INTERRUPT_FLAG_IMMUNE_OR_LOST_SELECTION);

        if(Real && target->GetTypeId()==TYPEID_PLAYER)
        {
            // apply glow vision
            target->SetFlag(PLAYER_FIELD_BYTES2,PLAYER_FIELD_BYTE2_INVISIBILITY_GLOW);

        }

        // apply only if not in GM invisibility and not stealth
        if(target->GetVisibility() == VISIBILITY_ON)
        {
            // Aura not added yet but visibility code expect temporary add aura
            target->SetVisibility(VISIBILITY_GROUP_NO_DETECT);
            target->SetVisibility(VISIBILITY_GROUP_INVISIBILITY);
        }
    }
    else
    {
        // recalculate value at modifier remove (current aura already removed)
        target->m_invisibilityMask = 0;
        Unit::AuraList const& auras = target->GetAurasByType(SPELL_AURA_MOD_INVISIBILITY);
        for(Unit::AuraList::const_iterator itr = auras.begin(); itr != auras.end(); ++itr)
            target->m_invisibilityMask |= (1 << (*itr)->GetModifier()->m_miscvalue);

        // only at real aura remove and if not have different invisibility auras.
        if(Real && target->m_invisibilityMask == 0)
        {
            // remove glow vision
            if(target->GetTypeId() == TYPEID_PLAYER)
                target->RemoveFlag(PLAYER_FIELD_BYTES2,PLAYER_FIELD_BYTE2_INVISIBILITY_GLOW);

            // apply only if not in GM invisibility & not stealthed while invisible
            if(target->GetVisibility() != VISIBILITY_OFF)
            {
                // if have stealth aura then already have stealth visibility
                if(!target->HasAuraType(SPELL_AURA_MOD_STEALTH))
                    target->SetVisibility(VISIBILITY_ON);
            }
        }
    }
}

void Aura::HandleInvisibilityDetect(bool apply, bool Real)
{
    Unit *target = GetTarget();

    if(apply)
    {
        target->m_detectInvisibilityMask |= (1 << m_modifier.m_miscvalue);
    }
    else
    {
        // recalculate value at modifier remove (current aura already removed)
        target->m_detectInvisibilityMask = 0;
        Unit::AuraList const& auras = target->GetAurasByType(SPELL_AURA_MOD_INVISIBILITY_DETECTION);
        for(Unit::AuraList::const_iterator itr = auras.begin(); itr != auras.end(); ++itr)
            target->m_detectInvisibilityMask |= (1 << (*itr)->GetModifier()->m_miscvalue);
    }
    if(Real && target->GetTypeId()==TYPEID_PLAYER)
        ((Player*)target)->GetCamera().UpdateVisibilityForOwner();
}

void Aura::HandleAuraModRoot(bool apply, bool Real)
{
    // only at real add/remove aura
    if(!Real)
        return;

    Unit *target = GetTarget();

    if (apply)
    {
        // Frost root aura -> freeze/unfreeze target
        if (GetSpellSchoolMask(GetSpellProto()) & SPELL_SCHOOL_MASK_FROST)
            target->ModifyAuraState(AURA_STATE_FROZEN, apply);

        target->addUnitState(UNIT_STAT_ROOT);
        target->SetTargetGuid(ObjectGuid());

        //Save last orientation
        if( target->getVictim() )
            target->SetOrientation(target->GetAngle(target->getVictim()));

        if(target->GetTypeId() == TYPEID_PLAYER)
        {
            if(!target->hasUnitState(UNIT_STAT_ON_VEHICLE))
            {
                WorldPacket data(SMSG_FORCE_MOVE_ROOT, 10);
                data << target->GetPackGUID();
                data << uint32(2);
                target->SendMessageToSet(&data, true);
            }

            //Clear unit movement flags
            ((Player*)target)->m_movementInfo.SetMovementFlags(MOVEFLAG_NONE);
        }
        else
            target->StopMoving();
    }
    else
    {
        // Frost root aura -> freeze/unfreeze target
        if (GetSpellSchoolMask(GetSpellProto()) & SPELL_SCHOOL_MASK_FROST)
        {
            bool found_another = false;
            for(AuraType const* itr = &frozenAuraTypes[0]; *itr != SPELL_AURA_NONE; ++itr)
            {
                Unit::AuraList const& auras = target->GetAurasByType(*itr);
                for(Unit::AuraList::const_iterator i = auras.begin(); i != auras.end(); ++i)
                {
                    if( GetSpellSchoolMask((*i)->GetSpellProto()) & SPELL_SCHOOL_MASK_FROST)
                    {
                        found_another = true;
                        break;
                    }
                }
                if(found_another)
                    break;
            }

            if(!found_another)
                target->ModifyAuraState(AURA_STATE_FROZEN, apply);
        }

        // Real remove called after current aura remove from lists, check if other similar auras active
        if(target->HasAuraType(SPELL_AURA_MOD_ROOT))
            return;

        target->clearUnitState(UNIT_STAT_ROOT);

        if(!target->hasUnitState(UNIT_STAT_STUNNED | UNIT_STAT_ON_VEHICLE))      // prevent allow move if have also stun effect
        {
            if(target->getVictim() && target->isAlive())
                target->SetTargetGuid(target->getVictim()->GetObjectGuid());

            if(target->GetTypeId() == TYPEID_PLAYER)
            {
                WorldPacket data(SMSG_FORCE_MOVE_UNROOT, 10);
                data << target->GetPackGUID();
                data << (uint32)2;
                target->SendMessageToSet(&data, true);
            }
        }
    }
}

void Aura::HandleAuraModSilence(bool apply, bool Real)
{
    // only at real add/remove aura
    if(!Real)
        return;

    Unit *target = GetTarget();

    if(apply)
    {
        target->SetFlag(UNIT_FIELD_FLAGS, UNIT_FLAG_SILENCED);
        // Stop cast only spells vs PreventionType == SPELL_PREVENTION_TYPE_SILENCE
        for (uint32 i = CURRENT_MELEE_SPELL; i < CURRENT_MAX_SPELL; ++i)
            if (Spell* spell = target->GetCurrentSpell(CurrentSpellTypes(i)))
                if(spell->m_spellInfo->PreventionType == SPELL_PREVENTION_TYPE_SILENCE)
                    // Stop spells on prepare or casting state
                    target->InterruptSpell(CurrentSpellTypes(i), false);
    }
    else
    {
        // Real remove called after current aura remove from lists, check if other similar auras active
        if(target->HasAuraType(SPELL_AURA_MOD_SILENCE))
            return;

        target->RemoveFlag(UNIT_FIELD_FLAGS, UNIT_FLAG_SILENCED);
    }
}

void Aura::HandleModThreat(bool apply, bool Real)
{
    // only at real add/remove aura
    if (!Real)
        return;

    Unit *target = GetTarget();

    if (!target->isAlive())
        return;

    Unit* caster = GetCaster();

    if (!caster || !caster->isAlive())
        return;

    int level_diff = 0;
    int multiplier = 0;
    switch (GetId())
    {
        // Arcane Shroud
        case 26400:
            level_diff = target->getLevel() - 60;
            multiplier = 2;
            break;
        // The Eye of Diminution
        case 28862:
            level_diff = target->getLevel() - 60;
            multiplier = 1;
            break;
    }

    if (level_diff > 0)
        m_modifier.m_amount += multiplier * level_diff;

    if (target->GetTypeId() == TYPEID_PLAYER)
        for(int8 x=0;x < MAX_SPELL_SCHOOL;x++)
            if (m_modifier.m_miscvalue & int32(1<<x))
                ApplyPercentModFloatVar(target->m_threatModifier[x], float(m_modifier.m_amount), apply);
}

void Aura::HandleAuraModTotalThreat(bool apply, bool Real)
{
    // only at real add/remove aura
    if (!Real)
        return;

    Unit *target = GetTarget();

    if (!target->isAlive() || target->GetTypeId() != TYPEID_PLAYER)
        return;

    Unit* caster = GetCaster();

    if (!caster || !caster->isAlive())
        return;

    float threatMod = apply ? float(m_modifier.m_amount) : float(-m_modifier.m_amount);

    target->getHostileRefManager().threatAssist(caster, threatMod, GetSpellProto());
}

void Aura::HandleModTaunt(bool apply, bool Real)
{
    // only at real add/remove aura
    if (!Real)
        return;

    Unit *target = GetTarget();

    if (!target->isAlive() || !target->CanHaveThreatList())
        return;

    Unit* caster = GetCaster();

    if (!caster || !caster->isAlive())
        return;

    if (apply)
        target->TauntApply(caster);
    else
    {
        // When taunt aura fades out, mob will switch to previous target if current has less than 1.1 * secondthreat
        target->TauntFadeOut(caster);
    }
}

/*********************************************************/
/***                  MODIFY SPEED                     ***/
/*********************************************************/
void Aura::HandleAuraModIncreaseSpeed(bool apply, bool Real)
{
    // all applied/removed only at real aura add/remove
    if(!Real)
        return;
        
    Unit *target = GetTarget();

    GetTarget()->UpdateSpeed(MOVE_RUN, true);
    
    if (apply && GetSpellProto()->Id == 58875)
        target->CastSpell(target, 58876, true);
}

void Aura::HandleAuraModIncreaseMountedSpeed(bool apply, bool Real)
{
    // all applied/removed only at real aura add/remove
    if(!Real)
        return;

    Unit *target = GetTarget();

    target->UpdateSpeed(MOVE_RUN, true);

    // Festive Holiday Mount
    if (apply && GetSpellProto()->SpellIconID != 1794 && target->HasAura(62061))
        // Reindeer Transformation
        target->CastSpell(target, 25860, true, NULL, this);
}

void Aura::HandleAuraModIncreaseFlightSpeed(bool apply, bool Real)
{
    // all applied/removed only at real aura add/remove
    if(!Real)
        return;

    Unit *target = GetTarget();

    // Enable Fly mode for flying mounts
    if (m_modifier.m_auraname == SPELL_AURA_MOD_FLIGHT_SPEED_MOUNTED)
    {
        WorldPacket data;
        if(apply)
            data.Initialize(SMSG_MOVE_SET_CAN_FLY, 12);
        else
            data.Initialize(SMSG_MOVE_UNSET_CAN_FLY, 12);

        data << target->GetPackGUID();
        data << uint32(0);                                      // unknown
        target->SendMessageToSet(&data, true);

        //Players on flying mounts must be immune to polymorph
        if (target->GetTypeId()==TYPEID_PLAYER)
            target->ApplySpellImmune(GetId(),IMMUNITY_MECHANIC,MECHANIC_POLYMORPH,apply);

        // Dragonmaw Illusion (overwrite mount model, mounted aura already applied)
        if (apply && target->HasAura(42016, EFFECT_INDEX_0) && target->GetMountID())
            target->SetUInt32Value(UNIT_FIELD_MOUNTDISPLAYID,16314);

        // Festive Holiday Mount
        if (apply && GetSpellProto()->SpellIconID != 1794 && target->HasAura(62061))
            // Reindeer Transformation
            target->CastSpell(target, 25860, true, NULL, this);
    }

    // Swift Flight Form check for higher speed flying mounts
    if (apply && target->GetTypeId() == TYPEID_PLAYER && GetSpellProto()->Id == 40121)
    {
        for (PlayerSpellMap::const_iterator iter = ((Player*)target)->GetSpellMap().begin(); iter != ((Player*)target)->GetSpellMap().end(); ++iter)
        {
            if (iter->second.state != PLAYERSPELL_REMOVED)
            {
                bool changedSpeed = false;
                SpellEntry const *spellInfo = sSpellStore.LookupEntry(iter->first);
                for(int i = 0; i < MAX_EFFECT_INDEX; ++i)
                {
                    if(spellInfo->EffectApplyAuraName[i] == SPELL_AURA_MOD_FLIGHT_SPEED_MOUNTED)
                    {
                        int32 mountSpeed = spellInfo->CalculateSimpleValue(SpellEffectIndex(i));
                        if (mountSpeed > m_modifier.m_amount)
                        {
                            m_modifier.m_amount = mountSpeed;
                            changedSpeed = true;
                            break;
                        }
                    }
                }
                if (changedSpeed)
                    break;
            }
        }
    }

    target->UpdateSpeed(MOVE_FLIGHT, true);
}

void Aura::HandleAuraModIncreaseSwimSpeed(bool /*apply*/, bool Real)
{
    // all applied/removed only at real aura add/remove
    if(!Real)
        return;

    GetTarget()->UpdateSpeed(MOVE_SWIM, true);
}

void Aura::HandleAuraModDecreaseSpeed(bool apply, bool Real)
{
    // all applied/removed only at real aura add/remove
    if(!Real)
        return;

    Unit *target = GetTarget();

    if (apply)
    {
        // Gronn Lord's Grasp, becomes stoned
        if (GetId() == 33572)
        {
            if (GetStackAmount() >= 5 && !target->HasAura(33652))
                target->CastSpell(target, 33652, true);
        }
    }

    target->UpdateSpeed(MOVE_RUN, true);
    target->UpdateSpeed(MOVE_SWIM, true);
    target->UpdateSpeed(MOVE_FLIGHT, true);
}

void Aura::HandleAuraModUseNormalSpeed(bool /*apply*/, bool Real)
{
    // all applied/removed only at real aura add/remove
    if(!Real)
        return;

    Unit *target = GetTarget();

    target->UpdateSpeed(MOVE_RUN, true);
    target->UpdateSpeed(MOVE_SWIM, true);
    target->UpdateSpeed(MOVE_FLIGHT, true);
}

/*********************************************************/
/***                     IMMUNITY                      ***/
/*********************************************************/

void Aura::HandleModMechanicImmunity(bool apply, bool /*Real*/)
{
    uint32 misc  = m_modifier.m_miscvalue;
    // Forbearance
    // in DBC wrong mechanic immune since 3.0.x
    if (GetId() == 25771)
        misc = MECHANIC_IMMUNE_SHIELD;

    Unit *target = GetTarget();

    if(apply && GetSpellProto()->AttributesEx & SPELL_ATTR_EX_DISPEL_AURAS_ON_IMMUNITY)
    {
        uint32 mechanic = 1 << (misc-1);

        //immune movement impairment and loss of control
        if(GetId()==42292 || GetId()==59752 || GetId()==65547 || GetId()==53490)
            mechanic=IMMUNE_TO_MOVEMENT_IMPAIRMENT_AND_LOSS_CONTROL_MASK;

        target->RemoveAurasAtMechanicImmunity(mechanic,GetId());
    }

    target->ApplySpellImmune(GetId(),IMMUNITY_MECHANIC,misc,apply);

    // Demonic Circle
    if (GetSpellProto()->SpellFamilyName == SPELLFAMILY_WARLOCK && GetSpellProto()->SpellIconID == 3221)
    {
        if (target->GetTypeId() != TYPEID_PLAYER)
            return;
        if (apply)
        {
            GameObject* obj = target->GetGameObject(48018);
            if (obj)
                ((Player*)target)->TeleportTo(obj->GetMapId(),obj->GetPositionX(),obj->GetPositionY(),obj->GetPositionZ(),obj->GetOrientation());
        }
    }

    // Bestial Wrath
    if (GetSpellProto()->SpellFamilyName == SPELLFAMILY_HUNTER && GetSpellProto()->SpellIconID == 1680)
    {
        // The Beast Within cast on owner if talent present
        if (Unit* owner = target->GetOwner())
        {
            // Search talent The Beast Within
            Unit::AuraList const& dummyAuras = owner->GetAurasByType(SPELL_AURA_MOD_DAMAGE_PERCENT_DONE);
            for(Unit::AuraList::const_iterator i = dummyAuras.begin(); i != dummyAuras.end(); ++i)
            {
                if ((*i)->GetSpellProto()->SpellIconID == 2229)
                {
                    if (apply)
                        owner->CastSpell(owner, 34471, true, NULL, this);
                    else
                        owner->RemoveAurasDueToSpell(34471);
                    break;
                }
            }
        }
    }
    // Heroic Fury (Intercept cooldown remove)
    else if (apply && GetSpellProto()->Id == 60970 && target->GetTypeId() == TYPEID_PLAYER)
        ((Player*)target)->RemoveSpellCooldown(20252, true);
}

void Aura::HandleModMechanicImmunityMask(bool apply, bool /*Real*/)
{
    uint32 mechanic  = m_modifier.m_miscvalue;

    if(apply && GetSpellProto()->AttributesEx & SPELL_ATTR_EX_DISPEL_AURAS_ON_IMMUNITY)
        GetTarget()->RemoveAurasAtMechanicImmunity(mechanic,GetId());

    // check implemented in Unit::IsImmuneToSpell and Unit::IsImmuneToSpellEffect
}

//this method is called whenever we add / remove aura which gives m_target some imunity to some spell effect
void Aura::HandleAuraModEffectImmunity(bool apply, bool /*Real*/)
{
    Unit *target = GetTarget();

    // when removing flag aura, handle flag drop
    if( !apply && target->GetTypeId() == TYPEID_PLAYER
        && (GetSpellProto()->AuraInterruptFlags & AURA_INTERRUPT_FLAG_IMMUNE_OR_LOST_SELECTION) )
    {
        if( BattleGround *bg = ((Player*)target)->GetBattleGround() )
            bg->EventPlayerDroppedFlag(((Player*)target));
    }

    target->ApplySpellImmune(GetId(), IMMUNITY_EFFECT, m_modifier.m_miscvalue, apply);
}

void Aura::HandleAuraModStateImmunity(bool apply, bool Real)
{
    if(apply && Real && GetSpellProto()->AttributesEx & SPELL_ATTR_EX_DISPEL_AURAS_ON_IMMUNITY)
    {
        Unit::AuraList const& auraList = GetTarget()->GetAurasByType(AuraType(m_modifier.m_miscvalue));
        for(Unit::AuraList::const_iterator itr = auraList.begin(); itr != auraList.end();)
        {
            if (auraList.front() != this)                   // skip itself aura (it already added)
            {
                GetTarget()->RemoveAurasDueToSpell(auraList.front()->GetId());
                itr = auraList.begin();
            }
            else
                ++itr;
        }
    }

    GetTarget()->ApplySpellImmune(GetId(), IMMUNITY_STATE, m_modifier.m_miscvalue, apply);
}

void Aura::HandleAuraModSchoolImmunity(bool apply, bool Real)
{
    Unit* target = GetTarget();
    target->ApplySpellImmune(GetId(), IMMUNITY_SCHOOL, m_modifier.m_miscvalue, apply);

    // remove all flag auras (they are positive, but they must be removed when you are immune)
    if( GetSpellProto()->AttributesEx & SPELL_ATTR_EX_DISPEL_AURAS_ON_IMMUNITY
        && GetSpellProto()->AttributesEx2 & SPELL_ATTR_EX2_DAMAGE_REDUCED_SHIELD )
        target->RemoveAurasWithInterruptFlags(AURA_INTERRUPT_FLAG_IMMUNE_OR_LOST_SELECTION);

    // TODO: optimalize this cycle - use RemoveAurasWithInterruptFlags call or something else
    if( Real && apply
        && GetSpellProto()->AttributesEx & SPELL_ATTR_EX_DISPEL_AURAS_ON_IMMUNITY
        && IsPositiveSpell(GetId()) )                       //Only positive immunity removes auras
    {
        uint32 school_mask = m_modifier.m_miscvalue;
        Unit::SpellAuraHolderMap& Auras = target->GetSpellAuraHolderMap();
        for(Unit::SpellAuraHolderMap::iterator iter = Auras.begin(), next; iter != Auras.end(); iter = next)
        {
            next = iter;
            ++next;
            SpellEntry const *spell = iter->second->GetSpellProto();
            if((GetSpellSchoolMask(spell) & school_mask)//Check for school mask
                && !( spell->Attributes & SPELL_ATTR_UNAFFECTED_BY_INVULNERABILITY)   //Spells unaffected by invulnerability
                && !iter->second->IsPositive()          //Don't remove positive spells
                && spell->Id != GetId() )               //Don't remove self
            {
                target->RemoveAurasDueToSpell(spell->Id);
                if(Auras.empty())
                    break;
                else
                    next = Auras.begin();
            }
        }
    }
    if( Real && GetSpellProto()->Mechanic == MECHANIC_BANISH )
    {
        if( apply )
            target->addUnitState(UNIT_STAT_ISOLATED);
        else
            target->clearUnitState(UNIT_STAT_ISOLATED);
    }
}

void Aura::HandleAuraModDmgImmunity(bool apply, bool /*Real*/)
{
    GetTarget()->ApplySpellImmune(GetId(), IMMUNITY_DAMAGE, m_modifier.m_miscvalue, apply);
}

void Aura::HandleAuraModDispelImmunity(bool apply, bool Real)
{
    // all applied/removed only at real aura add/remove
    if(!Real)
        return;

    GetTarget()->ApplySpellDispelImmunity(GetSpellProto(), DispelType(m_modifier.m_miscvalue), apply);
}

void Aura::HandleAuraProcTriggerSpell(bool apply, bool Real)
{
    if(!Real)
        return;

    if(apply)
    {
        // some spell have charges by functionality not have its in spell data
        switch (GetId())
        {
            case 28200:                                     // Ascendance (Talisman of Ascendance trinket)
                GetHolder()->SetAuraCharges(6);
                break;
            default: break;
        }
    }
}

void Aura::HandleAuraModStalked(bool apply, bool /*Real*/)
{
    // used by spells: Hunter's Mark, Mind Vision, Syndicate Tracker (MURP) DND
    if(apply)
        GetTarget()->SetFlag(UNIT_DYNAMIC_FLAGS, UNIT_DYNFLAG_TRACK_UNIT);
    else
        GetTarget()->RemoveFlag(UNIT_DYNAMIC_FLAGS, UNIT_DYNFLAG_TRACK_UNIT);
}

/*********************************************************/
/***                   PERIODIC                        ***/
/*********************************************************/

void Aura::HandlePeriodicTriggerSpell(bool apply, bool /*Real*/)
{
    m_isPeriodic = apply;

    Unit *target = GetTarget();

    if (!apply)
    {
        switch(GetId())
        {
            case 66:                                        // Invisibility
                if (m_removeMode == AURA_REMOVE_BY_EXPIRE)
                    target->CastSpell(target, 32612, true, NULL, this);

                return;
            case 42783:                                     //Wrath of the Astrom...
                if (m_removeMode == AURA_REMOVE_BY_EXPIRE && GetEffIndex() + 1 < MAX_EFFECT_INDEX)
                    target->CastSpell(target, GetSpellProto()->CalculateSimpleValue(SpellEffectIndex(GetEffIndex()+1)), true);
                return;
            case 51912:                                     // Ultra-Advanced Proto-Typical Shortening Blaster
                if (m_removeMode == AURA_REMOVE_BY_EXPIRE)
                {
                    if (Unit* pCaster = GetCaster())
                        pCaster->CastSpell(target, GetSpellProto()->EffectTriggerSpell[GetEffIndex()], true, NULL, this);
                }

                return;
            default:
                break;
        }
    }
}

void Aura::HandlePeriodicTriggerSpellWithValue(bool apply, bool /*Real*/)
{
    m_isPeriodic = apply;
}

void Aura::HandlePeriodicEnergize(bool apply, bool Real)
{
    if (!Real)
        return;

    Unit *target = GetTarget();

    // For prevent double apply bonuses
    bool loading = (target->GetTypeId() == TYPEID_PLAYER && ((Player*)target)->GetSession()->PlayerLoading());

    if (apply && !loading)
    {
        switch (GetId())
        {
            case 54833:                                     // Glyph of Innervate (value%/2 of casters base mana)
            {
                if (Unit* caster = GetCaster())
                    m_modifier.m_amount = int32(caster->GetCreateMana() * GetBasePoints() / (200 * GetAuraMaxTicks()));
                break;

            }
            case 29166:                                     // Innervate (value% of casters base mana)
            {
                if (Unit* caster = GetCaster())
                {
                    // Glyph of Innervate
                    if (caster->HasAura(54832))
                        caster->CastSpell(caster,54833,true,NULL,this);

                    m_modifier.m_amount = int32(caster->GetCreateMana() * GetBasePoints() / (100 * GetAuraMaxTicks()));
                }
                break;
            }
            case 48391:                                     // Owlkin Frenzy 2% base mana
                m_modifier.m_amount = target->GetCreateMana() * 2 / 100;
                break;
            case 57669:                                     // Replenishment (0.2% from max)
            case 61782:                                     // Infinite Replenishment
                m_modifier.m_amount = target->GetMaxPower(POWER_MANA) * 2 / 1000;
                break;
            default:
                break;
        }
    }
    if (!apply && !loading)
    {
        switch (GetId())
        {
            case 5229:                                      // Druid Bear Enrage
                if (target->HasAura(51185))               // King of the Jungle self Enrage bonus with infinity duration
                    target->RemoveAurasDueToSpell(51185);
                break;
            default:
                break;
        }
    }

    m_isPeriodic = apply;
}

void Aura::HandleAuraPowerBurn(bool apply, bool /*Real*/)
{
    m_isPeriodic = apply;
}

void Aura::HandleAuraPeriodicDummy(bool apply, bool Real)
{
    // spells required only Real aura add/remove
    if(!Real)
        return;

    Unit *target = GetTarget();

    // For prevent double apply bonuses
    bool loading = (target->GetTypeId() == TYPEID_PLAYER && ((Player*)target)->GetSession()->PlayerLoading());

    SpellEntry const*spell = GetSpellProto();
    switch( spell->SpellFamilyName)
    {
        case SPELLFAMILY_ROGUE:
        {
            if(!apply)
            {
                switch(spell->Id)
                {
                    // Master of Subtlety
                    case 31666: target->RemoveAurasDueToSpell(31665); break;
                }
            }
            break;
        }
        case SPELLFAMILY_WARLOCK:
        {
            switch (spell->Id)
            {
                case 48018:
                    if (apply)
                        target->CastSpell(target, 62388, true);                
                    else
                    {
                        target->RemoveGameObject(spell->Id,true);
                        target->RemoveAurasDueToSpell(62388);
                    }
                break;
            }
        }
        case SPELLFAMILY_HUNTER:
        {
            Unit* caster = GetCaster();

            // Explosive Shot
            if (apply && !loading && caster)
                m_modifier.m_amount += int32(caster->GetTotalAttackPowerValue(RANGED_ATTACK) * 14 / 100);
            break;
        }
    }

    m_isPeriodic = apply;
}

void Aura::HandlePeriodicHeal(bool apply, bool /*Real*/)
{
    m_isPeriodic = apply;

    Unit *target = GetTarget();

    // For prevent double apply bonuses
    bool loading = (target->GetTypeId() == TYPEID_PLAYER && ((Player*)target)->GetSession()->PlayerLoading());

    // Custom damage calculation after
    if (apply)
    {
        if(loading)
            return;

        Unit *caster = GetCaster();
        if (!caster)
            return;

        // Gift of the Naaru (have diff spellfamilies)
        if (GetSpellProto()->SpellIconID == 329 && GetSpellProto()->SpellVisual[0] == 7625)
        {
            int32 ap = int32 (0.22f * caster->GetTotalAttackPowerValue(BASE_ATTACK));
            int32 holy = caster->SpellBaseDamageBonusDone(GetSpellSchoolMask(GetSpellProto()));
            if  (holy < 0)
                holy = 0;
            holy = int32(holy * 377 / 1000);
            m_modifier.m_amount += ap > holy ? ap : holy;
        }

        m_modifier.m_amount = caster->SpellHealingBonusDone(target, GetSpellProto(), m_modifier.m_amount, DOT, GetStackAmount());
    }
}

void Aura::HandlePeriodicDamage(bool apply, bool Real)
{
    // spells required only Real aura add/remove
    if(!Real)
        return;

    m_isPeriodic = apply;

    Unit *target = GetTarget();
    SpellEntry const* spellProto = GetSpellProto();

    // For prevent double apply bonuses
    bool loading = (target->GetTypeId() == TYPEID_PLAYER && ((Player*)target)->GetSession()->PlayerLoading());

    // Custom damage calculation after
    if (apply)
    {
        if(loading)
            return;

        Unit *caster = GetCaster();
        if (!caster)
            return;

        switch (spellProto->SpellFamilyName)
        {
            case SPELLFAMILY_WARRIOR:
            {
                // Rend
                if (spellProto->SpellFamilyFlags & UI64LIT(0x0000000000000020))
                {
                    // $0.2*(($MWB+$mwb)/2+$AP/14*$MWS) bonus per tick
                    float ap = caster->GetTotalAttackPowerValue(BASE_ATTACK);
                    int32 mws = caster->GetAttackTime(BASE_ATTACK);
                    float mwb_min = caster->GetWeaponDamageRange(BASE_ATTACK,MINDAMAGE);
                    float mwb_max = caster->GetWeaponDamageRange(BASE_ATTACK,MAXDAMAGE);
                    m_modifier.m_amount+=int32(((mwb_min+mwb_max)/2+ap*mws/14000)*0.2f);
                    // If used while target is above 75% health, Rend does 35% more damage
                    if (spellProto->CalculateSimpleValue(EFFECT_INDEX_1) !=0 &&
                        target->GetHealth() > target->GetMaxHealth() * spellProto->CalculateSimpleValue(EFFECT_INDEX_1) / 100)
                        m_modifier.m_amount += m_modifier.m_amount * spellProto->CalculateSimpleValue(EFFECT_INDEX_2) / 100;
                }
                break;
            }
            case SPELLFAMILY_DRUID:
            {
                // Rip
                if (spellProto->SpellFamilyFlags & UI64LIT(0x000000000000800000))
                {
                    // 0.01*$AP*cp
                    if (caster->GetTypeId() != TYPEID_PLAYER)
                        break;

                    uint8 cp = ((Player*)caster)->GetComboPoints();

                    // Idol of Feral Shadows. Cant be handled as SpellMod in SpellAura:Dummy due its dependency from CPs
                    Unit::AuraList const& dummyAuras = caster->GetAurasByType(SPELL_AURA_DUMMY);
                    for(Unit::AuraList::const_iterator itr = dummyAuras.begin(); itr != dummyAuras.end(); ++itr)
                    {
                        if((*itr)->GetId()==34241)
                        {
                            m_modifier.m_amount += cp * (*itr)->GetModifier()->m_amount;
                            break;
                        }
                    }
                    m_modifier.m_amount += int32(caster->GetTotalAttackPowerValue(BASE_ATTACK) * cp / 100);
                }
                break;
            }
            case SPELLFAMILY_ROGUE:
            {
                // Rupture
                if (spellProto->SpellFamilyFlags & UI64LIT(0x000000000000100000))
                {
                    if (caster->GetTypeId() != TYPEID_PLAYER)
                        break;
                    //1 point : ${($m1+$b1*1+0.015*$AP)*4} damage over 8 secs
                    //2 points: ${($m1+$b1*2+0.024*$AP)*5} damage over 10 secs
                    //3 points: ${($m1+$b1*3+0.03*$AP)*6} damage over 12 secs
                    //4 points: ${($m1+$b1*4+0.03428571*$AP)*7} damage over 14 secs
                    //5 points: ${($m1+$b1*5+0.0375*$AP)*8} damage over 16 secs
                    float AP_per_combo[6] = {0.0f, 0.015f, 0.024f, 0.03f, 0.03428571f, 0.0375f};
                    uint8 cp = ((Player*)caster)->GetComboPoints();
                    if (cp > 5) cp = 5;
                    m_modifier.m_amount += int32(caster->GetTotalAttackPowerValue(BASE_ATTACK) * AP_per_combo[cp]);
                }
                break;
            }
            case SPELLFAMILY_PALADIN:
            {
                // Holy Vengeance / Blood Corruption
                if (spellProto->SpellFamilyFlags & UI64LIT(0x0000080000000000) && spellProto->SpellVisual[0] == 7902)
                {
                    // AP * 0.025 + SPH * 0.013 bonus per tick
                    float ap = caster->GetTotalAttackPowerValue(BASE_ATTACK);
                    int32 holy = caster->SpellBaseDamageBonusDone(GetSpellSchoolMask(spellProto));
                    if (holy < 0)
                        holy = 0;
                    m_modifier.m_amount += int32(GetStackAmount()) * (int32(ap * 0.025f) + int32(holy * 13 / 1000));
                }
                break;
            }
            default:
                break;
        }

        if(m_modifier.m_auraname == SPELL_AURA_PERIODIC_DAMAGE)
        {
            // SpellDamageBonusDone for magic spells
            if(spellProto->DmgClass == SPELL_DAMAGE_CLASS_NONE || spellProto->DmgClass == SPELL_DAMAGE_CLASS_MAGIC)
                m_modifier.m_amount = caster->SpellDamageBonusDone(target, GetSpellProto(), m_modifier.m_amount, DOT, GetStackAmount());
            // MeleeDamagebonusDone for weapon based spells
            else
            {
                WeaponAttackType attackType = GetWeaponAttackType(GetSpellProto());
                m_modifier.m_amount = caster->MeleeDamageBonusDone(target, m_modifier.m_amount, attackType, GetSpellProto(), DOT, GetStackAmount());
            }
        }
    }
    // remove time effects
    else
    {
        // Parasitic Shadowfiend - handle summoning of two Shadowfiends on DoT expire
        if(spellProto->Id == 41917)
            target->CastSpell(target, 41915, true);
        else if (spellProto->Id == 74562) // SPELL_FIERY_COMBUSTION - Ruby sanctum boss Halion
            target->CastSpell(target, 74607, true, NULL, NULL, GetCasterGUID());
        else if (spellProto->Id == 74792) // SPELL_SOUL_CONSUMPTION - Ruby sanctum boss Halion
            target->CastSpell(target, 74799, true, NULL, NULL, GetCasterGUID());
    }
}

void Aura::HandlePeriodicDamagePCT(bool apply, bool /*Real*/)
{
    m_isPeriodic = apply;
}

void Aura::HandlePeriodicLeech(bool apply, bool /*Real*/)
{
    m_isPeriodic = apply;

    // For prevent double apply bonuses
    bool loading = (GetTarget()->GetTypeId() == TYPEID_PLAYER && ((Player*)GetTarget())->GetSession()->PlayerLoading());

    // Custom damage calculation after
    if (apply)
    {
        if(loading)
            return;

        Unit *caster = GetCaster();
        if (!caster)
            return;

        m_modifier.m_amount = caster->SpellDamageBonusDone(GetTarget(), GetSpellProto(), m_modifier.m_amount, DOT, GetStackAmount());
    }
}

void Aura::HandlePeriodicManaLeech(bool apply, bool /*Real*/)
{
    m_isPeriodic = apply;
}

void Aura::HandlePeriodicHealthFunnel(bool apply, bool /*Real*/)
{
    m_isPeriodic = apply;

    // For prevent double apply bonuses
    bool loading = (GetTarget()->GetTypeId() == TYPEID_PLAYER && ((Player*)GetTarget())->GetSession()->PlayerLoading());

    // Custom damage calculation after
    if (apply)
    {
        if(loading)
            return;

        Unit *caster = GetCaster();
        if (!caster)
            return;

        m_modifier.m_amount = caster->SpellDamageBonusDone(GetTarget(), GetSpellProto(), m_modifier.m_amount, DOT, GetStackAmount());
    }
}

/*********************************************************/
/***                  MODIFY STATS                     ***/
/*********************************************************/

/********************************/
/***        RESISTANCE        ***/
/********************************/

void Aura::HandleAuraModResistanceExclusive(bool apply, bool /*Real*/)
{
    for(int8 x = SPELL_SCHOOL_NORMAL; x < MAX_SPELL_SCHOOL;x++)
    {
        int32 oldMaxValue = 0;
        if(m_modifier.m_miscvalue & int32(1<<x))
        {
            // no same resistance auras stack together
            Unit::AuraList const& REAuras = GetTarget()->GetAurasByType(SPELL_AURA_MOD_RESISTANCE_EXCLUSIVE);
            for (Unit::AuraList::const_iterator i = REAuras.begin(); i != REAuras.end(); ++i)
                if (((*i)->GetMiscValue() & int32(1<<x))  && (*i)->GetSpellProto()->Id != GetSpellProto()->Id)
                    if (oldMaxValue < (*i)->GetModifier()->m_amount)
                        oldMaxValue = (*i)->GetModifier()->m_amount;

            float value = (m_modifier.m_amount > oldMaxValue) ? m_modifier.m_amount - oldMaxValue : 0.0f;

            GetTarget()->HandleStatModifier(UnitMods(UNIT_MOD_RESISTANCE_START + x), BASE_VALUE, value, apply);
            if(GetTarget()->GetTypeId() == TYPEID_PLAYER)
                GetTarget()->ApplyResistanceBuffModsMod(SpellSchools(x), m_positive, value, apply);
        }
    }
}

void Aura::HandleAuraModResistance(bool apply, bool /*Real*/)
{
    for(int8 x = SPELL_SCHOOL_NORMAL; x < MAX_SPELL_SCHOOL;x++)
    {
        if(m_modifier.m_miscvalue & int32(1<<x))
        {
            GetTarget()->HandleStatModifier(UnitMods(UNIT_MOD_RESISTANCE_START + x), TOTAL_VALUE, float(m_modifier.m_amount), apply);
            if(GetTarget()->GetTypeId() == TYPEID_PLAYER || ((Creature*)GetTarget())->IsPet())
                GetTarget()->ApplyResistanceBuffModsMod(SpellSchools(x), m_positive, float(m_modifier.m_amount), apply);
        }
    }
}

void Aura::HandleAuraModBaseResistancePCT(bool apply, bool /*Real*/)
{
    // only players and pets have base stats
    if (GetTarget()->GetTypeId() == TYPEID_PLAYER || ((Creature*)GetTarget())->IsPet())
    {
        for(int8 x = SPELL_SCHOOL_NORMAL; x < MAX_SPELL_SCHOOL;x++)
        {
            if(m_modifier.m_miscvalue & int32(1<<x))
                GetTarget()->HandleStatModifier(UnitMods(UNIT_MOD_RESISTANCE_START + x), BASE_PCT, float(m_modifier.m_amount), apply);
        }
    }
}

void Aura::HandleModResistancePercent(bool apply, bool /*Real*/)
{
    Unit *target = GetTarget();

    for(int8 i = SPELL_SCHOOL_NORMAL; i < MAX_SPELL_SCHOOL; i++)
    {
        if(m_modifier.m_miscvalue & int32(1<<i))
        {
            target->HandleStatModifier(UnitMods(UNIT_MOD_RESISTANCE_START + i), TOTAL_PCT, float(m_modifier.m_amount), apply);
            if(target->GetTypeId() == TYPEID_PLAYER || ((Creature*)target)->IsPet())
            {
                target->ApplyResistanceBuffModsPercentMod(SpellSchools(i), true, float(m_modifier.m_amount), apply);
                target->ApplyResistanceBuffModsPercentMod(SpellSchools(i), false, float(m_modifier.m_amount), apply);
            }
        }
    }
}

void Aura::HandleModBaseResistance(bool apply, bool /*Real*/)
{
    // only players have base stats
    if(GetTarget()->GetTypeId() != TYPEID_PLAYER)
    {
        //only pets have base stats
        if(((Creature*)GetTarget())->IsPet() && (m_modifier.m_miscvalue & SPELL_SCHOOL_MASK_NORMAL))
            GetTarget()->HandleStatModifier(UNIT_MOD_ARMOR, TOTAL_VALUE, float(m_modifier.m_amount), apply);
    }
    else
    {
        for(int i = SPELL_SCHOOL_NORMAL; i < MAX_SPELL_SCHOOL; i++)
            if(m_modifier.m_miscvalue & (1<<i))
                GetTarget()->HandleStatModifier(UnitMods(UNIT_MOD_RESISTANCE_START + i), TOTAL_VALUE, float(m_modifier.m_amount), apply);
    }
}

/********************************/
/***           STAT           ***/
/********************************/

void Aura::HandleAuraModStat(bool apply, bool /*Real*/)
{
    if (m_modifier.m_miscvalue < -2 || m_modifier.m_miscvalue > 4)
    {
        sLog.outError("WARNING: Spell %u effect %u have unsupported misc value (%i) for SPELL_AURA_MOD_STAT ",GetId(),GetEffIndex(),m_modifier.m_miscvalue);
        return;
    }

    for(int32 i = STAT_STRENGTH; i < MAX_STATS; i++)
    {
        // -1 or -2 is all stats ( misc < -2 checked in function beginning )
        if (m_modifier.m_miscvalue < 0 || m_modifier.m_miscvalue == i)
        {
            //m_target->ApplyStatMod(Stats(i), m_modifier.m_amount,apply);
            GetTarget()->HandleStatModifier(UnitMods(UNIT_MOD_STAT_START + i), TOTAL_VALUE, float(m_modifier.m_amount), apply);
            if(GetTarget()->GetTypeId() == TYPEID_PLAYER || ((Creature*)GetTarget())->IsPet())
                GetTarget()->ApplyStatBuffMod(Stats(i), float(m_modifier.m_amount), apply);
        }
    }
}

void Aura::HandleModPercentStat(bool apply, bool /*Real*/)
{
    if (m_modifier.m_miscvalue < -1 || m_modifier.m_miscvalue > 4)
    {
        sLog.outError("WARNING: Misc Value for SPELL_AURA_MOD_PERCENT_STAT not valid");
        return;
    }

    // only players have base stats
    if (GetTarget()->GetTypeId() != TYPEID_PLAYER)
        return;

    for (int32 i = STAT_STRENGTH; i < MAX_STATS; ++i)
    {
        if(m_modifier.m_miscvalue == i || m_modifier.m_miscvalue == -1)
            GetTarget()->HandleStatModifier(UnitMods(UNIT_MOD_STAT_START + i), BASE_PCT, float(m_modifier.m_amount), apply);
    }
}

void Aura::HandleModSpellDamagePercentFromStat(bool /*apply*/, bool /*Real*/)
{
    if(GetTarget()->GetTypeId() != TYPEID_PLAYER)
        return;

    // Magic damage modifiers implemented in Unit::SpellDamageBonusDone
    // This information for client side use only
    // Recalculate bonus
    ((Player*)GetTarget())->UpdateSpellDamageAndHealingBonus();
}

void Aura::HandleModSpellHealingPercentFromStat(bool /*apply*/, bool /*Real*/)
{
    if(GetTarget()->GetTypeId() != TYPEID_PLAYER)
        return;

    // Recalculate bonus
    ((Player*)GetTarget())->UpdateSpellDamageAndHealingBonus();
}

void Aura::HandleAuraModDispelResist(bool apply, bool Real)
{
    if(!Real || !apply)
        return;

    if(GetId() == 33206)
        GetTarget()->CastSpell(GetTarget(), 44416, true, NULL, this, GetCasterGuid());
}

void Aura::HandleModSpellDamagePercentFromAttackPower(bool /*apply*/, bool /*Real*/)
{
    if(GetTarget()->GetTypeId() != TYPEID_PLAYER)
        return;

    // Magic damage modifiers implemented in Unit::SpellDamageBonusDone
    // This information for client side use only
    // Recalculate bonus
    ((Player*)GetTarget())->UpdateSpellDamageAndHealingBonus();
}

void Aura::HandleModSpellHealingPercentFromAttackPower(bool /*apply*/, bool /*Real*/)
{
    if(GetTarget()->GetTypeId() != TYPEID_PLAYER)
        return;

    // Recalculate bonus
    ((Player*)GetTarget())->UpdateSpellDamageAndHealingBonus();
}

void Aura::HandleModHealingDone(bool /*apply*/, bool /*Real*/)
{
    if(GetTarget()->GetTypeId() != TYPEID_PLAYER)
        return;
    // implemented in Unit::SpellHealingBonusDone
    // this information is for client side only
    ((Player*)GetTarget())->UpdateSpellDamageAndHealingBonus();
}

void Aura::HandleModTotalPercentStat(bool apply, bool /*Real*/)
{
    if (m_modifier.m_miscvalue < -1 || m_modifier.m_miscvalue > 4)
    {
        sLog.outError("WARNING: Misc Value for SPELL_AURA_MOD_PERCENT_STAT not valid");
        return;
    }

    Unit *target = GetTarget();

    //save current and max HP before applying aura
    uint32 curHPValue = target->GetHealth();
    uint32 maxHPValue = target->GetMaxHealth();

    for (int32 i = STAT_STRENGTH; i < MAX_STATS; i++)
    {
        if(m_modifier.m_miscvalue == i || m_modifier.m_miscvalue == -1)
        {
            target->HandleStatModifier(UnitMods(UNIT_MOD_STAT_START + i), TOTAL_PCT, float(m_modifier.m_amount), apply);
            if(target->GetTypeId() == TYPEID_PLAYER || ((Creature*)target)->IsPet())
                target->ApplyStatPercentBuffMod(Stats(i), float(m_modifier.m_amount), apply );
        }
    }

    //recalculate current HP/MP after applying aura modifications (only for spells with 0x10 flag)
    if ((m_modifier.m_miscvalue == STAT_STAMINA) && (maxHPValue > 0) && (GetSpellProto()->Attributes & 0x10))
    {
        // newHP = (curHP / maxHP) * newMaxHP = (newMaxHP * curHP) / maxHP -> which is better because no int -> double -> int conversion is needed
        uint32 newHPValue = (target->GetMaxHealth() * curHPValue) / maxHPValue;
        target->SetHealth(newHPValue);
    }
}

void Aura::HandleAuraModResistenceOfStatPercent(bool /*apply*/, bool /*Real*/)
{
    if(GetTarget()->GetTypeId() != TYPEID_PLAYER)
        return;

    if(m_modifier.m_miscvalue != SPELL_SCHOOL_MASK_NORMAL)
    {
        // support required adding replace UpdateArmor by loop by UpdateResistence at intellect update
        // and include in UpdateResistence same code as in UpdateArmor for aura mod apply.
        sLog.outError("Aura SPELL_AURA_MOD_RESISTANCE_OF_STAT_PERCENT(182) need adding support for non-armor resistances!");
        return;
    }

    // Recalculate Armor
    GetTarget()->UpdateArmor();
}

/********************************/
/***      HEAL & ENERGIZE     ***/
/********************************/
void Aura::HandleAuraModTotalHealthPercentRegen(bool apply, bool /*Real*/)
{
    m_isPeriodic = apply;
}

void Aura::HandleAuraModTotalManaPercentRegen(bool apply, bool /*Real*/)
{
    if(m_modifier.periodictime == 0)
        m_modifier.periodictime = 1000;

    m_periodicTimer = m_modifier.periodictime;
    m_isPeriodic = apply;
}

void Aura::HandleModRegen(bool apply, bool /*Real*/)        // eating
{
    if(m_modifier.periodictime == 0)
        m_modifier.periodictime = 5000;

    m_periodicTimer = 5000;
    m_isPeriodic = apply;
}

void Aura::HandleModPowerRegen(bool apply, bool Real)       // drinking
{
    if (!Real)
        return;

    Powers pt = GetTarget()->getPowerType();
    if(m_modifier.periodictime == 0)
    {
        // Anger Management (only spell use this aura for rage)
        if (pt == POWER_RAGE)
            m_modifier.periodictime = 3000;
        else if (pt == POWER_RUNIC_POWER)
            m_modifier.periodictime = 5000;
        else
            m_modifier.periodictime = 2000;
    }

    m_periodicTimer = 5000;

    if (GetTarget()->GetTypeId() == TYPEID_PLAYER && m_modifier.m_miscvalue == POWER_MANA)
        ((Player*)GetTarget())->UpdateManaRegen();

    m_isPeriodic = apply;
}

void Aura::HandleModPowerRegenPCT(bool /*apply*/, bool Real)
{
    // spells required only Real aura add/remove
    if(!Real)
        return;

    if (GetTarget()->GetTypeId() != TYPEID_PLAYER)
        return;

    // Update manaregen value
    if (m_modifier.m_miscvalue == POWER_MANA)
        ((Player*)GetTarget())->UpdateManaRegen();
}

void Aura::HandleModManaRegen(bool /*apply*/, bool Real)
{
    // spells required only Real aura add/remove
    if(!Real)
        return;

    if (GetTarget()->GetTypeId() != TYPEID_PLAYER)
        return;

    //Note: an increase in regen does NOT cause threat.
    ((Player*)GetTarget())->UpdateManaRegen();
}

void Aura::HandleComprehendLanguage(bool apply, bool /*Real*/)
{
    if(apply)
        GetTarget()->SetFlag(UNIT_FIELD_FLAGS_2, UNIT_FLAG2_COMPREHEND_LANG);
    else
        GetTarget()->RemoveFlag(UNIT_FIELD_FLAGS_2, UNIT_FLAG2_COMPREHEND_LANG);
}

void Aura::HandleAuraModIncreaseHealth(bool apply, bool Real)
{
    Unit *target = GetTarget();

    // Special case with temporary increase max/current health
    switch(GetId())
    {
        case 12976:                                         // Warrior Last Stand triggered spell
        case 28726:                                         // Nightmare Seed ( Nightmare Seed )
        case 31616:                                         // Nature's Guardian
        case 34511:                                         // Valor (Bulwark of Kings, Bulwark of the Ancient Kings)
        case 44055: case 55915: case 55917: case 67596:     // Tremendous Fortitude (Battlemaster's Alacrity)
        case 50322:                                         // Survival Instincts
        case 53479:                                         // Hunter pet - Last Stand
        case 54443:                                         // Demonic Empowerment (Voidwalker)
        case 55233:                                         // Vampiric Blood
        case 59465:                                         // Brood Rage (Ahn'Kahet)
        {
            if(Real)
            {
                if(apply)
                {
                    // Demonic Empowerment (Voidwalker) & Vampiric Blood - special cases, store percent in data
                    // recalculate to full amount at apply for proper remove
                    if (GetId() == 54443 || GetId() == 55233)
                        m_modifier.m_amount = target->GetMaxHealth() * m_modifier.m_amount / 100;

                    target->HandleStatModifier(UNIT_MOD_HEALTH, TOTAL_VALUE, float(m_modifier.m_amount), apply);
                    target->ModifyHealth(m_modifier.m_amount);
                }
                else
                {
                    if (int32(target->GetHealth()) > m_modifier.m_amount)
                        target->ModifyHealth(-m_modifier.m_amount);
                    else
                        target->SetHealth(1);
                    target->HandleStatModifier(UNIT_MOD_HEALTH, TOTAL_VALUE, float(m_modifier.m_amount), apply);
                }
            }
            return;
        }
    }

    // generic case
    target->HandleStatModifier(UNIT_MOD_HEALTH, TOTAL_VALUE, float(m_modifier.m_amount), apply);
}

void  Aura::HandleAuraModIncreaseMaxHealth(bool apply, bool /*Real*/)
{
    Unit *target = GetTarget();
    uint32 oldhealth = target->GetHealth();
    double healthPercentage = (double)oldhealth / (double)target->GetMaxHealth();

    target->HandleStatModifier(UNIT_MOD_HEALTH, TOTAL_VALUE, float(m_modifier.m_amount), apply);

    // refresh percentage
    if(oldhealth > 0)
    {
        uint32 newhealth = uint32(ceil((double)target->GetMaxHealth() * healthPercentage));
        if(newhealth==0)
            newhealth = 1;

        target->SetHealth(newhealth);
    }
}

void Aura::HandleAuraModIncreaseEnergy(bool apply, bool Real)
{
    Unit *target = GetTarget();
    Powers powerType = target->getPowerType();
    if(int32(powerType) != m_modifier.m_miscvalue)
        return;

    UnitMods unitMod = UnitMods(UNIT_MOD_POWER_START + powerType);

    // Special case with temporary increase max/current power (percent)
    if (GetId()==64904)                                     // Hymn of Hope
    {
        if(Real)
        {
            uint32 val = target->GetPower(powerType);
            target->HandleStatModifier(unitMod, TOTAL_PCT, float(m_modifier.m_amount), apply);
            target->SetPower(powerType, apply ? val*(100+m_modifier.m_amount)/100 : val*100/(100+m_modifier.m_amount));
        }
        return;
    }

    // generic flat case
    target->HandleStatModifier(unitMod, TOTAL_VALUE, float(m_modifier.m_amount), apply);
}

void Aura::HandleAuraModIncreaseEnergyPercent(bool apply, bool /*Real*/)
{
    Powers powerType = GetTarget()->getPowerType();
    if(int32(powerType) != m_modifier.m_miscvalue)
        return;

    UnitMods unitMod = UnitMods(UNIT_MOD_POWER_START + powerType);

    GetTarget()->HandleStatModifier(unitMod, TOTAL_PCT, float(m_modifier.m_amount), apply);
}

void Aura::HandleAuraModIncreaseHealthPercent(bool apply, bool /*Real*/)
{
    GetTarget()->HandleStatModifier(UNIT_MOD_HEALTH, TOTAL_PCT, float(m_modifier.m_amount), apply);
}

void Aura::HandleAuraIncreaseBaseHealthPercent(bool apply, bool /*Real*/)
{
    GetTarget()->HandleStatModifier(UNIT_MOD_HEALTH, BASE_PCT, float(m_modifier.m_amount), apply);
}

/********************************/
/***          FIGHT           ***/
/********************************/

void Aura::HandleAuraModParryPercent(bool /*apply*/, bool /*Real*/)
{
    if(GetTarget()->GetTypeId() != TYPEID_PLAYER)
        return;

    ((Player*)GetTarget())->UpdateParryPercentage();
}

void Aura::HandleAuraModDodgePercent(bool /*apply*/, bool /*Real*/)
{
    if(GetTarget()->GetTypeId() != TYPEID_PLAYER)
        return;

    ((Player*)GetTarget())->UpdateDodgePercentage();
    //sLog.outError("BONUS DODGE CHANCE: + %f", float(m_modifier.m_amount));
}

void Aura::HandleAuraModBlockPercent(bool /*apply*/, bool /*Real*/)
{
    if(GetTarget()->GetTypeId() != TYPEID_PLAYER)
        return;

    ((Player*)GetTarget())->UpdateBlockPercentage();
    //sLog.outError("BONUS BLOCK CHANCE: + %f", float(m_modifier.m_amount));
}

void Aura::HandleAuraModRegenInterrupt(bool /*apply*/, bool Real)
{
    // spells required only Real aura add/remove
    if(!Real)
        return;

    if(GetTarget()->GetTypeId() != TYPEID_PLAYER)
        return;

    ((Player*)GetTarget())->UpdateManaRegen();
}

void Aura::HandleAuraModCritPercent(bool apply, bool Real)
{
    Unit *target = GetTarget();

    if(target->GetTypeId() != TYPEID_PLAYER)
        return;

    // apply item specific bonuses for already equipped weapon
    if(Real)
    {
        for(int i = 0; i < MAX_ATTACK; ++i)
            if(Item* pItem = ((Player*)target)->GetWeaponForAttack(WeaponAttackType(i),true,false))
                ((Player*)target)->_ApplyWeaponDependentAuraCritMod(pItem, WeaponAttackType(i), this, apply);
    }

    // mods must be applied base at equipped weapon class and subclass comparison
    // with spell->EquippedItemClass and  EquippedItemSubClassMask and EquippedItemInventoryTypeMask
    // m_modifier.m_miscvalue comparison with item generated damage types

    if (GetSpellProto()->EquippedItemClass == -1)
    {
        ((Player*)target)->HandleBaseModValue(CRIT_PERCENTAGE,         FLAT_MOD, float (m_modifier.m_amount), apply);
        ((Player*)target)->HandleBaseModValue(OFFHAND_CRIT_PERCENTAGE, FLAT_MOD, float (m_modifier.m_amount), apply);
        ((Player*)target)->HandleBaseModValue(RANGED_CRIT_PERCENTAGE,  FLAT_MOD, float (m_modifier.m_amount), apply);
    }
    else
    {
        // done in Player::_ApplyWeaponDependentAuraMods
    }
}

void Aura::HandleModHitChance(bool apply, bool /*Real*/)
{
    Unit *target = GetTarget();

    if(target->GetTypeId() == TYPEID_PLAYER)
    {
        ((Player*)target)->UpdateMeleeHitChances();
        ((Player*)target)->UpdateRangedHitChances();
    }
    else
    {
        target->m_modMeleeHitChance += apply ? m_modifier.m_amount : (-m_modifier.m_amount);
        target->m_modRangedHitChance += apply ? m_modifier.m_amount : (-m_modifier.m_amount);
    }
}

void Aura::HandleModSpellHitChance(bool apply, bool /*Real*/)
{
    if(GetTarget()->GetTypeId() == TYPEID_PLAYER)
    {
        ((Player*)GetTarget())->UpdateSpellHitChances();
    }
    else
    {
        GetTarget()->m_modSpellHitChance += apply ? m_modifier.m_amount: (-m_modifier.m_amount);
    }
}

void Aura::HandleModSpellCritChance(bool apply, bool Real)
{
    // spells required only Real aura add/remove
    if(!Real)
        return;

    if(GetTarget()->GetTypeId() == TYPEID_PLAYER)
    {
        ((Player*)GetTarget())->UpdateAllSpellCritChances();
    }
    else
    {
        GetTarget()->m_baseSpellCritChance += apply ? m_modifier.m_amount:(-m_modifier.m_amount);
    }
}

void Aura::HandleModSpellCritChanceShool(bool /*apply*/, bool Real)
{
    // spells required only Real aura add/remove
    if(!Real)
        return;

    if(GetTarget()->GetTypeId() != TYPEID_PLAYER)
        return;

    for(int school = SPELL_SCHOOL_NORMAL; school < MAX_SPELL_SCHOOL; ++school)
        if (m_modifier.m_miscvalue & (1<<school))
            ((Player*)GetTarget())->UpdateSpellCritChance(school);
}

/********************************/
/***         ATTACK SPEED     ***/
/********************************/

void Aura::HandleModCastingSpeed(bool apply, bool /*Real*/)
{
    GetTarget()->ApplyCastTimePercentMod(float(m_modifier.m_amount),apply);
}

void Aura::HandleModMeleeRangedSpeedPct(bool apply, bool /*Real*/)
{
    Unit *target = GetTarget();
    target->ApplyAttackTimePercentMod(BASE_ATTACK, float(m_modifier.m_amount), apply);
    target->ApplyAttackTimePercentMod(OFF_ATTACK, float(m_modifier.m_amount), apply);
    target->ApplyAttackTimePercentMod(RANGED_ATTACK, float(m_modifier.m_amount), apply);
}

void Aura::HandleModCombatSpeedPct(bool apply, bool /*Real*/)
{
    Unit *target = GetTarget();
    target->ApplyCastTimePercentMod(float(m_modifier.m_amount), apply);
    target->ApplyAttackTimePercentMod(BASE_ATTACK, float(m_modifier.m_amount), apply);
    target->ApplyAttackTimePercentMod(OFF_ATTACK, float(m_modifier.m_amount), apply);
    target->ApplyAttackTimePercentMod(RANGED_ATTACK, float(m_modifier.m_amount), apply);
}

void Aura::HandleModAttackSpeed(bool apply, bool /*Real*/)
{
    GetTarget()->ApplyAttackTimePercentMod(BASE_ATTACK,float(m_modifier.m_amount),apply);
}

void Aura::HandleHaste(bool apply, bool /*Real*/)
{
    Unit *target = GetTarget();
    target->ApplyAttackTimePercentMod(BASE_ATTACK, float(m_modifier.m_amount), apply);
    target->ApplyAttackTimePercentMod(OFF_ATTACK, float(m_modifier.m_amount), apply);
    target->ApplyAttackTimePercentMod(RANGED_ATTACK, float(m_modifier.m_amount), apply);
}

void Aura::HandleAuraModRangedHaste(bool apply, bool /*Real*/)
{
    GetTarget()->ApplyAttackTimePercentMod(RANGED_ATTACK, float(m_modifier.m_amount), apply);
}

void Aura::HandleRangedAmmoHaste(bool apply, bool /*Real*/)
{
    if(GetTarget()->GetTypeId() != TYPEID_PLAYER)
        return;
    GetTarget()->ApplyAttackTimePercentMod(RANGED_ATTACK, float(m_modifier.m_amount), apply);
}

/********************************/
/***        ATTACK POWER      ***/
/********************************/

void Aura::HandleAuraModAttackPower(bool apply, bool /*Real*/)
{
    GetTarget()->HandleStatModifier(UNIT_MOD_ATTACK_POWER, TOTAL_VALUE, float(m_modifier.m_amount), apply);
}

void Aura::HandleAuraModRangedAttackPower(bool apply, bool /*Real*/)
{
    if((GetTarget()->getClassMask() & CLASSMASK_WAND_USERS)!=0)
        return;

    GetTarget()->HandleStatModifier(UNIT_MOD_ATTACK_POWER_RANGED, TOTAL_VALUE, float(m_modifier.m_amount), apply);
}

void Aura::HandleAuraModAttackPowerPercent(bool apply, bool /*Real*/)
{
    //UNIT_FIELD_ATTACK_POWER_MULTIPLIER = multiplier - 1
    GetTarget()->HandleStatModifier(UNIT_MOD_ATTACK_POWER, TOTAL_PCT, float(m_modifier.m_amount), apply);
}

void Aura::HandleAuraModRangedAttackPowerPercent(bool apply, bool /*Real*/)
{
    if((GetTarget()->getClassMask() & CLASSMASK_WAND_USERS)!=0)
        return;

    //UNIT_FIELD_RANGED_ATTACK_POWER_MULTIPLIER = multiplier - 1
    GetTarget()->HandleStatModifier(UNIT_MOD_ATTACK_POWER_RANGED, TOTAL_PCT, float(m_modifier.m_amount), apply);
}

void Aura::HandleAuraModRangedAttackPowerOfStatPercent(bool /*apply*/, bool Real)
{
    // spells required only Real aura add/remove
    if(!Real)
        return;

    // Recalculate bonus
    if(GetTarget()->GetTypeId() == TYPEID_PLAYER && !(GetTarget()->getClassMask() & CLASSMASK_WAND_USERS))
        ((Player*)GetTarget())->UpdateAttackPowerAndDamage(true);
}

void Aura::HandleAuraModAttackPowerOfStatPercent(bool /*apply*/, bool Real)
{
    // spells required only Real aura add/remove
    if(!Real)
        return;

    // Recalculate bonus
    if(GetTarget()->GetTypeId() == TYPEID_PLAYER)
        ((Player*)GetTarget())->UpdateAttackPowerAndDamage(false);
}

void Aura::HandleAuraModAttackPowerOfArmor(bool /*apply*/, bool Real)
{
    // spells required only Real aura add/remove
    if(!Real)
        return;

    // Recalculate bonus
    if(GetTarget()->GetTypeId() == TYPEID_PLAYER)
        ((Player*)GetTarget())->UpdateAttackPowerAndDamage(false);
}
/********************************/
/***        DAMAGE BONUS      ***/
/********************************/
void Aura::HandleModDamageDone(bool apply, bool Real)
{
    Unit *target = GetTarget();

    // apply item specific bonuses for already equipped weapon
    if(Real && target->GetTypeId() == TYPEID_PLAYER)
    {
        for(int i = 0; i < MAX_ATTACK; ++i)
            if(Item* pItem = ((Player*)target)->GetWeaponForAttack(WeaponAttackType(i),true,false))
                ((Player*)target)->_ApplyWeaponDependentAuraDamageMod(pItem, WeaponAttackType(i), this, apply);
    }

    // m_modifier.m_miscvalue is bitmask of spell schools
    // 1 ( 0-bit ) - normal school damage (SPELL_SCHOOL_MASK_NORMAL)
    // 126 - full bitmask all magic damages (SPELL_SCHOOL_MASK_MAGIC) including wands
    // 127 - full bitmask any damages
    //
    // mods must be applied base at equipped weapon class and subclass comparison
    // with spell->EquippedItemClass and  EquippedItemSubClassMask and EquippedItemInventoryTypeMask
    // m_modifier.m_miscvalue comparison with item generated damage types

    if((m_modifier.m_miscvalue & SPELL_SCHOOL_MASK_NORMAL) != 0)
    {
        // apply generic physical damage bonuses including wand case
        if (GetSpellProto()->EquippedItemClass == -1 || target->GetTypeId() != TYPEID_PLAYER)
        {
            target->HandleStatModifier(UNIT_MOD_DAMAGE_MAINHAND, TOTAL_VALUE, float(m_modifier.m_amount), apply);
            target->HandleStatModifier(UNIT_MOD_DAMAGE_OFFHAND, TOTAL_VALUE, float(m_modifier.m_amount), apply);
            target->HandleStatModifier(UNIT_MOD_DAMAGE_RANGED, TOTAL_VALUE, float(m_modifier.m_amount), apply);
        }
        else
        {
            // done in Player::_ApplyWeaponDependentAuraMods
        }

        if(target->GetTypeId() == TYPEID_PLAYER)
        {
            if(m_positive)
                target->ApplyModUInt32Value(PLAYER_FIELD_MOD_DAMAGE_DONE_POS, m_modifier.m_amount, apply);
            else
                target->ApplyModUInt32Value(PLAYER_FIELD_MOD_DAMAGE_DONE_NEG, m_modifier.m_amount, apply);
        }
    }

    // Skip non magic case for speedup
    if((m_modifier.m_miscvalue & SPELL_SCHOOL_MASK_MAGIC) == 0)
        return;

    if( GetSpellProto()->EquippedItemClass != -1 || GetSpellProto()->EquippedItemInventoryTypeMask != 0 )
    {
        // wand magic case (skip generic to all item spell bonuses)
        // done in Player::_ApplyWeaponDependentAuraMods

        // Skip item specific requirements for not wand magic damage
        return;
    }

    // Magic damage modifiers implemented in Unit::SpellDamageBonusDone
    // This information for client side use only
    if(target->GetTypeId() == TYPEID_PLAYER)
    {
        if(m_positive)
        {
            for(int i = SPELL_SCHOOL_HOLY; i < MAX_SPELL_SCHOOL; ++i)
            {
                if((m_modifier.m_miscvalue & (1<<i)) != 0)
                    target->ApplyModUInt32Value(PLAYER_FIELD_MOD_DAMAGE_DONE_POS + i, m_modifier.m_amount, apply);
            }
        }
        else
        {
            for(int i = SPELL_SCHOOL_HOLY; i < MAX_SPELL_SCHOOL; ++i)
            {
                if((m_modifier.m_miscvalue & (1<<i)) != 0)
                    target->ApplyModUInt32Value(PLAYER_FIELD_MOD_DAMAGE_DONE_NEG + i, m_modifier.m_amount, apply);
            }
        }
        Pet* pet = target->GetPet();
        if(pet)
            pet->UpdateAttackPowerAndDamage();
    }
}

void Aura::HandleModDamagePercentDone(bool apply, bool Real)
{
    DEBUG_FILTER_LOG(LOG_FILTER_SPELL_CAST, "AURA MOD DAMAGE type:%u negative:%u", m_modifier.m_miscvalue, m_positive ? 0 : 1);
    Unit *target = GetTarget();

    // apply item specific bonuses for already equipped weapon
    if(Real && target->GetTypeId() == TYPEID_PLAYER)
    {
        for(int i = 0; i < MAX_ATTACK; ++i)
            if(Item* pItem = ((Player*)target)->GetWeaponForAttack(WeaponAttackType(i),true,false))
                ((Player*)target)->_ApplyWeaponDependentAuraDamageMod(pItem, WeaponAttackType(i), this, apply);
    }

    // m_modifier.m_miscvalue is bitmask of spell schools
    // 1 ( 0-bit ) - normal school damage (SPELL_SCHOOL_MASK_NORMAL)
    // 126 - full bitmask all magic damages (SPELL_SCHOOL_MASK_MAGIC) including wand
    // 127 - full bitmask any damages
    //
    // mods must be applied base at equipped weapon class and subclass comparison
    // with spell->EquippedItemClass and  EquippedItemSubClassMask and EquippedItemInventoryTypeMask
    // m_modifier.m_miscvalue comparison with item generated damage types

    if((m_modifier.m_miscvalue & SPELL_SCHOOL_MASK_NORMAL) != 0)
    {
        // apply generic physical damage bonuses including wand case
        if (GetSpellProto()->EquippedItemClass == -1 || target->GetTypeId() != TYPEID_PLAYER)
        {
            target->HandleStatModifier(UNIT_MOD_DAMAGE_MAINHAND, TOTAL_PCT, float(m_modifier.m_amount), apply);
            target->HandleStatModifier(UNIT_MOD_DAMAGE_OFFHAND, TOTAL_PCT, float(m_modifier.m_amount), apply);
            target->HandleStatModifier(UNIT_MOD_DAMAGE_RANGED, TOTAL_PCT, float(m_modifier.m_amount), apply);
        }
        else
        {
            // done in Player::_ApplyWeaponDependentAuraMods
        }
        // For show in client
        if(target->GetTypeId() == TYPEID_PLAYER)
            target->ApplyModSignedFloatValue(PLAYER_FIELD_MOD_DAMAGE_DONE_PCT, m_modifier.m_amount/100.0f, apply);
    }

    // Skip non magic case for speedup
    if((m_modifier.m_miscvalue & SPELL_SCHOOL_MASK_MAGIC) == 0)
        return;

    if( GetSpellProto()->EquippedItemClass != -1 || GetSpellProto()->EquippedItemInventoryTypeMask != 0 )
    {
        // wand magic case (skip generic to all item spell bonuses)
        // done in Player::_ApplyWeaponDependentAuraMods

        // Skip item specific requirements for not wand magic damage
        return;
    }

    // Magic damage percent modifiers implemented in Unit::SpellDamageBonusDone
    // Send info to client
    if(target->GetTypeId() == TYPEID_PLAYER)
        for(int i = SPELL_SCHOOL_HOLY; i < MAX_SPELL_SCHOOL; ++i)
            target->ApplyModSignedFloatValue(PLAYER_FIELD_MOD_DAMAGE_DONE_PCT + i, m_modifier.m_amount/100.0f, apply);
}

void Aura::HandleModOffhandDamagePercent(bool apply, bool Real)
{
    // spells required only Real aura add/remove
    if(!Real)
        return;

    DEBUG_FILTER_LOG(LOG_FILTER_SPELL_CAST, "AURA MOD OFFHAND DAMAGE");

    GetTarget()->HandleStatModifier(UNIT_MOD_DAMAGE_OFFHAND, TOTAL_PCT, float(m_modifier.m_amount), apply);
}

/********************************/
/***        POWER COST        ***/
/********************************/

void Aura::HandleModPowerCostPCT(bool apply, bool Real)
{
    // spells required only Real aura add/remove
    if(!Real)
        return;

    float amount = m_modifier.m_amount/100.0f;
    for(int i = 0; i < MAX_SPELL_SCHOOL; ++i)
        if(m_modifier.m_miscvalue & (1<<i))
            GetTarget()->ApplyModSignedFloatValue(UNIT_FIELD_POWER_COST_MULTIPLIER + i, amount, apply);
}

void Aura::HandleModPowerCost(bool apply, bool Real)
{
    // spells required only Real aura add/remove
    if(!Real)
        return;

    for(int i = 0; i < MAX_SPELL_SCHOOL; ++i)
        if(m_modifier.m_miscvalue & (1<<i))
            GetTarget()->ApplyModInt32Value(UNIT_FIELD_POWER_COST_MODIFIER + i, m_modifier.m_amount, apply);
}

void Aura::HandleNoReagentUseAura(bool /*Apply*/, bool Real)
{
    // spells required only Real aura add/remove
    if(!Real)
        return;
    Unit *target = GetTarget();
    if(target->GetTypeId() != TYPEID_PLAYER)
        return;

    uint32 mask[3] = {0, 0, 0};
    Unit::AuraList const& noReagent = target->GetAurasByType(SPELL_AURA_NO_REAGENT_USE);
        for(Unit::AuraList::const_iterator i = noReagent.begin(); i !=  noReagent.end(); ++i)
        {
            uint32 const *ptr = (*i)->getAuraSpellClassMask();
            mask[0] |= ptr[0];
            mask[1] |= ptr[1];
            mask[2] |= ptr[2];
        }

    target->SetUInt32Value(PLAYER_NO_REAGENT_COST_1+0, mask[0]);
    target->SetUInt32Value(PLAYER_NO_REAGENT_COST_1+1, mask[1]);
    target->SetUInt32Value(PLAYER_NO_REAGENT_COST_1+2, mask[2]);
}

/*********************************************************/
/***                    OTHERS                         ***/
/*********************************************************/

void Aura::HandleShapeshiftBoosts(bool apply)
{
    uint32 spellId1 = 0;
    uint32 spellId2 = 0;
    uint32 HotWSpellId = 0;
    uint32 MasterShaperSpellId = 0;

    uint32 form = GetModifier()->m_miscvalue;

    Unit *target = GetTarget();

    switch(form)
    {
        case FORM_CAT:
            spellId1 = 3025;
            HotWSpellId = 24900;
            MasterShaperSpellId = 48420;
            break;
        case FORM_TREE:
            spellId1 = 5420;
            spellId2 = 34123;
            MasterShaperSpellId = 48422;
            break;
        case FORM_TRAVEL:
            spellId1 = 5419;
            break;
        case FORM_AQUA:
            spellId1 = 5421;
            break;
        case FORM_BEAR:
            spellId1 = 1178;
            spellId2 = 21178;
            HotWSpellId = 24899;
            MasterShaperSpellId = 48418;
            break;
        case FORM_DIREBEAR:
            spellId1 = 9635;
            spellId2 = 21178;
            HotWSpellId = 24899;
            MasterShaperSpellId = 48418;
            break;
        case FORM_BATTLESTANCE:
            spellId1 = 21156;
            break;
        case FORM_DEFENSIVESTANCE:
            spellId1 = 7376;
            break;
        case FORM_BERSERKERSTANCE:
            spellId1 = 7381;
            break;
        case FORM_MOONKIN:
            spellId1 = 24905;
            MasterShaperSpellId = 48421;
            break;
        case FORM_FLIGHT:
            spellId1 = 33948;
            spellId2 = 34764;
            break;
        case FORM_FLIGHT_EPIC:
            spellId1 = 40122;
            spellId2 = 40121;
            break;
        case FORM_METAMORPHOSIS:
            spellId1 = 54817;
            spellId2 = 54879;
            break;
        case FORM_SPIRITOFREDEMPTION:
            spellId1 = 27792;
            spellId2 = 27795;                               // must be second, this important at aura remove to prevent to early iterator invalidation.
            break;
        case FORM_SHADOW:
            spellId1 = 49868;

            if(target->GetTypeId() == TYPEID_PLAYER)      // Spell 49868 have same category as main form spell and share cooldown
                ((Player*)target)->RemoveSpellCooldown(49868);
            break;
        case FORM_GHOSTWOLF:
            spellId1 = 67116;
            break;
        case FORM_AMBIENT:
        case FORM_GHOUL:
        case FORM_STEALTH:
        case FORM_CREATURECAT:
        case FORM_CREATUREBEAR:
            break;
    }

    if(apply)
    {
        if (spellId1)
            target->CastSpell(target, spellId1, true, NULL, this );
        if (spellId2)
            target->CastSpell(target, spellId2, true, NULL, this);

        if (target->GetTypeId() == TYPEID_PLAYER)
        {
            const PlayerSpellMap& sp_list = ((Player *)target)->GetSpellMap();
            for (PlayerSpellMap::const_iterator itr = sp_list.begin(); itr != sp_list.end(); ++itr)
            {
                if (itr->second.state == PLAYERSPELL_REMOVED) continue;
                if (itr->first==spellId1 || itr->first==spellId2) continue;
                SpellEntry const *spellInfo = sSpellStore.LookupEntry(itr->first);
                if (!spellInfo || !(spellInfo->Attributes & (SPELL_ATTR_PASSIVE | SPELL_ATTR_UNK7)))
                    continue;
                // passive spells with SPELL_ATTR_EX2_NOT_NEED_SHAPESHIFT are already active without shapeshift, do no recast!
                if (spellInfo->Stances & (1<<(form-1)) && !(spellInfo->AttributesEx2 & SPELL_ATTR_EX2_NOT_NEED_SHAPESHIFT))
                    target->CastSpell(target, itr->first, true, NULL, this);
            }
            // remove auras that do not require shapeshift, but are not active in this specific form (like Improved Barkskin)
            Unit::SpellAuraHolderMap& tAuras = target->GetSpellAuraHolderMap();
            for (Unit::SpellAuraHolderMap::iterator itr = tAuras.begin(); itr != tAuras.end();)
            {
                SpellEntry const *spellInfo = itr->second->GetSpellProto();
                if (itr->second->IsPassive() && (spellInfo->AttributesEx2 & SPELL_ATTR_EX2_NOT_NEED_SHAPESHIFT)
                    && (spellInfo->StancesNot & (1<<(form-1))))
                {
                    target->RemoveAurasDueToSpell(itr->second->GetId());
                    itr = tAuras.begin();
                }
                else
                    ++itr;
            }


            // Master Shapeshifter
            if (MasterShaperSpellId)
            {
                Unit::AuraList const& ShapeShifterAuras = target->GetAurasByType(SPELL_AURA_DUMMY);
                for(Unit::AuraList::const_iterator i = ShapeShifterAuras.begin(); i != ShapeShifterAuras.end(); ++i)
                {
                    if ((*i)->GetSpellProto()->SpellIconID == 2851)
                    {
                        int32 ShiftMod = (*i)->GetModifier()->m_amount;
                        target->CastCustomSpell(target, MasterShaperSpellId, &ShiftMod, NULL, NULL, true);
                        break;
                    }
                }
            }

            // Leader of the Pack
            if (((Player*)target)->HasSpell(17007))
            {
                SpellEntry const *spellInfo = sSpellStore.LookupEntry(24932);
                if (spellInfo && spellInfo->Stances & (1<<(form-1)))
                    target->CastSpell(target, 24932, true, NULL, this);
            }

            // Savage Roar
            if (form == FORM_CAT && ((Player*)target)->HasAura(52610))
                target->CastSpell(target, 62071, true);

            // Survival of the Fittest (Armor part)
            if (form == FORM_BEAR || form == FORM_DIREBEAR)
            {
                Unit::AuraList const& modAuras = target->GetAurasByType(SPELL_AURA_MOD_TOTAL_STAT_PERCENTAGE);
                for (Unit::AuraList::const_iterator i = modAuras.begin(); i != modAuras.end(); ++i)
                {
                    if ((*i)->GetSpellProto()->SpellFamilyName == SPELLFAMILY_DRUID &&
                        (*i)->GetSpellProto()->SpellIconID == 961)
                    {
                        int32 bp = (*i)->GetSpellProto()->CalculateSimpleValue(EFFECT_INDEX_2);
                        if (bp)
                            target->CastCustomSpell(target, 62069, &bp, NULL, NULL, true, NULL, this);
                        break;
                    }
                }
            }

            // Improved Moonkin Form
            if (form == FORM_MOONKIN)
            {
                Unit::AuraList const& dummyAuras = target->GetAurasByType(SPELL_AURA_DUMMY);
                for(Unit::AuraList::const_iterator i = dummyAuras.begin(); i != dummyAuras.end(); ++i)
                {
                    if ((*i)->GetSpellProto()->SpellFamilyName==SPELLFAMILY_DRUID &&
                        (*i)->GetSpellProto()->SpellIconID == 2855)
                    {
                        uint32 spell_id = 0;
                        switch((*i)->GetId())
                        {
                            case 48384:spell_id=50170;break;//Rank 1
                            case 48395:spell_id=50171;break;//Rank 2
                            case 48396:spell_id=50172;break;//Rank 3
                            default:
                                sLog.outError("Aura::HandleShapeshiftBoosts: Not handled rank of IMF (Spell: %u)",(*i)->GetId());
                                break;
                        }

                        if(spell_id)
                            target->CastSpell(target, spell_id, true, NULL, this);
                        break;
                    }
                }
            }

            // Heart of the Wild
            if (HotWSpellId)
            {
                Unit::AuraList const& mModTotalStatPct = target->GetAurasByType(SPELL_AURA_MOD_TOTAL_STAT_PERCENTAGE);
                for(Unit::AuraList::const_iterator i = mModTotalStatPct.begin(); i != mModTotalStatPct.end(); ++i)
                {
                    if ((*i)->GetSpellProto()->SpellIconID == 240 && (*i)->GetModifier()->m_miscvalue == 3)
                    {
                        int32 HotWMod = (*i)->GetModifier()->m_amount;
                        if(GetModifier()->m_miscvalue == FORM_CAT)
                            HotWMod /= 2;

                        target->CastCustomSpell(target, HotWSpellId, &HotWMod, NULL, NULL, true, NULL, this);
                        break;
                    }
                }
            }
        }
    }
    else
    {
        if(spellId1)
            target->RemoveAurasDueToSpell(spellId1);
        if(spellId2)
            target->RemoveAurasDueToSpell(spellId2);
        if(MasterShaperSpellId)
            target->RemoveAurasDueToSpell(MasterShaperSpellId);

        if (target->GetTypeId() == TYPEID_PLAYER)
        {
            // re-apply passive spells that don't need shapeshift but were inactive in current form:
            const PlayerSpellMap& sp_list = ((Player *)target)->GetSpellMap();
            for (PlayerSpellMap::const_iterator itr = sp_list.begin(); itr != sp_list.end(); ++itr)
            {
                if (itr->second.state == PLAYERSPELL_REMOVED) continue;
                if (itr->first==spellId1 || itr->first==spellId2) continue;
                SpellEntry const *spellInfo = sSpellStore.LookupEntry(itr->first);
                if (!spellInfo || !IsPassiveSpell(spellInfo))
                    continue;
                if ((spellInfo->AttributesEx2 & SPELL_ATTR_EX2_NOT_NEED_SHAPESHIFT) && spellInfo->StancesNot & (1<<(form-1)))
                    target->CastSpell(target, itr->first, true, NULL, this);
            }
        }

        Unit::SpellAuraHolderMap& tAuras = target->GetSpellAuraHolderMap();
        for (Unit::SpellAuraHolderMap::iterator itr = tAuras.begin(); itr != tAuras.end();)
        {
            if (itr->second->IsRemovedOnShapeLost())
            {
                target->RemoveAurasDueToSpell(itr->second->GetId());
                itr = tAuras.begin();
            }
            else
                ++itr;
        }
    }
}

void Aura::HandleAuraEmpathy(bool apply, bool /*Real*/)
{
    if(GetTarget()->GetTypeId() != TYPEID_UNIT)
        return;

    CreatureInfo const * ci = ObjectMgr::GetCreatureTemplate(GetTarget()->GetEntry());
    if(ci && ci->type == CREATURE_TYPE_BEAST)
        GetTarget()->ApplyModUInt32Value(UNIT_DYNAMIC_FLAGS, UNIT_DYNFLAG_SPECIALINFO, apply);
}

void Aura::HandleAuraUntrackable(bool apply, bool /*Real*/)
{
    if(apply)
        GetTarget()->SetByteFlag(UNIT_FIELD_BYTES_1, 3, UNIT_BYTE1_FLAG_UNTRACKABLE);
    else
        GetTarget()->RemoveByteFlag(UNIT_FIELD_BYTES_1, 3, UNIT_BYTE1_FLAG_UNTRACKABLE);
}

void Aura::HandleAuraModPacify(bool apply, bool /*Real*/)
{
    if(apply)
        GetTarget()->SetFlag(UNIT_FIELD_FLAGS, UNIT_FLAG_PACIFIED);
    else
        GetTarget()->RemoveFlag(UNIT_FIELD_FLAGS, UNIT_FLAG_PACIFIED);
}

void Aura::HandleAuraModPacifyAndSilence(bool apply, bool Real)
{
    HandleAuraModPacify(apply, Real);
    HandleAuraModSilence(apply, Real);
}

void Aura::HandleAuraGhost(bool apply, bool /*Real*/)
{
    if(GetTarget()->GetTypeId() != TYPEID_PLAYER)
        return;

    if(apply)
    {
        GetTarget()->SetFlag(PLAYER_FLAGS, PLAYER_FLAGS_GHOST);
    }
    else
    {
        GetTarget()->RemoveFlag(PLAYER_FLAGS, PLAYER_FLAGS_GHOST);
    }
}

void Aura::HandleAuraAllowFlight(bool apply, bool Real)
{
    // all applied/removed only at real aura add/remove
    if(!Real)
        return;

    // allow fly
    WorldPacket data;
    if(apply)
        data.Initialize(SMSG_MOVE_SET_CAN_FLY, 12);
    else
        data.Initialize(SMSG_MOVE_UNSET_CAN_FLY, 12);

    data << GetTarget()->GetPackGUID();
    data << uint32(0);                                      // unk
    GetTarget()->SendMessageToSet(&data, true);
}

void Aura::HandleModRating(bool apply, bool Real)
{
    // spells required only Real aura add/remove
    if(!Real)
        return;

    if(GetTarget()->GetTypeId() != TYPEID_PLAYER)
        return;

    for (uint32 rating = 0; rating < MAX_COMBAT_RATING; ++rating)
        if (m_modifier.m_miscvalue & (1 << rating))
            ((Player*)GetTarget())->ApplyRatingMod(CombatRating(rating), m_modifier.m_amount, apply);
}

void Aura::HandleModRatingFromStat(bool apply, bool Real)
{
    // spells required only Real aura add/remove
    if(!Real)
        return;

    if(GetTarget()->GetTypeId() != TYPEID_PLAYER)
        return;
    // Just recalculate ratings
    for (uint32 rating = 0; rating < MAX_COMBAT_RATING; ++rating)
        if (m_modifier.m_miscvalue & (1 << rating))
            ((Player*)GetTarget())->ApplyRatingMod(CombatRating(rating), 0, apply);
}

void Aura::HandleForceMoveForward(bool apply, bool Real)
{
    if(!Real)
        return;

    if(apply)
        GetTarget()->SetFlag(UNIT_FIELD_FLAGS_2, UNIT_FLAG2_FORCE_MOVE);
    else
        GetTarget()->RemoveFlag(UNIT_FIELD_FLAGS_2, UNIT_FLAG2_FORCE_MOVE);
}

void Aura::HandleAuraModExpertise(bool /*apply*/, bool /*Real*/)
{
    if(GetTarget()->GetTypeId() != TYPEID_PLAYER)
        return;

    ((Player*)GetTarget())->UpdateExpertise(BASE_ATTACK);
    ((Player*)GetTarget())->UpdateExpertise(OFF_ATTACK);
}

void Aura::HandleModTargetResistance(bool apply, bool Real)
{
    // spells required only Real aura add/remove
    if(!Real)
        return;
    Unit *target = GetTarget();
    // applied to damage as HandleNoImmediateEffect in Unit::CalculateAbsorbAndResist and Unit::CalcArmorReducedDamage
    // show armor penetration
    if (target->GetTypeId() == TYPEID_PLAYER && (m_modifier.m_miscvalue & SPELL_SCHOOL_MASK_NORMAL))
        target->ApplyModInt32Value(PLAYER_FIELD_MOD_TARGET_PHYSICAL_RESISTANCE, m_modifier.m_amount, apply);

    // show as spell penetration only full spell penetration bonuses (all resistances except armor and holy
    if (target->GetTypeId() == TYPEID_PLAYER && (m_modifier.m_miscvalue & SPELL_SCHOOL_MASK_SPELL)==SPELL_SCHOOL_MASK_SPELL)
        target->ApplyModInt32Value(PLAYER_FIELD_MOD_TARGET_RESISTANCE, m_modifier.m_amount, apply);
}

void Aura::HandleShieldBlockValue(bool apply, bool /*Real*/)
{
    BaseModType modType = FLAT_MOD;
    if(m_modifier.m_auraname == SPELL_AURA_MOD_SHIELD_BLOCKVALUE_PCT)
        modType = PCT_MOD;

    if(GetTarget()->GetTypeId() == TYPEID_PLAYER)
        ((Player*)GetTarget())->HandleBaseModValue(SHIELD_BLOCK_VALUE, modType, float(m_modifier.m_amount), apply);
}

void Aura::HandleAuraRetainComboPoints(bool apply, bool Real)
{
    // spells required only Real aura add/remove
    if(!Real)
        return;

    if(GetTarget()->GetTypeId() != TYPEID_PLAYER)
        return;

    Player *target = (Player*)GetTarget();

    // combo points was added in SPELL_EFFECT_ADD_COMBO_POINTS handler
    // remove only if aura expire by time (in case combo points amount change aura removed without combo points lost)
    if (!apply && m_removeMode == AURA_REMOVE_BY_EXPIRE && !target->GetComboTargetGuid().IsEmpty())
        if (Unit* unit = ObjectAccessor::GetUnit(*GetTarget(),target->GetComboTargetGuid()))
            target->AddComboPoints(unit, -m_modifier.m_amount);
}

void Aura::HandleModUnattackable( bool Apply, bool Real )
{
    if(Real && Apply)
     {
        GetTarget()->CombatStop();
        GetTarget()->RemoveAurasWithInterruptFlags(AURA_INTERRUPT_FLAG_IMMUNE_OR_LOST_SELECTION);
     }
    GetTarget()->ApplyModFlag(UNIT_FIELD_FLAGS, UNIT_FLAG_NON_ATTACKABLE,Apply);
}

void Aura::HandleSpiritOfRedemption( bool apply, bool Real )
{
    // spells required only Real aura add/remove
    if(!Real)
        return;

    Unit *target = GetTarget();

    // prepare spirit state
    if(apply)
    {
        if(target->GetTypeId()==TYPEID_PLAYER)
        {
            // disable breath/etc timers
            ((Player*)target)->StopMirrorTimers();

            // set stand state (expected in this form)
            if(!target->IsStandState())
                target->SetStandState(UNIT_STAND_STATE_STAND);
        }

        target->SetHealth(1);
    }
    // die at aura end
    else
        target->DealDamage(target, target->GetHealth(), NULL, DIRECT_DAMAGE, SPELL_SCHOOL_MASK_NORMAL, GetSpellProto(), false);
}

void Aura::HandleSchoolAbsorb(bool apply, bool Real)
{
    if(!Real)
        return;

    Unit* caster = GetCaster();
    if(!caster)
        return;

    Unit *target = GetTarget();
    SpellEntry const* spellProto = GetSpellProto();
    if (apply)
    {
        // prevent double apply bonuses
        if (target->GetTypeId()!=TYPEID_PLAYER || !((Player*)target)->GetSession()->PlayerLoading())
        {
            float DoneActualBenefit = 0.0f;
            switch(spellProto->SpellFamilyName)
            {
                case SPELLFAMILY_PRIEST:
                    // Power Word: Shield
                    if (spellProto->SpellFamilyFlags & UI64LIT(0x0000000000000001))
                    {
                        //+80.68% from +spell bonus
                        DoneActualBenefit = caster->SpellBaseHealingBonusDone(GetSpellSchoolMask(spellProto)) * 0.8068f;
                        //Borrowed Time
                        Unit::AuraList const& borrowedTime = caster->GetAurasByType(SPELL_AURA_DUMMY);
                        for(Unit::AuraList::const_iterator itr = borrowedTime.begin(); itr != borrowedTime.end(); ++itr)
                        {
                            SpellEntry const* i_spell = (*itr)->GetSpellProto();
                            if(i_spell->SpellFamilyName==SPELLFAMILY_PRIEST && i_spell->SpellIconID == 2899 && i_spell->EffectMiscValue[(*itr)->GetEffIndex()] == 24)
                            {
                                DoneActualBenefit += DoneActualBenefit * (*itr)->GetModifier()->m_amount / 100;
                                break;
                            }
                        }
                    }

                    break;
                case SPELLFAMILY_MAGE:
                    // Frost Ward, Fire Ward
                    if (spellProto->SpellFamilyFlags & UI64LIT(0x0000000000000108))
                        //+10% from +spell bonus
                        DoneActualBenefit = caster->SpellBaseDamageBonusDone(GetSpellSchoolMask(spellProto)) * 0.1f;
                    // Ice Barrier
                    else if (spellProto->SpellFamilyFlags & UI64LIT(0x0000000100000000))
                        //+80.67% from +spell bonus
                        DoneActualBenefit = caster->SpellBaseDamageBonusDone(GetSpellSchoolMask(spellProto)) * 0.8067f;
                    break;
                case SPELLFAMILY_WARLOCK:
                    // Shadow Ward
                    if (spellProto->SpellFamilyFlags2 & 0x00000040)
                        //+30% from +spell bonus
                        DoneActualBenefit = caster->SpellBaseDamageBonusDone(GetSpellSchoolMask(spellProto)) * 0.30f;
                    break;
                case SPELLFAMILY_PALADIN:
                    // Sacred Shield
                    // (check not strictly needed, only Sacred Shield has SPELL_AURA_SCHOOL_ABSORB in SPELLFAMILY_PALADIN at this time)
                    if (spellProto->SpellFamilyFlags & UI64LIT(0x0008000000000000))
                    {
                        // +75% from spell power
                        DoneActualBenefit = caster->SpellBaseHealingBonusDone(GetSpellSchoolMask(spellProto)) * 0.75f;
                    }
                    break;
                case SPELLFAMILY_GENERIC:
                    if (GetId()==70845)
                        DoneActualBenefit = caster->GetMaxHealth() * 0.2f;
                    break;
                default:
                    break;
            }

            DoneActualBenefit *= caster->CalculateLevelPenalty(GetSpellProto());

            m_modifier.m_amount += (int32)DoneActualBenefit;
        }
    }
    else
    {
        if (caster &&
            // Power Word: Shield
            spellProto->SpellFamilyName == SPELLFAMILY_PRIEST && spellProto->Mechanic == MECHANIC_SHIELD &&
            (spellProto->SpellFamilyFlags & UI64LIT(0x0000000000000001)) &&
            // completely absorbed or dispelled
            (m_removeMode == AURA_REMOVE_BY_SHIELD_BREAK || m_removeMode == AURA_REMOVE_BY_DISPEL))
        {
            Unit::AuraList const& vDummyAuras = caster->GetAurasByType(SPELL_AURA_DUMMY);
            for(Unit::AuraList::const_iterator itr = vDummyAuras.begin(); itr != vDummyAuras.end(); ++itr)
            {
                SpellEntry const* vSpell = (*itr)->GetSpellProto();

                // Rapture (main spell)
                if(vSpell->SpellFamilyName == SPELLFAMILY_PRIEST && vSpell->SpellIconID == 2894 && vSpell->Effect[EFFECT_INDEX_1])
                {
                    switch((*itr)->GetEffIndex())
                    {
                        case EFFECT_INDEX_0:
                        {
                            // energize caster
                            int32 manapct1000 = 5 * ((*itr)->GetModifier()->m_amount + sSpellMgr.GetSpellRank(vSpell->Id));
                            int32 basepoints0 = caster->GetMaxPower(POWER_MANA) * manapct1000 / 1000;
                            caster->CastCustomSpell(caster, 47755, &basepoints0, NULL, NULL, true);
                            break;
                        }
                        case EFFECT_INDEX_1:
                        {
                            // energize target
                            if (!roll_chance_i((*itr)->GetModifier()->m_amount) || caster->HasAura(63853))
                                break;

                            switch(target->getPowerType())
                            {
                                case POWER_RUNIC_POWER:
                                    target->CastSpell(target, 63652, true, NULL, NULL, GetCasterGuid());
                                    break;
                                case POWER_RAGE:
                                    target->CastSpell(target, 63653, true, NULL, NULL, GetCasterGuid());
                                    break;
                                case POWER_MANA:
                                    {
                                        int32 basepoints0 = target->GetMaxPower(POWER_MANA) * 2 / 100;
                                        target->CastCustomSpell(target, 63654, &basepoints0, NULL, NULL, true);
                                        break;
                                    }
                                case POWER_ENERGY:
                                    target->CastSpell(target, 63655, true, NULL, NULL, GetCasterGuid());
                                    break;
                                default:
                                    break;
                            }

                            //cooldown aura
                            caster->CastSpell(caster, 63853, true);
                            break;
                        }
                        default:
                            sLog.outError("Changes in R-dummy spell???: effect 3");
                            break;
                    }
                }
            }
        }
        else if (caster && caster->GetTypeId() == TYPEID_PLAYER && spellProto->Id == 47788 && 
            m_removeMode == AURA_REMOVE_BY_EXPIRE)
        {
            Player* plr = (Player*)caster;
            if (Aura *aur = plr->GetAura(63231, EFFECT_INDEX_0))
            {
                int32 base_time = aur->GetSpellProto()->CalculateSimpleValue(EFFECT_INDEX_0);
                int32 end_time = -(plr->GetSpellCooldownDelay(spellProto->Id) - base_time);

                // start new cooldown at server side
                plr->AddSpellCooldown(spellProto->Id, 0, time_t(NULL) + time_t(base_time));

                // Send activate cooldown timer (possible 0) at client side
                WorldPacket data(SMSG_MODIFY_COOLDOWN, (4+8+4));
                data << spellProto->Id;
                data << plr->GetGUID();
                data << end_time*IN_MILLISECONDS;
                plr->SendDirectMessage(&data);
            }
        }
    }
}

void Aura::PeriodicTick()
{
    Unit *target = GetTarget();
    SpellEntry const* spellProto = GetSpellProto();

    switch(m_modifier.m_auraname)
    {
        case SPELL_AURA_PERIODIC_DAMAGE:
        case SPELL_AURA_PERIODIC_DAMAGE_PERCENT:
        {
            // don't damage target if not alive, possible death persistent effects
            if (!target->isAlive())
                return;

            Unit *pCaster = GetCaster();
            if(!pCaster)
                return;

            if( spellProto->Effect[GetEffIndex()] == SPELL_EFFECT_PERSISTENT_AREA_AURA &&
                pCaster->SpellHitResult(target, spellProto, false) != SPELL_MISS_NONE)
                return;

            // Check for immune (not use charges)
            if(target->IsImmunedToDamage(GetSpellSchoolMask(spellProto)))
                return;

            // some auras remove at specific health level or more
            if(m_modifier.m_auraname == SPELL_AURA_PERIODIC_DAMAGE)
            {
                switch(GetId())
                {
                    case 43093: case 31956: case 38801:
                    case 35321: case 38363: case 39215:
                    case 48920:
                    {
                        if(target->GetHealth() == target->GetMaxHealth() )
                        {
                            target->RemoveAurasDueToSpell(GetId());
                            return;
                        }
                        break;
                    }
                    case 38772:
                    {
                        uint32 percent =
                            GetEffIndex() < EFFECT_INDEX_2 && spellProto->Effect[GetEffIndex()] == SPELL_EFFECT_DUMMY ?
                            pCaster->CalculateSpellDamage(target, spellProto, SpellEffectIndex(GetEffIndex() + 1)) :
                            100;
                        if(target->GetHealth() * 100 >= target->GetMaxHealth() * percent )
                        {
                            target->RemoveAurasDueToSpell(GetId());
                            return;
                        }
                        break;
                    }
                    case 70541:
                    case 73779:
                    case 73780:
                    case 73781:
                    {
                        if(target->GetHealth() >= target->GetMaxHealth() * 0.9f )
                        {
                            target->RemoveAurasDueToSpell(GetId());
                            return;
                        }
                        break;
                    }
                    case 74562: // SPELL_FIERY_COMBUSTION - Ruby sanctum boss Halion, added mark (74567, dummy) every tick
                    {
                        target->CastSpell(target, 74567, true, NULL, NULL, GetCasterGUID());
                        break;
                    }
                    case 74792: // SPELL_SOUL_CONSUMPTION - Ruby sanctum boss Halion, added mark (74795, dummy) every tick
                    {
                        target->CastSpell(target, 74795, true, NULL, NULL, GetCasterGUID());
                        break;
                    };
                    case 67297:
                    case 65950:
                        pCaster->CastSpell(target, 65951, true);
                        break;
                    case 66001:
                    case 67282:
                        pCaster->CastSpell(target, 66002, true);
                        break;
                    case 67281:
                    case 67283:
                        pCaster->CastSpell(target, 66000, true);
                        break;
                    case 67296:
                    case 67298:
                        pCaster->CastSpell(target, 65952, true);
                        break;
                    default:
                        break;
                }
            }

            uint32 absorb = 0;
            uint32 resist = 0;
            CleanDamage cleanDamage =  CleanDamage(0, 0, BASE_ATTACK, MELEE_HIT_NORMAL );

            // ignore non positive values (can be result apply spellmods to aura damage
            uint32 amount = m_modifier.m_amount > 0 ? m_modifier.m_amount : 0;

            uint32 pdamage;

            if(m_modifier.m_auraname == SPELL_AURA_PERIODIC_DAMAGE)
                pdamage = amount;
            else
                pdamage = uint32(target->GetMaxHealth()*amount/100);

            // SpellDamageBonus for magic spells
            if(spellProto->DmgClass == SPELL_DAMAGE_CLASS_NONE || spellProto->DmgClass == SPELL_DAMAGE_CLASS_MAGIC)
                pdamage = target->SpellDamageBonusTaken(pCaster, spellProto, pdamage, DOT, GetStackAmount());
            // MeleeDamagebonus for weapon based spells
            else
            {
                WeaponAttackType attackType = GetWeaponAttackType(spellProto);
                pdamage = target->MeleeDamageBonusTaken(pCaster, pdamage, attackType, spellProto, DOT, GetStackAmount());
            }

            // Calculate armor mitigation if it is a physical spell
            // But not for bleed mechanic spells
            if (GetSpellSchoolMask(spellProto) & SPELL_SCHOOL_MASK_NORMAL &&
                GetEffectMechanic(spellProto, m_effIndex) != MECHANIC_BLEED)
            {
                uint32 pdamageReductedArmor = pCaster->CalcArmorReducedDamage(target, pdamage);
                cleanDamage.damage += pdamage - pdamageReductedArmor;
                pdamage = pdamageReductedArmor;
            }

            // Curse of Agony damage-per-tick calculation
            if (spellProto->SpellFamilyName==SPELLFAMILY_WARLOCK && (spellProto->SpellFamilyFlags & UI64LIT(0x0000000000000400)) && spellProto->SpellIconID==544)
            {
                // 1..4 ticks, 1/2 from normal tick damage
                if (GetAuraTicks() <= 4)
                    pdamage = pdamage/2;
                // 9..12 ticks, 3/2 from normal tick damage
                else if(GetAuraTicks() >= 9)
                    pdamage += (pdamage + 1) / 2;       // +1 prevent 0.5 damage possible lost at 1..4 ticks
                // 5..8 ticks have normal tick damage
            }

            // This method can modify pdamage
            bool isCrit = IsCritFromAbilityAura(pCaster, pdamage);

            // send critical in hit info for threat calculation
            if (isCrit)
            {
                cleanDamage.hitOutCome = MELEE_HIT_CRIT;
                // Resilience - reduce crit damage
                pdamage -= target->GetSpellCritDamageReduction(pdamage);
            }

            // only from players
            // FIXME: need use SpellDamageBonus instead?
            if (pCaster->GetTypeId() == TYPEID_PLAYER)
                pdamage -= target->GetSpellDamageReduction(pdamage);

            target->CalculateDamageAbsorbAndResist(pCaster, GetSpellSchoolMask(spellProto), DOT, pdamage, &absorb, &resist, !(GetSpellProto()->AttributesEx2 & SPELL_ATTR_EX2_CANT_REFLECTED));
            cleanDamage.absorb += absorb;

            DETAIL_FILTER_LOG(LOG_FILTER_PERIODIC_AFFECTS, "PeriodicTick: %s attacked %s for %u dmg inflicted by %u abs is %u",
                GetCasterGuid().GetString().c_str(), target->GetObjectGuid().GetString().c_str(), pdamage, GetId(),absorb);

            pCaster->DealDamageMods(target, pdamage, &absorb);

            // Set trigger flag
            uint32 procAttacker = PROC_FLAG_ON_DO_PERIODIC; //  | PROC_FLAG_SUCCESSFUL_HARMFUL_SPELL_HIT;
            uint32 procVictim   = PROC_FLAG_ON_TAKE_PERIODIC;// | PROC_FLAG_TAKEN_HARMFUL_SPELL_HIT;
            uint32 procEx = isCrit ? PROC_EX_CRITICAL_HIT : PROC_EX_NORMAL_HIT;

            pdamage = (pdamage <= absorb + resist) ? 0 : (pdamage - absorb - resist);

            uint32 overkill = pdamage > target->GetHealth() ? pdamage - target->GetHealth() : 0;
            SpellPeriodicAuraLogInfo pInfo(this, pdamage, overkill, absorb, resist, 0.0f, isCrit);
            target->SendPeriodicAuraLog(&pInfo);

            if (pdamage)
                procVictim|=PROC_FLAG_TAKEN_ANY_DAMAGE;

            pCaster->ProcDamageAndSpell(target, procAttacker, procVictim, procEx, pdamage, BASE_ATTACK, spellProto);

            pCaster->DealDamage(target, pdamage, &cleanDamage, DOT, GetSpellSchoolMask(spellProto), spellProto, true);

            // Drain Soul (chance soul shard)
            if (pCaster->GetTypeId() == TYPEID_PLAYER && spellProto->SpellFamilyName == SPELLFAMILY_WARLOCK && spellProto->SpellFamilyFlags & UI64LIT(0x0000000000004000))
            {
                // Only from non-grey units
                if (roll_chance_i(10) &&                    // 1-2 from drain with final and without glyph, 0-1 from damage
                    ((Player*)pCaster)->isHonorOrXPTarget(target) &&
                    (target->GetTypeId() != TYPEID_UNIT || ((Player*)pCaster)->isAllowedToLoot((Creature*)target)))
                {
                    pCaster->CastSpell(pCaster, 43836, true, NULL, this);
                }
            }

            break;
        }
        case SPELL_AURA_PERIODIC_LEECH:
        case SPELL_AURA_PERIODIC_HEALTH_FUNNEL:
        {
            // don't damage target if not alive, possible death persistent effects
            if (!target->isAlive())
                return;

            Unit *pCaster = GetCaster();
            if(!pCaster)
                return;

            if(!pCaster->isAlive())
                return;

            if( spellProto->Effect[GetEffIndex()] == SPELL_EFFECT_PERSISTENT_AREA_AURA &&
                pCaster->SpellHitResult(target, spellProto, false) != SPELL_MISS_NONE)
                return;

            // Check for immune
            if(target->IsImmunedToDamage(GetSpellSchoolMask(spellProto)))
                return;

            uint32 absorb=0;
            uint32 resist=0;
            CleanDamage cleanDamage =  CleanDamage(0, 0, BASE_ATTACK, MELEE_HIT_NORMAL );

            uint32 pdamage = m_modifier.m_amount > 0 ? m_modifier.m_amount : 0;

            //Calculate armor mitigation if it is a physical spell
            if (GetSpellSchoolMask(spellProto) & SPELL_SCHOOL_MASK_NORMAL)
            {
                uint32 pdamageReductedArmor = pCaster->CalcArmorReducedDamage(target, pdamage);
                cleanDamage.damage += pdamage - pdamageReductedArmor;
                pdamage = pdamageReductedArmor;
            }

            pdamage = target->SpellDamageBonusTaken(pCaster, spellProto, pdamage, DOT, GetStackAmount());

            bool isCrit = IsCritFromAbilityAura(pCaster, pdamage);

            // send critical in hit info for threat calculation
            if (isCrit)
            {
                cleanDamage.hitOutCome = MELEE_HIT_CRIT;
                // Resilience - reduce crit damage
                pdamage -= target->GetSpellCritDamageReduction(pdamage);
            }

            // only from players
            // FIXME: need use SpellDamageBonus instead?
            if (GetCasterGuid().IsPlayer())
                pdamage -= target->GetSpellDamageReduction(pdamage);

            target->CalculateDamageAbsorbAndResist(pCaster, GetSpellSchoolMask(spellProto), DOT, pdamage, &absorb, &resist, !(spellProto->AttributesEx2 & SPELL_ATTR_EX2_CANT_REFLECTED));
            cleanDamage.absorb += absorb;

            DETAIL_FILTER_LOG(LOG_FILTER_PERIODIC_AFFECTS, "PeriodicTick: %s health leech of %s for %u dmg inflicted by %u abs is %u",
                GetCasterGuid().GetString().c_str(), target->GetObjectGuid().GetString().c_str(), pdamage, GetId(),absorb);

            pCaster->DealDamageMods(target, pdamage, &absorb);

            pCaster->SendSpellNonMeleeDamageLog(target, GetId(), pdamage, GetSpellSchoolMask(spellProto), absorb, resist, false, 0, isCrit);

            float multiplier = spellProto->EffectMultipleValue[GetEffIndex()] > 0 ? spellProto->EffectMultipleValue[GetEffIndex()] : 1;

            // Set trigger flag
            uint32 procAttacker = PROC_FLAG_ON_DO_PERIODIC; //  | PROC_FLAG_SUCCESSFUL_HARMFUL_SPELL_HIT;
            uint32 procVictim   = PROC_FLAG_ON_TAKE_PERIODIC;// | PROC_FLAG_TAKEN_HARMFUL_SPELL_HIT;
            uint32 procEx = isCrit ? PROC_EX_CRITICAL_HIT : PROC_EX_NORMAL_HIT;

            pdamage = (pdamage <= absorb + resist) ? 0 : (pdamage-absorb-resist);
            if (pdamage)
                procVictim|=PROC_FLAG_TAKEN_ANY_DAMAGE;

            pCaster->ProcDamageAndSpell(target, procAttacker, procVictim, procEx, pdamage, BASE_ATTACK, spellProto);
            int32 new_damage = pCaster->DealDamage(target, pdamage, &cleanDamage, DOT, GetSpellSchoolMask(spellProto), spellProto, false);

            if (!target->isAlive() && pCaster->IsNonMeleeSpellCasted(false))
                for (uint32 i = CURRENT_FIRST_NON_MELEE_SPELL; i < CURRENT_MAX_SPELL; ++i)
                    if (Spell* spell = pCaster->GetCurrentSpell(CurrentSpellTypes(i)))
                        if (spell->m_spellInfo->Id == GetId())
                            spell->cancel();

            if(Player *modOwner = pCaster->GetSpellModOwner())
                modOwner->ApplySpellMod(GetId(), SPELLMOD_MULTIPLE_VALUE, multiplier);

            int32 heal = pCaster->SpellHealingBonusTaken(pCaster, spellProto, int32(new_damage * multiplier), DOT, GetStackAmount());

            uint32 absorbHeal = 0;
            pCaster->CalculateHealAbsorb(heal, &absorbHeal);

            int32 gain = pCaster->DealHeal(pCaster, heal - absorbHeal, spellProto, false, absorbHeal);
            pCaster->getHostileRefManager().threatAssist(pCaster, gain * 0.5f, spellProto);
            break;
        }
        case SPELL_AURA_PERIODIC_HEAL:
        case SPELL_AURA_OBS_MOD_HEALTH:
        {
            // don't heal target if not alive, mostly death persistent effects from items
            if (!target->isAlive())
                return;

            Unit *pCaster = GetCaster();
            if(!pCaster)
                return;

            // heal for caster damage (must be alive)
            if(target != pCaster && spellProto->SpellVisual[0] == 163 && !pCaster->isAlive())
                return;

            // ignore non positive values (can be result apply spellmods to aura damage
            uint32 amount = m_modifier.m_amount > 0 ? m_modifier.m_amount : 0;

            uint32 pdamage;

            if(m_modifier.m_auraname==SPELL_AURA_OBS_MOD_HEALTH)
                pdamage = uint32(target->GetMaxHealth() * amount / 100);
            else
            {
                pdamage = amount;

                // Wild Growth (1/7 - 6 + 2*ramainTicks) %
                if (spellProto->SpellFamilyName == SPELLFAMILY_DRUID && spellProto->SpellIconID == 2864)
                {
                    int32 ticks = GetAuraMaxTicks();
                    int32 remainingTicks = ticks - GetAuraTicks();
                    int32 addition = int32(amount)*ticks*(-6+2*remainingTicks)/100;

                    if (GetAuraTicks() != 1)
                        // Item - Druid T10 Restoration 2P Bonus
                        if (Aura *aura = pCaster->GetAura(70658, EFFECT_INDEX_0))
                            addition += abs(int32((addition * aura->GetModifier()->m_amount) / ((ticks-1)* 100)));

                    pdamage = int32(pdamage) + addition;
                }
            }

            pdamage = target->SpellHealingBonusTaken(pCaster, spellProto, pdamage, DOT, GetStackAmount());

            // This method can modify pdamage
            bool isCrit = IsCritFromAbilityAura(pCaster, pdamage);

            uint32 absorbHeal = 0;
            pCaster->CalculateHealAbsorb(pdamage, &absorbHeal);
            pdamage -= absorbHeal;

            DETAIL_FILTER_LOG(LOG_FILTER_PERIODIC_AFFECTS, "PeriodicTick: %s heal of %s for %u health  (absorbed %u) inflicted by %u",
                GetCasterGuid().GetString().c_str(), target->GetObjectGuid().GetString().c_str(), pdamage, absorbHeal, GetId());

            int32 gain = target->ModifyHealth(pdamage);
            SpellPeriodicAuraLogInfo pInfo(this, pdamage, (pdamage - uint32(gain)), absorbHeal, 0, 0.0f, isCrit);
            target->SendPeriodicAuraLog(&pInfo);

            // Set trigger flag
            uint32 procAttacker = PROC_FLAG_ON_DO_PERIODIC;
            uint32 procVictim   = PROC_FLAG_ON_TAKE_PERIODIC;
            uint32 procEx = PROC_EX_PERIODIC_POSITIVE | (isCrit ? PROC_EX_CRITICAL_HIT : PROC_EX_NORMAL_HIT);
            pCaster->ProcDamageAndSpell(target, procAttacker, procVictim, procEx, gain, BASE_ATTACK, spellProto);

            // add HoTs to amount healed in bgs
            if( pCaster->GetTypeId() == TYPEID_PLAYER )
                if( BattleGround *bg = ((Player*)pCaster)->GetBattleGround() )
                    bg->UpdatePlayerScore(((Player*)pCaster), SCORE_HEALING_DONE, gain);

            target->getHostileRefManager().threatAssist(pCaster, float(gain) * 0.5f, spellProto);

            // heal for caster damage
            if(target != pCaster && spellProto->SpellVisual[0] == 163)
            {
                uint32 dmg = spellProto->manaPerSecond;
                if(pCaster->GetHealth() <= dmg && pCaster->GetTypeId()==TYPEID_PLAYER)
                {
                    pCaster->RemoveAurasDueToSpell(GetId());

                    // finish current generic/channeling spells, don't affect autorepeat
                    pCaster->FinishSpell(CURRENT_GENERIC_SPELL);
                    pCaster->FinishSpell(CURRENT_CHANNELED_SPELL);
                }
                else
                {
                    uint32 damage = gain;
                    uint32 absorb = 0;
                    pCaster->DealDamageMods(pCaster, damage, &absorb);
                    pCaster->SendSpellNonMeleeDamageLog(pCaster, GetId(), damage, GetSpellSchoolMask(spellProto), absorb, 0, false, 0, false);

                    CleanDamage cleanDamage =  CleanDamage(0, 0, BASE_ATTACK, MELEE_HIT_NORMAL );
                    pCaster->DealDamage(pCaster, damage, &cleanDamage, NODAMAGE, GetSpellSchoolMask(spellProto), spellProto, true);
                }
            }

//            uint32 procAttacker = PROC_FLAG_ON_DO_PERIODIC;//   | PROC_FLAG_SUCCESSFUL_HEAL;
//            uint32 procVictim   = 0;//ROC_FLAG_ON_TAKE_PERIODIC | PROC_FLAG_TAKEN_HEAL;
            // ignore item heals
//            if(procSpell && !haveCastItem)
//                pCaster->ProcDamageAndSpell(target, procAttacker, procVictim, PROC_EX_NORMAL_HIT, pdamage, BASE_ATTACK, spellProto);
            break;
        }
        case SPELL_AURA_PERIODIC_MANA_LEECH:
        {
            // don't damage target if not alive, possible death persistent effects
            if (!target->isAlive())
                return;

            if(m_modifier.m_miscvalue < 0 || m_modifier.m_miscvalue >= MAX_POWERS)
                return;

            Powers power = Powers(m_modifier.m_miscvalue);

            // power type might have changed between aura applying and tick (druid's shapeshift)
            if(target->getPowerType() != power)
                return;

            Unit *pCaster = GetCaster();
            if(!pCaster)
                return;

            if(!pCaster->isAlive())
                return;

            if( GetSpellProto()->Effect[GetEffIndex()] == SPELL_EFFECT_PERSISTENT_AREA_AURA &&
                pCaster->SpellHitResult(target, spellProto, false) != SPELL_MISS_NONE)
                return;

            // Check for immune (not use charges)
            if(target->IsImmunedToDamage(GetSpellSchoolMask(spellProto)))
                return;

            // ignore non positive values (can be result apply spellmods to aura damage
            uint32 pdamage = m_modifier.m_amount > 0 ? m_modifier.m_amount : 0;

            // Special case: draining x% of mana (up to a maximum of 2*x% of the caster's maximum mana)
            // It's mana percent cost spells, m_modifier.m_amount is percent drain from target
            if (spellProto->ManaCostPercentage)
            {
                // max value
                uint32 maxmana = pCaster->GetMaxPower(power)  * pdamage * 2 / 100;
                pdamage = target->GetMaxPower(power) * pdamage / 100;
                if(pdamage > maxmana)
                    pdamage = maxmana;
            }

            DETAIL_FILTER_LOG(LOG_FILTER_PERIODIC_AFFECTS, "PeriodicTick: %s power leech of %s for %u dmg inflicted by %u",
                GetCasterGuid().GetString().c_str(), target->GetObjectGuid().GetString().c_str(), pdamage, GetId());

            int32 drain_amount = target->GetPower(power) > pdamage ? pdamage : target->GetPower(power);

            // resilience reduce mana draining effect at spell crit damage reduction (added in 2.4)
            if (power == POWER_MANA)
                drain_amount -= target->GetSpellCritDamageReduction(drain_amount);

            target->ModifyPower(power, -drain_amount);

            float gain_multiplier = 0;

            if(pCaster->GetMaxPower(power) > 0)
            {
                gain_multiplier = spellProto->EffectMultipleValue[GetEffIndex()];

                if(Player *modOwner = pCaster->GetSpellModOwner())
                    modOwner->ApplySpellMod(GetId(), SPELLMOD_MULTIPLE_VALUE, gain_multiplier);
            }

            SpellPeriodicAuraLogInfo pInfo(this, drain_amount, 0, 0, 0, gain_multiplier);
            target->SendPeriodicAuraLog(&pInfo);

            if (int32 gain_amount = int32(drain_amount * gain_multiplier))
            {
                int32 gain = pCaster->ModifyPower(power, gain_amount);

                if (GetId() == 5138)                        // Drain Mana
                    if (Aura* petPart = GetHolder()->GetAuraByEffectIndex(EFFECT_INDEX_1))
                        if (int pet_gain = gain_amount * petPart->GetModifier()->m_amount / 100)
                            pCaster->CastCustomSpell(pCaster, 32554, &pet_gain, NULL, NULL, true);

                target->AddThreat(pCaster, float(gain) * 0.5f, pInfo.critical, GetSpellSchoolMask(spellProto), spellProto);
                if (pCaster->GetTypeId() == TYPEID_PLAYER && spellProto->Id == 5138 && pCaster->HasSpell(30326))
                    if (Pet* pPet = pCaster->GetPet())
                    {
                        GroupPetList m_groupPets = pCaster->GetPets();
                        if (!m_groupPets.empty())
                        {
                            for (GroupPetList::const_iterator itr = m_groupPets.begin(); itr != m_groupPets.end(); ++itr)
                                if (Pet* _pet = pCaster->GetMap()->GetPet(*itr))
                                    if(_pet && _pet->isAlive())
                                        pCaster->CastCustomSpell(_pet, 32554, &gain_amount, NULL, NULL, true, NULL, NULL, pCaster->GetObjectGuid());
                        }
                    }

            }
            break;
        }
        case SPELL_AURA_PERIODIC_ENERGIZE:
        {
            // don't energize target if not alive, possible death persistent effects
            if (!target->isAlive())
                return;

            // ignore non positive values (can be result apply spellmods to aura damage
            uint32 pdamage = m_modifier.m_amount > 0 ? m_modifier.m_amount : 0;

            DETAIL_FILTER_LOG(LOG_FILTER_PERIODIC_AFFECTS, "PeriodicTick: %s energize %s for %u dmg inflicted by %u",
                GetCasterGuid().GetString().c_str(), target->GetObjectGuid().GetString().c_str(), pdamage, GetId());

            if(m_modifier.m_miscvalue < 0 || m_modifier.m_miscvalue >= MAX_POWERS)
                break;

            Powers power = Powers(m_modifier.m_miscvalue);

            if(target->GetMaxPower(power) == 0)
                break;

            SpellPeriodicAuraLogInfo pInfo(this, pdamage, 0, 0, 0, 0.0f);
            target->SendPeriodicAuraLog(&pInfo);

            int32 gain = target->ModifyPower(power,pdamage);

            if(Unit* pCaster = GetCaster())
                target->getHostileRefManager().threatAssist(pCaster, float(gain) * 0.5f, spellProto);
            break;
        }
        case SPELL_AURA_OBS_MOD_MANA:
        {
            // don't energize target if not alive, possible death persistent effects
            if (!target->isAlive())
                return;

            // ignore non positive values (can be result apply spellmods to aura damage
            uint32 amount = m_modifier.m_amount > 0 ? m_modifier.m_amount : 0;

            uint32 pdamage = uint32(target->GetMaxPower(POWER_MANA) * amount / 100);

            DETAIL_FILTER_LOG(LOG_FILTER_PERIODIC_AFFECTS, "PeriodicTick: %s energize %s for %u mana inflicted by %u",
                GetCasterGuid().GetString().c_str(), target->GetObjectGuid().GetString().c_str(), pdamage, GetId());

            if(target->GetMaxPower(POWER_MANA) == 0)
                break;

            SpellPeriodicAuraLogInfo pInfo(this, pdamage, 0, 0, 0, 0.0f);
            target->SendPeriodicAuraLog(&pInfo);

            int32 gain = target->ModifyPower(POWER_MANA, pdamage);

            if(Unit* pCaster = GetCaster())
                target->getHostileRefManager().threatAssist(pCaster, float(gain) * 0.5f, spellProto);
            break;
        }
        case SPELL_AURA_POWER_BURN_MANA:
        {
            // don't mana burn target if not alive, possible death persistent effects
            if (!target->isAlive())
                return;

            Unit *pCaster = GetCaster();
            if(!pCaster)
                return;

            // Check for immune (not use charges)
            if(target->IsImmunedToDamage(GetSpellSchoolMask(spellProto)))
                return;

            int32 pdamage = m_modifier.m_amount > 0 ? m_modifier.m_amount : 0;

            Powers powerType = Powers(m_modifier.m_miscvalue);

            if(!target->isAlive() || target->getPowerType() != powerType)
                return;

            // resilience reduce mana draining effect at spell crit damage reduction (added in 2.4)
            if (powerType == POWER_MANA)
                pdamage -= target->GetSpellCritDamageReduction(pdamage);

            uint32 gain = uint32(-target->ModifyPower(powerType, -pdamage));

            gain = uint32(gain * spellProto->EffectMultipleValue[GetEffIndex()]);

            // maybe has to be sent different to client, but not by SMSG_PERIODICAURALOG
            SpellNonMeleeDamage damageInfo(pCaster, target, spellProto->Id, SpellSchoolMask(spellProto->SchoolMask));
            pCaster->CalculateSpellDamage(&damageInfo, gain, spellProto);

            damageInfo.target->CalculateAbsorbResistBlock(pCaster, &damageInfo, spellProto);

            pCaster->DealDamageMods(damageInfo.target, damageInfo.damage, &damageInfo.absorb);

            pCaster->SendSpellNonMeleeDamageLog(&damageInfo);

            // Set trigger flag
            uint32 procAttacker = PROC_FLAG_ON_DO_PERIODIC; //  | PROC_FLAG_SUCCESSFUL_HARMFUL_SPELL_HIT;
            uint32 procVictim   = PROC_FLAG_ON_TAKE_PERIODIC;// | PROC_FLAG_TAKEN_HARMFUL_SPELL_HIT;
            uint32 procEx       = createProcExtendMask(&damageInfo, SPELL_MISS_NONE);
            if (damageInfo.damage)
                procVictim|=PROC_FLAG_TAKEN_ANY_DAMAGE;

            pCaster->ProcDamageAndSpell(damageInfo.target, procAttacker, procVictim, procEx, damageInfo.damage, BASE_ATTACK, spellProto);

            pCaster->DealSpellDamage(&damageInfo, true);
            break;
        }
        case SPELL_AURA_MOD_REGEN:
        {
            // don't heal target if not alive, possible death persistent effects
            if (!target->isAlive())
                return;

            int32 gain = target->ModifyHealth(m_modifier.m_amount);
            if (Unit *caster = GetCaster())
                target->getHostileRefManager().threatAssist(caster, float(gain) * 0.5f, spellProto);
            break;
        }
        case SPELL_AURA_MOD_POWER_REGEN:
        {
            // don't energize target if not alive, possible death persistent effects
            if (!target->isAlive())
                return;

            Powers pt = target->getPowerType();
            if(int32(pt) != m_modifier.m_miscvalue)
                return;

            if ( spellProto->AuraInterruptFlags & AURA_INTERRUPT_FLAG_NOT_SEATED )
            {
                // eating anim
                target->HandleEmoteCommand(EMOTE_ONESHOT_EAT);
            }
            else if( GetId() == 20577 )
            {
                // cannibalize anim
                target->HandleEmoteCommand(EMOTE_STATE_CANNIBALIZE);
            }

            // Anger Management
            // amount = 1+ 16 = 17 = 3,4*5 = 10,2*5/3
            // so 17 is rounded amount for 5 sec tick grow ~ 1 range grow in 3 sec
            if(pt == POWER_RAGE)
                target->ModifyPower(pt, m_modifier.m_amount * 3 / 5);
            // Butchery
            else if(pt == POWER_RUNIC_POWER && target->isInCombat())
                target->ModifyPower(pt, m_modifier.m_amount);
            break;
        }
        // Here tick dummy auras
        case SPELL_AURA_DUMMY:                              // some spells have dummy aura
        case SPELL_AURA_PERIODIC_DUMMY:
        {
            PeriodicDummyTick();
            break;
        }
        case SPELL_AURA_PERIODIC_TRIGGER_SPELL:
        {
            TriggerSpell();
            break;
        }
        case SPELL_AURA_PERIODIC_TRIGGER_SPELL_WITH_VALUE:
        {
            TriggerSpellWithValue();
            break;
        }
        default:
            break;
    }
}

void Aura::PeriodicDummyTick()
{
    SpellEntry const* spell = GetSpellProto();
    Unit *target = GetTarget();
    switch (spell->SpellFamilyName)
    {
        case SPELLFAMILY_GENERIC:
        {
            switch (spell->Id)
            {
                // Forsaken Skills
                case 7054:
                {
                    // Possibly need cast one of them (but
                    // 7038 Forsaken Skill: Swords
                    // 7039 Forsaken Skill: Axes
                    // 7040 Forsaken Skill: Daggers
                    // 7041 Forsaken Skill: Maces
                    // 7042 Forsaken Skill: Staves
                    // 7043 Forsaken Skill: Bows
                    // 7044 Forsaken Skill: Guns
                    // 7045 Forsaken Skill: 2H Axes
                    // 7046 Forsaken Skill: 2H Maces
                    // 7047 Forsaken Skill: 2H Swords
                    // 7048 Forsaken Skill: Defense
                    // 7049 Forsaken Skill: Fire
                    // 7050 Forsaken Skill: Frost
                    // 7051 Forsaken Skill: Holy
                    // 7053 Forsaken Skill: Shadow
                    return;
                }
                case 7057:                                  // Haunting Spirits
                    if (roll_chance_i(33))
                        target->CastSpell(target,m_modifier.m_amount,true,NULL,this);
                    return;
//              // Panda
//              case 19230: break;
//              // Gossip NPC Periodic - Talk
//              case 33208: break;
//              // Gossip NPC Periodic - Despawn
//              case 33209: break;
//              // Steal Weapon
//              case 36207: break;
//              // Simon Game START timer, (DND)
//              case 39993: break;
//              // Knockdown Fel Cannon: break; The Aggro Burst
//              case 40119: break;
//              // Old Mount Spell
//              case 40154: break;
//              // Magnetic Pull
//              case 40581: break;
//              // Ethereal Ring: break; The Bolt Burst
//              case 40801: break;
//              // Crystal Prison
//              case 40846: break;
//              // Copy Weapon
//              case 41054: break;
//              // Dementia
//              case 41404: break;
//              // Ethereal Ring Visual, Lightning Aura
//              case 41477: break;
//              // Ethereal Ring Visual, Lightning Aura (Fork)
//              case 41525: break;
//              // Ethereal Ring Visual, Lightning Jumper Aura
//              case 41567: break;
//              // No Man's Land
//              case 41955: break;
//              // Headless Horseman - Fire
//              case 42074: break;
//              // Headless Horseman - Visual - Large Fire
//              case 42075: break;
//              // Headless Horseman - Start Fire, Periodic Aura
//              case 42140: break;
//              // Ram Speed Boost
//              case 42152: break;
//              // Headless Horseman - Fires Out Victory Aura
//              case 42235: break;
//              // Pumpkin Life Cycle
//              case 42280: break;
//              // Brewfest Request Chick Chuck Mug Aura
//              case 42537: break;
//              // Squashling
//              case 42596: break;
//              // Headless Horseman Climax, Head: Periodic
//              case 42603: break;
//              // Fire Bomb
//              case 42621: break;
//              // Headless Horseman - Conflagrate, Periodic Aura
//              case 42637: break;
//              // Headless Horseman - Create Pumpkin Treats Aura
//              case 42774: break;
//              // Headless Horseman Climax - Summoning Rhyme Aura
//              case 42879: break;
//              // Tricky Treat
//              case 42919: break;
//              // Giddyup!
//              case 42924: break;
//              // Ram - Trot
//              case 42992: break;
//              // Ram - Canter
//              case 42993: break;
//              // Ram - Gallop
//              case 42994: break;
//              // Ram Level - Neutral
//              case 43310: break;
//              // Headless Horseman - Maniacal Laugh, Maniacal, Delayed 17
//              case 43884: break;
//              // Wretched!
//              case 43963: break;
//              // Headless Horseman - Maniacal Laugh, Maniacal, other, Delayed 17
//              case 44000: break;
//              // Energy Feedback
//              case 44328: break;
//              // Romantic Picnic
//              case 45102: break;
//              // Romantic Picnic
//              case 45123: break;
//              // Looking for Love
//              case 45124: break;
//              // Kite - Lightning Strike Kite Aura
//              case 45197: break;
//              // Rocket Chicken
//              case 45202: break;
//              // Copy Offhand Weapon
//              case 45205: break;
//              // Upper Deck - Kite - Lightning Periodic Aura
//              case 45207: break;
//              // Kite -Sky  Lightning Strike Kite Aura
//              case 45251: break;
//              // Ribbon Pole Dancer Check Aura
//              case 45390: break;
//              // Holiday - Midsummer, Ribbon Pole Periodic Visual
//              case 45406: break;
//              // Parachute
//              case 45472: break;
//              // Alliance Flag, Extra Damage Debuff
//              case 45898: break;
//              // Horde Flag, Extra Damage Debuff
//              case 45899: break;
//              // Ahune - Summoning Rhyme Aura
//              case 45926: break;
//              // Ahune - Slippery Floor
//              case 45945: break;
//              // Ahune's Shield
//              case 45954: break;
//              // Nether Vapor Lightning
//              case 45960: break;
//              // Darkness
//              case 45996: break;
                case 46041:                                 // Summon Blood Elves Periodic
                    target->CastSpell(target, 46037, true, NULL, this);
                    target->CastSpell(target, roll_chance_i(50) ? 46038 : 46039, true, NULL, this);
                    target->CastSpell(target, 46040, true, NULL, this);
                    return;
//              // Transform Visual Missile Periodic
//              case 46205: break;
//              // Find Opening Beam End
//              case 46333: break;
//              // Ice Spear Control Aura
//              case 46371: break;
//              // Hailstone Chill
//              case 46458: break;
//              // Hailstone Chill, Internal
//              case 46465: break;
//              // Chill, Internal Shifter
//              case 46549: break;
//              // Summon Ice Spear Knockback Delayer
//              case 46878: break;
//              // Burninate Effect
//              case 47214: break;
//              // Fizzcrank Practice Parachute
//              case 47228: break;
//              // Send Mug Control Aura
//              case 47369: break;
//              // Direbrew's Disarm (precast)
//              case 47407: break;
//              // Mole Machine Port Schedule
//              case 47489: break;
//              case 47941: break; // Crystal Spike
//              case 48200: break; // Healer Aura
                case 48630:                                 // Summon Gauntlet Mobs Periodic
                case 59275:                                 // Below may need some adjustment, pattern for amount of summon and where is not verified 100% (except for odd/even tick)
                {
                    bool chance = roll_chance_i(50);

                    target->CastSpell(target, chance ? 48631 : 48632, true, NULL, this);

                    if (GetAuraTicks() % 2)                 // which doctor at odd tick
                        target->CastSpell(target, chance ? 48636 : 48635, true, NULL, this);
                    else                                    // or harponeer, at even tick
                        target->CastSpell(target, chance ? 48634 : 48633, true, NULL, this);

                    return;
                }
//              case 49313: break; // Proximity Mine Area Aura
//              // Mole Machine Portal Schedule
//              case 49466: break;
//              case 49555: break; // Corpse Explode
//              case 49592: break; // Temporal Rift
//              case 49957: break; // Cutting Laser
//              case 50085: break; // Slow Fall
//              // Listening to Music
//              case 50493: break;
//              // Love Rocket Barrage
//              case 50530: break;
                case 50789:                                 // Summon iron dwarf (left or right)
                case 59860:
                    target->CastSpell(target, roll_chance_i(50) ? 50790 : 50791, true, NULL, this);
                    return;
                case 50792:                                 // Summon iron trogg (left or right)
                case 59859:
                    target->CastSpell(target, roll_chance_i(50) ? 50793 : 50794, true, NULL, this);
                    return;
                case 50801:                                 // Summon malformed ooze (left or right)
                case 59858:
                    target->CastSpell(target, roll_chance_i(50) ? 50802 : 50803, true, NULL, this);
                    return;
                case 50824:                                 // Summon earthen dwarf
                    target->CastSpell(target, roll_chance_i(50) ? 50825 : 50826, true, NULL, this);
                    return;
                case 52441:                                 // Cool Down
                    target->CastSpell(target, 52443, true);
                    return;
                case 53520:                                 // Carrion Beetles
                    target->CastSpell(target, 53521, true, NULL, this);
                    target->CastSpell(target, 53521, true, NULL, this);
                    return;
                case 55592:                                 // Clean
                    switch(urand(0,2))
                    {
                        case 0: target->CastSpell(target, 55731, true); break;
                        case 1: target->CastSpell(target, 55738, true); break;
                        case 2: target->CastSpell(target, 55739, true); break;
                    }
                    return;
                case 66118:                                 // Leeching Swarm 10 man
                case 68646:
                {
                    int32 damage = (m_modifier.m_amount * target->GetHealth()) / 100;
                    if (damage < 250)
                        damage = 250;
                    int32 heal = damage * 68 / 100;
                    target->CastCustomSpell(target, 66240, &damage, NULL, NULL, true, NULL, this);
                    if (Unit* caster = GetCaster())
                        target->CastCustomSpell(caster, 66125, &heal, NULL, NULL, true, NULL, this);
                    return;
                }
                case 67630:                                 // Leeching Swarm 25 man
                case 68647:
                {
                    int32 damage = (m_modifier.m_amount * target->GetHealth()) / 100;
                    if (damage < 250)
                        damage = 250;
                    int32 heal = damage * 155 / 100;
                    target->CastCustomSpell(target, 66240, &damage, NULL, NULL, true, NULL, this);
                    if (Unit* caster = GetCaster())
                        target->CastCustomSpell(caster, 66125, &heal, NULL, NULL, true, NULL, this);
                    return;
                }
// Exist more after, need add later
                default:
                    break;
            }

            // Drink (item drink spells)
            if (GetEffIndex() > EFFECT_INDEX_0 && spell->EffectApplyAuraName[GetEffIndex()-1] == SPELL_AURA_MOD_POWER_REGEN)
            {
                if (target->GetTypeId() != TYPEID_PLAYER)
                    return;
                // Search SPELL_AURA_MOD_POWER_REGEN aura for this spell and add bonus
                if (Aura* aura = GetHolder()->GetAuraByEffectIndex(SpellEffectIndex(GetEffIndex() - 1)))
                {
                    aura->GetModifier()->m_amount = m_modifier.m_amount;
                    ((Player*)target)->UpdateManaRegen();
                    // Disable continue
                    m_isPeriodic = false;
                    return;
                }
                return;
            }

            // Prey on the Weak
            if (spell->SpellIconID == 2983)
            {
                Unit *victim = target->getVictim();
                if (victim && (target->GetHealth() * 100 / target->GetMaxHealth() > victim->GetHealth() * 100 / victim->GetMaxHealth()))
                {
                    if(!target->HasAura(58670))
                    {
                        int32 basepoints = GetBasePoints();
                        target->CastCustomSpell(target, 58670, &basepoints, 0, 0, true);
                    }
                }
                else
                    target->RemoveAurasDueToSpell(58670);
            }
            break;
        }
        case SPELLFAMILY_MAGE:
        {
            // Mirror Image
//            if (spell->Id == 55342)
//                return;
            break;
        }
        case SPELLFAMILY_DRUID:
        {
            switch (spell->Id)
            {
                // Frenzied Regeneration
                case 22842:
                {
                    // Converts up to 10 rage per second into health for $d.  Each point of rage is converted into ${$m2/10}.1% of max health.
                    // Should be manauser
                    if (target->getPowerType() != POWER_RAGE)
                        return;
                    uint32 rage = target->GetPower(POWER_RAGE);
                    // Nothing todo
                    if (rage == 0)
                        return;
                    int32 mod = (rage < 100) ? rage : 100;
                    int32 points = target->CalculateSpellDamage(target, spell, EFFECT_INDEX_1);
                    int32 regen = target->GetMaxHealth() * (mod * points / 10) / 1000;
                    target->CastCustomSpell(target, 22845, &regen, NULL, NULL, true, NULL, this);
                    target->SetPower(POWER_RAGE, rage-mod);
                    return;
                }
                // Force of Nature
                case 33831:
                    return;
                default:
                    break;
            }
            break;
        }
        case SPELLFAMILY_WARLOCK:
            switch (spell->Id)
            {
                case 48018:
                    GameObject* obj = target->GetGameObject(spell->Id);
                    if (!obj)
                    {
                         target->RemoveAurasDueToSpell(spell->Id);
                         target->RemoveAurasDueToSpell(62388);
                         return;
                    }
                    // We must take a range of teleport spell, not summon.
                    const SpellEntry* goToCircleSpell = sSpellStore.LookupEntry(48020);
                    if (target->IsWithinDist(obj,GetSpellMaxRange(sSpellRangeStore.LookupEntry(goToCircleSpell->rangeIndex))))
                        target->CastSpell(target, 62388, true);
                    else
                        target->RemoveAurasDueToSpell(62388);
            }
            break;
        case SPELLFAMILY_ROGUE:
        {
            switch (spell->Id)
            {
                // Killing Spree
                case 51690:
                {
                    if (target->hasUnitState(UNIT_STAT_STUNNED) || target->isFeared())
                        return;

                    std::list<Unit*> targets;
                    {
                        // eff_radius ==0
                        float radius = GetSpellMaxRange(sSpellRangeStore.LookupEntry(spell->rangeIndex));

                        MaNGOS::AnyUnfriendlyVisibleUnitInObjectRangeCheck u_check(target, target, radius);
                        MaNGOS::UnitListSearcher<MaNGOS::AnyUnfriendlyVisibleUnitInObjectRangeCheck> checker(targets, u_check);
                        Cell::VisitAllObjects(target, checker, radius);
                    }

                    if(targets.empty())
                        return;

                    std::list<Unit*>::const_iterator itr = targets.begin();
                    std::advance(itr, rand()%targets.size());
                    Unit* victim = *itr;

                    target->CastSpell(victim, 57840, true);
                    target->CastSpell(victim, 57841, true);
                    return;
                }
                default:
                    break;
            }
            break;
        }
        case SPELLFAMILY_HUNTER:
        {
            // Explosive Shot
            if (spell->SpellFamilyFlags & UI64LIT(0x8000000000000000))
            {
                target->CastCustomSpell(target, 53352, &m_modifier.m_amount, 0, 0, true, 0, this, GetCasterGuid());
                return;
            }
            switch (spell->Id)
            {
                // Harpooner's Mark
                // case 40084:
                //    return;
                // Feeding Frenzy Rank 1 & 2
                case 53511:
                case 53512:
                {
                    Unit* victim = target->getVictim();
                    if( victim && victim->GetHealth() * 100 < victim->GetMaxHealth() * 35 )
                        target->CastSpell(target, spell->Id == 53511 ? 60096 : 60097, true, NULL, this);
                    return;
                }
                default:
                    break;
            }
            break;
        }
        case SPELLFAMILY_SHAMAN:
        {
            // Astral Shift
            if (spell->Id == 52179)
            {
                // Periodic need for remove visual on stun/fear/silence lost
                if (!(target->GetUInt32Value(UNIT_FIELD_FLAGS)&(UNIT_FLAG_STUNNED|UNIT_FLAG_FLEEING|UNIT_FLAG_SILENCED)))
                    target->RemoveAurasDueToSpell(52179);
                return;
            }
            break;
        }
        case SPELLFAMILY_DEATHKNIGHT:
        {
            // Death and Decay
            if (spell->SpellFamilyFlags & UI64LIT(0x0000000000000020))
            {
                if (Unit *caster = GetCaster())
                    caster->CastCustomSpell(target, 52212, &m_modifier.m_amount, NULL, NULL, true, NULL, this);
                return;
            }
            // Raise Dead
//            if (spell->SpellFamilyFlags & UI64LIT(0x0000000000001000))
//                return;
            // Chains of Ice
            if (spell->SpellFamilyFlags & UI64LIT(0x0000400000000000))
            {
                // Get 0 effect aura
                Aura *slow = target->GetAura(GetId(), EFFECT_INDEX_0);
                if (slow)
                {
                    slow->ApplyModifier(false, true);
                    Modifier *mod = slow->GetModifier();
                    mod->m_amount+= m_modifier.m_amount;
                    if (mod->m_amount > 0) mod->m_amount = 0;
                    slow->ApplyModifier(true, true);
                }
                return;
            }
            // Hysteria
            if (spell->SpellFamilyFlags & UI64LIT(0x0000000020000000))
            {
                uint32 deal = m_modifier.m_amount * target->GetMaxHealth() / 100;
                target->DealDamage(target, deal, NULL, DIRECT_DAMAGE, SPELL_SCHOOL_MASK_NORMAL, NULL, false);
                target->SendSpellNonMeleeDamageLog(target, spell->Id, deal, SPELL_SCHOOL_MASK_NORMAL, 0, 0, false, 0, false);
                return;
            }
            // Summon Gargoyle
//            if (spell->SpellFamilyFlags & UI64LIT(0x0000008000000000))
//                return;
            // Bladed Armor
            if (spell->SpellIconID == 2653)
            {
                // Increases your attack power by $s1 for every $s2 armor value you have.
                // Calculate AP bonus (from 1 efect of this spell)
                int32 apBonus = m_modifier.m_amount * target->GetArmor() / target->CalculateSpellDamage(target, spell, EFFECT_INDEX_1);
                target->CastCustomSpell(target, 61217, &apBonus, &apBonus, NULL, true, NULL, this);
                return;
            }
            // Death Rune Mastery
            // Reaping
            // Blood of the North
            if (spell->SpellIconID == 22 || spell->SpellIconID == 3041 || spell->SpellIconID == 30412)
            {
                if (target->GetTypeId() != TYPEID_PLAYER)
                    return;
                if (target->isInCombat())
                    return;

                Player *plr = (Player*)GetTarget();
                for(uint32 i = 0; i < MAX_RUNES; ++i)
                {
                    RuneType rune = plr->GetCurrentRune(i);
                    if (rune == RUNE_DEATH)
                        plr->ConvertRune(i, plr->GetBaseRune(i));
                }

                return;
            }
            break;
        }
        default:
            break;
    }
}

void Aura::HandlePreventFleeing(bool apply, bool Real)
{
    if(!Real)
        return;

    Unit::AuraList const& fearAuras = GetTarget()->GetAurasByType(SPELL_AURA_MOD_FEAR);
    if( !fearAuras.empty() )
    {
        if (apply)
            GetTarget()->SetFeared(false, fearAuras.front()->GetCasterGuid());
        else
            GetTarget()->SetFeared(true);
    }
}

void Aura::HandleManaShield(bool apply, bool Real)
{
    if(!Real)
        return;

    // prevent double apply bonuses
    if(apply && (GetTarget()->GetTypeId()!=TYPEID_PLAYER || !((Player*)GetTarget())->GetSession()->PlayerLoading()))
    {
        if(Unit* caster = GetCaster())
        {
            float DoneActualBenefit = 0.0f;
            switch(GetSpellProto()->SpellFamilyName)
            {
                case SPELLFAMILY_MAGE:
                    if(GetSpellProto()->SpellFamilyFlags & UI64LIT(0x0000000000008000))
                    {
                        // Mana Shield
                        // +50% from +spd bonus
                        DoneActualBenefit = caster->SpellBaseDamageBonusDone(GetSpellSchoolMask(GetSpellProto())) * 0.5f;
                        break;
                    }
                    break;
                default:
                    break;
            }

            DoneActualBenefit *= caster->CalculateLevelPenalty(GetSpellProto());

            m_modifier.m_amount += (int32)DoneActualBenefit;
        }
    }
}

void Aura::HandleArenaPreparation(bool apply, bool Real)
{
    if(!Real)
        return;

    if(apply)
        GetTarget()->SetFlag(UNIT_FIELD_FLAGS, UNIT_FLAG_PREPARATION);
    else
        GetTarget()->RemoveFlag(UNIT_FIELD_FLAGS, UNIT_FLAG_PREPARATION);
}

/**
 * Such auras are applied from a caster(=player) to a vehicle.
 * This has been verified using spell #49256
 */
void Aura::HandleAuraControlVehicle(bool apply, bool Real)
{
    if(!Real)
        return;

    Unit* caster = GetCaster();

    if (!caster)
        return;

    Unit* target = GetTarget();

    if (!target)
        return;

    VehicleKit* pVehicle = target->GetVehicleKit();

    if (target->GetTypeId() != TYPEID_UNIT || !pVehicle)
        return;

    if (apply)
    {
//        ((Player*)caster)->RemovePet(PET_SAVE_AS_CURRENT);
        // Maybe seat number stored somewhere
        caster->EnterVehicle(pVehicle);
    }
    else
    {
        // some SPELL_AURA_CONTROL_VEHICLE auras have a dummy effect on the player - remove them
        caster->RemoveAurasDueToSpell(GetId());

        if (caster->GetVehicle() == pVehicle)
            caster->ExitVehicle();
    }
}

void Aura::HandleAuraLinked(bool apply, bool Real)
{
    if (!Real)
        return;

    uint32 linkedSpell = GetSpellProto()->EffectTriggerSpell[m_effIndex];
    SpellEntry const *spellInfo = sSpellStore.LookupEntry(linkedSpell);
    if (!spellInfo)
    {
        sLog.outError("HandleAuraLinked for spell %u effect %u: triggering unknown spell %u", GetSpellProto()->Id, m_effIndex, linkedSpell);
        return;
    }

    if (apply)
        GetTarget()->CastSpell(GetTarget(), linkedSpell, true, NULL, this);
    else
        GetTarget()->RemoveAurasByCasterSpell(linkedSpell, GetCasterGUID());
}

void Aura::HandleAuraOpenStable(bool apply, bool Real)
{
    if(!Real || GetTarget()->GetTypeId() != TYPEID_PLAYER || !GetTarget()->IsInWorld())
        return;

    Player* player = (Player*)GetTarget();

    if (apply)
        player->GetSession()->SendStablePet(player->GetObjectGuid());

    // client auto close stable dialog at !apply aura
}

void Aura::HandleAuraConvertRune(bool apply, bool Real)
{
    if(!Real)
        return;

    if(GetTarget()->GetTypeId() != TYPEID_PLAYER)
        return;

    Player *plr = (Player*)GetTarget();

    if(plr->getClass() != CLASS_DEATH_KNIGHT)
        return;

    RuneType runeFrom = RuneType(GetSpellProto()->EffectMiscValue[m_effIndex]);
    RuneType runeTo   = RuneType(GetSpellProto()->EffectMiscValueB[m_effIndex]);

    if (apply)
    {
        for(uint32 i = 0; i < MAX_RUNES; ++i)
        {
            if (plr->GetCurrentRune(i) == runeFrom && !plr->GetRuneCooldown(i))
            {
                plr->ConvertRune(i, runeTo, GetId());
                break;
            }
        }
    }
    else
    {
        for(uint32 i = 0; i < MAX_RUNES; ++i)
        {
            if(plr->GetCurrentRune(i) == runeTo && plr->GetBaseRune(i) == runeFrom)
            {
                plr->ConvertRune(i, runeFrom);
                plr->ClearConvertedBy(i);
                break;
            }
        }
    }
}

void Aura::HandlePhase(bool apply, bool Real)
{
    if(!Real)
        return;

    Unit *target = GetTarget();

    // always non stackable
    if(apply)
    {
        Unit::AuraList const& phases = target->GetAurasByType(SPELL_AURA_PHASE);
        if(!phases.empty())
            target->RemoveAurasDueToSpell(phases.front()->GetId(), GetHolder());
    }

    // no-phase is also phase state so same code for apply and remove
    uint32 phase;

    if(GetSpellProto()->Id == 51852)
        phase = apply ? (target->GetPhaseMask() | GetMiscValue()) : (target->GetPhaseMask() & ~GetMiscValue());
    else
        phase = apply ? GetMiscValue() : PHASEMASK_NORMAL;

    // phase auras normally not expected at BG but anyway better check
    if(target->GetTypeId() == TYPEID_PLAYER)
    {
        // drop flag at invisible in bg
        if(((Player*)target)->InBattleGround())
            if(BattleGround *bg = ((Player*)target)->GetBattleGround())
                bg->EventPlayerDroppedFlag((Player*)target);

        // GM-mode have mask 0xFFFFFFFF
        if(!((Player*)target)->isGameMaster())
            target->SetPhaseMask(phase, false);

        ((Player*)target)->GetSession()->SendSetPhaseShift(phase);

        if (GetEffIndex() == EFFECT_INDEX_0)
        {
            SpellAreaForAreaMapBounds saBounds = sSpellMgr.GetSpellAreaForAuraMapBounds(GetId());
            if(saBounds.first != saBounds.second)
            {
                uint32 zone, area;
                target->GetZoneAndAreaId(zone, area);

                for(SpellAreaForAreaMap::const_iterator itr = saBounds.first; itr != saBounds.second; ++itr)
                {
                    // some auras remove at aura remove
                    if(!itr->second->IsFitToRequirements((Player*)target, zone, area))
                        target->RemoveAurasDueToSpell(itr->second->spellId);
                    // some auras applied at aura apply
                    else if(itr->second->autocast)
                    {
                        if (!target->HasAura(itr->second->spellId, EFFECT_INDEX_0))
                            target->CastSpell(target, itr->second->spellId, true);
                    }
                }
            }
        }

        if(target->GetCharm() && !apply) //remove other auras from charm on unapply
        {
            Creature * creat=((Creature*)target->GetCharm());
            creat->RemoveAurasDueToSpellByCancel(GetId());
        }
    }
    else
        target->SetPhaseMask(phase, false);

    // need triggering visibility update base at phase update of not GM invisible (other GMs anyway see in any phases)
    if(target->GetVisibility() != VISIBILITY_OFF)
        target->SetVisibility(target->GetVisibility());
}

void Aura::HandleAuraSafeFall( bool Apply, bool Real )
{
    // implemented in WorldSession::HandleMovementOpcodes

    // only special case
    if(Apply && Real && GetId() == 32474 && GetTarget()->GetTypeId() == TYPEID_PLAYER)
        ((Player*)GetTarget())->ActivateTaxiPathTo(506, GetId());
}

bool Aura::IsCritFromAbilityAura(Unit* caster, uint32& damage)
{
    Unit::AuraList const& auras = caster->GetAurasByType(SPELL_AURA_ABILITY_PERIODIC_CRIT);
    for(Unit::AuraList::const_iterator itr = auras.begin(); itr != auras.end(); ++itr)
    {
        if (!(*itr)->isAffectedOnSpell(GetSpellProto()))
            continue;
        if (!caster->IsSpellCrit(GetTarget(), GetSpellProto(), GetSpellSchoolMask(GetSpellProto())))
            break;

        damage = caster->SpellCriticalDamageBonus(GetSpellProto(), damage, GetTarget());
        return true;
    }

    // Special exception for Rupture spell, damage can crit after patch 3.3.3
    if (GetSpellProto()->SpellFamilyName == SPELLFAMILY_ROGUE && GetSpellProto()->SpellFamilyFlags & UI64LIT(0x000000000000100000))
    {
        if(caster->IsSpellCrit(GetTarget(), GetSpellProto(), GetSpellSchoolMask(GetSpellProto())))
        {
            damage = caster->SpellCriticalDamageBonus(GetSpellProto(), damage, GetTarget());
            return true;
        }
    }

    return false;
}

void Aura::HandleModTargetArmorPct(bool /*apply*/, bool /*Real*/)
{
    if(GetTarget()->GetTypeId() != TYPEID_PLAYER)
        return;

    ((Player*)GetTarget())->UpdateArmorPenetration();
}

void Aura::HandleAuraModAllCritChance(bool apply, bool Real)
{
    // spells required only Real aura add/remove
    if(!Real)
        return;

    Unit *target = GetTarget();

    if(target->GetTypeId() != TYPEID_PLAYER)
        return;

    ((Player*)target)->HandleBaseModValue(CRIT_PERCENTAGE,         FLAT_MOD, float (m_modifier.m_amount), apply);
    ((Player*)target)->HandleBaseModValue(OFFHAND_CRIT_PERCENTAGE, FLAT_MOD, float (m_modifier.m_amount), apply);
    ((Player*)target)->HandleBaseModValue(RANGED_CRIT_PERCENTAGE,  FLAT_MOD, float (m_modifier.m_amount), apply);

    // included in Player::UpdateSpellCritChance calculation
    ((Player*)target)->UpdateAllSpellCritChances();
}

void Aura::SetAuraMaxDuration( int32 duration )
{
	m_maxduration = duration;

	// possible overwrite persistent state
	if (duration > 0)
	{
		if (!(GetHolder()->IsPassive() && GetSpellProto()->DurationIndex == 0))
			GetHolder()->SetPermanent(false);

		GetHolder()->SetAuraFlags(GetHolder()->GetAuraFlags() | AFLAG_DURATION);
	}
}

bool Aura::IsLastAuraOnHolder()
{
    for (int32 i = 0; i < MAX_EFFECT_INDEX; ++i)
        if (i != GetEffIndex() && GetHolder()->m_auras[i])
            return false;
    return true;
}

SpellAuraHolder::SpellAuraHolder(SpellEntry const* spellproto, Unit *target, WorldObject *caster, Item *castItem) :
m_target(target), m_castItemGuid(castItem?castItem->GetGUID():0),
m_auraSlot(MAX_AURAS), m_auraFlags(AFLAG_NONE), m_auraLevel(1), m_procCharges(0),
m_stackAmount(1), m_removeMode(AURA_REMOVE_BY_DEFAULT), m_AuraDRGroup(DIMINISHING_NONE),
m_permanent(false), m_isRemovedOnShapeLost(true), m_deleted(false), m_in_use(0)
{
    MANGOS_ASSERT(target);
    MANGOS_ASSERT(spellproto && spellproto == sSpellStore.LookupEntry( spellproto->Id ) && "`info` must be pointer to sSpellStore element");

    if(!caster)
        m_casterGuid = target->GetObjectGuid();
    else
    {
        // remove this assert when not unit casters will be supported
        MANGOS_ASSERT(caster->GetObjectGuid().IsUnit())
        m_casterGuid = caster->GetObjectGuid();
    }

    m_applyTime = time(NULL);
    m_spellProto = spellproto;
    m_isPassive = IsPassiveSpell(GetId());
    m_isDeathPersist = IsDeathPersistentSpell(m_spellProto);
    m_isSingleTarget = IsSingleTargetSpell(spellproto);

    if (GetSpellMaxDuration(m_spellProto) == -1 || (m_isPassive && m_spellProto->DurationIndex == 0))
        m_permanent = true;

    m_isRemovedOnShapeLost = (GetCasterGuid() == m_target->GetObjectGuid() &&
                              m_spellProto->Stances &&
                            !(m_spellProto->AttributesEx2 & SPELL_ATTR_EX2_NOT_NEED_SHAPESHIFT) &&
                            !(m_spellProto->Attributes & SPELL_ATTR_NOT_SHAPESHIFT));

    Player* modOwner = caster && caster->GetObjectGuid().IsUnit() ? ((Unit*)caster)->GetSpellModOwner() : NULL;

    m_procCharges = m_spellProto->procCharges;
    if(modOwner)
        modOwner->ApplySpellMod(GetId(), SPELLMOD_CHARGES, m_procCharges);

    for (int32 i = 0; i < MAX_EFFECT_INDEX; ++i)
        m_auras[i] = NULL;
}

void SpellAuraHolder::AddAura(Aura *aura, SpellEffectIndex index)
{
    m_auras[index] = aura;
    m_auraFlags |= (1 << index);
}

void SpellAuraHolder::RemoveAura(SpellEffectIndex index)
{
    m_auras[index] = NULL;
    m_auraFlags &= ~(1 << index);
}

void SpellAuraHolder::ApplyAuraModifiers(bool apply, bool real)
{
    for (int32 i = 0; i < MAX_EFFECT_INDEX && !IsDeleted(); ++i)
        if (Aura *aur = GetAuraByEffectIndex(SpellEffectIndex(i)))
            aur->ApplyModifier(apply, real);
}

void SpellAuraHolder::_AddSpellAuraHolder()
{
    if (!GetId())
        return;
    if(!m_target)
        return;

    // Try find slot for aura
    uint8 slot = NULL_AURA_SLOT;

    // Lookup free slot
    if (m_target->GetVisibleAurasCount() < MAX_AURAS)
    {
        Unit::VisibleAuraMap const *visibleAuras = m_target->GetVisibleAuras();
        for(uint8 i = 0; i < MAX_AURAS; ++i)
        {
            Unit::VisibleAuraMap::const_iterator itr = visibleAuras->find(i);
            if(itr == visibleAuras->end())
            {
                slot = i;
                // update for out of range group members (on 1 slot use)
                m_target->UpdateAuraForGroup(slot);
                break;
            }
        }
    }

    Unit* caster = GetCaster();

    // set infinity cooldown state for spells
    if(caster && caster->GetTypeId() == TYPEID_PLAYER)
    {
        if (m_spellProto->Attributes & SPELL_ATTR_DISABLED_WHILE_ACTIVE)
        {
            Item* castItem = m_castItemGuid ? ((Player*)caster)->GetItemByGuid(m_castItemGuid) : NULL;
            ((Player*)caster)->AddSpellAndCategoryCooldowns(m_spellProto,castItem ? castItem->GetEntry() : 0, NULL,true);
        }
    }

    uint8 flags = 0;
    for (int32 i = 0; i < MAX_EFFECT_INDEX; ++i)
    {
        if (m_auras[i])
            flags |= (1 << i);
    }
    flags |= ((GetCasterGuid() == GetTarget()->GetObjectGuid()) ? AFLAG_NOT_CASTER : AFLAG_NONE) | ((GetSpellMaxDuration(m_spellProto) > 0) ? AFLAG_DURATION : AFLAG_NONE) | (IsPositive() ? AFLAG_POSITIVE : AFLAG_NEGATIVE);
    SetAuraFlags(flags);

    SetAuraLevel(caster ? caster->getLevel() : sWorld.getConfig(CONFIG_UINT32_MAX_PLAYER_LEVEL));

    if (IsNeedVisibleSlot(caster))
    {
        SetAuraSlot( slot );
        if(slot < MAX_AURAS)                        // slot found send data to client
        {
            SetVisibleAura(false);
            SendAuraUpdate(false);
        }

        //*****************************************************
        // Update target aura state flag on holder apply
        // TODO: Make it easer
        //*****************************************************

        // Sitdown on apply aura req seated
        if (m_spellProto->AuraInterruptFlags & AURA_INTERRUPT_FLAG_NOT_SEATED && !m_target->IsSitState())
            m_target->SetStandState(UNIT_STAND_STATE_SIT);

        // register aura diminishing on apply
        if (getDiminishGroup() != DIMINISHING_NONE )
            m_target->ApplyDiminishingAura(getDiminishGroup(), true);

        // Update Seals information
        if (IsSealSpell(m_spellProto))
            m_target->ModifyAuraState(AURA_STATE_JUDGEMENT, true);

        // Conflagrate aura state on Immolate and Shadowflame
        if (m_spellProto->SpellFamilyName == SPELLFAMILY_WARLOCK &&
            // Immolate
            ((m_spellProto->SpellFamilyFlags & UI64LIT(0x0000000000000004)) ||
            // Shadowflame
            (m_spellProto->SpellFamilyFlags2 & 0x00000002)))
            m_target->ModifyAuraState(AURA_STATE_CONFLAGRATE, true);

        // Faerie Fire (druid versions)
        if (m_spellProto->SpellFamilyName == SPELLFAMILY_DRUID && (m_spellProto->SpellFamilyFlags & UI64LIT(0x0000000000000400)))
            m_target->ModifyAuraState(AURA_STATE_FAERIE_FIRE, true);

        // Sting (hunter's pet ability)
        if (m_spellProto->Category == 1133)
            m_target->ModifyAuraState(AURA_STATE_FAERIE_FIRE, true);

        // Victorious
        if (m_spellProto->SpellFamilyName == SPELLFAMILY_WARRIOR && (m_spellProto->SpellFamilyFlags & UI64LIT(0x0004000000000000)))
            m_target->ModifyAuraState(AURA_STATE_WARRIOR_VICTORY_RUSH, true);

        // Swiftmend state on Regrowth & Rejuvenation
        if (m_spellProto->SpellFamilyName == SPELLFAMILY_DRUID && (m_spellProto->SpellFamilyFlags & UI64LIT(0x50)))
            m_target->ModifyAuraState(AURA_STATE_SWIFTMEND, true);

        // Deadly poison aura state
        if(m_spellProto->SpellFamilyName == SPELLFAMILY_ROGUE && (m_spellProto->SpellFamilyFlags & UI64LIT(0x10000)))
            m_target->ModifyAuraState(AURA_STATE_DEADLY_POISON, true);

        // Enrage aura state
        if(m_spellProto->Dispel == DISPEL_ENRAGE)
            m_target->ModifyAuraState(AURA_STATE_ENRAGE, true);

        // Mechanic bleed aura state
        if(GetAllSpellMechanicMask(m_spellProto) & (1 << (MECHANIC_BLEED-1)))
            m_target->ModifyAuraState(AURA_STATE_MECHANIC_BLEED, true);
    }
}

void SpellAuraHolder::_RemoveSpellAuraHolder()
{
 // Remove all triggered by aura spells vs unlimited duration
    // except same aura replace case
    if(m_removeMode!=AURA_REMOVE_BY_STACK)
        CleanupTriggeredSpells();

    Unit* caster = GetCaster();

    if(caster && IsPersistent())
    {
        DynamicObject *dynObj = caster->GetDynObject(GetId());
        if (dynObj)
            dynObj->RemoveAffected(m_target);
    }

    //passive auras do not get put in slots - said who? ;)
    // Note: but totem can be not accessible for aura target in time remove (to far for find in grid)
    //if(m_isPassive && !(caster && caster->GetTypeId() == TYPEID_UNIT && ((Creature*)caster)->IsTotem()))
    //    return;

    uint8 slot = GetAuraSlot();

    if(slot >= MAX_AURAS)                                   // slot not set
        return;

    if(m_target->GetVisibleAura(slot) == 0)
        return;

    // unregister aura diminishing (and store last time)
    if (getDiminishGroup() != DIMINISHING_NONE )
        m_target->ApplyDiminishingAura(getDiminishGroup(), false);

    SetAuraFlags(AFLAG_NONE);
    SetAuraLevel(0);
    SetVisibleAura(true);

    if (m_removeMode != AURA_REMOVE_BY_DELETE)
    {
        SendAuraUpdate(true);

        // update for out of range group members
        m_target->UpdateAuraForGroup(slot);

        //*****************************************************
        // Update target aura state flag (at last aura remove)
        //*****************************************************
        // Enrage aura state
        if(m_spellProto->Dispel == DISPEL_ENRAGE)
            m_target->ModifyAuraState(AURA_STATE_ENRAGE, false);

        // Mechanic bleed aura state
        if(GetAllSpellMechanicMask(m_spellProto) & (1 << (MECHANIC_BLEED-1)))
            m_target->ModifyAuraState(AURA_STATE_MECHANIC_BLEED, false);

        uint32 removeState = 0;
        uint64 removeFamilyFlag = m_spellProto->SpellFamilyFlags;
        uint32 removeFamilyFlag2 = m_spellProto->SpellFamilyFlags2;
        switch(m_spellProto->SpellFamilyName)
        {
            case SPELLFAMILY_PALADIN:
                if (IsSealSpell(m_spellProto))
                    removeState = AURA_STATE_JUDGEMENT;     // Update Seals information
                break;
            case SPELLFAMILY_WARLOCK:
                // Conflagrate aura state on Immolate and Shadowflame,
                if ((m_spellProto->SpellFamilyFlags & UI64LIT(0x0000000000000004)) ||
                    (m_spellProto->SpellFamilyFlags2 & 0x00000002))
                {
                    removeFamilyFlag = UI64LIT(0x0000000000000004);
                    removeFamilyFlag2 = 0x00000002;
                    removeState = AURA_STATE_CONFLAGRATE;
                }
                break;
            case SPELLFAMILY_DRUID:
                if(m_spellProto->SpellFamilyFlags & UI64LIT(0x0000000000000400))
                    removeState = AURA_STATE_FAERIE_FIRE;   // Faerie Fire (druid versions)
                else if(m_spellProto->SpellFamilyFlags & UI64LIT(0x50))
                {
                    removeFamilyFlag = 0x50;
                    removeState = AURA_STATE_SWIFTMEND;     // Swiftmend aura state
                }
                break;
            case SPELLFAMILY_WARRIOR:
                if(m_spellProto->SpellFamilyFlags & UI64LIT(0x0004000000000000))
                    removeState = AURA_STATE_WARRIOR_VICTORY_RUSH; // Victorious
                break;
            case SPELLFAMILY_ROGUE:
                if(m_spellProto->SpellFamilyFlags & UI64LIT(0x10000))
                    removeState = AURA_STATE_DEADLY_POISON; // Deadly poison aura state
                break;
            case SPELLFAMILY_HUNTER:
                if(m_spellProto->SpellFamilyFlags & UI64LIT(0x1000000000000000))
                    removeState = AURA_STATE_FAERIE_FIRE;   // Sting (hunter versions)
        }

        // Remove state (but need check other auras for it)
        if (removeState)
        {
            bool found = false;
            Unit::SpellAuraHolderMap const& holders = m_target->GetSpellAuraHolderMap();
            for (Unit::SpellAuraHolderMap::const_iterator i = holders.begin(); i != holders.end(); ++i)
            {
                SpellEntry const *auraSpellInfo = (*i).second->GetSpellProto();
                if(auraSpellInfo->SpellFamilyName  == m_spellProto->SpellFamilyName &&
                    (auraSpellInfo->SpellFamilyFlags & removeFamilyFlag || auraSpellInfo->SpellFamilyFlags2 & removeFamilyFlag2))
                {
                    found = true;
                    break;
                }
            }
            // this was last holder
            if(!found)
                m_target->ModifyAuraState(AuraState(removeState), false);
        }

        // reset cooldown state for spells
        if(caster && caster->GetTypeId() == TYPEID_PLAYER)
        {
            if ( GetSpellProto()->Attributes & SPELL_ATTR_DISABLED_WHILE_ACTIVE )
                // note: item based cooldowns and cooldown spell mods with charges ignored (unknown existing cases)
                ((Player*)caster)->SendCooldownEvent(GetSpellProto());
        }
    }
}

void SpellAuraHolder::CleanupTriggeredSpells()
{
    for (int32 i = 0; i < MAX_EFFECT_INDEX; ++i)
    {
        if (!m_spellProto->EffectApplyAuraName[i])
            continue;

        uint32 tSpellId = m_spellProto->EffectTriggerSpell[i];
        if(!tSpellId)
            continue;

        SpellEntry const* tProto = sSpellStore.LookupEntry(tSpellId);
        if(!tProto)
            continue;

        if(GetSpellDuration(tProto) != -1)
            continue;

        // needed for spell 43680, maybe others
        // TODO: is there a spell flag, which can solve this in a more sophisticated way?
        if (m_spellProto->EffectApplyAuraName[i] == SPELL_AURA_PERIODIC_TRIGGER_SPELL &&
            GetSpellDuration(m_spellProto) == int32(m_spellProto->EffectAmplitude[i]))
            continue;

        m_target->RemoveAurasDueToSpell(tSpellId);
    }
}

bool SpellAuraHolder::ModStackAmount(int32 num)
{
    uint32 protoStackAmount = m_spellProto->StackAmount;

    // Can`t mod
    if (!protoStackAmount)
        return true;

    // Modify stack but limit it
    int32 stackAmount = m_stackAmount + num;
    if (stackAmount > (int32)protoStackAmount)
        stackAmount = protoStackAmount;
    else if (stackAmount <=0) // Last aura from stack removed
    {
        m_stackAmount = 0;
        return true; // need remove aura
    }

    // Update stack amount
    SetStackAmount(stackAmount);
    return false;
}

void SpellAuraHolder::SetStackAmount(uint32 stackAmount)
{
    Unit *target = GetTarget();
    Unit *caster = GetCaster();
    if (!target || !caster)
        return;

    bool refresh = stackAmount >= uint32(m_stackAmount);
    if (stackAmount != uint32(m_stackAmount))
    {
        m_stackAmount = stackAmount;

        for (int32 i = 0; i < MAX_EFFECT_INDEX; ++i)
        {
            if (Aura *aur = m_auras[i])
            {
                int32 bp = aur->GetBasePoints();
                int32 amount = m_stackAmount * caster->CalculateSpellDamage(target, m_spellProto, SpellEffectIndex(i), &bp);
                // Reapply if amount change
                if (amount != aur->GetModifier()->m_amount)
                {
                    aur->ApplyModifier(false, true);
                    aur->GetModifier()->m_amount = amount;
                    aur->ApplyModifier(true, true);
                }
            }
        }
    }

    if (refresh)
        // Stack increased refresh duration
        RefreshHolder();
    else
        // Stack decreased only send update
        SendAuraUpdate(false);
}

Unit* SpellAuraHolder::GetCaster() const
{
    if(GetCasterGuid() == m_target->GetObjectGuid())
        return m_target;

    //return ObjectAccessor::GetUnit(*m_target,m_caster_guid);
    //must return caster even if it's in another grid/map
    Unit *unit = ObjectAccessor::GetUnitInWorld(*m_target, m_casterGuid);
    return unit && unit->IsInWorld() ? unit : NULL;
}

bool SpellAuraHolder::IsWeaponBuffCoexistableWith(SpellAuraHolder* ref)
{
    // only item casted spells
    if (!GetCastItemGUID())
        return false;

    // Exclude Debuffs
    if (!IsPositive())
        return false;

    // Exclude Non-generic Buffs [ie: Runeforging] and Executioner-Enchant
    if (GetSpellProto()->SpellFamilyName != SPELLFAMILY_GENERIC || GetId() == 42976)
        return false;

    // Exclude Stackable Buffs [ie: Blood Reserve]
    if (GetSpellProto()->StackAmount)
        return false;

    // only self applied player buffs
    if (m_target->GetTypeId() != TYPEID_PLAYER || m_target->GetObjectGuid() != GetCasterGuid())
        return false;

    Item* castItem = ((Player*)m_target)->GetItemByGuid(GetCastItemGUID());
    if (!castItem)
        return false;

    // Limit to Weapon-Slots
    if (!castItem->IsEquipped() ||
        (castItem->GetSlot() != EQUIPMENT_SLOT_MAINHAND && castItem->GetSlot() != EQUIPMENT_SLOT_OFFHAND))
        return false;

    // form different weapons
    return ref->GetCastItemGUID() && ref->GetCastItemGUID() != GetCastItemGUID();
}

bool SpellAuraHolder::IsNeedVisibleSlot(Unit const* caster) const
{
    bool totemAura = caster && caster->GetTypeId() == TYPEID_UNIT && ((Creature*)caster)->IsTotem();

    if (m_spellProto->procFlags)
        return true;
    else if (HasAuraWithTriggerEffect(m_spellProto))
        return true;
    else if (IsSpellHaveAura(m_spellProto, SPELL_AURA_MOD_IGNORE_SHAPESHIFT))
        return true;
    else if (IsSpellHaveAura(m_spellProto, SPELL_AURA_IGNORE_UNIT_STATE))
        return true;

    // passive auras (except totem auras) do not get placed in the slots
    return !m_isPassive || totemAura || HasAreaAuraEffect(m_spellProto);
}

void SpellAuraHolder::SendAuraUpdate(bool remove)
{
    WorldPacket data(SMSG_AURA_UPDATE);
    data << m_target->GetPackGUID();
    data << uint8(GetAuraSlot());
    data << uint32(remove ? 0 : GetId());

    if(remove)
    {
        m_target->SendMessageToSet(&data, true);
        return;
    }

    uint8 auraFlags = GetAuraFlags();
    data << uint8(auraFlags);
    data << uint8(GetAuraLevel());
    data << uint8(m_procCharges ? m_procCharges*m_stackAmount : m_stackAmount);

    if(!(auraFlags & AFLAG_NOT_CASTER))
    {
        data << GetCasterGuid().WriteAsPacked();
    }

    if(auraFlags & AFLAG_DURATION)
    {
        // take highest - to display icon even if stun fades
        uint32 max_duration = 0;
        uint32 duration = 0;
        for (int32 i = 0; i < MAX_EFFECT_INDEX; ++i)
        {
            if (Aura *aura = m_auras[i])
            {
                if (uint32(aura->GetAuraMaxDuration()) > max_duration)
                {
                    max_duration = aura->GetAuraMaxDuration();
                    duration = aura->GetAuraDuration();
                }
            }
        }

        data << uint32(max_duration);
        data << uint32(duration);
    }

    m_target->SendMessageToSet(&data, true);
}

void SpellAuraHolder::HandleSpellSpecificBoosts(bool apply)
{
    bool cast_at_remove = false;                            // if spell must be casted at last aura from stack remove
    uint32 spellId1 = 0;
    uint32 spellId2 = 0;
    uint32 spellId3 = 0;
    uint32 spellId4 = 0;

    switch(GetSpellProto()->SpellFamilyName)
    {
        case SPELLFAMILY_GENERIC:
        {
            switch(GetId())
            {
                case 57350:                                 // Illusionary Barrier
                {
                    if (!apply && m_target->getPowerType() == POWER_MANA)
                    {
                        cast_at_remove = true;
                        spellId1 = 60242;                   // Darkmoon Card: Illusion
                    }
                    else
                        return;
                    break;
                }
                case 71905:                                 // Soul Fragment
                {
                    if (!apply)
                    {
                        spellId1 = 72521;                   // Shadowmourne Visual Low
                        spellId2 = 72523;                   // Shadowmourne Visual High
                    }
                    else
                        return;
                    break;
                }
                case 69674:
                {
                    if (!apply)
                    {
                        if (m_removeMode == AURA_REMOVE_BY_DISPEL)
                        {
                            cast_at_remove = true;
                            spellId1 = 69706;
                        }
                    }
                    break;
                }
                case 69290:
                {
                    if (!apply)
                    {
                        if (m_removeMode == AURA_REMOVE_BY_EXPIRE)
                        {
                             cast_at_remove = true;
                             spellId1 = 69291;
                             // Cast unknown spell - spore explode (override)
                             float radius = GetSpellRadius(sSpellRadiusStore.LookupEntry(GetSpellProto()->EffectRadiusIndex[EFFECT_INDEX_0]));
                             Map::PlayerList const& pList = m_target->GetMap()->GetPlayers();
                             for (Map::PlayerList::const_iterator itr = pList.begin(); itr != pList.end(); ++itr)
                                 if (itr->getSource() && itr->getSource()->IsWithinDistInMap(m_target,radius))
                                     itr->getSource()->CastSpell(itr->getSource(), spellId1, true);
                        }
                    }
                    break;
                }
                default:
                    return;
            }
            break;
        }
        case SPELLFAMILY_MAGE:
        {
            // Ice Barrier (non stacking from one caster)
            if (m_spellProto->SpellIconID == 32)
            {
                if ((!apply && m_removeMode == AURA_REMOVE_BY_DISPEL) || m_removeMode == AURA_REMOVE_BY_SHIELD_BREAK)
                {
                    Unit::AuraList const& dummyAuras = m_target->GetAurasByType(SPELL_AURA_DUMMY);
                    for(Unit::AuraList::const_iterator itr = dummyAuras.begin(); itr != dummyAuras.end(); ++itr)
                    {
                        // Shattered Barrier
                        if ((*itr)->GetSpellProto()->SpellIconID == 2945)
                        {
                            cast_at_remove = true;
                            // first rank have 50% chance
                            if ((*itr)->GetId() != 44745 || roll_chance_i(50))
                                spellId1 = 55080;
                            break;
                        }
                    }
                }
                else
                    return;
                break;
            }
            else if (m_spellProto->SpellFamilyFlags & 0x20LL && GetSpellProto()->SpellVisual[0] == 13)
            {
                // Glyph of Frostbolt
                if (Unit * caster = GetCaster())
                    if (caster->HasAura(56370))
                        m_target->RemoveAurasByCasterSpell(GetId(), caster->GetGUID());
            }

            switch(GetId())
            {
                case 11129:                                 // Combustion (remove triggered aura stack)
                {
                    if(!apply)
                        spellId1 = 28682;
                    else
                        return;
                    break;
                }
                case 28682:                                 // Combustion (remove main aura)
                {
                    if(!apply)
                        spellId1 = 11129;
                    else
                        return;
                    break;
                }
                case 44401:                                 // Missile Barrage (triggered)
                case 48108:                                 // Hot Streak (triggered)
                case 57761:                                 // Fireball! (Brain Freeze triggered)
                {
                    // consumed aura
                    if (!apply && m_removeMode != AURA_REMOVE_BY_EXPIRE)
                    {
                        Unit* caster = GetCaster();
                        // Item - Mage T10 2P Bonus
                        if (!caster || !caster->HasAura(70752))
                            return;

                        cast_at_remove = true;
                        spellId1 = 70753;                   // Pushing the Limit
                    }
                    else
                        return;
                    break;
                }
                case 74396:                                 // Fingers of Frost (remove main aura)
                {
<<<<<<< HEAD
                    if(!apply)
=======
                    if (!apply)
>>>>>>> 89ddc907
                        spellId1 = 44544;
                    else
                        return;
                    break;
                }
                default:
                    return;
            }
            break;
        }
        case SPELLFAMILY_WARRIOR:
        {
            if(!apply)
            {
                // Remove Blood Frenzy only if target no longer has any Deep Wound or Rend (applying is handled by procs)
                if (GetSpellProto()->Mechanic != MECHANIC_BLEED)
                    return;

                // If target still has one of Warrior's bleeds, do nothing
                Unit::AuraList const& PeriodicDamage = m_target->GetAurasByType(SPELL_AURA_PERIODIC_DAMAGE);
                for(Unit::AuraList::const_iterator i = PeriodicDamage.begin(); i != PeriodicDamage.end(); ++i)
                    if( (*i)->GetCasterGuid() == GetCasterGuid() &&
                        (*i)->GetSpellProto()->SpellFamilyName == SPELLFAMILY_WARRIOR &&
                        (*i)->GetSpellProto()->Mechanic == MECHANIC_BLEED)
                        return;

                spellId1 = 30069;                           // Blood Frenzy (Rank 1)
                spellId2 = 30070;                           // Blood Frenzy (Rank 2)
            }
            break;
        }
        case SPELLFAMILY_WARLOCK:
        {
            // Fear (non stacking)
            if (m_spellProto->SpellFamilyFlags & UI64LIT(0x0000040000000000))
            {
                if(!apply)
                {
                    Unit* caster = GetCaster();
                    if(!caster)
                        return;

                    Unit::AuraList const& dummyAuras = caster->GetAurasByType(SPELL_AURA_DUMMY);
                    for(Unit::AuraList::const_iterator itr = dummyAuras.begin(); itr != dummyAuras.end(); ++itr)
                    {
                        SpellEntry const* dummyEntry = (*itr)->GetSpellProto();
                        // Improved Fear
                        if (dummyEntry->SpellFamilyName == SPELLFAMILY_WARLOCK && dummyEntry->SpellIconID == 98)
                        {
                            cast_at_remove = true;
                            switch((*itr)->GetModifier()->m_amount)
                            {
                                // Rank 1
                                case 0: spellId1 = 60946; break;
                                // Rank 1
                                case 1: spellId1 = 60947; break;
                            }
                            break;
                        }
                    }
                }
                else
                    return;
            }
            // Shadowflame (DoT)
            else if (m_spellProto->SpellFamilyFlags2 & 0x00000002)
            {
                // Glyph of Shadowflame
                Unit* caster;
                if(!apply)
                    spellId1 = 63311;
                else if(((caster = GetCaster())) && caster->HasAura(63310))
                    spellId1 = 63311;
                else
                    return;
            }
            else
                return;
            break;
        }
        case SPELLFAMILY_PRIEST:
        {
            // Shadow Word: Pain (need visual check fro skip improvement talent) or Vampiric Touch
            if ((m_spellProto->SpellIconID == 234 && m_spellProto->SpellVisual[0]) || m_spellProto->SpellIconID == 2213)
            {
                if (!apply && m_removeMode == AURA_REMOVE_BY_DISPEL)
                {
                    Unit* caster = GetCaster();
                    if(!caster)
                        return;

                    Unit::AuraList const& dummyAuras = caster->GetAurasByType(SPELL_AURA_DUMMY);
                    for(Unit::AuraList::const_iterator itr = dummyAuras.begin(); itr != dummyAuras.end(); ++itr)
                    {
                        // Shadow Affinity
                        if ((*itr)->GetSpellProto()->SpellFamilyName == SPELLFAMILY_PRIEST
                            && (*itr)->GetSpellProto()->SpellIconID == 178)
                        {
                            // custom cast code
                            int32 basepoints0 = (*itr)->GetModifier()->m_amount * caster->GetCreateMana() / 100;
                            caster->CastCustomSpell(caster, 64103, &basepoints0, NULL, NULL, true, NULL);
                            return;
                        }
                    }
                }
                else
                    return;
            }
            // Power Word: Shield
            else if (apply && m_spellProto->SpellFamilyFlags & UI64LIT(0x0000000000000001) && m_spellProto->Mechanic == MECHANIC_SHIELD)
            {
                Unit* caster = GetCaster();
               if(!caster)
                    return;

                // Glyph of Power Word: Shield
                if (Aura* glyph = caster->GetAura(55672, EFFECT_INDEX_0))
                {
                    Aura *shield = GetAuraByEffectIndex(EFFECT_INDEX_0);
                    int32 heal = (glyph->GetModifier()->m_amount * shield->GetModifier()->m_amount)/100;
                    caster->CastCustomSpell(m_target, 56160, &heal, NULL, NULL, true, 0, shield);
                }
                return;
            }

            switch(GetId())
            {
                // Abolish Disease (remove 1 more poison effect with Body and Soul)
                case 552:
                {
                    if(apply)
                    {
                        int chance =0;
                        Unit::AuraList const& dummyAuras = m_target->GetAurasByType(SPELL_AURA_DUMMY);
                        for(Unit::AuraList::const_iterator itr = dummyAuras.begin(); itr != dummyAuras.end(); ++itr)
                        {
                            SpellEntry const* dummyEntry = (*itr)->GetSpellProto();
                            // Body and Soul (talent ranks)
                            if (dummyEntry->SpellFamilyName == SPELLFAMILY_PRIEST && dummyEntry->SpellIconID == 2218 &&
                                dummyEntry->SpellVisual[0]==0)
                            {
                                chance = (*itr)->GetSpellProto()->CalculateSimpleValue(EFFECT_INDEX_1);
                                break;
                            }
                        }

                        if(roll_chance_i(chance))
                            spellId1 = 64134;               // Body and Soul (periodic dispel effect)
                    }
                    else
                        spellId1 = 64134;                   // Body and Soul (periodic dispel effect)
                    break;
                }
                // Dispersion mana reg and immunity
                case 47585:
                    spellId1 = 60069;                       // Dispersion
                    spellId2 = 63230;                       // Dispersion
                    break;
                default:
                    return;
            }
           break;
        }
        case SPELLFAMILY_DRUID:
        {
            // Barkskin
            if (GetId()==22812 && m_target->HasAura(63057)) // Glyph of Barkskin
                spellId1 = 63058;                           // Glyph - Barkskin 01
            else
                return;
            break;
        }
        case SPELLFAMILY_ROGUE:
            // Sprint (skip non player casted spells by category)
            if (GetSpellProto()->SpellFamilyFlags & UI64LIT(0x0000000000000040) && GetSpellProto()->Category == 44)
            {
                if(!apply || m_target->HasAura(58039))      // Glyph of Blurred Speed
                    spellId1 = 61922;                       // Sprint (waterwalk)
                else
                   return;
            }
            else
                return;
            break;
        case SPELLFAMILY_HUNTER:
        {
            switch (GetId())
            {
                case 34455:          // Ferocious inspiration and ranks
                    spellId1 = 75593;
                    break;
                case 34459:
                    spellId1 = 75446;
                    break;
                case 34460:
                    spellId1 = 75447;
                    break;
                case 19574:          // The Beast Within and Bestial Wrath - immunity
                case 34471:
                    spellId1 = 24395;
                    spellId2 = 24396;
                    spellId3 = 24397;
                    spellId4 = 26592;
                    break;
                default:
                    break;
            }

            // Freezing Trap Effect
            if (m_spellProto->SpellFamilyFlags & UI64LIT(0x0000000000000008))
            {
                if(!apply)
                {
                    Unit *caster = GetCaster();
                    // Glyph of Freezing Trap
                    if (caster && caster->HasAura(56845))
                    {
                        cast_at_remove = true;
                        spellId1 = 61394;
                    }
                    else
                        return;
                }
                else
                    return;
            }
            // Aspect of the Dragonhawk dodge
            else if (GetSpellProto()->SpellFamilyFlags2 & 0x00001000)
            {
                spellId1 = 61848;

                // triggered spell have same category as main spell and cooldown
                if (apply && m_target->GetTypeId()==TYPEID_PLAYER)
                    ((Player*)m_target)->RemoveSpellCooldown(61848);
            }
            else
                return;
            break;
        }
        case SPELLFAMILY_PALADIN:
        {
            if (m_spellProto->Id == 19746)                  // Aura Mastery (on Concentration Aura remove and apply)
            {
                Unit *caster = GetCaster();
                if (!caster)
                    return;

                if (apply && caster->HasAura(31821))
                    caster->CastSpell(caster, 64364, true, NULL);
                else if (!apply)
                    caster->RemoveAurasDueToSpell(64364);
            }
            if (m_spellProto->Id == 31821)                  // Aura Mastery (on Aura Mastery original buff remove)
            {
                Unit *caster = GetCaster();
                if (!caster)
                    return;

                if (apply && caster->HasAura(19746))
                    caster->CastSpell(caster, 64364, true, NULL);
                else if (!apply)
                    caster->RemoveAurasDueToSpell(64364);
            }
            if (m_spellProto->Id == 31884)                  // Avenging Wrath
            {
                if(!apply)
                    spellId1 = 57318;                       // Sanctified Wrath (triggered)
                else
                {
                    int32 percent = 0;
                    Unit::AuraList const& dummyAuras = m_target->GetAurasByType(SPELL_AURA_DUMMY);
                    for(Unit::AuraList::const_iterator itr = dummyAuras.begin(); itr != dummyAuras.end(); ++itr)
                    {
                        if ((*itr)->GetSpellProto()->SpellIconID == 3029)
                        {
                            percent = (*itr)->GetModifier()->m_amount;
                            break;
                        }
                    }

                    // apply in special way
                    if(percent)
                    {
                        spellId1 = 57318;                    // Sanctified Wrath (triggered)
                        // prevent aura deletion, specially in multi-boost case
                        SetInUse(true);
                        m_target->CastCustomSpell(m_target, spellId1, &percent, &percent, NULL, true, NULL);
                        SetInUse(false);
                    }
                    return;
                }
                break;
            }

            // Only process on player casting paladin aura
            // all aura bonuses applied also in aura area effect way to caster
            if (GetCasterGuid() != m_target->GetObjectGuid() || !GetCasterGuid().IsPlayer())
                return;

            if (GetSpellSpecific(m_spellProto->Id) != SPELL_AURA)
                return;

            // Sanctified Retribution and Swift Retribution (they share one aura), but not Retribution Aura (already gets modded)
            if ((GetSpellProto()->SpellFamilyFlags & UI64LIT(0x0000000000000008))==0)
                spellId1 = 63531;                           // placeholder for talent spell mods
            // Improved Concentration Aura (auras bonus)
            spellId2 = 63510;                               // placeholder for talent spell mods
            // Improved Devotion Aura (auras bonus)
            spellId3 = 63514;                               // placeholder for talent spell mods
            break;
        }
        case SPELLFAMILY_DEATHKNIGHT:
        {
            // second part of spell apply
            switch (GetId())
            {
                case 49039: spellId1 = 50397; break;        // Lichborne

                case 48263:                                 // Frost Presence
                case 48265:                                 // Unholy Presence
                case 48266:                                 // Blood Presence
                {
                    // else part one per 3 pair
                    if (GetId()==48263 || GetId()==48265)   // Frost Presence or Unholy Presence
                    {
                        // Improved Blood Presence
                        int32 heal_pct = 0;
                        if (apply)
                        {
                            Unit::AuraList const& bloodAuras = m_target->GetAurasByType(SPELL_AURA_DUMMY);
                            for(Unit::AuraList::const_iterator itr = bloodAuras.begin(); itr != bloodAuras.end(); ++itr)
                            {
                                // skip same icon
                                if ((*itr)->GetSpellProto()->SpellFamilyName == SPELLFAMILY_DEATHKNIGHT &&
                                    (*itr)->GetSpellProto()->SpellIconID == 2636)
                                {
                                    heal_pct = (*itr)->GetModifier()->m_amount;
                                    break;
                                }
                            }
                        }

                        if (heal_pct)
                            m_target->CastCustomSpell(m_target, 63611, &heal_pct, NULL, NULL, true, NULL, NULL, GetCasterGuid());
                        else
                            m_target->RemoveAurasDueToSpell(63611);
                    }
                    else
                        spellId1 = 63611;                   // Improved Blood Presence, trigger for heal

                    if (GetId()==48263 || GetId()==48266)   // Frost Presence or Blood Presence
                    {
                        // Improved Unholy Presence
                        int32 power_pct = 0;
                        if (apply)
                        {
                            Unit::AuraList const& unholyAuras = m_target->GetAurasByType(SPELL_AURA_DUMMY);
                            for(Unit::AuraList::const_iterator itr = unholyAuras.begin(); itr != unholyAuras.end(); ++itr)
                            {
                                // skip same icon
                                if ((*itr)->GetSpellProto()->SpellFamilyName == SPELLFAMILY_DEATHKNIGHT &&
                                    (*itr)->GetSpellProto()->SpellIconID == 2633)
                                {
                                    power_pct = (*itr)->GetModifier()->m_amount;
                                    break;
                                }
                            }
                        }
                        if (power_pct || !apply)
                            spellId2 = 49772;                   // Unholy Presence, speed part, spell1 used for Improvement presence fit to own presence
                    }
                    else
                        spellId1 = 49772;                       // Unholy Presence move speed

                    if (GetId()==48265 || GetId()==48266)       // Unholy Presence or Blood Presence
                    {
                        // Improved Frost Presence
                        int32 stamina_pct = 0;
                        if (apply)
                        {
                            Unit::AuraList const& frostAuras = m_target->GetAurasByType(SPELL_AURA_DUMMY);
                            for(Unit::AuraList::const_iterator itr = frostAuras.begin(); itr != frostAuras.end(); ++itr)
                            {
                                // skip same icon
                                if ((*itr)->GetSpellProto()->SpellFamilyName == SPELLFAMILY_DEATHKNIGHT &&
                                    (*itr)->GetSpellProto()->SpellIconID == 2632)
                                {
                                    stamina_pct = (*itr)->GetModifier()->m_amount;
                                    break;
                                }
                            }
                        }

                        if (stamina_pct)
                            m_target->CastCustomSpell(m_target, 61261, &stamina_pct, NULL, NULL, true, NULL, NULL, GetCasterGuid());
                        else
                            m_target->RemoveAurasDueToSpell(61261);
                    }
                    else
                        spellId1 = 61261;                   // Frost Presence, stamina

                    if (GetId()==48265)                     // Unholy Presence
                    {
                        // Improved Unholy Presence, special case for own presence
                        int32 power_pct = 0;
                        if (apply)
                        {
                            Unit::AuraList const& unholyAuras = m_target->GetAurasByType(SPELL_AURA_DUMMY);
                            for(Unit::AuraList::const_iterator itr = unholyAuras.begin(); itr != unholyAuras.end(); ++itr)
                            {
                                // skip same icon
                                if ((*itr)->GetSpellProto()->SpellFamilyName == SPELLFAMILY_DEATHKNIGHT &&
                                    (*itr)->GetSpellProto()->SpellIconID == 2633)
                                {
                                    power_pct = (*itr)->GetModifier()->m_amount;
                                    break;
                                }
                            }
                        }

                        if (power_pct)
                        {
                            int32 bp = 5;
                            m_target->CastCustomSpell(m_target, 63622, &bp, &bp, &bp, true, NULL, NULL, GetCasterGuid());
                            m_target->CastCustomSpell(m_target, 65095, &bp, NULL, NULL, true, NULL, NULL, GetCasterGuid());
                        }
                        else
                        {
                            m_target->RemoveAurasDueToSpell(63622);
                            m_target->RemoveAurasDueToSpell(65095);
                        }
                    }
                    break;
                }
            }

            // Improved Blood Presence
            if (GetSpellProto()->SpellIconID == 2636 && m_isPassive)
            {
                // if presence active: Frost Presence or Unholy Presence
                if (apply && (m_target->HasAura(48263) || m_target->HasAura(48265)))
                {
                    Aura* aura = GetAuraByEffectIndex(EFFECT_INDEX_0);
                    if (!aura)
                        return;

                    int32 bp = aura->GetModifier()->m_amount;
                    m_target->CastCustomSpell(m_target, 63611, &bp, NULL, NULL, true, NULL, NULL, GetCasterGuid());
                }
                else
                    m_target->RemoveAurasDueToSpell(63611);
                return;
            }

            // Improved Frost Presence
            if (GetSpellProto()->SpellIconID == 2632 && m_isPassive)
            {
                // if presence active: Unholy Presence or Blood Presence
                if (apply && (m_target->HasAura(48265) || m_target->HasAura(48266)))
                {
                    Aura* aura = GetAuraByEffectIndex(EFFECT_INDEX_0);
                    if (!aura)
                        return;

                    int32 bp = aura->GetModifier()->m_amount;
                    m_target->CastCustomSpell(m_target, 61261, &bp, NULL, NULL, true, NULL, NULL, GetCasterGuid());
                }
                else
                    m_target->RemoveAurasDueToSpell(61261);
                return;
            }

            // Improved Unholy Presence
            if (GetSpellProto()->SpellIconID == 2633 && m_isPassive)
            {
                // if presence active: Unholy Presence
                if (apply && m_target->HasAura(48265))
                {
                    int32 bp = 5;
                    m_target->CastCustomSpell(m_target, 63622, &bp, &bp, &bp, true, NULL, NULL, GetCasterGuid());
                    m_target->CastCustomSpell(m_target, 65095, &bp, NULL, NULL, true, NULL, NULL, GetCasterGuid());
                }
                else
                {
                    m_target->RemoveAurasDueToSpell(63622);
                    m_target->RemoveAurasDueToSpell(65095);
                }

                // if presence active: Frost Presence or Blood Presence
                if (!apply || m_target->HasAura(48263) || m_target->HasAura(48266))
                    spellId1 = 49772;
                else
                    return;
                break;
            }
            break;
        }
        default:
            return;
    }

    // prevent aura deletion, specially in multi-boost case
    SetInUse(true);

    if (apply || cast_at_remove)
    {
        if (spellId1)
            m_target->CastSpell(m_target, spellId1, true, NULL, NULL, GetCasterGuid());
        if (spellId2 && !IsDeleted())
            m_target->CastSpell(m_target, spellId2, true, NULL, NULL, GetCasterGuid());
        if (spellId3 && !IsDeleted())
            m_target->CastSpell(m_target, spellId3, true, NULL, NULL, GetCasterGuid());
        if (spellId4 && !IsDeleted())
            m_target->CastSpell(m_target, spellId4, true, NULL, NULL, GetCasterGuid());
    }
    else
    {
        if (spellId1)
            m_target->RemoveAurasByCasterSpell(spellId1, GetCasterGUID());
        if (spellId2)
            m_target->RemoveAurasByCasterSpell(spellId2, GetCasterGUID());
        if (spellId3)
            m_target->RemoveAurasByCasterSpell(spellId3, GetCasterGUID());
        if (spellId4)
            m_target->RemoveAurasByCasterSpell(spellId4, GetCasterGUID());
    }

    SetInUse(false);
}

SpellAuraHolder::~SpellAuraHolder()
{
    // note: auras in delete list won't be affected since they clear themselves from holder when adding to deletedAuraslist
    for (int32 i = 0; i < MAX_EFFECT_INDEX; ++i)
        if (Aura *aur = m_auras[i])
            delete aur;
}

void SpellAuraHolder::Update(uint32 diff)
{
    for (int32 i = 0; i < MAX_EFFECT_INDEX; ++i)
        if (Aura *aura = m_auras[i])
            aura->UpdateAura(diff);

    // Channeled aura required check distance from caster
    if(IsChanneledSpell(m_spellProto) && GetCasterGuid() != m_target->GetObjectGuid())
    {
        Unit* caster = GetCaster();
        if(!caster)
        {
            m_target->RemoveAurasByCasterSpell(GetId(), GetCasterGUID());
            return;
        }

        // need check distance for channeled target only
        if (caster->GetChannelObjectGuid() == m_target->GetObjectGuid())
        {
            // Get spell range
            float max_range = GetSpellMaxRange(sSpellRangeStore.LookupEntry(m_spellProto->rangeIndex));

            if(Player* modOwner = caster->GetSpellModOwner())
                modOwner->ApplySpellMod(GetId(), SPELLMOD_RANGE, max_range, NULL);

            if(!caster->IsWithinDistInMap(m_target, max_range))
            {
                caster->InterruptSpell(CURRENT_CHANNELED_SPELL);
                return;
            }
        }
    }
}

void SpellAuraHolder::RefreshHolder()
{
    for (int32 i = 0; i < MAX_EFFECT_INDEX; ++i)
        if (Aura *aura = m_auras[i])
            aura->SetAuraDuration(aura->GetAuraMaxDuration());

    SendAuraUpdate(false);
}

bool SpellAuraHolder::HasMechanic(uint32 mechanic) const
{
    if (mechanic == m_spellProto->Mechanic)
        return true;

    for (int32 i = 0; i < MAX_EFFECT_INDEX; ++i)
        if (m_auras[i] && m_spellProto->EffectMechanic[i] == mechanic)
            return true;
    return false;
}

bool SpellAuraHolder::HasMechanicMask(uint32 mechanicMask) const
{
    if (mechanicMask & (1 << (m_spellProto->Mechanic - 1)))
        return true;

    for (int32 i = 0; i < MAX_EFFECT_INDEX; ++i)
        if (m_auras[i] && m_spellProto->EffectMechanic[i] && ((1 << (m_spellProto->EffectMechanic[i] -1)) & mechanicMask))
            return true;
    return false;
}

bool SpellAuraHolder::IsPersistent() const
{
    for (int32 i = 0; i < MAX_EFFECT_INDEX; ++i)
        if (Aura *aur = m_auras[i])
            if (aur->IsPersistent())
                return true;
    return false;
}

bool SpellAuraHolder::IsAreaAura() const
{
    for (int32 i = 0; i < MAX_EFFECT_INDEX; ++i)
        if (Aura *aur = m_auras[i])
            if (aur->IsAreaAura())
                return true;
    return false;
}

bool SpellAuraHolder::IsPositive() const
{
    for (int32 i = 0; i < MAX_EFFECT_INDEX; ++i)
        if (Aura *aur = m_auras[i])
            if (!aur->IsPositive())
                return false;
    return true;
}

bool SpellAuraHolder::IsEmptyHolder() const
{
    for (int32 i = 0; i < MAX_EFFECT_INDEX; ++i)
        if (m_auras[i])
            return false;
    return true;
}

void SpellAuraHolder::UnregisterSingleCastHolder()
{
    if (IsSingleTarget())
    {
        if(Unit* caster = GetCaster())
            caster->GetSingleCastSpellTargets().erase(GetSpellProto());

        m_isSingleTarget = false;
    }
}

void Aura::HandleAuraMirrorImage(bool Apply, bool Real)
{
    if (!Real)
        return;

    Unit* target = GetTarget();

    if (Apply)
    {
        Unit* caster = GetCaster();
        if (!caster)
            return;
        // Set display id
        target->SetDisplayId(caster->GetDisplayId());
        target->SetFlag(UNIT_FIELD_FLAGS_2, UNIT_FLAG2_MIRROR_IMAGE);
    }
    else
    {
        target->SetDisplayId(target->GetNativeDisplayId());
        target->RemoveFlag(UNIT_FIELD_FLAGS_2, UNIT_FLAG2_MIRROR_IMAGE);
    }
}

void Aura::HandleAuraModReflectSpells(bool Apply, bool Real)
{
    if (!Real)
        return;

    Unit* target = GetTarget();
    Unit* caster = GetCaster();

    if (Apply)
    {
        switch(GetId() )
        {
            // Improved Spell Reflection
            case 23920:
            {
                if (!caster)
                    return;

                Unit::AuraList const& lDummyAuras = caster->GetAurasByType(SPELL_AURA_DUMMY);
                for(Unit::AuraList::const_iterator i = lDummyAuras.begin(); i != lDummyAuras.end(); ++i)
                {
                    if((*i)->GetSpellProto()->SpellIconID == 1935)
                    {
                        caster->CastSpell(caster, 59725, true);
                        break;
                    }
                }
                break;
            }
            default:
                break;
        }
    }
}<|MERGE_RESOLUTION|>--- conflicted
+++ resolved
@@ -313,11 +313,7 @@
     &Aura::HandleNoImmediateEffect,                         //260 SPELL_AURA_SCREEN_EFFECT (miscvalue = id in ScreenEffect.dbc) not required any code
     &Aura::HandlePhase,                                     //261 SPELL_AURA_PHASE undetectable invisibility?     implemented in Unit::isVisibleForOrDetect
     &Aura::HandleNoImmediateEffect,                         //262 SPELL_AURA_IGNORE_UNIT_STATE                    implemented in Unit::isIgnoreUnitState & Spell::CheckCast
-<<<<<<< HEAD
-    &Aura::HandleNoImmediateEffect,                         //263 SPELL_AURA_ALLOW_ONLY_ABILITY                   implemented in Spell::CheckCasterAuras
-=======
     &Aura::HandleNoImmediateEffect,                         //263 SPELL_AURA_ALLOW_ONLY_ABILITY                   implemented in Spell::CheckCasterAuras, lool enum IgnoreUnitState for known misc values
->>>>>>> 89ddc907
     &Aura::HandleUnused,                                    //264 unused (3.0.8a-3.2.2a)
     &Aura::HandleUnused,                                    //265 unused (3.0.8a-3.2.2a)
     &Aura::HandleUnused,                                    //266 unused (3.0.8a-3.2.2a)
@@ -2202,7 +2198,6 @@
                 }
                 break;
             }
-<<<<<<< HEAD
             case SPELLFAMILY_ROGUE:
             {
                 // Honor Among Thieves
@@ -2241,19 +2236,9 @@
             }
             case SPELLFAMILY_MAGE:
             {
-                // hack for Fingers of Frost stacks
-                if (GetId() == 74396)
-                {
-                    if (Aura *aur = target->GetAura(74396, EFFECT_INDEX_0))
-                        aur->GetHolder()->SetAuraCharges(2);
-                }
-=======
-            case SPELLFAMILY_MAGE:
-            {
                 // Fingers of Frost stacks set to max at apply
                 if (GetId() == 74396)
                     GetHolder()->SetAuraCharges(GetSpellProto()->StackAmount);
->>>>>>> 89ddc907
                 break;
             }
             case SPELLFAMILY_SHAMAN:
@@ -8940,11 +8925,7 @@
                 }
                 case 74396:                                 // Fingers of Frost (remove main aura)
                 {
-<<<<<<< HEAD
-                    if(!apply)
-=======
                     if (!apply)
->>>>>>> 89ddc907
                         spellId1 = 44544;
                     else
                         return;
