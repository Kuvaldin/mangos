--- conflicted
+++ resolved
@@ -4510,16 +4510,9 @@
     {
         WorldPacket data;
         if(apply)
-        {
-            ((Player*)m_target)->SetCanFly(true);
             data.Initialize(SMSG_MOVE_SET_CAN_FLY, 12);
-        }
         else
-        {
             data.Initialize(SMSG_MOVE_UNSET_CAN_FLY, 12);
-            ((Player*)m_target)->SetCanFly(false);
-        }
-        //data.append(m_target->GetPackGUID());
         data << m_target->GetPackGUID();
         data << uint32(0);                                      // unknown
         m_target->SendMessageToSet(&data, true);
@@ -6979,15 +6972,9 @@
     // allow fly
     WorldPacket data;
     if(apply)
-    {
-        ((Player*)m_target)->SetCanFly(true);
         data.Initialize(SMSG_MOVE_SET_CAN_FLY, 12);
-    }
     else
-    {
         data.Initialize(SMSG_MOVE_UNSET_CAN_FLY, 12);
-        ((Player*)m_target)->SetCanFly(false);
-    }
     data << m_target->GetPackGUID();
     data << uint32(0);                                      // unk
     m_target->SendMessageToSet(&data, true);
@@ -7485,10 +7472,7 @@
                 GUID_LOPART(GetCasterGUID()), GuidHigh2TypeId(GUID_HIPART(GetCasterGUID())), m_target->GetGUIDLow(), m_target->GetTypeId(), pdamage, GetId(),absorb);
 
             pCaster->DealDamageMods(m_target, pdamage, &absorb);
-<<<<<<< HEAD
-=======
-
->>>>>>> d2f0ace8
+
             pCaster->SendSpellNonMeleeDamageLog(m_target, GetId(), pdamage, GetSpellSchoolMask(GetSpellProto()), absorb, resist, false, 0, isCrit);
 
             float multiplier = GetSpellProto()->EffectMultipleValue[GetEffIndex()] > 0 ? GetSpellProto()->EffectMultipleValue[GetEffIndex()] : 1;
@@ -8698,7 +8682,6 @@
     ((Player*)caster)->GetSession()->HandleListStabledPetsOpcode(data);
 }
 
-<<<<<<< HEAD
 void Aura::HandleAuraInitializeImages(bool Apply, bool Real)
 {
     if (!Real || !Apply || !m_target || m_target->GetTypeId() != TYPEID_UNIT)
@@ -8748,8 +8731,6 @@
     m_target->SetUInt32Value(UNIT_FIELD_FLAGS_2, 2064);
 }
 
-=======
->>>>>>> d2f0ace8
 void Aura::HandleAllowOnlyAbility(bool apply, bool Real)
 {
     if(!Real)
