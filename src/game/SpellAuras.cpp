--- conflicted
+++ resolved
@@ -298,11 +298,7 @@
     &Aura::HandleComprehendLanguage,                        //244 SPELL_AURA_COMPREHEND_LANGUAGE
     &Aura::HandleNoImmediateEffect,                         //245 SPELL_AURA_MOD_DURATION_OF_MAGIC_EFFECTS     implemented in Unit::CalculateAuraDuration
     &Aura::HandleNoImmediateEffect,                         //246 SPELL_AURA_MOD_DURATION_OF_EFFECTS_BY_DISPEL implemented in Unit::CalculateAuraDuration
-<<<<<<< HEAD
-    &Aura::HandleAuraMirrorImage,                           //247 SPELL_AURA_MIRROR_IMAGE
-=======
     &Aura::HandleAuraMirrorImage,                           //247 SPELL_AURA_MIRROR_IMAGE                      target to become a clone of the caster
->>>>>>> 3c7c27fd
     &Aura::HandleNoImmediateEffect,                         //248 SPELL_AURA_MOD_COMBAT_RESULT_CHANCE         implemented in Unit::RollMeleeOutcomeAgainst
     &Aura::HandleAuraConvertRune,                           //249 SPELL_AURA_CONVERT_RUNE
     &Aura::HandleAuraModIncreaseHealth,                     //250 SPELL_AURA_MOD_INCREASE_HEALTH_2
@@ -10436,29 +10432,6 @@
     }
 }
 
-void Aura::HandleAuraMirrorImage(bool Apply, bool Real)
-{
-    if (!Real)
-        return;
-
-    Unit* target = GetTarget();
-
-    if (Apply)
-    {
-        Unit* caster = GetCaster();
-        if (!caster)
-            return;
-        // Set display id
-        target->SetDisplayId(caster->GetDisplayId());
-        target->SetFlag(UNIT_FIELD_FLAGS_2, UNIT_FLAG2_MIRROR_IMAGE);
-    }
-    else
-    {
-        target->SetDisplayId(target->GetNativeDisplayId());
-        target->RemoveFlag(UNIT_FIELD_FLAGS_2, UNIT_FLAG2_MIRROR_IMAGE);
-    }
-}
-
 void Aura::HandleAuraModReflectSpells(bool Apply, bool Real)
 {
     if (!Real)
