--- conflicted
+++ resolved
@@ -5298,19 +5298,8 @@
 
 void Aura::HandleAuraModBaseResistancePCT(bool apply, bool /*Real*/)
 {
-<<<<<<< HEAD
     // only players and pets have base stats
-    if (GetTarget()->GetTypeId() == TYPEID_PLAYER || ((Creature*)GetTarget())->isPet())
-=======
-    // only players have base stats
-    if(GetTarget()->GetTypeId() != TYPEID_PLAYER)
-    {
-        //pets only have base armor
-        if(((Creature*)GetTarget())->IsPet() && (m_modifier.m_miscvalue & SPELL_SCHOOL_MASK_NORMAL))
-            GetTarget()->HandleStatModifier(UNIT_MOD_ARMOR, BASE_PCT, float(m_modifier.m_amount), apply);
-    }
-    else
->>>>>>> 24920ccf
+    if (GetTarget()->GetTypeId() == TYPEID_PLAYER || ((Creature*)GetTarget())->IsPet())
     {
         for(int8 x = SPELL_SCHOOL_NORMAL; x < MAX_SPELL_SCHOOL;x++)
         {
@@ -7987,12 +7976,8 @@
         return;
 
     Unit* target = GetTarget();
-<<<<<<< HEAD
 
     if (!target)
-=======
-    if (target->GetTypeId() != TYPEID_UNIT || !((Creature*)target)->IsVehicle())
->>>>>>> 24920ccf
         return;
 
     VehicleKit* pVehicle = target->GetVehicleKit();
