/*
 * Copyright (C) 2005-2010 MaNGOS <http://getmangos.com/>
 *
 * This program is free software; you can redistribute it and/or modify
 * it under the terms of the GNU General Public License as published by
 * the Free Software Foundation; either version 2 of the License, or
 * (at your option) any later version.
 *
 * This program is distributed in the hope that it will be useful,
 * but WITHOUT ANY WARRANTY; without even the implied warranty of
 * MERCHANTABILITY or FITNESS FOR A PARTICULAR PURPOSE.  See the
 * GNU General Public License for more details.
 *
 * You should have received a copy of the GNU General Public License
 * along with this program; if not, write to the Free Software
 * Foundation, Inc., 59 Temple Place, Suite 330, Boston, MA  02111-1307  USA
 */

#include "Common.h"
#include "Database/DatabaseEnv.h"
#include "WorldPacket.h"
#include "WorldSession.h"
#include "Opcodes.h"
#include "Log.h"
#include "UpdateMask.h"
#include "World.h"
#include "ObjectMgr.h"
#include "SpellMgr.h"
#include "Player.h"
#include "Unit.h"
#include "Spell.h"
#include "DynamicObject.h"
#include "Group.h"
#include "UpdateData.h"
#include "ObjectAccessor.h"
#include "Policies/SingletonImp.h"
#include "Totem.h"
#include "Creature.h"
#include "Formulas.h"
#include "BattleGround.h"
#include "CreatureAI.h"
#include "ScriptCalls.h"
#include "Util.h"
#include "GridNotifiers.h"
#include "GridNotifiersImpl.h"
#include "Vehicle.h"
#include "CellImpl.h"

#define NULL_AURA_SLOT 0xFF

pAuraHandler AuraHandler[TOTAL_AURAS]=
{
    &Aura::HandleNULL,                                      //  0 SPELL_AURA_NONE
    &Aura::HandleBindSight,                                 //  1 SPELL_AURA_BIND_SIGHT
    &Aura::HandleModPossess,                                //  2 SPELL_AURA_MOD_POSSESS
    &Aura::HandlePeriodicDamage,                            //  3 SPELL_AURA_PERIODIC_DAMAGE
    &Aura::HandleAuraDummy,                                 //  4 SPELL_AURA_DUMMY
    &Aura::HandleModConfuse,                                //  5 SPELL_AURA_MOD_CONFUSE
    &Aura::HandleModCharm,                                  //  6 SPELL_AURA_MOD_CHARM
    &Aura::HandleModFear,                                   //  7 SPELL_AURA_MOD_FEAR
    &Aura::HandlePeriodicHeal,                              //  8 SPELL_AURA_PERIODIC_HEAL
    &Aura::HandleModAttackSpeed,                            //  9 SPELL_AURA_MOD_ATTACKSPEED
    &Aura::HandleModThreat,                                 // 10 SPELL_AURA_MOD_THREAT
    &Aura::HandleModTaunt,                                  // 11 SPELL_AURA_MOD_TAUNT
    &Aura::HandleAuraModStun,                               // 12 SPELL_AURA_MOD_STUN
    &Aura::HandleModDamageDone,                             // 13 SPELL_AURA_MOD_DAMAGE_DONE
    &Aura::HandleNoImmediateEffect,                         // 14 SPELL_AURA_MOD_DAMAGE_TAKEN   implemented in Unit::MeleeDamageBonus and Unit::SpellBaseDamageBonusForVictim
    &Aura::HandleNoImmediateEffect,                         // 15 SPELL_AURA_DAMAGE_SHIELD      implemented in Unit::DealMeleeDamage
    &Aura::HandleModStealth,                                // 16 SPELL_AURA_MOD_STEALTH
    &Aura::HandleNoImmediateEffect,                         // 17 SPELL_AURA_MOD_STEALTH_DETECT implemented in Unit::isVisibleForOrDetect
    &Aura::HandleInvisibility,                              // 18 SPELL_AURA_MOD_INVISIBILITY
    &Aura::HandleInvisibilityDetect,                        // 19 SPELL_AURA_MOD_INVISIBILITY_DETECTION
    &Aura::HandleAuraModTotalHealthPercentRegen,            // 20 SPELL_AURA_OBS_MOD_HEALTH
    &Aura::HandleAuraModTotalManaPercentRegen,              // 21 SPELL_AURA_OBS_MOD_MANA
    &Aura::HandleAuraModResistance,                         // 22 SPELL_AURA_MOD_RESISTANCE
    &Aura::HandlePeriodicTriggerSpell,                      // 23 SPELL_AURA_PERIODIC_TRIGGER_SPELL
    &Aura::HandlePeriodicEnergize,                          // 24 SPELL_AURA_PERIODIC_ENERGIZE
    &Aura::HandleAuraModPacify,                             // 25 SPELL_AURA_MOD_PACIFY
    &Aura::HandleAuraModRoot,                               // 26 SPELL_AURA_MOD_ROOT
    &Aura::HandleAuraModSilence,                            // 27 SPELL_AURA_MOD_SILENCE
    &Aura::HandleNoImmediateEffect,                         // 28 SPELL_AURA_REFLECT_SPELLS        implement in Unit::SpellHitResult
    &Aura::HandleAuraModStat,                               // 29 SPELL_AURA_MOD_STAT
    &Aura::HandleAuraModSkill,                              // 30 SPELL_AURA_MOD_SKILL
    &Aura::HandleAuraModIncreaseSpeed,                      // 31 SPELL_AURA_MOD_INCREASE_SPEED
    &Aura::HandleAuraModIncreaseMountedSpeed,               // 32 SPELL_AURA_MOD_INCREASE_MOUNTED_SPEED
    &Aura::HandleAuraModDecreaseSpeed,                      // 33 SPELL_AURA_MOD_DECREASE_SPEED
    &Aura::HandleAuraModIncreaseHealth,                     // 34 SPELL_AURA_MOD_INCREASE_HEALTH
    &Aura::HandleAuraModIncreaseEnergy,                     // 35 SPELL_AURA_MOD_INCREASE_ENERGY
    &Aura::HandleAuraModShapeshift,                         // 36 SPELL_AURA_MOD_SHAPESHIFT
    &Aura::HandleAuraModEffectImmunity,                     // 37 SPELL_AURA_EFFECT_IMMUNITY
    &Aura::HandleAuraModStateImmunity,                      // 38 SPELL_AURA_STATE_IMMUNITY
    &Aura::HandleAuraModSchoolImmunity,                     // 39 SPELL_AURA_SCHOOL_IMMUNITY
    &Aura::HandleAuraModDmgImmunity,                        // 40 SPELL_AURA_DAMAGE_IMMUNITY
    &Aura::HandleAuraModDispelImmunity,                     // 41 SPELL_AURA_DISPEL_IMMUNITY
    &Aura::HandleAuraProcTriggerSpell,                      // 42 SPELL_AURA_PROC_TRIGGER_SPELL  implemented in Unit::ProcDamageAndSpellFor and Unit::HandleProcTriggerSpell
    &Aura::HandleNoImmediateEffect,                         // 43 SPELL_AURA_PROC_TRIGGER_DAMAGE implemented in Unit::ProcDamageAndSpellFor
    &Aura::HandleAuraTrackCreatures,                        // 44 SPELL_AURA_TRACK_CREATURES
    &Aura::HandleAuraTrackResources,                        // 45 SPELL_AURA_TRACK_RESOURCES
    &Aura::HandleUnused,                                    // 46 SPELL_AURA_46 (used in test spells 54054 and 54058, and spell 48050) (3.0.8a-3.2.2a)
    &Aura::HandleAuraModParryPercent,                       // 47 SPELL_AURA_MOD_PARRY_PERCENT
    &Aura::HandleNULL,                                      // 48 SPELL_AURA_48 spell Napalm (area damage spell with additional delayed damage effect)
    &Aura::HandleAuraModDodgePercent,                       // 49 SPELL_AURA_MOD_DODGE_PERCENT
    &Aura::HandleNoImmediateEffect,                         // 50 SPELL_AURA_MOD_CRITICAL_HEALING_AMOUNT implemented in Unit::SpellCriticalHealingBonus
    &Aura::HandleAuraModBlockPercent,                       // 51 SPELL_AURA_MOD_BLOCK_PERCENT
    &Aura::HandleAuraModCritPercent,                        // 52 SPELL_AURA_MOD_CRIT_PERCENT
    &Aura::HandlePeriodicLeech,                             // 53 SPELL_AURA_PERIODIC_LEECH
    &Aura::HandleModHitChance,                              // 54 SPELL_AURA_MOD_HIT_CHANCE
    &Aura::HandleModSpellHitChance,                         // 55 SPELL_AURA_MOD_SPELL_HIT_CHANCE
    &Aura::HandleAuraTransform,                             // 56 SPELL_AURA_TRANSFORM
    &Aura::HandleModSpellCritChance,                        // 57 SPELL_AURA_MOD_SPELL_CRIT_CHANCE
    &Aura::HandleAuraModIncreaseSwimSpeed,                  // 58 SPELL_AURA_MOD_INCREASE_SWIM_SPEED
    &Aura::HandleNoImmediateEffect,                         // 59 SPELL_AURA_MOD_DAMAGE_DONE_CREATURE implemented in Unit::MeleeDamageBonus and Unit::SpellDamageBonus
    &Aura::HandleAuraModPacifyAndSilence,                   // 60 SPELL_AURA_MOD_PACIFY_SILENCE
    &Aura::HandleAuraModScale,                              // 61 SPELL_AURA_MOD_SCALE
    &Aura::HandlePeriodicHealthFunnel,                      // 62 SPELL_AURA_PERIODIC_HEALTH_FUNNEL
    &Aura::HandleUnused,                                    // 63 unused (3.0.8a-3.2.2a) old SPELL_AURA_PERIODIC_MANA_FUNNEL
    &Aura::HandlePeriodicManaLeech,                         // 64 SPELL_AURA_PERIODIC_MANA_LEECH
    &Aura::HandleModCastingSpeed,                           // 65 SPELL_AURA_MOD_CASTING_SPEED_NOT_STACK
    &Aura::HandleFeignDeath,                                // 66 SPELL_AURA_FEIGN_DEATH
    &Aura::HandleAuraModDisarm,                             // 67 SPELL_AURA_MOD_DISARM
    &Aura::HandleAuraModStalked,                            // 68 SPELL_AURA_MOD_STALKED
    &Aura::HandleSchoolAbsorb,                              // 69 SPELL_AURA_SCHOOL_ABSORB implemented in Unit::CalcAbsorbResist
    &Aura::HandleUnused,                                    // 70 SPELL_AURA_EXTRA_ATTACKS      Useless, used by only one spell 41560 that has only visual effect (3.2.2a)
    &Aura::HandleModSpellCritChanceShool,                   // 71 SPELL_AURA_MOD_SPELL_CRIT_CHANCE_SCHOOL
    &Aura::HandleModPowerCostPCT,                           // 72 SPELL_AURA_MOD_POWER_COST_SCHOOL_PCT
    &Aura::HandleModPowerCost,                              // 73 SPELL_AURA_MOD_POWER_COST_SCHOOL
    &Aura::HandleNoImmediateEffect,                         // 74 SPELL_AURA_REFLECT_SPELLS_SCHOOL  implemented in Unit::SpellHitResult
    &Aura::HandleNoImmediateEffect,                         // 75 SPELL_AURA_MOD_LANGUAGE           implemented in WorldSession::HandleMessagechatOpcode
    &Aura::HandleFarSight,                                  // 76 SPELL_AURA_FAR_SIGHT
    &Aura::HandleModMechanicImmunity,                       // 77 SPELL_AURA_MECHANIC_IMMUNITY
    &Aura::HandleAuraMounted,                               // 78 SPELL_AURA_MOUNTED
    &Aura::HandleModDamagePercentDone,                      // 79 SPELL_AURA_MOD_DAMAGE_PERCENT_DONE
    &Aura::HandleModPercentStat,                            // 80 SPELL_AURA_MOD_PERCENT_STAT
    &Aura::HandleNoImmediateEffect,                         // 81 SPELL_AURA_SPLIT_DAMAGE_PCT       implemented in Unit::CalcAbsorbResist
    &Aura::HandleWaterBreathing,                            // 82 SPELL_AURA_WATER_BREATHING
    &Aura::HandleModBaseResistance,                         // 83 SPELL_AURA_MOD_BASE_RESISTANCE
    &Aura::HandleModRegen,                                  // 84 SPELL_AURA_MOD_REGEN
    &Aura::HandleModPowerRegen,                             // 85 SPELL_AURA_MOD_POWER_REGEN
    &Aura::HandleChannelDeathItem,                          // 86 SPELL_AURA_CHANNEL_DEATH_ITEM
    &Aura::HandleNoImmediateEffect,                         // 87 SPELL_AURA_MOD_DAMAGE_PERCENT_TAKEN implemented in Unit::MeleeDamageBonus and Unit::SpellDamageBonus
    &Aura::HandleNoImmediateEffect,                         // 88 SPELL_AURA_MOD_HEALTH_REGEN_PERCENT implemented in Player::RegenerateHealth
    &Aura::HandlePeriodicDamagePCT,                         // 89 SPELL_AURA_PERIODIC_DAMAGE_PERCENT
    &Aura::HandleUnused,                                    // 90 unused (3.0.8a-3.2.2a) old SPELL_AURA_MOD_RESIST_CHANCE
    &Aura::HandleNoImmediateEffect,                         // 91 SPELL_AURA_MOD_DETECT_RANGE implemented in Creature::GetAttackDistance
    &Aura::HandlePreventFleeing,                            // 92 SPELL_AURA_PREVENTS_FLEEING
    &Aura::HandleModUnattackable,                           // 93 SPELL_AURA_MOD_UNATTACKABLE
    &Aura::HandleNoImmediateEffect,                         // 94 SPELL_AURA_INTERRUPT_REGEN implemented in Player::RegenerateAll
    &Aura::HandleAuraGhost,                                 // 95 SPELL_AURA_GHOST
    &Aura::HandleNoImmediateEffect,                         // 96 SPELL_AURA_SPELL_MAGNET implemented in Unit::SelectMagnetTarget
    &Aura::HandleManaShield,                                // 97 SPELL_AURA_MANA_SHIELD implemented in Unit::CalcAbsorbResist
    &Aura::HandleAuraModSkill,                              // 98 SPELL_AURA_MOD_SKILL_TALENT
    &Aura::HandleAuraModAttackPower,                        // 99 SPELL_AURA_MOD_ATTACK_POWER
    &Aura::HandleUnused,                                    //100 SPELL_AURA_AURAS_VISIBLE obsolete 3.x? all player can see all auras now, but still have 2 spells including GM-spell (1852,2855)
    &Aura::HandleModResistancePercent,                      //101 SPELL_AURA_MOD_RESISTANCE_PCT
    &Aura::HandleNoImmediateEffect,                         //102 SPELL_AURA_MOD_MELEE_ATTACK_POWER_VERSUS implemented in Unit::MeleeDamageBonus
    &Aura::HandleAuraModTotalThreat,                        //103 SPELL_AURA_MOD_TOTAL_THREAT
    &Aura::HandleAuraWaterWalk,                             //104 SPELL_AURA_WATER_WALK
    &Aura::HandleAuraFeatherFall,                           //105 SPELL_AURA_FEATHER_FALL
    &Aura::HandleAuraHover,                                 //106 SPELL_AURA_HOVER
    &Aura::HandleAddModifier,                               //107 SPELL_AURA_ADD_FLAT_MODIFIER
    &Aura::HandleAddModifier,                               //108 SPELL_AURA_ADD_PCT_MODIFIER
    &Aura::HandleAddTargetTrigger,                          //109 SPELL_AURA_ADD_TARGET_TRIGGER
    &Aura::HandleModPowerRegenPCT,                          //110 SPELL_AURA_MOD_POWER_REGEN_PERCENT
    &Aura::HandleNoImmediateEffect,                         //111 SPELL_AURA_ADD_CASTER_HIT_TRIGGER implemented in Unit::SelectMagnetTarget
    &Aura::HandleNoImmediateEffect,                         //112 SPELL_AURA_OVERRIDE_CLASS_SCRIPTS implemented in diff functions.
    &Aura::HandleNoImmediateEffect,                         //113 SPELL_AURA_MOD_RANGED_DAMAGE_TAKEN implemented in Unit::MeleeDamageBonus
    &Aura::HandleNoImmediateEffect,                         //114 SPELL_AURA_MOD_RANGED_DAMAGE_TAKEN_PCT implemented in Unit::MeleeDamageBonus
    &Aura::HandleNoImmediateEffect,                         //115 SPELL_AURA_MOD_HEALING                 implemented in Unit::SpellBaseHealingBonusForVictim
    &Aura::HandleNoImmediateEffect,                         //116 SPELL_AURA_MOD_REGEN_DURING_COMBAT     imppemented in Player::RegenerateAll and Player::RegenerateHealth
    &Aura::HandleNoImmediateEffect,                         //117 SPELL_AURA_MOD_MECHANIC_RESISTANCE     implemented in Unit::MagicSpellHitResult
    &Aura::HandleNoImmediateEffect,                         //118 SPELL_AURA_MOD_HEALING_PCT             implemented in Unit::SpellHealingBonus
    &Aura::HandleUnused,                                    //119 unused (3.0.8a-3.2.2a) old SPELL_AURA_SHARE_PET_TRACKING
    &Aura::HandleAuraUntrackable,                           //120 SPELL_AURA_UNTRACKABLE
    &Aura::HandleAuraEmpathy,                               //121 SPELL_AURA_EMPATHY
    &Aura::HandleModOffhandDamagePercent,                   //122 SPELL_AURA_MOD_OFFHAND_DAMAGE_PCT
    &Aura::HandleModTargetResistance,                       //123 SPELL_AURA_MOD_TARGET_RESISTANCE
    &Aura::HandleAuraModRangedAttackPower,                  //124 SPELL_AURA_MOD_RANGED_ATTACK_POWER
    &Aura::HandleNoImmediateEffect,                         //125 SPELL_AURA_MOD_MELEE_DAMAGE_TAKEN implemented in Unit::MeleeDamageBonus
    &Aura::HandleNoImmediateEffect,                         //126 SPELL_AURA_MOD_MELEE_DAMAGE_TAKEN_PCT implemented in Unit::MeleeDamageBonus
    &Aura::HandleNoImmediateEffect,                         //127 SPELL_AURA_RANGED_ATTACK_POWER_ATTACKER_BONUS implemented in Unit::MeleeDamageBonus
    &Aura::HandleModPossessPet,                             //128 SPELL_AURA_MOD_POSSESS_PET
    &Aura::HandleAuraModIncreaseSpeed,                      //129 SPELL_AURA_MOD_SPEED_ALWAYS
    &Aura::HandleAuraModIncreaseMountedSpeed,               //130 SPELL_AURA_MOD_MOUNTED_SPEED_ALWAYS
    &Aura::HandleNoImmediateEffect,                         //131 SPELL_AURA_MOD_RANGED_ATTACK_POWER_VERSUS implemented in Unit::MeleeDamageBonus
    &Aura::HandleAuraModIncreaseEnergyPercent,              //132 SPELL_AURA_MOD_INCREASE_ENERGY_PERCENT
    &Aura::HandleAuraModIncreaseHealthPercent,              //133 SPELL_AURA_MOD_INCREASE_HEALTH_PERCENT
    &Aura::HandleAuraModRegenInterrupt,                     //134 SPELL_AURA_MOD_MANA_REGEN_INTERRUPT
    &Aura::HandleModHealingDone,                            //135 SPELL_AURA_MOD_HEALING_DONE
    &Aura::HandleNoImmediateEffect,                         //136 SPELL_AURA_MOD_HEALING_DONE_PERCENT   implemented in Unit::SpellHealingBonus
    &Aura::HandleModTotalPercentStat,                       //137 SPELL_AURA_MOD_TOTAL_STAT_PERCENTAGE
    &Aura::HandleHaste,                                     //138 SPELL_AURA_MOD_HASTE
    &Aura::HandleForceReaction,                             //139 SPELL_AURA_FORCE_REACTION
    &Aura::HandleAuraModRangedHaste,                        //140 SPELL_AURA_MOD_RANGED_HASTE
    &Aura::HandleRangedAmmoHaste,                           //141 SPELL_AURA_MOD_RANGED_AMMO_HASTE
    &Aura::HandleAuraModBaseResistancePCT,                  //142 SPELL_AURA_MOD_BASE_RESISTANCE_PCT
    &Aura::HandleAuraModResistanceExclusive,                //143 SPELL_AURA_MOD_RESISTANCE_EXCLUSIVE
    &Aura::HandleAuraSafeFall,                              //144 SPELL_AURA_SAFE_FALL                  implemented in WorldSession::HandleMovementOpcodes
    &Aura::HandleAuraModPetTalentsPoints,                   //145 SPELL_AURA_MOD_PET_TALENT_POINTS
    &Aura::HandleNoImmediateEffect,                         //146 SPELL_AURA_ALLOW_TAME_PET_TYPE        implemented in Player::CanTameExoticPets
    &Aura::HandleModMechanicImmunityMask,                   //147 SPELL_AURA_MECHANIC_IMMUNITY_MASK     implemented in Unit::IsImmunedToSpell and Unit::IsImmunedToSpellEffect (check part)
    &Aura::HandleAuraRetainComboPoints,                     //148 SPELL_AURA_RETAIN_COMBO_POINTS
    &Aura::HandleNoImmediateEffect,                         //149 SPELL_AURA_REDUCE_PUSHBACK            implemented in Spell::Delayed and Spell::DelayedChannel
    &Aura::HandleShieldBlockValue,                          //150 SPELL_AURA_MOD_SHIELD_BLOCKVALUE_PCT
    &Aura::HandleAuraTrackStealthed,                        //151 SPELL_AURA_TRACK_STEALTHED
    &Aura::HandleNoImmediateEffect,                         //152 SPELL_AURA_MOD_DETECTED_RANGE         implemented in Creature::GetAttackDistance
    &Aura::HandleNoImmediateEffect,                         //153 SPELL_AURA_SPLIT_DAMAGE_FLAT          implemented in Unit::CalcAbsorbResist
    &Aura::HandleNoImmediateEffect,                         //154 SPELL_AURA_MOD_STEALTH_LEVEL          implemented in Unit::isVisibleForOrDetect
    &Aura::HandleNoImmediateEffect,                         //155 SPELL_AURA_MOD_WATER_BREATHING        implemented in Player::getMaxTimer
    &Aura::HandleNoImmediateEffect,                         //156 SPELL_AURA_MOD_REPUTATION_GAIN        implemented in Player::CalculateReputationGain
    &Aura::HandleUnused,                                    //157 SPELL_AURA_PET_DAMAGE_MULTI (single test like spell 20782, also single for 214 aura)
    &Aura::HandleShieldBlockValue,                          //158 SPELL_AURA_MOD_SHIELD_BLOCKVALUE
    &Aura::HandleNoImmediateEffect,                         //159 SPELL_AURA_NO_PVP_CREDIT              implemented in Player::RewardHonor
    &Aura::HandleNoImmediateEffect,                         //160 SPELL_AURA_MOD_AOE_AVOIDANCE          implemented in Unit::MagicSpellHitResult
    &Aura::HandleNoImmediateEffect,                         //161 SPELL_AURA_MOD_HEALTH_REGEN_IN_COMBAT implemented in Player::RegenerateAll and Player::RegenerateHealth
    &Aura::HandleAuraPowerBurn,                             //162 SPELL_AURA_POWER_BURN_MANA
    &Aura::HandleNoImmediateEffect,                         //163 SPELL_AURA_MOD_CRIT_DAMAGE_BONUS      implemented in Unit::CalculateMeleeDamage and Unit::SpellCriticalDamageBonus
    &Aura::HandleUnused,                                    //164 unused (3.0.8a-3.2.2a), only one test spell 10654
    &Aura::HandleNoImmediateEffect,                         //165 SPELL_AURA_MELEE_ATTACK_POWER_ATTACKER_BONUS implemented in Unit::MeleeDamageBonus
    &Aura::HandleAuraModAttackPowerPercent,                 //166 SPELL_AURA_MOD_ATTACK_POWER_PCT
    &Aura::HandleAuraModRangedAttackPowerPercent,           //167 SPELL_AURA_MOD_RANGED_ATTACK_POWER_PCT
    &Aura::HandleNoImmediateEffect,                         //168 SPELL_AURA_MOD_DAMAGE_DONE_VERSUS            implemented in Unit::SpellDamageBonus, Unit::MeleeDamageBonus
    &Aura::HandleNoImmediateEffect,                         //169 SPELL_AURA_MOD_CRIT_PERCENT_VERSUS           implemented in Unit::DealDamageBySchool, Unit::DoAttackDamage, Unit::SpellCriticalBonus
    &Aura::HandleNULL,                                      //170 SPELL_AURA_DETECT_AMORE       different spells that ignore transformation effects
    &Aura::HandleAuraModIncreaseSpeed,                      //171 SPELL_AURA_MOD_SPEED_NOT_STACK
    &Aura::HandleAuraModIncreaseMountedSpeed,               //172 SPELL_AURA_MOD_MOUNTED_SPEED_NOT_STACK
    &Aura::HandleUnused,                                    //173 unused (3.0.8a-3.2.2a) no spells, old SPELL_AURA_ALLOW_CHAMPION_SPELLS  only for Proclaim Champion spell
    &Aura::HandleModSpellDamagePercentFromStat,             //174 SPELL_AURA_MOD_SPELL_DAMAGE_OF_STAT_PERCENT  implemented in Unit::SpellBaseDamageBonus
    &Aura::HandleModSpellHealingPercentFromStat,            //175 SPELL_AURA_MOD_SPELL_HEALING_OF_STAT_PERCENT implemented in Unit::SpellBaseHealingBonus
    &Aura::HandleSpiritOfRedemption,                        //176 SPELL_AURA_SPIRIT_OF_REDEMPTION   only for Spirit of Redemption spell, die at aura end
    &Aura::HandleNULL,                                      //177 SPELL_AURA_AOE_CHARM (22 spells)
    &Aura::HandleNoImmediateEffect,                         //178 SPELL_AURA_MOD_DEBUFF_RESISTANCE          implemented in Unit::MagicSpellHitResult
    &Aura::HandleNoImmediateEffect,                         //179 SPELL_AURA_MOD_ATTACKER_SPELL_CRIT_CHANCE implemented in Unit::SpellCriticalBonus
    &Aura::HandleNoImmediateEffect,                         //180 SPELL_AURA_MOD_FLAT_SPELL_DAMAGE_VERSUS   implemented in Unit::SpellDamageBonus
    &Aura::HandleUnused,                                    //181 unused (3.0.8a-3.2.2a) old SPELL_AURA_MOD_FLAT_SPELL_CRIT_DAMAGE_VERSUS
    &Aura::HandleAuraModResistenceOfStatPercent,            //182 SPELL_AURA_MOD_RESISTANCE_OF_STAT_PERCENT
    &Aura::HandleNoImmediateEffect,                         //183 SPELL_AURA_MOD_CRITICAL_THREAT only used in 28746, implemented in ThreatCalcHelper::calcThreat
    &Aura::HandleNoImmediateEffect,                         //184 SPELL_AURA_MOD_ATTACKER_MELEE_HIT_CHANCE  implemented in Unit::RollMeleeOutcomeAgainst
    &Aura::HandleNoImmediateEffect,                         //185 SPELL_AURA_MOD_ATTACKER_RANGED_HIT_CHANCE implemented in Unit::RollMeleeOutcomeAgainst
    &Aura::HandleNoImmediateEffect,                         //186 SPELL_AURA_MOD_ATTACKER_SPELL_HIT_CHANCE  implemented in Unit::MagicSpellHitResult
    &Aura::HandleNoImmediateEffect,                         //187 SPELL_AURA_MOD_ATTACKER_MELEE_CRIT_CHANCE  implemented in Unit::GetUnitCriticalChance
    &Aura::HandleNoImmediateEffect,                         //188 SPELL_AURA_MOD_ATTACKER_RANGED_CRIT_CHANCE implemented in Unit::GetUnitCriticalChance
    &Aura::HandleModRating,                                 //189 SPELL_AURA_MOD_RATING
    &Aura::HandleNoImmediateEffect,                         //190 SPELL_AURA_MOD_FACTION_REPUTATION_GAIN     implemented in Player::CalculateReputationGain
    &Aura::HandleAuraModUseNormalSpeed,                     //191 SPELL_AURA_USE_NORMAL_MOVEMENT_SPEED
    &Aura::HandleModMeleeRangedSpeedPct,                    //192 SPELL_AURA_HASTE_MELEE
    &Aura::HandleModCombatSpeedPct,                         //193 SPELL_AURA_HASTE_ALL (in fact combat (any type attack) speed pct)
    &Aura::HandleNoImmediateEffect,                         //194 SPELL_AURA_MOD_IGNORE_ABSORB_SCHOOL       implement in Unit::CalcNotIgnoreAbsorbDamage
    &Aura::HandleNoImmediateEffect,                         //195 SPELL_AURA_MOD_IGNORE_ABSORB_FOR_SPELL    implement in Unit::CalcNotIgnoreAbsorbDamage
    &Aura::HandleNULL,                                      //196 SPELL_AURA_MOD_COOLDOWN (single spell 24818 in 3.2.2a)
    &Aura::HandleNoImmediateEffect,                         //197 SPELL_AURA_MOD_ATTACKER_SPELL_AND_WEAPON_CRIT_CHANCE implemented in Unit::SpellCriticalBonus Unit::GetUnitCriticalChance
    &Aura::HandleUnused,                                    //198 unused (3.0.8a-3.2.2a) old SPELL_AURA_MOD_ALL_WEAPON_SKILLS
    &Aura::HandleNoImmediateEffect,                         //199 SPELL_AURA_MOD_INCREASES_SPELL_PCT_TO_HIT  implemented in Unit::MagicSpellHitResult
    &Aura::HandleNoImmediateEffect,                         //200 SPELL_AURA_MOD_KILL_XP_PCT                 implemented in Player::GiveXP
    &Aura::HandleAuraAllowFlight,                           //201 SPELL_AURA_FLY                             this aura enable flight mode...
    &Aura::HandleNoImmediateEffect,                         //202 SPELL_AURA_CANNOT_BE_DODGED                implemented in Unit::RollPhysicalOutcomeAgainst
    &Aura::HandleNoImmediateEffect,                         //203 SPELL_AURA_MOD_ATTACKER_MELEE_CRIT_DAMAGE  implemented in Unit::CalculateMeleeDamage and Unit::SpellCriticalDamageBonus
    &Aura::HandleNoImmediateEffect,                         //204 SPELL_AURA_MOD_ATTACKER_RANGED_CRIT_DAMAGE implemented in Unit::CalculateMeleeDamage and Unit::SpellCriticalDamageBonus
    &Aura::HandleNoImmediateEffect,                         //205 SPELL_AURA_MOD_ATTACKER_SPELL_CRIT_DAMAGE  implemented in Unit::SpellCriticalDamageBonus
<<<<<<< HEAD
    &Aura::HandleAuraModIncreaseFlightSpeed,                //206 SPELL_AURA_MOD_SPEED_MOUNTED
    &Aura::HandleAuraModIncreaseFlightSpeed,                //207 SPELL_AURA_MOD_INCREASE_FLIGHT_SPEED
    &Aura::HandleAuraModIncreaseFlightSpeed,                //208 SPELL_AURA_MOD_SPEED_FLIGHT, used only in spell: Flight Form (Passive)
    &Aura::HandleAuraModIncreaseFlightSpeed,                //209 SPELL_AURA_MOD_FLIGHT_SPEED_ALWAYS
    &Aura::HandleNULL,                                      //210 "Increase flight speed by"
    &Aura::HandleAuraModIncreaseFlightSpeed,                //211 SPELL_AURA_MOD_FLIGHT_SPEED_NOT_STACK
=======
    &Aura::HandleAuraModIncreaseFlightSpeed,                //206 SPELL_AURA_MOD_FLIGHT_SPEED
    &Aura::HandleAuraModIncreaseFlightSpeed,                //207 SPELL_AURA_MOD_FLIGHT_SPEED_MOUNTED
    &Aura::HandleAuraModIncreaseFlightSpeed,                //208 SPELL_AURA_MOD_FLIGHT_SPEED_STACKING
    &Aura::HandleAuraModIncreaseFlightSpeed,                //209 SPELL_AURA_MOD_FLIGHT_SPEED_MOUNTED_STACKING
    &Aura::HandleAuraModIncreaseFlightSpeed,                //210 SPELL_AURA_MOD_FLIGHT_SPEED_NOT_STACKING
    &Aura::HandleAuraModIncreaseFlightSpeed,                //211 SPELL_AURA_MOD_FLIGHT_SPEED_MOUNTED_NOT_STACKING
>>>>>>> b49a4f32
    &Aura::HandleAuraModRangedAttackPowerOfStatPercent,     //212 SPELL_AURA_MOD_RANGED_ATTACK_POWER_OF_STAT_PERCENT
    &Aura::HandleNoImmediateEffect,                         //213 SPELL_AURA_MOD_RAGE_FROM_DAMAGE_DEALT implemented in Player::RewardRage
    &Aura::HandleUnused,                                    //214 Tamed Pet Passive (single test like spell 20782, also single for 157 aura)
    &Aura::HandleArenaPreparation,                          //215 SPELL_AURA_ARENA_PREPARATION
    &Aura::HandleModCastingSpeed,                           //216 SPELL_AURA_HASTE_SPELLS
    &Aura::HandleUnused,                                    //217 unused (3.0.8a-3.2.2a)
    &Aura::HandleAuraModRangedHaste,                        //218 SPELL_AURA_HASTE_RANGED
    &Aura::HandleModManaRegen,                              //219 SPELL_AURA_MOD_MANA_REGEN_FROM_STAT
    &Aura::HandleModRatingFromStat,                         //220 SPELL_AURA_MOD_RATING_FROM_STAT
    &Aura::HandleNULL,                                      //221 ignored
    &Aura::HandleUnused,                                    //222 unused (3.0.8a-3.2.2a) only for spell 44586 that not used in real spell cast
    &Aura::HandleNULL,                                      //223 dummy code (cast damage spell to attacker) and another dymmy (jump to another nearby raid member)
    &Aura::HandleUnused,                                    //224 unused (3.0.8a-3.2.2a)
    &Aura::HandleNoImmediateEffect,                         //225 SPELL_AURA_PRAYER_OF_MENDING
    &Aura::HandleAuraPeriodicDummy,                         //226 SPELL_AURA_PERIODIC_DUMMY
    &Aura::HandlePeriodicTriggerSpellWithValue,             //227 SPELL_AURA_PERIODIC_TRIGGER_SPELL_WITH_VALUE
    &Aura::HandleNoImmediateEffect,                         //228 SPELL_AURA_DETECT_STEALTH
    &Aura::HandleNoImmediateEffect,                         //229 SPELL_AURA_MOD_AOE_DAMAGE_AVOIDANCE        implemented in Unit::SpellDamageBonus
    &Aura::HandleAuraModIncreaseMaxHealth,                  //230 Commanding Shout
    &Aura::HandleNoImmediateEffect,                         //231 SPELL_AURA_PROC_TRIGGER_SPELL_WITH_VALUE
    &Aura::HandleNoImmediateEffect,                         //232 SPELL_AURA_MECHANIC_DURATION_MOD           implement in Unit::CalculateSpellDuration
    &Aura::HandleNULL,                                      //233 set model id to the one of the creature with id m_modifier.m_miscvalue
    &Aura::HandleNoImmediateEffect,                         //234 SPELL_AURA_MECHANIC_DURATION_MOD_NOT_STACK implement in Unit::CalculateSpellDuration
    &Aura::HandleAuraModDispelResist,                       //235 SPELL_AURA_MOD_DISPEL_RESIST               implement in Unit::MagicSpellHitResult
    &Aura::HandleAuraControlVehicle,                        //236 SPELL_AURA_CONTROL_VEHICLE
    &Aura::HandleModSpellDamagePercentFromAttackPower,      //237 SPELL_AURA_MOD_SPELL_DAMAGE_OF_ATTACK_POWER  implemented in Unit::SpellBaseDamageBonus
    &Aura::HandleModSpellHealingPercentFromAttackPower,     //238 SPELL_AURA_MOD_SPELL_HEALING_OF_ATTACK_POWER implemented in Unit::SpellBaseHealingBonus
    &Aura::HandleAuraModScale,                              //239 SPELL_AURA_MOD_SCALE_2 only in Noggenfogger Elixir (16595) before 2.3.0 aura 61
    &Aura::HandleAuraModExpertise,                          //240 SPELL_AURA_MOD_EXPERTISE
    &Aura::HandleForceMoveForward,                          //241 Forces the player to move forward
    &Aura::HandleUnused,                                    //242 SPELL_AURA_MOD_SPELL_DAMAGE_FROM_HEALING (only 2 test spels in 3.2.2a)
    &Aura::HandleNULL,                                      //243 faction reaction override spells
    &Aura::HandleComprehendLanguage,                        //244 SPELL_AURA_COMPREHEND_LANGUAGE
    &Aura::HandleNoImmediateEffect,                         //245 SPELL_AURA_MOD_DURATION_OF_MAGIC_EFFECTS     implemented in Unit::CalculateSpellDuration
    &Aura::HandleNoImmediateEffect,                         //246 SPELL_AURA_MOD_DURATION_OF_EFFECTS_BY_DISPEL implemented in Unit::CalculateSpellDuration
    &Aura::HandleAuraCloneCaster,                           //247 SPELL_AURA_CLONE_CASTER
    &Aura::HandleNoImmediateEffect,                         //248 SPELL_AURA_MOD_COMBAT_RESULT_CHANCE         implemented in Unit::RollMeleeOutcomeAgainst
    &Aura::HandleAuraConvertRune,                           //249 SPELL_AURA_CONVERT_RUNE
    &Aura::HandleAuraModIncreaseHealth,                     //250 SPELL_AURA_MOD_INCREASE_HEALTH_2
    &Aura::HandleNULL,                                      //251 SPELL_AURA_MOD_ENEMY_DODGE
    &Aura::HandleModCombatSpeedPct,                         //252 SPELL_AURA_SLOW_ALL
    &Aura::HandleNoImmediateEffect,                         //253 SPELL_AURA_MOD_BLOCK_CRIT_CHANCE             implemented in Unit::CalculateMeleeDamage
    &Aura::HandleNULL,                                      //254 SPELL_AURA_MOD_DISARM_SHIELD disarm Shield
    &Aura::HandleNoImmediateEffect,                         //255 SPELL_AURA_MOD_MECHANIC_DAMAGE_TAKEN_PERCENT    implemented in Unit::SpellDamageBonus
    &Aura::HandleNoReagentUseAura,                          //256 SPELL_AURA_NO_REAGENT_USE Use SpellClassMask for spell select
    &Aura::HandleNULL,                                      //257 SPELL_AURA_MOD_TARGET_RESIST_BY_SPELL_CLASS Use SpellClassMask for spell select
    &Aura::HandleNULL,                                      //258 SPELL_AURA_MOD_SPELL_VISUAL
    &Aura::HandleNULL,                                      //259 corrupt healing over time spell
    &Aura::HandleNoImmediateEffect,                         //260 SPELL_AURA_SCREEN_EFFECT (miscvalue = id in ScreenEffect.dbc) not required any code
    &Aura::HandlePhase,                                     //261 SPELL_AURA_PHASE undetectable invisibility?     implemented in Unit::isVisibleForOrDetect
    &Aura::HandleNULL,                                      //262 ignore combat/aura state?
    &Aura::HandleAllowOnlyAbility,                          //263 SPELL_AURA_ALLOW_ONLY_ABILITY player can use only abilities set in SpellClassMask
    &Aura::HandleUnused,                                    //264 unused (3.0.8a-3.2.2a)
    &Aura::HandleUnused,                                    //265 unused (3.0.8a-3.2.2a)
    &Aura::HandleUnused,                                    //266 unused (3.0.8a-3.2.2a)
    &Aura::HandleNoImmediateEffect,                         //267 SPELL_AURA_MOD_IMMUNE_AURA_APPLY_SCHOOL         implemented in Unit::IsImmunedToSpellEffect
    &Aura::HandleAuraModAttackPowerOfStatPercent,           //268 SPELL_AURA_MOD_ATTACK_POWER_OF_STAT_PERCENT
    &Aura::HandleNoImmediateEffect,                         //269 SPELL_AURA_MOD_IGNORE_DAMAGE_REDUCTION_SCHOOL   implemented in Unit::CalcNotIgnoreDamageRedunction
    &Aura::HandleUnused,                                    //270 SPELL_AURA_MOD_IGNORE_TARGET_RESIST (unused in 3.2.2a)
    &Aura::HandleNoImmediateEffect,                         //271 SPELL_AURA_MOD_DAMAGE_FROM_CASTER    implemented in Unit::SpellDamageBonus
    &Aura::HandleNoImmediateEffect,                         //272 SPELL_AURA_MAELSTROM_WEAPON (unclear use for aura, it used in (3.2.2a...3.3.0) in single spell 53817 that spellmode stacked and charged spell expected to be drop as stack
    &Aura::HandleNoImmediateEffect,                         //273 SPELL_AURA_X_RAY (client side implementation)
    &Aura::HandleNULL,                                      //274 proc free shot?
    &Aura::HandleNoImmediateEffect,                         //275 SPELL_AURA_MOD_IGNORE_SHAPESHIFT Use SpellClassMask for spell select
    &Aura::HandleNULL,                                      //276 mod damage % mechanic?
    &Aura::HandleNoImmediateEffect,                         //277 SPELL_AURA_MOD_MAX_AFFECTED_TARGETS Use SpellClassMask for spell select
    &Aura::HandleNULL,                                      //278 SPELL_AURA_MOD_DISARM_RANGED disarm ranged weapon
    &Aura::HandleAuraInitializeImages,                      //279 SPELL_AURA_INITIALIZE_IMAGES
    &Aura::HandleModTargetArmorPct,                         //280 SPELL_AURA_MOD_TARGET_ARMOR_PCT
    &Aura::HandleNoImmediateEffect,                         //281 SPELL_AURA_MOD_HONOR_GAIN             implemented in Player::RewardHonor
    &Aura::HandleAuraIncreaseBaseHealthPercent,             //282 SPELL_AURA_INCREASE_BASE_HEALTH_PERCENT
    &Aura::HandleNoImmediateEffect,                         //283 SPELL_AURA_MOD_HEALING_RECEIVED       implemented in Unit::SpellHealingBonus
    &Aura::HandleAuraLinked,                                //284 SPELL_AURA_LINKED
    &Aura::HandleAuraModAttackPowerOfArmor,                 //285 SPELL_AURA_MOD_ATTACK_POWER_OF_ARMOR  implemented in Player::UpdateAttackPowerAndDamage
    &Aura::HandleNoImmediateEffect,                         //286 SPELL_AURA_ABILITY_PERIODIC_CRIT      implemented in Aura::IsCritFromAbilityAura called from Aura::PeriodicTick
    &Aura::HandleNoImmediateEffect,                         //287 SPELL_AURA_DEFLECT_SPELLS             implemented in Unit::MagicSpellHitResult and Unit::MeleeSpellHitResult
    &Aura::HandleNULL,                                      //288 increase parry/deflect, prevent attack (single spell used 67801)
    &Aura::HandleUnused,                                    //289 unused (3.2.2a)
    &Aura::HandleAuraModAllCritChance,                      //290 SPELL_AURA_MOD_ALL_CRIT_CHANCE
    &Aura::HandleNoImmediateEffect,                         //291 SPELL_AURA_MOD_QUEST_XP_PCT           implemented in Player::GiveXP
    &Aura::HandleAuraOpenStable,                            //292 call stabled pet
    &Aura::HandleNULL,                                      //293 3 spells
    &Aura::HandleNULL,                                      //294 2 spells, possible prevent mana regen
    &Aura::HandleUnused,                                    //295 unused (3.2.2a)
    &Aura::HandleNULL,                                      //296 2 spells
    &Aura::HandleNULL,                                      //297 1 spell (counter spell school?)
    &Aura::HandleUnused,                                    //298 unused (3.2.2a)
    &Aura::HandleUnused,                                    //299 unused (3.2.2a)
    &Aura::HandleNULL,                                      //300 3 spells (share damage?)
    &Aura::HandleNULL,                                      //301 5 spells
    &Aura::HandleUnused,                                    //302 unused (3.2.2a)
    &Aura::HandleNULL,                                      //303 17 spells
    &Aura::HandleNULL,                                      //304 2 spells (alcohol effect?)
    &Aura::HandleAuraModIncreaseSpeed,                      //305 SPELL_AURA_MOD_MINIMUM_SPEED
    &Aura::HandleNULL,                                      //306 1 spell
    &Aura::HandleNULL,                                      //307 absorb healing?
    &Aura::HandleNULL,                                      //308 new aura for hunter traps
    &Aura::HandleNULL,                                      //309 absorb healing?
    &Aura::HandleNULL,                                      //310 pet avoidance passive?
    &Aura::HandleNULL,                                      //311 0 spells in 3.3
    &Aura::HandleNULL,                                      //312 0 spells in 3.3
    &Aura::HandleNULL,                                      //313 0 spells in 3.3
    &Aura::HandleNULL,                                      //314 1 test spell (reduce duration of silince/magic)
    &Aura::HandleNULL,                                      //315 underwater walking
    &Aura::HandleNULL                                       //316 makes haste affect HOT/DOT ticks
};

static AuraType const frozenAuraTypes[] = { SPELL_AURA_MOD_ROOT, SPELL_AURA_MOD_STUN, SPELL_AURA_NONE };

Aura::Aura(SpellEntry const* spellproto, SpellEffectIndex eff, int32 *currentBasePoints, Unit *target, Unit *caster, Item* castItem) :
m_spellmod(NULL), m_caster_guid(0), m_target(target), m_castItemGuid(castItem?castItem->GetGUID():0),
m_timeCla(1000), m_periodicTimer(0), m_periodicTick(0), m_removeMode(AURA_REMOVE_BY_DEFAULT), m_AuraDRGroup(DIMINISHING_NONE),
m_effIndex(eff), m_auraSlot(MAX_AURAS), m_auraFlags(AFLAG_NONE), m_auraLevel(1), m_procCharges(0), m_stackAmount(1),
m_positive(false), m_permanent(false), m_isPeriodic(false), m_isAreaAura(false), m_isPersistent(false),
m_isRemovedOnShapeLost(true), m_in_use(0), m_deleted(false)
{
    ASSERT(target);

    ASSERT(spellproto && spellproto == sSpellStore.LookupEntry( spellproto->Id ) && "`info` must be pointer to sSpellStore element");

    m_spellProto = spellproto;

    m_currentBasePoints = currentBasePoints ? *currentBasePoints : m_spellProto->CalculateSimpleValue(eff);

    m_isPassive = IsPassiveSpell(GetId());
    m_positive = IsPositiveEffect(GetId(), m_effIndex);

    m_isSingleTargetAura = IsSingleTargetSpell(m_spellProto);

    m_applyTime = time(NULL);

    int32 damage;
    if(!caster)
    {
        m_caster_guid = target->GetGUID();
        damage = m_currentBasePoints;
        m_maxduration = target->CalculateSpellDuration(m_spellProto, m_effIndex, target);
    }
    else
    {
        m_caster_guid = caster->GetGUID();

        damage        = caster->CalculateSpellDamage(target, m_spellProto, m_effIndex, &m_currentBasePoints);
        m_maxduration = caster->CalculateSpellDuration(m_spellProto, m_effIndex, target);

        if (!damage && castItem && castItem->GetItemSuffixFactor())
        {
            ItemRandomSuffixEntry const *item_rand_suffix = sItemRandomSuffixStore.LookupEntry(abs(castItem->GetItemRandomPropertyId()));
            if(item_rand_suffix)
            {
                for (int k = 0; k < 3; ++k)
                {
                    SpellItemEnchantmentEntry const *pEnchant = sSpellItemEnchantmentStore.LookupEntry(item_rand_suffix->enchant_id[k]);
                    if(pEnchant)
                    {
                        for (int t = 0; t < 3; ++t)
                            if(pEnchant->spellid[t] == m_spellProto->Id)
                        {
                            damage = uint32((item_rand_suffix->prefix[k]*castItem->GetItemSuffixFactor()) / 10000 );
                            break;
                        }
                    }

                    if(damage)
                        break;
                }
            }
        }
    }

    if(m_maxduration == -1 || m_isPassive && m_spellProto->DurationIndex == 0)
        m_permanent = true;

    Player* modOwner = caster ? caster->GetSpellModOwner() : NULL;

    if(!m_permanent && modOwner)
    {
        modOwner->ApplySpellMod(GetId(), SPELLMOD_DURATION, m_maxduration);
        // Get zero duration aura after - need set m_maxduration > 0 for apply/remove aura work
        if (m_maxduration<=0)
            m_maxduration = 1;
    }

    m_duration = m_maxduration;

    sLog.outDebug("Aura: construct Spellid : %u, Aura : %u Duration : %d Target : %d Damage : %d", m_spellProto->Id, m_spellProto->EffectApplyAuraName[eff], m_maxduration, m_spellProto->EffectImplicitTargetA[eff],damage);

    SetModifier(AuraType(m_spellProto->EffectApplyAuraName[eff]), damage, m_spellProto->EffectAmplitude[eff], m_spellProto->EffectMiscValue[eff]);

    // Apply periodic time mod
    if(modOwner && m_modifier.periodictime)
        modOwner->ApplySpellMod(GetId(), SPELLMOD_ACTIVATION_TIME, m_modifier.periodictime);

    // Start periodic on next tick or at aura apply
    if (!(m_spellProto->AttributesEx5 & SPELL_ATTR_EX5_START_PERIODIC_AT_APPLY))
        m_periodicTimer += m_modifier.periodictime;

    m_isDeathPersist = IsDeathPersistentSpell(m_spellProto);

    m_procCharges = m_spellProto->procCharges;
    if(modOwner)
        modOwner->ApplySpellMod(GetId(), SPELLMOD_CHARGES, m_procCharges);

    m_isRemovedOnShapeLost = (m_caster_guid==m_target->GetGUID() &&
                              m_spellProto->Stances &&
                            !(m_spellProto->AttributesEx2 & SPELL_ATTR_EX2_NOT_NEED_SHAPESHIFT) &&
                            !(m_spellProto->Attributes & SPELL_ATTR_NOT_SHAPESHIFT));

    if (caster && m_spellProto->Id == 22959)                // Improved Scorch
    {
        // Glyph of Improved Scorch
        if (Aura* glyph = caster->GetDummyAura(56371))
            m_stackAmount = glyph->GetModifier()->m_amount;
    }
}

Aura::~Aura()
{
}

AreaAura::AreaAura(SpellEntry const* spellproto, SpellEffectIndex eff, int32 *currentBasePoints, Unit *target,
Unit *caster, Item* castItem) : Aura(spellproto, eff, currentBasePoints, target, caster, castItem)
{
    m_isAreaAura = true;

    // caster==NULL in constructor args if target==caster in fact
    Unit* caster_ptr = caster ? caster : target;

    m_radius = GetSpellRadius(sSpellRadiusStore.LookupEntry(GetSpellProto()->EffectRadiusIndex[m_effIndex]));
    if(Player* modOwner = caster_ptr->GetSpellModOwner())
        modOwner->ApplySpellMod(GetId(), SPELLMOD_RADIUS, m_radius);

    switch(spellproto->Effect[eff])
    {
        case SPELL_EFFECT_APPLY_AREA_AURA_PARTY:
            m_areaAuraType = AREA_AURA_PARTY;
            if (target->GetTypeId() == TYPEID_UNIT && ((Creature*)target)->isTotem())
                m_modifier.m_auraname = SPELL_AURA_NONE;
            break;
        case SPELL_EFFECT_APPLY_AREA_AURA_RAID:
            m_areaAuraType = AREA_AURA_RAID;
            if (target->GetTypeId() == TYPEID_UNIT && ((Creature*)target)->isTotem())
                m_modifier.m_auraname = SPELL_AURA_NONE;
            // Light's Beacon not applied to caster itself (TODO: more generic check for another simialr spell if any?)
            else if (target == caster_ptr && m_spellProto->Id == 53651)
                m_modifier.m_auraname = SPELL_AURA_NONE;
            break;
        case SPELL_EFFECT_APPLY_AREA_AURA_FRIEND:
            m_areaAuraType = AREA_AURA_FRIEND;
            break;
        case SPELL_EFFECT_APPLY_AREA_AURA_ENEMY:
            m_areaAuraType = AREA_AURA_ENEMY;
            if (target == caster_ptr)
                m_modifier.m_auraname = SPELL_AURA_NONE;    // Do not do any effect on self
            break;
        case SPELL_EFFECT_APPLY_AREA_AURA_PET:
            m_areaAuraType = AREA_AURA_PET;
            break;
        case SPELL_EFFECT_APPLY_AREA_AURA_OWNER:
            m_areaAuraType = AREA_AURA_OWNER;
            if (target == caster_ptr)
                m_modifier.m_auraname = SPELL_AURA_NONE;
            break;
        default:
            sLog.outError("Wrong spell effect in AreaAura constructor");
            ASSERT(false);
            break;
    }
}

AreaAura::~AreaAura()
{
}

PersistentAreaAura::PersistentAreaAura(SpellEntry const* spellproto, SpellEffectIndex eff, int32 *currentBasePoints, Unit *target,
Unit *caster, Item* castItem) : Aura(spellproto, eff, currentBasePoints, target, caster, castItem)
{
    m_isPersistent = true;
}

PersistentAreaAura::~PersistentAreaAura()
{
}

SingleEnemyTargetAura::SingleEnemyTargetAura(SpellEntry const* spellproto, SpellEffectIndex eff, int32 *currentBasePoints, Unit *target,
Unit *caster, Item* castItem) : Aura(spellproto, eff, currentBasePoints, target, caster, castItem)
{
    if (caster)
        m_casters_target_guid = caster->GetTypeId()==TYPEID_PLAYER ? ((Player*)caster)->GetSelection() : caster->GetTargetGUID();
    else
        m_casters_target_guid = 0;
}

SingleEnemyTargetAura::~SingleEnemyTargetAura()
{
}

Unit* SingleEnemyTargetAura::GetTriggerTarget() const
{
    return ObjectAccessor::GetUnit(*m_target, m_casters_target_guid);
}

Aura* CreateAura(SpellEntry const* spellproto, SpellEffectIndex eff, int32 *currentBasePoints, Unit *target, Unit *caster, Item* castItem)
{
    if (IsAreaAuraEffect(spellproto->Effect[eff]))
        return new AreaAura(spellproto, eff, currentBasePoints, target, caster, castItem);

    uint32 triggeredSpellId = spellproto->EffectTriggerSpell[eff];

    if(SpellEntry const* triggeredSpellInfo = sSpellStore.LookupEntry(triggeredSpellId))
        for (int i = 0; i < MAX_EFFECT_INDEX; ++i)
            if (triggeredSpellInfo->EffectImplicitTargetA[i] == TARGET_SINGLE_ENEMY)
                return new SingleEnemyTargetAura(spellproto, eff, currentBasePoints, target, caster, castItem);

    return new Aura(spellproto, eff, currentBasePoints, target, caster, castItem);
}

Unit* Aura::GetCaster() const
{
    if(m_caster_guid == m_target->GetGUID())
        return m_target;

    //return ObjectAccessor::GetUnit(*m_target,m_caster_guid);
    //must return caster even if it's in another grid/map
    Unit *unit = ObjectAccessor::GetUnitInWorld(*m_target,m_caster_guid);
    return unit && unit->IsInWorld() ? unit : NULL;
}

void Aura::SetModifier(AuraType t, int32 a, uint32 pt, int32 miscValue)
{
    m_modifier.m_auraname = t;
    m_modifier.m_amount = a;
    m_modifier.m_miscvalue = miscValue;
    m_modifier.periodictime = pt;
}

void Aura::Update(uint32 diff)
{
    if (m_duration > 0)
    {
        m_duration -= diff;
        if (m_duration < 0)
            m_duration = 0;
        m_timeCla -= diff;

        // GetEffIndex()==0 prevent double/triple apply manaPerSecond/manaPerSecondPerLevel to same spell with many auras
        // all spells with manaPerSecond/manaPerSecondPerLevel have aura in effect 0
        if (GetEffIndex() == EFFECT_INDEX_0 && m_timeCla <= 0)
        {
            if(Unit* caster = GetCaster())
            {
                Powers powertype = Powers(m_spellProto->powerType);
                int32 manaPerSecond = m_spellProto->manaPerSecond + m_spellProto->manaPerSecondPerLevel * caster->getLevel();
                m_timeCla = 1*IN_MILLISECONDS;
                if (manaPerSecond)
                {
                    if(powertype==POWER_HEALTH)
                        caster->ModifyHealth(-manaPerSecond);
                    else
                        caster->ModifyPower(powertype,-manaPerSecond);
                }
            }
        }
    }

    // Channeled aura required check distance from caster
    if(IsChanneledSpell(m_spellProto) && m_caster_guid != m_target->GetGUID())
    {
        Unit* caster = GetCaster();
        if(!caster)
        {
            m_target->RemoveAura(GetId(), GetEffIndex());
            return;
        }

        // need check distance for channeled target only
        if (caster->GetChannelObjectGUID() == m_target->GetGUID())
        {
            // Get spell range
            float max_range = GetSpellMaxRange(sSpellRangeStore.LookupEntry(m_spellProto->rangeIndex));

            if(Player* modOwner = caster->GetSpellModOwner())
                modOwner->ApplySpellMod(GetId(), SPELLMOD_RANGE, max_range, NULL);

            if(!caster->IsWithinDistInMap(m_target, max_range))
            {
                m_target->RemoveAura(GetId(), GetEffIndex());
                return;
            }
        }
    }

    if(m_isPeriodic && (m_duration >= 0 || m_isPassive || m_permanent))
    {
        m_periodicTimer -= diff;
        if(m_periodicTimer <= 0) // tick also at m_periodicTimer==0 to prevent lost last tick in case max m_duration == (max m_periodicTimer)*N
        {
            // update before applying (aura can be removed in TriggerSpell or PeriodicTick calls)
            m_periodicTimer += m_modifier.periodictime;
            ++m_periodicTick;                               // for some infinity auras in some cases can overflow and reset
            PeriodicTick();
        }
    }
}

void AreaAura::Update(uint32 diff)
{
    // update for the caster of the aura
    if(m_caster_guid == m_target->GetGUID())
    {
        Unit* caster = m_target;

        if( !caster->hasUnitState(UNIT_STAT_ISOLATED) )
        {
            Unit* owner = caster->GetCharmerOrOwner();
            if (!owner)
                owner = caster;
            std::list<Unit *> targets;

            switch(m_areaAuraType)
            {
                case AREA_AURA_PARTY:
                {
                    Group *pGroup = NULL;

                    if (owner->GetTypeId() == TYPEID_PLAYER)
                        pGroup = ((Player*)owner)->GetGroup();

                    if( pGroup)
                    {
                        uint8 subgroup = ((Player*)owner)->GetSubGroup();
                        for(GroupReference *itr = pGroup->GetFirstMember(); itr != NULL; itr = itr->next())
                        {
                            Player* Target = itr->getSource();
                            if(Target && Target->isAlive() && Target->GetSubGroup()==subgroup && caster->IsFriendlyTo(Target))
                            {
                                if(caster->IsWithinDistInMap(Target, m_radius))
                                    targets.push_back(Target);
                                Pet *pet = Target->GetPet();
                                if(pet && pet->isAlive() && caster->IsWithinDistInMap(pet, m_radius))
                                    targets.push_back(pet);
                            }
                        }
                    }
                    else
                    {
                        // add owner
                        if( owner != caster && caster->IsWithinDistInMap(owner, m_radius) )
                            targets.push_back(owner);
                        // add caster's pet
                        Unit* pet = caster->GetPet();
                        if( pet && caster->IsWithinDistInMap(pet, m_radius))
                            targets.push_back(pet);
                    }
                    break;
                }
                case AREA_AURA_RAID:
                {
                    Group *pGroup = NULL;

                    if (owner->GetTypeId() == TYPEID_PLAYER)
                        pGroup = ((Player*)owner)->GetGroup();

                    if( pGroup)
                    {
                        for(GroupReference *itr = pGroup->GetFirstMember(); itr != NULL; itr = itr->next())
                        {
                            Player* Target = itr->getSource();
                            if(Target && Target->isAlive() && caster->IsFriendlyTo(Target))
                            {
                                if(caster->IsWithinDistInMap(Target, m_radius))
                                    targets.push_back(Target);
                                Pet *pet = Target->GetPet();
                                if(pet && pet->isAlive() && caster->IsWithinDistInMap(pet, m_radius))
                                    targets.push_back(pet);
                            }
                        }
                    }
                    else
                    {
                        // add owner
                        if( owner != caster && caster->IsWithinDistInMap(owner, m_radius) )
                            targets.push_back(owner);
                        // add caster's pet
                        Unit* pet = caster->GetPet();
                        if( pet && caster->IsWithinDistInMap(pet, m_radius))
                            targets.push_back(pet);
                    }
                    break;
                }
                case AREA_AURA_FRIEND:
                {
                    MaNGOS::AnyFriendlyUnitInObjectRangeCheck u_check(caster, m_radius);
                    MaNGOS::UnitListSearcher<MaNGOS::AnyFriendlyUnitInObjectRangeCheck> searcher(caster,targets, u_check);
                    Cell::VisitAllObjects(caster, searcher, m_radius);
                    break;
                }
                case AREA_AURA_ENEMY:
                {
                    MaNGOS::AnyAoETargetUnitInObjectRangeCheck u_check(caster, m_radius); // No GetCharmer in searcher
                    MaNGOS::UnitListSearcher<MaNGOS::AnyAoETargetUnitInObjectRangeCheck> searcher(caster, targets, u_check);
                    Cell::VisitAllObjects(caster, searcher, m_radius);
                    break;
                }
                case AREA_AURA_OWNER:
                case AREA_AURA_PET:
                {
                    if(owner != caster && caster->IsWithinDistInMap(owner, m_radius))
                        targets.push_back(owner);
                    break;
                }
            }

            for(std::list<Unit *>::iterator tIter = targets.begin(); tIter != targets.end(); tIter++)
            {
                // flag for seelction is need apply aura to current iteration target
                bool apply = true;

                // we need ignore present caster self applied are auras sometime
                // in cases if this only auras applied for spell effect
                Unit::spellEffectPair spair = Unit::spellEffectPair(GetId(), m_effIndex);
                for(Unit::AuraMap::const_iterator i = (*tIter)->GetAuras().lower_bound(spair); i != (*tIter)->GetAuras().upper_bound(spair); ++i)
                {
                    if (i->second->IsDeleted())
                        continue;

                    switch(m_areaAuraType)
                    {
                        case AREA_AURA_ENEMY:
                            // non caster self-casted auras (non stacked)
                            if(i->second->GetModifier()->m_auraname != SPELL_AURA_NONE)
                                apply = false;
                            break;
                        case AREA_AURA_RAID:
                            // non caster self-casted auras (stacked from diff. casters)
                            if(i->second->GetModifier()->m_auraname != SPELL_AURA_NONE  || i->second->GetCasterGUID() == GetCasterGUID())
                                apply = false;
                            break;
                        default:
                            // in generic case not allow stacking area auras
                            apply = false;
                            break;
                    }

                    if(!apply)
                        break;
                }

                if(!apply)
                    continue;

                if(SpellEntry const *actualSpellInfo = sSpellMgr.SelectAuraRankForPlayerLevel(GetSpellProto(), (*tIter)->getLevel()))
                {
                    int32 actualBasePoints = m_currentBasePoints;
                    // recalculate basepoints for lower rank (all AreaAura spell not use custom basepoints?)
                    if(actualSpellInfo != GetSpellProto())
                        actualBasePoints = actualSpellInfo->CalculateSimpleValue(m_effIndex);
                    AreaAura *aur = new AreaAura(actualSpellInfo, m_effIndex, &actualBasePoints, (*tIter), caster, NULL);
                    aur->SetAuraDuration(GetAuraDuration());
                    (*tIter)->AddAura(aur);
                }
            }
        }
        Aura::Update(diff);
    }
    else                                                    // aura at non-caster
    {
        Unit* caster = GetCaster();

        Aura::Update(diff);

        // remove aura if out-of-range from caster (after teleport for example)
        // or caster is isolated or caster no longer has the aura
        // or caster is (no longer) friendly
        bool needFriendly = (m_areaAuraType == AREA_AURA_ENEMY ? false : true);
        if( !caster || caster->hasUnitState(UNIT_STAT_ISOLATED) ||
            !caster->IsWithinDistInMap(m_target, m_radius)      ||
            !caster->HasAura(GetId(), GetEffIndex())            ||
            caster->IsFriendlyTo(m_target) != needFriendly
           )
        {
            m_target->RemoveAurasByCasterSpell(GetId(), GetEffIndex(),GetCasterGUID());
        }
        else if( m_areaAuraType == AREA_AURA_PARTY)         // check if in same sub group
        {
            // not check group if target == owner or target == pet
            if (caster->GetCharmerOrOwnerGUID() != m_target->GetGUID() && caster->GetGUID() != m_target->GetCharmerOrOwnerGUID())
            {
                Player* check = caster->GetCharmerOrOwnerPlayerOrPlayerItself();

                Group *pGroup = check ? check->GetGroup() : NULL;
                if( pGroup )
                {
                    Player* checkTarget = m_target->GetCharmerOrOwnerPlayerOrPlayerItself();
                    if(!checkTarget || !pGroup->SameSubGroup(check, checkTarget))
                        m_target->RemoveAura(GetId(), GetEffIndex());
                }
                else
                    m_target->RemoveAura(GetId(), GetEffIndex());
            }
        }
        else if( m_areaAuraType == AREA_AURA_RAID)          // TODO: fix me!
        {
            // not check group if target == owner or target == pet
            if (caster->GetCharmerOrOwnerGUID() != m_target->GetGUID() && caster->GetGUID() != m_target->GetCharmerOrOwnerGUID())
            {
                Player* check = caster->GetCharmerOrOwnerPlayerOrPlayerItself();

                Group *pGroup = check ? check->GetGroup() : NULL;
                if( pGroup )
                {
                    Player* checkTarget = m_target->GetCharmerOrOwnerPlayerOrPlayerItself();
                    if(!checkTarget)
                        m_target->RemoveAurasByCasterSpell(GetId(), GetEffIndex(), GetCasterGUID());
                }
                else
                    m_target->RemoveAurasByCasterSpell(GetId(), GetEffIndex(), GetCasterGUID());
            }
        }
        else if( m_areaAuraType == AREA_AURA_PET || m_areaAuraType == AREA_AURA_OWNER )
        {
            if( m_target->GetGUID() != caster->GetCharmerOrOwnerGUID() )
                m_target->RemoveAurasByCasterSpell(GetId(), GetEffIndex(), GetCasterGUID());
        }
    }
}

void PersistentAreaAura::Update(uint32 diff)
{
    bool remove = false;

    // remove the aura if its caster or the dynamic object causing it was removed
    // or if the target moves too far from the dynamic object
    if(Unit *caster = GetCaster())
    {
        DynamicObject *dynObj = caster->GetDynObject(GetId(), GetEffIndex());
        if (dynObj)
        {
            if (!m_target->IsWithinDistInMap(dynObj, dynObj->GetRadius()))
                remove = true;
        }
        else
            remove = true;
    }
    else
        remove = true;

    Aura::Update(diff);

    if(remove)
        m_target->RemoveAura(GetId(), GetEffIndex());
}

void Aura::ApplyModifier(bool apply, bool Real)
{
    AuraType aura = m_modifier.m_auraname;

    SetInUse(true);
    if(aura < TOTAL_AURAS)
        (*this.*AuraHandler [aura])(apply, Real);
    SetInUse(false);
}

bool Aura::IsNeedVisibleSlot(Unit const* caster) const
{
    bool totemAura = caster && caster->GetTypeId() == TYPEID_UNIT && ((Creature*)caster)->isTotem();

    // special area auras cases
    switch(m_spellProto->Effect[GetEffIndex()])
    {
        case SPELL_EFFECT_APPLY_AREA_AURA_ENEMY:
            return m_target != caster;
        case SPELL_EFFECT_APPLY_AREA_AURA_PET:
        case SPELL_EFFECT_APPLY_AREA_AURA_OWNER:
        case SPELL_EFFECT_APPLY_AREA_AURA_FRIEND:
        case SPELL_EFFECT_APPLY_AREA_AURA_PARTY:
        case SPELL_EFFECT_APPLY_AREA_AURA_RAID:
            // passive auras (except totem auras) do not get placed in caster slot
            return (m_target != caster || totemAura || !m_isPassive) && m_modifier.m_auraname != SPELL_AURA_NONE;
        default:
            break;
    }

    // passive auras (except totem auras) do not get placed in the slots
    return !m_isPassive || totemAura;
}

void Aura::_AddAura()
{
    if (!GetId())
        return;
    if(!m_target)
        return;

    // Second aura if some spell
    bool secondaura = false;
    // Try find slot for aura
    uint8 slot = NULL_AURA_SLOT;
    // Lookup for some spell auras (and get slot from it)
    for(uint8 i = 0; i < m_effIndex; ++i)
    {
        Unit::spellEffectPair spair = Unit::spellEffectPair(GetId(), SpellEffectIndex(i));
        for(Unit::AuraMap::const_iterator itr = m_target->GetAuras().lower_bound(spair); itr != m_target->GetAuras().upper_bound(spair); ++itr)
        {
            // allow use single slot only by auras from same caster
            if(itr->second->GetCasterGUID()==GetCasterGUID() &&
                !isWeaponBuffCoexistableWith(itr->second))
            {
                slot = itr->second->GetAuraSlot();
                secondaura = true;
                break;
            }
        }
        if (secondaura)
            break;
    }
    // Lookup free slot
    if (!secondaura && m_target->GetVisibleAurasCount() < MAX_AURAS)
    {
        Unit::VisibleAuraMap const *visibleAuras = m_target->GetVisibleAuras();
        for(uint8 i = 0; i < MAX_AURAS; ++i)
        {
            Unit::VisibleAuraMap::const_iterator itr = visibleAuras->find(i);
            if(itr == visibleAuras->end())
            {
                slot = i;
                // update for out of range group members (on 1 slot use)
                m_target->UpdateAuraForGroup(slot);
                break;
            }
        }
    }

    Unit* caster = GetCaster();

    // set infinity cooldown state for spells
    if(caster && caster->GetTypeId() == TYPEID_PLAYER)
    {
        if (m_spellProto->Attributes & SPELL_ATTR_DISABLED_WHILE_ACTIVE)
        {
            Item* castItem = m_castItemGuid ? ((Player*)caster)->GetItemByGuid(m_castItemGuid) : NULL;
            ((Player*)caster)->AddSpellAndCategoryCooldowns(m_spellProto,castItem ? castItem->GetEntry() : 0, NULL,true);
        }
    }

    if (IsNeedVisibleSlot(caster))
    {
        SetAuraSlot( slot );
        if(slot < MAX_AURAS)                        // slot found send data to client
        {
            SetAura(false);
            SetAuraFlags((1 << GetEffIndex()) | ((GetCasterGUID() == GetTarget()->GetGUID()) ? AFLAG_NOT_CASTER : AFLAG_NONE) | ((GetAuraMaxDuration() > 0) ? AFLAG_DURATION : AFLAG_NONE) | (IsPositive() ? AFLAG_POSITIVE : AFLAG_NEGATIVE));
            SetAuraLevel(caster ? caster->getLevel() : sWorld.getConfig(CONFIG_UINT32_MAX_PLAYER_LEVEL));
            SendAuraUpdate(false);
        }

        //*****************************************************
        // Update target aura state flag (at 1 aura apply)
        // TODO: Make it easer
        //*****************************************************
        if (!secondaura)
        {
            // Sitdown on apply aura req seated
            if (m_spellProto->AuraInterruptFlags & AURA_INTERRUPT_FLAG_NOT_SEATED && !m_target->IsSitState())
                m_target->SetStandState(UNIT_STAND_STATE_SIT);

            // register aura diminishing on apply
            if (getDiminishGroup() != DIMINISHING_NONE )
                m_target->ApplyDiminishingAura(getDiminishGroup(), true);

            // Update Seals information
            if (IsSealSpell(m_spellProto))
                m_target->ModifyAuraState(AURA_STATE_JUDGEMENT, true);

            // Conflagrate aura state on Immolate and Shadowflame
            if (m_spellProto->SpellFamilyName == SPELLFAMILY_WARLOCK &&
                // Immolate
                ((m_spellProto->SpellFamilyFlags & UI64LIT(0x0000000000000004)) ||
                // Shadowflame
                (m_spellProto->SpellFamilyFlags2 & 0x00000002)))
                m_target->ModifyAuraState(AURA_STATE_CONFLAGRATE, true);

            // Faerie Fire (druid versions)
            if (m_spellProto->SpellFamilyName == SPELLFAMILY_DRUID && (m_spellProto->SpellFamilyFlags & UI64LIT(0x0000000000000400)))
                m_target->ModifyAuraState(AURA_STATE_FAERIE_FIRE, true);

            // Sting (hunter's pet ability)
            if (m_spellProto->Category == 1133)
                m_target->ModifyAuraState(AURA_STATE_FAERIE_FIRE, true);

            // Victorious
            if (m_spellProto->SpellFamilyName == SPELLFAMILY_WARRIOR && (m_spellProto->SpellFamilyFlags & UI64LIT(0x0004000000000000)))
                m_target->ModifyAuraState(AURA_STATE_WARRIOR_VICTORY_RUSH, true);

            // Swiftmend state on Regrowth & Rejuvenation
            if (m_spellProto->SpellFamilyName == SPELLFAMILY_DRUID && (m_spellProto->SpellFamilyFlags & UI64LIT(0x50)))
                m_target->ModifyAuraState(AURA_STATE_SWIFTMEND, true);

            // Deadly poison aura state
            if(m_spellProto->SpellFamilyName == SPELLFAMILY_ROGUE && (m_spellProto->SpellFamilyFlags & UI64LIT(0x10000)))
                m_target->ModifyAuraState(AURA_STATE_DEADLY_POISON, true);

            // Enrage aura state
            if(m_spellProto->Dispel == DISPEL_ENRAGE)
                m_target->ModifyAuraState(AURA_STATE_ENRAGE, true);

            // Mechanic bleed aura state
            if(GetAllSpellMechanicMask(m_spellProto) & (1 << (MECHANIC_BLEED-1)))
                m_target->ModifyAuraState(AURA_STATE_MECHANIC_BLEED, true);
        }
    }
}

bool Aura::_RemoveAura()
{
    // Remove all triggered by aura spells vs unlimited duration
    // except same aura replace case
    if(m_removeMode!=AURA_REMOVE_BY_STACK)
        CleanupTriggeredSpells();

    Unit* caster = GetCaster();

    if(caster && IsPersistent())
    {
        DynamicObject *dynObj = caster->GetDynObject(GetId(), GetEffIndex());
        if (dynObj)
            dynObj->RemoveAffected(m_target);
    }

    //passive auras do not get put in slots
    // Note: but totem can be not accessible for aura target in time remove (to far for find in grid)
    //if(m_isPassive && !(caster && caster->GetTypeId() == TYPEID_UNIT && ((Creature*)caster)->isTotem()))
    //    return;

    uint8 slot = GetAuraSlot();

    if(slot >= MAX_AURAS)                                   // slot not set
        return false;

    if(m_target->GetVisibleAura(slot) == 0)
        return false;

    bool lastaura = true;

    // find other aura in same slot (current already removed from list)
    for(int i = 0; i < MAX_EFFECT_INDEX; ++i)
    {
        Unit::spellEffectPair spair = Unit::spellEffectPair(GetId(), SpellEffectIndex(i));
        for(Unit::AuraMap::const_iterator itr = m_target->GetAuras().lower_bound(spair); itr != m_target->GetAuras().upper_bound(spair); ++itr)
        {
            if(itr->second->GetAuraSlot() == slot)
            {
                lastaura = false;
                break;
            }
        }
        if(!lastaura)
            break;
    }

    // only remove icon when the last aura of the spell is removed (current aura already removed from list)
    if (!lastaura)
        return false;

    // unregister aura diminishing (and store last time)
    if (getDiminishGroup() != DIMINISHING_NONE )
        m_target->ApplyDiminishingAura(getDiminishGroup(), false);

    SetAura(true);
    SetAuraFlags(AFLAG_NONE);
    SetAuraLevel(0);

    if (m_removeMode != AURA_REMOVE_BY_DELETE)
    {
        SendAuraUpdate(true);

        // update for out of range group members
        m_target->UpdateAuraForGroup(slot);

        //*****************************************************
        // Update target aura state flag (at last aura remove)
        //*****************************************************
        // Enrage aura state
        if(m_spellProto->Dispel == DISPEL_ENRAGE)
            m_target->ModifyAuraState(AURA_STATE_ENRAGE, false);

        // Mechanic bleed aura state
        if(GetAllSpellMechanicMask(m_spellProto) & (1 << (MECHANIC_BLEED-1)))
            m_target->ModifyAuraState(AURA_STATE_MECHANIC_BLEED, false);

        uint32 removeState = 0;
        uint64 removeFamilyFlag = m_spellProto->SpellFamilyFlags;
        uint32 removeFamilyFlag2 = m_spellProto->SpellFamilyFlags2;
        switch(m_spellProto->SpellFamilyName)
        {
            case SPELLFAMILY_PALADIN:
                if (IsSealSpell(m_spellProto))
                    removeState = AURA_STATE_JUDGEMENT;     // Update Seals information
                break;
            case SPELLFAMILY_WARLOCK:
                // Conflagrate aura state on Immolate and Shadowflame,
                if ((m_spellProto->SpellFamilyFlags & UI64LIT(0x0000000000000004)) ||
                    (m_spellProto->SpellFamilyFlags2 & 0x00000002))
                {
                    removeFamilyFlag = UI64LIT(0x0000000000000004);
                    removeFamilyFlag2 = 0x00000002;
                    removeState = AURA_STATE_CONFLAGRATE;
                }
                break;
            case SPELLFAMILY_DRUID:
                if(m_spellProto->SpellFamilyFlags & UI64LIT(0x0000000000000400))
                    removeState = AURA_STATE_FAERIE_FIRE;   // Faerie Fire (druid versions)
                else if(m_spellProto->SpellFamilyFlags & UI64LIT(0x50))
                {
                    removeFamilyFlag = 0x50;
                    removeState = AURA_STATE_SWIFTMEND;     // Swiftmend aura state
                }
                break;
            case SPELLFAMILY_WARRIOR:
                if(m_spellProto->SpellFamilyFlags & UI64LIT(0x0004000000000000))
                    removeState = AURA_STATE_WARRIOR_VICTORY_RUSH; // Victorious
                break;
            case SPELLFAMILY_ROGUE:
                if(m_spellProto->SpellFamilyFlags & UI64LIT(0x10000))
                    removeState = AURA_STATE_DEADLY_POISON; // Deadly poison aura state
                break;
            case SPELLFAMILY_HUNTER:
                if(m_spellProto->SpellFamilyFlags & UI64LIT(0x1000000000000000))
                    removeState = AURA_STATE_FAERIE_FIRE;   // Sting (hunter versions)
        }

        // Remove state (but need check other auras for it)
        if (removeState)
        {
            bool found = false;
            Unit::AuraMap& Auras = m_target->GetAuras();
            for(Unit::AuraMap::iterator i = Auras.begin(); i != Auras.end(); ++i)
            {
                SpellEntry const *auraSpellInfo = (*i).second->GetSpellProto();
                if(auraSpellInfo->SpellFamilyName  == m_spellProto->SpellFamilyName &&
                    (auraSpellInfo->SpellFamilyFlags & removeFamilyFlag || auraSpellInfo->SpellFamilyFlags2 & removeFamilyFlag2))
                {
                    found = true;
                    break;
                }
            }
            // this has been last aura
            if(!found)
                m_target->ModifyAuraState(AuraState(removeState), false);
        }

        // reset cooldown state for spells
        if(caster && caster->GetTypeId() == TYPEID_PLAYER)
        {
            if ( GetSpellProto()->Attributes & SPELL_ATTR_DISABLED_WHILE_ACTIVE )
                // note: item based cooldowns and cooldown spell mods with charges ignored (unknown existed cases)
                ((Player*)caster)->SendCooldownEvent(GetSpellProto());
        }
    }

    return true;
}

void Aura::SendFakeAuraUpdate(uint32 auraId, bool remove)
{
    WorldPacket data(SMSG_AURA_UPDATE);
    data << m_target->GetPackGUID();
    data << uint8(64);
    data << uint32(remove ? 0 : auraId);

    if(remove)
    {
        m_target->SendMessageToSet(&data, true);
        return;
    }

    uint8 auraFlags = GetAuraFlags();
    data << uint8(auraFlags);
    data << uint8(GetAuraLevel());
    data << uint8(m_procCharges ? m_procCharges : m_stackAmount);

    if(!(auraFlags & AFLAG_NOT_CASTER))
    {
        data << uint8(0);                                   // pguid
    }

    if(auraFlags & AFLAG_DURATION)
    {
        data << uint32(GetAuraMaxDuration());
        data << uint32(GetAuraDuration());
    }

    m_target->SendMessageToSet(&data, true);
}

void Aura::SendAuraUpdate(bool remove)
{
    WorldPacket data(SMSG_AURA_UPDATE);
    data << m_target->GetPackGUID();
    data << uint8(GetAuraSlot());
    data << uint32(remove ? 0 : GetId());

    if(remove)
    {
        m_target->SendMessageToSet(&data, true);
        return;
    }

    uint8 auraFlags = GetAuraFlags();
    data << uint8(auraFlags);
    data << uint8(GetAuraLevel());
    data << uint8(m_procCharges ? m_procCharges*m_stackAmount : m_stackAmount);

    if(!(auraFlags & AFLAG_NOT_CASTER))
    {
        data.appendPackGUID(GetCasterGUID());
    }

    if(auraFlags & AFLAG_DURATION)
    {
        data << uint32(GetAuraMaxDuration());
        data << uint32(GetAuraDuration());
    }

    m_target->SendMessageToSet(&data, true);
}

void Aura::SetStackAmount(uint8 stackAmount)
{
    Unit *target = GetTarget();
    Unit *caster = GetCaster();
    if (!target || !caster)
        return;

    bool refresh = stackAmount >= m_stackAmount;
    if (stackAmount != m_stackAmount)
    {
        m_stackAmount = stackAmount;
        int32 amount = m_stackAmount * caster->CalculateSpellDamage(target, m_spellProto, m_effIndex, &m_currentBasePoints);
        // Reapply if amount change
        if (amount!=m_modifier.m_amount)
        {
            ApplyModifier(false, true);
            m_modifier.m_amount = amount;
            ApplyModifier(true, true);
        }
    }

    if (refresh)
        // Stack increased refresh duration
        RefreshAura();
    else
        // Stack decreased only send update
        SendAuraUpdate(false);
}

bool Aura::modStackAmount(int32 num)
{
    // Can`t mod
    if (!m_spellProto->StackAmount)
        return true;

    // Modify stack but limit it
    int32 stackAmount = m_stackAmount + num;
    if (stackAmount > (int32)m_spellProto->StackAmount)
        stackAmount = m_spellProto->StackAmount;
    else if (stackAmount <=0) // Last aura from stack removed
    {
        m_stackAmount = 0;
        return true; // need remove aura
    }

    // Update stack amount
    SetStackAmount(stackAmount);
    return false;
}

void Aura::RefreshAura()
{
    m_duration = m_maxduration;
    SendAuraUpdate(false);
}

bool Aura::isAffectedOnSpell(SpellEntry const *spell) const
{
    // Check family name
    if (spell->SpellFamilyName != m_spellProto->SpellFamilyName)
        return false;
    // Check EffectClassMask
    uint32 const *ptr = getAuraSpellClassMask();
    if (((uint64*)ptr)[0] & spell->SpellFamilyFlags)
        return true;
    if (ptr[2] & spell->SpellFamilyFlags2)
        return true;
    return false;
}

void Aura::ReapplyAffectedPassiveAuras( Unit* target, bool owner_mode )
{
    std::set<uint32> affectedSelf;
    std::set<uint32> affectedAuraCaster;

    for(Unit::AuraMap::const_iterator itr = target->GetAuras().begin(); itr != target->GetAuras().end(); ++itr)
    {
        // permanent passive or permanent area aura
        // passive spells can be affected only by own or owner spell mods)
        if (itr->second->IsPermanent() && (owner_mode && itr->second->IsPassive() || itr->second->IsAreaAura()) &&
            // non deleted and not same aura (any with same spell id)
            !itr->second->IsDeleted() && itr->second->GetId() != GetId() &&
            // and affected by aura
            isAffectedOnSpell(itr->second->GetSpellProto()))
        {
            // only applied by self or aura caster
            if (itr->second->GetCasterGUID() == target->GetGUID())
                affectedSelf.insert(itr->second->GetId());
            else if (itr->second->GetCasterGUID() == GetCasterGUID())
                affectedAuraCaster.insert(itr->second->GetId());
        }
    }

    for(std::set<uint32>::const_iterator set_itr = affectedSelf.begin(); set_itr != affectedSelf.end(); ++set_itr)
    {
        target->RemoveAurasDueToSpell(*set_itr);
        target->CastSpell(m_target, *set_itr, true);
    }

    if (!affectedAuraCaster.empty())
    {
        Unit* caster = GetCaster();
        for(std::set<uint32>::const_iterator set_itr = affectedAuraCaster.begin(); set_itr != affectedAuraCaster.end(); ++set_itr)
        {
            target->RemoveAurasDueToSpell(*set_itr);
            if (caster)
                caster->CastSpell(m_target, *set_itr, true);
        }
    }
}

struct ReapplyAffectedPassiveAurasHelper
{
    explicit ReapplyAffectedPassiveAurasHelper(Aura* _aura) : aura(_aura) {}
    void operator()(Unit* unit) const { aura->ReapplyAffectedPassiveAuras(unit, true); }
    Aura* aura;
};

void Aura::ReapplyAffectedPassiveAuras()
{
    // not reapply spell mods with charges (use original value because processed and at remove)
    if (m_spellProto->procCharges)
        return;

    // not reapply some spell mods ops (mostly speedup case)
    switch (m_modifier.m_miscvalue)
    {
        case SPELLMOD_DURATION:
        case SPELLMOD_CHARGES:
        case SPELLMOD_NOT_LOSE_CASTING_TIME:
        case SPELLMOD_CASTING_TIME:
        case SPELLMOD_COOLDOWN:
        case SPELLMOD_COST:
        case SPELLMOD_ACTIVATION_TIME:
        case SPELLMOD_CASTING_TIME_OLD:
            return;
    }

    // reapply talents to own passive persistent auras
    ReapplyAffectedPassiveAuras(m_target, true);

    // re-apply talents/passives/area auras applied to pet/totems (it affected by player spellmods)
    m_target->CallForAllControlledUnits(ReapplyAffectedPassiveAurasHelper(this),true,false,false);

    // re-apply talents/passives/area auras applied to group members (it affected by player spellmods)
    if (Group* group = ((Player*)m_target)->GetGroup())
        for(GroupReference *itr = group->GetFirstMember(); itr != NULL; itr = itr->next())
            if (Player* member = itr->getSource())
                if (member != m_target && member->IsInMap(m_target))
                    ReapplyAffectedPassiveAuras(member, false);
}

bool Aura::isWeaponBuffCoexistableWith(Aura* ref)
{
    // Exclude Debuffs
    if (!IsPositive())
        return false;

    // Exclude Non-generic Buffs [ie: Runeforging] and Executioner-Enchant
    if (GetSpellProto()->SpellFamilyName != SPELLFAMILY_GENERIC || GetId() == 42976)
        return false;

    // Exclude Stackable Buffs [ie: Blood Reserve]
    if (GetSpellProto()->StackAmount)
        return false;

    // only self applied player buffs
    if (m_target->GetTypeId() != TYPEID_PLAYER || m_target->GetGUID() != GetCasterGUID())
        return false;

    Item* castItem = ((Player*)m_target)->GetItemByGuid(GetCastItemGUID());
    if (!castItem)
        return false;

    // Limit to Weapon-Slots
    if (!castItem->IsEquipped() ||
        (castItem->GetSlot() != EQUIPMENT_SLOT_MAINHAND && castItem->GetSlot() != EQUIPMENT_SLOT_OFFHAND))
        return false;

    // form different weapons
    return ref->GetCastItemGUID() != GetCastItemGUID();
}

/*********************************************************/
/***               BASIC AURA FUNCTION                 ***/
/*********************************************************/
void Aura::HandleAddModifier(bool apply, bool Real)
{
    if(m_target->GetTypeId() != TYPEID_PLAYER || !Real)
        return;

    if(m_modifier.m_miscvalue >= MAX_SPELLMOD)
        return;

    if (apply)
    {
        // Add custom charges for some mod aura
        switch (m_spellProto->Id)
        {
            case 17941:                                     // Shadow Trance
            case 22008:                                     // Netherwind Focus
            case 31834:                                     // Light's Grace
            case 34754:                                     // Clearcasting
            case 34936:                                     // Backlash
            case 44401:                                     // Missile Barrage
            case 48108:                                     // Hot Streak
            case 51124:                                     // Killing Machine
            case 54741:                                     // Firestarter
            case 57761:                                     // Fireball!
            case 64823:                                     // Elune's Wrath (Balance druid t8 set
                SetAuraCharges(1);
                break;
        }

        m_spellmod = new SpellModifier(
            SpellModOp(m_modifier.m_miscvalue),
            SpellModType(m_modifier.m_auraname),            // SpellModType value == spell aura types
            m_modifier.m_amount,
            this,
            // prevent expire spell mods with (charges > 0 && m_stackAmount > 1)
            // all this spell expected expire not at use but at spell proc event check
            m_spellProto->StackAmount > 1 ? 0 : m_procCharges);
    }

    ((Player*)m_target)->AddSpellMod(m_spellmod, apply);

    ReapplyAffectedPassiveAuras();

    if(m_spellProto->SpellFamilyName == SPELLFAMILY_DRUID && (m_spellmod->mask2 & UI64LIT(0x20000)))
    {
        m_target->RemoveAurasDueToSpell(66530);

        // Aura 66530 is immediately applied ONLY when "Improved Barkskin" is learned in Caster/Travel Form
        if(apply && (m_target->m_form == FORM_NONE || m_target->m_form == FORM_TRAVEL))
            m_target->CastSpell(m_target,66530,true);
    }
}

void Aura::HandleAddTargetTrigger(bool apply, bool /*Real*/)
{
    // Use SpellModifier structure for check
    // used only fields:
    //  spellId, mask, mask2
    if (apply)
    {
        SpellModifier *mod = new SpellModifier;
        mod->spellId = GetId();

        uint32 const *ptr = m_spellProto->GetEffectSpellClassMask(m_effIndex);

        mod->mask = (uint64)ptr[0] | (uint64)ptr[1]<<32;
        mod->mask2= ptr[2];
        m_spellmod = mod;
    }
    else
    {
        delete m_spellmod;
        m_spellmod = NULL;
    }
}

void Aura::TriggerSpell()
{
    const uint64& casterGUID = GetCasterGUID();
    Unit* target = GetTriggerTarget();

    if(!casterGUID || !target)
        return;

    // generic casting code with custom spells and target/caster customs
    uint32 trigger_spell_id = GetSpellProto()->EffectTriggerSpell[m_effIndex];

    SpellEntry const *triggeredSpellInfo = sSpellStore.LookupEntry(trigger_spell_id);
    SpellEntry const *auraSpellInfo = GetSpellProto();
    uint32 auraId = auraSpellInfo->Id;

    // specific code for cases with no trigger spell provided in field
    if (triggeredSpellInfo == NULL)
    {
        switch(auraSpellInfo->SpellFamilyName)
        {
            case SPELLFAMILY_GENERIC:
            {
                switch(auraId)
                {
                    // Firestone Passive (1-5 ranks)
                    case 758:
                    case 17945:
                    case 17947:
                    case 17949:
                    case 27252:
                    {
                        if (target->GetTypeId() != TYPEID_PLAYER)
                            return;
                        Item* item = ((Player*)target)->GetWeaponForAttack(BASE_ATTACK);
                        if (!item)
                            return;
                        uint32 enchant_id = 0;
                        switch (GetId())
                        {
                             case   758: enchant_id = 1803; break;   // Rank 1
                             case 17945: enchant_id = 1823; break;   // Rank 2
                             case 17947: enchant_id = 1824; break;   // Rank 3
                             case 17949: enchant_id = 1825; break;   // Rank 4
                             case 27252: enchant_id = 2645; break;   // Rank 5
                             default:
                                 return;
                        }
                        // remove old enchanting before applying new
                        ((Player*)target)->ApplyEnchantment(item,TEMP_ENCHANTMENT_SLOT,false);
                        item->SetEnchantment(TEMP_ENCHANTMENT_SLOT, enchant_id, m_modifier.periodictime+1000, 0);
                        // add new enchanting
                        ((Player*)target)->ApplyEnchantment(item,TEMP_ENCHANTMENT_SLOT,true);
                        return;
                    }
//                    // Periodic Mana Burn
//                    case 812: break;
//                    // Polymorphic Ray
//                    case 6965: break;
                    // Thaumaturgy Channel
                    case 9712: trigger_spell_id = 21029; break;
//                    // Egan's Blaster
//                    case 17368: break;
//                    // Haunted
//                    case 18347: break;
//                    // Ranshalla Waiting
//                    case 18953: break;
//                    // Inferno
//                    case 19695: break;
//                    // Frostwolf Muzzle DND
//                    case 21794: break;
//                    // Alterac Ram Collar DND
//                    case 21866: break;
//                    // Celebras Waiting
//                    case 21916: break;
                    // Brood Affliction: Bronze
                    case 23170:
                    {
                        m_target->CastSpell(m_target, 23171, true, NULL, this);
                        return;
                    }
//                    // Mark of Frost
//                    case 23184: break;
                    // Restoration
                    case 23493:
                    {
                        int32 heal = target->GetMaxHealth() / 10;
                        target->DealHeal(target, heal, auraSpellInfo);

                        if (int32 mana = target->GetMaxPower(POWER_MANA))
                        {
                            mana /= 10;
                            target->EnergizeBySpell(target, 23493, mana, POWER_MANA);
                        }
                        return;
                    }
//                    // Stoneclaw Totem Passive TEST
//                    case 23792: break;
//                    // Axe Flurry
//                    case 24018: break;
//                    // Mark of Arlokk
//                    case 24210: break;
//                    // Restoration
//                    case 24379: break;
//                    // Happy Pet
//                    case 24716: break;
//                    // Dream Fog
//                    case 24780: break;
//                    // Cannon Prep
//                    case 24832: break;
                    // Shadow Bolt Whirl
                    case 24834:
                    {
                        uint32 spellForTick[8] = { 24820, 24821, 24822, 24823, 24835, 24836, 24837, 24838 };
                        uint32 tick = GetAuraTicks();
                        if(tick < 8)
                        {
                            trigger_spell_id = spellForTick[tick];

                            // casted in left/right (but triggered spell have wide forward cone)
                            float forward = m_target->GetOrientation();
                            float angle = m_target->GetOrientation() + ( tick % 2 == 0 ? M_PI_F / 2 : - M_PI_F / 2);
                            m_target->SetOrientation(angle);
                            target->CastSpell(target, trigger_spell_id, true, NULL, this, casterGUID);
                            m_target->SetOrientation(forward);
                        }
                        return;
                    }
//                    // Stink Trap
//                    case 24918: break;
//                    // Mark of Nature
//                    case 25041: break;
//                    // Agro Drones
//                    case 25152: break;
                    // Consume
                    case 25371:
                    {
                        int32 bpDamage = target->GetMaxHealth()*10/100;
                        target->CastCustomSpell(target, 25373, &bpDamage, NULL, NULL, true, NULL, this, casterGUID);
                        return;
                    }
//                    // Pain Spike
//                    case 25572: break;
//                    // Rotate 360
//                    case 26009: break;
//                    // Rotate -360
//                    case 26136: break;
//                    // Consume
//                    case 26196: break;
//                    // Berserk
//                    case 26615: break;
//                    // Defile
//                    case 27177: break;
//                    // Teleport: IF/UC
//                    case 27601: break;
//                    // Five Fat Finger Exploding Heart Technique
//                    case 27673: break;
//                    // Nitrous Boost
//                    case 27746: break;
//                    // Steam Tank Passive
//                    case 27747: break;
                    // Frost Blast
                    case 27808:
                    {
                        int32 bpDamage = target->GetMaxHealth()*26/100;
                        target->CastCustomSpell(target, 29879, &bpDamage, NULL, NULL, true, NULL, this, casterGUID);
                        return;
                    }
//                    // Detonate Mana
//                    case 27819: break;
//                    // Controller Timer
//                    case 28095: break;
//                    // Stalagg Chain
//                    case 28096: break;
//                    // Stalagg Tesla Passive
//                    case 28097: break;
//                    // Feugen Tesla Passive
//                    case 28109: break;
//                    // Feugen Chain
//                    case 28111: break;
//                    // Mark of Didier
//                    case 28114: break;
//                    // Communique Timer, camp
//                    case 28346: break;
//                    // Icebolt
//                    case 28522: break;
//                    // Silithyst
//                    case 29519: break;
                    // Inoculate Nestlewood Owlkin
                    case 29528:
                        if(target->GetTypeId() != TYPEID_UNIT)// prevent error reports in case ignored player target
                            return;
                        break;
//                    // Overload
//                    case 29768: break;
//                    // Return Fire
//                    case 29788: break;
//                    // Return Fire
//                    case 29793: break;
//                    // Return Fire
//                    case 29794: break;
//                    // Guardian of Icecrown Passive
//                    case 29897: break;
                    // Feed Captured Animal
                    case 29917: trigger_spell_id = 29916; break;
//                    // Flame Wreath
//                    case 29946: break;
//                    // Flame Wreath
//                    case 29947: break;
//                    // Mind Exhaustion Passive
//                    case 30025: break;
//                    // Nether Beam - Serenity
//                    case 30401: break;
                    // Extract Gas
                    case 30427:
                    {
                        Unit* caster = GetCaster();
                        if (!caster)
                            return;
                        // move loot to player inventory and despawn target
                        if(caster->GetTypeId() ==TYPEID_PLAYER &&
                           target->GetTypeId() == TYPEID_UNIT &&
                           ((Creature*)target)->GetCreatureInfo()->type == CREATURE_TYPE_GAS_CLOUD)
                        {
                            Player* player = (Player*)caster;
                            Creature* creature = (Creature*)target;
                            // missing lootid has been reported on startup - just return
                            if (!creature->GetCreatureInfo()->SkinLootId)
                                return;

                            player->AutoStoreLoot(creature->GetCreatureInfo()->SkinLootId,LootTemplates_Skinning,true);

                            creature->ForcedDespawn();
                        }
                        return;
                    }
                    // Quake
                    case 30576: trigger_spell_id = 30571; break;
//                    // Burning Maul
//                    case 30598: break;
//                    // Regeneration
//                    case 30799:
//                    case 30800:
//                    case 30801:
//                        break;
//                    // Despawn Self - Smoke cloud
//                    case 31269: break;
//                    // Time Rift Periodic
//                    case 31320: break;
//                    // Corrupt Medivh
//                    case 31326: break;
                    // Doom
                    case 31347:
                    {
                        m_target->CastSpell(m_target,31350,true);
                        m_target->DealDamage(m_target, m_target->GetHealth(), NULL, DIRECT_DAMAGE, SPELL_SCHOOL_MASK_NORMAL, NULL, false);
                        return;
                    }
                    // Spellcloth
                    case 31373:
                    {
                        // Summon Elemental after create item
                        target->SummonCreature(17870, 0, 0, 0, target->GetOrientation(), TEMPSUMMON_DEAD_DESPAWN, 0);
                        return;
                    }
//                    // Bloodmyst Tesla
//                    case 31611: break;
                    // Doomfire
                    case 31944:
                    {
                        int32 damage = m_modifier.m_amount * ((GetAuraDuration() + m_modifier.periodictime) / GetAuraMaxDuration());
                        target->CastCustomSpell(target, 31969, &damage, NULL, NULL, true, NULL, this, casterGUID);
                        return;
                    }
//                    // Teleport Test
//                    case 32236: break;
//                    // Earthquake
//                    case 32686: break;
//                    // Possess
//                    case 33401: break;
//                    // Draw Shadows
//                    case 33563: break;
//                    // Murmur's Touch
//                    case 33711: break;
                    // Flame Quills
                    case 34229:
                    {
                        // cast 24 spells 34269-34289, 34314-34316
                        for(uint32 spell_id = 34269; spell_id != 34290; ++spell_id)
                            target->CastSpell(target, spell_id, true, NULL, this, casterGUID);
                        for(uint32 spell_id = 34314; spell_id != 34317; ++spell_id)
                            target->CastSpell(target, spell_id, true, NULL, this, casterGUID);
                        return;
                    }
//                    // Gravity Lapse
//                    case 34480: break;
//                    // Tornado
//                    case 34683: break;
//                    // Frostbite Rotate
//                    case 34748: break;
//                    // Arcane Flurry
//                    case 34821: break;
//                    // Interrupt Shutdown
//                    case 35016: break;
//                    // Interrupt Shutdown
//                    case 35176: break;
//                    // Inferno
//                    case 35268: break;
//                    // Salaadin's Tesla
//                    case 35515: break;
//                    // Ethereal Channel (Red)
//                    case 35518: break;
//                    // Nether Vapor
//                    case 35879: break;
//                    // Dark Portal Storm
//                    case 36018: break;
//                    // Burning Maul
//                    case 36056: break;
//                    // Living Grove Defender Lifespan
//                    case 36061: break;
//                    // Professor Dabiri Talks
//                    case 36064: break;
//                    // Kael Gaining Power
//                    case 36091: break;
//                    // They Must Burn Bomb Aura
//                    case 36344: break;
//                    // They Must Burn Bomb Aura (self)
//                    case 36350: break;
//                    // Stolen Ravenous Ravager Egg
//                    case 36401: break;
//                    // Activated Cannon
//                    case 36410: break;
//                    // Stolen Ravenous Ravager Egg
//                    case 36418: break;
//                    // Enchanted Weapons
//                    case 36510: break;
//                    // Cursed Scarab Periodic
//                    case 36556: break;
//                    // Cursed Scarab Despawn Periodic
//                    case 36561: break;
//                    // Vision Guide
//                    case 36573: break;
//                    // Cannon Charging (platform)
//                    case 36785: break;
//                    // Cannon Charging (self)
//                    case 36860: break;
                    // Remote Toy
                    case 37027: trigger_spell_id = 37029; break;
//                    // Mark of Death
//                    case 37125: break;
//                    // Arcane Flurry
//                    case 37268: break;
//                    // Spout
//                    case 37429: break;
//                    // Spout
//                    case 37430: break;
//                    // Karazhan - Chess NPC AI, Snapshot timer
//                    case 37440: break;
//                    // Karazhan - Chess NPC AI, action timer
//                    case 37504: break;
//                    // Karazhan - Chess: Is Square OCCUPIED aura (DND)
//                    case 39400: break;
//                    // Banish
//                    case 37546: break;
//                    // Shriveling Gaze
//                    case 37589: break;
//                    // Fake Aggro Radius (2 yd)
//                    case 37815: break;
//                    // Corrupt Medivh
//                    case 37853: break;
                    // Eye of Grillok
                    case 38495:
                    {
                        m_target->CastSpell(m_target, 38530, true);
                        return;
                    }
                    // Absorb Eye of Grillok (Zezzak's Shard)
                    case 38554:
                    {
                        if(m_target->GetTypeId() != TYPEID_UNIT)
                            return;

                        if (Unit* caster = GetCaster())
                            caster->CastSpell(caster, 38495, true, NULL, this);
                        else
                            return;

                        Creature* creatureTarget = (Creature*)m_target;

                        creatureTarget->ForcedDespawn();
                        return;
                    }
//                    // Magic Sucker Device timer
//                    case 38672: break;
//                    // Tomb Guarding Charging
//                    case 38751: break;
//                    // Murmur's Touch
//                    case 38794: break;
//                    // Activate Nether-wraith Beacon (31742 Nether-wraith Beacon item)
//                    case 39105: break;
//                    // Drain World Tree Visual
//                    case 39140: break;
//                    // Quest - Dustin's Undead Dragon Visual aura
//                    case 39259: break;
//                    // Hellfire - The Exorcism, Jules releases darkness, aura
//                    case 39306: break;
//                    // Inferno
//                    case 39346: break;
//                    // Enchanted Weapons
//                    case 39489: break;
//                    // Shadow Bolt Whirl
//                    case 39630: break;
//                    // Shadow Bolt Whirl
//                    case 39634: break;
//                    // Shadow Inferno
//                    case 39645: break;
                    // Tear of Azzinoth Summon Channel - it's not really supposed to do anything,and this only prevents the console spam
                    case 39857: trigger_spell_id = 39856; break;
//                    // Soulgrinder Ritual Visual (Smashed)
//                    case 39974: break;
//                    // Simon Game Pre-game timer
//                    case 40041: break;
//                    // Knockdown Fel Cannon: The Aggro Check Aura
//                    case 40113: break;
//                    // Spirit Lance
//                    case 40157: break;
//                    // Demon Transform 2
//                    case 40398: break;
//                    // Demon Transform 1
//                    case 40511: break;
//                    // Ancient Flames
//                    case 40657: break;
//                    // Ethereal Ring Cannon: Cannon Aura
//                    case 40734: break;
//                    // Cage Trap
//                    case 40760: break;
//                    // Random Periodic
//                    case 40867: break;
//                    // Prismatic Shield
//                    case 40879: break;
//                    // Aura of Desire
//                    case 41350: break;
//                    // Dementia
//                    case 41404: break;
//                    // Chaos Form
//                    case 41629: break;
//                    // Alert Drums
//                    case 42177: break;
//                    // Spout
//                    case 42581: break;
//                    // Spout
//                    case 42582: break;
//                    // Return to the Spirit Realm
//                    case 44035: break;
//                    // Curse of Boundless Agony
//                    case 45050: break;
//                    // Earthquake
//                    case 46240: break;
                    // Personalized Weather
                    case 46736: trigger_spell_id = 46737; break;
//                    // Stay Submerged
//                    case 46981: break;
//                    // Dragonblight Ram
//                    case 47015: break;
//                    // Party G.R.E.N.A.D.E.
//                    case 51510: break;
                    default:
                        break;
                }
                break;
            }
            case SPELLFAMILY_MAGE:
            {
                switch(auraId)
                {
                    // Invisibility
                    case 66:
                    // Here need periodic triger reducing threat spell (or do it manually)
                        return;
                    default:
                        break;
                }
                break;
            }
//            case SPELLFAMILY_WARRIOR:
//            {
//                switch(auraId)
//                {
//                    // Wild Magic
//                    case 23410: break;
//                    // Corrupted Totems
//                    case 23425: break;
//                    default:
//                        break;
//                }
//                break;
//            }
//            case SPELLFAMILY_PRIEST:
//            {
//                switch(auraId)
//                {
//                    // Blue Beam
//                    case 32930: break;
//                    // Fury of the Dreghood Elders
//                    case 35460: break;
//                    default:
//                        break;
//                }
 //               break;
 //           }
            case SPELLFAMILY_HUNTER:
            {
                switch (auraId)
                {
                    // Sniper training
                    case 53302:
                    case 53303:
                    case 53304:
                        if (target->GetTypeId() != TYPEID_PLAYER)
                            return;

                        // Reset reapply counter at move
                        if (((Player*)target)->isMoving())
                        {
                            m_modifier.m_amount = 6;
                            return;
                        }

                        // We are standing at the moment
                        if (m_modifier.m_amount > 0)
                        {
                            --m_modifier.m_amount;
                            return;
                        }

                        // select rank of buff
                        switch(auraId)
                        {
                            case 53302: trigger_spell_id = 64418; break;
                            case 53303: trigger_spell_id = 64419; break;
                            case 53304: trigger_spell_id = 64420; break;
                        }

                        // If aura is active - no need to continue
                        if (target->HasAura(trigger_spell_id))
                            return;

                        break;
                    default:
                        break;
                }
                break;
            }
            case SPELLFAMILY_DRUID:
            {
                switch(auraId)
                {
                    // Cat Form
                    // trigger_spell_id not set and unknown effect triggered in this case, ignoring for while
                    case 768:
                        return;
                    // Frenzied Regeneration
                    case 22842:
                    case 22895:
                    case 22896:
                    case 26999:
                    {
                        int32 LifePerRage = GetModifier()->m_amount;

                        int32 lRage = m_target->GetPower(POWER_RAGE);
                        if(lRage > 100)                                     // rage stored as rage*10
                            lRage = 100;
                        m_target->ModifyPower(POWER_RAGE, -lRage);
                        int32 FRTriggerBasePoints = int32(lRage*LifePerRage/10);
                        m_target->CastCustomSpell(m_target, 22845, &FRTriggerBasePoints, NULL, NULL, true, NULL, this);
                        return;
                    }
                    default:
                        break;
                }
                break;
            }

//            case SPELLFAMILY_HUNTER:
//            {
//                switch(auraId)
//                {
//                    //Frost Trap Aura
//                    case 13810:
//                        return;
//                    //Rizzle's Frost Trap
//                    case 39900:
//                        return;
//                    // Tame spells
//                    case 19597:         // Tame Ice Claw Bear
//                    case 19676:         // Tame Snow Leopard
//                    case 19677:         // Tame Large Crag Boar
//                    case 19678:         // Tame Adult Plainstrider
//                    case 19679:         // Tame Prairie Stalker
//                    case 19680:         // Tame Swoop
//                    case 19681:         // Tame Dire Mottled Boar
//                    case 19682:         // Tame Surf Crawler
//                    case 19683:         // Tame Armored Scorpid
//                    case 19684:         // Tame Webwood Lurker
//                    case 19685:         // Tame Nightsaber Stalker
//                    case 19686:         // Tame Strigid Screecher
//                    case 30100:         // Tame Crazed Dragonhawk
//                    case 30103:         // Tame Elder Springpaw
//                    case 30104:         // Tame Mistbat
//                    case 30647:         // Tame Barbed Crawler
//                    case 30648:         // Tame Greater Timberstrider
//                    case 30652:         // Tame Nightstalker
//                        return;
//                    default:
//                        break;
//                }
//                break;
//            }
            case SPELLFAMILY_SHAMAN:
            {
                switch(auraId)
                {
                    // Lightning Shield (The Earthshatterer set trigger after cast Lighting Shield)
                    case 28820:
                    {
                        // Need remove self if Lightning Shield not active
                        Unit::AuraMap const& auras = target->GetAuras();
                        for(Unit::AuraMap::const_iterator itr = auras.begin(); itr != auras.end(); ++itr)
                        {
                            SpellEntry const* spell = itr->second->GetSpellProto();
                            if( spell->SpellFamilyName == SPELLFAMILY_SHAMAN &&
                                (spell->SpellFamilyFlags & UI64LIT(0x0000000000000400)))
                                return;
                        }
                        target->RemoveAurasDueToSpell(28820);
                        return;
                    }
                    // Totemic Mastery (Skyshatter Regalia (Shaman Tier 6) - bonus)
                    case 38443:
                    {
                        if(target->IsAllTotemSlotsUsed())
                            target->CastSpell(target, 38437, true, NULL, this);
                        else
                            target->RemoveAurasDueToSpell(38437);
                        return;
                    }
                    default:
                        break;
                }
                break;
            }
            default:
                break;
        }

        // Reget trigger spell proto
        triggeredSpellInfo = sSpellStore.LookupEntry(trigger_spell_id);
    }
    else
    {
        // Spell exist but require custom code
        switch(auraId)
        {
            // Curse of Idiocy
            case 1010:
            {
                // TODO: spell casted by result in correct way mostly
                // BUT:
                // 1) target show casting at each triggered cast: target don't must show casting animation for any triggered spell
                //      but must show affect apply like item casting
                // 2) maybe aura must be replace by new with accumulative stat mods instead stacking

                // prevent cast by triggered auras
                if(casterGUID == target->GetGUID())
                    return;

                // stop triggering after each affected stats lost > 90
                int32 intelectLoss = 0;
                int32 spiritLoss = 0;

                Unit::AuraList const& mModStat = target->GetAurasByType(SPELL_AURA_MOD_STAT);
                for(Unit::AuraList::const_iterator i = mModStat.begin(); i != mModStat.end(); ++i)
                {
                    if ((*i)->GetId() == 1010)
                    {
                        switch((*i)->GetModifier()->m_miscvalue)
                        {
                            case STAT_INTELLECT: intelectLoss += (*i)->GetModifier()->m_amount; break;
                            case STAT_SPIRIT:    spiritLoss   += (*i)->GetModifier()->m_amount; break;
                            default: break;
                        }
                    }
                }

                if(intelectLoss <= -90 && spiritLoss <= -90)
                    return;

                break;
            }
            // Earthen Power (from Earthbind Totem Passive)
            case 6474:
            {
                Unit *owner = target->GetOwner();

                if (!owner)
                    break;

                Unit::AuraList const& dummyAuras = owner->GetAurasByType(SPELL_AURA_DUMMY);
                for(Unit::AuraList::const_iterator itr = dummyAuras.begin(); itr != dummyAuras.end(); ++itr)
                {
                    if ((*itr)->GetSpellProto()->SpellIconID == 2289 && (*itr)->GetSpellProto()->SpellFamilyName == SPELLFAMILY_SHAMAN)
                    {
                        if (!roll_chance_i((*itr)->GetModifier()->m_amount))
                            break;

                        target->CastSpell(target, 59566, true, NULL, this);
                        break;
                    }
                 }
                break;
             }
            // Mana Tide
            case 16191:
            {
                target->CastCustomSpell(target, trigger_spell_id, &m_modifier.m_amount, NULL, NULL, true, NULL, this);
                return;
            }
            // Ground Slam
            case 33525:
                target->CastSpell(target, trigger_spell_id, true, NULL, this, casterGUID);
                return;
            // Beacon of Light
            case 53563:
                // original caster must be target (beacon)
                target->CastSpell(target, trigger_spell_id, true, NULL, this, target->GetGUID());
                return;
            // Rapid Recuperation (triggered energize have baspioints == 0)
            case 56654:
            case 58882:
            {
                int32 mana = m_target->GetMaxPower(POWER_MANA) * m_modifier.m_amount / 100;
                target->CastCustomSpell(target, trigger_spell_id, &mana, NULL, NULL, true, NULL, this);
                return;
            }
        }
    }

    // All ok cast by default case
    if(triggeredSpellInfo)
        target->CastSpell(target, triggeredSpellInfo, true, NULL, this, casterGUID);
    else
    {
        if (Unit* caster = GetCaster())
        {
            if(target->GetTypeId() != TYPEID_UNIT || !Script->EffectDummyCreature(caster, GetId(), GetEffIndex(), (Creature*)target))
                sLog.outError("Aura::TriggerSpell: Spell %u have 0 in EffectTriggered[%d], not handled custom case?",GetId(),GetEffIndex());
        }
    }
}

void Aura::TriggerSpellWithValue()
{
    const uint64& casterGUID = GetCasterGUID();
    Unit* target = GetTriggerTarget();

    if(!casterGUID || !target)
        return;

    // generic casting code with custom spells and target/caster customs
    uint32 trigger_spell_id = GetSpellProto()->EffectTriggerSpell[m_effIndex];
    int32  basepoints0 = this->GetModifier()->m_amount;

    target->CastCustomSpell(target, trigger_spell_id, &basepoints0, NULL, NULL, true, NULL, this, casterGUID);
}

/*********************************************************/
/***                  AURA EFFECTS                     ***/
/*********************************************************/

void Aura::HandleAuraDummy(bool apply, bool Real)
{
    // spells required only Real aura add/remove
    if (!Real)
        return;

    // AT APPLY
    if (apply)
    {
        switch(m_spellProto->SpellFamilyName)
        {
            case SPELLFAMILY_GENERIC:
            {
                switch(GetId())
                {
                    case 1515:                              // Tame beast
                        // FIX_ME: this is 2.0.12 threat effect replaced in 2.1.x by dummy aura, must be checked for correctness
                        if (m_target->CanHaveThreatList())
                            if (Unit* caster = GetCaster())
                                m_target->AddThreat(caster, 10.0f, false, GetSpellSchoolMask(GetSpellProto()), GetSpellProto());
                        return;
                    case 7057:                              // Haunting Spirits
                        // expected to tick with 30 sec period (tick part see in Aura::PeriodicTick)
                        m_isPeriodic = true;
                        m_modifier.periodictime = 30*IN_MILLISECONDS;
                        m_periodicTimer = m_modifier.periodictime;
                        return;
                    case 13139:                             // net-o-matic
                        // root to self part of (root_target->charge->root_self sequence
                        if (Unit* caster = GetCaster())
                            caster->CastSpell(caster, 13138, true, NULL, this);
                        return;
                    case 39850:                             // Rocket Blast
                        if (roll_chance_i(20))              // backfire stun
                            m_target->CastSpell(m_target, 51581, true, NULL, this);
                        return;
                    case 43873:                             // Headless Horseman Laugh
                        m_target->PlayDistanceSound(11965);
                        return;
                    case 46354:                             // Blood Elf Illusion
                        if (Unit* caster = GetCaster())
                        {
                            switch(caster->getGender())
                            {
                                case GENDER_FEMALE:
                                    caster->CastSpell(m_target, 46356, true, NULL, this);
                                    break;
                                case GENDER_MALE:
                                    caster->CastSpell(m_target, 46355, true, NULL, this);
                                    break;
                                default:
                                    break;
                            }
                        }
                        return;
                    case 46699:                             // Requires No Ammo
                        if (m_target->GetTypeId() == TYPEID_PLAYER)
                            // not use ammo and not allow use
                            ((Player*)m_target)->RemoveAmmo();
                        return;
                    case 55328:                                 // Stoneclaw Totem I
                        m_target->CastSpell(m_target, 5728, true);
                        return;
                    case 55329:                                 // Stoneclaw Totem II
                        m_target->CastSpell(m_target, 6397, true);
                        return;
                    case 55330:                                 // Stoneclaw Totem III
                        m_target->CastSpell(m_target, 6398, true);
                        return;
                    case 55332:                                 // Stoneclaw Totem IV
                        m_target->CastSpell(m_target, 6399, true);
                        return;
                    case 55333:                                 // Stoneclaw Totem V
                        m_target->CastSpell(m_target, 10425, true);
                        return;
                    case 55335:                                 // Stoneclaw Totem VI
                        m_target->CastSpell(m_target, 10426, true);
                        return;
                    case 55278:                                 // Stoneclaw Totem VII
                        m_target->CastSpell(m_target, 25513, true);
                        return;
                    case 58589:                                 // Stoneclaw Totem VIII
                        m_target->CastSpell(m_target, 58583, true);
                        return;
                    case 58590:                                 // Stoneclaw Totem IX
                        m_target->CastSpell(m_target, 58584, true);
                        return;
                    case 58591:                                 // Stoneclaw Totem X
                        m_target->CastSpell(m_target, 58585, true);
                        return;
                    case 62061:                             // Festive Holiday Mount
                        if (m_target->HasAuraType(SPELL_AURA_MOUNTED))
                            // Reindeer Transformation
                            m_target->CastSpell(m_target, 25860, true, NULL, this);
                        return;
                    case 63624:                             // Learn a Second Talent Specialization
                        // Teach Learn Talent Specialization Switches, required for client triggered casts, allow after 30 sec delay
                        if (m_target->GetTypeId() == TYPEID_PLAYER)
                            ((Player*)m_target)->learnSpell(63680, false);
                        return;
                    case 63651:                             // Revert to One Talent Specialization
                        // Teach Learn Talent Specialization Switches, remove
                        if (m_target->GetTypeId() == TYPEID_PLAYER)
                            ((Player*)m_target)->removeSpell(63680);
                        return;
                }
                break;
            }
            case SPELLFAMILY_WARRIOR:
            {
                // Overpower
                if (m_spellProto->SpellFamilyFlags & UI64LIT(0x0000000000000004))
                {
                    // Must be casting target
                    if (!m_target->IsNonMeleeSpellCasted(false))
                        return;

                    Unit* caster = GetCaster();
                    if (!caster)
                        return;

                    Unit::AuraList const& modifierAuras = caster->GetAurasByType(SPELL_AURA_ADD_FLAT_MODIFIER);
                    for(Unit::AuraList::const_iterator itr = modifierAuras.begin(); itr != modifierAuras.end(); ++itr)
                    {
                        // Unrelenting Assault
                        if ((*itr)->GetSpellProto()->SpellFamilyName==SPELLFAMILY_WARRIOR && (*itr)->GetSpellProto()->SpellIconID == 2775)
                        {
                            switch ((*itr)->GetSpellProto()->Id)
                            {
                                case 46859:                 // Unrelenting Assault, rank 1
                                    m_target->CastSpell(m_target,64849,true,NULL,(*itr));
                                    break;
                                case 46860:                 // Unrelenting Assault, rank 2
                                    m_target->CastSpell(m_target,64850,true,NULL,(*itr));
                                    break;
                                default:
                                    break;
                            }
                            break;
                        }
                    }
                    return;
                }
                break;
            }
            case SPELLFAMILY_SHAMAN:
            {
                // Tidal Force
                if (GetId() == 55198)
                {
                    // apply max stack bufs
                    SpellEntry const* buffEntry = sSpellStore.LookupEntry(55166);
                    if (!buffEntry)
                        return;

                    for(uint32 k = 0; k < buffEntry->StackAmount; ++k)
                        m_target->CastSpell(m_target, buffEntry, true, NULL, this);
                }
                // Earth Shield
                else if ((GetSpellProto()->SpellFamilyFlags & UI64LIT(0x40000000000)))
                {
                    // prevent double apply bonuses
                    if (m_target->GetTypeId() != TYPEID_PLAYER || !((Player*)m_target)->GetSession()->PlayerLoading())
                        if (Unit* caster = GetCaster())
                            m_modifier.m_amount = caster->SpellHealingBonus(m_target, GetSpellProto(), m_modifier.m_amount, SPELL_DIRECT_DAMAGE);
                    return;
                }
                break;
            }
        }
    }
    // AT REMOVE
    else
    {
        if (m_target->GetTypeId() == TYPEID_PLAYER &&
            (GetSpellProto()->Effect[EFFECT_INDEX_0] == 72 || GetSpellProto()->Effect[EFFECT_INDEX_0] == 6 &&
            (GetSpellProto()->EffectApplyAuraName[EFFECT_INDEX_0] == 1 || GetSpellProto()->EffectApplyAuraName[EFFECT_INDEX_0] == 128)))
        {
            // spells with SpellEffect=72 and aura=4: 6196, 6197, 21171, 21425
            ((Player*)m_target)->SetFarSightGUID(0);
            WorldPacket data(SMSG_CLEAR_FAR_SIGHT_IMMEDIATE, 0);
            ((Player*)m_target)->GetSession()->SendPacket(&data);
            return;
        }

        if (IsQuestTameSpell(GetId()) && m_target->isAlive())
        {
            Unit* caster = GetCaster();
            if (!caster || !caster->isAlive())
                return;

            uint32 finalSpelId = 0;
            switch(GetId())
            {
                case 19548: finalSpelId = 19597; break;
                case 19674: finalSpelId = 19677; break;
                case 19687: finalSpelId = 19676; break;
                case 19688: finalSpelId = 19678; break;
                case 19689: finalSpelId = 19679; break;
                case 19692: finalSpelId = 19680; break;
                case 19693: finalSpelId = 19684; break;
                case 19694: finalSpelId = 19681; break;
                case 19696: finalSpelId = 19682; break;
                case 19697: finalSpelId = 19683; break;
                case 19699: finalSpelId = 19685; break;
                case 19700: finalSpelId = 19686; break;
                case 30646: finalSpelId = 30647; break;
                case 30653: finalSpelId = 30648; break;
                case 30654: finalSpelId = 30652; break;
                case 30099: finalSpelId = 30100; break;
                case 30102: finalSpelId = 30103; break;
                case 30105: finalSpelId = 30104; break;
            }

            if (finalSpelId)
                caster->CastSpell(m_target, finalSpelId, true, NULL, this);

            return;
        }

        switch(GetId())
        {
            case 12479:                                     // Hex of Jammal'an
                m_target->CastSpell(m_target, 12480, true, NULL, this);
                return;
            case 28169:                                     // Mutating Injection
            {
                // Mutagen Explosion
                m_target->CastSpell(m_target, 28206, true, NULL, this);
                // Poison Cloud
                m_target->CastSpell(m_target, 28240, true, NULL, this);
                return;
            }
            case 32286:                                     // Focus Target Visual
            {
                if (m_removeMode == AURA_REMOVE_BY_DEFAULT)
                    m_target->CastSpell(m_target, 32301, true, NULL, this);

                return;
            }
            case 36730:                                     // Flame Strike
            {
                m_target->CastSpell(m_target, 36731, true, NULL, this);
                return;
            }
            case 44191:                                     // Flame Strike
            {
                if (m_target->GetMap()->IsDungeon())
                {
                    uint32 spellId = m_target->GetMap()->IsRegularDifficulty() ? 44190 : 46163;

                    m_target->CastSpell(m_target, spellId, true, NULL, this);
                }
                return;
            }
            case 45934:                                     // Dark Fiend
            {
                // Kill target if dispelled
                if (m_removeMode==AURA_REMOVE_BY_DISPEL)
                    m_target->DealDamage(m_target, m_target->GetHealth(), NULL, DIRECT_DAMAGE, SPELL_SCHOOL_MASK_NORMAL, NULL, false);
                return;
            }
            case 46308:                                     // Burning Winds
            {
                // casted only at creatures at spawn
                m_target->CastSpell(m_target, 47287, true, NULL, this);
                return;
            }
            case 58600:                                     // Restricted Flight Area
            {
                // Remove Flight Auras
                m_target->CastSpell(m_target, 58601, true);
                // Parachute
                m_target->CastSpell(m_target, 45472, true);
                return;
            }
        }

        // Living Bomb
        if (m_spellProto->SpellFamilyName == SPELLFAMILY_MAGE && (m_spellProto->SpellFamilyFlags & UI64LIT(0x2000000000000)))
        {
            // Zero duration is equal to AURA_REMOVE_BY_DEFAULT. We can't use it directly, as it is set even
            // when removing aura from one target due to casting Living Bomb at other.
            if (m_duration == 0 || m_removeMode == AURA_REMOVE_BY_DISPEL)
                m_target->CastSpell(m_target,m_modifier.m_amount,true,NULL,this);

            return;
        }

        // Vampiric Touch
        if ((GetSpellProto()->SpellFamilyFlags & UI64LIT(0x40000000000)) && m_removeMode==AURA_REMOVE_BY_DISPEL)
        {
            Unit* caster = GetCaster();
            if (!caster)
                return;

            int32 basepoints = GetSpellProto()->EffectBasePoints[1] * 8;
            basepoints = caster->SpellDamageBonus(m_target, GetSpellProto(), basepoints, DOT);
            m_target->CastCustomSpell(m_target, 64085, &basepoints, NULL, NULL, false);
            return;
        }

        if (m_removeMode == AURA_REMOVE_BY_DEATH)
        {
            // Stop caster Arcane Missle chanelling on death
            if (m_spellProto->SpellFamilyName == SPELLFAMILY_MAGE && (m_spellProto->SpellFamilyFlags & UI64LIT(0x0000000000000800)))
            {
                if (Unit* caster = GetCaster())
                    caster->InterruptSpell(CURRENT_CHANNELED_SPELL);

                return;
            }
        }
    }

    // AT APPLY & REMOVE

    switch(m_spellProto->SpellFamilyName)
    {
        case SPELLFAMILY_GENERIC:
        {
            switch(GetId())
            {
                case 11196:                                 // Recently Bandaged
                    m_target->ApplySpellImmune(GetId(), IMMUNITY_MECHANIC, GetMiscValue(), apply);
                    return;
                case 24658:                                 // Unstable Power
                {
                    uint32 spellId = 24659;
                    if (apply)
                    {
                        SpellEntry const *spell = sSpellStore.LookupEntry(spellId);
                        Unit* caster = GetCaster();
                        if (!spell || !caster)
                            return;

                        for (uint32 i = 0; i < spell->StackAmount; ++i)
                            caster->CastSpell(m_target, spellId, true, NULL, NULL, GetCasterGUID());

                        return;
                    }
                    m_target->RemoveAurasDueToSpell(spellId);
                    return;
                }
                case 24661:                                 // Restless Strength
                {
                    uint32 spellId = 24662;
                    if (apply)
                    {
                        SpellEntry const* spell = sSpellStore.LookupEntry(spellId);
                        Unit* caster = GetCaster();
                        if (!spell || !caster)
                            return;

                        for (uint32 i=0; i < spell->StackAmount; ++i)
                            caster->CastSpell(m_target, spell->Id, true, NULL, NULL, GetCasterGUID());

                        return;
                    }
                    m_target->RemoveAurasDueToSpell(spellId);
                    return;
                }
                case 29266:                                 // Permanent Feign Death
                case 31261:                                 // Permanent Feign Death (Root)
                case 37493:                                 // Feign Death
                case 51329:                                 // Feign Death
                case 52593:                                 // Bloated Abomination Feign Death
                case 55795:                                 // Falling Dragon Feign Death
                case 57626:                                 // Feign Death
                case 57685:                                 // Permanent Feign Death
                case 58768:                                 // Permanent Feign Death (Freeze Jumpend)
                case 58806:                                 // Permanent Feign Death (Drowned Anim)
                case 58951:                                 // Permanent Feign Death
                case 64461:                                 // Permanent Feign Death (No Anim) (Root)
                case 65985:                                 // Permanent Feign Death (Root Silence Pacify)
                case 70592:                                 // Permanent Feign Death
                case 70628:                                 // Permanent Feign Death
                case 70630:                                 // Frozen Aftermath - Feign Death
                case 71598:                                 // Feign Death
                {
                    // Unclear what the difference really is between them.
                    // Some has effect1 that makes the difference, however not all.
                    // Some appear to be used depending on creature location, in water, at solid ground, in air/suspended, etc
                    // For now, just handle all the same way
                    if (m_target->GetTypeId() == TYPEID_UNIT)
                        m_target->SetFeignDeath(apply);

                    return;
                }
                case 35356:                                 // Spawn Feign Death
                case 35357:                                 // Spawn Feign Death
                case 42557:                                 // Feign Death
                {
                    if (m_target->GetTypeId() == TYPEID_UNIT)
                    {
                        // Flags not set like it's done in SetFeignDeath() and apparently always applied at spawn of creature
                        // All three does however have SPELL_EFFECT_SPAWN(46) as effect1
                        // It is possible this effect will remove some flags, and then the three here can be handled "normally"
                        if (apply)
                        {
                            m_target->SetFlag(UNIT_FIELD_FLAGS, UNIT_FLAG_UNK_29);
                            m_target->SetFlag(UNIT_FIELD_FLAGS_2, UNIT_FLAG2_FEIGN_DEATH);

                            m_target->addUnitState(UNIT_STAT_DIED);
                        }
                        else
                        {
                            m_target->RemoveFlag(UNIT_FIELD_FLAGS, UNIT_FLAG_UNK_29);
                            m_target->RemoveFlag(UNIT_FIELD_FLAGS_2, UNIT_FLAG2_FEIGN_DEATH);

                            m_target->clearUnitState(UNIT_STAT_DIED);
                        }
                    }
                    return;
                }
                case 40133:                                 //Summon Fire Elemental
                {
                    Unit* caster = GetCaster();
                    if (!caster)
                        return;

                    Unit *owner = caster->GetOwner();
                    if (owner && owner->GetTypeId() == TYPEID_PLAYER)
                    {
                        if (apply)
                            owner->CastSpell(owner, 8985, true);
                        else
                            ((Player*)owner)->RemovePet(NULL, PET_SAVE_NOT_IN_SLOT, true);
                    }
                    return;
                }
                case 40132:                                 //Summon Earth Elemental
                {
                    Unit* caster = GetCaster();
                    if (!caster)
                        return;

                    Unit *owner = caster->GetOwner();
                    if (owner && owner->GetTypeId() == TYPEID_PLAYER)
                    {
                        if (apply)
                            owner->CastSpell(owner, 19704, true);
                        else
                            ((Player*)owner)->RemovePet(NULL, PET_SAVE_NOT_IN_SLOT, true);
                    }
                    return;
                }
                case 40214:                                 //Dragonmaw Illusion
                {
                    if (apply)
                    {
                        m_target->CastSpell(m_target, 40216, true);
                        m_target->CastSpell(m_target, 42016, true);
                    }
                    else
                    {
                        m_target->RemoveAurasDueToSpell(40216);
                        m_target->RemoveAurasDueToSpell(42016);
                    }
                    return;
                }
                case 58204:                                 // LK Intro VO (1)
                    if (m_target->GetTypeId() == TYPEID_PLAYER)
                    {
                        // Play part 1
                        if (apply)
                            m_target->PlayDirectSound(14970, (Player *)m_target);
                        // continue in 58205
                        else
                            m_target->CastSpell(m_target, 58205, true);
                    }
                    return;
                case 58205:                                 // LK Intro VO (2)
                    if (m_target->GetTypeId() == TYPEID_PLAYER)
                    {
                        // Play part 2
                        if (apply)
                            m_target->PlayDirectSound(14971, (Player *)m_target);
                        // Play part 3
                        else
                            m_target->PlayDirectSound(14972, (Player *)m_target);
                    }
                    return;
                case 40131:
                case 27978:
                    if (apply)
                        m_target->m_AuraFlags |= UNIT_AURAFLAG_ALIVE_INVISIBLE;
                    else
                        m_target->m_AuraFlags |= ~UNIT_AURAFLAG_ALIVE_INVISIBLE;
                    return;
            }
            break;
        }
        case SPELLFAMILY_MAGE:
            break;
        case SPELLFAMILY_WARLOCK:
        {
            // Haunt
            if (GetSpellProto()->SpellIconID == 3172 && (GetSpellProto()->SpellFamilyFlags & UI64LIT(0x0004000000000000)))
            {
                // NOTE: for avoid use additional field damage stored in dummy value (replace unused 100%
                if (apply)
                    m_modifier.m_amount = 0;                // use value as damage counter instead redundent 100% percent
                else
                {
                    int32 bp0 = m_modifier.m_amount;

                    if (Unit* caster = GetCaster())
                        m_target->CastCustomSpell(caster,48210,&bp0,NULL,NULL,true);
                }
            }
            break;
        }
        case SPELLFAMILY_PRIEST:
        {
            // Penance
            if (m_spellProto->SpellIconID == 2818)
            {
                Unit* caster = GetCaster();
                if (!caster || caster->GetTypeId() != TYPEID_PLAYER)
                    return;

                if (apply && m_target)
                    ((Player*)caster)->SetSelection(m_target->GetGUID());
                return;
            }
            // Pain and Suffering
            if (m_spellProto->SpellIconID == 2874 && m_target->GetTypeId()==TYPEID_PLAYER)
            {
                if (apply)
                {
                    // Reduce backfire damage (dot damage) from Shadow Word: Death
                    // aura have wrong effectclassmask, so use hardcoded value
                    m_spellmod = new SpellModifier(SPELLMOD_DOT,SPELLMOD_PCT,m_modifier.m_amount,GetId(),UI64LIT(0x0000200000000000));
                }
                ((Player*)m_target)->AddSpellMod(m_spellmod, apply);
                return;
            }
            break;
        }
        case SPELLFAMILY_DRUID:
        {
            switch(GetId())
            {
                case 34246:                                 // Idol of the Emerald Queen
                case 60779:                                 // Idol of Lush Moss
                {
                    if (m_target->GetTypeId() != TYPEID_PLAYER)
                        return;

                    if (apply)
                        // dummy not have proper effectclassmask
                        m_spellmod  = new SpellModifier(SPELLMOD_DOT,SPELLMOD_FLAT,m_modifier.m_amount/7,GetId(),UI64LIT(0x001000000000));

                    ((Player*)m_target)->AddSpellMod(m_spellmod, apply);
                    return;
                }
                case 52610:                                 // Savage Roar
                {
                    if (apply)
                    {
                        if (m_target->m_form != FORM_CAT)
                            return;

                        m_target->CastSpell(m_target, 62071, true);
                    }
                    else
                        m_target-> RemoveAurasDueToSpell(62071);
                    return;
                }
                case 61336:                                 // Survival Instincts
                {
                    if(apply)
                    {
                        if (!m_target->IsInFeralForm())
                            return;

                        int32 bp0 = int32(m_target->GetMaxHealth() * m_modifier.m_amount / 100);
                        m_target->CastCustomSpell(m_target, 50322, &bp0, NULL, NULL, true);
                    }
                    else
                        m_target-> RemoveAurasDueToSpell(50322);
                    return;
                }
            }

            // Lifebloom
            if (GetSpellProto()->SpellFamilyFlags & UI64LIT(0x1000000000))
            {
                if (apply)
                {
                    if (Unit* caster = GetCaster())
                        // prevent double apply bonuses
                        if (m_target->GetTypeId() != TYPEID_PLAYER || !((Player*)m_target)->GetSession()->PlayerLoading())
                            m_modifier.m_amount = caster->SpellHealingBonus(m_target, GetSpellProto(), m_modifier.m_amount, SPELL_DIRECT_DAMAGE);
                }
                else
                {
                    // Final heal only on dispelled or duration end
                    if (!(GetAuraDuration() <= 0 || m_removeMode == AURA_REMOVE_BY_DISPEL))
                        return;

                    // have a look if there is still some other Lifebloom dummy aura
                    Unit::AuraList const& auras = m_target->GetAurasByType(SPELL_AURA_DUMMY);
                    for(Unit::AuraList::const_iterator itr = auras.begin(); itr!=auras.end(); ++itr)
                        if ((*itr)->GetSpellProto()->SpellFamilyName == SPELLFAMILY_DRUID &&
                            ((*itr)->GetSpellProto()->SpellFamilyFlags & UI64LIT(0x1000000000)))
                            return;

                    // final heal
                    if (m_target->IsInWorld() && m_stackAmount > 0)
                    {
                        int32 amount = m_modifier.m_amount / m_stackAmount;
                        m_target->CastCustomSpell(m_target, 33778, &amount, NULL, NULL, true, NULL, this, GetCasterGUID());

                        if (Unit* caster = GetCaster())
                        {
                            int32 returnmana = (GetSpellProto()->ManaCostPercentage * caster->GetCreateMana() / 100) * m_stackAmount / 2;
                            caster->CastCustomSpell(caster, 64372, &returnmana, NULL, NULL, true, NULL, this, GetCasterGUID());
                        }
                    }
                }
                return;
            }

            // Predatory Strikes
            if (m_target->GetTypeId()==TYPEID_PLAYER && GetSpellProto()->SpellIconID == 1563)
            {
                ((Player*)m_target)->UpdateAttackPowerAndDamage();
                return;
            }

            // Improved Moonkin Form
            if (GetSpellProto()->SpellIconID == 2855)
            {
                uint32 spell_id;
                switch(GetId())
                {
                    case 48384: spell_id = 50170; break;    //Rank 1
                    case 48395: spell_id = 50171; break;    //Rank 2
                    case 48396: spell_id = 50172; break;    //Rank 3
                    default:
                        sLog.outError("HandleAuraDummy: Not handled rank of IMF (Spell: %u)",GetId());
                        return;
                }

                if (apply)
                {
                    if (m_target->m_form != FORM_MOONKIN)
                        return;

                    m_target->CastSpell(m_target, spell_id, true);
                }
                else
                    m_target-> RemoveAurasDueToSpell(spell_id);
                return;
            }
            break;
        }
        case SPELLFAMILY_HUNTER:
            break;
        case SPELLFAMILY_PALADIN:
            switch(GetId())
            {
                case 20911:                                 // Blessing of Sanctuary
                case 25899:                                 // Greater Blessing of Sanctuary
                {
                    if (apply)
                        m_target->CastSpell(m_target, 67480, true, NULL, this);
                    else
                        m_target->RemoveAurasDueToSpell(67480);
                    return;
                }
            }
            break;
        case SPELLFAMILY_SHAMAN:
            break;
    }

    // pet auras
    if (PetAura const* petSpell = sSpellMgr.GetPetAura(GetId(), m_effIndex))
    {
        if (apply)
            m_target->AddPetAura(petSpell);
        else
            m_target->RemovePetAura(petSpell);
        return;
    }

    if (GetEffIndex() == EFFECT_INDEX_0 && m_target->GetTypeId() == TYPEID_PLAYER)
    {
        SpellAreaForAreaMapBounds saBounds = sSpellMgr.GetSpellAreaForAuraMapBounds(GetId());
        if (saBounds.first != saBounds.second)
        {
            uint32 zone, area;
            m_target->GetZoneAndAreaId(zone, area);

            for(SpellAreaForAreaMap::const_iterator itr = saBounds.first; itr != saBounds.second; ++itr)
            {
                // some auras remove at aura remove
                if (!itr->second->IsFitToRequirements((Player*)m_target, zone, area))
                    m_target->RemoveAurasDueToSpell(itr->second->spellId);
                // some auras applied at aura apply
                else if (itr->second->autocast)
                {
                    if (!m_target->HasAura(itr->second->spellId, EFFECT_INDEX_0))
                        m_target->CastSpell(m_target, itr->second->spellId, true);
                }
            }
        }
    }

    // script has to "handle with care", only use where data are not ok to use in the above code.
    if (m_target->GetTypeId() == TYPEID_UNIT)
        Script->EffectAuraDummy(this, apply);
}

void Aura::HandleAuraMounted(bool apply, bool Real)
{
    // only at real add/remove aura
    if(!Real)
        return;

    if(apply)
    {
        CreatureInfo const* ci = ObjectMgr::GetCreatureTemplate(m_modifier.m_miscvalue);
        if(!ci)
        {
            sLog.outErrorDb("AuraMounted: `creature_template`='%u' not found in database (only need it modelid)", m_modifier.m_miscvalue);
            return;
        }

        uint32 team = 0;
        if (m_target->GetTypeId()==TYPEID_PLAYER)
            team = ((Player*)m_target)->GetTeam();

        uint32 display_id = sObjectMgr.ChooseDisplayId(team,ci);
        CreatureModelInfo const *minfo = sObjectMgr.GetCreatureModelRandomGender(display_id);
        if (minfo)
            display_id = minfo->modelid;

        m_target->Mount(display_id, m_spellProto->Id);
    }
    else
    {
        m_target->Unmount();
    }
}

void Aura::HandleAuraWaterWalk(bool apply, bool Real)
{
    // only at real add/remove aura
    if(!Real)
        return;

    WorldPacket data;
    if(apply)
        data.Initialize(SMSG_MOVE_WATER_WALK, 8+4);
    else
        data.Initialize(SMSG_MOVE_LAND_WALK, 8+4);
    data << m_target->GetPackGUID();
    data << uint32(0);
    m_target->SendMessageToSet(&data, true);
}

void Aura::HandleAuraFeatherFall(bool apply, bool Real)
{
    // only at real add/remove aura
    if(!Real)
        return;

    WorldPacket data;
    if(apply)
        data.Initialize(SMSG_MOVE_FEATHER_FALL, 8+4);
    else
        data.Initialize(SMSG_MOVE_NORMAL_FALL, 8+4);
    data << m_target->GetPackGUID();
    data << uint32(0);
    m_target->SendMessageToSet(&data, true);

    // start fall from current height
    if(!apply && m_target->GetTypeId() == TYPEID_PLAYER)
        ((Player*)m_target)->SetFallInformation(0, m_target->GetPositionZ());
}

void Aura::HandleAuraHover(bool apply, bool Real)
{
    // only at real add/remove aura
    if(!Real)
        return;

    WorldPacket data;
    if(apply)
        data.Initialize(SMSG_MOVE_SET_HOVER, 8+4);
    else
        data.Initialize(SMSG_MOVE_UNSET_HOVER, 8+4);
    data << m_target->GetPackGUID();
    data << uint32(0);
    m_target->SendMessageToSet(&data, true);
}

void Aura::HandleWaterBreathing(bool /*apply*/, bool /*Real*/)
{
    // update timers in client
    if(m_target->GetTypeId()==TYPEID_PLAYER)
        ((Player*)m_target)->UpdateMirrorTimers();
}

void Aura::HandleAuraModShapeshift(bool apply, bool Real)
{
    if(!Real)
        return;

    uint32 modelid = 0;
    Powers PowerType = POWER_MANA;
    ShapeshiftForm form = ShapeshiftForm(m_modifier.m_miscvalue);

    SpellShapeshiftEntry const* ssEntry = sSpellShapeshiftStore.LookupEntry(form);
    if (!ssEntry)
    {
        sLog.outError("Unknown shapeshift form %u in spell %u", form, GetId());
        return;
    }

    if (ssEntry->modelID_A)
    {
        // i will asume that creatures will always take the defined model from the dbc
        // since no field in creature_templates describes wether an alliance or
        // horde modelid should be used at shapeshifting
        if (m_target->GetTypeId() != TYPEID_PLAYER)
            modelid = ssEntry->modelID_A;
        else
        {
            // players are a bit difficult since the dbc has seldomly an horde modelid
            // so we add hacks here to set the right model
            if (Player::TeamForRace(m_target->getRace()) == ALLIANCE)
                modelid = ssEntry->modelID_A;
            else                                            // 3.2.3 only the moonkin form has this information
                modelid = ssEntry->modelID_H;

            // no model found, if player is horde we look here for our hardcoded modelids
            if (!modelid && Player::TeamForRace(m_target->getRace()) == HORDE)
            {

                switch(form)
                {
                    case FORM_CAT:
                        modelid = 8571;
                        break;
                    case FORM_BEAR:
                    case FORM_DIREBEAR:
                        modelid = 2289;
                        break;
                    case FORM_FLIGHT:
                        modelid = 20872;
                        break;
                    case FORM_FLIGHT_EPIC:
                        modelid = 21244;
                        break;
                    // per default use alliance modelid
                    // mostly horde and alliance share the same
                    default:
                        modelid = ssEntry->modelID_A;
                        break;
                }
            }
        }
    }

    // now only powertype must be set
    switch(form)
    {
        case FORM_CAT:
        case FORM_SHADOW_DANCE:
            PowerType = POWER_ENERGY;
            break;
        case FORM_BEAR:
        case FORM_DIREBEAR:
        case FORM_BATTLESTANCE:
        case FORM_BERSERKERSTANCE:
        case FORM_DEFENSIVESTANCE:
            PowerType = POWER_RAGE;
            break;
        default:
            break;
    }

    // remove polymorph before changing display id to keep new display id
    switch ( form )
    {
        case FORM_CAT:
        case FORM_TREE:
        case FORM_TRAVEL:
        case FORM_AQUA:
        case FORM_BEAR:
        case FORM_DIREBEAR:
        case FORM_FLIGHT_EPIC:
        case FORM_FLIGHT:
        case FORM_MOONKIN:
        {
            // remove movement affects
            m_target->RemoveSpellsCausingAura(SPELL_AURA_MOD_ROOT);
            Unit::AuraList const& slowingAuras = m_target->GetAurasByType(SPELL_AURA_MOD_DECREASE_SPEED);
            for (Unit::AuraList::const_iterator iter = slowingAuras.begin(); iter != slowingAuras.end();)
            {
                SpellEntry const* aurSpellInfo = (*iter)->GetSpellProto();

                uint32 aurMechMask = GetAllSpellMechanicMask(aurSpellInfo);

                // If spell that caused this aura has Croud Control or Daze effect
                if((aurMechMask & MECHANIC_NOT_REMOVED_BY_SHAPESHIFT) ||
                    // some Daze spells have these parameters instead of MECHANIC_DAZE (skip snare spells)
                    aurSpellInfo->SpellIconID == 15 && aurSpellInfo->Dispel == 0 &&
                    (aurMechMask & (1 << (MECHANIC_SNARE-1)))==0)
                {
                    ++iter;
                    continue;
                }

                // All OK, remove aura now
                m_target->RemoveAurasDueToSpellByCancel(aurSpellInfo->Id);
                iter = slowingAuras.begin();
            }

            // and polymorphic affects
            if(m_target->IsPolymorphed())
                m_target->RemoveAurasDueToSpell(m_target->getTransForm());

            break;
        }
        default:
           break;
    }

    if(apply)
    {
        // remove other shapeshift before applying a new one
        if(m_target->m_ShapeShiftFormSpellId)
            m_target->RemoveAurasDueToSpell(m_target->m_ShapeShiftFormSpellId, this);

        // For Shadow Dance we must apply Stealth form (30) instead of current (13)
        m_target->SetByteValue(UNIT_FIELD_BYTES_2, 3, (form == FORM_SHADOW_DANCE) ? uint8(FORM_STEALTH) : form);

        if(modelid > 0)
            m_target->SetDisplayId(modelid);

        if(PowerType != POWER_MANA)
        {
            // reset power to default values only at power change
            if(m_target->getPowerType() != PowerType)
                m_target->setPowerType(PowerType);

            switch(form)
            {
                case FORM_CAT:
                case FORM_BEAR:
                case FORM_DIREBEAR:
                {
                    // Heart of the Wild
                    Unit::AuraList const& mStats = m_target->GetAurasByType(SPELL_AURA_MOD_STAT);
                    for(Unit::AuraList::const_iterator i = mStats.begin(); i != mStats.end(); ++i)
                    {
                        switch ((*i)->GetSpellProto()->Id)
                        {
                            case 17003:
                            case 17004:
                            case 17005:
                            case 17006:
                            case 24894:
                            {
                                int32 statsBonus = (*i)->GetSpellProto()->EffectBasePoints[1];
                                if (form == FORM_CAT)
                                    m_target->CastCustomSpell(m_target, 24900, &statsBonus, NULL, NULL, true);
                                else
                                {
                                    m_target->CastCustomSpell(m_target, 24899, &statsBonus, NULL, NULL, true);
                                    int32 health = statsBonus * m_target->GetMaxHealth() / 100;
                                    m_target->CastCustomSpell(m_target, 25142, &health, NULL, NULL, true);
                                }
                                break;
                            }
                            default:
                                continue;
                        }
                        break;
                    }

                    // get furor proc chance
                    int32 furorChance = 0;
                    Unit::AuraList const& mDummy = m_target->GetAurasByType(SPELL_AURA_DUMMY);
                    for(Unit::AuraList::const_iterator i = mDummy.begin(); i != mDummy.end(); ++i)
                    {
                        if ((*i)->GetSpellProto()->SpellIconID == 238)
                        {
                            furorChance = (*i)->GetModifier()->m_amount;
                            break;
                        }
                    }

                    if (m_modifier.m_miscvalue == FORM_CAT)
                    {
                        // Furor chance is now amount allowed to save energy for cat form
                        // without talent it reset to 0
                        if ((int32)m_target->GetPower(POWER_ENERGY) > furorChance)
                        {
                            m_target->SetPower(POWER_ENERGY, 0);
                            m_target->CastCustomSpell(m_target, 17099, &furorChance, NULL, NULL, this);
                        }
                    }
                    else if(furorChance)                    // only if talent known
                    {
                        m_target->SetPower(POWER_RAGE, 0);
                        if(irand(1,100) <= furorChance)
                            m_target->CastSpell(m_target, 17057, true, NULL, this);
                    }
                    break;
                }
                case FORM_BATTLESTANCE:
                case FORM_DEFENSIVESTANCE:
                case FORM_BERSERKERSTANCE:
                {
                    uint32 Rage_val = 0;
                    // Stance mastery + Tactical mastery (both passive, and last have aura only in defense stance, but need apply at any stance switch)
                    if(m_target->GetTypeId() == TYPEID_PLAYER)
                    {
                        PlayerSpellMap const& sp_list = ((Player *)m_target)->GetSpellMap();
                        for (PlayerSpellMap::const_iterator itr = sp_list.begin(); itr != sp_list.end(); ++itr)
                        {
                            if(itr->second.state == PLAYERSPELL_REMOVED) continue;
                            SpellEntry const *spellInfo = sSpellStore.LookupEntry(itr->first);
                            if (spellInfo && spellInfo->SpellFamilyName == SPELLFAMILY_WARRIOR && spellInfo->SpellIconID == 139)
                                Rage_val += m_target->CalculateSpellDamage(m_target, spellInfo, EFFECT_INDEX_0) * 10;
                        }
                    }

                    if (m_target->GetPower(POWER_RAGE) > Rage_val)
                        m_target->SetPower(POWER_RAGE, Rage_val);
                    break;
                }
                // Shadow Dance - apply stealth mode stand flag
                case FORM_SHADOW_DANCE:
                    m_target->SetStandFlags(UNIT_STAND_FLAGS_CREEP);
                    break;
                default:
                    break;
            }
        }

        m_target->m_ShapeShiftFormSpellId = GetId();
        m_target->m_form = form;

        // a form can give the player a new castbar with some spells.. this is a clientside process..
        // serverside just needs to register the new spells so that player isn't kicked as cheater
        if (m_target->GetTypeId() == TYPEID_PLAYER)
            for (uint32 i = 0; i < 8; ++i)
                if (ssEntry->spellId[i])
                    ((Player*)m_target)->addSpell(ssEntry->spellId[i], true, false, false, false);

    }
    else
    {
        if(modelid > 0)
            m_target->SetDisplayId(m_target->GetNativeDisplayId());
        m_target->SetByteValue(UNIT_FIELD_BYTES_2, 3, FORM_NONE);
        if(m_target->getClass() == CLASS_DRUID)
            m_target->setPowerType(POWER_MANA);
        m_target->m_ShapeShiftFormSpellId = 0;
        m_target->m_form = FORM_NONE;

        switch(form)
        {
            // Nordrassil Harness - bonus
            case FORM_BEAR:
            case FORM_DIREBEAR:
            case FORM_CAT:
                if(Aura* dummy = m_target->GetDummyAura(37315) )
                    m_target->CastSpell(m_target, 37316, true, NULL, dummy);
                break;
            // Nordrassil Regalia - bonus
            case FORM_MOONKIN:
                if(Aura* dummy = m_target->GetDummyAura(37324) )
                    m_target->CastSpell(m_target, 37325, true, NULL, dummy);
                break;
            // Shadow Dance - remove stealth mode stand flag
            case FORM_SHADOW_DANCE:
                m_target->RemoveStandFlags(UNIT_STAND_FLAGS_CREEP);
                break;
            default:
                break;
        }

        // look at the comment in apply-part
        if (m_target->GetTypeId() == TYPEID_PLAYER)
            for (uint32 i = 0; i < 8; ++i)
                if (ssEntry->spellId[i])
                    ((Player*)m_target)->removeSpell(ssEntry->spellId[i], false, false, false);

    }

    // adding/removing linked auras
    // add/remove the shapeshift aura's boosts
    HandleShapeshiftBoosts(apply);

    m_target->UpdateSpeed(MOVE_RUN, true);

    if(m_target->GetTypeId() == TYPEID_PLAYER)
        ((Player*)m_target)->InitDataForForm();
}

void Aura::HandleAuraTransform(bool apply, bool Real)
{
    if (apply)
    {
        // special case (spell specific functionality)
        if (m_modifier.m_miscvalue == 0)
        {
            // player applied only
            if (m_target->GetTypeId() != TYPEID_PLAYER)
                return;

            switch (GetId())
            {
                // Orb of Deception
                case 16739:
                {
                    uint32 orb_model = m_target->GetNativeDisplayId();
                    switch(orb_model)
                    {
                        // Troll Female
                        case 1479: m_target->SetDisplayId(10134); break;
                        // Troll Male
                        case 1478: m_target->SetDisplayId(10135); break;
                        // Tauren Male
                        case 59:   m_target->SetDisplayId(10136); break;
                        // Human Male
                        case 49:   m_target->SetDisplayId(10137); break;
                        // Human Female
                        case 50:   m_target->SetDisplayId(10138); break;
                        // Orc Male
                        case 51:   m_target->SetDisplayId(10139); break;
                        // Orc Female
                        case 52:   m_target->SetDisplayId(10140); break;
                        // Dwarf Male
                        case 53:   m_target->SetDisplayId(10141); break;
                        // Dwarf Female
                        case 54:   m_target->SetDisplayId(10142); break;
                        // NightElf Male
                        case 55:   m_target->SetDisplayId(10143); break;
                        // NightElf Female
                        case 56:   m_target->SetDisplayId(10144); break;
                        // Undead Female
                        case 58:   m_target->SetDisplayId(10145); break;
                        // Undead Male
                        case 57:   m_target->SetDisplayId(10146); break;
                        // Tauren Female
                        case 60:   m_target->SetDisplayId(10147); break;
                        // Gnome Male
                        case 1563: m_target->SetDisplayId(10148); break;
                        // Gnome Female
                        case 1564: m_target->SetDisplayId(10149); break;
                        // BloodElf Female
                        case 15475: m_target->SetDisplayId(17830); break;
                        // BloodElf Male
                        case 15476: m_target->SetDisplayId(17829); break;
                        // Dranei Female
                        case 16126: m_target->SetDisplayId(17828); break;
                        // Dranei Male
                        case 16125: m_target->SetDisplayId(17827); break;
                        default: break;
                    }
                    break;
                }
                // Murloc costume
                case 42365: m_target->SetDisplayId(21723); break;
                // Honor the Dead
                case 65386:
                case 65495:
                {
                    switch(m_target->getGender())
                    {
                        case GENDER_MALE:
                            m_target->SetDisplayId(29203);  // Chapman
                            break;
                        case GENDER_FEMALE:
                        case GENDER_NONE:
                            m_target->SetDisplayId(29204);  // Catrina
                            break;
                    }
                    break;
                }
                default: break;
            }
        }
        else
        {
            uint32 model_id;

            CreatureInfo const * ci = ObjectMgr::GetCreatureTemplate(m_modifier.m_miscvalue);
            if (!ci)
            {
                model_id = 16358;                           // pig pink ^_^
                sLog.outError("Auras: unknown creature id = %d (only need its modelid) Form Spell Aura Transform in Spell ID = %d", m_modifier.m_miscvalue, GetId());
            }
            else
                model_id = ci->DisplayID_A[0];              // Will use the default model here

            // Polymorph (sheep/penguin case)
            if (GetSpellProto()->SpellFamilyName == SPELLFAMILY_MAGE && GetSpellProto()->SpellIconID == 82)
                if (Unit* caster = GetCaster())
                    if (caster->HasAura(52648))             // Glyph of the Penguin
                        model_id = 26452;

            m_target->SetDisplayId(model_id);

            // creature case, need to update equipment
            if (ci && m_target->GetTypeId() == TYPEID_UNIT)
                ((Creature*)m_target)->LoadEquipment(ci->equipmentId, true);

            // Dragonmaw Illusion (set mount model also)
            if(GetId()==42016 && m_target->GetMountID() && !m_target->GetAurasByType(SPELL_AURA_MOD_FLIGHT_SPEED_MOUNTED).empty())
                m_target->SetUInt32Value(UNIT_FIELD_MOUNTDISPLAYID,16314);
        }

        // update active transform spell only not set or not overwriting negative by positive case
        if (!m_target->getTransForm() || !IsPositiveSpell(GetId()) || IsPositiveSpell(m_target->getTransForm()))
            m_target->setTransForm(GetId());

        // polymorph case
        if (Real && m_target->GetTypeId() == TYPEID_PLAYER && m_target->IsPolymorphed())
        {
            // for players, start regeneration after 1s (in polymorph fast regeneration case)
            // only if caster is Player (after patch 2.4.2)
            if (IS_PLAYER_GUID(GetCasterGUID()) )
                ((Player*)m_target)->setRegenTimer(1*IN_MILLISECONDS);

            //dismount polymorphed target (after patch 2.4.2)
            if (m_target->IsMounted())
                m_target->RemoveSpellsCausingAura(SPELL_AURA_MOUNTED);
        }
    }
    else
    {
        // ApplyModifier(true) will reapply it if need
        m_target->setTransForm(0);
        m_target->SetDisplayId(m_target->GetNativeDisplayId());

        // apply default equipment for creature case
        if (m_target->GetTypeId() == TYPEID_UNIT)
            ((Creature*)m_target)->LoadEquipment(((Creature*)m_target)->GetCreatureInfo()->equipmentId, true);

        // re-apply some from still active with preference negative cases
        Unit::AuraList const& otherTransforms = m_target->GetAurasByType(SPELL_AURA_TRANSFORM);
        if (!otherTransforms.empty())
        {
            // look for other transform auras
            Aura* handledAura = *otherTransforms.begin();
            for(Unit::AuraList::const_iterator i = otherTransforms.begin();i != otherTransforms.end(); ++i)
            {
                // negative auras are preferred
                if (!IsPositiveSpell((*i)->GetSpellProto()->Id))
                {
                    handledAura = *i;
                    break;
                }
            }
            handledAura->ApplyModifier(true);
        }

        // Dragonmaw Illusion (restore mount model)
        if (GetId() == 42016 && m_target->GetMountID() == 16314)
        {
            if (!m_target->GetAurasByType(SPELL_AURA_MOUNTED).empty())
            {
                uint32 cr_id = m_target->GetAurasByType(SPELL_AURA_MOUNTED).front()->GetModifier()->m_miscvalue;
                if (CreatureInfo const* ci = ObjectMgr::GetCreatureTemplate(cr_id))
                {
                    uint32 team = 0;
                    if (m_target->GetTypeId() == TYPEID_PLAYER)
                        team = ((Player*)m_target)->GetTeam();

                    uint32 display_id = sObjectMgr.ChooseDisplayId(team, ci);
                    CreatureModelInfo const *minfo = sObjectMgr.GetCreatureModelRandomGender(display_id);
                    if (minfo)
                        display_id = minfo->modelid;

                    m_target->SetUInt32Value(UNIT_FIELD_MOUNTDISPLAYID, display_id);
                }
            }
        }
    }
}

void Aura::HandleForceReaction(bool apply, bool Real)
{
    if(m_target->GetTypeId() != TYPEID_PLAYER)
        return;

    if(!Real)
        return;

    Player* player = (Player*)m_target;

    uint32 faction_id = m_modifier.m_miscvalue;
    ReputationRank faction_rank = ReputationRank(m_modifier.m_amount);

    player->GetReputationMgr().ApplyForceReaction(faction_id, faction_rank, apply);
    player->GetReputationMgr().SendForceReactions();

    // stop fighting if at apply forced rank friendly or at remove real rank friendly
    if (apply && faction_rank >= REP_FRIENDLY || !apply && player->GetReputationRank(faction_id) >= REP_FRIENDLY)
        player->StopAttackFaction(faction_id);
}

void Aura::HandleAuraModSkill(bool apply, bool /*Real*/)
{
    if(m_target->GetTypeId() != TYPEID_PLAYER)
        return;

    uint32 prot=GetSpellProto()->EffectMiscValue[m_effIndex];
    int32 points = GetModifier()->m_amount;

    ((Player*)m_target)->ModifySkillBonus(prot, (apply ? points: -points), m_modifier.m_auraname == SPELL_AURA_MOD_SKILL_TALENT);
    if(prot == SKILL_DEFENSE)
        ((Player*)m_target)->UpdateDefenseBonusesMod();
}

void Aura::HandleChannelDeathItem(bool apply, bool Real)
{
    if(Real && !apply)
    {
        if(m_removeMode != AURA_REMOVE_BY_DEATH)
            return;
        // Item amount
        if (m_modifier.m_amount <= 0)
            return;

        SpellEntry const *spellInfo = GetSpellProto();
        if(spellInfo->EffectItemType[m_effIndex] == 0)
            return;

        Unit* victim = GetTarget();
        Unit* caster = GetCaster();
        if (!caster || caster->GetTypeId() != TYPEID_PLAYER)
            return;

        // Soul Shard only from non-grey units
        if( spellInfo->EffectItemType[m_effIndex] == 6265 &&
            (victim->getLevel() <= MaNGOS::XP::GetGrayLevel(caster->getLevel()) ||
             victim->GetTypeId()==TYPEID_UNIT && !((Player*)caster)->isAllowedToLoot((Creature*)victim)) )
            return;
        //Adding items
        uint32 noSpaceForCount = 0;
        uint32 count = m_modifier.m_amount;

        ItemPosCountVec dest;
        uint8 msg = ((Player*)caster)->CanStoreNewItem( NULL_BAG, NULL_SLOT, dest, spellInfo->EffectItemType[m_effIndex], count, &noSpaceForCount);
        if( msg != EQUIP_ERR_OK )
        {
            count-=noSpaceForCount;
            ((Player*)caster)->SendEquipError( msg, NULL, NULL, spellInfo->EffectItemType[m_effIndex] );
            if (count==0)
                return;
        }

        Item* newitem = ((Player*)caster)->StoreNewItem(dest, spellInfo->EffectItemType[m_effIndex], true);
        ((Player*)caster)->SendNewItem(newitem, count, true, false);
    }
}

void Aura::HandleBindSight(bool apply, bool /*Real*/)
{
    Unit* caster = GetCaster();
    if(!caster || caster->GetTypeId() != TYPEID_PLAYER)
        return;

    ((Player*)caster)->SetFarSightGUID(apply ? m_target->GetGUID() : 0);
}

void Aura::HandleFarSight(bool apply, bool /*Real*/)
{
    Unit* caster = GetCaster();
    if(!caster || caster->GetTypeId() != TYPEID_PLAYER)
        return;

    ((Player*)caster)->SetFarSightGUID(apply ? m_target->GetGUID() : 0);
}

void Aura::HandleAuraTrackCreatures(bool apply, bool /*Real*/)
{
    if(m_target->GetTypeId()!=TYPEID_PLAYER)
        return;

    if(apply)
        m_target->RemoveNoStackAurasDueToAura(this);
    m_target->SetUInt32Value(PLAYER_TRACK_CREATURES, apply ? ((uint32)1)<<(m_modifier.m_miscvalue-1) : 0 );
}

void Aura::HandleAuraTrackResources(bool apply, bool /*Real*/)
{
    if(m_target->GetTypeId()!=TYPEID_PLAYER)
        return;

    if(apply)
        m_target->RemoveNoStackAurasDueToAura(this);
    m_target->SetUInt32Value(PLAYER_TRACK_RESOURCES, apply ? ((uint32)1)<<(m_modifier.m_miscvalue-1): 0 );
}

void Aura::HandleAuraTrackStealthed(bool apply, bool /*Real*/)
{
    if(m_target->GetTypeId()!=TYPEID_PLAYER)
        return;

    if(apply)
        m_target->RemoveNoStackAurasDueToAura(this);

    m_target->ApplyModFlag(PLAYER_FIELD_BYTES, PLAYER_FIELD_BYTE_TRACK_STEALTHED, apply);
}

void Aura::HandleAuraModScale(bool apply, bool /*Real*/)
{
    m_target->ApplyPercentModFloatValue(OBJECT_FIELD_SCALE_X, float(m_modifier.m_amount), apply);
}

void Aura::HandleModPossess(bool apply, bool Real)
{
    if(!Real)
        return;

    // not possess yourself
    if(GetCasterGUID() == m_target->GetGUID())
        return;

    Unit* caster = GetCaster();
    if(!caster || caster->GetTypeId() != TYPEID_PLAYER)
        return;

    Player* p_caster = (Player*)caster;


    if( apply )
    {
        m_target->SetFlag(UNIT_FIELD_FLAGS, UNIT_FLAG_PLAYER_CONTROLLED);

        m_target->SetCharmerGUID(p_caster->GetGUID());
        m_target->setFaction(p_caster->getFaction());

        p_caster->SetCharm(m_target);

        p_caster->SetFarSightGUID(m_target->GetGUID());
        p_caster->SetClientControl(m_target, 1);
        p_caster->SetMover(m_target);

        m_target->CombatStop();
        m_target->DeleteThreatList();

        if(m_target->GetTypeId() == TYPEID_UNIT)
        {
            m_target->StopMoving();
            m_target->GetMotionMaster()->Clear();
            m_target->GetMotionMaster()->MoveIdle();
        }
        else if(m_target->GetTypeId() == TYPEID_PLAYER)
        {
            ((Player*)m_target)->SetClientControl(m_target, 0);
        }

        m_target->SetUInt32Value(UNIT_NPC_EMOTESTATE, EMOTE_ONESHOT_NONE);

        if(CharmInfo *charmInfo = m_target->InitCharmInfo(m_target))
            charmInfo->InitPossessCreateSpells();

        p_caster->PossessSpellInitialize();
    }
    else
    {
        m_target->RemoveFlag(UNIT_FIELD_FLAGS, UNIT_FLAG_PLAYER_CONTROLLED);

        m_target->SetCharmerGUID(0);
        p_caster->InterruptSpell(CURRENT_CHANNELED_SPELL);  // the spell is not automatically canceled when interrupted, do it now

        if(m_target->GetTypeId() == TYPEID_PLAYER)
        {
            ((Player*)m_target)->setFactionForRace(m_target->getRace());
            ((Player*)m_target)->SetClientControl(m_target, 1);
        }
        else if(m_target->GetTypeId() == TYPEID_UNIT)
        {
            CreatureInfo const *cinfo = ((Creature*)m_target)->GetCreatureInfo();
            m_target->setFaction(cinfo->faction_A);
        }

        p_caster->SetCharm(NULL);

        p_caster->SetFarSightGUID(0);
        p_caster->SetClientControl(m_target, 0);
        p_caster->SetMover(NULL);

        p_caster->RemovePetActionBar();

        if(m_target->GetTypeId() == TYPEID_UNIT)
        {
            m_target->CombatStop();
            m_target->getHostileRefManager().clearReferences();
            m_target->getThreatManager().clearReferences();

            ((Creature*)m_target)->AIM_Initialize();

            if (((Creature*)m_target)->AI())
            {
                ((Creature*)m_target)->AI()->AttackedBy(caster);
                ((Creature*)m_target)->AI()->AttackStart(caster);
            }
        }
    }
}

void Aura::HandleModPossessPet(bool apply, bool Real)
{
    if(!Real)
        return;

    Unit* caster = GetCaster();
    if(!caster || caster->GetTypeId() != TYPEID_PLAYER)
        return;

    Pet *pet = caster->GetPet();
    if(!pet || pet != m_target)
        return;

    Player* p_caster = (Player*)caster;

    if(apply)
        pet->SetFlag(UNIT_FIELD_FLAGS, UNIT_FLAG_PLAYER_CONTROLLED);
    else
        pet->RemoveFlag(UNIT_FIELD_FLAGS, UNIT_FLAG_PLAYER_CONTROLLED);

    p_caster->SetFarSightGUID(apply ? pet->GetGUID() : 0);
    p_caster->SetCharm(apply ? pet : NULL);
    p_caster->SetClientControl(pet, apply ? 1 : 0);
    ((Player*)caster)->SetMover(apply ? pet : NULL);

    if(apply)
    {
        pet->StopMoving();
        pet->GetMotionMaster()->Clear();
        pet->GetMotionMaster()->MoveIdle();
    }
    else
    {
        pet->AttackStop();
        pet->GetMotionMaster()->MoveFollow(caster, PET_FOLLOW_DIST, PET_FOLLOW_ANGLE);
        pet->AddSplineFlag(SPLINEFLAG_WALKMODE);
    }
}

void Aura::HandleAuraModPetTalentsPoints(bool /*Apply*/, bool Real)
{
    if(!Real)
        return;

    // Recalculate pet talent points
    if (Pet *pet=m_target->GetPet())
        pet->InitTalentForLevel();
}

void Aura::HandleModCharm(bool apply, bool Real)
{
    if(!Real)
        return;

    // not charm yourself
    if(GetCasterGUID() == m_target->GetGUID())
        return;

    Unit* caster = GetCaster();
    if(!caster)
        return;

    if( apply )
    {
        if (m_target->GetCharmerGUID())
        {
            m_target->RemoveSpellsCausingAura(SPELL_AURA_MOD_CHARM);
            m_target->RemoveSpellsCausingAura(SPELL_AURA_MOD_POSSESS);
        }

        m_target->SetCharmerGUID(GetCasterGUID());
        m_target->setFaction(caster->getFaction());
        m_target->CastStop(m_target == caster ? GetId() : 0);
        caster->SetCharm(m_target);

        m_target->CombatStop();
        m_target->DeleteThreatList();

        if(m_target->GetTypeId() == TYPEID_UNIT)
        {
            ((Creature*)m_target)->AIM_Initialize();
            CharmInfo *charmInfo = m_target->InitCharmInfo(m_target);
            charmInfo->InitCharmCreateSpells();
            charmInfo->SetReactState( REACT_DEFENSIVE );

            if(caster->GetTypeId() == TYPEID_PLAYER && caster->getClass() == CLASS_WARLOCK)
            {
                CreatureInfo const *cinfo = ((Creature*)m_target)->GetCreatureInfo();
                if(cinfo && cinfo->type == CREATURE_TYPE_DEMON)
                {
                    // creature with pet number expected have class set
                    if(m_target->GetByteValue(UNIT_FIELD_BYTES_0, 1)==0)
                    {
                        if(cinfo->unit_class==0)
                            sLog.outErrorDb("Creature (Entry: %u) have unit_class = 0 but used in charmed spell, that will be result client crash.",cinfo->Entry);
                        else
                            sLog.outError("Creature (Entry: %u) have unit_class = %u but at charming have class 0!!! that will be result client crash.",cinfo->Entry,cinfo->unit_class);

                        m_target->SetByteValue(UNIT_FIELD_BYTES_0, 1, CLASS_MAGE);
                    }

                    //just to enable stat window
                    charmInfo->SetPetNumber(sObjectMgr.GeneratePetNumber(), true);
                    //if charmed two demons the same session, the 2nd gets the 1st one's name
                    m_target->SetUInt32Value(UNIT_FIELD_PET_NAME_TIMESTAMP, uint32(time(NULL)));
                }
            }
        }

        if(caster->GetTypeId() == TYPEID_PLAYER)
            ((Player*)caster)->CharmSpellInitialize();
    }
    else
    {
        m_target->SetCharmerGUID(0);

        if(m_target->GetTypeId() == TYPEID_PLAYER)
            ((Player*)m_target)->setFactionForRace(m_target->getRace());
        else
        {
            CreatureInfo const *cinfo = ((Creature*)m_target)->GetCreatureInfo();

            // restore faction
            if(((Creature*)m_target)->isPet())
            {
                if(Unit* owner = m_target->GetOwner())
                    m_target->setFaction(owner->getFaction());
                else if(cinfo)
                    m_target->setFaction(cinfo->faction_A);
            }
            else if(cinfo)                              // normal creature
                m_target->setFaction(cinfo->faction_A);

            // restore UNIT_FIELD_BYTES_0
            if(cinfo && caster->GetTypeId() == TYPEID_PLAYER && caster->getClass() == CLASS_WARLOCK && cinfo->type == CREATURE_TYPE_DEMON)
            {
                // DB must have proper class set in field at loading, not req. restore, including workaround case at apply
                // m_target->SetByteValue(UNIT_FIELD_BYTES_0, 1, cinfo->unit_class);

                if(m_target->GetCharmInfo())
                    m_target->GetCharmInfo()->SetPetNumber(0, true);
                else
                    sLog.outError("Aura::HandleModCharm: target (GUID: %u TypeId: %u) has a charm aura but no charm info!", m_target->GetGUIDLow(), m_target->GetTypeId());
            }
        }

        caster->SetCharm(NULL);

        if(caster->GetTypeId() == TYPEID_PLAYER)
            ((Player*)caster)->RemovePetActionBar();

        if(m_target->GetTypeId() == TYPEID_UNIT)
        {
            ((Creature*)m_target)->AIM_Initialize();
            if (((Creature*)m_target)->AI())
                ((Creature*)m_target)->AI()->AttackedBy(caster);
        }
    }
}

void Aura::HandleModConfuse(bool apply, bool Real)
{
    if(!Real)
        return;

    m_target->SetConfused(apply, GetCasterGUID(), GetId());
}

void Aura::HandleModFear(bool apply, bool Real)
{
    if (!Real)
        return;

    m_target->SetFeared(apply, GetCasterGUID(), GetId());
}

void Aura::HandleFeignDeath(bool apply, bool Real)
{
    if(!Real)
        return;

    m_target->SetFeignDeath(apply, GetCasterGUID(), GetId());
}

void Aura::HandleAuraModDisarm(bool apply, bool Real)
{
    if(!Real)
        return;

    if(!apply && m_target->HasAuraType(SPELL_AURA_MOD_DISARM))
        return;

    // not sure for it's correctness
    if(apply)
        m_target->SetFlag(UNIT_FIELD_FLAGS, UNIT_FLAG_DISARMED);
    else
        m_target->RemoveFlag(UNIT_FIELD_FLAGS, UNIT_FLAG_DISARMED);

    // only at real add/remove aura
    if (m_target->GetTypeId() != TYPEID_PLAYER)
        return;

    // main-hand attack speed already set to special value for feral form already and don't must change and reset at remove.
    if (m_target->IsInFeralForm())
        return;

    if (apply)
        m_target->SetAttackTime(BASE_ATTACK,BASE_ATTACK_TIME);
    else
        ((Player *)m_target)->SetRegularAttackTime();

    m_target->UpdateDamagePhysical(BASE_ATTACK);
}

void Aura::HandleAuraModStun(bool apply, bool Real)
{
    if(m_target->isInFlight())
        return;

    if(!Real)
        return;

    if (apply)
    {
        // Frost stun aura -> freeze/unfreeze target
        if (GetSpellSchoolMask(m_spellProto) & SPELL_SCHOOL_MASK_FROST)
            m_target->ModifyAuraState(AURA_STATE_FROZEN, apply);

        m_target->addUnitState(UNIT_STAT_STUNNED);
        m_target->SetTargetGUID(0);

        m_target->SetFlag(UNIT_FIELD_FLAGS, UNIT_FLAG_STUNNED);
        m_target->CastStop(m_target->GetGUID() == GetCasterGUID() ? GetId() : 0);

        // Creature specific
        if(m_target->GetTypeId() != TYPEID_PLAYER)
            m_target->StopMoving();
        else
        {
            ((Player*)m_target)->m_movementInfo.SetMovementFlags(MOVEFLAG_NONE);
            m_target->SetStandState(UNIT_STAND_STATE_STAND);// in 1.5 client
        }

        WorldPacket data(SMSG_FORCE_MOVE_ROOT, 8);
        data << m_target->GetPackGUID();
        data << uint32(0);
        m_target->SendMessageToSet(&data, true);

        // Summon the Naj'entus Spine GameObject on target if spell is Impaling Spine
        if(GetId() == 39837)
        {
            GameObject* pObj = new GameObject;
            if(pObj->Create(sObjectMgr.GenerateLowGuid(HIGHGUID_GAMEOBJECT), 185584, m_target->GetMap(), m_target->GetPhaseMask(),
                m_target->GetPositionX(), m_target->GetPositionY(), m_target->GetPositionZ(), m_target->GetOrientation(), 0.0f, 0.0f, 0.0f, 0.0f, 100, GO_STATE_READY))
            {
                pObj->SetRespawnTime(GetAuraDuration()/IN_MILLISECONDS);
                pObj->SetSpellId(GetId());
                m_target->AddGameObject(pObj);
                m_target->GetMap()->Add(pObj);
            }
            else
                delete pObj;
        }
    }
    else
    {
        // Frost stun aura -> freeze/unfreeze target
        if (GetSpellSchoolMask(m_spellProto) & SPELL_SCHOOL_MASK_FROST)
        {
            bool found_another = false;
            for(AuraType const* itr = &frozenAuraTypes[0]; *itr != SPELL_AURA_NONE; ++itr)
            {
                Unit::AuraList const& auras = m_target->GetAurasByType(*itr);
                for(Unit::AuraList::const_iterator i = auras.begin(); i != auras.end(); ++i)
                {
                    if( GetSpellSchoolMask((*i)->GetSpellProto()) & SPELL_SCHOOL_MASK_FROST)
                    {
                        found_another = true;
                        break;
                    }
                }
                if(found_another)
                    break;
            }

            if(!found_another)
                m_target->ModifyAuraState(AURA_STATE_FROZEN, apply);
        }

        // Real remove called after current aura remove from lists, check if other similar auras active
        if(m_target->HasAuraType(SPELL_AURA_MOD_STUN))
            return;

        m_target->clearUnitState(UNIT_STAT_STUNNED);
        m_target->RemoveFlag(UNIT_FIELD_FLAGS, UNIT_FLAG_STUNNED);

        if(!m_target->hasUnitState(UNIT_STAT_ROOT))         // prevent allow move if have also root effect
        {
            if(m_target->getVictim() && m_target->isAlive())
                m_target->SetTargetGUID(m_target->getVictim()->GetGUID());

            WorldPacket data(SMSG_FORCE_MOVE_UNROOT, 8+4);
            data << m_target->GetPackGUID();
            data << uint32(0);
            m_target->SendMessageToSet(&data, true);
        }

        // Wyvern Sting
        if (m_spellProto->SpellFamilyName == SPELLFAMILY_HUNTER && m_spellProto->SpellFamilyFlags & UI64LIT(0x0000100000000000))
        {
            Unit* caster = GetCaster();
            if( !caster || caster->GetTypeId()!=TYPEID_PLAYER )
                return;

            uint32 spell_id = 0;

            switch(GetId())
            {
                case 19386: spell_id = 24131; break;
                case 24132: spell_id = 24134; break;
                case 24133: spell_id = 24135; break;
                case 27068: spell_id = 27069; break;
                case 49011: spell_id = 49009; break;
                case 49012: spell_id = 49010; break;
                default:
                    sLog.outError("Spell selection called for unexpected original spell %u, new spell for this spell family?",GetId());
                    return;
            }

            SpellEntry const* spellInfo = sSpellStore.LookupEntry(spell_id);

            if(!spellInfo)
                return;

            caster->CastSpell(m_target,spellInfo,true,NULL,this);
            return;
        }
    }
}

void Aura::HandleModStealth(bool apply, bool Real)
{
    if (apply)
    {
        // drop flag at stealth in bg
         m_target->RemoveAurasWithInterruptFlags(AURA_INTERRUPT_FLAG_IMMUNE_OR_LOST_SELECTION);

        // only at real aura add
        if (Real)
        {
            m_target->SetStandFlags(UNIT_STAND_FLAGS_CREEP);

            if (m_target->GetTypeId()==TYPEID_PLAYER)
                m_target->SetFlag(PLAYER_FIELD_BYTES2, 0x2000);

            // apply only if not in GM invisibility (and overwrite invisibility state)
            if (m_target->GetVisibility()!=VISIBILITY_OFF)
            {
                m_target->SetVisibility(VISIBILITY_GROUP_NO_DETECT);
                m_target->SetVisibility(VISIBILITY_GROUP_STEALTH);
            }

            // apply full stealth period bonuses only at first stealth aura in stack
            if(m_target->GetAurasByType(SPELL_AURA_MOD_STEALTH).size()<=1)
            {
                Unit::AuraList const& mDummyAuras = m_target->GetAurasByType(SPELL_AURA_DUMMY);
                for(Unit::AuraList::const_iterator i = mDummyAuras.begin();i != mDummyAuras.end(); ++i)
                {
                    // Master of Subtlety
                    if ((*i)->GetSpellProto()->SpellIconID == 2114)
                    {
                        m_target->RemoveAurasDueToSpell(31666);
                        int32 bp = (*i)->GetModifier()->m_amount;
                        m_target->CastCustomSpell(m_target,31665,&bp,NULL,NULL,true);
                    }
                    // Overkill
                    else if ((*i)->GetId() == 58426 && GetSpellProto()->SpellFamilyFlags & UI64LIT(0x0000000000400000))
                    {
                        m_target->RemoveAurasDueToSpell(58428);
                        m_target->CastSpell(m_target, 58427, true);
                    }
                }
            }
        }
    }
    else
    {
        // only at real aura remove of _last_ SPELL_AURA_MOD_STEALTH
        if (Real && !m_target->HasAuraType(SPELL_AURA_MOD_STEALTH))
        {
            // if no GM invisibility
            if (m_target->GetVisibility()!=VISIBILITY_OFF)
            {
                m_target->RemoveStandFlags(UNIT_STAND_FLAGS_CREEP);

                if (m_target->GetTypeId()==TYPEID_PLAYER)
                    m_target->RemoveFlag(PLAYER_FIELD_BYTES2, 0x2000);

                // restore invisibility if any
                if (m_target->HasAuraType(SPELL_AURA_MOD_INVISIBILITY))
                {
                    m_target->SetVisibility(VISIBILITY_GROUP_NO_DETECT);
                    m_target->SetVisibility(VISIBILITY_GROUP_INVISIBILITY);
                }
                else
                    m_target->SetVisibility(VISIBILITY_ON);
            }

            // apply delayed talent bonus remover at last stealth aura remove
            Unit::AuraList const& mDummyAuras = m_target->GetAurasByType(SPELL_AURA_DUMMY);
            for(Unit::AuraList::const_iterator i = mDummyAuras.begin();i != mDummyAuras.end(); ++i)
            {
                // Master of Subtlety
                if ((*i)->GetSpellProto()->SpellIconID == 2114)
                    m_target->CastSpell(m_target, 31666, true);
                // Overkill
                else if ((*i)->GetId() == 58426 && GetSpellProto()->SpellFamilyFlags & UI64LIT(0x0000000000400000))
                    m_target->CastSpell(m_target, 58428, true);
            }
        }
    }
}

void Aura::HandleInvisibility(bool apply, bool Real)
{
    if(apply)
    {
        m_target->m_invisibilityMask |= (1 << m_modifier.m_miscvalue);

         m_target->RemoveAurasWithInterruptFlags(AURA_INTERRUPT_FLAG_IMMUNE_OR_LOST_SELECTION);

        if(Real && m_target->GetTypeId()==TYPEID_PLAYER)
        {
            // apply glow vision
            m_target->SetFlag(PLAYER_FIELD_BYTES2,PLAYER_FIELD_BYTE2_INVISIBILITY_GLOW);

        }

        // apply only if not in GM invisibility and not stealth
        if(m_target->GetVisibility() == VISIBILITY_ON)
        {
            // Aura not added yet but visibility code expect temporary add aura
            m_target->SetVisibility(VISIBILITY_GROUP_NO_DETECT);
            m_target->SetVisibility(VISIBILITY_GROUP_INVISIBILITY);
        }
    }
    else
    {
        // recalculate value at modifier remove (current aura already removed)
        m_target->m_invisibilityMask = 0;
        Unit::AuraList const& auras = m_target->GetAurasByType(SPELL_AURA_MOD_INVISIBILITY);
        for(Unit::AuraList::const_iterator itr = auras.begin(); itr != auras.end(); ++itr)
            m_target->m_invisibilityMask |= (1 << m_modifier.m_miscvalue);

        // only at real aura remove and if not have different invisibility auras.
        if(Real && m_target->m_invisibilityMask == 0)
        {
            // remove glow vision
            if(m_target->GetTypeId() == TYPEID_PLAYER)
                m_target->RemoveFlag(PLAYER_FIELD_BYTES2,PLAYER_FIELD_BYTE2_INVISIBILITY_GLOW);

            // apply only if not in GM invisibility & not stealthed while invisible
            if(m_target->GetVisibility() != VISIBILITY_OFF)
            {
                // if have stealth aura then already have stealth visibility
                if(!m_target->HasAuraType(SPELL_AURA_MOD_STEALTH))
                    m_target->SetVisibility(VISIBILITY_ON);
            }
        }
    }
}

void Aura::HandleInvisibilityDetect(bool apply, bool Real)
{
    if(apply)
    {
        m_target->m_detectInvisibilityMask |= (1 << m_modifier.m_miscvalue);
    }
    else
    {
        // recalculate value at modifier remove (current aura already removed)
        m_target->m_detectInvisibilityMask = 0;
        Unit::AuraList const& auras = m_target->GetAurasByType(SPELL_AURA_MOD_INVISIBILITY_DETECTION);
        for(Unit::AuraList::const_iterator itr = auras.begin(); itr != auras.end(); ++itr)
            m_target->m_detectInvisibilityMask |= (1 << m_modifier.m_miscvalue);
    }
    if(Real && m_target->GetTypeId()==TYPEID_PLAYER)
        ((Player*)m_target)->UpdateVisibilityForPlayer();
}

void Aura::HandleAuraModRoot(bool apply, bool Real)
{
    // only at real add/remove aura
    if(!Real)
        return;

    if (apply)
    {
        // Frost root aura -> freeze/unfreeze target
        if (GetSpellSchoolMask(m_spellProto) & SPELL_SCHOOL_MASK_FROST)
            m_target->ModifyAuraState(AURA_STATE_FROZEN, apply);

        m_target->addUnitState(UNIT_STAT_ROOT);
        m_target->SetTargetGUID(0);

        //Save last orientation
        if( m_target->getVictim() )
            m_target->SetOrientation(m_target->GetAngle(m_target->getVictim()));

        if(m_target->GetTypeId() == TYPEID_PLAYER)
        {
            WorldPacket data(SMSG_FORCE_MOVE_ROOT, 10);
            data << m_target->GetPackGUID();
            data << (uint32)2;
            m_target->SendMessageToSet(&data, true);

            //Clear unit movement flags
            ((Player*)m_target)->m_movementInfo.SetMovementFlags(MOVEFLAG_NONE);
        }
        else
            m_target->StopMoving();
    }
    else
    {
        // Frost root aura -> freeze/unfreeze target
        if (GetSpellSchoolMask(m_spellProto) & SPELL_SCHOOL_MASK_FROST)
        {
            bool found_another = false;
            for(AuraType const* itr = &frozenAuraTypes[0]; *itr != SPELL_AURA_NONE; ++itr)
            {
                Unit::AuraList const& auras = m_target->GetAurasByType(*itr);
                for(Unit::AuraList::const_iterator i = auras.begin(); i != auras.end(); ++i)
                {
                    if( GetSpellSchoolMask((*i)->GetSpellProto()) & SPELL_SCHOOL_MASK_FROST)
                    {
                        found_another = true;
                        break;
                    }
                }
                if(found_another)
                    break;
            }

            if(!found_another)
                m_target->ModifyAuraState(AURA_STATE_FROZEN, apply);
        }

        // Real remove called after current aura remove from lists, check if other similar auras active
        if(m_target->HasAuraType(SPELL_AURA_MOD_ROOT))
            return;

        m_target->clearUnitState(UNIT_STAT_ROOT);

        if(!m_target->hasUnitState(UNIT_STAT_STUNNED))      // prevent allow move if have also stun effect
        {
            if(m_target->getVictim() && m_target->isAlive())
                m_target->SetTargetGUID(m_target->getVictim()->GetGUID());

            if(m_target->GetTypeId() == TYPEID_PLAYER)
            {
                WorldPacket data(SMSG_FORCE_MOVE_UNROOT, 10);
                data << m_target->GetPackGUID();
                data << (uint32)2;
                m_target->SendMessageToSet(&data, true);
            }
        }
    }
}

void Aura::HandleAuraModSilence(bool apply, bool Real)
{
    // only at real add/remove aura
    if(!Real)
        return;

    if(apply)
    {
        m_target->SetFlag(UNIT_FIELD_FLAGS, UNIT_FLAG_SILENCED);
        // Stop cast only spells vs PreventionType == SPELL_PREVENTION_TYPE_SILENCE
        for (uint32 i = CURRENT_MELEE_SPELL; i < CURRENT_MAX_SPELL; ++i)
            if (Spell* spell = m_target->GetCurrentSpell(CurrentSpellTypes(i)))
                if(spell->m_spellInfo->PreventionType == SPELL_PREVENTION_TYPE_SILENCE)
                    // Stop spells on prepare or casting state
                    m_target->InterruptSpell(CurrentSpellTypes(i), false);
    }
    else
    {
        // Real remove called after current aura remove from lists, check if other similar auras active
        if(m_target->HasAuraType(SPELL_AURA_MOD_SILENCE))
            return;

        m_target->RemoveFlag(UNIT_FIELD_FLAGS, UNIT_FLAG_SILENCED);
    }
}

void Aura::HandleModThreat(bool apply, bool Real)
{
    // only at real add/remove aura
    if (!Real)
        return;

    if (!m_target->isAlive())
        return;

    Unit* caster = GetCaster();

    if (!caster || !caster->isAlive())
        return;

    int level_diff = 0;
    int multiplier = 0;
    switch (GetId())
    {
        // Arcane Shroud
        case 26400:
            level_diff = m_target->getLevel() - 60;
            multiplier = 2;
            break;
        // The Eye of Diminution
        case 28862:
            level_diff = m_target->getLevel() - 60;
            multiplier = 1;
            break;
    }

    if (level_diff > 0)
        m_modifier.m_amount += multiplier * level_diff;

    if (m_target->GetTypeId() == TYPEID_PLAYER)
        for(int8 x=0;x < MAX_SPELL_SCHOOL;x++)
            if (m_modifier.m_miscvalue & int32(1<<x))
                ApplyPercentModFloatVar(m_target->m_threatModifier[x], float(m_modifier.m_amount), apply);
}

void Aura::HandleAuraModTotalThreat(bool apply, bool Real)
{
    // only at real add/remove aura
    if (!Real)
        return;

    if (!m_target->isAlive() || m_target->GetTypeId() != TYPEID_PLAYER)
        return;

    Unit* caster = GetCaster();

    if (!caster || !caster->isAlive())
        return;

    float threatMod = apply ? float(m_modifier.m_amount) : float(-m_modifier.m_amount);

    m_target->getHostileRefManager().threatAssist(caster, threatMod, GetSpellProto());
}

void Aura::HandleModTaunt(bool apply, bool Real)
{
    // only at real add/remove aura
    if (!Real)
        return;

    if (!m_target->isAlive() || !m_target->CanHaveThreatList())
        return;

    Unit* caster = GetCaster();

    if (!caster || !caster->isAlive())
        return;

    if (apply)
        m_target->TauntApply(caster);
    else
    {
        // When taunt aura fades out, mob will switch to previous target if current has less than 1.1 * secondthreat
        m_target->TauntFadeOut(caster);
    }
}

/*********************************************************/
/***                  MODIFY SPEED                     ***/
/*********************************************************/
void Aura::HandleAuraModIncreaseSpeed(bool apply, bool Real)
{
    // all applied/removed only at real aura add/remove
    if(!Real)
        return;

    m_target->UpdateSpeed(MOVE_RUN, true);

    if (apply && GetSpellProto()->Id == 58875)
        m_target->CastSpell(m_target, 58876, true);
}

void Aura::HandleAuraModIncreaseMountedSpeed(bool apply, bool Real)
{
    // all applied/removed only at real aura add/remove
    if(!Real)
        return;

    m_target->UpdateSpeed(MOVE_RUN, true);

    // Festive Holiday Mount
    if (apply && GetSpellProto()->SpellIconID != 1794 && m_target->HasAura(62061))
        // Reindeer Transformation
        m_target->CastSpell(m_target, 25860, true, NULL, this);
}

void Aura::HandleAuraModIncreaseFlightSpeed(bool apply, bool Real)
{
    // all applied/removed only at real aura add/remove
    if(!Real)
        return;

    // Enable Fly mode for flying mounts
    if (m_modifier.m_auraname == SPELL_AURA_MOD_FLIGHT_SPEED_MOUNTED)
    {
        WorldPacket data;
        if(apply)
            data.Initialize(SMSG_MOVE_SET_CAN_FLY, 12);
        else
            data.Initialize(SMSG_MOVE_UNSET_CAN_FLY, 12);
        data << m_target->GetPackGUID();
        data << uint32(0);                                      // unknown
        m_target->SendMessageToSet(&data, true);

        //Players on flying mounts must be immune to polymorph
        if (m_target->GetTypeId()==TYPEID_PLAYER)
            m_target->ApplySpellImmune(GetId(),IMMUNITY_MECHANIC,MECHANIC_POLYMORPH,apply);

        // Dragonmaw Illusion (overwrite mount model, mounted aura already applied)
        if (apply && m_target->HasAura(42016, EFFECT_INDEX_0) && m_target->GetMountID())
            m_target->SetUInt32Value(UNIT_FIELD_MOUNTDISPLAYID,16314);

        // Festive Holiday Mount
        if (apply && GetSpellProto()->SpellIconID != 1794 && m_target->HasAura(62061))
            // Reindeer Transformation
            m_target->CastSpell(m_target, 25860, true, NULL, this);
    }

    // Swift Flight Form check for higher speed flying mounts
    if (apply && m_target->GetTypeId() == TYPEID_PLAYER && GetSpellProto()->Id == 40121)
    {
        for (PlayerSpellMap::const_iterator iter = ((Player*)m_target)->GetSpellMap().begin(); iter != ((Player*)m_target)->GetSpellMap().end(); ++iter)
        {
            if (iter->second.state != PLAYERSPELL_REMOVED)
            {
                bool changedSpeed = false;
                SpellEntry const *spellInfo = sSpellStore.LookupEntry(iter->first);
                for(int i = 0; i < MAX_EFFECT_INDEX; ++i)
                {
                    if(spellInfo->EffectApplyAuraName[i] == SPELL_AURA_MOD_FLIGHT_SPEED_MOUNTED)
                    {
                        int32 mountSpeed = spellInfo->CalculateSimpleValue(SpellEffectIndex(i));
                        if (mountSpeed > m_modifier.m_amount)
                        {
                            m_modifier.m_amount = mountSpeed;
                            changedSpeed = true;
                            break;
                        }
                    }
                }
                if (changedSpeed)
                    break;
            }
        }
    }

    m_target->UpdateSpeed(MOVE_FLIGHT, true);
}

void Aura::HandleAuraModIncreaseSwimSpeed(bool /*apply*/, bool Real)
{
    // all applied/removed only at real aura add/remove
    if(!Real)
        return;

    m_target->UpdateSpeed(MOVE_SWIM, true);
}

void Aura::HandleAuraModDecreaseSpeed(bool apply, bool Real)
{
    // all applied/removed only at real aura add/remove
    if(!Real)
        return;

    if (apply)
    {
        // Gronn Lord's Grasp, becomes stoned
        if (GetId() == 33572)
        {
            if (GetStackAmount() >= 5 && !m_target->HasAura(33652))
                m_target->CastSpell(m_target, 33652, true);
        }
    }

    m_target->UpdateSpeed(MOVE_RUN, true);
    m_target->UpdateSpeed(MOVE_SWIM, true);
    m_target->UpdateSpeed(MOVE_FLIGHT, true);
}

void Aura::HandleAuraModUseNormalSpeed(bool /*apply*/, bool Real)
{
    // all applied/removed only at real aura add/remove
    if(!Real)
        return;

    m_target->UpdateSpeed(MOVE_RUN, true);
    m_target->UpdateSpeed(MOVE_SWIM, true);
    m_target->UpdateSpeed(MOVE_FLIGHT, true);
}

/*********************************************************/
/***                     IMMUNITY                      ***/
/*********************************************************/

void Aura::HandleModMechanicImmunity(bool apply, bool /*Real*/)
{
    uint32 misc  = m_modifier.m_miscvalue;
    // Forbearance
    // in DBC wrong mechanic immune since 3.0.x
    if (GetId() == 25771)
        misc = MECHANIC_IMMUNE_SHIELD;


    if(apply && GetSpellProto()->AttributesEx & SPELL_ATTR_EX_DISPEL_AURAS_ON_IMMUNITY)
    {
        uint32 mechanic = 1 << (misc-1);

        //immune movement impairment and loss of control
        if(GetId()==42292 || GetId()==59752 || GetId()==53490)
            mechanic=IMMUNE_TO_MOVEMENT_IMPAIRMENT_AND_LOSS_CONTROL_MASK;

        m_target->RemoveAurasAtMechanicImmunity(mechanic,GetId());
    }

    m_target->ApplySpellImmune(GetId(),IMMUNITY_MECHANIC,misc,apply);

    // Demonic Circle
    if (GetSpellProto()->SpellFamilyName == SPELLFAMILY_WARLOCK && GetSpellProto()->SpellIconID == 3221)
    {
        if (m_target->GetTypeId() != TYPEID_PLAYER)
            return;
        if (apply)
        {
            GameObject* obj = m_target->GetGameObject(48018);
            if (obj)
                if (m_target->IsWithinDist(obj,GetSpellMaxRange(sSpellRangeStore.LookupEntry(GetSpellProto()->rangeIndex))))
                    ((Player*)m_target)->TeleportTo(obj->GetMapId(),obj->GetPositionX(),obj->GetPositionY(),obj->GetPositionZ(),obj->GetOrientation());
        }
    }
    // Bestial Wrath
    if (GetSpellProto()->SpellFamilyName == SPELLFAMILY_HUNTER && GetSpellProto()->SpellIconID == 1680)
    {
        // The Beast Within cast on owner if talent present
        if (Unit* owner = m_target->GetOwner())
        {
            // Search talent The Beast Within
            Unit::AuraList const& dummyAuras = owner->GetAurasByType(SPELL_AURA_MOD_DAMAGE_PERCENT_DONE);
            for(Unit::AuraList::const_iterator i = dummyAuras.begin(); i != dummyAuras.end(); ++i)
            {
                if ((*i)->GetSpellProto()->SpellIconID == 2229)
                {
                    if (apply)
                        owner->CastSpell(owner, 34471, true, NULL, this);
                    else
                        owner->RemoveAurasDueToSpell(34471);
                    break;
                }
            }
        }
    }
    // Heroic Fury (Intercept cooldown remove)
    else if (apply && GetSpellProto()->Id == 60970 && m_target->GetTypeId() == TYPEID_PLAYER)
        ((Player*)m_target)->RemoveSpellCooldown(20252, true);
}

void Aura::HandleModMechanicImmunityMask(bool apply, bool /*Real*/)
{
    uint32 mechanic  = m_modifier.m_miscvalue;

    if(apply && GetSpellProto()->AttributesEx & SPELL_ATTR_EX_DISPEL_AURAS_ON_IMMUNITY)
        m_target->RemoveAurasAtMechanicImmunity(mechanic,GetId());

    // check implemented in Unit::IsImmunedToSpell and Unit::IsImmunedToSpellEffect
}

//this method is called whenever we add / remove aura which gives m_target some imunity to some spell effect
void Aura::HandleAuraModEffectImmunity(bool apply, bool /*Real*/)
{
    // when removing flag aura, handle flag drop
    if( !apply && m_target->GetTypeId() == TYPEID_PLAYER
        && (GetSpellProto()->AuraInterruptFlags & AURA_INTERRUPT_FLAG_IMMUNE_OR_LOST_SELECTION) )
    {
        if( BattleGround *bg = ((Player*)m_target)->GetBattleGround() )
            bg->EventPlayerDroppedFlag(((Player*)m_target));
    }

    m_target->ApplySpellImmune(GetId(), IMMUNITY_EFFECT, m_modifier.m_miscvalue, apply);
}

void Aura::HandleAuraModStateImmunity(bool apply, bool Real)
{
    if(apply && Real && GetSpellProto()->AttributesEx & SPELL_ATTR_EX_DISPEL_AURAS_ON_IMMUNITY)
    {
        Unit::AuraList const& auraList = m_target->GetAurasByType(AuraType(m_modifier.m_miscvalue));
        for(Unit::AuraList::const_iterator itr = auraList.begin(); itr != auraList.end();)
        {
            if (auraList.front() != this)                   // skip itself aura (it already added)
            {
                m_target->RemoveAurasDueToSpell(auraList.front()->GetId());
                itr = auraList.begin();
            }
            else
                ++itr;
        }
    }

    m_target->ApplySpellImmune(GetId(), IMMUNITY_STATE, m_modifier.m_miscvalue, apply);
}

void Aura::HandleAuraModSchoolImmunity(bool apply, bool Real)
{
    m_target->ApplySpellImmune(GetId(), IMMUNITY_SCHOOL, m_modifier.m_miscvalue, apply);

    // remove all flag auras (they are positive, but they must be removed when you are immune)
    if( this->GetSpellProto()->AttributesEx & SPELL_ATTR_EX_DISPEL_AURAS_ON_IMMUNITY
        && this->GetSpellProto()->AttributesEx2 & SPELL_ATTR_EX2_DAMAGE_REDUCED_SHIELD )
        m_target->RemoveAurasWithInterruptFlags(AURA_INTERRUPT_FLAG_IMMUNE_OR_LOST_SELECTION);

    // TODO: optimalize this cycle - use RemoveAurasWithInterruptFlags call or something else
    if( Real && apply
        && GetSpellProto()->AttributesEx & SPELL_ATTR_EX_DISPEL_AURAS_ON_IMMUNITY
        && IsPositiveSpell(GetId()) )                       //Only positive immunity removes auras
    {
        uint32 school_mask = m_modifier.m_miscvalue;
        Unit::AuraMap& Auras = m_target->GetAuras();
        for(Unit::AuraMap::iterator iter = Auras.begin(), next; iter != Auras.end(); iter = next)
        {
            next = iter;
            ++next;
            SpellEntry const *spell = iter->second->GetSpellProto();
            if((GetSpellSchoolMask(spell) & school_mask)//Check for school mask
                && !( spell->Attributes & SPELL_ATTR_UNAFFECTED_BY_INVULNERABILITY)   //Spells unaffected by invulnerability
                && !iter->second->IsPositive()          //Don't remove positive spells
                && spell->Id != GetId() )               //Don't remove self
            {
                m_target->RemoveAurasDueToSpell(spell->Id);
                if(Auras.empty())
                    break;
                else
                    next = Auras.begin();
            }
        }
    }
    if( Real && GetSpellProto()->Mechanic == MECHANIC_BANISH )
    {
        if( apply )
            m_target->addUnitState(UNIT_STAT_ISOLATED);
        else
            m_target->clearUnitState(UNIT_STAT_ISOLATED);
    }
}

void Aura::HandleAuraModDmgImmunity(bool apply, bool /*Real*/)
{
    m_target->ApplySpellImmune(GetId(), IMMUNITY_DAMAGE, m_modifier.m_miscvalue, apply);
}

void Aura::HandleAuraModDispelImmunity(bool apply, bool Real)
{
    // all applied/removed only at real aura add/remove
    if(!Real)
        return;

    m_target->ApplySpellDispelImmunity(m_spellProto, DispelType(m_modifier.m_miscvalue), apply);
}

void Aura::HandleAuraProcTriggerSpell(bool apply, bool Real)
{
    if(!Real)
        return;

    if(apply)
    {
        // some spell have charges by functionality not have its in spell data
        switch (GetId())
        {
            case 28200:                                     // Ascendance (Talisman of Ascendance trinket)
                SetAuraCharges(6);
                break;
            default: break;
        }
    }
}

void Aura::HandleAuraModStalked(bool apply, bool /*Real*/)
{
    // used by spells: Hunter's Mark, Mind Vision, Syndicate Tracker (MURP) DND
    if(apply)
        m_target->SetFlag(UNIT_DYNAMIC_FLAGS, UNIT_DYNFLAG_TRACK_UNIT);
    else
        m_target->RemoveFlag(UNIT_DYNAMIC_FLAGS, UNIT_DYNFLAG_TRACK_UNIT);
}

/*********************************************************/
/***                   PERIODIC                        ***/
/*********************************************************/

void Aura::HandlePeriodicTriggerSpell(bool apply, bool /*Real*/)
{
    m_isPeriodic = apply;

    if (!apply)
    {
        switch(m_spellProto->Id)
        {
            case 66:                                        // Invisibility
                if (m_removeMode == AURA_REMOVE_BY_DEFAULT && m_duration<=0)
                    m_target->CastSpell(m_target, 32612, true, NULL, this);

                return;
            case 42783:                                     //Wrath of the Astrom...
                if (m_removeMode == AURA_REMOVE_BY_DEFAULT && GetEffIndex() + 1 < MAX_EFFECT_INDEX)
                    m_target->CastSpell(m_target, m_spellProto->CalculateSimpleValue(SpellEffectIndex(GetEffIndex()+1)), true);
                return;
            case 51912:                                     // Ultra-Advanced Proto-Typical Shortening Blaster
                if (m_removeMode == AURA_REMOVE_BY_DEFAULT && m_duration <= 0)
                {
                    if (Unit* pCaster = GetCaster())
                        pCaster->CastSpell(m_target, m_spellProto->EffectTriggerSpell[GetEffIndex()], true, NULL, this);
                }

                return;
            default:
                break;
        }
    }
}

void Aura::HandlePeriodicTriggerSpellWithValue(bool apply, bool /*Real*/)
{
    m_isPeriodic = apply;
}

void Aura::HandlePeriodicEnergize(bool apply, bool Real)
{
    if (!Real)
        return;

    // For prevent double apply bonuses
    bool loading = (m_target->GetTypeId() == TYPEID_PLAYER && ((Player*)m_target)->GetSession()->PlayerLoading());

    if (apply && !loading)
    {
        switch (GetId())
        {
            case 54833:                                     // Glyph of Innervate (value%/2 of casters base mana)
            {
                if (Unit* caster = GetCaster())
                    m_modifier.m_amount = int32(caster->GetCreateMana() * GetBasePoints() / (200 * GetAuraMaxTicks()));
                break;

            }
            case 29166:                                     // Innervate (value% of casters base mana)
            {
                if (Unit* caster = GetCaster())
                {
                    // Glyph of Innervate
                    if (caster->HasAura(54832))
                        caster->CastSpell(caster,54833,true,NULL,this);

                    m_modifier.m_amount = int32(caster->GetCreateMana() * GetBasePoints() / (100 * GetAuraMaxTicks()));
                }
                break;
            }
            case 48391:                                     // Owlkin Frenzy 2% base mana
                m_modifier.m_amount = m_target->GetCreateMana() * 2 / 100;
                break;
            case 57669:                                     // Replenishment (0.2% from max)
            case 61782:                                     // Infinite Replenishment
                m_modifier.m_amount = m_target->GetMaxPower(POWER_MANA) * 2 / 1000;
                break;
            default:
                break;
        }
    }
    if (!apply && !loading)
    {
        switch (GetId())
        {
            case 5229:                                      // Druid Bear Enrage
                if (m_target->HasAura(51185))               // King of the Jungle self Enrage bonus with infinity duration
                    m_target->RemoveAurasDueToSpell(51185);
                break;
            default:
                break;
        }
    }

    m_isPeriodic = apply;
}

void Aura::HandleAuraPowerBurn(bool apply, bool /*Real*/)
{
    m_isPeriodic = apply;
}

void Aura::HandleAuraPeriodicDummy(bool apply, bool Real)
{
    // spells required only Real aura add/remove
    if(!Real)
        return;

    // For prevent double apply bonuses
    bool loading = (m_target->GetTypeId() == TYPEID_PLAYER && ((Player*)m_target)->GetSession()->PlayerLoading());

    SpellEntry const*spell = GetSpellProto();
    switch( spell->SpellFamilyName)
    {
        case SPELLFAMILY_ROGUE:
        {
            if(!apply)
            {
                switch(spell->Id)
                {
                    // Master of Subtlety
                    case 31666: m_target->RemoveAurasDueToSpell(31665); break;
                    // Overkill
                    case 58428: m_target->RemoveAurasDueToSpell(58427); break;
                }
            }
            break;
        }
        case SPELLFAMILY_WARLOCK:
        {
            switch (spell->Id)
            {
                case 48018:
                    if (apply)
                        SendFakeAuraUpdate(62388,false);
                    else
                    {
                        m_target->RemoveGameObject(spell->Id,true);
                        SendFakeAuraUpdate(62388,true);
                    }
                break;
            }
        }
        case SPELLFAMILY_HUNTER:
        {
            Unit* caster = GetCaster();

            // Explosive Shot
            if (apply && !loading && caster)
                m_modifier.m_amount += int32(caster->GetTotalAttackPowerValue(RANGED_ATTACK) * 14 / 100);
            break;
        }
    }

    m_isPeriodic = apply;
}

void Aura::HandlePeriodicHeal(bool apply, bool /*Real*/)
{
    m_isPeriodic = apply;

    // For prevent double apply bonuses
    bool loading = (m_target->GetTypeId() == TYPEID_PLAYER && ((Player*)m_target)->GetSession()->PlayerLoading());

    // Custom damage calculation after
    if (apply)
    {
        if(loading)
            return;

        Unit *caster = GetCaster();
        if (!caster)
            return;

        // Gift of the Naaru (have diff spellfamilies)
        if (m_spellProto->SpellIconID == 329 && m_spellProto->SpellVisual[0] == 7625)
        {
            int32 ap = int32 (0.22f * caster->GetTotalAttackPowerValue(BASE_ATTACK));
            int32 holy = caster->SpellBaseDamageBonus(GetSpellSchoolMask(m_spellProto))
                + caster->SpellBaseDamageBonusForVictim(GetSpellSchoolMask(m_spellProto), m_target);
            holy = int32(holy * 377 / 1000);
            m_modifier.m_amount += ap > holy ? ap : holy;
        }
    }
}

void Aura::HandlePeriodicDamage(bool apply, bool Real)
{
    // spells required only Real aura add/remove
    if(!Real)
        return;

    m_isPeriodic = apply;

    // For prevent double apply bonuses
    bool loading = (m_target->GetTypeId() == TYPEID_PLAYER && ((Player*)m_target)->GetSession()->PlayerLoading());

    // Custom damage calculation after
    if (apply)
    {
        if(loading)
            return;

        Unit *caster = GetCaster();
        if (!caster)
            return;

        switch (m_spellProto->SpellFamilyName)
        {
            case SPELLFAMILY_GENERIC:
            {
                // Pounce Bleed
                if ( m_spellProto->SpellIconID == 147 && m_spellProto->SpellVisual[0] == 0 )
                {
                    // $AP*0.18/6 bonus per tick
                    m_modifier.m_amount += int32(caster->GetTotalAttackPowerValue(BASE_ATTACK) * 3 / 100);
                    return;
                }
                break;
            }
            case SPELLFAMILY_WARRIOR:
            {
                // Rend
                if (m_spellProto->SpellFamilyFlags & UI64LIT(0x0000000000000020))
                {
                    // $0.2*(($MWB+$mwb)/2+$AP/14*$MWS) bonus per tick
                    float ap = caster->GetTotalAttackPowerValue(BASE_ATTACK);
                    int32 mws = caster->GetAttackTime(BASE_ATTACK);
                    float mwb_min = caster->GetWeaponDamageRange(BASE_ATTACK,MINDAMAGE);
                    float mwb_max = caster->GetWeaponDamageRange(BASE_ATTACK,MAXDAMAGE);
                    m_modifier.m_amount+=int32(((mwb_min+mwb_max)/2+ap*mws/14000)*0.2f);
                    // If used while target is above 75% health, Rend does 35% more damage
                    if (m_spellProto->CalculateSimpleValue(EFFECT_INDEX_1) !=0 &&
                        m_target->GetHealth() > m_target->GetMaxHealth() * m_spellProto->CalculateSimpleValue(EFFECT_INDEX_1) / 100)
                        m_modifier.m_amount += m_modifier.m_amount * m_spellProto->CalculateSimpleValue(EFFECT_INDEX_2) / 100;
                    return;
                }
                break;
            }
            case SPELLFAMILY_DRUID:
            {
                // Rake
                if (m_spellProto->SpellFamilyFlags & UI64LIT(0x0000000000001000) && m_spellProto->Effect[EFFECT_INDEX_2] == SPELL_EFFECT_ADD_COMBO_POINTS)
                {
                    // $AP*0.18/3 bonus per tick
                    m_modifier.m_amount += int32(caster->GetTotalAttackPowerValue(BASE_ATTACK) * 6 / 100);
                    return;
                }
                // Lacerate
                if (m_spellProto->SpellFamilyFlags & UI64LIT(0x000000010000000000))
                {
                    // $AP*0.05/5 bonus per tick
                    m_modifier.m_amount += int32(caster->GetTotalAttackPowerValue(BASE_ATTACK) / 100);
                    return;
                }
                // Rip
                if (m_spellProto->SpellFamilyFlags & UI64LIT(0x000000000000800000))
                {
                    // 0.01*$AP*cp
                    if (caster->GetTypeId() != TYPEID_PLAYER)
                        return;

                    uint8 cp = ((Player*)caster)->GetComboPoints();

                    // Idol of Feral Shadows. Cant be handled as SpellMod in SpellAura:Dummy due its dependency from CPs
                    Unit::AuraList const& dummyAuras = caster->GetAurasByType(SPELL_AURA_DUMMY);
                    for(Unit::AuraList::const_iterator itr = dummyAuras.begin(); itr != dummyAuras.end(); ++itr)
                    {
                        if((*itr)->GetId()==34241)
                        {
                            m_modifier.m_amount += cp * (*itr)->GetModifier()->m_amount;
                            break;
                        }
                    }
                    m_modifier.m_amount += int32(caster->GetTotalAttackPowerValue(BASE_ATTACK) * cp / 100);
                    return;
                }
                // Lock Jaw
                if (m_spellProto->SpellFamilyFlags & UI64LIT(0x1000000000000000))
                {
                    // 0.15*$AP
                    m_modifier.m_amount += int32(caster->GetTotalAttackPowerValue(BASE_ATTACK) * 15 / 100);
                    return;
                }
                break;
            }
            case SPELLFAMILY_ROGUE:
            {
                // Rupture
                if (m_spellProto->SpellFamilyFlags & UI64LIT(0x000000000000100000))
                {
                    if (caster->GetTypeId() != TYPEID_PLAYER)
                        return;
                    //1 point : ${($m1+$b1*1+0.015*$AP)*4} damage over 8 secs
                    //2 points: ${($m1+$b1*2+0.024*$AP)*5} damage over 10 secs
                    //3 points: ${($m1+$b1*3+0.03*$AP)*6} damage over 12 secs
                    //4 points: ${($m1+$b1*4+0.03428571*$AP)*7} damage over 14 secs
                    //5 points: ${($m1+$b1*5+0.0375*$AP)*8} damage over 16 secs
                    float AP_per_combo[6] = {0.0f, 0.015f, 0.024f, 0.03f, 0.03428571f, 0.0375f};
                    uint8 cp = ((Player*)caster)->GetComboPoints();
                    if (cp > 5) cp = 5;
                    m_modifier.m_amount += int32(caster->GetTotalAttackPowerValue(BASE_ATTACK) * AP_per_combo[cp]);
                    return;
                }
                // Garrote
                if (m_spellProto->SpellFamilyFlags & UI64LIT(0x000000000000000100))
                {
                    // $AP*0.07 bonus per tick
                    m_modifier.m_amount += int32(caster->GetTotalAttackPowerValue(BASE_ATTACK) * 7 / 100);
                    return;
                }
                // Deadly Poison
                if (m_spellProto->SpellFamilyFlags & UI64LIT(0x0000000000010000))
                {
                    // 0.12*$AP / 4 * amount of stack
                    m_modifier.m_amount += int32(caster->GetTotalAttackPowerValue(BASE_ATTACK) * 3 * GetStackAmount() / 100);
                    return;
                }
                break;
            }
            case SPELLFAMILY_HUNTER:
            {
                // Serpent Sting
                if (m_spellProto->SpellFamilyFlags & UI64LIT(0x0000000000004000))
                {
                    // $RAP*0.2/5 bonus per tick
                    m_modifier.m_amount += int32(caster->GetTotalAttackPowerValue(RANGED_ATTACK) * 0.2 / 5);
                    return;
                }
                // Immolation Trap
                if ((m_spellProto->SpellFamilyFlags & UI64LIT(0x0000000000000004)) && m_spellProto->SpellIconID == 678)
                {
                    // $RAP*0.1/5 bonus per tick
                    m_modifier.m_amount += int32(caster->GetTotalAttackPowerValue(RANGED_ATTACK) * 10 / 500);
                    return;
                }
                break;
            }
            case SPELLFAMILY_PALADIN:
            {
                // Holy Vengeance / Blood Corruption
                if (m_spellProto->SpellFamilyFlags & UI64LIT(0x0000080000000000) && m_spellProto->SpellVisual[0] == 7902)
                {
                    // AP * 0.025 + SPH * 0.013 bonus per tick
                    float ap = caster->GetTotalAttackPowerValue(BASE_ATTACK);
                    int32 holy = caster->SpellBaseDamageBonus(GetSpellSchoolMask(m_spellProto)) +
                                 caster->SpellBaseDamageBonusForVictim(GetSpellSchoolMask(m_spellProto), GetTarget());
                    m_modifier.m_amount += int32(GetStackAmount()) * (int32(ap * 0.025f) + int32(holy * 13 / 1000));
                    return;
                }
                break;
            }
            default:
                break;
        }
    }
    // remove time effects
    else
    {
        // Parasitic Shadowfiend - handle summoning of two Shadowfiends on DoT expire
        if(m_spellProto->Id == 41917)
            m_target->CastSpell(m_target, 41915, true);
    }
}

void Aura::HandlePeriodicDamagePCT(bool apply, bool /*Real*/)
{
    m_isPeriodic = apply;
}

void Aura::HandlePeriodicLeech(bool apply, bool /*Real*/)
{
    m_isPeriodic = apply;
}

void Aura::HandlePeriodicManaLeech(bool apply, bool /*Real*/)
{
    m_isPeriodic = apply;
}

void Aura::HandlePeriodicHealthFunnel(bool apply, bool /*Real*/)
{
    m_isPeriodic = apply;
}

/*********************************************************/
/***                  MODIFY STATS                     ***/
/*********************************************************/

/********************************/
/***        RESISTANCE        ***/
/********************************/

void Aura::HandleAuraModResistanceExclusive(bool apply, bool /*Real*/)
{
    for(int8 x = SPELL_SCHOOL_NORMAL; x < MAX_SPELL_SCHOOL;x++)
    {
        if(m_modifier.m_miscvalue & int32(1<<x))
        {
            m_target->HandleStatModifier(UnitMods(UNIT_MOD_RESISTANCE_START + x), BASE_VALUE, float(m_modifier.m_amount), apply);
            if(m_target->GetTypeId() == TYPEID_PLAYER)
                m_target->ApplyResistanceBuffModsMod(SpellSchools(x), m_positive, float(m_modifier.m_amount), apply);
        }
    }
}

void Aura::HandleAuraModResistance(bool apply, bool /*Real*/)
{
    for(int8 x = SPELL_SCHOOL_NORMAL; x < MAX_SPELL_SCHOOL;x++)
    {
        if(m_modifier.m_miscvalue & int32(1<<x))
        {
            m_target->HandleStatModifier(UnitMods(UNIT_MOD_RESISTANCE_START + x), TOTAL_VALUE, float(m_modifier.m_amount), apply);
            if(m_target->GetTypeId() == TYPEID_PLAYER || ((Creature*)m_target)->isPet())
                m_target->ApplyResistanceBuffModsMod(SpellSchools(x), m_positive, float(m_modifier.m_amount), apply);
        }
    }
}

void Aura::HandleAuraModBaseResistancePCT(bool apply, bool /*Real*/)
{
    // only players have base stats
    if(m_target->GetTypeId() != TYPEID_PLAYER)
    {
        //pets only have base armor
        if(((Creature*)m_target)->isPet() && (m_modifier.m_miscvalue & SPELL_SCHOOL_MASK_NORMAL))
            m_target->HandleStatModifier(UNIT_MOD_ARMOR, BASE_PCT, float(m_modifier.m_amount), apply);
    }
    else
    {
        for(int8 x = SPELL_SCHOOL_NORMAL; x < MAX_SPELL_SCHOOL;x++)
        {
            if(m_modifier.m_miscvalue & int32(1<<x))
                m_target->HandleStatModifier(UnitMods(UNIT_MOD_RESISTANCE_START + x), BASE_PCT, float(m_modifier.m_amount), apply);
        }
    }
}

void Aura::HandleModResistancePercent(bool apply, bool /*Real*/)
{
    for(int8 i = SPELL_SCHOOL_NORMAL; i < MAX_SPELL_SCHOOL; i++)
    {
        if(m_modifier.m_miscvalue & int32(1<<i))
        {
            m_target->HandleStatModifier(UnitMods(UNIT_MOD_RESISTANCE_START + i), TOTAL_PCT, float(m_modifier.m_amount), apply);
            if(m_target->GetTypeId() == TYPEID_PLAYER || ((Creature*)m_target)->isPet())
            {
                m_target->ApplyResistanceBuffModsPercentMod(SpellSchools(i), true, float(m_modifier.m_amount), apply);
                m_target->ApplyResistanceBuffModsPercentMod(SpellSchools(i), false, float(m_modifier.m_amount), apply);
            }
        }
    }
}

void Aura::HandleModBaseResistance(bool apply, bool /*Real*/)
{
    // only players have base stats
    if(m_target->GetTypeId() != TYPEID_PLAYER)
    {
        //only pets have base stats
        if(((Creature*)m_target)->isPet() && (m_modifier.m_miscvalue & SPELL_SCHOOL_MASK_NORMAL))
            m_target->HandleStatModifier(UNIT_MOD_ARMOR, TOTAL_VALUE, float(m_modifier.m_amount), apply);
    }
    else
    {
        for(int i = SPELL_SCHOOL_NORMAL; i < MAX_SPELL_SCHOOL; i++)
            if(m_modifier.m_miscvalue & (1<<i))
                m_target->HandleStatModifier(UnitMods(UNIT_MOD_RESISTANCE_START + i), TOTAL_VALUE, float(m_modifier.m_amount), apply);
    }
}

/********************************/
/***           STAT           ***/
/********************************/

void Aura::HandleAuraModStat(bool apply, bool /*Real*/)
{
    if (m_modifier.m_miscvalue < -2 || m_modifier.m_miscvalue > 4)
    {
        sLog.outError("WARNING: Spell %u effect %u have unsupported misc value (%i) for SPELL_AURA_MOD_STAT ",GetId(),GetEffIndex(),m_modifier.m_miscvalue);
        return;
    }

    for(int32 i = STAT_STRENGTH; i < MAX_STATS; i++)
    {
        // -1 or -2 is all stats ( misc < -2 checked in function beginning )
        if (m_modifier.m_miscvalue < 0 || m_modifier.m_miscvalue == i)
        {
            //m_target->ApplyStatMod(Stats(i), m_modifier.m_amount,apply);
            m_target->HandleStatModifier(UnitMods(UNIT_MOD_STAT_START + i), TOTAL_VALUE, float(m_modifier.m_amount), apply);
            if(m_target->GetTypeId() == TYPEID_PLAYER || ((Creature*)m_target)->isPet())
                m_target->ApplyStatBuffMod(Stats(i), float(m_modifier.m_amount), apply);
        }
    }
}

void Aura::HandleModPercentStat(bool apply, bool /*Real*/)
{
    if (m_modifier.m_miscvalue < -1 || m_modifier.m_miscvalue > 4)
    {
        sLog.outError("WARNING: Misc Value for SPELL_AURA_MOD_PERCENT_STAT not valid");
        return;
    }

    // only players have base stats
    if (m_target->GetTypeId() != TYPEID_PLAYER)
        return;

    for (int32 i = STAT_STRENGTH; i < MAX_STATS; ++i)
    {
        if(m_modifier.m_miscvalue == i || m_modifier.m_miscvalue == -1)
            m_target->HandleStatModifier(UnitMods(UNIT_MOD_STAT_START + i), BASE_PCT, float(m_modifier.m_amount), apply);
    }
}

void Aura::HandleModSpellDamagePercentFromStat(bool /*apply*/, bool /*Real*/)
{
    if(m_target->GetTypeId() != TYPEID_PLAYER)
        return;

    // Magic damage modifiers implemented in Unit::SpellDamageBonus
    // This information for client side use only
    // Recalculate bonus
    ((Player*)m_target)->UpdateSpellDamageAndHealingBonus();
}

void Aura::HandleModSpellHealingPercentFromStat(bool /*apply*/, bool /*Real*/)
{
    if(m_target->GetTypeId() != TYPEID_PLAYER)
        return;

    // Recalculate bonus
    ((Player*)m_target)->UpdateSpellDamageAndHealingBonus();
}

void Aura::HandleAuraModDispelResist(bool apply, bool Real)
{
    if(!Real || !apply)
        return;

    if(GetId() == 33206)
        m_target->CastSpell(m_target, 44416, true, NULL, this, GetCasterGUID());
}

void Aura::HandleModSpellDamagePercentFromAttackPower(bool /*apply*/, bool /*Real*/)
{
    if(m_target->GetTypeId() != TYPEID_PLAYER)
        return;

    // Magic damage modifiers implemented in Unit::SpellDamageBonus
    // This information for client side use only
    // Recalculate bonus
    ((Player*)m_target)->UpdateSpellDamageAndHealingBonus();
}

void Aura::HandleModSpellHealingPercentFromAttackPower(bool /*apply*/, bool /*Real*/)
{
    if(m_target->GetTypeId() != TYPEID_PLAYER)
        return;

    // Recalculate bonus
    ((Player*)m_target)->UpdateSpellDamageAndHealingBonus();
}

void Aura::HandleModHealingDone(bool /*apply*/, bool /*Real*/)
{
    if(m_target->GetTypeId() != TYPEID_PLAYER)
        return;
    // implemented in Unit::SpellHealingBonus
    // this information is for client side only
    ((Player*)m_target)->UpdateSpellDamageAndHealingBonus();
}

void Aura::HandleModTotalPercentStat(bool apply, bool /*Real*/)
{
    if (m_modifier.m_miscvalue < -1 || m_modifier.m_miscvalue > 4)
    {
        sLog.outError("WARNING: Misc Value for SPELL_AURA_MOD_PERCENT_STAT not valid");
        return;
    }

    //save current and max HP before applying aura
    uint32 curHPValue = m_target->GetHealth();
    uint32 maxHPValue = m_target->GetMaxHealth();

    for (int32 i = STAT_STRENGTH; i < MAX_STATS; i++)
    {
        if(m_modifier.m_miscvalue == i || m_modifier.m_miscvalue == -1)
        {
            m_target->HandleStatModifier(UnitMods(UNIT_MOD_STAT_START + i), TOTAL_PCT, float(m_modifier.m_amount), apply);
            if(m_target->GetTypeId() == TYPEID_PLAYER || ((Creature*)m_target)->isPet())
                m_target->ApplyStatPercentBuffMod(Stats(i), float(m_modifier.m_amount), apply );
        }
    }

    //recalculate current HP/MP after applying aura modifications (only for spells with 0x10 flag)
    if ((m_modifier.m_miscvalue == STAT_STAMINA) && (maxHPValue > 0) && (m_spellProto->Attributes & 0x10))
    {
        // newHP = (curHP / maxHP) * newMaxHP = (newMaxHP * curHP) / maxHP -> which is better because no int -> double -> int conversion is needed
        uint32 newHPValue = (m_target->GetMaxHealth() * curHPValue) / maxHPValue;
        m_target->SetHealth(newHPValue);
    }
}

void Aura::HandleAuraModResistenceOfStatPercent(bool /*apply*/, bool /*Real*/)
{
    if(m_target->GetTypeId() != TYPEID_PLAYER)
        return;

    if(m_modifier.m_miscvalue != SPELL_SCHOOL_MASK_NORMAL)
    {
        // support required adding replace UpdateArmor by loop by UpdateResistence at intellect update
        // and include in UpdateResistence same code as in UpdateArmor for aura mod apply.
        sLog.outError("Aura SPELL_AURA_MOD_RESISTANCE_OF_STAT_PERCENT(182) need adding support for non-armor resistances!");
        return;
    }

    // Recalculate Armor
    m_target->UpdateArmor();
}

/********************************/
/***      HEAL & ENERGIZE     ***/
/********************************/
void Aura::HandleAuraModTotalHealthPercentRegen(bool apply, bool /*Real*/)
{
    m_isPeriodic = apply;
}

void Aura::HandleAuraModTotalManaPercentRegen(bool apply, bool /*Real*/)
{
    if(m_modifier.periodictime == 0)
        m_modifier.periodictime = 1000;

    m_periodicTimer = m_modifier.periodictime;
    m_isPeriodic = apply;
}

void Aura::HandleModRegen(bool apply, bool /*Real*/)        // eating
{
    if(m_modifier.periodictime == 0)
        m_modifier.periodictime = 5000;

    m_periodicTimer = 5000;
    m_isPeriodic = apply;
}

void Aura::HandleModPowerRegen(bool apply, bool Real)       // drinking
{
    if (!Real)
        return;

    Powers pt = m_target->getPowerType();
    if(m_modifier.periodictime == 0)
    {
        // Anger Management (only spell use this aura for rage)
        if (pt == POWER_RAGE)
            m_modifier.periodictime = 3000;
        else
            m_modifier.periodictime = 2000;
    }

    m_periodicTimer = 5000;

    if (m_target->GetTypeId() == TYPEID_PLAYER && m_modifier.m_miscvalue == POWER_MANA)
        ((Player*)m_target)->UpdateManaRegen();

    m_isPeriodic = apply;
}

void Aura::HandleModPowerRegenPCT(bool /*apply*/, bool Real)
{
    // spells required only Real aura add/remove
    if(!Real)
        return;

    if (m_target->GetTypeId() != TYPEID_PLAYER)
        return;

    // Update manaregen value
    if (m_modifier.m_miscvalue == POWER_MANA)
        ((Player*)m_target)->UpdateManaRegen();
}

void Aura::HandleModManaRegen(bool /*apply*/, bool Real)
{
    // spells required only Real aura add/remove
    if(!Real)
        return;

    if (m_target->GetTypeId() != TYPEID_PLAYER)
        return;

    //Note: an increase in regen does NOT cause threat.
    ((Player*)m_target)->UpdateManaRegen();
}

void Aura::HandleComprehendLanguage(bool apply, bool /*Real*/)
{
    if(apply)
        m_target->SetFlag(UNIT_FIELD_FLAGS_2, UNIT_FLAG2_COMPREHEND_LANG);
    else
        m_target->RemoveFlag(UNIT_FIELD_FLAGS_2, UNIT_FLAG2_COMPREHEND_LANG);
}

void Aura::HandleAuraModIncreaseHealth(bool apply, bool Real)
{
    // Special case with temporary increase max/current health
    switch(GetId())
    {
        case 12976:                                         // Warrior Last Stand triggered spell
        case 28726:                                         // Nightmare Seed ( Nightmare Seed )
        case 34511:                                         // Valor (Bulwark of Kings, Bulwark of the Ancient Kings)
        case 44055: case 55915: case 55917: case 67596:     // Tremendous Fortitude (Battlemaster's Alacrity)
        case 50322:                                         // Survival Instincts
        case 54443:                                         // Demonic Empowerment (Voidwalker)
        case 55233:                                         // Vampiric Blood
        case 59465:                                         // Brood Rage (Ahn'Kahet)
        {
            if(Real)
            {
                if(apply)
                {
                    // Demonic Empowerment (Voidwalker) & Vampiric Blood - special cases, store percent in data
                    // recalculate to full amount at apply for proper remove
                    if (GetId() == 54443 || GetId() == 55233)
                        m_modifier.m_amount = m_target->GetMaxHealth() * m_modifier.m_amount / 100;

                    m_target->HandleStatModifier(UNIT_MOD_HEALTH, TOTAL_VALUE, float(m_modifier.m_amount), apply);
                    m_target->ModifyHealth(m_modifier.m_amount);
                }
                else
                {
                    if (int32(m_target->GetHealth()) > m_modifier.m_amount)
                        m_target->ModifyHealth(-m_modifier.m_amount);
                    else
                        m_target->SetHealth(1);
                    m_target->HandleStatModifier(UNIT_MOD_HEALTH, TOTAL_VALUE, float(m_modifier.m_amount), apply);
                }
            }
            return;
        }
    }

    // generic case
    m_target->HandleStatModifier(UNIT_MOD_HEALTH, TOTAL_VALUE, float(m_modifier.m_amount), apply);
}

void  Aura::HandleAuraModIncreaseMaxHealth(bool apply, bool /*Real*/)
{
    uint32 oldhealth = m_target->GetHealth();
    double healthPercentage = (double)oldhealth / (double)m_target->GetMaxHealth();

    m_target->HandleStatModifier(UNIT_MOD_HEALTH, TOTAL_VALUE, float(m_modifier.m_amount), apply);

    // refresh percentage
    if(oldhealth > 0)
    {
        uint32 newhealth = uint32(ceil((double)m_target->GetMaxHealth() * healthPercentage));
        if(newhealth==0)
            newhealth = 1;

        m_target->SetHealth(newhealth);
    }
}

void Aura::HandleAuraModIncreaseEnergy(bool apply, bool Real)
{
    Powers powerType = m_target->getPowerType();
    if(int32(powerType) != m_modifier.m_miscvalue)
        return;

    UnitMods unitMod = UnitMods(UNIT_MOD_POWER_START + powerType);

    // Special case with temporary increase max/current power (percent)
    if (GetId()==64904)                                     // Hymn of Hope
    {
        if(Real)
        {
            uint32 val = m_target->GetPower(powerType);
            m_target->HandleStatModifier(unitMod, TOTAL_PCT, float(m_modifier.m_amount), apply);
            m_target->SetPower(powerType, apply ? val*(100+m_modifier.m_amount)/100 : val*100/(100+m_modifier.m_amount));
        }
        return;
    }

    // generic flat case
    m_target->HandleStatModifier(unitMod, TOTAL_VALUE, float(m_modifier.m_amount), apply);
}

void Aura::HandleAuraModIncreaseEnergyPercent(bool apply, bool /*Real*/)
{
    Powers powerType = m_target->getPowerType();
    if(int32(powerType) != m_modifier.m_miscvalue)
        return;

    UnitMods unitMod = UnitMods(UNIT_MOD_POWER_START + powerType);

    m_target->HandleStatModifier(unitMod, TOTAL_PCT, float(m_modifier.m_amount), apply);
}

void Aura::HandleAuraModIncreaseHealthPercent(bool apply, bool /*Real*/)
{
    m_target->HandleStatModifier(UNIT_MOD_HEALTH, TOTAL_PCT, float(m_modifier.m_amount), apply);
}

void Aura::HandleAuraIncreaseBaseHealthPercent(bool apply, bool /*Real*/)
{
    m_target->HandleStatModifier(UNIT_MOD_HEALTH, BASE_PCT, float(m_modifier.m_amount), apply);
}

/********************************/
/***          FIGHT           ***/
/********************************/

void Aura::HandleAuraModParryPercent(bool /*apply*/, bool /*Real*/)
{
    if(m_target->GetTypeId() != TYPEID_PLAYER)
        return;

    ((Player*)m_target)->UpdateParryPercentage();
}

void Aura::HandleAuraModDodgePercent(bool /*apply*/, bool /*Real*/)
{
    if(m_target->GetTypeId() != TYPEID_PLAYER)
        return;

    ((Player*)m_target)->UpdateDodgePercentage();
    //sLog.outError("BONUS DODGE CHANCE: + %f", float(m_modifier.m_amount));
}

void Aura::HandleAuraModBlockPercent(bool /*apply*/, bool /*Real*/)
{
    if(m_target->GetTypeId() != TYPEID_PLAYER)
        return;

    ((Player*)m_target)->UpdateBlockPercentage();
    //sLog.outError("BONUS BLOCK CHANCE: + %f", float(m_modifier.m_amount));
}

void Aura::HandleAuraModRegenInterrupt(bool /*apply*/, bool Real)
{
    // spells required only Real aura add/remove
    if(!Real)
        return;

    if(m_target->GetTypeId() != TYPEID_PLAYER)
        return;

    ((Player*)m_target)->UpdateManaRegen();
}

void Aura::HandleAuraModCritPercent(bool apply, bool Real)
{
    if(m_target->GetTypeId() != TYPEID_PLAYER)
        return;

    // apply item specific bonuses for already equipped weapon
    if(Real)
    {
        for(int i = 0; i < MAX_ATTACK; ++i)
            if(Item* pItem = ((Player*)m_target)->GetWeaponForAttack(WeaponAttackType(i),true,false))
                ((Player*)m_target)->_ApplyWeaponDependentAuraCritMod(pItem, WeaponAttackType(i), this, apply);
    }

    // mods must be applied base at equipped weapon class and subclass comparison
    // with spell->EquippedItemClass and  EquippedItemSubClassMask and EquippedItemInventoryTypeMask
    // m_modifier.m_miscvalue comparison with item generated damage types

    if (GetSpellProto()->EquippedItemClass == -1)
    {
        ((Player*)m_target)->HandleBaseModValue(CRIT_PERCENTAGE,         FLAT_MOD, float (m_modifier.m_amount), apply);
        ((Player*)m_target)->HandleBaseModValue(OFFHAND_CRIT_PERCENTAGE, FLAT_MOD, float (m_modifier.m_amount), apply);
        ((Player*)m_target)->HandleBaseModValue(RANGED_CRIT_PERCENTAGE,  FLAT_MOD, float (m_modifier.m_amount), apply);
    }
    else
    {
        // done in Player::_ApplyWeaponDependentAuraMods
    }
}

void Aura::HandleModHitChance(bool apply, bool /*Real*/)
{
    if(m_target->GetTypeId() == TYPEID_PLAYER)
    {
        ((Player*)m_target)->UpdateMeleeHitChances();
        ((Player*)m_target)->UpdateRangedHitChances();
    }
    else
    {
        m_target->m_modMeleeHitChance += apply ? m_modifier.m_amount : (-m_modifier.m_amount);
        m_target->m_modRangedHitChance += apply ? m_modifier.m_amount : (-m_modifier.m_amount);
    }
}

void Aura::HandleModSpellHitChance(bool apply, bool /*Real*/)
{
    if(m_target->GetTypeId() == TYPEID_PLAYER)
    {
        ((Player*)m_target)->UpdateSpellHitChances();
    }
    else
    {
        m_target->m_modSpellHitChance += apply ? m_modifier.m_amount: (-m_modifier.m_amount);
    }
}

void Aura::HandleModSpellCritChance(bool apply, bool Real)
{
    // spells required only Real aura add/remove
    if(!Real)
        return;

    if(m_target->GetTypeId() == TYPEID_PLAYER)
    {
        ((Player*)m_target)->UpdateAllSpellCritChances();
    }
    else
    {
        m_target->m_baseSpellCritChance += apply ? m_modifier.m_amount:(-m_modifier.m_amount);
    }
}

void Aura::HandleModSpellCritChanceShool(bool /*apply*/, bool Real)
{
    // spells required only Real aura add/remove
    if(!Real)
        return;

    if(m_target->GetTypeId() != TYPEID_PLAYER)
        return;

    for(int school = SPELL_SCHOOL_NORMAL; school < MAX_SPELL_SCHOOL; ++school)
        if (m_modifier.m_miscvalue & (1<<school))
            ((Player*)m_target)->UpdateSpellCritChance(school);
}

/********************************/
/***         ATTACK SPEED     ***/
/********************************/

void Aura::HandleModCastingSpeed(bool apply, bool /*Real*/)
{
    m_target->ApplyCastTimePercentMod(float(m_modifier.m_amount),apply);
}

void Aura::HandleModMeleeRangedSpeedPct(bool apply, bool /*Real*/)
{
    m_target->ApplyAttackTimePercentMod(BASE_ATTACK, float(m_modifier.m_amount), apply);
    m_target->ApplyAttackTimePercentMod(OFF_ATTACK, float(m_modifier.m_amount), apply);
    m_target->ApplyAttackTimePercentMod(RANGED_ATTACK, float(m_modifier.m_amount), apply);
}

void Aura::HandleModCombatSpeedPct(bool apply, bool /*Real*/)
{
    m_target->ApplyCastTimePercentMod(float(m_modifier.m_amount), apply);
    m_target->ApplyAttackTimePercentMod(BASE_ATTACK, float(m_modifier.m_amount), apply);
    m_target->ApplyAttackTimePercentMod(OFF_ATTACK, float(m_modifier.m_amount), apply);
    m_target->ApplyAttackTimePercentMod(RANGED_ATTACK, float(m_modifier.m_amount), apply);
}

void Aura::HandleModAttackSpeed(bool apply, bool /*Real*/)
{
    if(!m_target->isAlive() )
        return;

    m_target->ApplyAttackTimePercentMod(BASE_ATTACK,float(m_modifier.m_amount),apply);
}

void Aura::HandleHaste(bool apply, bool /*Real*/)
{
    m_target->ApplyAttackTimePercentMod(BASE_ATTACK, float(m_modifier.m_amount), apply);
    m_target->ApplyAttackTimePercentMod(OFF_ATTACK, float(m_modifier.m_amount), apply);
    m_target->ApplyAttackTimePercentMod(RANGED_ATTACK, float(m_modifier.m_amount), apply);
}

void Aura::HandleAuraModRangedHaste(bool apply, bool /*Real*/)
{
    m_target->ApplyAttackTimePercentMod(RANGED_ATTACK, float(m_modifier.m_amount), apply);
}

void Aura::HandleRangedAmmoHaste(bool apply, bool /*Real*/)
{
    if(m_target->GetTypeId() != TYPEID_PLAYER)
        return;
    m_target->ApplyAttackTimePercentMod(RANGED_ATTACK, float(m_modifier.m_amount), apply);
}

/********************************/
/***        ATTACK POWER      ***/
/********************************/

void Aura::HandleAuraModAttackPower(bool apply, bool /*Real*/)
{
    m_target->HandleStatModifier(UNIT_MOD_ATTACK_POWER, TOTAL_VALUE, float(m_modifier.m_amount), apply);
}

void Aura::HandleAuraModRangedAttackPower(bool apply, bool /*Real*/)
{
    if((m_target->getClassMask() & CLASSMASK_WAND_USERS)!=0)
        return;

    m_target->HandleStatModifier(UNIT_MOD_ATTACK_POWER_RANGED, TOTAL_VALUE, float(m_modifier.m_amount), apply);
}

void Aura::HandleAuraModAttackPowerPercent(bool apply, bool /*Real*/)
{
    //UNIT_FIELD_ATTACK_POWER_MULTIPLIER = multiplier - 1
    m_target->HandleStatModifier(UNIT_MOD_ATTACK_POWER, TOTAL_PCT, float(m_modifier.m_amount), apply);
}

void Aura::HandleAuraModRangedAttackPowerPercent(bool apply, bool /*Real*/)
{
    if((m_target->getClassMask() & CLASSMASK_WAND_USERS)!=0)
        return;

    //UNIT_FIELD_RANGED_ATTACK_POWER_MULTIPLIER = multiplier - 1
    m_target->HandleStatModifier(UNIT_MOD_ATTACK_POWER_RANGED, TOTAL_PCT, float(m_modifier.m_amount), apply);
}

void Aura::HandleAuraModRangedAttackPowerOfStatPercent(bool /*apply*/, bool Real)
{
    // spells required only Real aura add/remove
    if(!Real)
        return;

    // Recalculate bonus
    if(m_target->GetTypeId() == TYPEID_PLAYER && !(m_target->getClassMask() & CLASSMASK_WAND_USERS))
        ((Player*)m_target)->UpdateAttackPowerAndDamage(true);
}

void Aura::HandleAuraModAttackPowerOfStatPercent(bool /*apply*/, bool Real)
{
    // spells required only Real aura add/remove
    if(!Real)
        return;

    // Recalculate bonus
    if(m_target->GetTypeId() == TYPEID_PLAYER)
        ((Player*)m_target)->UpdateAttackPowerAndDamage(false);
}

void Aura::HandleAuraModAttackPowerOfArmor(bool /*apply*/, bool Real)
{
    // spells required only Real aura add/remove
    if(!Real)
        return;

    // Recalculate bonus
    if(m_target->GetTypeId() == TYPEID_PLAYER)
        ((Player*)m_target)->UpdateAttackPowerAndDamage(false);
}
/********************************/
/***        DAMAGE BONUS      ***/
/********************************/
void Aura::HandleModDamageDone(bool apply, bool Real)
{
    // apply item specific bonuses for already equipped weapon
    if(Real && m_target->GetTypeId() == TYPEID_PLAYER)
    {
        for(int i = 0; i < MAX_ATTACK; ++i)
            if(Item* pItem = ((Player*)m_target)->GetWeaponForAttack(WeaponAttackType(i),true,false))
                ((Player*)m_target)->_ApplyWeaponDependentAuraDamageMod(pItem, WeaponAttackType(i), this, apply);
    }

    // m_modifier.m_miscvalue is bitmask of spell schools
    // 1 ( 0-bit ) - normal school damage (SPELL_SCHOOL_MASK_NORMAL)
    // 126 - full bitmask all magic damages (SPELL_SCHOOL_MASK_MAGIC) including wands
    // 127 - full bitmask any damages
    //
    // mods must be applied base at equipped weapon class and subclass comparison
    // with spell->EquippedItemClass and  EquippedItemSubClassMask and EquippedItemInventoryTypeMask
    // m_modifier.m_miscvalue comparison with item generated damage types

    if((m_modifier.m_miscvalue & SPELL_SCHOOL_MASK_NORMAL) != 0)
    {
        // apply generic physical damage bonuses including wand case
        if (GetSpellProto()->EquippedItemClass == -1 || m_target->GetTypeId() != TYPEID_PLAYER)
        {
            m_target->HandleStatModifier(UNIT_MOD_DAMAGE_MAINHAND, TOTAL_VALUE, float(m_modifier.m_amount), apply);
            m_target->HandleStatModifier(UNIT_MOD_DAMAGE_OFFHAND, TOTAL_VALUE, float(m_modifier.m_amount), apply);
            m_target->HandleStatModifier(UNIT_MOD_DAMAGE_RANGED, TOTAL_VALUE, float(m_modifier.m_amount), apply);
        }
        else
        {
            // done in Player::_ApplyWeaponDependentAuraMods
        }

        if(m_target->GetTypeId() == TYPEID_PLAYER)
        {
            if(m_positive)
                m_target->ApplyModUInt32Value(PLAYER_FIELD_MOD_DAMAGE_DONE_POS, m_modifier.m_amount, apply);
            else
                m_target->ApplyModUInt32Value(PLAYER_FIELD_MOD_DAMAGE_DONE_NEG, m_modifier.m_amount, apply);
        }
    }

    // Skip non magic case for speedup
    if((m_modifier.m_miscvalue & SPELL_SCHOOL_MASK_MAGIC) == 0)
        return;

    if( GetSpellProto()->EquippedItemClass != -1 || GetSpellProto()->EquippedItemInventoryTypeMask != 0 )
    {
        // wand magic case (skip generic to all item spell bonuses)
        // done in Player::_ApplyWeaponDependentAuraMods

        // Skip item specific requirements for not wand magic damage
        return;
    }

    // Magic damage modifiers implemented in Unit::SpellDamageBonus
    // This information for client side use only
    if(m_target->GetTypeId() == TYPEID_PLAYER)
    {
        if(m_positive)
        {
            for(int i = SPELL_SCHOOL_HOLY; i < MAX_SPELL_SCHOOL; ++i)
            {
                if((m_modifier.m_miscvalue & (1<<i)) != 0)
                    m_target->ApplyModUInt32Value(PLAYER_FIELD_MOD_DAMAGE_DONE_POS + i, m_modifier.m_amount, apply);
            }
        }
        else
        {
            for(int i = SPELL_SCHOOL_HOLY; i < MAX_SPELL_SCHOOL; ++i)
            {
                if((m_modifier.m_miscvalue & (1<<i)) != 0)
                    m_target->ApplyModUInt32Value(PLAYER_FIELD_MOD_DAMAGE_DONE_NEG + i, m_modifier.m_amount, apply);
            }
        }
        Pet* pet = m_target->GetPet();
        if(pet)
            pet->UpdateAttackPowerAndDamage();
    }
}

void Aura::HandleModDamagePercentDone(bool apply, bool Real)
{
    sLog.outDebug("AURA MOD DAMAGE type:%u negative:%u", m_modifier.m_miscvalue, m_positive ? 0 : 1);

    // apply item specific bonuses for already equipped weapon
    if(Real && m_target->GetTypeId() == TYPEID_PLAYER)
    {
        for(int i = 0; i < MAX_ATTACK; ++i)
            if(Item* pItem = ((Player*)m_target)->GetWeaponForAttack(WeaponAttackType(i),true,false))
                ((Player*)m_target)->_ApplyWeaponDependentAuraDamageMod(pItem, WeaponAttackType(i), this, apply);
    }

    // m_modifier.m_miscvalue is bitmask of spell schools
    // 1 ( 0-bit ) - normal school damage (SPELL_SCHOOL_MASK_NORMAL)
    // 126 - full bitmask all magic damages (SPELL_SCHOOL_MASK_MAGIC) including wand
    // 127 - full bitmask any damages
    //
    // mods must be applied base at equipped weapon class and subclass comparison
    // with spell->EquippedItemClass and  EquippedItemSubClassMask and EquippedItemInventoryTypeMask
    // m_modifier.m_miscvalue comparison with item generated damage types

    if((m_modifier.m_miscvalue & SPELL_SCHOOL_MASK_NORMAL) != 0)
    {
        // apply generic physical damage bonuses including wand case
        if (GetSpellProto()->EquippedItemClass == -1 || m_target->GetTypeId() != TYPEID_PLAYER)
        {
            m_target->HandleStatModifier(UNIT_MOD_DAMAGE_MAINHAND, TOTAL_PCT, float(m_modifier.m_amount), apply);
            m_target->HandleStatModifier(UNIT_MOD_DAMAGE_OFFHAND, TOTAL_PCT, float(m_modifier.m_amount), apply);
            m_target->HandleStatModifier(UNIT_MOD_DAMAGE_RANGED, TOTAL_PCT, float(m_modifier.m_amount), apply);
        }
        else
        {
            // done in Player::_ApplyWeaponDependentAuraMods
        }
        // For show in client
        if(m_target->GetTypeId() == TYPEID_PLAYER)
            m_target->ApplyModSignedFloatValue(PLAYER_FIELD_MOD_DAMAGE_DONE_PCT, m_modifier.m_amount/100.0f, apply);
    }

    // Skip non magic case for speedup
    if((m_modifier.m_miscvalue & SPELL_SCHOOL_MASK_MAGIC) == 0)
        return;

    if( GetSpellProto()->EquippedItemClass != -1 || GetSpellProto()->EquippedItemInventoryTypeMask != 0 )
    {
        // wand magic case (skip generic to all item spell bonuses)
        // done in Player::_ApplyWeaponDependentAuraMods

        // Skip item specific requirements for not wand magic damage
        return;
    }

    // Magic damage percent modifiers implemented in Unit::SpellDamageBonus
    // Send info to client
    if(m_target->GetTypeId() == TYPEID_PLAYER)
        for(int i = SPELL_SCHOOL_HOLY; i < MAX_SPELL_SCHOOL; ++i)
            m_target->ApplyModSignedFloatValue(PLAYER_FIELD_MOD_DAMAGE_DONE_PCT + i, m_modifier.m_amount/100.0f, apply);
}

void Aura::HandleModOffhandDamagePercent(bool apply, bool Real)
{
    // spells required only Real aura add/remove
    if(!Real)
        return;

    sLog.outDebug("AURA MOD OFFHAND DAMAGE");

    m_target->HandleStatModifier(UNIT_MOD_DAMAGE_OFFHAND, TOTAL_PCT, float(m_modifier.m_amount), apply);
}

/********************************/
/***        POWER COST        ***/
/********************************/

void Aura::HandleModPowerCostPCT(bool apply, bool Real)
{
    // spells required only Real aura add/remove
    if(!Real)
        return;

    float amount = m_modifier.m_amount/100.0f;
    for(int i = 0; i < MAX_SPELL_SCHOOL; ++i)
        if(m_modifier.m_miscvalue & (1<<i))
            m_target->ApplyModSignedFloatValue(UNIT_FIELD_POWER_COST_MULTIPLIER + i, amount, apply);
}

void Aura::HandleModPowerCost(bool apply, bool Real)
{
    // spells required only Real aura add/remove
    if(!Real)
        return;

    for(int i = 0; i < MAX_SPELL_SCHOOL; ++i)
        if(m_modifier.m_miscvalue & (1<<i))
            m_target->ApplyModInt32Value(UNIT_FIELD_POWER_COST_MODIFIER + i, m_modifier.m_amount, apply);
}

void Aura::HandleNoReagentUseAura(bool /*Apply*/, bool Real)
{
    // spells required only Real aura add/remove
    if(!Real)
        return;
    if(m_target->GetTypeId() != TYPEID_PLAYER)
        return;
    uint32 mask[3] = {0, 0, 0};
    Unit::AuraList const& noReagent = m_target->GetAurasByType(SPELL_AURA_NO_REAGENT_USE);
        for(Unit::AuraList::const_iterator i = noReagent.begin(); i !=  noReagent.end(); ++i)
        {
            uint32 const *ptr = (*i)->getAuraSpellClassMask();
            mask[0] |= ptr[0];
            mask[1] |= ptr[1];
            mask[2] |= ptr[2];
        }

    m_target->SetUInt32Value(PLAYER_NO_REAGENT_COST_1+0, mask[0]);
    m_target->SetUInt32Value(PLAYER_NO_REAGENT_COST_1+1, mask[1]);
    m_target->SetUInt32Value(PLAYER_NO_REAGENT_COST_1+2, mask[2]);
}

/*********************************************************/
/***                    OTHERS                         ***/
/*********************************************************/

void Aura::HandleShapeshiftBoosts(bool apply)
{
    uint32 spellId1 = 0;
    uint32 spellId2 = 0;
    uint32 HotWSpellId = 0;
    uint32 MasterShaperSpellId = 0;

    uint32 form = GetModifier()->m_miscvalue;

    switch(form)
    {
        case FORM_CAT:
            spellId1 = 3025;
            HotWSpellId = 24900;
            MasterShaperSpellId = 48420;
            break;
        case FORM_TREE:
            spellId1 = 5420;
            spellId2 = 34123;
            MasterShaperSpellId = 48422;
            break;
        case FORM_TRAVEL:
            spellId1 = 5419;
            break;
        case FORM_AQUA:
            spellId1 = 5421;
            break;
        case FORM_BEAR:
            spellId1 = 1178;
            spellId2 = 21178;
            HotWSpellId = 24899;
            MasterShaperSpellId = 48418;
            break;
        case FORM_DIREBEAR:
            spellId1 = 9635;
            spellId2 = 21178;
            HotWSpellId = 24899;
            MasterShaperSpellId = 48418;
            break;
        case FORM_BATTLESTANCE:
            spellId1 = 21156;
            break;
        case FORM_DEFENSIVESTANCE:
            spellId1 = 7376;
            break;
        case FORM_BERSERKERSTANCE:
            spellId1 = 7381;
            break;
        case FORM_MOONKIN:
            spellId1 = 24905;
            MasterShaperSpellId = 48421;
            break;
        case FORM_FLIGHT:
            spellId1 = 33948;
            spellId2 = 34764;
            break;
        case FORM_FLIGHT_EPIC:
            spellId1 = 40122;
            spellId2 = 40121;
            break;
        case FORM_METAMORPHOSIS:
            spellId1 = 54817;
            spellId2 = 54879;
            break;
        case FORM_SPIRITOFREDEMPTION:
            spellId1 = 27792;
            spellId2 = 27795;                               // must be second, this important at aura remove to prevent to early iterator invalidation.
            break;
        case FORM_SHADOW:
            spellId1 = 49868;

            if(m_target->GetTypeId() == TYPEID_PLAYER)      // Spell 49868 have same category as main form spell and share cooldown
                ((Player*)m_target)->RemoveSpellCooldown(49868);
            break;
        case FORM_GHOSTWOLF:
            spellId1 = 67116;
            break;
        case FORM_AMBIENT:
        case FORM_GHOUL:
        case FORM_STEALTH:
        case FORM_CREATURECAT:
        case FORM_CREATUREBEAR:
            break;
    }

    if(apply)
    {
        if (spellId1)
            m_target->CastSpell(m_target, spellId1, true, NULL, this );
        if (spellId2)
            m_target->CastSpell(m_target, spellId2, true, NULL, this);

        if (m_target->GetTypeId() == TYPEID_PLAYER)
        {
            const PlayerSpellMap& sp_list = ((Player *)m_target)->GetSpellMap();
            for (PlayerSpellMap::const_iterator itr = sp_list.begin(); itr != sp_list.end(); ++itr)
            {
                if (itr->second.state == PLAYERSPELL_REMOVED) continue;
                if (itr->first==spellId1 || itr->first==spellId2) continue;
                SpellEntry const *spellInfo = sSpellStore.LookupEntry(itr->first);
                if (!spellInfo || !(spellInfo->Attributes & (SPELL_ATTR_PASSIVE | (1<<7))))
                    continue;
                if (spellInfo->Stances & (1<<(form-1)))
                    m_target->CastSpell(m_target, itr->first, true, NULL, this);
            }

            // Master Shapeshifter
            if (MasterShaperSpellId)
            {
                Unit::AuraList const& ShapeShifterAuras = m_target->GetAurasByType(SPELL_AURA_DUMMY);
                for(Unit::AuraList::const_iterator i = ShapeShifterAuras.begin(); i != ShapeShifterAuras.end(); ++i)
                {
                    if ((*i)->GetSpellProto()->SpellIconID == 2851)
                    {
                        int32 ShiftMod = (*i)->GetModifier()->m_amount;
                        m_target->CastCustomSpell(m_target, MasterShaperSpellId, &ShiftMod, NULL, NULL, true);
                        break;
                    }
                }
            }

            // Leader of the Pack
            if (((Player*)m_target)->HasSpell(17007))
            {
                SpellEntry const *spellInfo = sSpellStore.LookupEntry(24932);
                if (spellInfo && spellInfo->Stances & (1<<(form-1)))
                    m_target->CastSpell(m_target, 24932, true, NULL, this);
            }

            // Savage Roar
            if (form == FORM_CAT && ((Player*)m_target)->HasAura(52610))
                m_target->CastSpell(m_target, 62071, true);

            // Improved Moonkin Form
            if (form == FORM_MOONKIN)
            {
                Unit::AuraList const& dummyAuras = m_target->GetAurasByType(SPELL_AURA_DUMMY);
                for(Unit::AuraList::const_iterator i = dummyAuras.begin(); i != dummyAuras.end(); ++i)
                {
                    if ((*i)->GetSpellProto()->SpellFamilyName==SPELLFAMILY_DRUID &&
                        (*i)->GetSpellProto()->SpellIconID == 2855)
                    {
                        uint32 spell_id = 0;
                        switch((*i)->GetId())
                        {
                            case 48384:spell_id=50170;break;//Rank 1
                            case 48395:spell_id=50171;break;//Rank 2
                            case 48396:spell_id=50172;break;//Rank 3
                            default:
                                sLog.outError("Aura::HandleShapeshiftBoosts: Not handled rank of IMF (Spell: %u)",(*i)->GetId());
                                break;
                        }

                        if(spell_id)
                            m_target->CastSpell(m_target, spell_id, true, NULL, this);
                        break;
                    }
                }
            }

            // Improved Barkskin - apply/remove armor bonus due to shapeshift remove
            if (((Player*)m_target)->HasSpell(63410) || ((Player*)m_target)->HasSpell(63411))
            {
                if (form == FORM_TRAVEL)
                {
                    m_target->RemoveAurasDueToSpell(66530);
                    m_target->CastSpell(m_target,66530,true);
                }
                else
                    m_target->RemoveAurasDueToSpell(66530);
            }

            // Survival of the Fittest (Armor part)
            if (form == FORM_BEAR || form == FORM_DIREBEAR)
            {
                Unit::AuraList const& modAuras = m_target->GetAurasByType(SPELL_AURA_MOD_TOTAL_STAT_PERCENTAGE);
                for (Unit::AuraList::const_iterator i = modAuras.begin(); i != modAuras.end(); ++i)
                {
                    if ((*i)->GetSpellProto()->SpellFamilyName==SPELLFAMILY_DRUID &&
                        (*i)->GetSpellProto()->SpellIconID == 961)
                    {
                        int32 bp = (*i)->GetSpellProto()->CalculateSimpleValue(EFFECT_INDEX_2);
                        if (bp)
                            m_target->CastCustomSpell(m_target, 62069, &bp, NULL, NULL, true, NULL, this);
                        break;
                    }
                }
            }

            // Heart of the Wild
            if (HotWSpellId)
            {
                Unit::AuraList const& mModTotalStatPct = m_target->GetAurasByType(SPELL_AURA_MOD_TOTAL_STAT_PERCENTAGE);
                for(Unit::AuraList::const_iterator i = mModTotalStatPct.begin(); i != mModTotalStatPct.end(); ++i)
                {
                    if ((*i)->GetSpellProto()->SpellIconID == 240 && (*i)->GetModifier()->m_miscvalue == 3)
                    {
                        int32 HotWMod = (*i)->GetModifier()->m_amount;
                        if(GetModifier()->m_miscvalue == FORM_CAT)
                            HotWMod /= 2;

                        m_target->CastCustomSpell(m_target, HotWSpellId, &HotWMod, NULL, NULL, true, NULL, this);
                        break;
                    }
                }
            }
        }
    }
    else
    {
        if(spellId1)
            m_target->RemoveAurasDueToSpell(spellId1);
        if(spellId2)
            m_target->RemoveAurasDueToSpell(spellId2);
        if(MasterShaperSpellId)
            m_target->RemoveAurasDueToSpell(MasterShaperSpellId);

        Unit::AuraMap& tAuras = m_target->GetAuras();
        for (Unit::AuraMap::iterator itr = tAuras.begin(); itr != tAuras.end();)
        {
            if (itr->second->IsRemovedOnShapeLost())
            {
                m_target->RemoveAurasDueToSpell(itr->second->GetId());
                itr = tAuras.begin();
            }
            else
                ++itr;
        }
        // Improved Barkskin - apply/remove armor bonus due to shapeshift
        if (((Player*)m_target)->HasSpell(63410) || ((Player*)m_target)->HasSpell(63411))
        {
            m_target->RemoveAurasDueToSpell(66530);
            m_target->CastSpell(m_target,66530,true);
        }
    }
}

void Aura::HandleSpellSpecificBoosts(bool apply)
{
    bool cast_at_remove = false;                            // if spell must be casted at last aura from stack remove
    uint32 spellId1 = 0;
    uint32 spellId2 = 0;
    uint32 spellId3 = 0;
    uint32 spellId4 = 0;

    switch(GetSpellProto()->SpellFamilyName)
    {
        case SPELLFAMILY_GENERIC:
        {
            // Illusionary Barrier
            if(GetId() == 57350 && !apply && m_target->getPowerType() == POWER_MANA)
            {
                cast_at_remove = true;
                spellId1 = 60242;                           // Darkmoon Card: Illusion
            }
            else
                return;
            break;
        }
        case SPELLFAMILY_MAGE:
        {
            // Ice Barrier (non stacking from one caster)
            if (m_spellProto->SpellIconID == 32)
            {
                if (!apply && (m_removeMode == AURA_REMOVE_BY_DISPEL || (m_removeMode == AURA_REMOVE_BY_DEFAULT && !GetModifier()->m_amount)))
                {
                    Unit::AuraList const& dummyAuras = m_target->GetAurasByType(SPELL_AURA_DUMMY);
                    for(Unit::AuraList::const_iterator itr = dummyAuras.begin(); itr != dummyAuras.end(); ++itr)
                    {
                        // Shattered Barrier
                        if ((*itr)->GetSpellProto()->SpellIconID == 2945)
                        {
                            cast_at_remove = true;
                            // first rank have 50% chance
                            if ((*itr)->GetId() != 44745 || roll_chance_i(50))
                                spellId1 = 55080;
                            break;
                        }
                    }
                }
                else
                    return;
            }

            switch(GetId())
            {
                case 11129:                                 // Combustion (remove triggered aura stack)
                {
                    if(!apply)
                        spellId1 = 28682;
                    else
                        return;
                    break;
                }
                case 28682:                                 // Combustion (remove main aura)
                {
                    if(!apply)
                        spellId1 = 11129;
                    else
                        return;
                    break;
                }
                case 44401:                                 // Missile Barrage (triggered)
                case 48108:                                 // Hot Streak (triggered)
                case 57761:                                 // Fireball! (Brain Freeze triggered)
                {
                    // consumed aura
                    if (!apply && m_removeMode == AURA_REMOVE_BY_DEFAULT && m_duration != 0)
                    {
                        Unit* caster = GetCaster();
                        // Item - Mage T10 2P Bonus
                        if (!caster || !caster->HasAura(70752))
                            return;

                        cast_at_remove = true;
                        spellId1 = 70753;                   // Pushing the Limit
                    }
                    else
                        return;
                    break;
                }
                default:
                    return;
            }
            break;
        }
        case SPELLFAMILY_WARRIOR:
        {
            if(!apply)
            {
                // Remove Blood Frenzy only if target no longer has any Deep Wound or Rend (applying is handled by procs)
                if (GetSpellProto()->Mechanic != MECHANIC_BLEED)
                    return;

                // If target still has one of Warrior's bleeds, do nothing
                Unit::AuraList const& PeriodicDamage = m_target->GetAurasByType(SPELL_AURA_PERIODIC_DAMAGE);
                for(Unit::AuraList::const_iterator i = PeriodicDamage.begin(); i != PeriodicDamage.end(); ++i)
                    if( (*i)->GetCasterGUID() == GetCasterGUID() &&
                        (*i)->GetSpellProto()->SpellFamilyName == SPELLFAMILY_WARRIOR &&
                        (*i)->GetSpellProto()->Mechanic == MECHANIC_BLEED)
                        return;

                spellId1 = 30069;                           // Blood Frenzy (Rank 1)
                spellId2 = 30070;                           // Blood Frenzy (Rank 2)
            }
            break;
        }
        case SPELLFAMILY_WARLOCK:
        {
            // Fear (non stacking)
            if (m_spellProto->SpellFamilyFlags & UI64LIT(0x0000040000000000))
            {
                if(!apply)
                {
                    Unit* caster = GetCaster();
                    if(!caster)
                        return;

                    Unit::AuraList const& dummyAuras = caster->GetAurasByType(SPELL_AURA_DUMMY);
                    for(Unit::AuraList::const_iterator itr = dummyAuras.begin(); itr != dummyAuras.end(); ++itr)
                    {
                        SpellEntry const* dummyEntry = (*itr)->GetSpellProto();
                        // Improved Fear
                        if (dummyEntry->SpellFamilyName == SPELLFAMILY_WARLOCK && dummyEntry->SpellIconID == 98)
                        {
                            cast_at_remove = true;
                            switch((*itr)->GetModifier()->m_amount)
                            {
                                // Rank 1
                                case 0: spellId1 = 60946; break;
                                // Rank 1
                                case 1: spellId1 = 60947; break;
                            }
                            break;
                        }
                    }
                }
                else
                    return;
            }
            // Shadowflame (DoT)
            else if (m_spellProto->SpellFamilyFlags2 & 0x00000002)
            {
                // Glyph of Shadowflame
                Unit* caster;
                if(!apply)
                    spellId1 = 63311;
                else if(((caster = GetCaster())) && caster->HasAura(63310))
                    spellId1 = 63311;
                else
                    return;
            }
            else
                return;
            break;
        }
        case SPELLFAMILY_PRIEST:
        {
            // Shadow Word: Pain (need visual check fro skip improvement talent) or Vampiric Touch
            if (m_spellProto->SpellIconID == 234 && m_spellProto->SpellVisual[0] || m_spellProto->SpellIconID == 2213)
            {
                if (!apply && m_removeMode == AURA_REMOVE_BY_DISPEL)
                {
                    Unit* caster = GetCaster();
                    if(!caster)
                        return;

                    Unit::AuraList const& dummyAuras = caster->GetAurasByType(SPELL_AURA_DUMMY);
                    for(Unit::AuraList::const_iterator itr = dummyAuras.begin(); itr != dummyAuras.end(); ++itr)
                    {
                        // Shadow Affinity
                        if ((*itr)->GetSpellProto()->SpellFamilyName == SPELLFAMILY_PRIEST
                            && (*itr)->GetSpellProto()->SpellIconID == 178)
                        {
                            // custom cast code
                            int32 basepoints0 = (*itr)->GetModifier()->m_amount * caster->GetCreateMana() / 100;
                            caster->CastCustomSpell(caster, 64103, &basepoints0, NULL, NULL, true, NULL, this);
                            return;
                        }
                    }
                }
                else
                    return;
            }
            // Power Word: Shield
            else if (apply && m_spellProto->SpellFamilyFlags & UI64LIT(0x0000000000000001) && m_spellProto->Mechanic == MECHANIC_SHIELD)
            {
                Unit* caster = GetCaster();
                if(!caster)
                    return;

                // Glyph of Power Word: Shield
                if (Aura* glyph = caster->GetAura(55672, EFFECT_INDEX_0))
                {
                    int32 heal = (glyph->GetModifier()->m_amount * m_modifier.m_amount)/100;
                    caster->CastCustomSpell(m_target, 56160, &heal, NULL, NULL, true, 0, this);
                }
                return;
            }

            switch(GetId())
            {
                // Abolish Disease (remove 1 more poison effect with Body and Soul)
                case 552:
                {
                    if(apply)
                    {
                        int chance =0;
                        Unit::AuraList const& dummyAuras = m_target->GetAurasByType(SPELL_AURA_DUMMY);
                        for(Unit::AuraList::const_iterator itr = dummyAuras.begin(); itr != dummyAuras.end(); ++itr)
                        {
                            SpellEntry const* dummyEntry = (*itr)->GetSpellProto();
                            // Body and Soul (talent ranks)
                            if (dummyEntry->SpellFamilyName == SPELLFAMILY_PRIEST && dummyEntry->SpellIconID == 2218 &&
                                dummyEntry->SpellVisual[0]==0)
                            {
                                chance = (*itr)->GetSpellProto()->CalculateSimpleValue(EFFECT_INDEX_1);
                                break;
                            }
                        }

                        if(roll_chance_i(chance))
                            spellId1 = 64134;               // Body and Soul (periodic dispel effect)
                    }
                    else
                        spellId1 = 64134;                   // Body and Soul (periodic dispel effect)
                    break;
                }
                // Dispersion mana reg and immunity
                case 47585:
                    spellId1 = 60069;                       // Dispersion
                    spellId2 = 63230;                       // Dispersion
                    break;
                default:
                    return;
            }
            break;
        }
        case SPELLFAMILY_ROGUE:
            // Sprint (skip non player casted spells by category)
            if (GetSpellProto()->SpellFamilyFlags & UI64LIT(0x0000000000000040) && GetSpellProto()->Category == 44)
            {
                if(!apply || m_target->HasAura(58039))      // Glyph of Blurred Speed
                    spellId1 = 61922;                       // Sprint (waterwalk)
                else
                    return;
            }
            else
                return;
            break;
        case SPELLFAMILY_HUNTER:
        {
            // The Beast Within and Bestial Wrath - immunity
            if (GetId() == 19574 || GetId() == 34471)
            {
                spellId1 = 24395;
                spellId2 = 24396;
                spellId3 = 24397;
                spellId4 = 26592;
            }
            // Freezing Trap Effect
            else if (m_spellProto->SpellFamilyFlags & UI64LIT(0x0000000000000008))
            {
                if(!apply)
                {
                    // Glyph of Freezing Trap
                    if (Unit *caster = GetCaster())
                        if (caster->HasAura(56845))
                            m_target->CastSpell(m_target, 61394, true, NULL, this, GetCasterGUID());
                }
                else
                    return;
            }
            // Aspect of the Dragonhawk dodge
            else if (GetSpellProto()->SpellFamilyFlags2 & 0x00001000)
            {
                spellId1 = 61848;

                // triggered spell have same category as main spell and cooldown
                if (apply && m_target->GetTypeId()==TYPEID_PLAYER)
                    ((Player*)m_target)->RemoveSpellCooldown(61848);
            }
            else
                return;
            break;
        }
        case SPELLFAMILY_PALADIN:
        {
            if (m_spellProto->Id == 19746)                  // Aura Mastery (on Concentration Aura remove and apply)
            {
                Unit *caster = GetCaster();
                if (!caster)
                    return;

                if (apply && caster->HasAura(31821))
                    caster->CastSpell(caster, 64364, true, NULL, this);
                else if (!apply)
                    caster->RemoveAurasDueToSpell(64364);
            }
            if (m_spellProto->Id == 31821)                  // Aura Mastery (on Aura Mastery original buff remove)
            {
                Unit *caster = GetCaster();
                if (!caster)
                    return;

                if (apply && caster->HasAura(19746))
                    caster->CastSpell(caster, 64364, true, NULL, this);
                else if (!apply)
                    caster->RemoveAurasDueToSpell(64364);
            }
            if (m_spellProto->Id == 31884)                  // Avenging Wrath
            {
                if(!apply)
                    spellId1 = 57318;                       // Sanctified Wrath (triggered)
                else
                {
                    int32 percent = 0;
                    Unit::AuraList const& dummyAuras = m_target->GetAurasByType(SPELL_AURA_DUMMY);
                    for(Unit::AuraList::const_iterator itr = dummyAuras.begin(); itr != dummyAuras.end(); ++itr)
                    {
                        if ((*itr)->GetSpellProto()->SpellIconID == 3029)
                        {
                            percent = (*itr)->GetModifier()->m_amount;
                            break;
                        }
                    }

                    // apply in special way
                    if(percent)
                    {
                        spellId1 = 57318;                   // Sanctified Wrath (triggered)
                        // prevent aura deletion, specially in multi-boost case
                        SetInUse(true);
                        m_target->CastCustomSpell(m_target, spellId1, &percent, &percent, NULL, true, NULL, this);
                        SetInUse(false);
                    }
                    return;
                }
                break;
            }

            // Only process on player casting paladin aura
            // all aura bonuses applied also in aura area effect way to caster
            if (GetCasterGUID() != m_target->GetGUID() || !IS_PLAYER_GUID(GetCasterGUID()))
                return;

            if (GetSpellSpecific(m_spellProto->Id) != SPELL_AURA)
                return;

            // Sanctified Retribution and Swift Retribution (they share one aura), but not Retribution Aura (already gets modded)
            if ((GetSpellProto()->SpellFamilyFlags & UI64LIT(0x0000000000000008))==0)
                spellId1 = 63531;                           // placeholder for talent spell mods
            // Improved Concentration Aura (auras bonus)
            spellId2 = 63510;                               // placeholder for talent spell mods
            // Improved Devotion Aura (auras bonus)
            spellId3 = 63514;                               // placeholder for talent spell mods
            break;
        }
        case SPELLFAMILY_DEATHKNIGHT:
        {
            // second part of spell apply
            switch (GetId())
            {
                case 49039: spellId1 = 50397; break;        // Lichborne

                case 48263:                                 // Frost Presence
                case 48265:                                 // Unholy Presence
                case 48266:                                 // Blood Presence
                {
                    // else part one per 3 pair
                    if (GetId()==48263 || GetId()==48265)   // Frost Presence or Unholy Presence
                    {
                        // Improved Blood Presence
                        int32 heal_pct = 0;
                        if (apply)
                        {
                            Unit::AuraList const& bloodAuras = m_target->GetAurasByType(SPELL_AURA_DUMMY);
                            for(Unit::AuraList::const_iterator itr = bloodAuras.begin(); itr != bloodAuras.end(); ++itr)
                            {
                                // skip same icon
                                if ((*itr)->GetSpellProto()->SpellFamilyName == SPELLFAMILY_DEATHKNIGHT &&
                                    (*itr)->GetSpellProto()->SpellIconID == 2636)
                                {
                                    heal_pct = (*itr)->GetModifier()->m_amount;
                                    break;
                                }
                            }
                        }

                        if (heal_pct)
                            m_target->CastCustomSpell(m_target, 63611, &heal_pct, NULL, NULL, true, NULL, this);
                        else
                            m_target->RemoveAurasDueToSpell(63611);
                    }
                    else
                        spellId1 = 63611;                   // Improved Blood Presence, trigger for heal

                    if (GetId()==48263 || GetId()==48266)   // Frost Presence or Blood Presence
                    {
                        // Improved Unholy Presence
                        int32 power_pct = 0;
                        if (apply)
                        {
                            Unit::AuraList const& unholyAuras = m_target->GetAurasByType(SPELL_AURA_DUMMY);
                            for(Unit::AuraList::const_iterator itr = unholyAuras.begin(); itr != unholyAuras.end(); ++itr)
                            {
                                // skip same icon
                                if ((*itr)->GetSpellProto()->SpellFamilyName == SPELLFAMILY_DEATHKNIGHT &&
                                    (*itr)->GetSpellProto()->SpellIconID == 2633)
                                {
                                    power_pct = (*itr)->GetModifier()->m_amount;
                                    break;
                                }
                            }
                        }

                        if (power_pct || !apply)
                            spellId2 = 49772;                   // Unholy Presence, speed part, spell1 used for Improvement presence fit to own presence
                    }
                    else
                        spellId1 = 49772;                       // Unholy Presence move speed

                    if (GetId()==48265 || GetId()==48266)       // Unholy Presence or Blood Presence
                    {
                        // Improved Frost Presence
                        int32 stamina_pct = 0;
                        if (apply)
                        {
                            Unit::AuraList const& frostAuras = m_target->GetAurasByType(SPELL_AURA_DUMMY);
                            for(Unit::AuraList::const_iterator itr = frostAuras.begin(); itr != frostAuras.end(); ++itr)
                            {
                                // skip same icon
                                if ((*itr)->GetSpellProto()->SpellFamilyName == SPELLFAMILY_DEATHKNIGHT &&
                                    (*itr)->GetSpellProto()->SpellIconID == 2632)
                                {
                                    stamina_pct = (*itr)->GetModifier()->m_amount;
                                    break;
                                }
                            }
                        }

                        if (stamina_pct)
                            m_target->CastCustomSpell(m_target, 61261, &stamina_pct, NULL, NULL, true, NULL, this);
                        else
                            m_target->RemoveAurasDueToSpell(61261);
                    }
                    else
                        spellId1 = 61261;                   // Frost Presence, stamina

                    if (GetId()==48265)                     // Unholy Presence
                    {
                        // Improved Unholy Presence, special case for own presence
                        int32 power_pct = 0;
                        if (apply)
                        {
                            Unit::AuraList const& unholyAuras = m_target->GetAurasByType(SPELL_AURA_DUMMY);
                            for(Unit::AuraList::const_iterator itr = unholyAuras.begin(); itr != unholyAuras.end(); ++itr)
                            {
                                // skip same icon
                                if ((*itr)->GetSpellProto()->SpellFamilyName == SPELLFAMILY_DEATHKNIGHT &&
                                    (*itr)->GetSpellProto()->SpellIconID == 2633)
                                {
                                    power_pct = (*itr)->GetModifier()->m_amount;
                                    break;
                                }
                            }
                        }

                        if (power_pct)
                        {
                            int32 bp = 5;
                            m_target->CastCustomSpell(m_target, 63622, &bp, &bp, &bp, true, NULL, this);
                            m_target->CastCustomSpell(m_target, 65095, &bp, NULL, NULL, true, NULL, this);
                        }
                        else
                        {
                            m_target->RemoveAurasDueToSpell(63622);
                            m_target->RemoveAurasDueToSpell(65095);
                        }
                    }
                    break;
                }
            }

            // Improved Blood Presence
            if (GetSpellProto()->SpellIconID == 2632 && GetModifier()->m_auraname==SPELL_AURA_DUMMY)
            {
                // if presence active: Frost Presence or Unholy Presence
                if (apply && (m_target->HasAura(48263) || m_target->HasAura(48265)))
                {
                    int32 bp = GetModifier()->m_amount;
                    m_target->CastCustomSpell(m_target, 63611, &bp, NULL, NULL, true, NULL, this);
                }
                else
                    m_target->RemoveAurasDueToSpell(63611);
                return;
            }

            // Improved Frost Presence
            if (GetSpellProto()->SpellIconID == 2636 && GetModifier()->m_auraname==SPELL_AURA_DUMMY)
            {
                // if presence active: Unholy Presence or Blood Presence
                if (apply && (m_target->HasAura(48265) || m_target->HasAura(48266)))
                {
                    int32 bp = GetModifier()->m_amount;
                    m_target->CastCustomSpell(m_target, 61261, &bp, NULL, NULL, true, NULL, this);
                }
                else
                    m_target->RemoveAurasDueToSpell(61261);
                return;
            }

            // Improved Unholy Presence
            if (GetSpellProto()->SpellIconID == 2633 && GetModifier()->m_auraname==SPELL_AURA_DUMMY)
            {
                // if presence active: Unholy Presence
                if (apply && m_target->HasAura(48265))
                {
                    int32 bp = 5;
                    m_target->CastCustomSpell(m_target, 63622, &bp, &bp, &bp, true, NULL, this);
                    m_target->CastCustomSpell(m_target, 65095, &bp, NULL, NULL, true, NULL, this);
                }
                else
                {
                    m_target->RemoveAurasDueToSpell(63622);
                    m_target->RemoveAurasDueToSpell(65095);
                }

                // if presence active: Frost Presence or Blood Presence
                if (!apply || m_target->HasAura(48263) || m_target->HasAura(48266))
                    spellId1 = 49772;
                else
                    return;
                break;
            }
            break;
        }
        default:
            return;
    }

    // prevent aura deletion, specially in multi-boost case
    SetInUse(true);

    if (apply || cast_at_remove)
    {
        if (spellId1)
            m_target->CastSpell(m_target, spellId1, true, NULL, this);
        if (spellId2 && !IsDeleted())
            m_target->CastSpell(m_target, spellId2, true, NULL, this);
        if (spellId3 && !IsDeleted())
            m_target->CastSpell(m_target, spellId3, true, NULL, this);
        if (spellId4 && !IsDeleted())
            m_target->CastSpell(m_target, spellId4, true, NULL, this);
    }
    else
    {
        if (spellId1)
            m_target->RemoveAurasByCasterSpell(spellId1, GetCasterGUID());
        if (spellId2)
            m_target->RemoveAurasByCasterSpell(spellId2, GetCasterGUID());
        if (spellId3)
            m_target->RemoveAurasByCasterSpell(spellId3, GetCasterGUID());
        if (spellId4)
            m_target->RemoveAurasByCasterSpell(spellId4, GetCasterGUID());
    }

    SetInUse(false);
}

void Aura::HandleAuraEmpathy(bool apply, bool /*Real*/)
{
    if(m_target->GetTypeId() != TYPEID_UNIT)
        return;

    CreatureInfo const * ci = ObjectMgr::GetCreatureTemplate(m_target->GetEntry());
    if(ci && ci->type == CREATURE_TYPE_BEAST)
        m_target->ApplyModUInt32Value(UNIT_DYNAMIC_FLAGS, UNIT_DYNFLAG_SPECIALINFO, apply);
}

void Aura::HandleAuraUntrackable(bool apply, bool /*Real*/)
{
    if(apply)
        m_target->SetByteFlag(UNIT_FIELD_BYTES_1, 3, UNIT_BYTE1_FLAG_UNTRACKABLE);
    else
        m_target->RemoveByteFlag(UNIT_FIELD_BYTES_1, 3, UNIT_BYTE1_FLAG_UNTRACKABLE);
}

void Aura::HandleAuraModPacify(bool apply, bool /*Real*/)
{
    if(apply)
        m_target->SetFlag(UNIT_FIELD_FLAGS, UNIT_FLAG_PACIFIED);
    else
        m_target->RemoveFlag(UNIT_FIELD_FLAGS, UNIT_FLAG_PACIFIED);
}

void Aura::HandleAuraModPacifyAndSilence(bool apply, bool Real)
{
    HandleAuraModPacify(apply, Real);
    HandleAuraModSilence(apply, Real);
}

void Aura::HandleAuraGhost(bool apply, bool /*Real*/)
{
    if(m_target->GetTypeId() != TYPEID_PLAYER)
        return;

    if(apply)
    {
        m_target->SetFlag(PLAYER_FLAGS, PLAYER_FLAGS_GHOST);
    }
    else
    {
        m_target->RemoveFlag(PLAYER_FLAGS, PLAYER_FLAGS_GHOST);
    }
}

void Aura::HandleAuraAllowFlight(bool apply, bool Real)
{
    // all applied/removed only at real aura add/remove
    if(!Real)
        return;

    // allow fly
    WorldPacket data;
    if(apply)
        data.Initialize(SMSG_MOVE_SET_CAN_FLY, 12);
    else
        data.Initialize(SMSG_MOVE_UNSET_CAN_FLY, 12);
    data << m_target->GetPackGUID();
    data << uint32(0);                                      // unk
    m_target->SendMessageToSet(&data, true);
}

void Aura::HandleModRating(bool apply, bool Real)
{
    // spells required only Real aura add/remove
    if(!Real)
        return;

    if(m_target->GetTypeId() != TYPEID_PLAYER)
        return;

    for (uint32 rating = 0; rating < MAX_COMBAT_RATING; ++rating)
        if (m_modifier.m_miscvalue & (1 << rating))
            ((Player*)m_target)->ApplyRatingMod(CombatRating(rating), m_modifier.m_amount, apply);
}

void Aura::HandleModRatingFromStat(bool apply, bool Real)
{
    // spells required only Real aura add/remove
    if(!Real)
        return;

    if(m_target->GetTypeId() != TYPEID_PLAYER)
        return;
    // Just recalculate ratings
    for (uint32 rating = 0; rating < MAX_COMBAT_RATING; ++rating)
        if (m_modifier.m_miscvalue & (1 << rating))
            ((Player*)m_target)->ApplyRatingMod(CombatRating(rating), 0, apply);
}

void Aura::HandleForceMoveForward(bool apply, bool Real)
{
    if(!Real || m_target->GetTypeId() != TYPEID_PLAYER)
        return;
    if(apply)
        m_target->SetFlag(UNIT_FIELD_FLAGS_2, UNIT_FLAG2_FORCE_MOVE);
    else
        m_target->RemoveFlag(UNIT_FIELD_FLAGS_2, UNIT_FLAG2_FORCE_MOVE);
}

void Aura::HandleAuraModExpertise(bool /*apply*/, bool /*Real*/)
{
    if(m_target->GetTypeId() != TYPEID_PLAYER)
        return;

    ((Player*)m_target)->UpdateExpertise(BASE_ATTACK);
    ((Player*)m_target)->UpdateExpertise(OFF_ATTACK);
}

void Aura::HandleModTargetResistance(bool apply, bool Real)
{
    // spells required only Real aura add/remove
    if(!Real)
        return;
    // applied to damage as HandleNoImmediateEffect in Unit::CalcAbsorbResist and Unit::CalcArmorReducedDamage

    // show armor penetration
    if (m_target->GetTypeId() == TYPEID_PLAYER && (m_modifier.m_miscvalue & SPELL_SCHOOL_MASK_NORMAL))
        m_target->ApplyModInt32Value(PLAYER_FIELD_MOD_TARGET_PHYSICAL_RESISTANCE, m_modifier.m_amount, apply);

    // show as spell penetration only full spell penetration bonuses (all resistances except armor and holy
    if (m_target->GetTypeId() == TYPEID_PLAYER && (m_modifier.m_miscvalue & SPELL_SCHOOL_MASK_SPELL)==SPELL_SCHOOL_MASK_SPELL)
        m_target->ApplyModInt32Value(PLAYER_FIELD_MOD_TARGET_RESISTANCE, m_modifier.m_amount, apply);
}

void Aura::HandleShieldBlockValue(bool apply, bool /*Real*/)
{
    BaseModType modType = FLAT_MOD;
    if(m_modifier.m_auraname == SPELL_AURA_MOD_SHIELD_BLOCKVALUE_PCT)
        modType = PCT_MOD;

    if(m_target->GetTypeId() == TYPEID_PLAYER)
        ((Player*)m_target)->HandleBaseModValue(SHIELD_BLOCK_VALUE, modType, float(m_modifier.m_amount), apply);
}

void Aura::HandleAuraRetainComboPoints(bool apply, bool Real)
{
    // spells required only Real aura add/remove
    if(!Real)
        return;

    if(m_target->GetTypeId() != TYPEID_PLAYER)
        return;

    Player *target = (Player*)m_target;

    // combo points was added in SPELL_EFFECT_ADD_COMBO_POINTS handler
    // remove only if aura expire by time (in case combo points amount change aura removed without combo points lost)
    if( !apply && m_duration==0 && target->GetComboTarget())
        if(Unit* unit = ObjectAccessor::GetUnit(*m_target,target->GetComboTarget()))
            target->AddComboPoints(unit, -m_modifier.m_amount);
}

void Aura::HandleModUnattackable( bool Apply, bool Real )
{
    if(Real && Apply)
     {
        m_target->CombatStop();
        m_target->RemoveAurasWithInterruptFlags(AURA_INTERRUPT_FLAG_IMMUNE_OR_LOST_SELECTION);
     }
    m_target->ApplyModFlag(UNIT_FIELD_FLAGS, UNIT_FLAG_NON_ATTACKABLE,Apply);
}

void Aura::HandleSpiritOfRedemption( bool apply, bool Real )
{
    // spells required only Real aura add/remove
    if(!Real)
        return;

    // prepare spirit state
    if(apply)
    {
        if(m_target->GetTypeId()==TYPEID_PLAYER)
        {
            // disable breath/etc timers
            ((Player*)m_target)->StopMirrorTimers();

            // set stand state (expected in this form)
            if(!m_target->IsStandState())
                m_target->SetStandState(UNIT_STAND_STATE_STAND);
        }

        m_target->SetHealth(1);
    }
    // die at aura end
    else
        m_target->DealDamage(m_target, m_target->GetHealth(), NULL, DIRECT_DAMAGE, SPELL_SCHOOL_MASK_NORMAL, GetSpellProto(), false);
}

void Aura::CleanupTriggeredSpells()
{
    uint32 tSpellId = m_spellProto->EffectTriggerSpell[GetEffIndex()];
    if(!tSpellId)
        return;

    SpellEntry const* tProto = sSpellStore.LookupEntry(tSpellId);
    if(!tProto)
        return;

    if(GetSpellDuration(tProto) != -1)
        return;

    // needed for spell 43680, maybe others
    // TODO: is there a spell flag, which can solve this in a more sophisticated way?
    if(m_spellProto->EffectApplyAuraName[GetEffIndex()] == SPELL_AURA_PERIODIC_TRIGGER_SPELL &&
            GetSpellDuration(m_spellProto) == m_spellProto->EffectAmplitude[GetEffIndex()])
        return;
    m_target->RemoveAurasDueToSpell(tSpellId);
}

void Aura::HandleSchoolAbsorb(bool apply, bool Real)
{
    if(!Real)
        return;

    Unit* caster = GetCaster();
    if(!caster)
        return;

    if (apply)
    {
        // prevent double apply bonuses
        if (m_target->GetTypeId()!=TYPEID_PLAYER || !((Player*)m_target)->GetSession()->PlayerLoading())
        {
            float DoneActualBenefit = 0.0f;
            switch(m_spellProto->SpellFamilyName)
            {
                case SPELLFAMILY_PRIEST:
                    // Power Word: Shield
                    if (m_spellProto->SpellFamilyFlags & UI64LIT(0x0000000000000001))
                    {
                        //+80.68% from +spell bonus
                        DoneActualBenefit = caster->SpellBaseHealingBonus(GetSpellSchoolMask(m_spellProto)) * 0.8068f;
                        //Borrowed Time
                        Unit::AuraList const& borrowedTime = caster->GetAurasByType(SPELL_AURA_DUMMY);
                        for(Unit::AuraList::const_iterator itr = borrowedTime.begin(); itr != borrowedTime.end(); ++itr)
					    {
                            SpellEntry const* i_spell = (*itr)->GetSpellProto();
                            if(i_spell->SpellFamilyName==SPELLFAMILY_PRIEST && i_spell->SpellIconID == 2899 && i_spell->EffectMiscValue[(*itr)->GetEffIndex()] == 24)
                            {
                                DoneActualBenefit += DoneActualBenefit * (*itr)->GetModifier()->m_amount / 100;
                                break;
                            }
                        }
                    }

                    break;
                case SPELLFAMILY_MAGE:
                    // Frost Ward, Fire Ward
                    if (m_spellProto->SpellFamilyFlags & UI64LIT(0x0000000000000108))
                        //+10% from +spell bonus
                        DoneActualBenefit = caster->SpellBaseDamageBonus(GetSpellSchoolMask(m_spellProto)) * 0.1f;
                    // Ice Barrier
                    else if (m_spellProto->SpellFamilyFlags & UI64LIT(0x0000000100000000))
                        //+80.67% from +spell bonus
                        DoneActualBenefit = caster->SpellBaseDamageBonus(GetSpellSchoolMask(m_spellProto)) * 0.8067f;
                    break;
                case SPELLFAMILY_WARLOCK:
                    // Shadow Ward
                    if (m_spellProto->SpellFamilyFlags2 & 0x00000040)
                        //+30% from +spell bonus
                        DoneActualBenefit = caster->SpellBaseDamageBonus(GetSpellSchoolMask(m_spellProto)) * 0.30f;
                    break;
                case SPELLFAMILY_PALADIN:
                    // Sacred Shield
                    // (check not strictly needed, only Sacred Shield has SPELL_AURA_SCHOOL_ABSORB in SPELLFAMILY_PALADIN at this time)
                    if (m_spellProto->SpellFamilyFlags & UI64LIT(0x0008000000000000))
                    {
                        // +75% from spell power
                        DoneActualBenefit = caster->SpellBaseHealingBonus(GetSpellSchoolMask(m_spellProto)) * 0.75f;
                    }
                    break;
                default:
                    break;
            }

            DoneActualBenefit *= caster->CalculateLevelPenalty(GetSpellProto());

            m_modifier.m_amount += (int32)DoneActualBenefit;
        }
    }
    else
    {
        if (caster &&
            // Power Word: Shield
            m_spellProto->SpellFamilyName == SPELLFAMILY_PRIEST && m_spellProto->Mechanic == MECHANIC_SHIELD &&
            (m_spellProto->SpellFamilyFlags & UI64LIT(0x0000000000000001)) &&
            // completely absorbed or dispelled
            ((m_removeMode == AURA_REMOVE_BY_DEFAULT && !m_modifier.m_amount) || m_removeMode == AURA_REMOVE_BY_DISPEL))
        {
            Unit::AuraList const& vDummyAuras = caster->GetAurasByType(SPELL_AURA_DUMMY);
            for(Unit::AuraList::const_iterator itr = vDummyAuras.begin(); itr != vDummyAuras.end(); ++itr)
            {
                SpellEntry const* vSpell = (*itr)->GetSpellProto();

                // Rapture (main spell)
                if(vSpell->SpellFamilyName == SPELLFAMILY_PRIEST && vSpell->SpellIconID == 2894 && vSpell->Effect[EFFECT_INDEX_1])
                {
                    switch((*itr)->GetEffIndex())
                    {
                        case EFFECT_INDEX_0:
                        {
                            // energize caster
                            int32 manapct1000 = 5 * ((*itr)->GetModifier()->m_amount + sSpellMgr.GetSpellRank(vSpell->Id));
                            int32 basepoints0 = caster->GetMaxPower(POWER_MANA) * manapct1000 / 1000;
                            caster->CastCustomSpell(caster, 47755, &basepoints0, NULL, NULL, true);
                            break;
                        }
                        case EFFECT_INDEX_1:
                        {
                            // energize target
                            if (!roll_chance_i((*itr)->GetModifier()->m_amount) || caster->HasAura(63853))
                                break;

                            switch(m_target->getPowerType())
                            {
                            case POWER_RUNIC_POWER:
                                m_target->CastSpell(m_target, 63652, true, NULL, NULL, m_caster_guid);
                                break;
                            case POWER_RAGE:
                                m_target->CastSpell(m_target, 63653, true, NULL, NULL, m_caster_guid);
                                break;
                            case POWER_MANA:
                                {
                                    int32 basepoints0 = m_target->GetMaxPower(POWER_MANA) * 2 / 100;
                                    m_target->CastCustomSpell(m_target, 63654, &basepoints0, NULL, NULL, true);
                                    break;
                                }
                            case POWER_ENERGY:
                                m_target->CastSpell(m_target, 63655, true, NULL, NULL, m_caster_guid);
                                break;
                            default:
                                break;
                            }

                            //cooldwon aura
                            caster->CastSpell(caster, 63853, true);
                            break;
                        }
                        default:
                            sLog.outError("Changes in R-dummy spell???: effect 3");
                            break;
                    }
                }
            }
        }
    }
}

void Aura::PeriodicTick()
{
    switch(m_modifier.m_auraname)
    {
        case SPELL_AURA_PERIODIC_DAMAGE:
        case SPELL_AURA_PERIODIC_DAMAGE_PERCENT:
        {
            // don't damage target if not alive, possible death persistent effects
            if (!m_target->isAlive())
                return;

            Unit *pCaster = GetCaster();
            if(!pCaster)
                return;

            if( GetSpellProto()->Effect[GetEffIndex()] == SPELL_EFFECT_PERSISTENT_AREA_AURA &&
                pCaster->SpellHitResult(m_target, GetSpellProto(), false) != SPELL_MISS_NONE)
                return;

            // Check for immune (not use charges)
            if(m_target->IsImmunedToDamage(GetSpellSchoolMask(GetSpellProto())))
                return;

            // some auras remove at specific health level or more
            if(m_modifier.m_auraname == SPELL_AURA_PERIODIC_DAMAGE)
            {
                switch(GetId())
                {
                    case 43093: case 31956: case 38801:
                    case 35321: case 38363: case 39215:
                    case 48920:
                    {
                        if(m_target->GetHealth() == m_target->GetMaxHealth() )
                        {
                            m_target->RemoveAurasDueToSpell(GetId());
                            return;
                        }
                        break;
                    }
                    case 38772:
                    {
                        uint32 percent =
                            GetEffIndex() < EFFECT_INDEX_2 && GetSpellProto()->Effect[GetEffIndex()] == SPELL_EFFECT_DUMMY ?
                            pCaster->CalculateSpellDamage(m_target, GetSpellProto(), SpellEffectIndex(GetEffIndex() + 1)) :
                            100;
                        if(m_target->GetHealth() * 100 >= m_target->GetMaxHealth() * percent )
                        {
                            m_target->RemoveAurasDueToSpell(GetId());
                            return;
                        }
                        break;
                    }
                    default:
                        break;
                }
            }

            uint32 absorb = 0;
            uint32 resist = 0;
            CleanDamage cleanDamage =  CleanDamage(0, BASE_ATTACK, MELEE_HIT_NORMAL );

            // ignore non positive values (can be result apply spellmods to aura damage
            uint32 amount = m_modifier.m_amount > 0 ? m_modifier.m_amount : 0;

            uint32 pdamage;

            if(m_modifier.m_auraname == SPELL_AURA_PERIODIC_DAMAGE)
            {
                pdamage = amount;

                // SpellDamageBonus for magic spells
                if(GetSpellProto()->DmgClass == SPELL_DAMAGE_CLASS_NONE || GetSpellProto()->DmgClass == SPELL_DAMAGE_CLASS_MAGIC)
                    pdamage = pCaster->SpellDamageBonus(m_target, GetSpellProto(), pdamage, DOT, GetStackAmount());
                // MeleeDamagebonus for weapon based spells
                else
                {
                    WeaponAttackType attackType = GetWeaponAttackType(GetSpellProto());
                    pdamage = pCaster->MeleeDamageBonus(m_target, pdamage, attackType, GetSpellProto(), DOT, GetStackAmount());
                }

                // Calculate armor mitigation if it is a physical spell
                // But not for bleed mechanic spells
                if (GetSpellSchoolMask(GetSpellProto()) & SPELL_SCHOOL_MASK_NORMAL &&
                    GetEffectMechanic(GetSpellProto(), m_effIndex) != MECHANIC_BLEED)
                {
                    uint32 pdamageReductedArmor = pCaster->CalcArmorReducedDamage(m_target, pdamage);
                    cleanDamage.damage += pdamage - pdamageReductedArmor;
                    pdamage = pdamageReductedArmor;
                }

                // Curse of Agony damage-per-tick calculation
                if (GetSpellProto()->SpellFamilyName==SPELLFAMILY_WARLOCK && (GetSpellProto()->SpellFamilyFlags & UI64LIT(0x0000000000000400)) && GetSpellProto()->SpellIconID==544)
                {
                    // 1..4 ticks, 1/2 from normal tick damage
                    if (GetAuraTicks() <= 4)
                        pdamage = pdamage/2;
                    // 9..12 ticks, 3/2 from normal tick damage
                    else if(GetAuraTicks() >= 9)
                        pdamage += (pdamage + 1) / 2;       // +1 prevent 0.5 damage possible lost at 1..4 ticks
                    // 5..8 ticks have normal tick damage
                }
            }
            else
                pdamage = uint32(m_target->GetMaxHealth()*amount/100);

            // This method can modify pdamage
            bool isCrit = IsCritFromAbilityAura(pCaster, pdamage);

            // send critical in hit info for threat calculation
            if (isCrit)
            {
                cleanDamage.hitOutCome = MELEE_HIT_CRIT;
                // Resilience - reduce crit damage
                pdamage -= m_target->GetSpellCritDamageReduction(pdamage);
            }

            // only from players
            // FIXME: need use SpellDamageBonus instead?
            if (IS_PLAYER_GUID(m_caster_guid))
                pdamage -= m_target->GetSpellDamageReduction(pdamage);

            pCaster->CalcAbsorbResist(m_target, GetSpellSchoolMask(GetSpellProto()), DOT, pdamage, &absorb, &resist, !(GetSpellProto()->AttributesEx2 & SPELL_ATTR_EX2_CANT_REFLECTED));

            sLog.outDetail("PeriodicTick: %u (TypeId: %u) attacked %u (TypeId: %u) for %u dmg inflicted by %u abs is %u",
                GUID_LOPART(GetCasterGUID()), GuidHigh2TypeId(GUID_HIPART(GetCasterGUID())), m_target->GetGUIDLow(), m_target->GetTypeId(), pdamage, GetId(),absorb);

            pCaster->DealDamageMods(m_target, pdamage, &absorb);

            SpellPeriodicAuraLogInfo pInfo(this, pdamage, 0, absorb, resist, 0.0f, isCrit);
            m_target->SendPeriodicAuraLog(&pInfo);

            // Set trigger flag
            uint32 procAttacker = PROC_FLAG_ON_DO_PERIODIC; //  | PROC_FLAG_SUCCESSFUL_HARMFUL_SPELL_HIT;
            uint32 procVictim   = PROC_FLAG_ON_TAKE_PERIODIC;// | PROC_FLAG_TAKEN_HARMFUL_SPELL_HIT;
            pdamage = (pdamage <= absorb + resist) ? 0 : (pdamage - absorb - resist);
            if (pdamage)
                procVictim|=PROC_FLAG_TAKEN_ANY_DAMAGE;
            pCaster->ProcDamageAndSpell(m_target, procAttacker, procVictim, PROC_EX_NORMAL_HIT, pdamage, BASE_ATTACK, GetSpellProto());

            pCaster->DealDamage(m_target, pdamage, &cleanDamage, DOT, GetSpellSchoolMask(GetSpellProto()), GetSpellProto(), true);
            break;
        }
        case SPELL_AURA_PERIODIC_LEECH:
        case SPELL_AURA_PERIODIC_HEALTH_FUNNEL:
        {
            // don't damage target if not alive, possible death persistent effects
            if (!m_target->isAlive())
                return;

            Unit *pCaster = GetCaster();
            if(!pCaster)
                return;

            if(!pCaster->isAlive())
                return;

            if( GetSpellProto()->Effect[GetEffIndex()] == SPELL_EFFECT_PERSISTENT_AREA_AURA &&
                pCaster->SpellHitResult(m_target, GetSpellProto(), false) != SPELL_MISS_NONE)
                return;

            // Check for immune
            if(m_target->IsImmunedToDamage(GetSpellSchoolMask(GetSpellProto())))
                return;

            uint32 absorb=0;
            uint32 resist=0;
            CleanDamage cleanDamage =  CleanDamage(0, BASE_ATTACK, MELEE_HIT_NORMAL );

            uint32 pdamage = m_modifier.m_amount > 0 ? m_modifier.m_amount : 0;

            //Calculate armor mitigation if it is a physical spell
            if (GetSpellSchoolMask(GetSpellProto()) & SPELL_SCHOOL_MASK_NORMAL)
            {
                uint32 pdamageReductedArmor = pCaster->CalcArmorReducedDamage(m_target, pdamage);
                cleanDamage.damage += pdamage - pdamageReductedArmor;
                pdamage = pdamageReductedArmor;
            }

            pdamage = pCaster->SpellDamageBonus(m_target, GetSpellProto(), pdamage, DOT, GetStackAmount());
            bool isCrit = IsCritFromAbilityAura(pCaster, pdamage);

            // send critical in hit info for threat calculation
            if (isCrit)
            {
                cleanDamage.hitOutCome = MELEE_HIT_CRIT;
                // Resilience - reduce crit damage
                pdamage -= m_target->GetSpellCritDamageReduction(pdamage);
            }

            // only from players
            // FIXME: need use SpellDamageBonus instead?
            if (IS_PLAYER_GUID(m_caster_guid))
                pdamage -= m_target->GetSpellDamageReduction(pdamage);

            pCaster->CalcAbsorbResist(m_target, GetSpellSchoolMask(GetSpellProto()), DOT, pdamage, &absorb, &resist, !(GetSpellProto()->AttributesEx2 & SPELL_ATTR_EX2_CANT_REFLECTED));

            if(m_target->GetHealth() < pdamage)
                pdamage = uint32(m_target->GetHealth());

            sLog.outDetail("PeriodicTick: %u (TypeId: %u) health leech of %u (TypeId: %u) for %u dmg inflicted by %u abs is %u",
                GUID_LOPART(GetCasterGUID()), GuidHigh2TypeId(GUID_HIPART(GetCasterGUID())), m_target->GetGUIDLow(), m_target->GetTypeId(), pdamage, GetId(),absorb);

            pCaster->SendSpellNonMeleeDamageLog(m_target, GetId(), pdamage, GetSpellSchoolMask(GetSpellProto()), absorb, resist, false, 0, isCrit);

            float multiplier = GetSpellProto()->EffectMultipleValue[GetEffIndex()] > 0 ? GetSpellProto()->EffectMultipleValue[GetEffIndex()] : 1;

            // Set trigger flag
            uint32 procAttacker = PROC_FLAG_ON_DO_PERIODIC; //  | PROC_FLAG_SUCCESSFUL_HARMFUL_SPELL_HIT;
            uint32 procVictim   = PROC_FLAG_ON_TAKE_PERIODIC;// | PROC_FLAG_TAKEN_HARMFUL_SPELL_HIT;
            pdamage = (pdamage <= absorb + resist) ? 0 : (pdamage-absorb-resist);
            if (pdamage)
                procVictim|=PROC_FLAG_TAKEN_ANY_DAMAGE;
            pCaster->ProcDamageAndSpell(m_target, procAttacker, procVictim, PROC_EX_NORMAL_HIT, pdamage, BASE_ATTACK, GetSpellProto());
            int32 new_damage = pCaster->DealDamage(m_target, pdamage, &cleanDamage, DOT, GetSpellSchoolMask(GetSpellProto()), GetSpellProto(), false);

            if (!m_target->isAlive() && pCaster->IsNonMeleeSpellCasted(false))
                for (uint32 i = CURRENT_FIRST_NON_MELEE_SPELL; i < CURRENT_MAX_SPELL; ++i)
                    if (Spell* spell = pCaster->GetCurrentSpell(CurrentSpellTypes(i)))
                        if (spell->m_spellInfo->Id == GetId())
                            spell->cancel();


            if(Player *modOwner = pCaster->GetSpellModOwner())
                modOwner->ApplySpellMod(GetId(), SPELLMOD_MULTIPLE_VALUE, multiplier);

            int32 heal = pCaster->SpellHealingBonus(pCaster, GetSpellProto(), int32(new_damage * multiplier), DOT, GetStackAmount());

            int32 gain = pCaster->DealHeal(pCaster, heal, GetSpellProto());
            pCaster->getHostileRefManager().threatAssist(pCaster, gain * 0.5f, GetSpellProto());
            break;
        }
        case SPELL_AURA_PERIODIC_HEAL:
        case SPELL_AURA_OBS_MOD_HEALTH:
        {
            // don't heal target if not alive, mostly death persistent effects from items
            if (!m_target->isAlive())
                return;

            Unit *pCaster = GetCaster();
            if(!pCaster)
                return;

            // heal for caster damage (must be alive)
            if(m_target != pCaster && GetSpellProto()->SpellVisual[0] == 163 && !pCaster->isAlive())
                return;

            // ignore non positive values (can be result apply spellmods to aura damage
            uint32 amount = m_modifier.m_amount > 0 ? m_modifier.m_amount : 0;

            uint32 pdamage;

            if(m_modifier.m_auraname==SPELL_AURA_OBS_MOD_HEALTH)
                pdamage = uint32(m_target->GetMaxHealth() * amount / 100);
            else
            {
                pdamage = amount;

                // Wild Growth (1/7 - 6 + 2*ramainTicks) %
                if (m_spellProto->SpellFamilyName == SPELLFAMILY_DRUID && m_spellProto->SpellIconID == 2864)
                {
                    int32 ticks = GetAuraMaxTicks();
                    int32 remainingTicks = ticks - GetAuraTicks();
                    int32 addition = int32(amount)*ticks*(-6+2*remainingTicks)/100;

                    if (GetAuraTicks() != 1)
                        // Item - Druid T10 Restoration 2P Bonus
                        if (Aura *aura = pCaster->GetAura(70658, EFFECT_INDEX_0))
                            addition += abs(int32((addition * aura->GetModifier()->m_amount) / ((ticks-1)* 100)));

                    pdamage = int32(pdamage) + addition;
                }
            }

            pdamage = pCaster->SpellHealingBonus(m_target, GetSpellProto(), pdamage, DOT, GetStackAmount());

            // This method can modify pdamage
            bool isCrit = IsCritFromAbilityAura(pCaster, pdamage);

            sLog.outDetail("PeriodicTick: %u (TypeId: %u) heal of %u (TypeId: %u) for %u health inflicted by %u",
                GUID_LOPART(GetCasterGUID()), GuidHigh2TypeId(GUID_HIPART(GetCasterGUID())), m_target->GetGUIDLow(), m_target->GetTypeId(), pdamage, GetId());

            int32 gain = m_target->ModifyHealth(pdamage);
            SpellPeriodicAuraLogInfo pInfo(this, pdamage, (pdamage - uint32(gain)), 0, 0, 0.0f, isCrit);
            m_target->SendPeriodicAuraLog(&pInfo);

            // Set trigger flag
            uint32 procAttacker = PROC_FLAG_ON_DO_PERIODIC;
            uint32 procVictim   = PROC_FLAG_ON_TAKE_PERIODIC;
            pCaster->ProcDamageAndSpell(m_target, procAttacker, procVictim, PROC_EX_NORMAL_HIT, gain, BASE_ATTACK, m_spellProto);

            // add HoTs to amount healed in bgs
            if( pCaster->GetTypeId() == TYPEID_PLAYER )
                if( BattleGround *bg = ((Player*)pCaster)->GetBattleGround() )
                    bg->UpdatePlayerScore(((Player*)pCaster), SCORE_HEALING_DONE, gain);

            m_target->getHostileRefManager().threatAssist(pCaster, float(gain) * 0.5f, GetSpellProto());

            SpellEntry const* spellProto = GetSpellProto();

            // heal for caster damage
            if(m_target != pCaster && spellProto->SpellVisual[0] == 163)
            {
                uint32 dmg = spellProto->manaPerSecond;
                if(pCaster->GetHealth() <= dmg && pCaster->GetTypeId()==TYPEID_PLAYER)
                {
                    pCaster->RemoveAurasDueToSpell(GetId());

                    // finish current generic/channeling spells, don't affect autorepeat
                    pCaster->FinishSpell(CURRENT_GENERIC_SPELL);
                    pCaster->FinishSpell(CURRENT_CHANNELED_SPELL);
                }
                else
                {
                    uint32 damage = gain;
                    uint32 absorb = 0;
                    pCaster->DealDamageMods(pCaster, damage, &absorb);
                    pCaster->SendSpellNonMeleeDamageLog(pCaster, GetId(), damage, GetSpellSchoolMask(GetSpellProto()), absorb, 0, false, 0, false);

                    CleanDamage cleanDamage =  CleanDamage(0, BASE_ATTACK, MELEE_HIT_NORMAL );
                    pCaster->DealDamage(pCaster, damage, &cleanDamage, NODAMAGE, GetSpellSchoolMask(GetSpellProto()), GetSpellProto(), true);
                }
            }

//            uint32 procAttacker = PROC_FLAG_ON_DO_PERIODIC;//   | PROC_FLAG_SUCCESSFUL_HEAL;
//            uint32 procVictim   = 0;//ROC_FLAG_ON_TAKE_PERIODIC | PROC_FLAG_TAKEN_HEAL;
            // ignore item heals
//            if(procSpell && !haveCastItem)
//                pCaster->ProcDamageAndSpell(target, procAttacker, procVictim, PROC_EX_NORMAL_HIT, pdamage, BASE_ATTACK, spellProto);
            break;
        }
        case SPELL_AURA_PERIODIC_MANA_LEECH:
        {
            // don't damage target if not alive, possible death persistent effects
            if (!m_target->isAlive())
                return;

            if(m_modifier.m_miscvalue < 0 || m_modifier.m_miscvalue >= MAX_POWERS)
                return;

            Powers power = Powers(m_modifier.m_miscvalue);

            // power type might have changed between aura applying and tick (druid's shapeshift)
            if(m_target->getPowerType() != power)
                return;

            Unit *pCaster = GetCaster();
            if(!pCaster)
                return;

            if(!pCaster->isAlive())
                return;

            if( GetSpellProto()->Effect[GetEffIndex()] == SPELL_EFFECT_PERSISTENT_AREA_AURA &&
                pCaster->SpellHitResult(m_target, GetSpellProto(), false) != SPELL_MISS_NONE)
                return;

            // Check for immune (not use charges)
            if(m_target->IsImmunedToDamage(GetSpellSchoolMask(GetSpellProto())))
                return;

            // ignore non positive values (can be result apply spellmods to aura damage
            uint32 pdamage = m_modifier.m_amount > 0 ? m_modifier.m_amount : 0;

            // Special case: draining x% of mana (up to a maximum of 2*x% of the caster's maximum mana)
            // It's mana percent cost spells, m_modifier.m_amount is percent drain from target
            if (m_spellProto->ManaCostPercentage)
            {
                // max value
                uint32 maxmana = pCaster->GetMaxPower(power)  * pdamage * 2 / 100;
                pdamage = m_target->GetMaxPower(power) * pdamage / 100;
                if(pdamage > maxmana)
                    pdamage = maxmana;
            }

            sLog.outDetail("PeriodicTick: %u (TypeId: %u) power leech of %u (TypeId: %u) for %u dmg inflicted by %u",
                GUID_LOPART(GetCasterGUID()), GuidHigh2TypeId(GUID_HIPART(GetCasterGUID())), m_target->GetGUIDLow(), m_target->GetTypeId(), pdamage, GetId());

            int32 drain_amount = m_target->GetPower(power) > pdamage ? pdamage : m_target->GetPower(power);

            // resilience reduce mana draining effect at spell crit damage reduction (added in 2.4)
            if (power == POWER_MANA)
                drain_amount -= m_target->GetSpellCritDamageReduction(drain_amount);

            m_target->ModifyPower(power, -drain_amount);

            float gain_multiplier = 0;

            if(pCaster->GetMaxPower(power) > 0)
            {
                gain_multiplier = GetSpellProto()->EffectMultipleValue[GetEffIndex()];

                if(Player *modOwner = pCaster->GetSpellModOwner())
                    modOwner->ApplySpellMod(GetId(), SPELLMOD_MULTIPLE_VALUE, gain_multiplier);
            }

            SpellPeriodicAuraLogInfo pInfo(this, drain_amount, 0, 0, 0, gain_multiplier);
            m_target->SendPeriodicAuraLog(&pInfo);

            int32 gain_amount = int32(drain_amount * gain_multiplier);

            if(gain_amount)
            {
                int32 gain = pCaster->ModifyPower(power, gain_amount);
                m_target->AddThreat(pCaster, float(gain) * 0.5f, pInfo.critical, GetSpellSchoolMask(GetSpellProto()), GetSpellProto());
            }
            break;
        }
        case SPELL_AURA_PERIODIC_ENERGIZE:
        {
            // don't energize target if not alive, possible death persistent effects
            if (!m_target->isAlive())
                return;

            // ignore non positive values (can be result apply spellmods to aura damage
            uint32 pdamage = m_modifier.m_amount > 0 ? m_modifier.m_amount : 0;

            sLog.outDetail("PeriodicTick: %u (TypeId: %u) energize %u (TypeId: %u) for %u dmg inflicted by %u",
                GUID_LOPART(GetCasterGUID()), GuidHigh2TypeId(GUID_HIPART(GetCasterGUID())), m_target->GetGUIDLow(), m_target->GetTypeId(), pdamage, GetId());

            if(m_modifier.m_miscvalue < 0 || m_modifier.m_miscvalue >= MAX_POWERS)
                break;

            Powers power = Powers(m_modifier.m_miscvalue);

            if(m_target->GetMaxPower(power) == 0)
                break;

            SpellPeriodicAuraLogInfo pInfo(this, pdamage, 0, 0, 0, 0.0f);
            m_target->SendPeriodicAuraLog(&pInfo);

            int32 gain = m_target->ModifyPower(power,pdamage);

            if(Unit* pCaster = GetCaster())
                m_target->getHostileRefManager().threatAssist(pCaster, float(gain) * 0.5f, GetSpellProto());
            break;
        }
        case SPELL_AURA_OBS_MOD_MANA:
        {
            // don't energize target if not alive, possible death persistent effects
            if (!m_target->isAlive())
                return;

            // ignore non positive values (can be result apply spellmods to aura damage
            uint32 amount = m_modifier.m_amount > 0 ? m_modifier.m_amount : 0;

            uint32 pdamage = uint32(m_target->GetMaxPower(POWER_MANA) * amount / 100);

            sLog.outDetail("PeriodicTick: %u (TypeId: %u) energize %u (TypeId: %u) for %u mana inflicted by %u",
                GUID_LOPART(GetCasterGUID()), GuidHigh2TypeId(GUID_HIPART(GetCasterGUID())), m_target->GetGUIDLow(), m_target->GetTypeId(), pdamage, GetId());

            if(m_target->GetMaxPower(POWER_MANA) == 0)
                break;

            SpellPeriodicAuraLogInfo pInfo(this, pdamage, 0, 0, 0, 0.0f);
            m_target->SendPeriodicAuraLog(&pInfo);

            int32 gain = m_target->ModifyPower(POWER_MANA, pdamage);

            if(Unit* pCaster = GetCaster())
                m_target->getHostileRefManager().threatAssist(pCaster, float(gain) * 0.5f, GetSpellProto());
            break;
        }
        case SPELL_AURA_POWER_BURN_MANA:
        {
            // don't mana burn target if not alive, possible death persistent effects
            if (!m_target->isAlive())
                return;

            Unit *pCaster = GetCaster();
            if(!pCaster)
                return;

            // Check for immune (not use charges)
            if(m_target->IsImmunedToDamage(GetSpellSchoolMask(GetSpellProto())))
                return;

            int32 pdamage = m_modifier.m_amount > 0 ? m_modifier.m_amount : 0;

            Powers powerType = Powers(m_modifier.m_miscvalue);

            if(!m_target->isAlive() || m_target->getPowerType() != powerType)
                return;

            // resilience reduce mana draining effect at spell crit damage reduction (added in 2.4)
            if (powerType == POWER_MANA)
                pdamage -= m_target->GetSpellCritDamageReduction(pdamage);

            uint32 gain = uint32(-m_target->ModifyPower(powerType, -pdamage));

            gain = uint32(gain * GetSpellProto()->EffectMultipleValue[GetEffIndex()]);

            SpellEntry const* spellProto = GetSpellProto();
            // maybe has to be sent different to client, but not by SMSG_PERIODICAURALOG
            SpellNonMeleeDamage damageInfo(pCaster, m_target, spellProto->Id, spellProto->SchoolMask);
            pCaster->CalculateSpellDamage(&damageInfo, gain, spellProto);

            pCaster->DealDamageMods(damageInfo.target, damageInfo.damage, &damageInfo.absorb);

            pCaster->SendSpellNonMeleeDamageLog(&damageInfo);

            // Set trigger flag
            uint32 procAttacker = PROC_FLAG_ON_DO_PERIODIC; //  | PROC_FLAG_SUCCESSFUL_HARMFUL_SPELL_HIT;
            uint32 procVictim   = PROC_FLAG_ON_TAKE_PERIODIC;// | PROC_FLAG_TAKEN_HARMFUL_SPELL_HIT;
            uint32 procEx       = createProcExtendMask(&damageInfo, SPELL_MISS_NONE);
            if (damageInfo.damage)
                procVictim|=PROC_FLAG_TAKEN_ANY_DAMAGE;

            pCaster->ProcDamageAndSpell(damageInfo.target, procAttacker, procVictim, procEx, damageInfo.damage, BASE_ATTACK, spellProto);

            pCaster->DealSpellDamage(&damageInfo, true);
            break;
        }
        case SPELL_AURA_MOD_REGEN:
        {
            // don't heal target if not alive, possible death persistent effects
            if (!m_target->isAlive())
                return;

            int32 gain = m_target->ModifyHealth(m_modifier.m_amount);
            if (Unit *caster = GetCaster())
                m_target->getHostileRefManager().threatAssist(caster, float(gain) * 0.5f, GetSpellProto());
            break;
        }
        case SPELL_AURA_MOD_POWER_REGEN:
        {
            // don't energize target if not alive, possible death persistent effects
            if (!m_target->isAlive())
                return;

            Powers pt = m_target->getPowerType();
            if(int32(pt) != m_modifier.m_miscvalue)
                return;

            if ( GetSpellProto()->AuraInterruptFlags & AURA_INTERRUPT_FLAG_NOT_SEATED )
            {
                // eating anim
                m_target->HandleEmoteCommand(EMOTE_ONESHOT_EAT);
            }
            else if( GetId() == 20577 )
            {
                // cannibalize anim
                m_target->HandleEmoteCommand(EMOTE_STATE_CANNIBALIZE);
            }

            // Anger Management
            // amount = 1+ 16 = 17 = 3,4*5 = 10,2*5/3
            // so 17 is rounded amount for 5 sec tick grow ~ 1 range grow in 3 sec
            if(pt == POWER_RAGE)
                m_target->ModifyPower(pt, m_modifier.m_amount * 3 / 5);
            break;
        }
        // Here tick dummy auras
        case SPELL_AURA_DUMMY:                              // some spells have dummy aura
        case SPELL_AURA_PERIODIC_DUMMY:
        {
            PeriodicDummyTick();
            break;
        }
        case SPELL_AURA_PERIODIC_TRIGGER_SPELL:
        {
            TriggerSpell();
            break;
        }
        case SPELL_AURA_PERIODIC_TRIGGER_SPELL_WITH_VALUE:
        {
            TriggerSpellWithValue();
            break;
        }
        default:
            break;
    }
}

void Aura::PeriodicDummyTick()
{
    SpellEntry const* spell = GetSpellProto();
    switch (spell->SpellFamilyName)
    {
        case SPELLFAMILY_GENERIC:
            switch (spell->Id)
            {
                // Drink
                case 430:
                case 431:
                case 432:
                case 1133:
                case 1135:
                case 1137:
                case 10250:
                case 22734:
                case 27089:
                case 34291:
                case 43182:
                case 43183:
                case 43706:
                case 46755:
                case 49472: // Drink Coffee
                case 57073:
                case 61830:
                {
                    if (m_target->GetTypeId() != TYPEID_PLAYER)
                        return;
                    // Search SPELL_AURA_MOD_POWER_REGEN aura for this spell and add bonus
                    Unit::AuraList const& aura = m_target->GetAurasByType(SPELL_AURA_MOD_POWER_REGEN);
                    for(Unit::AuraList::const_iterator i = aura.begin(); i != aura.end(); ++i)
                    {
                        if ((*i)->GetId() == GetId())
                        {
                            (*i)->GetModifier()->m_amount = m_modifier.m_amount;
                            ((Player*)m_target)->UpdateManaRegen();
                            // Disable continue
                            m_isPeriodic = false;
                            return;
                        }
                    }
                    return;
                }
                // Forsaken Skills
                case 7054:
                {
                    // Possibly need cast one of them (but
                    // 7038 Forsaken Skill: Swords
                    // 7039 Forsaken Skill: Axes
                    // 7040 Forsaken Skill: Daggers
                    // 7041 Forsaken Skill: Maces
                    // 7042 Forsaken Skill: Staves
                    // 7043 Forsaken Skill: Bows
                    // 7044 Forsaken Skill: Guns
                    // 7045 Forsaken Skill: 2H Axes
                    // 7046 Forsaken Skill: 2H Maces
                    // 7047 Forsaken Skill: 2H Swords
                    // 7048 Forsaken Skill: Defense
                    // 7049 Forsaken Skill: Fire
                    // 7050 Forsaken Skill: Frost
                    // 7051 Forsaken Skill: Holy
                    // 7053 Forsaken Skill: Shadow
                    return;
                }
                case 7057:                                  // Haunting Spirits
                    if (roll_chance_i(33))
                        m_target->CastSpell(m_target,m_modifier.m_amount,true,NULL,this);
                    return;
//              // Panda
//              case 19230: break;
//              // Gossip NPC Periodic - Talk
//              case 33208: break;
//              // Gossip NPC Periodic - Despawn
//              case 33209: break;
//              // Steal Weapon
//              case 36207: break;
//              // Simon Game START timer, (DND)
//              case 39993: break;
//              // Knockdown Fel Cannon: break; The Aggro Burst
//              case 40119: break;
//              // Old Mount Spell
//              case 40154: break;
//              // Magnetic Pull
//              case 40581: break;
//              // Ethereal Ring: break; The Bolt Burst
//              case 40801: break;
//              // Crystal Prison
//              case 40846: break;
//              // Copy Weapon
//              case 41054: break;
//              // Dementia
//              case 41404: break;
//              // Ethereal Ring Visual, Lightning Aura
//              case 41477: break;
//              // Ethereal Ring Visual, Lightning Aura (Fork)
//              case 41525: break;
//              // Ethereal Ring Visual, Lightning Jumper Aura
//              case 41567: break;
//              // No Man's Land
//              case 41955: break;
//              // Headless Horseman - Fire
//              case 42074: break;
//              // Headless Horseman - Visual - Large Fire
//              case 42075: break;
//              // Headless Horseman - Start Fire, Periodic Aura
//              case 42140: break;
//              // Ram Speed Boost
//              case 42152: break;
//              // Headless Horseman - Fires Out Victory Aura
//              case 42235: break;
//              // Pumpkin Life Cycle
//              case 42280: break;
//              // Brewfest Request Chick Chuck Mug Aura
//              case 42537: break;
//              // Squashling
//              case 42596: break;
//              // Headless Horseman Climax, Head: Periodic
//              case 42603: break;
//              // Fire Bomb
//              case 42621: break;
//              // Headless Horseman - Conflagrate, Periodic Aura
//              case 42637: break;
//              // Headless Horseman - Create Pumpkin Treats Aura
//              case 42774: break;
//              // Headless Horseman Climax - Summoning Rhyme Aura
//              case 42879: break;
//              // Tricky Treat
//              case 42919: break;
//              // Giddyup!
//              case 42924: break;
//              // Ram - Trot
//              case 42992: break;
//              // Ram - Canter
//              case 42993: break;
//              // Ram - Gallop
//              case 42994: break;
//              // Ram Level - Neutral
//              case 43310: break;
//              // Headless Horseman - Maniacal Laugh, Maniacal, Delayed 17
//              case 43884: break;
//              // Wretched!
//              case 43963: break;
//              // Headless Horseman - Maniacal Laugh, Maniacal, other, Delayed 17
//              case 44000: break;
//              // Energy Feedback
//              case 44328: break;
//              // Romantic Picnic
//              case 45102: break;
//              // Romantic Picnic
//              case 45123: break;
//              // Looking for Love
//              case 45124: break;
//              // Kite - Lightning Strike Kite Aura
//              case 45197: break;
//              // Rocket Chicken
//              case 45202: break;
//              // Copy Offhand Weapon
//              case 45205: break;
//              // Upper Deck - Kite - Lightning Periodic Aura
//              case 45207: break;
//              // Kite -Sky  Lightning Strike Kite Aura
//              case 45251: break;
//              // Ribbon Pole Dancer Check Aura
//              case 45390: break;
//              // Holiday - Midsummer, Ribbon Pole Periodic Visual
//              case 45406: break;
//              // Parachute
//              case 45472: break;
//              // Alliance Flag, Extra Damage Debuff
//              case 45898: break;
//              // Horde Flag, Extra Damage Debuff
//              case 45899: break;
//              // Ahune - Summoning Rhyme Aura
//              case 45926: break;
//              // Ahune - Slippery Floor
//              case 45945: break;
//              // Ahune's Shield
//              case 45954: break;
//              // Nether Vapor Lightning
//              case 45960: break;
//              // Darkness
//              case 45996: break;
                case 46041:                                 // Summon Blood Elves Periodic
                    m_target->CastSpell(m_target, 46037, true, NULL, this);
                    m_target->CastSpell(m_target, roll_chance_i(50) ? 46038 : 46039, true, NULL, this);
                    m_target->CastSpell(m_target, 46040, true, NULL, this);
                    return;
//              // Transform Visual Missile Periodic
//              case 46205: break;
//              // Find Opening Beam End
//              case 46333: break;
//              // Ice Spear Control Aura
//              case 46371: break;
//              // Hailstone Chill
//              case 46458: break;
//              // Hailstone Chill, Internal
//              case 46465: break;
//              // Chill, Internal Shifter
//              case 46549: break;
//              // Summon Ice Spear Knockback Delayer
//              case 46878: break;
//              // Burninate Effect
//              case 47214: break;
//              // Fizzcrank Practice Parachute
//              case 47228: break;
//              // Send Mug Control Aura
//              case 47369: break;
//              // Direbrew's Disarm (precast)
//              case 47407: break;
//              // Mole Machine Port Schedule
//              case 47489: break;
//              case 47941: break; // Crystal Spike
//              case 48200: break; // Healer Aura
                case 48630:                                 // Summon Gauntlet Mobs Periodic
                case 59275:                                 // Below may need some adjustment, pattern for amount of summon and where is not verified 100% (except for odd/even tick)
                {
                    bool chance = roll_chance_i(50);

                    m_target->CastSpell(m_target, chance ? 48631 : 48632, true, NULL, this);

                    if (GetAuraTicks() % 2)                 // which doctor at odd tick
                        m_target->CastSpell(m_target, chance ? 48636 : 48635, true, NULL, this);
                    else                                    // or harponeer, at even tick
                        m_target->CastSpell(m_target, chance ? 48634 : 48633, true, NULL, this);

                    return;
                }
//              case 49313: break; // Proximity Mine Area Aura
//              // Mole Machine Portal Schedule
//              case 49466: break;
//              case 49555: break; // Corpse Explode
//              case 49592: break; // Temporal Rift
//              case 49957: break; // Cutting Laser
//              case 50085: break; // Slow Fall
//              // Listening to Music
//              case 50493: break;
//              // Love Rocket Barrage
//              case 50530: break;
                case 50789:                                 // Summon iron dwarf (left or right)
                case 59860:
                    m_target->CastSpell(m_target, roll_chance_i(50) ? 50790 : 50791, true, NULL, this);
                    return;
                case 50792:                                 // Summon iron trogg (left or right)
                case 59859:
                    m_target->CastSpell(m_target, roll_chance_i(50) ? 50793 : 50794, true, NULL, this);
                    return;
                case 50801:                                 // Summon malformed ooze (left or right)
                case 59858:
                    m_target->CastSpell(m_target, roll_chance_i(50) ? 50802 : 50803, true, NULL, this);
                    return;
                case 50824:                                 // Summon earthen dwarf
                    m_target->CastSpell(m_target, roll_chance_i(50) ? 50825 : 50826, true, NULL, this);
                    return;
                case 52441:                                 // Cool Down
                    m_target->CastSpell(m_target, 52443, true);
                    return;
                case 53520:                                 // Carrion Beetles
                    m_target->CastSpell(m_target, 53521, true, NULL, this);
                    m_target->CastSpell(m_target, 53521, true, NULL, this);
                    return;
                case 55592:                                 // Clean
                    switch(urand(0,2))
                    {
                        case 0: m_target->CastSpell(m_target, 55731, true); break;
                        case 1: m_target->CastSpell(m_target, 55738, true); break;
                        case 2: m_target->CastSpell(m_target, 55739, true); break;
                    }
                    return;
// Exist more after, need add later
                default:
                    break;
            }
            // Prey on the Weak
            if (spell->SpellIconID == 2983)
            {
                Unit *target=m_target->getVictim();
                if (target && (m_target->GetHealth() * 100 / m_target->GetMaxHealth() > target->GetHealth() * 100 / target->GetMaxHealth()))
                {
                    if(!m_target->HasAura(58670))
                    {
                        int32 basepoints = GetBasePoints();
                        m_target->CastCustomSpell(m_target, 58670, &basepoints, 0, 0, true);
                    }
                }
                else
                    m_target->RemoveAurasDueToSpell(58670);
            }
            break;
        case SPELLFAMILY_MAGE:
        {
            // Mirror Image
            if (spell->Id == 55342)
            {
                // Set name of summons to name of caster
                m_target->CastSpell(m_target, m_spellProto->EffectTriggerSpell[m_effIndex], true);
                m_isPeriodic = false;
            }
            break;
        }
        case SPELLFAMILY_DRUID:
        {
            switch (spell->Id)
            {
                // Frenzied Regeneration
                case 22842:
                {
                    // Converts up to 10 rage per second into health for $d.  Each point of rage is converted into ${$m2/10}.1% of max health.
                    // Should be manauser
                    if (m_target->getPowerType() != POWER_RAGE)
                        return;
                    uint32 rage = m_target->GetPower(POWER_RAGE);
                    // Nothing todo
                    if (rage == 0)
                        return;
                    int32 mod = (rage < 100) ? rage : 100;
                    int32 points = m_target->CalculateSpellDamage(m_target, spell, EFFECT_INDEX_1);
                    int32 regen = m_target->GetMaxHealth() * (mod * points / 10) / 1000;
                    m_target->CastCustomSpell(m_target, 22845, &regen, NULL, NULL, true, NULL, this);
                    m_target->SetPower(POWER_RAGE, rage-mod);
                    return;
                }
                // Force of Nature
                case 33831:
                    return;
                default:
                    break;
            }
            break;
        }
        case SPELLFAMILY_WARLOCK:
            switch (spell->Id)
            {
                case 48018:
                    GameObject* obj = m_target->GetGameObject(spell->Id);
                    if (!obj) return;
                    // We must take a range of teleport spell, not summon.
                    const SpellEntry* goToCircleSpell = sSpellStore.LookupEntry(48020);
                    if (m_target->IsWithinDist(obj,GetSpellMaxRange(sSpellRangeStore.LookupEntry(goToCircleSpell->rangeIndex))))
                        SendFakeAuraUpdate(62388,false);
                    else
                        SendFakeAuraUpdate(62388,true);
            }
            break;
        case SPELLFAMILY_ROGUE:
        {
            switch (spell->Id)
            {
                // Killing Spree
                case 51690:
                {
                    if (m_target->hasUnitState(UNIT_STAT_STUNNED) || m_target->isFeared())
                        return;

                    std::list<Unit*> targets;
                    {
                        // eff_radius ==0
                        float radius = GetSpellMaxRange(sSpellRangeStore.LookupEntry(spell->rangeIndex));

                        MaNGOS::AnyUnfriendlyVisibleUnitInObjectRangeCheck u_check(m_target, m_target, radius);
                        MaNGOS::UnitListSearcher<MaNGOS::AnyUnfriendlyVisibleUnitInObjectRangeCheck> checker(m_target, targets, u_check);
                        Cell::VisitAllObjects(m_target, checker, radius);
                    }

                    if(targets.empty())
                        return;

                    std::list<Unit*>::const_iterator itr = targets.begin();
                    std::advance(itr, rand()%targets.size());
                    Unit* target = *itr;

                    m_target->CastSpell(target, 57840, true);
                    m_target->CastSpell(target, 57841, true);
                    return;
                }
                default:
                    break;
            }
            break;
        }
        case SPELLFAMILY_HUNTER:
        {
            // Explosive Shot
            if (spell->SpellFamilyFlags & UI64LIT(0x8000000000000000))
            {
                m_target->CastCustomSpell(m_target, 53352, &m_modifier.m_amount, 0, 0, true, 0, this, GetCasterGUID());
                return;
            }
            switch (spell->Id)
            {
                // Harpooner's Mark
                // case 40084:
                //    return;
                // Feeding Frenzy Rank 1 & 2
                case 53511:
                case 53512:
                {
                    Unit* victim = m_target->getVictim();
                    if( victim && victim->GetHealth() * 100 < victim->GetMaxHealth() * 35 )
                        m_target->CastSpell(m_target, spell->Id == 53511 ? 60096 : 60097, true, NULL, this);
                    return;
                }
                default:
                    break;
            }
            break;
        }
        case SPELLFAMILY_SHAMAN:
        {
            // Astral Shift
            if (spell->Id == 52179)
            {
                // Periodic need for remove visual on stun/fear/silence lost
                if (!(m_target->GetUInt32Value(UNIT_FIELD_FLAGS)&(UNIT_FLAG_STUNNED|UNIT_FLAG_FLEEING|UNIT_FLAG_SILENCED)))
                    m_target->RemoveAurasDueToSpell(52179);
                return;
            }
            break;
        }
        case SPELLFAMILY_DEATHKNIGHT:
        {
            // Death and Decay
            if (spell->SpellFamilyFlags & UI64LIT(0x0000000000000020))
            {
                if (Unit *caster = GetCaster())
                    caster->CastCustomSpell(m_target, 52212, &m_modifier.m_amount, NULL, NULL, true, NULL, this);
                return;
            }
            // Raise Dead
//            if (spell->SpellFamilyFlags & UI64LIT(0x0000000000001000))
//                return;
            // Chains of Ice
            if (spell->SpellFamilyFlags & UI64LIT(0x0000400000000000))
            {
                // Get 0 effect aura
                Aura *slow = m_target->GetAura(GetId(), EFFECT_INDEX_0);
                if (slow)
                {
                    slow->ApplyModifier(false, true);
                    Modifier *mod = slow->GetModifier();
                    mod->m_amount+= m_modifier.m_amount;
                    if (mod->m_amount > 0) mod->m_amount = 0;
                    slow->ApplyModifier(true, true);
                }
                return;
            }
            // Summon Gargoyle
//            if (spell->SpellFamilyFlags & UI64LIT(0x0000008000000000))
//                return;
            // Death Rune Mastery
//            if (spell->SpellFamilyFlags & UI64LIT(0x0000000000004000))
//                return;
            // Bladed Armor
            if (spell->SpellIconID == 2653)
            {
                // Increases your attack power by $s1 for every $s2 armor value you have.
                // Calculate AP bonus (from 1 efect of this spell)
                int32 apBonus = m_modifier.m_amount * m_target->GetArmor() / m_target->CalculateSpellDamage(m_target, spell, EFFECT_INDEX_1);
                m_target->CastCustomSpell(m_target, 61217, &apBonus, &apBonus, NULL, true, NULL, this);
                return;
            }
            // Reaping
//            if (spell->SpellIconID == 22)
//                return;
            // Blood of the North
//            if (spell->SpellIconID == 30412)
//                return;
            break;
        }
        default:
            break;
    }
}

void Aura::HandlePreventFleeing(bool apply, bool Real)
{
    if(!Real)
        return;

    Unit::AuraList const& fearAuras = m_target->GetAurasByType(SPELL_AURA_MOD_FEAR);
    if( !fearAuras.empty() )
    {
        if (apply)
            m_target->SetFeared(false, fearAuras.front()->GetCasterGUID());
        else
            m_target->SetFeared(true);
    }
}

void Aura::HandleManaShield(bool apply, bool Real)
{
    if(!Real)
        return;

    // prevent double apply bonuses
    if(apply && (m_target->GetTypeId()!=TYPEID_PLAYER || !((Player*)m_target)->GetSession()->PlayerLoading()))
    {
        if(Unit* caster = GetCaster())
        {
            float DoneActualBenefit = 0.0f;
            switch(m_spellProto->SpellFamilyName)
            {
                case SPELLFAMILY_MAGE:
                    if(m_spellProto->SpellFamilyFlags & UI64LIT(0x0000000000008000))
                    {
                        // Mana Shield
                        // +50% from +spd bonus
                        DoneActualBenefit = caster->SpellBaseDamageBonus(GetSpellSchoolMask(m_spellProto)) * 0.5f;
                        break;
                    }
                    break;
                default:
                    break;
            }

            DoneActualBenefit *= caster->CalculateLevelPenalty(GetSpellProto());

            m_modifier.m_amount += (int32)DoneActualBenefit;
        }
    }
}

void Aura::HandleArenaPreparation(bool apply, bool Real)
{
    if(!Real)
        return;

    if(apply)
        m_target->SetFlag(UNIT_FIELD_FLAGS, UNIT_FLAG_PREPARATION);
    else
        m_target->RemoveFlag(UNIT_FIELD_FLAGS, UNIT_FLAG_PREPARATION);
}

/**
 * Such auras are applied from a caster(=player) to a vehicle.
 * This has been verified using spell #49256
 */
void Aura::HandleAuraControlVehicle(bool apply, bool Real)
{
    if(!Real)
        return;

    Unit *player = GetCaster();
    Vehicle *vehicle = dynamic_cast<Vehicle*>(m_target);
    if(!player || player->GetTypeId() != TYPEID_PLAYER || !vehicle)
        return;

    if (apply)
    {
        if(Pet *pet = player->GetPet())
            pet->Remove(PET_SAVE_AS_CURRENT);
        ((Player*)player)->EnterVehicle(vehicle);
    }
    else
    {
        SpellEntry const *spell = GetSpellProto();

        // some SPELL_AURA_CONTROL_VEHICLE auras have a dummy effect on the player - remove them
        player->RemoveAurasDueToSpell(spell->Id);

        ((Player*)player)->ExitVehicle(vehicle);
    }
}

void Aura::HandleAuraConvertRune(bool apply, bool Real)
{
    if(!Real)
        return;

    if(m_target->GetTypeId() != TYPEID_PLAYER)
        return;

    Player *plr = (Player*)m_target;

    if(plr->getClass() != CLASS_DEATH_KNIGHT)
        return;

    RuneType runeFrom = RuneType(GetSpellProto()->EffectMiscValue[m_effIndex]);
    RuneType runeTo   = RuneType(GetSpellProto()->EffectMiscValueB[m_effIndex]);

    if (apply)
    {
        for(uint32 i = 0; i < MAX_RUNES; ++i)
        {
            if (plr->GetCurrentRune(i) == runeFrom && !plr->GetRuneCooldown(i))
            {
                plr->ConvertRune(i, runeTo);
                break;
            }
        }
    }
    else
    {
        for(uint32 i = 0; i < MAX_RUNES; ++i)
        {
            if(plr->GetCurrentRune(i) == runeTo && plr->GetBaseRune(i) == runeFrom)
            {
                plr->ConvertRune(i, runeFrom);
                break;
            }
        }
    }
}

void Aura::HandlePhase(bool apply, bool Real)
{
    if(!Real)
        return;

    // always non stackable
    if(apply)
    {
        Unit::AuraList const& phases = m_target->GetAurasByType(SPELL_AURA_PHASE);
        if(!phases.empty())
            m_target->RemoveAurasDueToSpell(phases.front()->GetId(), this);
    }

    // no-phase is also phase state so same code for apply and remove

    // phase auras normally not expected at BG but anyway better check
    if(m_target->GetTypeId() == TYPEID_PLAYER)
    {
        // drop flag at invisible in bg
        if(((Player*)m_target)->InBattleGround())
            if(BattleGround *bg = ((Player*)m_target)->GetBattleGround())
                bg->EventPlayerDroppedFlag((Player*)m_target);

        // GM-mode have mask 0xFFFFFFFF
        if(!((Player*)m_target)->isGameMaster())
            m_target->SetPhaseMask(apply ? GetMiscValue() : PHASEMASK_NORMAL, false);

        ((Player*)m_target)->GetSession()->SendSetPhaseShift(apply ? GetMiscValue() : PHASEMASK_NORMAL);

        if (GetEffIndex() == EFFECT_INDEX_0)
        {
            SpellAreaForAreaMapBounds saBounds = sSpellMgr.GetSpellAreaForAuraMapBounds(GetId());
            if(saBounds.first != saBounds.second)
            {
                uint32 zone, area;
                m_target->GetZoneAndAreaId(zone, area);

                for(SpellAreaForAreaMap::const_iterator itr = saBounds.first; itr != saBounds.second; ++itr)
                {
                    // some auras remove at aura remove
                    if(!itr->second->IsFitToRequirements((Player*)m_target, zone, area))
                        m_target->RemoveAurasDueToSpell(itr->second->spellId);
                    // some auras applied at aura apply
                    else if(itr->second->autocast)
                    {
                        if (!m_target->HasAura(itr->second->spellId, EFFECT_INDEX_0))
                            m_target->CastSpell(m_target, itr->second->spellId, true);
                    }
                }
            }
        }
    }
    else
        m_target->SetPhaseMask(apply ? GetMiscValue() : PHASEMASK_NORMAL, false);

    // need triggering visibility update base at phase update of not GM invisible (other GMs anyway see in any phases)
    if(m_target->GetVisibility() != VISIBILITY_OFF)
        m_target->SetVisibility(m_target->GetVisibility());
}

void Aura::UnregisterSingleCastAura()
{
    if (IsSingleTarget())
    {
        if(Unit* caster = GetCaster())
        {
            caster->GetSingleCastAuras().remove(this);
        }
        else
        {
            sLog.outError("Couldn't find the caster of the single target aura (SpellId %u), may crash later!", GetId());
            //ASSERT(false);
        }
        m_isSingleTargetAura = false;
    }
}

void Aura::HandleAuraSafeFall( bool Apply, bool Real )
{
    // implemented in WorldSession::HandleMovementOpcodes

    // only special case
    if(Apply && Real && GetId() == 32474 && m_target->GetTypeId() == TYPEID_PLAYER)
        ((Player*)m_target)->ActivateTaxiPathTo(506, GetId());
}

bool Aura::IsCritFromAbilityAura(Unit* caster, uint32& damage)
{
    Unit::AuraList const& auras = caster->GetAurasByType(SPELL_AURA_ABILITY_PERIODIC_CRIT);
    for(Unit::AuraList::const_iterator itr = auras.begin(); itr != auras.end(); ++itr)
    {
        if (!(*itr)->isAffectedOnSpell(m_spellProto))
            continue;
        if (!caster->isSpellCrit(m_target, m_spellProto, GetSpellSchoolMask(m_spellProto)))
            break;

        damage = caster->SpellCriticalDamageBonus(m_spellProto, damage, m_target);
        return true;
    }
    return false;
}

void Aura::HandleModTargetArmorPct(bool /*apply*/, bool /*Real*/)
{
    if(m_target->GetTypeId() != TYPEID_PLAYER)
        return;

    ((Player*)m_target)->UpdateArmorPenetration();
}

void Aura::HandleAuraModAllCritChance(bool apply, bool Real)
{
    // spells required only Real aura add/remove
    if(!Real)
        return;

    if(m_target->GetTypeId() != TYPEID_PLAYER)
        return;

    ((Player*)m_target)->HandleBaseModValue(CRIT_PERCENTAGE,         FLAT_MOD, float (m_modifier.m_amount), apply);
    ((Player*)m_target)->HandleBaseModValue(OFFHAND_CRIT_PERCENTAGE, FLAT_MOD, float (m_modifier.m_amount), apply);
    ((Player*)m_target)->HandleBaseModValue(RANGED_CRIT_PERCENTAGE,  FLAT_MOD, float (m_modifier.m_amount), apply);

    // included in Player::UpdateSpellCritChance calculation
    ((Player*)m_target)->UpdateAllSpellCritChances();
}

void Aura::HandleAllowOnlyAbility(bool apply, bool Real)
{
    if(!Real)
       return;

    if(apply)
    {
       m_target->setAttackTimer(BASE_ATTACK,m_duration);
       m_target->setAttackTimer(RANGED_ATTACK,m_duration);
       m_target->setAttackTimer(OFF_ATTACK,m_duration);
    }
    else
    {
       m_target->resetAttackTimer(BASE_ATTACK);
       m_target->resetAttackTimer(RANGED_ATTACK);
       m_target->resetAttackTimer(OFF_ATTACK);
    }

    m_target->UpdateDamagePhysical(BASE_ATTACK);
    m_target->UpdateDamagePhysical(RANGED_ATTACK);
    m_target->UpdateDamagePhysical(OFF_ATTACK);
}

void Aura::HandleAuraOpenStable(bool apply, bool Real)
{
    if(!apply || !Real)
        return;

    Unit* caster = GetCaster();
    if(!caster || caster->GetTypeId() != TYPEID_PLAYER)
        return;

    WorldPacket data;
    data << uint64(caster->GetGUID());
    ((Player*)caster)->GetSession()->HandleListStabledPetsOpcode(data);
}


void Aura::HandleAuraInitializeImages(bool Apply, bool Real)
{
    if (!Real || !Apply || !m_target || m_target->GetTypeId() != TYPEID_UNIT)
        return;
    Unit* caster = GetCaster();
    Unit* creator = Unit::GetUnit(*m_target,m_target->GetCreatorGUID());
    Creature* pImmage = (Creature*)m_target;
    if (!creator || !caster || creator != caster || pImmage->isPet())
        return;

    // set stats and visual
    pImmage->SetDisplayId(creator->GetDisplayId());
    //    pImmage->SetLevel(creator->getLevel());
    pImmage->SetMaxHealth(creator->GetMaxHealth()/5);
    pImmage->SetHealth(creator->GetHealth()/2);
    pImmage->SetMaxPower(POWER_MANA, creator->GetMaxPower(POWER_MANA));
    pImmage->SetPower(POWER_MANA, creator->GetPower(POWER_MANA));
    pImmage->setFaction(creator->getFaction());
    pImmage->SetUInt32Value(UNIT_FIELD_FLAGS_2, UNIT_FLAG2_UNK2 | UNIT_FLAG2_REGENERATE_POWER);
    if (creator->IsPvP())
    {
     pImmage->SetPvP(true);
    }
    if (creator->isInCombat() && pImmage->isAlive())
    {
     pImmage->CastSpell(pImmage, 58838, true);
    }
    else
    {
       pImmage->GetMotionMaster()->Clear();
       pImmage->GetMotionMaster()->MoveFollow(creator, pImmage->GetDistance(creator), pImmage->GetAngle(creator));
   }
}

void Aura::HandleAuraCloneCaster(bool Apply, bool Real)
{
    error_log("HandleAuraCloneCaster");
    if (!Real || !Apply)
        return;

    Unit * caster = GetCaster();
    if (!caster)
        return;

    // Set item visual
    m_target->SetDisplayId(caster->GetDisplayId());
    m_target->SetUInt32Value(UNIT_FIELD_FLAGS_2, 2064);
}

void Aura::HandleAuraLinked(bool apply, bool Real)
{
    if(!Real)
        return;

    uint32 linked_spell_id = GetSpellProto()->EffectTriggerSpell[GetEffIndex()];
    int32 basepoints = GetModifier()->m_amount;

    SpellEntry const *spellInfo = sSpellStore.LookupEntry(linked_spell_id);
    if (!spellInfo)
    {
        sLog.outError("HandleAuraLinked of spell %u: triggering unknown spell id %i", GetSpellProto()->Id, linked_spell_id);
        return;
    }

    if (apply)
    {
        if (basepoints)
            m_target->CastCustomSpell(m_target, spellInfo, &basepoints, NULL, NULL, true, NULL, this, GetCaster() ? GetCaster()->GetGUID() : NULL);
        else
            m_target->CastSpell(m_target, spellInfo, true, NULL, this, GetCaster() ? GetCaster()->GetGUID() : NULL);
    }
    else
        m_target->RemoveAurasDueToSpell(linked_spell_id);
}<|MERGE_RESOLUTION|>--- conflicted
+++ resolved
@@ -256,21 +256,12 @@
     &Aura::HandleNoImmediateEffect,                         //203 SPELL_AURA_MOD_ATTACKER_MELEE_CRIT_DAMAGE  implemented in Unit::CalculateMeleeDamage and Unit::SpellCriticalDamageBonus
     &Aura::HandleNoImmediateEffect,                         //204 SPELL_AURA_MOD_ATTACKER_RANGED_CRIT_DAMAGE implemented in Unit::CalculateMeleeDamage and Unit::SpellCriticalDamageBonus
     &Aura::HandleNoImmediateEffect,                         //205 SPELL_AURA_MOD_ATTACKER_SPELL_CRIT_DAMAGE  implemented in Unit::SpellCriticalDamageBonus
-<<<<<<< HEAD
-    &Aura::HandleAuraModIncreaseFlightSpeed,                //206 SPELL_AURA_MOD_SPEED_MOUNTED
-    &Aura::HandleAuraModIncreaseFlightSpeed,                //207 SPELL_AURA_MOD_INCREASE_FLIGHT_SPEED
-    &Aura::HandleAuraModIncreaseFlightSpeed,                //208 SPELL_AURA_MOD_SPEED_FLIGHT, used only in spell: Flight Form (Passive)
-    &Aura::HandleAuraModIncreaseFlightSpeed,                //209 SPELL_AURA_MOD_FLIGHT_SPEED_ALWAYS
-    &Aura::HandleNULL,                                      //210 "Increase flight speed by"
-    &Aura::HandleAuraModIncreaseFlightSpeed,                //211 SPELL_AURA_MOD_FLIGHT_SPEED_NOT_STACK
-=======
     &Aura::HandleAuraModIncreaseFlightSpeed,                //206 SPELL_AURA_MOD_FLIGHT_SPEED
     &Aura::HandleAuraModIncreaseFlightSpeed,                //207 SPELL_AURA_MOD_FLIGHT_SPEED_MOUNTED
     &Aura::HandleAuraModIncreaseFlightSpeed,                //208 SPELL_AURA_MOD_FLIGHT_SPEED_STACKING
     &Aura::HandleAuraModIncreaseFlightSpeed,                //209 SPELL_AURA_MOD_FLIGHT_SPEED_MOUNTED_STACKING
     &Aura::HandleAuraModIncreaseFlightSpeed,                //210 SPELL_AURA_MOD_FLIGHT_SPEED_NOT_STACKING
     &Aura::HandleAuraModIncreaseFlightSpeed,                //211 SPELL_AURA_MOD_FLIGHT_SPEED_MOUNTED_NOT_STACKING
->>>>>>> b49a4f32
     &Aura::HandleAuraModRangedAttackPowerOfStatPercent,     //212 SPELL_AURA_MOD_RANGED_ATTACK_POWER_OF_STAT_PERCENT
     &Aura::HandleNoImmediateEffect,                         //213 SPELL_AURA_MOD_RAGE_FROM_DAMAGE_DEALT implemented in Player::RewardRage
     &Aura::HandleUnused,                                    //214 Tamed Pet Passive (single test like spell 20782, also single for 157 aura)
