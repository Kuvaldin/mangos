/*
 * Copyright (C) 2005-2010 MaNGOS <http://getmangos.com/>
 *
 * This program is free software; you can redistribute it and/or modify
 * it under the terms of the GNU General Public License as published by
 * the Free Software Foundation; either version 2 of the License, or
 * (at your option) any later version.
 *
 * This program is distributed in the hope that it will be useful,
 * but WITHOUT ANY WARRANTY; without even the implied warranty of
 * MERCHANTABILITY or FITNESS FOR A PARTICULAR PURPOSE.  See the
 * GNU General Public License for more details.
 *
 * You should have received a copy of the GNU General Public License
 * along with this program; if not, write to the Free Software
 * Foundation, Inc., 59 Temple Place, Suite 330, Boston, MA  02111-1307  USA
 */

#include "Common.h"
#include "Database/DatabaseEnv.h"
#include "WorldPacket.h"
#include "WorldSession.h"
#include "Opcodes.h"
#include "Log.h"
#include "UpdateMask.h"
#include "World.h"
#include "ObjectMgr.h"
#include "SpellMgr.h"
#include "Player.h"
#include "Unit.h"
#include "Spell.h"
#include "DynamicObject.h"
#include "Group.h"
#include "UpdateData.h"
#include "ObjectAccessor.h"
#include "Policies/SingletonImp.h"
#include "Totem.h"
#include "Creature.h"
#include "Formulas.h"
#include "BattleGround.h"
#include "CreatureAI.h"
#include "ScriptCalls.h"
#include "Util.h"
#include "GridNotifiers.h"
#include "GridNotifiersImpl.h"
#include "Vehicle.h"
#include "CellImpl.h"

#define NULL_AURA_SLOT 0xFF

pAuraHandler AuraHandler[TOTAL_AURAS]=
{
    &Aura::HandleNULL,                                      //  0 SPELL_AURA_NONE
    &Aura::HandleBindSight,                                 //  1 SPELL_AURA_BIND_SIGHT
    &Aura::HandleModPossess,                                //  2 SPELL_AURA_MOD_POSSESS
    &Aura::HandlePeriodicDamage,                            //  3 SPELL_AURA_PERIODIC_DAMAGE
    &Aura::HandleAuraDummy,                                 //  4 SPELL_AURA_DUMMY
    &Aura::HandleModConfuse,                                //  5 SPELL_AURA_MOD_CONFUSE
    &Aura::HandleModCharm,                                  //  6 SPELL_AURA_MOD_CHARM
    &Aura::HandleModFear,                                   //  7 SPELL_AURA_MOD_FEAR
    &Aura::HandlePeriodicHeal,                              //  8 SPELL_AURA_PERIODIC_HEAL
    &Aura::HandleModAttackSpeed,                            //  9 SPELL_AURA_MOD_ATTACKSPEED
    &Aura::HandleModThreat,                                 // 10 SPELL_AURA_MOD_THREAT
    &Aura::HandleModTaunt,                                  // 11 SPELL_AURA_MOD_TAUNT
    &Aura::HandleAuraModStun,                               // 12 SPELL_AURA_MOD_STUN
    &Aura::HandleModDamageDone,                             // 13 SPELL_AURA_MOD_DAMAGE_DONE
    &Aura::HandleNoImmediateEffect,                         // 14 SPELL_AURA_MOD_DAMAGE_TAKEN   implemented in Unit::MeleeDamageBonusTaken and Unit::SpellBaseDamageBonusTaken
    &Aura::HandleNoImmediateEffect,                         // 15 SPELL_AURA_DAMAGE_SHIELD      implemented in Unit::DealMeleeDamage
    &Aura::HandleModStealth,                                // 16 SPELL_AURA_MOD_STEALTH
    &Aura::HandleNoImmediateEffect,                         // 17 SPELL_AURA_MOD_STEALTH_DETECT implemented in Unit::isVisibleForOrDetect
    &Aura::HandleInvisibility,                              // 18 SPELL_AURA_MOD_INVISIBILITY
    &Aura::HandleInvisibilityDetect,                        // 19 SPELL_AURA_MOD_INVISIBILITY_DETECTION
    &Aura::HandleAuraModTotalHealthPercentRegen,            // 20 SPELL_AURA_OBS_MOD_HEALTH
    &Aura::HandleAuraModTotalManaPercentRegen,              // 21 SPELL_AURA_OBS_MOD_MANA
    &Aura::HandleAuraModResistance,                         // 22 SPELL_AURA_MOD_RESISTANCE
    &Aura::HandlePeriodicTriggerSpell,                      // 23 SPELL_AURA_PERIODIC_TRIGGER_SPELL
    &Aura::HandlePeriodicEnergize,                          // 24 SPELL_AURA_PERIODIC_ENERGIZE
    &Aura::HandleAuraModPacify,                             // 25 SPELL_AURA_MOD_PACIFY
    &Aura::HandleAuraModRoot,                               // 26 SPELL_AURA_MOD_ROOT
    &Aura::HandleAuraModSilence,                            // 27 SPELL_AURA_MOD_SILENCE
    &Aura::HandleNoImmediateEffect,                         // 28 SPELL_AURA_REFLECT_SPELLS        implement in Unit::SpellHitResult
    &Aura::HandleAuraModStat,                               // 29 SPELL_AURA_MOD_STAT
    &Aura::HandleAuraModSkill,                              // 30 SPELL_AURA_MOD_SKILL
    &Aura::HandleAuraModIncreaseSpeed,                      // 31 SPELL_AURA_MOD_INCREASE_SPEED
    &Aura::HandleAuraModIncreaseMountedSpeed,               // 32 SPELL_AURA_MOD_INCREASE_MOUNTED_SPEED
    &Aura::HandleAuraModDecreaseSpeed,                      // 33 SPELL_AURA_MOD_DECREASE_SPEED
    &Aura::HandleAuraModIncreaseHealth,                     // 34 SPELL_AURA_MOD_INCREASE_HEALTH
    &Aura::HandleAuraModIncreaseEnergy,                     // 35 SPELL_AURA_MOD_INCREASE_ENERGY
    &Aura::HandleAuraModShapeshift,                         // 36 SPELL_AURA_MOD_SHAPESHIFT
    &Aura::HandleAuraModEffectImmunity,                     // 37 SPELL_AURA_EFFECT_IMMUNITY
    &Aura::HandleAuraModStateImmunity,                      // 38 SPELL_AURA_STATE_IMMUNITY
    &Aura::HandleAuraModSchoolImmunity,                     // 39 SPELL_AURA_SCHOOL_IMMUNITY
    &Aura::HandleAuraModDmgImmunity,                        // 40 SPELL_AURA_DAMAGE_IMMUNITY
    &Aura::HandleAuraModDispelImmunity,                     // 41 SPELL_AURA_DISPEL_IMMUNITY
    &Aura::HandleAuraProcTriggerSpell,                      // 42 SPELL_AURA_PROC_TRIGGER_SPELL  implemented in Unit::ProcDamageAndSpellFor and Unit::HandleProcTriggerSpell
    &Aura::HandleNoImmediateEffect,                         // 43 SPELL_AURA_PROC_TRIGGER_DAMAGE implemented in Unit::ProcDamageAndSpellFor
    &Aura::HandleAuraTrackCreatures,                        // 44 SPELL_AURA_TRACK_CREATURES
    &Aura::HandleAuraTrackResources,                        // 45 SPELL_AURA_TRACK_RESOURCES
    &Aura::HandleUnused,                                    // 46 SPELL_AURA_46 (used in test spells 54054 and 54058, and spell 48050) (3.0.8a-3.2.2a)
    &Aura::HandleAuraModParryPercent,                       // 47 SPELL_AURA_MOD_PARRY_PERCENT
    &Aura::HandleNULL,                                      // 48 SPELL_AURA_48 spell Napalm (area damage spell with additional delayed damage effect)
    &Aura::HandleAuraModDodgePercent,                       // 49 SPELL_AURA_MOD_DODGE_PERCENT
    &Aura::HandleNoImmediateEffect,                         // 50 SPELL_AURA_MOD_CRITICAL_HEALING_AMOUNT implemented in Unit::SpellCriticalHealingBonus
    &Aura::HandleAuraModBlockPercent,                       // 51 SPELL_AURA_MOD_BLOCK_PERCENT
    &Aura::HandleAuraModCritPercent,                        // 52 SPELL_AURA_MOD_CRIT_PERCENT
    &Aura::HandlePeriodicLeech,                             // 53 SPELL_AURA_PERIODIC_LEECH
    &Aura::HandleModHitChance,                              // 54 SPELL_AURA_MOD_HIT_CHANCE
    &Aura::HandleModSpellHitChance,                         // 55 SPELL_AURA_MOD_SPELL_HIT_CHANCE
    &Aura::HandleAuraTransform,                             // 56 SPELL_AURA_TRANSFORM
    &Aura::HandleModSpellCritChance,                        // 57 SPELL_AURA_MOD_SPELL_CRIT_CHANCE
    &Aura::HandleAuraModIncreaseSwimSpeed,                  // 58 SPELL_AURA_MOD_INCREASE_SWIM_SPEED
    &Aura::HandleNoImmediateEffect,                         // 59 SPELL_AURA_MOD_DAMAGE_DONE_CREATURE implemented in Unit::MeleeDamageBonusDone and Unit::SpellDamageBonusDone
    &Aura::HandleAuraModPacifyAndSilence,                   // 60 SPELL_AURA_MOD_PACIFY_SILENCE
    &Aura::HandleAuraModScale,                              // 61 SPELL_AURA_MOD_SCALE
    &Aura::HandlePeriodicHealthFunnel,                      // 62 SPELL_AURA_PERIODIC_HEALTH_FUNNEL
    &Aura::HandleUnused,                                    // 63 unused (3.0.8a-3.2.2a) old SPELL_AURA_PERIODIC_MANA_FUNNEL
    &Aura::HandlePeriodicManaLeech,                         // 64 SPELL_AURA_PERIODIC_MANA_LEECH
    &Aura::HandleModCastingSpeed,                           // 65 SPELL_AURA_MOD_CASTING_SPEED_NOT_STACK
    &Aura::HandleFeignDeath,                                // 66 SPELL_AURA_FEIGN_DEATH
    &Aura::HandleAuraModDisarm,                             // 67 SPELL_AURA_MOD_DISARM
    &Aura::HandleAuraModStalked,                            // 68 SPELL_AURA_MOD_STALKED
    &Aura::HandleSchoolAbsorb,                              // 69 SPELL_AURA_SCHOOL_ABSORB implemented in Unit::CalculateAbsorbAndResist
    &Aura::HandleUnused,                                    // 70 SPELL_AURA_EXTRA_ATTACKS      Useless, used by only one spell 41560 that has only visual effect (3.2.2a)
    &Aura::HandleModSpellCritChanceShool,                   // 71 SPELL_AURA_MOD_SPELL_CRIT_CHANCE_SCHOOL
    &Aura::HandleModPowerCostPCT,                           // 72 SPELL_AURA_MOD_POWER_COST_SCHOOL_PCT
    &Aura::HandleModPowerCost,                              // 73 SPELL_AURA_MOD_POWER_COST_SCHOOL
    &Aura::HandleNoImmediateEffect,                         // 74 SPELL_AURA_REFLECT_SPELLS_SCHOOL  implemented in Unit::SpellHitResult
    &Aura::HandleNoImmediateEffect,                         // 75 SPELL_AURA_MOD_LANGUAGE           implemented in WorldSession::HandleMessagechatOpcode
    &Aura::HandleFarSight,                                  // 76 SPELL_AURA_FAR_SIGHT
    &Aura::HandleModMechanicImmunity,                       // 77 SPELL_AURA_MECHANIC_IMMUNITY
    &Aura::HandleAuraMounted,                               // 78 SPELL_AURA_MOUNTED
    &Aura::HandleModDamagePercentDone,                      // 79 SPELL_AURA_MOD_DAMAGE_PERCENT_DONE
    &Aura::HandleModPercentStat,                            // 80 SPELL_AURA_MOD_PERCENT_STAT
    &Aura::HandleNoImmediateEffect,                         // 81 SPELL_AURA_SPLIT_DAMAGE_PCT       implemented in Unit::CalculateAbsorbAndResist
    &Aura::HandleWaterBreathing,                            // 82 SPELL_AURA_WATER_BREATHING
    &Aura::HandleModBaseResistance,                         // 83 SPELL_AURA_MOD_BASE_RESISTANCE
    &Aura::HandleModRegen,                                  // 84 SPELL_AURA_MOD_REGEN
    &Aura::HandleModPowerRegen,                             // 85 SPELL_AURA_MOD_POWER_REGEN
    &Aura::HandleChannelDeathItem,                          // 86 SPELL_AURA_CHANNEL_DEATH_ITEM
    &Aura::HandleNoImmediateEffect,                         // 87 SPELL_AURA_MOD_DAMAGE_PERCENT_TAKEN implemented in Unit::MeleeDamageBonusTaken and Unit::SpellDamageBonusTaken
    &Aura::HandleNoImmediateEffect,                         // 88 SPELL_AURA_MOD_HEALTH_REGEN_PERCENT implemented in Player::RegenerateHealth
    &Aura::HandlePeriodicDamagePCT,                         // 89 SPELL_AURA_PERIODIC_DAMAGE_PERCENT
    &Aura::HandleUnused,                                    // 90 unused (3.0.8a-3.2.2a) old SPELL_AURA_MOD_RESIST_CHANCE
    &Aura::HandleNoImmediateEffect,                         // 91 SPELL_AURA_MOD_DETECT_RANGE implemented in Creature::GetAttackDistance
    &Aura::HandlePreventFleeing,                            // 92 SPELL_AURA_PREVENTS_FLEEING
    &Aura::HandleModUnattackable,                           // 93 SPELL_AURA_MOD_UNATTACKABLE
    &Aura::HandleNoImmediateEffect,                         // 94 SPELL_AURA_INTERRUPT_REGEN implemented in Player::RegenerateAll
    &Aura::HandleAuraGhost,                                 // 95 SPELL_AURA_GHOST
    &Aura::HandleNoImmediateEffect,                         // 96 SPELL_AURA_SPELL_MAGNET implemented in Unit::SelectMagnetTarget
    &Aura::HandleManaShield,                                // 97 SPELL_AURA_MANA_SHIELD implemented in Unit::CalculateAbsorbAndResist
    &Aura::HandleAuraModSkill,                              // 98 SPELL_AURA_MOD_SKILL_TALENT
    &Aura::HandleAuraModAttackPower,                        // 99 SPELL_AURA_MOD_ATTACK_POWER
    &Aura::HandleUnused,                                    //100 SPELL_AURA_AURAS_VISIBLE obsolete 3.x? all player can see all auras now, but still have 2 spells including GM-spell (1852,2855)
    &Aura::HandleModResistancePercent,                      //101 SPELL_AURA_MOD_RESISTANCE_PCT
    &Aura::HandleNoImmediateEffect,                         //102 SPELL_AURA_MOD_MELEE_ATTACK_POWER_VERSUS implemented in Unit::MeleeDamageBonusDone
    &Aura::HandleAuraModTotalThreat,                        //103 SPELL_AURA_MOD_TOTAL_THREAT
    &Aura::HandleAuraWaterWalk,                             //104 SPELL_AURA_WATER_WALK
    &Aura::HandleAuraFeatherFall,                           //105 SPELL_AURA_FEATHER_FALL
    &Aura::HandleAuraHover,                                 //106 SPELL_AURA_HOVER
    &Aura::HandleAddModifier,                               //107 SPELL_AURA_ADD_FLAT_MODIFIER
    &Aura::HandleAddModifier,                               //108 SPELL_AURA_ADD_PCT_MODIFIER
    &Aura::HandleNoImmediateEffect,                         //109 SPELL_AURA_ADD_TARGET_TRIGGER
    &Aura::HandleModPowerRegenPCT,                          //110 SPELL_AURA_MOD_POWER_REGEN_PERCENT
    &Aura::HandleNoImmediateEffect,                         //111 SPELL_AURA_ADD_CASTER_HIT_TRIGGER implemented in Unit::SelectMagnetTarget
    &Aura::HandleNoImmediateEffect,                         //112 SPELL_AURA_OVERRIDE_CLASS_SCRIPTS implemented in diff functions.
    &Aura::HandleNoImmediateEffect,                         //113 SPELL_AURA_MOD_RANGED_DAMAGE_TAKEN implemented in Unit::MeleeDamageBonusTaken
    &Aura::HandleNoImmediateEffect,                         //114 SPELL_AURA_MOD_RANGED_DAMAGE_TAKEN_PCT implemented in Unit::MeleeDamageBonusTaken
    &Aura::HandleNoImmediateEffect,                         //115 SPELL_AURA_MOD_HEALING                 implemented in Unit::SpellBaseHealingBonusTaken
    &Aura::HandleNoImmediateEffect,                         //116 SPELL_AURA_MOD_REGEN_DURING_COMBAT     imppemented in Player::RegenerateAll and Player::RegenerateHealth
    &Aura::HandleNoImmediateEffect,                         //117 SPELL_AURA_MOD_MECHANIC_RESISTANCE     implemented in Unit::MagicSpellHitResult
    &Aura::HandleNoImmediateEffect,                         //118 SPELL_AURA_MOD_HEALING_PCT             implemented in Unit::SpellHealingBonusTaken
    &Aura::HandleUnused,                                    //119 unused (3.0.8a-3.2.2a) old SPELL_AURA_SHARE_PET_TRACKING
    &Aura::HandleAuraUntrackable,                           //120 SPELL_AURA_UNTRACKABLE
    &Aura::HandleAuraEmpathy,                               //121 SPELL_AURA_EMPATHY
    &Aura::HandleModOffhandDamagePercent,                   //122 SPELL_AURA_MOD_OFFHAND_DAMAGE_PCT
    &Aura::HandleModTargetResistance,                       //123 SPELL_AURA_MOD_TARGET_RESISTANCE
    &Aura::HandleAuraModRangedAttackPower,                  //124 SPELL_AURA_MOD_RANGED_ATTACK_POWER
    &Aura::HandleNoImmediateEffect,                         //125 SPELL_AURA_MOD_MELEE_DAMAGE_TAKEN implemented in Unit::MeleeDamageBonusTaken
    &Aura::HandleNoImmediateEffect,                         //126 SPELL_AURA_MOD_MELEE_DAMAGE_TAKEN_PCT implemented in Unit::MeleeDamageBonusTaken
    &Aura::HandleNoImmediateEffect,                         //127 SPELL_AURA_RANGED_ATTACK_POWER_ATTACKER_BONUS implemented in Unit::MeleeDamageBonusDone
    &Aura::HandleModPossessPet,                             //128 SPELL_AURA_MOD_POSSESS_PET
    &Aura::HandleAuraModIncreaseSpeed,                      //129 SPELL_AURA_MOD_SPEED_ALWAYS
    &Aura::HandleAuraModIncreaseMountedSpeed,               //130 SPELL_AURA_MOD_MOUNTED_SPEED_ALWAYS
    &Aura::HandleNoImmediateEffect,                         //131 SPELL_AURA_MOD_RANGED_ATTACK_POWER_VERSUS implemented in Unit::MeleeDamageBonusDone
    &Aura::HandleAuraModIncreaseEnergyPercent,              //132 SPELL_AURA_MOD_INCREASE_ENERGY_PERCENT
    &Aura::HandleAuraModIncreaseHealthPercent,              //133 SPELL_AURA_MOD_INCREASE_HEALTH_PERCENT
    &Aura::HandleAuraModRegenInterrupt,                     //134 SPELL_AURA_MOD_MANA_REGEN_INTERRUPT
    &Aura::HandleModHealingDone,                            //135 SPELL_AURA_MOD_HEALING_DONE
    &Aura::HandleNoImmediateEffect,                         //136 SPELL_AURA_MOD_HEALING_DONE_PERCENT   implemented in Unit::SpellHealingBonusDone
    &Aura::HandleModTotalPercentStat,                       //137 SPELL_AURA_MOD_TOTAL_STAT_PERCENTAGE
    &Aura::HandleHaste,                                     //138 SPELL_AURA_MOD_HASTE
    &Aura::HandleForceReaction,                             //139 SPELL_AURA_FORCE_REACTION
    &Aura::HandleAuraModRangedHaste,                        //140 SPELL_AURA_MOD_RANGED_HASTE
    &Aura::HandleRangedAmmoHaste,                           //141 SPELL_AURA_MOD_RANGED_AMMO_HASTE
    &Aura::HandleAuraModBaseResistancePCT,                  //142 SPELL_AURA_MOD_BASE_RESISTANCE_PCT
    &Aura::HandleAuraModResistanceExclusive,                //143 SPELL_AURA_MOD_RESISTANCE_EXCLUSIVE
    &Aura::HandleAuraSafeFall,                              //144 SPELL_AURA_SAFE_FALL                  implemented in WorldSession::HandleMovementOpcodes
    &Aura::HandleAuraModPetTalentsPoints,                   //145 SPELL_AURA_MOD_PET_TALENT_POINTS
    &Aura::HandleNoImmediateEffect,                         //146 SPELL_AURA_ALLOW_TAME_PET_TYPE        implemented in Player::CanTameExoticPets
    &Aura::HandleModMechanicImmunityMask,                   //147 SPELL_AURA_MECHANIC_IMMUNITY_MASK     implemented in Unit::IsImmunedToSpell and Unit::IsImmunedToSpellEffect (check part)
    &Aura::HandleAuraRetainComboPoints,                     //148 SPELL_AURA_RETAIN_COMBO_POINTS
    &Aura::HandleNoImmediateEffect,                         //149 SPELL_AURA_REDUCE_PUSHBACK            implemented in Spell::Delayed and Spell::DelayedChannel
    &Aura::HandleShieldBlockValue,                          //150 SPELL_AURA_MOD_SHIELD_BLOCKVALUE_PCT
    &Aura::HandleAuraTrackStealthed,                        //151 SPELL_AURA_TRACK_STEALTHED
    &Aura::HandleNoImmediateEffect,                         //152 SPELL_AURA_MOD_DETECTED_RANGE         implemented in Creature::GetAttackDistance
    &Aura::HandleNoImmediateEffect,                         //153 SPELL_AURA_SPLIT_DAMAGE_FLAT          implemented in Unit::CalculateAbsorbAndResist
    &Aura::HandleNoImmediateEffect,                         //154 SPELL_AURA_MOD_STEALTH_LEVEL          implemented in Unit::isVisibleForOrDetect
    &Aura::HandleNoImmediateEffect,                         //155 SPELL_AURA_MOD_WATER_BREATHING        implemented in Player::getMaxTimer
    &Aura::HandleNoImmediateEffect,                         //156 SPELL_AURA_MOD_REPUTATION_GAIN        implemented in Player::CalculateReputationGain
    &Aura::HandleUnused,                                    //157 SPELL_AURA_PET_DAMAGE_MULTI (single test like spell 20782, also single for 214 aura)
    &Aura::HandleShieldBlockValue,                          //158 SPELL_AURA_MOD_SHIELD_BLOCKVALUE
    &Aura::HandleNoImmediateEffect,                         //159 SPELL_AURA_NO_PVP_CREDIT              implemented in Player::RewardHonor
    &Aura::HandleNoImmediateEffect,                         //160 SPELL_AURA_MOD_AOE_AVOIDANCE          implemented in Unit::MagicSpellHitResult
    &Aura::HandleNoImmediateEffect,                         //161 SPELL_AURA_MOD_HEALTH_REGEN_IN_COMBAT implemented in Player::RegenerateAll and Player::RegenerateHealth
    &Aura::HandleAuraPowerBurn,                             //162 SPELL_AURA_POWER_BURN_MANA
    &Aura::HandleNoImmediateEffect,                         //163 SPELL_AURA_MOD_CRIT_DAMAGE_BONUS      implemented in Unit::CalculateMeleeDamage and Unit::SpellCriticalDamageBonus
    &Aura::HandleUnused,                                    //164 unused (3.0.8a-3.2.2a), only one test spell 10654
    &Aura::HandleNoImmediateEffect,                         //165 SPELL_AURA_MELEE_ATTACK_POWER_ATTACKER_BONUS implemented in Unit::MeleeDamageBonusDone
    &Aura::HandleAuraModAttackPowerPercent,                 //166 SPELL_AURA_MOD_ATTACK_POWER_PCT
    &Aura::HandleAuraModRangedAttackPowerPercent,           //167 SPELL_AURA_MOD_RANGED_ATTACK_POWER_PCT
    &Aura::HandleNoImmediateEffect,                         //168 SPELL_AURA_MOD_DAMAGE_DONE_VERSUS            implemented in Unit::SpellDamageBonusDone, Unit::MeleeDamageBonusDone
    &Aura::HandleNoImmediateEffect,                         //169 SPELL_AURA_MOD_CRIT_PERCENT_VERSUS           implemented in Unit::DealDamageBySchool, Unit::DoAttackDamage, Unit::SpellCriticalBonus
    &Aura::HandleNULL,                                      //170 SPELL_AURA_DETECT_AMORE       different spells that ignore transformation effects
    &Aura::HandleAuraModIncreaseSpeed,                      //171 SPELL_AURA_MOD_SPEED_NOT_STACK
    &Aura::HandleAuraModIncreaseMountedSpeed,               //172 SPELL_AURA_MOD_MOUNTED_SPEED_NOT_STACK
    &Aura::HandleUnused,                                    //173 unused (3.0.8a-3.2.2a) no spells, old SPELL_AURA_ALLOW_CHAMPION_SPELLS  only for Proclaim Champion spell
    &Aura::HandleModSpellDamagePercentFromStat,             //174 SPELL_AURA_MOD_SPELL_DAMAGE_OF_STAT_PERCENT  implemented in Unit::SpellBaseDamageBonusDone
    &Aura::HandleModSpellHealingPercentFromStat,            //175 SPELL_AURA_MOD_SPELL_HEALING_OF_STAT_PERCENT implemented in Unit::SpellBaseHealingBonusDone
    &Aura::HandleSpiritOfRedemption,                        //176 SPELL_AURA_SPIRIT_OF_REDEMPTION   only for Spirit of Redemption spell, die at aura end
    &Aura::HandleNULL,                                      //177 SPELL_AURA_AOE_CHARM (22 spells)
    &Aura::HandleNoImmediateEffect,                         //178 SPELL_AURA_MOD_DEBUFF_RESISTANCE          implemented in Unit::MagicSpellHitResult
    &Aura::HandleNoImmediateEffect,                         //179 SPELL_AURA_MOD_ATTACKER_SPELL_CRIT_CHANCE implemented in Unit::SpellCriticalBonus
    &Aura::HandleNoImmediateEffect,                         //180 SPELL_AURA_MOD_FLAT_SPELL_DAMAGE_VERSUS   implemented in Unit::SpellDamageBonusDone
    &Aura::HandleUnused,                                    //181 unused (3.0.8a-3.2.2a) old SPELL_AURA_MOD_FLAT_SPELL_CRIT_DAMAGE_VERSUS
    &Aura::HandleAuraModResistenceOfStatPercent,            //182 SPELL_AURA_MOD_RESISTANCE_OF_STAT_PERCENT
    &Aura::HandleNoImmediateEffect,                         //183 SPELL_AURA_MOD_CRITICAL_THREAT only used in 28746, implemented in ThreatCalcHelper::calcThreat
    &Aura::HandleNoImmediateEffect,                         //184 SPELL_AURA_MOD_ATTACKER_MELEE_HIT_CHANCE  implemented in Unit::RollMeleeOutcomeAgainst
    &Aura::HandleNoImmediateEffect,                         //185 SPELL_AURA_MOD_ATTACKER_RANGED_HIT_CHANCE implemented in Unit::RollMeleeOutcomeAgainst
    &Aura::HandleNoImmediateEffect,                         //186 SPELL_AURA_MOD_ATTACKER_SPELL_HIT_CHANCE  implemented in Unit::MagicSpellHitResult
    &Aura::HandleNoImmediateEffect,                         //187 SPELL_AURA_MOD_ATTACKER_MELEE_CRIT_CHANCE  implemented in Unit::GetUnitCriticalChance
    &Aura::HandleNoImmediateEffect,                         //188 SPELL_AURA_MOD_ATTACKER_RANGED_CRIT_CHANCE implemented in Unit::GetUnitCriticalChance
    &Aura::HandleModRating,                                 //189 SPELL_AURA_MOD_RATING
    &Aura::HandleNoImmediateEffect,                         //190 SPELL_AURA_MOD_FACTION_REPUTATION_GAIN     implemented in Player::CalculateReputationGain
    &Aura::HandleAuraModUseNormalSpeed,                     //191 SPELL_AURA_USE_NORMAL_MOVEMENT_SPEED
    &Aura::HandleModMeleeRangedSpeedPct,                    //192 SPELL_AURA_HASTE_MELEE
    &Aura::HandleModCombatSpeedPct,                         //193 SPELL_AURA_HASTE_ALL (in fact combat (any type attack) speed pct)
    &Aura::HandleNoImmediateEffect,                         //194 SPELL_AURA_MOD_IGNORE_ABSORB_SCHOOL       implement in Unit::CalcNotIgnoreAbsorbDamage
    &Aura::HandleNoImmediateEffect,                         //195 SPELL_AURA_MOD_IGNORE_ABSORB_FOR_SPELL    implement in Unit::CalcNotIgnoreAbsorbDamage
    &Aura::HandleNULL,                                      //196 SPELL_AURA_MOD_COOLDOWN (single spell 24818 in 3.2.2a)
    &Aura::HandleNoImmediateEffect,                         //197 SPELL_AURA_MOD_ATTACKER_SPELL_AND_WEAPON_CRIT_CHANCE implemented in Unit::SpellCriticalBonus Unit::GetUnitCriticalChance
    &Aura::HandleUnused,                                    //198 unused (3.0.8a-3.2.2a) old SPELL_AURA_MOD_ALL_WEAPON_SKILLS
    &Aura::HandleNoImmediateEffect,                         //199 SPELL_AURA_MOD_INCREASES_SPELL_PCT_TO_HIT  implemented in Unit::MagicSpellHitResult
    &Aura::HandleNoImmediateEffect,                         //200 SPELL_AURA_MOD_KILL_XP_PCT                 implemented in Player::GiveXP
    &Aura::HandleAuraAllowFlight,                           //201 SPELL_AURA_FLY                             this aura enable flight mode...
    &Aura::HandleNoImmediateEffect,                         //202 SPELL_AURA_CANNOT_BE_DODGED                implemented in Unit::RollPhysicalOutcomeAgainst
    &Aura::HandleNoImmediateEffect,                         //203 SPELL_AURA_MOD_ATTACKER_MELEE_CRIT_DAMAGE  implemented in Unit::CalculateMeleeDamage and Unit::SpellCriticalDamageBonus
    &Aura::HandleNoImmediateEffect,                         //204 SPELL_AURA_MOD_ATTACKER_RANGED_CRIT_DAMAGE implemented in Unit::CalculateMeleeDamage and Unit::SpellCriticalDamageBonus
    &Aura::HandleNoImmediateEffect,                         //205 SPELL_AURA_MOD_ATTACKER_SPELL_CRIT_DAMAGE  implemented in Unit::SpellCriticalDamageBonus
    &Aura::HandleAuraModIncreaseFlightSpeed,                //206 SPELL_AURA_MOD_FLIGHT_SPEED
    &Aura::HandleAuraModIncreaseFlightSpeed,                //207 SPELL_AURA_MOD_FLIGHT_SPEED_MOUNTED
    &Aura::HandleAuraModIncreaseFlightSpeed,                //208 SPELL_AURA_MOD_FLIGHT_SPEED_STACKING
    &Aura::HandleAuraModIncreaseFlightSpeed,                //209 SPELL_AURA_MOD_FLIGHT_SPEED_MOUNTED_STACKING
    &Aura::HandleAuraModIncreaseFlightSpeed,                //210 SPELL_AURA_MOD_FLIGHT_SPEED_NOT_STACKING
    &Aura::HandleAuraModIncreaseFlightSpeed,                //211 SPELL_AURA_MOD_FLIGHT_SPEED_MOUNTED_NOT_STACKING
    &Aura::HandleAuraModRangedAttackPowerOfStatPercent,     //212 SPELL_AURA_MOD_RANGED_ATTACK_POWER_OF_STAT_PERCENT
    &Aura::HandleNoImmediateEffect,                         //213 SPELL_AURA_MOD_RAGE_FROM_DAMAGE_DEALT implemented in Player::RewardRage
    &Aura::HandleUnused,                                    //214 Tamed Pet Passive (single test like spell 20782, also single for 157 aura)
    &Aura::HandleArenaPreparation,                          //215 SPELL_AURA_ARENA_PREPARATION
    &Aura::HandleModCastingSpeed,                           //216 SPELL_AURA_HASTE_SPELLS
    &Aura::HandleUnused,                                    //217 unused (3.0.8a-3.2.2a)
    &Aura::HandleAuraModRangedHaste,                        //218 SPELL_AURA_HASTE_RANGED
    &Aura::HandleModManaRegen,                              //219 SPELL_AURA_MOD_MANA_REGEN_FROM_STAT
    &Aura::HandleModRatingFromStat,                         //220 SPELL_AURA_MOD_RATING_FROM_STAT
    &Aura::HandleNULL,                                      //221 ignored
    &Aura::HandleUnused,                                    //222 unused (3.0.8a-3.2.2a) only for spell 44586 that not used in real spell cast
    &Aura::HandleNULL,                                      //223 dummy code (cast damage spell to attacker) and another dymmy (jump to another nearby raid member)
    &Aura::HandleUnused,                                    //224 unused (3.0.8a-3.2.2a)
    &Aura::HandleNoImmediateEffect,                         //225 SPELL_AURA_PRAYER_OF_MENDING
    &Aura::HandleAuraPeriodicDummy,                         //226 SPELL_AURA_PERIODIC_DUMMY
    &Aura::HandlePeriodicTriggerSpellWithValue,             //227 SPELL_AURA_PERIODIC_TRIGGER_SPELL_WITH_VALUE
    &Aura::HandleNoImmediateEffect,                         //228 SPELL_AURA_DETECT_STEALTH
    &Aura::HandleNoImmediateEffect,                         //229 SPELL_AURA_MOD_AOE_DAMAGE_AVOIDANCE        implemented in Unit::SpellDamageBonusTaken
    &Aura::HandleAuraModIncreaseMaxHealth,                  //230 Commanding Shout
    &Aura::HandleNoImmediateEffect,                         //231 SPELL_AURA_PROC_TRIGGER_SPELL_WITH_VALUE
    &Aura::HandleNoImmediateEffect,                         //232 SPELL_AURA_MECHANIC_DURATION_MOD           implement in Unit::CalculateSpellDuration
    &Aura::HandleNULL,                                      //233 set model id to the one of the creature with id m_modifier.m_miscvalue
    &Aura::HandleNoImmediateEffect,                         //234 SPELL_AURA_MECHANIC_DURATION_MOD_NOT_STACK implement in Unit::CalculateSpellDuration
    &Aura::HandleAuraModDispelResist,                       //235 SPELL_AURA_MOD_DISPEL_RESIST               implement in Unit::MagicSpellHitResult
    &Aura::HandleAuraControlVehicle,                        //236 SPELL_AURA_CONTROL_VEHICLE
    &Aura::HandleModSpellDamagePercentFromAttackPower,      //237 SPELL_AURA_MOD_SPELL_DAMAGE_OF_ATTACK_POWER  implemented in Unit::SpellBaseDamageBonusDone
    &Aura::HandleModSpellHealingPercentFromAttackPower,     //238 SPELL_AURA_MOD_SPELL_HEALING_OF_ATTACK_POWER implemented in Unit::SpellBaseHealingBonusDone
    &Aura::HandleAuraModScale,                              //239 SPELL_AURA_MOD_SCALE_2 only in Noggenfogger Elixir (16595) before 2.3.0 aura 61
    &Aura::HandleAuraModExpertise,                          //240 SPELL_AURA_MOD_EXPERTISE
    &Aura::HandleForceMoveForward,                          //241 Forces the player to move forward
    &Aura::HandleUnused,                                    //242 SPELL_AURA_MOD_SPELL_DAMAGE_FROM_HEALING (only 2 test spels in 3.2.2a)
    &Aura::HandleNULL,                                      //243 faction reaction override spells
    &Aura::HandleComprehendLanguage,                        //244 SPELL_AURA_COMPREHEND_LANGUAGE
    &Aura::HandleNoImmediateEffect,                         //245 SPELL_AURA_MOD_DURATION_OF_MAGIC_EFFECTS     implemented in Unit::CalculateSpellDuration
    &Aura::HandleNoImmediateEffect,                         //246 SPELL_AURA_MOD_DURATION_OF_EFFECTS_BY_DISPEL implemented in Unit::CalculateSpellDuration
    &Aura::HandleAuraMirrorImage,                           //247 SPELL_AURA_MIRROR_IMAGE
    &Aura::HandleNoImmediateEffect,                         //248 SPELL_AURA_MOD_COMBAT_RESULT_CHANCE         implemented in Unit::RollMeleeOutcomeAgainst
    &Aura::HandleAuraConvertRune,                           //249 SPELL_AURA_CONVERT_RUNE
    &Aura::HandleAuraModIncreaseHealth,                     //250 SPELL_AURA_MOD_INCREASE_HEALTH_2
    &Aura::HandleNULL,                                      //251 SPELL_AURA_MOD_ENEMY_DODGE
    &Aura::HandleModCombatSpeedPct,                         //252 SPELL_AURA_SLOW_ALL
    &Aura::HandleNoImmediateEffect,                         //253 SPELL_AURA_MOD_BLOCK_CRIT_CHANCE             implemented in Unit::CalculateMeleeDamage
    &Aura::HandleNULL,                                      //254 SPELL_AURA_MOD_DISARM_SHIELD disarm Shield
    &Aura::HandleNoImmediateEffect,                         //255 SPELL_AURA_MOD_MECHANIC_DAMAGE_TAKEN_PERCENT    implemented in Unit::SpellDamageBonusTaken
    &Aura::HandleNoReagentUseAura,                          //256 SPELL_AURA_NO_REAGENT_USE Use SpellClassMask for spell select
    &Aura::HandleNULL,                                      //257 SPELL_AURA_MOD_TARGET_RESIST_BY_SPELL_CLASS Use SpellClassMask for spell select
    &Aura::HandleNULL,                                      //258 SPELL_AURA_MOD_SPELL_VISUAL
    &Aura::HandleNULL,                                      //259 corrupt healing over time spell
    &Aura::HandleNoImmediateEffect,                         //260 SPELL_AURA_SCREEN_EFFECT (miscvalue = id in ScreenEffect.dbc) not required any code
    &Aura::HandlePhase,                                     //261 SPELL_AURA_PHASE undetectable invisibility?     implemented in Unit::isVisibleForOrDetect
    &Aura::HandleIgnoreUnitState,                           //262 SPELL_AURA_IGNORE_UNIT_STATE Allows some abilities which are avaible only in some cases.... implemented in Unit::isIgnoreUnitState & Spell::CheckCast
    &Aura::HandleAllowOnlyAbility,                          //263 SPELL_AURA_ALLOW_ONLY_ABILITY player can use only abilities set in SpellClassMask
    &Aura::HandleUnused,                                    //264 unused (3.0.8a-3.2.2a)
    &Aura::HandleUnused,                                    //265 unused (3.0.8a-3.2.2a)
    &Aura::HandleUnused,                                    //266 unused (3.0.8a-3.2.2a)
    &Aura::HandleNoImmediateEffect,                         //267 SPELL_AURA_MOD_IMMUNE_AURA_APPLY_SCHOOL         implemented in Unit::IsImmunedToSpellEffect
    &Aura::HandleAuraModAttackPowerOfStatPercent,           //268 SPELL_AURA_MOD_ATTACK_POWER_OF_STAT_PERCENT
    &Aura::HandleNoImmediateEffect,                         //269 SPELL_AURA_MOD_IGNORE_DAMAGE_REDUCTION_SCHOOL   implemented in Unit::CalcNotIgnoreDamageRedunction
    &Aura::HandleUnused,                                    //270 SPELL_AURA_MOD_IGNORE_TARGET_RESIST (unused in 3.2.2a)
    &Aura::HandleNoImmediateEffect,                         //271 SPELL_AURA_MOD_DAMAGE_FROM_CASTER    implemented in Unit::SpellDamageBonusTaken
    &Aura::HandleNoImmediateEffect,                         //272 SPELL_AURA_MAELSTROM_WEAPON (unclear use for aura, it used in (3.2.2a...3.3.0) in single spell 53817 that spellmode stacked and charged spell expected to be drop as stack
    &Aura::HandleNoImmediateEffect,                         //273 SPELL_AURA_X_RAY (client side implementation)
    &Aura::HandleNULL,                                      //274 proc free shot?
    &Aura::HandleNoImmediateEffect,                         //275 SPELL_AURA_MOD_IGNORE_SHAPESHIFT Use SpellClassMask for spell select
    &Aura::HandleNULL,                                      //276 mod damage % mechanic?
    &Aura::HandleNoImmediateEffect,                         //277 SPELL_AURA_MOD_MAX_AFFECTED_TARGETS Use SpellClassMask for spell select
    &Aura::HandleNULL,                                      //278 SPELL_AURA_MOD_DISARM_RANGED disarm ranged weapon
    &Aura::HandleNULL,                                      //279 visual effects? 58836 and 57507
    &Aura::HandleModTargetArmorPct,                         //280 SPELL_AURA_MOD_TARGET_ARMOR_PCT
    &Aura::HandleNoImmediateEffect,                         //281 SPELL_AURA_MOD_HONOR_GAIN             implemented in Player::RewardHonor
    &Aura::HandleAuraIncreaseBaseHealthPercent,             //282 SPELL_AURA_INCREASE_BASE_HEALTH_PERCENT
    &Aura::HandleNoImmediateEffect,                         //283 SPELL_AURA_MOD_HEALING_RECEIVED       implemented in Unit::SpellHealingBonusTaken
    &Aura::HandleAuraLinked,                                //284 SPELL_AURA_LINKED
    &Aura::HandleAuraModAttackPowerOfArmor,                 //285 SPELL_AURA_MOD_ATTACK_POWER_OF_ARMOR  implemented in Player::UpdateAttackPowerAndDamage
    &Aura::HandleNoImmediateEffect,                         //286 SPELL_AURA_ABILITY_PERIODIC_CRIT      implemented in Aura::IsCritFromAbilityAura called from Aura::PeriodicTick
    &Aura::HandleNoImmediateEffect,                         //287 SPELL_AURA_DEFLECT_SPELLS             implemented in Unit::MagicSpellHitResult and Unit::MeleeSpellHitResult
    &Aura::HandleNULL,                                      //288 increase parry/deflect, prevent attack (single spell used 67801)
    &Aura::HandleUnused,                                    //289 unused (3.2.2a)
    &Aura::HandleAuraModAllCritChance,                      //290 SPELL_AURA_MOD_ALL_CRIT_CHANCE
    &Aura::HandleNoImmediateEffect,                         //291 SPELL_AURA_MOD_QUEST_XP_PCT           implemented in Player::GiveXP
    &Aura::HandleAuraOpenStable,                            //292 call stabled pet
    &Aura::HandleNULL,                                      //293 3 spells
    &Aura::HandleNULL,                                      //294 2 spells, possible prevent mana regen
    &Aura::HandleUnused,                                    //295 unused (3.2.2a)
    &Aura::HandleNULL,                                      //296 2 spells
    &Aura::HandleNULL,                                      //297 1 spell (counter spell school?)
    &Aura::HandleUnused,                                    //298 unused (3.2.2a)
    &Aura::HandleUnused,                                    //299 unused (3.2.2a)
    &Aura::HandleNULL,                                      //300 3 spells (share damage?)
    &Aura::HandleNULL,                                      //301 5 spells
    &Aura::HandleUnused,                                    //302 unused (3.2.2a)
    &Aura::HandleNULL,                                      //303 17 spells
    &Aura::HandleNULL,                                      //304 2 spells (alcohol effect?)
    &Aura::HandleAuraModIncreaseSpeed,                      //305 SPELL_AURA_MOD_MINIMUM_SPEED
    &Aura::HandleNULL,                                      //306 1 spell
    &Aura::HandleNULL,                                      //307 absorb healing?
    &Aura::HandleNULL,                                      //308 new aura for hunter traps
    &Aura::HandleNULL,                                      //309 absorb healing?
    &Aura::HandleNULL,                                      //310 pet avoidance passive?
    &Aura::HandleNULL,                                      //311 0 spells in 3.3
    &Aura::HandleNULL,                                      //312 0 spells in 3.3
    &Aura::HandleNULL,                                      //313 0 spells in 3.3
    &Aura::HandleNULL,                                      //314 1 test spell (reduce duration of silince/magic)
    &Aura::HandleNULL,                                      //315 underwater walking
    &Aura::HandleNULL                                       //316 makes haste affect HOT/DOT ticks
};

static AuraType const frozenAuraTypes[] = { SPELL_AURA_MOD_ROOT, SPELL_AURA_MOD_STUN, SPELL_AURA_NONE };

Aura::Aura(SpellEntry const* spellproto, SpellEffectIndex eff, int32 *currentBasePoints, SpellAuraHolder *holder, Unit *target, Unit *caster, Item* castItem) :
m_spellmod(NULL),
m_timeCla(1000), m_periodicTimer(0), m_periodicTick(0), m_removeMode(AURA_REMOVE_BY_DEFAULT),
m_effIndex(eff), m_spellAuraHolder(holder), m_isPersistent(false),
m_positive(false), m_isPeriodic(false), m_isAreaAura(false), m_in_use(0)
{
    ASSERT(target);

    ASSERT(spellproto && spellproto == sSpellStore.LookupEntry( spellproto->Id ) && "`info` must be pointer to sSpellStore element");

    m_currentBasePoints = currentBasePoints ? *currentBasePoints : spellproto->CalculateSimpleValue(eff);

    bool isPassive = IsPassiveSpell(GetSpellProto());
    bool isPermanent = false;
    m_positive = IsPositiveEffect(spellproto->Id, m_effIndex);
    uint64 caster_guid = !caster ? target->GetGUID() : caster->GetGUID();

    m_applyTime = time(NULL);

    int32 damage;
    if(!caster)
    {
        damage = m_currentBasePoints;
        m_maxduration = target->CalculateSpellDuration(spellproto, m_effIndex, target);
    }
    else
    {
        damage        = caster->CalculateSpellDamage(target, spellproto, m_effIndex, &m_currentBasePoints);
        m_maxduration = caster->CalculateSpellDuration(spellproto, m_effIndex, target);

        if (!damage && castItem && castItem->GetItemSuffixFactor())
        {
            ItemRandomSuffixEntry const *item_rand_suffix = sItemRandomSuffixStore.LookupEntry(abs(castItem->GetItemRandomPropertyId()));
            if(item_rand_suffix)
            {
                for (int k = 0; k < 3; ++k)
                {
                    SpellItemEnchantmentEntry const *pEnchant = sSpellItemEnchantmentStore.LookupEntry(item_rand_suffix->enchant_id[k]);
                    if(pEnchant)
                    {
                        for (int t = 0; t < 3; ++t)
                            if(pEnchant->spellid[t] == spellproto->Id)
                        {
                            damage = uint32((item_rand_suffix->prefix[k]*castItem->GetItemSuffixFactor()) / 10000 );
                            break;
                        }
                    }

                    if(damage)
                        break;
                }
            }
        }
    }

    if(m_maxduration == -1 || isPassive && spellproto->DurationIndex == 0)
        isPermanent = true;

    Player* modOwner = caster ? caster->GetSpellModOwner() : NULL;

    if(!isPermanent && modOwner)
    {
        modOwner->ApplySpellMod(spellproto->Id, SPELLMOD_DURATION, m_maxduration);
        // Get zero duration aura after - need set m_maxduration > 0 for apply/remove aura work
        if (m_maxduration<=0)
            m_maxduration = 1;
    }

    m_duration = m_maxduration;

    DEBUG_FILTER_LOG(LOG_FILTER_SPELL_CAST, "Aura: construct Spellid : %u, Aura : %u Duration : %d Target : %d Damage : %d", spellproto->Id, spellproto->EffectApplyAuraName[eff], m_maxduration, spellproto->EffectImplicitTargetA[eff],damage);

    SetModifier(AuraType(spellproto->EffectApplyAuraName[eff]), damage, spellproto->EffectAmplitude[eff], spellproto->EffectMiscValue[eff]);

    // Apply periodic time mod
    if(modOwner && m_modifier.periodictime)
        modOwner->ApplySpellMod(spellproto->Id, SPELLMOD_ACTIVATION_TIME, m_modifier.periodictime);

    // Start periodic on next tick or at aura apply
    if (!(spellproto->AttributesEx5 & SPELL_ATTR_EX5_START_PERIODIC_AT_APPLY))
        m_periodicTimer += m_modifier.periodictime;
}

Aura::~Aura()
{
}

AreaAura::AreaAura(SpellEntry const* spellproto, SpellEffectIndex eff, int32 *currentBasePoints, SpellAuraHolder *holder, Unit *target,
Unit *caster, Item* castItem) : Aura(spellproto, eff, currentBasePoints, holder, target, caster, castItem)
{
    m_isAreaAura = true;

    // caster==NULL in constructor args if target==caster in fact
    Unit* caster_ptr = caster ? caster : target;

    m_radius = GetSpellRadius(sSpellRadiusStore.LookupEntry(spellproto->EffectRadiusIndex[m_effIndex]));
    if(Player* modOwner = caster_ptr->GetSpellModOwner())
        modOwner->ApplySpellMod(spellproto->Id, SPELLMOD_RADIUS, m_radius);

    switch(spellproto->Effect[eff])
    {
        case SPELL_EFFECT_APPLY_AREA_AURA_PARTY:
            m_areaAuraType = AREA_AURA_PARTY;
            if (target->GetTypeId() == TYPEID_UNIT && ((Creature*)target)->isTotem())
                m_modifier.m_auraname = SPELL_AURA_NONE;
            break;
        case SPELL_EFFECT_APPLY_AREA_AURA_RAID:
            m_areaAuraType = AREA_AURA_RAID;
            if (target->GetTypeId() == TYPEID_UNIT && ((Creature*)target)->isTotem())
                m_modifier.m_auraname = SPELL_AURA_NONE;
            // Light's Beacon not applied to caster itself (TODO: more generic check for another simialr spell if any?)
            else if (target == caster_ptr && spellproto->Id == 53651)
                m_modifier.m_auraname = SPELL_AURA_NONE;
            break;
        case SPELL_EFFECT_APPLY_AREA_AURA_FRIEND:
            m_areaAuraType = AREA_AURA_FRIEND;
            break;
        case SPELL_EFFECT_APPLY_AREA_AURA_ENEMY:
            m_areaAuraType = AREA_AURA_ENEMY;
            if (target == caster_ptr)
                m_modifier.m_auraname = SPELL_AURA_NONE;    // Do not do any effect on self
            break;
        case SPELL_EFFECT_APPLY_AREA_AURA_PET:
            m_areaAuraType = AREA_AURA_PET;
            break;
        case SPELL_EFFECT_APPLY_AREA_AURA_OWNER:
            m_areaAuraType = AREA_AURA_OWNER;
            if (target == caster_ptr)
                m_modifier.m_auraname = SPELL_AURA_NONE;
            break;
        default:
            sLog.outError("Wrong spell effect in AreaAura constructor");
            ASSERT(false);
            break;
    }
}

AreaAura::~AreaAura()
{
}

PersistentAreaAura::PersistentAreaAura(SpellEntry const* spellproto, SpellEffectIndex eff, int32 *currentBasePoints, SpellAuraHolder *holder, Unit *target,
Unit *caster, Item* castItem) : Aura(spellproto, eff, currentBasePoints, holder, target, caster, castItem)
{
    m_isPersistent = true;
}

PersistentAreaAura::~PersistentAreaAura()
{
}

SingleEnemyTargetAura::SingleEnemyTargetAura(SpellEntry const* spellproto, SpellEffectIndex eff, int32 *currentBasePoints, SpellAuraHolder *holder, Unit *target,
Unit *caster, Item* castItem) : Aura(spellproto, eff, currentBasePoints, holder, target, caster, castItem)
{
    if (caster)
        m_casters_target_guid = caster->GetTypeId()==TYPEID_PLAYER ? ((Player*)caster)->GetSelection() : caster->GetTargetGUID();
    else
        m_casters_target_guid = 0;
}

SingleEnemyTargetAura::~SingleEnemyTargetAura()
{
}

Unit* SingleEnemyTargetAura::GetTriggerTarget() const
{
    return ObjectAccessor::GetUnit(*(m_spellAuraHolder->GetTarget()), m_casters_target_guid);
}

Aura* CreateAura(SpellEntry const* spellproto, SpellEffectIndex eff, int32 *currentBasePoints, SpellAuraHolder *holder, Unit *target, Unit *caster, Item* castItem)
{
    if (IsAreaAuraEffect(spellproto->Effect[eff]))
        return new AreaAura(spellproto, eff, currentBasePoints, holder, target, caster, castItem);

    uint32 triggeredSpellId = spellproto->EffectTriggerSpell[eff];

    if(SpellEntry const* triggeredSpellInfo = sSpellStore.LookupEntry(triggeredSpellId))
        for (int i = 0; i < MAX_EFFECT_INDEX; ++i)
            if (triggeredSpellInfo->EffectImplicitTargetA[i] == TARGET_SINGLE_ENEMY)
                return new SingleEnemyTargetAura(spellproto, eff, currentBasePoints, holder, target, caster, castItem);

    return new Aura(spellproto, eff, currentBasePoints, holder, target, caster, castItem);
}

SpellAuraHolder* CreateSpellAuraHolder(SpellEntry const* spellproto, Unit *target, WorldObject *caster, Item *castItem)
{
    return new SpellAuraHolder(spellproto, target, caster, castItem);
}

void Aura::SetModifier(AuraType t, int32 a, uint32 pt, int32 miscValue)
{
    m_modifier.m_auraname = t;
    m_modifier.m_amount = a;
    m_modifier.m_miscvalue = miscValue;
    m_modifier.periodictime = pt;
}

void Aura::Update(uint32 diff)
{
    if (m_duration > 0)
    {
        m_duration -= diff;
        if (m_duration < 0)
            m_duration = 0;
        m_timeCla -= diff;

        // GetEffIndex()==0 prevent double/triple apply manaPerSecond/manaPerSecondPerLevel to same spell with many auras
        // all spells with manaPerSecond/manaPerSecondPerLevel have aura in effect 0
        if (GetEffIndex() == EFFECT_INDEX_0 && m_timeCla <= 0)
        {
            if(Unit* caster = GetCaster())
            {
                Powers powertype = Powers(GetSpellProto()->powerType);
                int32 manaPerSecond = GetSpellProto()->manaPerSecond + GetSpellProto()->manaPerSecondPerLevel * caster->getLevel();
                m_timeCla = 1*IN_MILLISECONDS;
                if (manaPerSecond)
                {
                    if(powertype==POWER_HEALTH)
                        caster->ModifyHealth(-manaPerSecond);
                    else
                        caster->ModifyPower(powertype,-manaPerSecond);
                }
            }
        }
    }

    if(m_isPeriodic && (m_duration >= 0 || GetHolder()->IsPassive() || GetHolder()->IsPermanent()))
    {
        m_periodicTimer -= diff;
        if(m_periodicTimer <= 0) // tick also at m_periodicTimer==0 to prevent lost last tick in case max m_duration == (max m_periodicTimer)*N
        {
            // update before applying (aura can be removed in TriggerSpell or PeriodicTick calls)
            m_periodicTimer += m_modifier.periodictime;
            ++m_periodicTick;                               // for some infinity auras in some cases can overflow and reset
            PeriodicTick();
        }
    }
}

void AreaAura::Update(uint32 diff)
{
    // update for the caster of the aura
    if(GetCasterGUID() == GetTarget()->GetGUID())
    {
        Unit* caster = GetTarget();

        if( !caster->hasUnitState(UNIT_STAT_ISOLATED) )
        {
            Unit* owner = caster->GetCharmerOrOwner();
            if (!owner)
                owner = caster;
            std::list<Unit *> targets;

            switch(m_areaAuraType)
            {
                case AREA_AURA_PARTY:
                {
                    Group *pGroup = NULL;

                    if (owner->GetTypeId() == TYPEID_PLAYER)
                        pGroup = ((Player*)owner)->GetGroup();

                    if( pGroup)
                    {
                        uint8 subgroup = ((Player*)owner)->GetSubGroup();
                        for(GroupReference *itr = pGroup->GetFirstMember(); itr != NULL; itr = itr->next())
                        {
                            Player* Target = itr->getSource();
                            if(Target && Target->isAlive() && Target->GetSubGroup()==subgroup && caster->IsFriendlyTo(Target))
                            {
                                if(caster->IsWithinDistInMap(Target, m_radius))
                                    targets.push_back(Target);
                                Pet *pet = Target->GetPet();
                                if(pet && pet->isAlive() && caster->IsWithinDistInMap(pet, m_radius))
                                    targets.push_back(pet);
                            }
                        }
                    }
                    else
                    {
                        // add owner
                        if( owner != caster && caster->IsWithinDistInMap(owner, m_radius) )
                            targets.push_back(owner);
                        // add caster's pet
                        Unit* pet = caster->GetPet();
                        if( pet && caster->IsWithinDistInMap(pet, m_radius))
                            targets.push_back(pet);
                    }
                    break;
                }
                case AREA_AURA_RAID:
                {
                    Group *pGroup = NULL;

                    if (owner->GetTypeId() == TYPEID_PLAYER)
                        pGroup = ((Player*)owner)->GetGroup();

                    if( pGroup)
                    {
                        for(GroupReference *itr = pGroup->GetFirstMember(); itr != NULL; itr = itr->next())
                        {
                            Player* Target = itr->getSource();
                            if(Target && Target->isAlive() && caster->IsFriendlyTo(Target))
                            {
                                if(caster->IsWithinDistInMap(Target, m_radius))
                                    targets.push_back(Target);
                                Pet *pet = Target->GetPet();
                                if(pet && pet->isAlive() && caster->IsWithinDistInMap(pet, m_radius))
                                    targets.push_back(pet);
                            }
                        }
                    }
                    else
                    {
                        // add owner
                        if( owner != caster && caster->IsWithinDistInMap(owner, m_radius) )
                            targets.push_back(owner);
                        // add caster's pet
                        Unit* pet = caster->GetPet();
                        if( pet && caster->IsWithinDistInMap(pet, m_radius))
                            targets.push_back(pet);
                    }
                    break;
                }
                case AREA_AURA_FRIEND:
                {
                    MaNGOS::AnyFriendlyUnitInObjectRangeCheck u_check(caster, m_radius);
                    MaNGOS::UnitListSearcher<MaNGOS::AnyFriendlyUnitInObjectRangeCheck> searcher(caster,targets, u_check);
                    Cell::VisitAllObjects(caster, searcher, m_radius);
                    break;
                }
                case AREA_AURA_ENEMY:
                {
                    MaNGOS::AnyAoETargetUnitInObjectRangeCheck u_check(caster, m_radius); // No GetCharmer in searcher
                    MaNGOS::UnitListSearcher<MaNGOS::AnyAoETargetUnitInObjectRangeCheck> searcher(caster, targets, u_check);
                    Cell::VisitAllObjects(caster, searcher, m_radius);
                    break;
                }
                case AREA_AURA_OWNER:
                case AREA_AURA_PET:
                {
                    if(owner != caster && caster->IsWithinDistInMap(owner, m_radius))
                        targets.push_back(owner);
                    break;
                }
            }

            for(std::list<Unit *>::iterator tIter = targets.begin(); tIter != targets.end(); tIter++)
            {
                // flag for seelction is need apply aura to current iteration target
                bool apply = true;

                // we need ignore present caster self applied are auras sometime
                // in cases if this only auras applied for spell effect
                Unit::SpellAuraHolderBounds spair = (*tIter)->GetSpellAuraHolderBounds(GetId());
                for(Unit::SpellAuraHolderMap::const_iterator i = spair.first; i != spair.second; ++i)
                {
                    if (i->second->IsDeleted())
                        continue;

                    Aura *aur = i->second->GetAuraByEffectIndex(m_effIndex);

                    if (!aur)
                        continue;

                    switch(m_areaAuraType)
                    {
                        case AREA_AURA_ENEMY:
                            // non caster self-casted auras (non stacked)
                            if(aur->GetModifier()->m_auraname != SPELL_AURA_NONE)
                                apply = false;
                            break;
                        case AREA_AURA_RAID:
                            // non caster self-casted auras (stacked from diff. casters)
                            if(aur->GetModifier()->m_auraname != SPELL_AURA_NONE  || i->second->GetCasterGUID() == GetCasterGUID())
                                apply = false;
                            break;
                        default:
                            // in generic case not allow stacking area auras
                            apply = false;
                            break;
                    }

                    if(!apply)
                        break;
                }

                if(!apply)
                    continue;

                if(SpellEntry const *actualSpellInfo = sSpellMgr.SelectAuraRankForLevel(GetSpellProto(), (*tIter)->getLevel()))
                {
                    int32 actualBasePoints = m_currentBasePoints;
                    // recalculate basepoints for lower rank (all AreaAura spell not use custom basepoints?)
                    if(actualSpellInfo != GetSpellProto())
                        actualBasePoints = actualSpellInfo->CalculateSimpleValue(m_effIndex);

                    SpellAuraHolder *holder = (*tIter)->GetSpellAuraHolder(actualSpellInfo->Id, GetCasterGUID());

                    bool addedToExisting = true;
                    if (!holder)
                    {
                        holder = CreateSpellAuraHolder(actualSpellInfo, (*tIter), caster);
                        addedToExisting = false;
                    }

                    AreaAura *aur = new AreaAura(actualSpellInfo, m_effIndex, &actualBasePoints, holder, (*tIter), caster, NULL);
                    aur->SetAuraDuration(GetAuraDuration());
                    holder->AddAura(aur, m_effIndex);

                    if (addedToExisting)
                    {
                        (*tIter)->AddAuraToModList(aur);
                        holder->SetInUse(true);
                        aur->ApplyModifier(true,true);
                        holder->SetInUse(false);
                    }
                    else
                        (*tIter)->AddSpellAuraHolder(holder);
                }
            }
        }
        Aura::Update(diff);
    }
    else                                                    // aura at non-caster
    {
        Unit* caster = GetCaster();
        Unit* target = GetTarget();

        Aura::Update(diff);

        // remove aura if out-of-range from caster (after teleport for example)
        // or caster is isolated or caster no longer has the aura
        // or caster is (no longer) friendly
        bool needFriendly = (m_areaAuraType == AREA_AURA_ENEMY ? false : true);
        if( !caster || caster->hasUnitState(UNIT_STAT_ISOLATED) ||
            !caster->IsWithinDistInMap(target, m_radius)      ||
            !caster->HasAura(GetId(), GetEffIndex())            ||
            caster->IsFriendlyTo(target) != needFriendly
           )
        {
            target->RemoveSingleAuraFromSpellAuraHolder(GetId(), GetEffIndex(),GetCasterGUID());
        }
        else if( m_areaAuraType == AREA_AURA_PARTY)         // check if in same sub group
        {
            // not check group if target == owner or target == pet
            if (caster->GetCharmerOrOwnerGUID() != target->GetGUID() && caster->GetGUID() != target->GetCharmerOrOwnerGUID())
            {
                Player* check = caster->GetCharmerOrOwnerPlayerOrPlayerItself();

                Group *pGroup = check ? check->GetGroup() : NULL;
                if( pGroup )
                {
                    Player* checkTarget = target->GetCharmerOrOwnerPlayerOrPlayerItself();
                    if(!checkTarget || !pGroup->SameSubGroup(check, checkTarget))
                        target->RemoveSingleAuraFromSpellAuraHolder(GetId(), GetEffIndex(),GetCasterGUID());
                }
                else
                    target->RemoveSingleAuraFromSpellAuraHolder(GetId(), GetEffIndex(),GetCasterGUID());
            }
        }
        else if( m_areaAuraType == AREA_AURA_RAID)          // TODO: fix me!
        {
            // not check group if target == owner or target == pet
            if (caster->GetCharmerOrOwnerGUID() != target->GetGUID() && caster->GetGUID() != target->GetCharmerOrOwnerGUID())
            {
                Player* check = caster->GetCharmerOrOwnerPlayerOrPlayerItself();

                Group *pGroup = check ? check->GetGroup() : NULL;
                if( pGroup )
                {
                    Player* checkTarget = target->GetCharmerOrOwnerPlayerOrPlayerItself();
                    if(!checkTarget)
                        target->RemoveSingleAuraFromSpellAuraHolder(GetId(), GetEffIndex(), GetCasterGUID());
                }
                else
                    target->RemoveSingleAuraFromSpellAuraHolder(GetId(), GetEffIndex(), GetCasterGUID());
            }
        }
        else if( m_areaAuraType == AREA_AURA_PET || m_areaAuraType == AREA_AURA_OWNER )
        {
            if( target->GetGUID() != caster->GetCharmerOrOwnerGUID() )
                target->RemoveSingleAuraFromSpellAuraHolder(GetId(), GetEffIndex(), GetCasterGUID());
        }
    }
}

void PersistentAreaAura::Update(uint32 diff)
{
    bool remove = false;

    // remove the aura if its caster or the dynamic object causing it was removed
    // or if the target moves too far from the dynamic object
    if(Unit *caster = GetCaster())
    {
        DynamicObject *dynObj = caster->GetDynObject(GetId(), GetEffIndex());
        if (dynObj)
        {
            if (!GetTarget()->IsWithinDistInMap(dynObj, dynObj->GetRadius()))
                remove = true;
        }
        else
            remove = true;
    }
    else
        remove = true;

    Aura::Update(diff);

    if(remove)
        GetTarget()->RemoveAura(GetId(), GetEffIndex());
}

void Aura::ApplyModifier(bool apply, bool Real)
{
    AuraType aura = m_modifier.m_auraname;

    GetHolder()->SetInUse(true);
    SetInUse(true);
    if(aura < TOTAL_AURAS)
        (*this.*AuraHandler [aura])(apply, Real);
    SetInUse(false);
    GetHolder()->SetInUse(false);
}

bool Aura::isAffectedOnSpell(SpellEntry const *spell) const
{
    // Check family name
    if (spell->SpellFamilyName != GetSpellProto()->SpellFamilyName)
        return false;
    // Check EffectClassMask
    uint32 const *ptr = getAuraSpellClassMask();
    if (((uint64*)ptr)[0] & spell->SpellFamilyFlags)
        return true;
    if (ptr[2] & spell->SpellFamilyFlags2)
        return true;
    return false;
}

bool Aura::CanProcFrom(SpellEntry const *spell, uint32 EventProcEx, uint32 procEx, bool active) const
{
    // Check EffectClassMask
    uint32 const *ptr = getAuraSpellClassMask();

    // if no class mask defined - allow proc
    if (!((uint64*)ptr)[0] && !ptr[2])
    {
        if (IsPassiveSpell(GetSpellProto()) && !(EventProcEx & PROC_EX_EX_TRIGGER_ALWAYS))
        {
            // Check for extra req (if none) and hit/crit
            if (EventProcEx == PROC_EX_NONE)
            {
                // No extra req, so can trigger only for active (damage/healing present) and hit/crit
                if((procEx & (PROC_EX_NORMAL_HIT|PROC_EX_CRITICAL_HIT)) && active)
                    return true;
                else
                    return false;
            }
            else // Passive spells hits here only if resist/reflect/immune/evade
            {
                // Passive spells can`t trigger if need hit (exclude cases when procExtra include non-active flags)
                if ((EventProcEx & PROC_EX_NORMAL_HIT & procEx) && !active)
                    return false;
            }
        }
        return true;
    }
    else
    {
        // Check family name
        if (spell->SpellFamilyName != GetSpellProto()->SpellFamilyName)
            return false;

        if (((uint64*)ptr)[0] & spell->SpellFamilyFlags)
            return true;

        if (ptr[2] & spell->SpellFamilyFlags2)
            return true;
    }
    return false;
}

void Aura::ReapplyAffectedPassiveAuras( Unit* target, bool owner_mode )
{
    std::set<uint32> affectedSelf;
    std::set<uint32> affectedAuraCaster;

    for(Unit::SpellAuraHolderMap::const_iterator itr = target->GetSpellAuraHolderMap().begin(); itr != target->GetSpellAuraHolderMap().end(); ++itr)
    {
        // permanent passive or permanent area aura
        // passive spells can be affected only by own or owner spell mods)
        if (itr->second->IsPermanent() && (owner_mode && itr->second->IsPassive() /*|| itr->second->IsAreaAura()*/) &&
            // non deleted and not same aura (any with same spell id)
            !itr->second->IsDeleted() && itr->second->GetId() != GetId() &&
            // and affected by aura
            isAffectedOnSpell(itr->second->GetSpellProto()))
        {
            // only applied by self or aura caster
            if (itr->second->GetCasterGUID() == target->GetGUID())
                affectedSelf.insert(itr->second->GetId());
            else if (itr->second->GetCasterGUID() == GetCasterGUID())
                affectedAuraCaster.insert(itr->second->GetId());
        }
    }

    for(std::set<uint32>::const_iterator set_itr = affectedSelf.begin(); set_itr != affectedSelf.end(); ++set_itr)
    {
        target->RemoveAurasDueToSpell(*set_itr);
        target->CastSpell(GetTarget(), *set_itr, true);
    }

    if (!affectedAuraCaster.empty())
    {
        Unit* caster = GetCaster();
        for(std::set<uint32>::const_iterator set_itr = affectedAuraCaster.begin(); set_itr != affectedAuraCaster.end(); ++set_itr)
        {
            target->RemoveAurasDueToSpell(*set_itr);
            if (caster)
                caster->CastSpell(GetTarget(), *set_itr, true);
        }
    }
}

struct ReapplyAffectedPassiveAurasHelper
{
    explicit ReapplyAffectedPassiveAurasHelper(Aura* _aura) : aura(_aura) {}
    void operator()(Unit* unit) const { aura->ReapplyAffectedPassiveAuras(unit, true); }
    Aura* aura;
};

void Aura::ReapplyAffectedPassiveAuras()
{
    // not reapply spell mods with charges (use original value because processed and at remove)
    if (GetSpellProto()->procCharges)
        return;

    // not reapply some spell mods ops (mostly speedup case)
    switch (m_modifier.m_miscvalue)
    {
        case SPELLMOD_DURATION:
        case SPELLMOD_CHARGES:
        case SPELLMOD_NOT_LOSE_CASTING_TIME:
        case SPELLMOD_CASTING_TIME:
        case SPELLMOD_COOLDOWN:
        case SPELLMOD_COST:
        case SPELLMOD_ACTIVATION_TIME:
        case SPELLMOD_CASTING_TIME_OLD:
            return;
    }

    // reapply talents to own passive persistent auras
    ReapplyAffectedPassiveAuras(GetTarget(), true);

    // re-apply talents/passives/area auras applied to pet/totems (it affected by player spellmods)
    GetTarget()->CallForAllControlledUnits(ReapplyAffectedPassiveAurasHelper(this),true,false,false);

    // re-apply talents/passives/area auras applied to group members (it affected by player spellmods)
    if (Group* group = ((Player*)GetTarget())->GetGroup())
        for(GroupReference *itr = group->GetFirstMember(); itr != NULL; itr = itr->next())
            if (Player* member = itr->getSource())
                if (member != GetTarget() && member->IsInMap(GetTarget()))
                    ReapplyAffectedPassiveAuras(member, false);
}

/*********************************************************/
/***               BASIC AURA FUNCTION                 ***/
/*********************************************************/
void Aura::HandleAddModifier(bool apply, bool Real)
{
    if(GetTarget()->GetTypeId() != TYPEID_PLAYER || !Real)
        return;

    if(m_modifier.m_miscvalue >= MAX_SPELLMOD)
        return;

    if (apply)
    {
        // Add custom charges for some mod aura
        switch (GetSpellProto()->Id)
        {
            case 17941:                                     // Shadow Trance
            case 22008:                                     // Netherwind Focus
            case 31834:                                     // Light's Grace
            case 34754:                                     // Clearcasting
            case 34936:                                     // Backlash
            case 44401:                                     // Missile Barrage
            case 48108:                                     // Hot Streak
            case 51124:                                     // Killing Machine
            case 54741:                                     // Firestarter
            case 57761:                                     // Fireball!
            case 64823:                                     // Elune's Wrath (Balance druid t8 set
                GetHolder()->SetAuraCharges(1);
                break;
        }

        m_spellmod = new SpellModifier(
            SpellModOp(m_modifier.m_miscvalue),
            SpellModType(m_modifier.m_auraname),            // SpellModType value == spell aura types
            m_modifier.m_amount,
            this,
            // prevent expire spell mods with (charges > 0 && m_stackAmount > 1)
            // all this spell expected expire not at use but at spell proc event check
            GetSpellProto()->StackAmount > 1 ? 0 : GetHolder()->GetAuraCharges());
    }

    ((Player*)GetTarget())->AddSpellMod(m_spellmod, apply);

    ReapplyAffectedPassiveAuras();
}

void Aura::TriggerSpell()
{
    const uint64& casterGUID = GetCasterGUID();
    Unit* triggerTarget = GetTriggerTarget();

    if (!casterGUID || !triggerTarget)
        return;

    // generic casting code with custom spells and target/caster customs
    uint32 trigger_spell_id = GetSpellProto()->EffectTriggerSpell[m_effIndex];

    SpellEntry const *triggeredSpellInfo = sSpellStore.LookupEntry(trigger_spell_id);
    SpellEntry const *auraSpellInfo = GetSpellProto();
    uint32 auraId = auraSpellInfo->Id;
    Unit* target = GetTarget();

    // specific code for cases with no trigger spell provided in field
    if (triggeredSpellInfo == NULL)
    {
        switch(auraSpellInfo->SpellFamilyName)
        {
            case SPELLFAMILY_GENERIC:
            {
                switch(auraId)
                {
                    case 812:                               // Periodic Mana Burn
                    {
                        trigger_spell_id = 25779;           // Mana Burn

                        // expected selection current fight target
                        triggerTarget = GetTarget()->getVictim();
                        if (!triggerTarget || triggerTarget->GetMaxPower(POWER_MANA) <= 0)
                            return;

                        triggeredSpellInfo = sSpellStore.LookupEntry(trigger_spell_id);
                        if (!triggeredSpellInfo)
                            return;

                        SpellRangeEntry const* srange = sSpellRangeStore.LookupEntry(triggeredSpellInfo->rangeIndex);
                        float max_range = GetSpellMaxRange(srange);
                        if (!triggerTarget->IsWithinDist(GetTarget(),max_range))
                            return;

                        break;
                    }
//                    // Polymorphic Ray
//                    case 6965: break;
                    case 9712:                              // Thaumaturgy Channel
                        trigger_spell_id = 21029;
                        break;
//                    // Egan's Blaster
//                    case 17368: break;
//                    // Haunted
//                    case 18347: break;
//                    // Ranshalla Waiting
//                    case 18953: break;
//                    // Inferno
//                    case 19695: break;
//                    // Frostwolf Muzzle DND
//                    case 21794: break;
//                    // Alterac Ram Collar DND
//                    case 21866: break;
//                    // Celebras Waiting
//                    case 21916: break;
                    case 23170:                             // Brood Affliction: Bronze
                    {
                        target->CastSpell(target, 23171, true, NULL, this);
                        return;
                    }
//                    // Mark of Frost
//                    case 23184: break;
                    case 23493:                             // Restoration
                    {
                        int32 heal = triggerTarget->GetMaxHealth() / 10;
                        triggerTarget->DealHeal(triggerTarget, heal, auraSpellInfo);

                        if (int32 mana = triggerTarget->GetMaxPower(POWER_MANA))
                        {
                            mana /= 10;
                            triggerTarget->EnergizeBySpell(triggerTarget, 23493, mana, POWER_MANA);
                        }
                        return;
                    }
//                    // Stoneclaw Totem Passive TEST
//                    case 23792: break;
//                    // Axe Flurry
//                    case 24018: break;
//                    // Mark of Arlokk
//                    case 24210: break;
//                    // Restoration
//                    case 24379: break;
//                    // Happy Pet
//                    case 24716: break;
//                    // Dream Fog
//                    case 24780: break;
//                    // Cannon Prep
//                    case 24832: break;
                    case 24834:                             // Shadow Bolt Whirl
                    {
                        uint32 spellForTick[8] = { 24820, 24821, 24822, 24823, 24835, 24836, 24837, 24838 };
                        uint32 tick = GetAuraTicks();
                        if(tick < 8)
                        {
                            trigger_spell_id = spellForTick[tick];

                            // casted in left/right (but triggered spell have wide forward cone)
                            float forward = target->GetOrientation();
                            float angle = target->GetOrientation() + ( tick % 2 == 0 ? M_PI_F / 2 : - M_PI_F / 2);
                            target->SetOrientation(angle);
                            triggerTarget->CastSpell(triggerTarget, trigger_spell_id, true, NULL, this, casterGUID);
                            target->SetOrientation(forward);
                        }
                        return;
                    }
//                    // Stink Trap
//                    case 24918: break;
//                    // Mark of Nature
//                    case 25041: break;
//                    // Agro Drones
//                    case 25152: break;
                    case 25371:                             // Consume
                    {
                        int32 bpDamage = triggerTarget->GetMaxHealth()*10/100;
                        triggerTarget->CastCustomSpell(triggerTarget, 25373, &bpDamage, NULL, NULL, true, NULL, this, casterGUID);
                        return;
                    }
//                    // Pain Spike
//                    case 25572: break;
//                    // Rotate 360
//                    case 26009: break;
//                    // Rotate -360
//                    case 26136: break;
//                    // Consume
//                    case 26196: break;
//                    // Berserk
//                    case 26615: break;
//                    // Defile
//                    case 27177: break;
//                    // Teleport: IF/UC
//                    case 27601: break;
//                    // Five Fat Finger Exploding Heart Technique
//                    case 27673: break;
//                    // Nitrous Boost
//                    case 27746: break;
//                    // Steam Tank Passive
//                    case 27747: break;
                    case 27808:                             // Frost Blast
                    {
                        int32 bpDamage = triggerTarget->GetMaxHealth()*26/100;
                        triggerTarget->CastCustomSpell(triggerTarget, 29879, &bpDamage, NULL, NULL, true, NULL, this, casterGUID);
                        return;
                    }
//                    // Detonate Mana
//                    case 27819: break;
//                    // Controller Timer
//                    case 28095: break;
//                    // Stalagg Chain
//                    case 28096: break;
//                    // Stalagg Tesla Passive
//                    case 28097: break;
//                    // Feugen Tesla Passive
//                    case 28109: break;
//                    // Feugen Chain
//                    case 28111: break;
//                    // Mark of Didier
//                    case 28114: break;
//                    // Communique Timer, camp
//                    case 28346: break;
//                    // Icebolt
//                    case 28522: break;
//                    // Silithyst
//                    case 29519: break;
                    case 29528:                             // Inoculate Nestlewood Owlkin
                        // prevent error reports in case ignored player target
                        if (triggerTarget->GetTypeId() != TYPEID_UNIT)
                            return;
                        break;
//                    // Overload
//                    case 29768: break;
//                    // Return Fire
//                    case 29788: break;
//                    // Return Fire
//                    case 29793: break;
//                    // Return Fire
//                    case 29794: break;
//                    // Guardian of Icecrown Passive
//                    case 29897: break;
                    case 29917:                             // Feed Captured Animal
                        trigger_spell_id = 29916;
                        break;
//                    // Flame Wreath
//                    case 29946: break;
//                    // Flame Wreath
//                    case 29947: break;
//                    // Mind Exhaustion Passive
//                    case 30025: break;
//                    // Nether Beam - Serenity
//                    case 30401: break;
                    case 30427:                             // Extract Gas
                    {
                        Unit* caster = GetCaster();
                        if (!caster)
                            return;
                        // move loot to player inventory and despawn target
                        if (caster->GetTypeId() ==TYPEID_PLAYER &&
                           triggerTarget->GetTypeId() == TYPEID_UNIT &&
                           ((Creature*)triggerTarget)->GetCreatureInfo()->type == CREATURE_TYPE_GAS_CLOUD)
                        {
                            Player* player = (Player*)caster;
                            Creature* creature = (Creature*)triggerTarget;
                            // missing lootid has been reported on startup - just return
                            if (!creature->GetCreatureInfo()->SkinLootId)
                                return;

                            player->AutoStoreLoot(creature->GetCreatureInfo()->SkinLootId,LootTemplates_Skinning,true);

                            creature->ForcedDespawn();
                        }
                        return;
                    }
                    case 30576:                             // Quake
                        trigger_spell_id = 30571;
                        break;
//                    // Burning Maul
//                    case 30598: break;
//                    // Regeneration
//                    case 30799:
//                    case 30800:
//                    case 30801:
//                        break;
//                    // Despawn Self - Smoke cloud
//                    case 31269: break;
//                    // Time Rift Periodic
//                    case 31320: break;
//                    // Corrupt Medivh
//                    case 31326: break;
                    case 31347:                             // Doom
                    {
                        target->CastSpell(target,31350,true);
                        target->DealDamage(target, target->GetHealth(), NULL, DIRECT_DAMAGE, SPELL_SCHOOL_MASK_NORMAL, NULL, false);
                        return;
                    }
                    case 31373:                             // Spellcloth
                    {
                        // Summon Elemental after create item
                        triggerTarget->SummonCreature(17870, 0, 0, 0, triggerTarget->GetOrientation(), TEMPSUMMON_DEAD_DESPAWN, 0);
                        return;
                    }
//                    // Bloodmyst Tesla
//                    case 31611: break;
                    case 31944:                             // Doomfire
                    {
                        int32 damage = m_modifier.m_amount * ((GetAuraDuration() + m_modifier.periodictime) / GetAuraMaxDuration());
                        triggerTarget->CastCustomSpell(triggerTarget, 31969, &damage, NULL, NULL, true, NULL, this, casterGUID);
                        return;
                    }
//                    // Teleport Test
//                    case 32236: break;
//                    // Earthquake
//                    case 32686: break;
//                    // Possess
//                    case 33401: break;
//                    // Draw Shadows
//                    case 33563: break;
//                    // Murmur's Touch
//                    case 33711: break;
                    case 34229:                             // Flame Quills
                    {
                        // cast 24 spells 34269-34289, 34314-34316
                        for(uint32 spell_id = 34269; spell_id != 34290; ++spell_id)
                            triggerTarget->CastSpell(triggerTarget, spell_id, true, NULL, this, casterGUID);
                        for(uint32 spell_id = 34314; spell_id != 34317; ++spell_id)
                            triggerTarget->CastSpell(triggerTarget, spell_id, true, NULL, this, casterGUID);
                        return;
                    }
//                    // Gravity Lapse
//                    case 34480: break;
//                    // Tornado
//                    case 34683: break;
//                    // Frostbite Rotate
//                    case 34748: break;
//                    // Arcane Flurry
//                    case 34821: break;
//                    // Interrupt Shutdown
//                    case 35016: break;
//                    // Interrupt Shutdown
//                    case 35176: break;
//                    // Inferno
//                    case 35268: break;
//                    // Salaadin's Tesla
//                    case 35515: break;
//                    // Ethereal Channel (Red)
//                    case 35518: break;
//                    // Nether Vapor
//                    case 35879: break;
//                    // Dark Portal Storm
//                    case 36018: break;
//                    // Burning Maul
//                    case 36056: break;
//                    // Living Grove Defender Lifespan
//                    case 36061: break;
//                    // Professor Dabiri Talks
//                    case 36064: break;
//                    // Kael Gaining Power
//                    case 36091: break;
//                    // They Must Burn Bomb Aura
//                    case 36344: break;
//                    // They Must Burn Bomb Aura (self)
//                    case 36350: break;
//                    // Stolen Ravenous Ravager Egg
//                    case 36401: break;
//                    // Activated Cannon
//                    case 36410: break;
//                    // Stolen Ravenous Ravager Egg
//                    case 36418: break;
//                    // Enchanted Weapons
//                    case 36510: break;
//                    // Cursed Scarab Periodic
//                    case 36556: break;
//                    // Cursed Scarab Despawn Periodic
//                    case 36561: break;
//                    // Vision Guide
//                    case 36573: break;
//                    // Cannon Charging (platform)
//                    case 36785: break;
//                    // Cannon Charging (self)
//                    case 36860: break;
                    case 37027:                             // Remote Toy
                        trigger_spell_id = 37029;
                        break;
//                    // Mark of Death
//                    case 37125: break;
//                    // Arcane Flurry
//                    case 37268: break;
//                    // Spout
//                    case 37429: break;
//                    // Spout
//                    case 37430: break;
//                    // Karazhan - Chess NPC AI, Snapshot timer
//                    case 37440: break;
//                    // Karazhan - Chess NPC AI, action timer
//                    case 37504: break;
//                    // Karazhan - Chess: Is Square OCCUPIED aura (DND)
//                    case 39400: break;
//                    // Banish
//                    case 37546: break;
//                    // Shriveling Gaze
//                    case 37589: break;
//                    // Fake Aggro Radius (2 yd)
//                    case 37815: break;
//                    // Corrupt Medivh
//                    case 37853: break;
                    case 38495:                             // Eye of Grillok
                    {
                        target->CastSpell(target, 38530, true);
                        return;
                    }
                    case 38554:                             // Absorb Eye of Grillok (Zezzak's Shard)
                    {
                        if (target->GetTypeId() != TYPEID_UNIT)
                            return;

                        if (Unit* caster = GetCaster())
                            caster->CastSpell(caster, 38495, true, NULL, this);
                        else
                            return;

                        Creature* creatureTarget = (Creature*)target;

                        creatureTarget->ForcedDespawn();
                        return;
                    }
//                    // Magic Sucker Device timer
//                    case 38672: break;
//                    // Tomb Guarding Charging
//                    case 38751: break;
//                    // Murmur's Touch
//                    case 38794: break;
                    case 39105:                             // Activate Nether-wraith Beacon (31742 Nether-wraith Beacon item)
                    {
                        float fX, fY, fZ;
                        triggerTarget->GetClosePoint(fX, fY, fZ, triggerTarget->GetObjectBoundingRadius(), 20.0f);
                        triggerTarget->SummonCreature(22408, fX, fY, fZ, triggerTarget->GetOrientation(), TEMPSUMMON_DEAD_DESPAWN, 0);
                        return;
                    }
//                    // Drain World Tree Visual
//                    case 39140: break;
//                    // Quest - Dustin's Undead Dragon Visual aura
//                    case 39259: break;
//                    // Hellfire - The Exorcism, Jules releases darkness, aura
//                    case 39306: break;
//                    // Inferno
//                    case 39346: break;
//                    // Enchanted Weapons
//                    case 39489: break;
//                    // Shadow Bolt Whirl
//                    case 39630: break;
//                    // Shadow Bolt Whirl
//                    case 39634: break;
//                    // Shadow Inferno
//                    case 39645: break;
                    case 39857:                             // Tear of Azzinoth Summon Channel - it's not really supposed to do anything,and this only prevents the console spam
                        trigger_spell_id = 39856;
                        break;
//                    // Soulgrinder Ritual Visual (Smashed)
//                    case 39974: break;
//                    // Simon Game Pre-game timer
//                    case 40041: break;
//                    // Knockdown Fel Cannon: The Aggro Check Aura
//                    case 40113: break;
//                    // Spirit Lance
//                    case 40157: break;
//                    // Demon Transform 2
//                    case 40398: break;
//                    // Demon Transform 1
//                    case 40511: break;
//                    // Ancient Flames
//                    case 40657: break;
//                    // Ethereal Ring Cannon: Cannon Aura
//                    case 40734: break;
//                    // Cage Trap
//                    case 40760: break;
//                    // Random Periodic
//                    case 40867: break;
//                    // Prismatic Shield
//                    case 40879: break;
//                    // Aura of Desire
//                    case 41350: break;
//                    // Dementia
//                    case 41404: break;
//                    // Chaos Form
//                    case 41629: break;
//                    // Alert Drums
//                    case 42177: break;
//                    // Spout
//                    case 42581: break;
//                    // Spout
//                    case 42582: break;
//                    // Return to the Spirit Realm
//                    case 44035: break;
//                    // Curse of Boundless Agony
//                    case 45050: break;
//                    // Earthquake
//                    case 46240: break;
                    case 46736:                             // Personalized Weather
                        trigger_spell_id = 46737;
                        break;
//                    // Stay Submerged
//                    case 46981: break;
//                    // Dragonblight Ram
//                    case 47015: break;
//                    // Party G.R.E.N.A.D.E.
//                    case 51510: break;
//                    // Horseman Abilities
//                    case 52347: break;
//                    // GPS (Greater drake Positioning System)
//                    case 53389: break;
//                    // WotLK Prologue Frozen Shade Summon Aura
//                    case 53459: break;
//                    // WotLK Prologue Frozen Shade Speech
//                    case 53460: break;
//                    // WotLK Prologue Dual-plagued Brain Summon Aura
//                    case 54295: break;
//                    // WotLK Prologue Dual-plagued Brain Speech
//                    case 54299: break;
//                    // Rotate 360 (Fast)
//                    case 55861: break;
//                    // Shadow Sickle
//                    case 56702: break;
//                    // Portal Periodic
//                    case 58008: break;
//                    // Destroy Door Seal
//                    case 58040: break;
//                    // Draw Magic
//                    case 58185: break;
//                    // Food
//                    case 58886: break;
//                    // Shadow Sickle
//                    case 59103: break;
//                    // Time Bomb
//                    case 59376: break;
//                    // Whirlwind Visual
//                    case 59551: break;
//                    // Hearstrike
//                    case 59783: break;
//                    // Z Check
//                    case 61678: break;
//                    // isDead Check
//                    case 61976: break;
//                    // Start the Engine
//                    case 62432: break;
//                    // Enchanted Broom
//                    case 62571: break;
//                    // Mulgore Hatchling
//                    case 62586: break;
//                    // Durotar Scorpion
//                    case 62679: break;
//                    // Fighting Fish
//                    case 62833: break;
//                    // Shield Level 1
//                    case 63130: break;
//                    // Shield Level 2
//                    case 63131: break;
//                    // Shield Level 3
//                    case 63132: break;
//                    // Food
//                    case 64345: break;
//                    // Remove Player from Phase
//                    case 64445: break;
//                    // Food
//                    case 65418: break;
//                    // Food
//                    case 65419: break;
//                    // Food
//                    case 65420: break;
//                    // Food
//                    case 65421: break;
//                    // Food
//                    case 65422: break;
//                    // Rolling Throw
//                    case 67546: break;
//                    // Gunship Cannon Fire
//                    case 70017: break;
//                    // Ice Tomb
//                    case 70157: break;
//                    // Mana Barrier
//                    case 70842: break;
//                    // Summon Timer: Suppresser
//                    case 70912: break;
//                    // Aura of Darkness
//                    case 71110: break;
//                    // Aura of Darkness
//                    case 71111: break;
//                    // Ball of Flames Visual
//                    case 71706: break;
//                    // Summon Broken Frostmourne
//                    case 74081: break;
                    default:
                        break;
                }
                break;
            }
            case SPELLFAMILY_MAGE:
            {
                switch(auraId)
                {
                    case 66:                                // Invisibility
                        // Here need periodic trigger reducing threat spell (or do it manually)
                        return;
                    default:
                        break;
                }
                break;
            }
//            case SPELLFAMILY_WARRIOR:
//            {
//                switch(auraId)
//                {
//                    // Wild Magic
//                    case 23410: break;
//                    // Corrupted Totems
//                    case 23425: break;
//                    default:
//                        break;
//                }
//                break;
//            }
//            case SPELLFAMILY_PRIEST:
//            {
//                switch(auraId)
//                {
//                    // Blue Beam
//                    case 32930: break;
//                    // Fury of the Dreghood Elders
//                    case 35460: break;
//                    default:
//                        break;
//                }
//                break;
//            }
            case SPELLFAMILY_HUNTER:
            {
                switch (auraId)
                {
                    case 53302:                             // Sniper training
                    case 53303:
                    case 53304:
                        if (triggerTarget->GetTypeId() != TYPEID_PLAYER)
                            return;

                        // Reset reapply counter at move
                        if (((Player*)triggerTarget)->isMoving())
                        {
                            m_modifier.m_amount = 6;
                            return;
                        }

                        // We are standing at the moment
                        if (m_modifier.m_amount > 0)
                        {
                            --m_modifier.m_amount;
                            return;
                        }

                        // select rank of buff
                        switch(auraId)
                        {
                            case 53302: trigger_spell_id = 64418; break;
                            case 53303: trigger_spell_id = 64419; break;
                            case 53304: trigger_spell_id = 64420; break;
                        }

                        // If aura is active - no need to continue
                        if (triggerTarget->HasAura(trigger_spell_id))
                            return;

                        break;
                    default:
                        break;
                }
                break;
            }
            case SPELLFAMILY_DRUID:
            {
                switch(auraId)
                {
                    case 768:                               // Cat Form
                        // trigger_spell_id not set and unknown effect triggered in this case, ignoring for while
                        return;
                    case 22842:                             // Frenzied Regeneration
                    case 22895:
                    case 22896:
                    case 26999:
                    {
                        int32 LifePerRage = GetModifier()->m_amount;

                        int32 lRage = target->GetPower(POWER_RAGE);
                        if (lRage > 100)                    // rage stored as rage*10
                            lRage = 100;
                        target->ModifyPower(POWER_RAGE, -lRage);
                        int32 FRTriggerBasePoints = int32(lRage*LifePerRage/10);
                        target->CastCustomSpell(target, 22845, &FRTriggerBasePoints, NULL, NULL, true, NULL, this);
                        return;
                    }
                    default:
                        break;
                }
                break;
            }

//            case SPELLFAMILY_HUNTER:
//            {
//                switch(auraId)
//                {
//                    //Frost Trap Aura
//                    case 13810:
//                        return;
//                    //Rizzle's Frost Trap
//                    case 39900:
//                        return;
//                    // Tame spells
//                    case 19597:         // Tame Ice Claw Bear
//                    case 19676:         // Tame Snow Leopard
//                    case 19677:         // Tame Large Crag Boar
//                    case 19678:         // Tame Adult Plainstrider
//                    case 19679:         // Tame Prairie Stalker
//                    case 19680:         // Tame Swoop
//                    case 19681:         // Tame Dire Mottled Boar
//                    case 19682:         // Tame Surf Crawler
//                    case 19683:         // Tame Armored Scorpid
//                    case 19684:         // Tame Webwood Lurker
//                    case 19685:         // Tame Nightsaber Stalker
//                    case 19686:         // Tame Strigid Screecher
//                    case 30100:         // Tame Crazed Dragonhawk
//                    case 30103:         // Tame Elder Springpaw
//                    case 30104:         // Tame Mistbat
//                    case 30647:         // Tame Barbed Crawler
//                    case 30648:         // Tame Greater Timberstrider
//                    case 30652:         // Tame Nightstalker
//                        return;
//                    default:
//                        break;
//                }
//                break;
//            }
            case SPELLFAMILY_SHAMAN:
            {
                switch(auraId)
                {
                    case 28820:                             // Lightning Shield (The Earthshatterer set trigger after cast Lighting Shield)
                    {
                        // Need remove self if Lightning Shield not active
                        Unit::SpellAuraHolderMap const& auras = triggerTarget->GetSpellAuraHolderMap();
                        for(Unit::SpellAuraHolderMap::const_iterator itr = auras.begin(); itr != auras.end(); ++itr)
                        {
                            SpellEntry const* spell = itr->second->GetSpellProto();
                            if (spell->SpellFamilyName == SPELLFAMILY_SHAMAN &&
                                (spell->SpellFamilyFlags & UI64LIT(0x0000000000000400)))
                                return;
                        }
                        triggerTarget->RemoveAurasDueToSpell(28820);
                        return;
                    }
                    case 38443:                             // Totemic Mastery (Skyshatter Regalia (Shaman Tier 6) - bonus)
                    {
                        if (triggerTarget->IsAllTotemSlotsUsed())
                            triggerTarget->CastSpell(triggerTarget, 38437, true, NULL, this);
                        else
                            triggerTarget->RemoveAurasDueToSpell(38437);
                        return;
                    }
                    default:
                        break;
                }
                break;
            }
            default:
                break;
        }

        // Reget trigger spell proto
        triggeredSpellInfo = sSpellStore.LookupEntry(trigger_spell_id);
    }
    else
    {
        // Spell exist but require custom code
        switch(auraId)
        {
            case 9347:                                      // Mortal Strike
            {
                // expected selection current fight target
                triggerTarget = GetTarget()->getVictim();
                if (!triggerTarget)
                    return;

                // avoid triggering for far target
                SpellRangeEntry const* srange = sSpellRangeStore.LookupEntry(triggeredSpellInfo->rangeIndex);
                float max_range = GetSpellMaxRange(srange);
                if (!triggerTarget->IsWithinDist(GetTarget(),max_range))
                    return;

                break;
            }
            case 1010:                                      // Curse of Idiocy
            {
                // TODO: spell casted by result in correct way mostly
                // BUT:
                // 1) target show casting at each triggered cast: target don't must show casting animation for any triggered spell
                //      but must show affect apply like item casting
                // 2) maybe aura must be replace by new with accumulative stat mods instead stacking

                // prevent cast by triggered auras
                if (casterGUID == triggerTarget->GetGUID())
                    return;

                // stop triggering after each affected stats lost > 90
                int32 intelectLoss = 0;
                int32 spiritLoss = 0;

                Unit::AuraList const& mModStat = triggerTarget->GetAurasByType(SPELL_AURA_MOD_STAT);
                for(Unit::AuraList::const_iterator i = mModStat.begin(); i != mModStat.end(); ++i)
                {
                    if ((*i)->GetId() == 1010)
                    {
                        switch((*i)->GetModifier()->m_miscvalue)
                        {
                            case STAT_INTELLECT: intelectLoss += (*i)->GetModifier()->m_amount; break;
                            case STAT_SPIRIT:    spiritLoss   += (*i)->GetModifier()->m_amount; break;
                            default: break;
                        }
                    }
                }

                if (intelectLoss <= -90 && spiritLoss <= -90)
                    return;

                break;
            }
            // Earthen Power (from Earthbind Totem Passive)
            case 6474:
            {
                Unit *owner = target->GetOwner();

                if (!owner)
                    break;

                Unit::AuraList const& dummyAuras = owner->GetAurasByType(SPELL_AURA_DUMMY);
                for(Unit::AuraList::const_iterator itr = dummyAuras.begin(); itr != dummyAuras.end(); ++itr)
                {
                    if ((*itr)->GetSpellProto()->SpellIconID == 2289 && (*itr)->GetSpellProto()->SpellFamilyName == SPELLFAMILY_SHAMAN)
                    {
                        if (!roll_chance_i((*itr)->GetModifier()->m_amount))
                            break;

                        target->CastSpell(target, 59566, true, NULL, this);
                        break;
                    }
                 }
                break;
            }
            case 16191:                                     // Mana Tide
            {
                triggerTarget->CastCustomSpell(triggerTarget, trigger_spell_id, &m_modifier.m_amount, NULL, NULL, true, NULL, this);
                return;
            }
            case 33525:                                     // Ground Slam
                triggerTarget->CastSpell(triggerTarget, trigger_spell_id, true, NULL, this, casterGUID);
                return;
            case 38736:                                     // Rod of Purification - for quest 10839 (Veil Skith: Darkstone of Terokk)
            {
                if (Unit* caster = GetCaster())
                    caster->CastSpell(triggerTarget, trigger_spell_id, true, NULL, this);
                return;
            }
<<<<<<< HEAD
            case 48094:                                      // Intense Cold
=======
            case 48094:										// Intense Cold
>>>>>>> 23ebc393
                triggerTarget->CastSpell(triggerTarget, trigger_spell_id, true, NULL, this);
                return;
            case 53563:                                     // Beacon of Light
                // original caster must be target (beacon)
                target->CastSpell(target, trigger_spell_id, true, NULL, this, target->GetGUID());
                return;
            case 56654:                                     // Rapid Recuperation (triggered energize have baspioints == 0)
            case 58882:
            {
                int32 mana = target->GetMaxPower(POWER_MANA) * m_modifier.m_amount / 100;
                triggerTarget->CastCustomSpell(triggerTarget, trigger_spell_id, &mana, NULL, NULL, true, NULL, this);
                return;
            }
            // Earthen Power (from Earthbind Totem Passive)
            case 6474:
            {
                Unit *owner = triggerTarget->GetOwner();

                if (!owner)
                    break;

                Unit::AuraList const& dummyAuras = owner->GetAurasByType(SPELL_AURA_DUMMY);
                for(Unit::AuraList::const_iterator itr = dummyAuras.begin(); itr != dummyAuras.end(); ++itr)
                {
                    if ((*itr)->GetSpellProto()->SpellIconID == 2289 && (*itr)->GetSpellProto()->SpellFamilyName == SPELLFAMILY_SHAMAN)
                    {
                        if (!roll_chance_i((*itr)->GetModifier()->m_amount))
                            break;

                        triggerTarget->CastSpell(triggerTarget, 59566, true, NULL, this);
                        break;
                    }
                }
                break;
            }
        }
    }

    // All ok cast by default case
    if (triggeredSpellInfo)
        triggerTarget->CastSpell(triggerTarget, triggeredSpellInfo, true, NULL, this, casterGUID);
    else
    {
        if (Unit* caster = GetCaster())
        {
            if (triggerTarget->GetTypeId() != TYPEID_UNIT || !Script->EffectDummyCreature(caster, GetId(), GetEffIndex(), (Creature*)triggerTarget))
                sLog.outError("Aura::TriggerSpell: Spell %u have 0 in EffectTriggered[%d], not handled custom case?",GetId(),GetEffIndex());
        }
    }
}

void Aura::TriggerSpellWithValue()
{
    const uint64& casterGUID = GetCasterGUID();
    Unit* target = GetTriggerTarget();

    if(!casterGUID || !target)
        return;

    // generic casting code with custom spells and target/caster customs
    uint32 trigger_spell_id = GetSpellProto()->EffectTriggerSpell[m_effIndex];
    int32  basepoints0 = GetModifier()->m_amount;

    target->CastCustomSpell(target, trigger_spell_id, &basepoints0, NULL, NULL, true, NULL, this, casterGUID);
}

/*********************************************************/
/***                  AURA EFFECTS                     ***/
/*********************************************************/

void Aura::HandleAuraDummy(bool apply, bool Real)
{
    // spells required only Real aura add/remove
    if (!Real)
        return;

    Unit *target = GetTarget();

    // AT APPLY
    if (apply)
    {
        switch(GetSpellProto()->SpellFamilyName)
        {
            case SPELLFAMILY_GENERIC:
            {
                switch(GetId())
                {
                    case 1515:                              // Tame beast
                        // FIX_ME: this is 2.0.12 threat effect replaced in 2.1.x by dummy aura, must be checked for correctness
                        if (target->CanHaveThreatList())
                            if (Unit* caster = GetCaster())
                                target->AddThreat(caster, 10.0f, false, GetSpellSchoolMask(GetSpellProto()), GetSpellProto());
                        return;
                    case 7057:                              // Haunting Spirits
                        // expected to tick with 30 sec period (tick part see in Aura::PeriodicTick)
                        m_isPeriodic = true;
                        m_modifier.periodictime = 30*IN_MILLISECONDS;
                        m_periodicTimer = m_modifier.periodictime;
                        return;
                    case 10255:                             // Stoned
                    {
                        if (Unit* caster = GetCaster())
                        {
                            if (caster->GetTypeId() != TYPEID_UNIT)
                                return;

                            caster->SetFlag(UNIT_FIELD_FLAGS, UNIT_FLAG_NOT_SELECTABLE);
                            caster->addUnitState(UNIT_STAT_ROOT);
                        }
                        return;
                    }
                    case 13139:                             // net-o-matic
                        // root to self part of (root_target->charge->root_self sequence
                        if (Unit* caster = GetCaster())
                            caster->CastSpell(caster, 13138, true, NULL, this);
                        return;
                    case 31606:                             // Stormcrow Amulet
                    {
                        CreatureInfo const * cInfo = ObjectMgr::GetCreatureTemplate(17970);

                        // we must assume db or script set display id to native at ending flight (if not, target is stuck with this model)
                        if (cInfo)
                            target->SetDisplayId(Creature::ChooseDisplayId(cInfo));

                        return;
                    }
                    case 32045:                             // Soul Charge
                    case 32051:
                    case 32052:
                    {
                        // max duration is 2 minutes, but expected to be random duration
                        // real time randomness is unclear, using max 30 seconds here
                        // see further down for expire of this aura
                        SetAuraDuration(rand()%30*IN_MILLISECONDS);
                        return;
                    }
                    // Gender spells
                    case 38224:                             // Illidari Agent Illusion
                    case 37096:                             // Blood Elf Illusion
                    case 46354:                             // Blood Elf Illusion
                    {
                        uint8 gender = target->getGender();
                        uint32 spellId;
                        switch (GetId())
                        {
                            case 38224: spellId = (gender == GENDER_MALE ? 38225 : 38227); break;
                            case 37096: spellId = (gender == GENDER_MALE ? 37092 : 37094); break;
                            case 46354: spellId = (gender == GENDER_MALE ? 46355 : 46356); break;
                            default: return;
                        }
                        target->CastSpell(target, spellId, true, NULL, this);
                        return;
                    }
                    case 39850:                             // Rocket Blast
                        if (roll_chance_i(20))              // backfire stun
                            target->CastSpell(target, 51581, true, NULL, this);
                        return;
                    case 43873:                             // Headless Horseman Laugh
                        target->PlayDistanceSound(11965);
                        return;
                    case 46699:                             // Requires No Ammo
                        if (target->GetTypeId() == TYPEID_PLAYER)
                            // not use ammo and not allow use
                            ((Player*)target)->RemoveAmmo();
                        return;
                    case 47190:                             // Toalu'u's Spiritual Incense
                        target->CastSpell(target, 47189, true, NULL, this);
                        // allow script to process further (text)
                        break;
                    case 47977:                             // Magic Broom
                        Spell::SelectMountByAreaAndSkill(target, 42680, 42683, 42667, 42668, 0);
                        return;
                    case 48025:                             // Headless Horseman's Mount
                        Spell::SelectMountByAreaAndSkill(target, 51621, 48024, 51617, 48023, 0);
                        return;
                    case 62061:                             // Festive Holiday Mount
                        if (target->HasAuraType(SPELL_AURA_MOUNTED))
                            // Reindeer Transformation
                            target->CastSpell(target, 25860, true, NULL, this);
                        return;
                    case 63624:                             // Learn a Second Talent Specialization
                        // Teach Learn Talent Specialization Switches, required for client triggered casts, allow after 30 sec delay
                        if (target->GetTypeId() == TYPEID_PLAYER)
                            ((Player*)target)->learnSpell(63680, false);
                        return;
                    case 63651:                             // Revert to One Talent Specialization
                        // Teach Learn Talent Specialization Switches, remove
                        if (target->GetTypeId() == TYPEID_PLAYER)
                            ((Player*)target)->removeSpell(63680);
                        return;
                    case 68645:
                        // Rocket Pack
                        if (target->GetTypeId() == TYPEID_PLAYER)
                        {
                            // Rocket Burst - visual effect
                            target->CastSpell(target, 69192, true, NULL, this);
                            // Rocket Pack - causing damage
                            target->CastSpell(target, 69193, true, NULL, this);
                        }
                        return;
                    case 71342:                             // Big Love Rocket
                        Spell::SelectMountByAreaAndSkill(target, 71344, 71345, 71346, 71347, 0);
                        return;
                    case 72286:                             // Invincible
                        Spell::SelectMountByAreaAndSkill(target, 72281, 72282, 72283, 72284, 0);
                        return;
                    case 74856:                             // Blazing Hippogryph
                        Spell::SelectMountByAreaAndSkill(target, 0, 0, 74854, 74855, 0);
                        return;
                    case 75614:                             // Celestial Steed
                        Spell::SelectMountByAreaAndSkill(target, 75619, 75620, 75617, 75618, 76153);
                        return;
                    case 75973:                             // X-53 Touring Rocket 
                        Spell::SelectMountByAreaAndSkill(target, 0, 75957, 75972, 76154, 0);
                        return;
                }
                break;
            }
            case SPELLFAMILY_WARRIOR:
            {
                // Overpower
                if (GetSpellProto()->SpellFamilyFlags & UI64LIT(0x0000000000000004))
                {
                    // Must be casting target
                    if (!target->IsNonMeleeSpellCasted(false))
                        return;

                    Unit* caster = GetCaster();
                    if (!caster)
                        return;

                    Unit::AuraList const& modifierAuras = caster->GetAurasByType(SPELL_AURA_ADD_FLAT_MODIFIER);
                    for(Unit::AuraList::const_iterator itr = modifierAuras.begin(); itr != modifierAuras.end(); ++itr)
                    {
                        // Unrelenting Assault
                        if ((*itr)->GetSpellProto()->SpellFamilyName==SPELLFAMILY_WARRIOR && (*itr)->GetSpellProto()->SpellIconID == 2775)
                        {
                            switch ((*itr)->GetSpellProto()->Id)
                            {
                                case 46859:                 // Unrelenting Assault, rank 1
                                    target->CastSpell(target,64849,true,NULL,(*itr));
                                    break;
                                case 46860:                 // Unrelenting Assault, rank 2
                                    target->CastSpell(target,64850,true,NULL,(*itr));
                                    break;
                                default:
                                    break;
                            }
                            break;
                        }
                    }
                    return;
                }
                break;
            }
            case SPELLFAMILY_MAGE:
            {
                // hack for Fingers of Frost stacks
                if (GetId() == 74396)
                {
                    if (SpellAuraHolder* holder = target->GetSpellAuraHolder(74396))
                    {
                        if (holder->GetStackAmount() < 3)
                            holder->SetAuraCharges(3);
                    }
                }
                break;
            }
            case SPELLFAMILY_SHAMAN:
            {
                // Tidal Force
                if (GetId() == 55198)
                {
                    // apply max stack bufs
                    SpellEntry const* buffEntry = sSpellStore.LookupEntry(55166);
                    if (!buffEntry)
                        return;

                    for(uint32 k = 0; k < buffEntry->StackAmount; ++k)
                        target->CastSpell(target, buffEntry, true, NULL, this);
                }
                // Earth Shield
                else if ((GetSpellProto()->SpellFamilyFlags & UI64LIT(0x40000000000)))
                {
                    // prevent double apply bonuses
                    if (target->GetTypeId() != TYPEID_PLAYER || !((Player*)target)->GetSession()->PlayerLoading())
                    {
                        if (Unit* caster = GetCaster())
                        {
                            m_modifier.m_amount = caster->SpellHealingBonusDone(target, GetSpellProto(), m_modifier.m_amount, SPELL_DIRECT_DAMAGE);
                            m_modifier.m_amount = target->SpellHealingBonusTaken(caster, GetSpellProto(), m_modifier.m_amount, SPELL_DIRECT_DAMAGE);
                        }
                    }
                    return;
                }
                break;
            }
            case SPELLFAMILY_DEATHKNIGHT:
            {
                // Hungering Cold - disease apply
                if(GetId() == 51209)
                {
                    Unit *caster = GetCaster();
                    if(!caster)
                        return;

                    caster->CastSpell(target, 55095, true);
                }
                break;
            }
        }
    }
    // AT REMOVE
    else
    {
        if (IsQuestTameSpell(GetId()) && target->isAlive())
        {
            Unit* caster = GetCaster();
            if (!caster || !caster->isAlive())
                return;

            uint32 finalSpelId = 0;
            switch(GetId())
            {
                case 19548: finalSpelId = 19597; break;
                case 19674: finalSpelId = 19677; break;
                case 19687: finalSpelId = 19676; break;
                case 19688: finalSpelId = 19678; break;
                case 19689: finalSpelId = 19679; break;
                case 19692: finalSpelId = 19680; break;
                case 19693: finalSpelId = 19684; break;
                case 19694: finalSpelId = 19681; break;
                case 19696: finalSpelId = 19682; break;
                case 19697: finalSpelId = 19683; break;
                case 19699: finalSpelId = 19685; break;
                case 19700: finalSpelId = 19686; break;
                case 30646: finalSpelId = 30647; break;
                case 30653: finalSpelId = 30648; break;
                case 30654: finalSpelId = 30652; break;
                case 30099: finalSpelId = 30100; break;
                case 30102: finalSpelId = 30103; break;
                case 30105: finalSpelId = 30104; break;
            }

            if (finalSpelId)
                caster->CastSpell(target, finalSpelId, true, NULL, this);

            return;
        }

        switch(GetId())
        {
            case 10255:                                     // Stoned
            {
                if (Unit* caster = GetCaster())
                {
                    if (caster->GetTypeId() != TYPEID_UNIT)
                        return;

                    // see dummy effect of spell 10254 for removal of flags etc
                    caster->CastSpell(caster, 10254, true);
                }
                return;
            }
            case 12479:                                     // Hex of Jammal'an
                target->CastSpell(target, 12480, true, NULL, this);
                return;
            case 28169:                                     // Mutating Injection
            {
                // Mutagen Explosion
                target->CastSpell(target, 28206, true, NULL, this);
                // Poison Cloud
                target->CastSpell(target, 28240, true, NULL, this);
                return;
            }
            case 32045:                                     // Soul Charge
            {
                if (m_removeMode == AURA_REMOVE_BY_EXPIRE)
                    target->CastSpell(target, 32054, true, NULL, this);

                return;
            }
            case 32051:                                     // Soul Charge
            {
                if (m_removeMode == AURA_REMOVE_BY_EXPIRE)
                    target->CastSpell(target, 32057, true, NULL, this);

                return;
            }
            case 32052:                                     // Soul Charge
            {
                if (m_removeMode == AURA_REMOVE_BY_EXPIRE)
                    target->CastSpell(target, 32053, true, NULL, this);

                return;
            }
            case 32286:                                     // Focus Target Visual
            {
                if (m_removeMode == AURA_REMOVE_BY_EXPIRE)
                    target->CastSpell(target, 32301, true, NULL, this);

                return;
            }
            case 36730:                                     // Flame Strike
            {
                target->CastSpell(target, 36731, true, NULL, this);
                return;
            }
            case 44191:                                     // Flame Strike
            {
                if (target->GetMap()->IsDungeon())
                {
                    uint32 spellId = target->GetMap()->IsRegularDifficulty() ? 44190 : 46163;

                    target->CastSpell(target, spellId, true, NULL, this);
                }
                return;
            }
            case 45934:                                     // Dark Fiend
            {
                // Kill target if dispelled
                if (m_removeMode==AURA_REMOVE_BY_DISPEL)
                    target->DealDamage(target, target->GetHealth(), NULL, DIRECT_DAMAGE, SPELL_SCHOOL_MASK_NORMAL, NULL, false);
                return;
            }
            case 46308:                                     // Burning Winds
            {
                // casted only at creatures at spawn
                target->CastSpell(target, 47287, true, NULL, this);
                return;
            }
            case 51870:                                     // Collect Hair Sample
            {
                if (Unit* pCaster = GetCaster())
                {
                    if (m_removeMode == AURA_REMOVE_BY_EXPIRE)
                        pCaster->CastSpell(target, 51872, true, NULL, this);
                }

                return;
            }
            case 34477: //Misdirection
            case 57934: //Tricks of Trade
            {
                if(Unit * caster = GetCaster())
                    caster->SetThreatRedirectionTarget(0, 0);
                return;
            }
            case 58600:                                     // Restricted Flight Area
            {
                AreaTableEntry const* area = GetAreaEntryByAreaID(target->GetAreaId());

                // Dalaran restricted flight zone (recheck before apply unmount)
                if (area && target->GetTypeId() == TYPEID_PLAYER && (area->flags & AREA_FLAG_CANNOT_FLY) &&
                    ((Player*)target)->IsFreeFlying() && !((Player*)target)->isGameMaster())
                {
                    target->CastSpell(target, 58601, true); // Remove Flight Auras (also triggered Parachute (45472))
                }
                return;
            }
            case 68839:                                     // Corrupt Soul
                target->CastSpell(target, 68846, true, NULL, this);
                return;
            case 74396:                                     // Fingers of Frost effect remove
            {
                if (GetHolder()->GetAuraCharges() <= 0)
                    target->RemoveAurasDueToSpell(44544);
                return;
            }
        }

        // Living Bomb
        if (GetSpellProto()->SpellFamilyName == SPELLFAMILY_MAGE && (GetSpellProto()->SpellFamilyFlags & UI64LIT(0x2000000000000)))
        {
            // Zero duration is equal to AURA_REMOVE_BY_DEFAULT. We can't use it directly, as it is set even
            // when removing aura from one target due to casting Living Bomb at other.
            if (m_duration == 0 || m_removeMode == AURA_REMOVE_BY_DISPEL)
                target->CastSpell(target,m_modifier.m_amount,true,NULL,this);

            return;
        }
    }

    // AT APPLY & REMOVE

    switch(GetSpellProto()->SpellFamilyName)
    {
        case SPELLFAMILY_GENERIC:
        {
            switch(GetId())
            {
                case 11196:                                 // Recently Bandaged
                    target->ApplySpellImmune(GetId(), IMMUNITY_MECHANIC, GetMiscValue(), apply);
                    return;
                case 24658:                                 // Unstable Power
                {
                    uint32 spellId = 24659;
                    if (apply)
                    {
                        SpellEntry const *spell = sSpellStore.LookupEntry(spellId);
                        Unit* caster = GetCaster();
                        if (!spell || !caster)
                            return;

                        for (uint32 i = 0; i < spell->StackAmount; ++i)
                            caster->CastSpell(target, spellId, true, NULL, NULL, GetCasterGUID());

                        return;
                    }
                    target->RemoveAurasDueToSpell(spellId);
                    return;
                }
                case 24661:                                 // Restless Strength
                {
                    uint32 spellId = 24662;
                    if (apply)
                    {
                        SpellEntry const* spell = sSpellStore.LookupEntry(spellId);
                        Unit* caster = GetCaster();
                        if (!spell || !caster)
                            return;

                        for (uint32 i=0; i < spell->StackAmount; ++i)
                            caster->CastSpell(target, spell->Id, true, NULL, NULL, GetCasterGUID());

                        return;
                    }
                    target->RemoveAurasDueToSpell(spellId);
                    return;
                }
                case 29266:                                 // Permanent Feign Death
                case 31261:                                 // Permanent Feign Death (Root)
                case 37493:                                 // Feign Death
                case 51329:                                 // Feign Death
                case 52593:                                 // Bloated Abomination Feign Death
                case 55795:                                 // Falling Dragon Feign Death
                case 57626:                                 // Feign Death
                case 57685:                                 // Permanent Feign Death
                case 58768:                                 // Permanent Feign Death (Freeze Jumpend)
                case 58806:                                 // Permanent Feign Death (Drowned Anim)
                case 58951:                                 // Permanent Feign Death
                case 64461:                                 // Permanent Feign Death (No Anim) (Root)
                case 65985:                                 // Permanent Feign Death (Root Silence Pacify)
                case 70592:                                 // Permanent Feign Death
                case 70628:                                 // Permanent Feign Death
                case 70630:                                 // Frozen Aftermath - Feign Death
                case 71598:                                 // Feign Death
                {
                    // Unclear what the difference really is between them.
                    // Some has effect1 that makes the difference, however not all.
                    // Some appear to be used depending on creature location, in water, at solid ground, in air/suspended, etc
                    // For now, just handle all the same way
                    if (target->GetTypeId() == TYPEID_UNIT)
                        target->SetFeignDeath(apply);

                    return;
                }
                case 35356:                                 // Spawn Feign Death
                case 35357:                                 // Spawn Feign Death
                case 42557:                                 // Feign Death
                {
                    if (target->GetTypeId() == TYPEID_UNIT)
                    {
                        // Flags not set like it's done in SetFeignDeath() and apparently always applied at spawn of creature
                        // All three does however have SPELL_EFFECT_SPAWN(46) as effect1
                        // It is possible this effect will remove some flags, and then the three here can be handled "normally"
                        if (apply)
                        {
                            target->SetFlag(UNIT_FIELD_FLAGS, UNIT_FLAG_UNK_29);
                            target->SetFlag(UNIT_FIELD_FLAGS_2, UNIT_FLAG2_FEIGN_DEATH);

                            target->addUnitState(UNIT_STAT_DIED);
                        }
                        else
                        {
                            target->RemoveFlag(UNIT_FIELD_FLAGS, UNIT_FLAG_UNK_29);
                            target->RemoveFlag(UNIT_FIELD_FLAGS_2, UNIT_FLAG2_FEIGN_DEATH);

                            target->clearUnitState(UNIT_STAT_DIED);
                        }
                    }
                    return;
                }
                case 40133:                                 //Summon Fire Elemental
                {
                    Unit* caster = GetCaster();
                    if (!caster)
                        return;

                    Unit *owner = caster->GetOwner();
                    if (owner && owner->GetTypeId() == TYPEID_PLAYER)
                    {
                        if (apply)
                            owner->CastSpell(owner, 8985, true);
                        else
                            ((Player*)owner)->RemovePet(NULL, PET_SAVE_NOT_IN_SLOT, true);
                    }
                    return;
                }
                case 40132:                                 //Summon Earth Elemental
                {
                    Unit* caster = GetCaster();
                    if (!caster)
                        return;

                    Unit *owner = caster->GetOwner();
                    if (owner && owner->GetTypeId() == TYPEID_PLAYER)
                    {
                        if (apply)
                            owner->CastSpell(owner, 19704, true);
                        else
                            ((Player*)owner)->RemovePet(NULL, PET_SAVE_NOT_IN_SLOT, true);
                    }
                    return;
                }
                case 40214:                                 //Dragonmaw Illusion
                {
                    if (apply)
                    {
                        target->CastSpell(target, 40216, true);
                        target->CastSpell(target, 42016, true);
                    }
                    else
                    {
                        target->RemoveAurasDueToSpell(40216);
                        target->RemoveAurasDueToSpell(42016);
                    }
                    return;
                }
                case 58204:                                 // LK Intro VO (1)
                    if (target->GetTypeId() == TYPEID_PLAYER)
                    {
                        // Play part 1
                        if (apply)
                            target->PlayDirectSound(14970, (Player *)target);
                        // continue in 58205
                        else
                            target->CastSpell(target, 58205, true);
                    }
                    return;
                case 58205:                                 // LK Intro VO (2)
                    if (target->GetTypeId() == TYPEID_PLAYER)
                    {
                        // Play part 2
                        if (apply)
                            target->PlayDirectSound(14971, (Player *)target);
                        // Play part 3
                        else
                            target->PlayDirectSound(14972, (Player *)target);
                    }
                    return;
                case 40131:
                case 27978:
                    if (apply)
                        target->m_AuraFlags |= UNIT_AURAFLAG_ALIVE_INVISIBLE;
                    else
                        target->m_AuraFlags |= ~UNIT_AURAFLAG_ALIVE_INVISIBLE;
                    return;
            }
            break;
        }
        case SPELLFAMILY_MAGE:
            break;
        case SPELLFAMILY_WARLOCK:
        {
            // Haunt
            if (GetSpellProto()->SpellIconID == 3172 && (GetSpellProto()->SpellFamilyFlags & UI64LIT(0x0004000000000000)))
            {
                // NOTE: for avoid use additional field damage stored in dummy value (replace unused 100%
                if (apply)
                    m_modifier.m_amount = 0;                // use value as damage counter instead redundent 100% percent
                else
                {
                    int32 bp0 = m_modifier.m_amount;

                    if (Unit* caster = GetCaster())
                        target->CastCustomSpell(caster, 48210, &bp0, NULL, NULL, true, NULL, this);
                }
            }
            break;
        }
        case SPELLFAMILY_PRIEST:
        {
            // Pain and Suffering
            if (GetSpellProto()->SpellIconID == 2874 && target->GetTypeId()==TYPEID_PLAYER)
            {
                if (apply)
                {
                    // Reduce backfire damage (dot damage) from Shadow Word: Death
                    // aura have wrong effectclassmask, so use hardcoded value
                    m_spellmod = new SpellModifier(SPELLMOD_DOT,SPELLMOD_PCT,m_modifier.m_amount,GetId(),UI64LIT(0x0000200000000000));
                }
                ((Player*)target)->AddSpellMod(m_spellmod, apply);
                return;
            }
            break;
        }
        case SPELLFAMILY_DRUID:
        {
            switch(GetId())
            {
                case 34246:                                 // Idol of the Emerald Queen
                case 60779:                                 // Idol of Lush Moss
                {
                    if (target->GetTypeId() != TYPEID_PLAYER)
                        return;

                    if (apply)
                        // dummy not have proper effectclassmask
                        m_spellmod  = new SpellModifier(SPELLMOD_DOT,SPELLMOD_FLAT,m_modifier.m_amount/7,GetId(),UI64LIT(0x001000000000));

                    ((Player*)target)->AddSpellMod(m_spellmod, apply);
                    return;
                }
                case 52610:                                 // Savage Roar
                {
                    if (apply)
                    {
                        if (target->m_form != FORM_CAT)
                            return;

                        target->CastSpell(target, 62071, true);
                    }
                    else
                        target->RemoveAurasDueToSpell(62071);
                    return;
                }
                case 61336:                                 // Survival Instincts
                {
                    if(apply)
                    {
                        if (!target->IsInFeralForm())
                            return;

                        int32 bp0 = int32(target->GetMaxHealth() * m_modifier.m_amount / 100);
                        target->CastCustomSpell(target, 50322, &bp0, NULL, NULL, true);
                    }
                    else
                        target->RemoveAurasDueToSpell(50322);
                    return;
                }
            }

            // Lifebloom
            if (GetSpellProto()->SpellFamilyFlags & UI64LIT(0x1000000000))
            {
                if (apply)
                {
                    if (Unit* caster = GetCaster())
                    {
                        // prevent double apply bonuses
                        if (target->GetTypeId() != TYPEID_PLAYER || !((Player*)target)->GetSession()->PlayerLoading())
                        {
                            m_modifier.m_amount = caster->SpellHealingBonusDone(target, GetSpellProto(), m_modifier.m_amount, SPELL_DIRECT_DAMAGE);
                            m_modifier.m_amount = target->SpellHealingBonusTaken(caster, GetSpellProto(), m_modifier.m_amount, SPELL_DIRECT_DAMAGE);
                        }
                    }
                }
                else
                {
                    // Final heal on duration end
                    if (m_removeMode != AURA_REMOVE_BY_EXPIRE)
                        return;

                    // final heal
                    if (target->IsInWorld() && GetStackAmount() > 0)
                    {
                        int32 amount = m_modifier.m_amount;
                        target->CastCustomSpell(target, 33778, &amount, NULL, NULL, true, NULL, this, GetCasterGUID());

                        if (Unit* caster = GetCaster())
                        {
                            int32 returnmana = (GetSpellProto()->ManaCostPercentage * caster->GetCreateMana() / 100) * GetStackAmount() / 2;
                            caster->CastCustomSpell(caster, 64372, &returnmana, NULL, NULL, true, NULL, this, GetCasterGUID());
                        }
                    }
                }
                return;
            }

            // Predatory Strikes
            if (target->GetTypeId()==TYPEID_PLAYER && GetSpellProto()->SpellIconID == 1563)
            {
                ((Player*)target)->UpdateAttackPowerAndDamage();
                return;
            }

            // Improved Moonkin Form
            if (GetSpellProto()->SpellIconID == 2855)
            {
                uint32 spell_id;
                switch(GetId())
                {
                    case 48384: spell_id = 50170; break;    //Rank 1
                    case 48395: spell_id = 50171; break;    //Rank 2
                    case 48396: spell_id = 50172; break;    //Rank 3
                    default:
                        sLog.outError("HandleAuraDummy: Not handled rank of IMF (Spell: %u)",GetId());
                        return;
                }

                if (apply)
                {
                    if (target->m_form != FORM_MOONKIN)
                        return;

                    target->CastSpell(target, spell_id, true);
                }
                else
                    target->RemoveAurasDueToSpell(spell_id);
                return;
            }
            break;
        }
        case SPELLFAMILY_HUNTER:
            break;
        case SPELLFAMILY_PALADIN:
            switch(GetId())
            {
                case 20911:                                 // Blessing of Sanctuary
                case 25899:                                 // Greater Blessing of Sanctuary
                {
                    if (apply)
                        target->CastSpell(target, 67480, true, NULL, this);
                    else
                        target->RemoveAurasDueToSpell(67480);
                    return;
                }
            }
            break;
        case SPELLFAMILY_SHAMAN:
            break;
    }

    // pet auras
    if (PetAura const* petSpell = sSpellMgr.GetPetAura(GetId(), m_effIndex))
    {
        if (apply)
            target->AddPetAura(petSpell);
        else
            target->RemovePetAura(petSpell);
        return;
    }

    if (GetEffIndex() == EFFECT_INDEX_0 && target->GetTypeId() == TYPEID_PLAYER)
    {
        SpellAreaForAreaMapBounds saBounds = sSpellMgr.GetSpellAreaForAuraMapBounds(GetId());
        if (saBounds.first != saBounds.second)
        {
            uint32 zone, area;
            target->GetZoneAndAreaId(zone, area);

            for(SpellAreaForAreaMap::const_iterator itr = saBounds.first; itr != saBounds.second; ++itr)
            {
                // some auras remove at aura remove
                if (!itr->second->IsFitToRequirements((Player*)target, zone, area))
                    target->RemoveAurasDueToSpell(itr->second->spellId);
                // some auras applied at aura apply
                else if (itr->second->autocast)
                {
                    if (!target->HasAura(itr->second->spellId, EFFECT_INDEX_0))
                        target->CastSpell(target, itr->second->spellId, true);
                }
            }
        }
    }

    // script has to "handle with care", only use where data are not ok to use in the above code.
    if (target->GetTypeId() == TYPEID_UNIT)
        Script->EffectAuraDummy(this, apply);
}

void Aura::HandleAuraMounted(bool apply, bool Real)
{
    // only at real add/remove aura
    if(!Real)
        return;

    Unit *target = GetTarget();

    if(apply)
    {
        CreatureInfo const* ci = ObjectMgr::GetCreatureTemplate(m_modifier.m_miscvalue);
        if(!ci)
        {
            sLog.outErrorDb("AuraMounted: `creature_template`='%u' not found in database (only need it modelid)", m_modifier.m_miscvalue);
            return;
        }

        uint32 display_id = Creature::ChooseDisplayId(ci);
        CreatureModelInfo const *minfo = sObjectMgr.GetCreatureModelRandomGender(display_id);
        if (minfo)
            display_id = minfo->modelid;

        target->Mount(display_id, GetId(), ci->VehicleId);
    }
    else
    {
        target->Unmount();
    }
}

void Aura::HandleAuraWaterWalk(bool apply, bool Real)
{
    // only at real add/remove aura
    if(!Real)
        return;

    WorldPacket data;
    if(apply)
        data.Initialize(SMSG_MOVE_WATER_WALK, 8+4);
    else
        data.Initialize(SMSG_MOVE_LAND_WALK, 8+4);
    data << GetTarget()->GetPackGUID();
    data << uint32(0);
    GetTarget()->SendMessageToSet(&data, true);
}

void Aura::HandleAuraFeatherFall(bool apply, bool Real)
{
    // only at real add/remove aura
    if(!Real)
        return;
    Unit *target = GetTarget();
    WorldPacket data;
    if(apply)
        data.Initialize(SMSG_MOVE_FEATHER_FALL, 8+4);
    else
        data.Initialize(SMSG_MOVE_NORMAL_FALL, 8+4);
    data << target->GetPackGUID();
    data << uint32(0);
    target->SendMessageToSet(&data, true);

    // start fall from current height
    if(!apply && target->GetTypeId() == TYPEID_PLAYER)
        ((Player*)target)->SetFallInformation(0, target->GetPositionZ());
}

void Aura::HandleAuraHover(bool apply, bool Real)
{
    // only at real add/remove aura
    if(!Real)
        return;

    WorldPacket data;
    if(apply)
        data.Initialize(SMSG_MOVE_SET_HOVER, 8+4);
    else
        data.Initialize(SMSG_MOVE_UNSET_HOVER, 8+4);
    data << GetTarget()->GetPackGUID();
    data << uint32(0);
    GetTarget()->SendMessageToSet(&data, true);
}

void Aura::HandleWaterBreathing(bool /*apply*/, bool /*Real*/)
{
    // update timers in client
    if(GetTarget()->GetTypeId()==TYPEID_PLAYER)
        ((Player*)GetTarget())->UpdateMirrorTimers();
}

void Aura::HandleAuraModShapeshift(bool apply, bool Real)
{
    if(!Real)
        return;

    uint32 modelid = 0;
    Powers PowerType = POWER_MANA;
    ShapeshiftForm form = ShapeshiftForm(m_modifier.m_miscvalue);

    Unit *target = GetTarget();

    SpellShapeshiftEntry const* ssEntry = sSpellShapeshiftStore.LookupEntry(form);
    if (!ssEntry)
    {
        sLog.outError("Unknown shapeshift form %u in spell %u", form, GetId());
        return;
    }

    if (ssEntry->modelID_A)
    {
        // i will asume that creatures will always take the defined model from the dbc
        // since no field in creature_templates describes wether an alliance or
        // horde modelid should be used at shapeshifting
        if (target->GetTypeId() != TYPEID_PLAYER)
            modelid = ssEntry->modelID_A;
        else
        {
            // The following are the different shapeshifting models for cat/bear forms according
            // to hair color for druids and skin tone for tauren introduced in patch 3.2
            if (form == FORM_CAT || form == FORM_BEAR || form == FORM_DIREBEAR)
            {
                if (Player::TeamForRace(target->getRace()) == ALLIANCE)
                {
                    uint8 hairColour = target->GetByteValue(PLAYER_BYTES, 3);
                    if (form == FORM_CAT)
                    {
                        if (hairColour >= 0 && hairColour <= 2) modelid = 29407;
                        else if (hairColour == 3 || hairColour == 5) modelid = 29405;
                        else if (hairColour == 6) modelid = 892;
                        else if (hairColour == 7) modelid = 29406;
                        else if (hairColour == 4) modelid = 29408;
                    }
                    else
                    {
                        if (hairColour >= 0 && hairColour <= 2) modelid = 29413;
                        else if (hairColour == 3 || hairColour == 5) modelid = 29415;
                        else if (hairColour == 6) modelid = 29414;
                        else if (hairColour == 7) modelid = 29417;
                        else if (hairColour == 4) modelid = 29416;
                    }
                } 
                else if (Player::TeamForRace(target->getRace()) == HORDE)
                {
                    uint8 skinColour = target->GetByteValue(PLAYER_BYTES, 0);
                    if (target->getGender() == GENDER_MALE)
                    {
                        if (form == FORM_CAT)
                        {
                            if (skinColour >= 0 && skinColour <= 5) modelid = 29412;
                            else if (skinColour >= 6 && skinColour <= 8) modelid = 29411;
                            else if (skinColour >= 9 && skinColour <= 11) modelid = 29410;
                            else if (skinColour >= 12 && skinColour <= 14 || skinColour == 18) modelid = 29409;
                            else if (skinColour >= 15 && skinColour <= 17) modelid = 8571;
                        }
                        else
                        {
                            if (skinColour >= 0 && skinColour <= 2) modelid = 29418;
                            else if (skinColour >= 3 && skinColour <= 5 || skinColour >= 12 && skinColour <= 14) modelid = 29419;
                            else if (skinColour >= 9 && skinColour <= 11 || skinColour >= 15 && skinColour <= 17) modelid = 29420;
                            else if (skinColour >= 6 && skinColour <= 8) modelid = 2289;
                            else if (skinColour == 18) modelid = 29421;
                        }
                    }
                    else
                    {
                        if (form == FORM_CAT)
                        {
                            if (skinColour >= 0 && skinColour <= 3) modelid = 29412;
                            else if (skinColour == 4 || skinColour == 5) modelid = 29411;
                            else if (skinColour == 6 || skinColour == 7) modelid = 29410;
                            else if (skinColour == 8 || skinColour == 9) modelid = 8571;
                            else if (skinColour == 10) modelid = 29409;
                        }
                        else
                        {
                            if (skinColour == 0 || skinColour == 1) modelid = 29418;
                            else if (skinColour == 2 || skinColour == 3) modelid = 29419;
                            else if (skinColour == 4 || skinColour == 5) modelid = 2289;
                            else if (skinColour >= 6 && skinColour <= 9) modelid = 29420;
                            else if (skinColour == 10) modelid = 29421;
                        }
                    }
                }
            }
            else
            if (!modelid && Player::TeamForRace(target->getRace()) == HORDE)
            {
                if (ssEntry->modelID_H)
                    modelid = ssEntry->modelID_H;           // 3.2.3 only the moonkin form has this information
                else                                        // get model for race
                    modelid = sObjectMgr.GetModelForRace(ssEntry->modelID_A, target->getRaceMask());
            }

            // nothing found in above, so use default
            if (!modelid)
                modelid = ssEntry->modelID_A;
        }
    }

    // now only powertype must be set
    switch(form)
    {
        case FORM_CAT:
        case FORM_SHADOW_DANCE:
            PowerType = POWER_ENERGY;
            break;
        case FORM_BEAR:
        case FORM_DIREBEAR:
        case FORM_BATTLESTANCE:
        case FORM_BERSERKERSTANCE:
        case FORM_DEFENSIVESTANCE:
            PowerType = POWER_RAGE;
            break;
        default:
            break;
    }

    // remove polymorph before changing display id to keep new display id
    switch ( form )
    {
        case FORM_CAT:
        case FORM_TREE:
        case FORM_TRAVEL:
        case FORM_AQUA:
        case FORM_BEAR:
        case FORM_DIREBEAR:
        case FORM_FLIGHT_EPIC:
        case FORM_FLIGHT:
        case FORM_MOONKIN:
        {
            // remove movement affects
            target->RemoveSpellsCausingAura(SPELL_AURA_MOD_ROOT);
            Unit::AuraList const& slowingAuras = target->GetAurasByType(SPELL_AURA_MOD_DECREASE_SPEED);
            for (Unit::AuraList::const_iterator iter = slowingAuras.begin(); iter != slowingAuras.end();)
            {
                SpellEntry const* aurSpellInfo = (*iter)->GetSpellProto();

                uint32 aurMechMask = GetAllSpellMechanicMask(aurSpellInfo);

                // If spell that caused this aura has Croud Control or Daze effect
                if((aurMechMask & MECHANIC_NOT_REMOVED_BY_SHAPESHIFT) ||
                    // some Daze spells have these parameters instead of MECHANIC_DAZE (skip snare spells)
                    aurSpellInfo->SpellIconID == 15 && aurSpellInfo->Dispel == 0 &&
                    (aurMechMask & (1 << (MECHANIC_SNARE-1)))==0)
                {
                    ++iter;
                    continue;
                }

                // All OK, remove aura now
                target->RemoveAurasDueToSpellByCancel(aurSpellInfo->Id);
                iter = slowingAuras.begin();
            }

            // and polymorphic affects
            if(target->IsPolymorphed())
                target->RemoveAurasDueToSpell(target->getTransForm());

            break;
        }
        default:
           break;
    }

    if(apply)
    {
        // remove other shapeshift before applying a new one
        if(target->m_ShapeShiftFormSpellId)
            target->RemoveAurasDueToSpell(target->m_ShapeShiftFormSpellId, GetHolder());

        // For Shadow Dance we must apply Stealth form (30) instead of current (13)
        target->SetByteValue(UNIT_FIELD_BYTES_2, 3, (form == FORM_SHADOW_DANCE) ? uint8(FORM_STEALTH) : form);

        if(modelid > 0)
            target->SetDisplayId(modelid);

        if(PowerType != POWER_MANA)
        {
            // reset power to default values only at power change
            if(target->getPowerType() != PowerType)
                target->setPowerType(PowerType);

            switch(form)
            {
                case FORM_CAT:
                case FORM_BEAR:
                case FORM_DIREBEAR:
                {
                    // get furor proc chance
                    int32 furorChance = 0;
                    Unit::AuraList const& mDummy = target->GetAurasByType(SPELL_AURA_DUMMY);
                    for(Unit::AuraList::const_iterator i = mDummy.begin(); i != mDummy.end(); ++i)
                    {
                        if ((*i)->GetSpellProto()->SpellIconID == 238)
                        {
                            furorChance = (*i)->GetModifier()->m_amount;
                            break;
                        }
                    }

                    if (m_modifier.m_miscvalue == FORM_CAT)
                    {
                        // Furor chance is now amount allowed to save energy for cat form
                        // without talent it reset to 0
                        if ((int32)target->GetPower(POWER_ENERGY) > furorChance)
                        {
                            target->SetPower(POWER_ENERGY, 0);
                            target->CastCustomSpell(target, 17099, &furorChance, NULL, NULL, this);
                        }
                    }
                    else if(furorChance)                    // only if talent known
                    {
                        target->SetPower(POWER_RAGE, 0);
                        if(irand(1,100) <= furorChance)
                            target->CastSpell(target, 17057, true, NULL, this);
                    }
                    break;
                }
                case FORM_BATTLESTANCE:
                case FORM_DEFENSIVESTANCE:
                case FORM_BERSERKERSTANCE:
                {
                    uint32 Rage_val = 0;
                    // Stance mastery + Tactical mastery (both passive, and last have aura only in defense stance, but need apply at any stance switch)
                    if(target->GetTypeId() == TYPEID_PLAYER)
                    {
                        PlayerSpellMap const& sp_list = ((Player *)target)->GetSpellMap();
                        for (PlayerSpellMap::const_iterator itr = sp_list.begin(); itr != sp_list.end(); ++itr)
                        {
                            if(itr->second.state == PLAYERSPELL_REMOVED) continue;
                            SpellEntry const *spellInfo = sSpellStore.LookupEntry(itr->first);
                            if (spellInfo && spellInfo->SpellFamilyName == SPELLFAMILY_WARRIOR && spellInfo->SpellIconID == 139)
                                Rage_val += target->CalculateSpellDamage(target, spellInfo, EFFECT_INDEX_0) * 10;
                        }
                    }

                    if (target->GetPower(POWER_RAGE) > Rage_val)
                        target->SetPower(POWER_RAGE, Rage_val);
                    break;
                }
                // Shadow Dance - apply stealth mode stand flag
                case FORM_SHADOW_DANCE:
                    target->SetStandFlags(UNIT_STAND_FLAGS_CREEP);
                    break;
                default:
                    break;
            }
        }

        target->m_ShapeShiftFormSpellId = GetId();
        target->m_form = form;

        // a form can give the player a new castbar with some spells.. this is a clientside process..
        // serverside just needs to register the new spells so that player isn't kicked as cheater
        if (target->GetTypeId() == TYPEID_PLAYER)
            for (uint32 i = 0; i < 8; ++i)
                if (ssEntry->spellId[i])
                    ((Player*)target)->addSpell(ssEntry->spellId[i], true, false, false, false);

    }
    else
    {
        if(modelid > 0)
            target->SetDisplayId(target->GetNativeDisplayId());
        target->SetByteValue(UNIT_FIELD_BYTES_2, 3, FORM_NONE);
        if(target->getClass() == CLASS_DRUID)
            target->setPowerType(POWER_MANA);
        target->m_ShapeShiftFormSpellId = 0;
        target->m_form = FORM_NONE;

        switch(form)
        {
            // Nordrassil Harness - bonus
            case FORM_BEAR:
            case FORM_DIREBEAR:
            case FORM_CAT:
                if(Aura* dummy = target->GetDummyAura(37315) )
                    target->CastSpell(target, 37316, true, NULL, dummy);
                break;
            // Nordrassil Regalia - bonus
            case FORM_MOONKIN:
                if(Aura* dummy = target->GetDummyAura(37324) )
                    target->CastSpell(target, 37325, true, NULL, dummy);
                break;
            // Shadow Dance - remove stealth mode stand flag
            case FORM_SHADOW_DANCE:
                target->RemoveStandFlags(UNIT_STAND_FLAGS_CREEP);
                break;
            default:
                break;
        }

        // look at the comment in apply-part
        if (target->GetTypeId() == TYPEID_PLAYER)
            for (uint32 i = 0; i < 8; ++i)
                if (ssEntry->spellId[i])
                    ((Player*)target)->removeSpell(ssEntry->spellId[i], false, false, false);

    }

    // adding/removing linked auras
    // add/remove the shapeshift aura's boosts
    HandleShapeshiftBoosts(apply);

    target->UpdateSpeed(MOVE_RUN, true);

    if(target->GetTypeId() == TYPEID_PLAYER)
        ((Player*)target)->InitDataForForm();
}

void Aura::HandleAuraTransform(bool apply, bool Real)
{
    Unit *target = GetTarget();
    if (apply)
    {
        // special case (spell specific functionality)
        if (m_modifier.m_miscvalue == 0)
        {
            // player applied only
            if (target->GetTypeId() != TYPEID_PLAYER)
                return;

            switch (GetId())
            {
                // Orb of Deception
                case 16739:
                {
                    uint32 orb_model = target->GetNativeDisplayId();
                    switch(orb_model)
                    {
                        // Troll Female
                        case 1479: target->SetDisplayId(10134); break;
                        // Troll Male
                        case 1478: target->SetDisplayId(10135); break;
                        // Tauren Male
                        case 59:   target->SetDisplayId(10136); break;
                        // Human Male
                        case 49:   target->SetDisplayId(10137); break;
                        // Human Female
                        case 50:   target->SetDisplayId(10138); break;
                        // Orc Male
                        case 51:   target->SetDisplayId(10139); break;
                        // Orc Female
                        case 52:   target->SetDisplayId(10140); break;
                        // Dwarf Male
                        case 53:   target->SetDisplayId(10141); break;
                        // Dwarf Female
                        case 54:   target->SetDisplayId(10142); break;
                        // NightElf Male
                        case 55:   target->SetDisplayId(10143); break;
                        // NightElf Female
                        case 56:   target->SetDisplayId(10144); break;
                        // Undead Female
                        case 58:   target->SetDisplayId(10145); break;
                        // Undead Male
                        case 57:   target->SetDisplayId(10146); break;
                        // Tauren Female
                        case 60:   target->SetDisplayId(10147); break;
                        // Gnome Male
                        case 1563: target->SetDisplayId(10148); break;
                        // Gnome Female
                        case 1564: target->SetDisplayId(10149); break;
                        // BloodElf Female
                        case 15475: target->SetDisplayId(17830); break;
                        // BloodElf Male
                        case 15476: target->SetDisplayId(17829); break;
                        // Dranei Female
                        case 16126: target->SetDisplayId(17828); break;
                        // Dranei Male
                        case 16125: target->SetDisplayId(17827); break;
                        default: break;
                    }
                    break;
                }
                // Murloc costume
                case 42365: target->SetDisplayId(21723); break;
                // Honor the Dead
                case 65386:
                case 65495:
                {
                    switch(target->getGender())
                    {
                        case GENDER_MALE:
                            target->SetDisplayId(29203);  // Chapman
                            break;
                        case GENDER_FEMALE:
                        case GENDER_NONE:
                            target->SetDisplayId(29204);  // Catrina
                            break;
                    }
                    break;
                }
                default: break;
            }
        }
        else
        {
            uint32 model_id;

            CreatureInfo const * ci = ObjectMgr::GetCreatureTemplate(m_modifier.m_miscvalue);
            if (!ci)
            {
                model_id = 16358;                           // pig pink ^_^
                sLog.outError("Auras: unknown creature id = %d (only need its modelid) Form Spell Aura Transform in Spell ID = %d", m_modifier.m_miscvalue, GetId());
            }
            else
                model_id = Creature::ChooseDisplayId(ci);   // Will use the default model here

            // Polymorph (sheep/penguin case)
            if (GetSpellProto()->SpellFamilyName == SPELLFAMILY_MAGE && GetSpellProto()->SpellIconID == 82)
                if (Unit* caster = GetCaster())
                    if (caster->HasAura(52648))             // Glyph of the Penguin
                        model_id = 26452;

            target->SetDisplayId(model_id);

            // creature case, need to update equipment
            if (ci && target->GetTypeId() == TYPEID_UNIT)
                ((Creature*)target)->LoadEquipment(ci->equipmentId, true);

            // Dragonmaw Illusion (set mount model also)
            if(GetId()==42016 && target->GetMountID() && !target->GetAurasByType(SPELL_AURA_MOD_FLIGHT_SPEED_MOUNTED).empty())
                target->SetUInt32Value(UNIT_FIELD_MOUNTDISPLAYID,16314);
        }

        // update active transform spell only not set or not overwriting negative by positive case
        if (!target->getTransForm() || !IsPositiveSpell(GetId()) || IsPositiveSpell(target->getTransForm()))
            target->setTransForm(GetId());

        // polymorph case
        if (Real && target->GetTypeId() == TYPEID_PLAYER && target->IsPolymorphed())
        {
            // for players, start regeneration after 1s (in polymorph fast regeneration case)
            // only if caster is Player (after patch 2.4.2)
            if (IS_PLAYER_GUID(GetCasterGUID()) )
                ((Player*)target)->setRegenTimer(1*IN_MILLISECONDS);

            //dismount polymorphed target (after patch 2.4.2)
            if (target->IsMounted())
                target->RemoveSpellsCausingAura(SPELL_AURA_MOUNTED);
        }
    }
    else
    {
        // ApplyModifier(true) will reapply it if need
        target->setTransForm(0);
        target->SetDisplayId(target->GetNativeDisplayId());

        // apply default equipment for creature case
        if (target->GetTypeId() == TYPEID_UNIT)
            ((Creature*)target)->LoadEquipment(((Creature*)target)->GetCreatureInfo()->equipmentId, true);

        // re-apply some from still active with preference negative cases
        Unit::AuraList const& otherTransforms = target->GetAurasByType(SPELL_AURA_TRANSFORM);
        if (!otherTransforms.empty())
        {
            // look for other transform auras
            Aura* handledAura = *otherTransforms.begin();
            for(Unit::AuraList::const_iterator i = otherTransforms.begin();i != otherTransforms.end(); ++i)
            {
                // negative auras are preferred
                if (!IsPositiveSpell((*i)->GetSpellProto()->Id))
                {
                    handledAura = *i;
                    break;
                }
            }
            handledAura->ApplyModifier(true);
        }

        // Dragonmaw Illusion (restore mount model)
        if (GetId() == 42016 && target->GetMountID() == 16314)
        {
            if (!target->GetAurasByType(SPELL_AURA_MOUNTED).empty())
            {
                uint32 cr_id = target->GetAurasByType(SPELL_AURA_MOUNTED).front()->GetModifier()->m_miscvalue;
                if (CreatureInfo const* ci = ObjectMgr::GetCreatureTemplate(cr_id))
                {
                    uint32 display_id = Creature::ChooseDisplayId(ci);
                    CreatureModelInfo const *minfo = sObjectMgr.GetCreatureModelRandomGender(display_id);
                    if (minfo)
                        display_id = minfo->modelid;

                    target->SetUInt32Value(UNIT_FIELD_MOUNTDISPLAYID, display_id);
                }
            }
        }
    }
}

void Aura::HandleForceReaction(bool apply, bool Real)
{
    if(GetTarget()->GetTypeId() != TYPEID_PLAYER)
        return;

    if(!Real)
        return;

    Player* player = (Player*)GetTarget();

    uint32 faction_id = m_modifier.m_miscvalue;
    ReputationRank faction_rank = ReputationRank(m_modifier.m_amount);

    player->GetReputationMgr().ApplyForceReaction(faction_id, faction_rank, apply);
    player->GetReputationMgr().SendForceReactions();

    // stop fighting if at apply forced rank friendly or at remove real rank friendly
    if (apply && faction_rank >= REP_FRIENDLY || !apply && player->GetReputationRank(faction_id) >= REP_FRIENDLY)
        player->StopAttackFaction(faction_id);
}

void Aura::HandleAuraModSkill(bool apply, bool /*Real*/)
{
    if(GetTarget()->GetTypeId() != TYPEID_PLAYER)
        return;

    uint32 prot=GetSpellProto()->EffectMiscValue[m_effIndex];
    int32 points = GetModifier()->m_amount;

    ((Player*)GetTarget())->ModifySkillBonus(prot, (apply ? points: -points), m_modifier.m_auraname == SPELL_AURA_MOD_SKILL_TALENT);
    if(prot == SKILL_DEFENSE)
        ((Player*)GetTarget())->UpdateDefenseBonusesMod();
}

void Aura::HandleChannelDeathItem(bool apply, bool Real)
{
    if(Real && !apply)
    {
        if(m_removeMode != AURA_REMOVE_BY_DEATH)
            return;
        // Item amount
        if (m_modifier.m_amount <= 0)
            return;

        SpellEntry const *spellInfo = GetSpellProto();
        if(spellInfo->EffectItemType[m_effIndex] == 0)
            return;

        Unit* victim = GetTarget();
        Unit* caster = GetCaster();
        if (!caster || caster->GetTypeId() != TYPEID_PLAYER)
            return;

        // Soul Shard (target req.)
        if (spellInfo->EffectItemType[m_effIndex] == 6265)
        {
            // Only from non-grey units
            if (!((Player*)caster)->isHonorOrXPTarget(victim) ||
                victim->GetTypeId() == TYPEID_UNIT && !((Player*)caster)->isAllowedToLoot((Creature*)victim))
                return;
        }

        //Adding items
        uint32 noSpaceForCount = 0;
        uint32 count = m_modifier.m_amount;

        ItemPosCountVec dest;
        uint8 msg = ((Player*)caster)->CanStoreNewItem( NULL_BAG, NULL_SLOT, dest, spellInfo->EffectItemType[m_effIndex], count, &noSpaceForCount);
        if( msg != EQUIP_ERR_OK )
        {
            count-=noSpaceForCount;
            ((Player*)caster)->SendEquipError( msg, NULL, NULL, spellInfo->EffectItemType[m_effIndex] );
            if (count==0)
                return;
        }

        Item* newitem = ((Player*)caster)->StoreNewItem(dest, spellInfo->EffectItemType[m_effIndex], true);
        ((Player*)caster)->SendNewItem(newitem, count, true, true);

        // Soul Shard (glyph bonus)
        if (spellInfo->EffectItemType[m_effIndex] == 6265)
        {
            // Glyph of Soul Shard
            if (caster->HasAura(58070) && roll_chance_i(40))
                caster->CastSpell(caster, 58068, true, NULL, this);
        }
    }
}

void Aura::HandleBindSight(bool apply, bool /*Real*/)
{
    Unit* caster = GetCaster();
    if(!caster || caster->GetTypeId() != TYPEID_PLAYER)
        return;

    Camera& camera = ((Player*)caster)->GetCamera();
    if (apply)
        camera.SetView(GetTarget());
    else
        camera.ResetView();
}

void Aura::HandleFarSight(bool apply, bool /*Real*/)
{
    Unit* caster = GetCaster();
    if(!caster || caster->GetTypeId() != TYPEID_PLAYER)
        return;

    Camera& camera = ((Player*)caster)->GetCamera();
    if (apply)
        camera.SetView(GetTarget());
    else
        camera.ResetView();
}

void Aura::HandleAuraTrackCreatures(bool apply, bool /*Real*/)
{
    if (GetTarget()->GetTypeId()!=TYPEID_PLAYER)
        return;

    if (apply)
        GetTarget()->RemoveNoStackAurasDueToAuraHolder(GetHolder());

    if (apply)
        GetTarget()->SetFlag(PLAYER_TRACK_CREATURES, uint32(1) << (m_modifier.m_miscvalue-1));
    else
        GetTarget()->RemoveFlag(PLAYER_TRACK_CREATURES, uint32(1) << (m_modifier.m_miscvalue-1));
}

void Aura::HandleAuraTrackResources(bool apply, bool /*Real*/)
{
    if (GetTarget()->GetTypeId()!=TYPEID_PLAYER)
        return;

    if (apply)
        GetTarget()->RemoveNoStackAurasDueToAuraHolder(GetHolder());

    if (apply)
        GetTarget()->SetFlag(PLAYER_TRACK_RESOURCES, uint32(1) << (m_modifier.m_miscvalue-1));
    else
        GetTarget()->RemoveFlag(PLAYER_TRACK_RESOURCES, uint32(1) << (m_modifier.m_miscvalue-1));
}

void Aura::HandleAuraTrackStealthed(bool apply, bool /*Real*/)
{
    if(GetTarget()->GetTypeId()!=TYPEID_PLAYER)
        return;

    if(apply)
        GetTarget()->RemoveNoStackAurasDueToAuraHolder(GetHolder());

    GetTarget()->ApplyModFlag(PLAYER_FIELD_BYTES, PLAYER_FIELD_BYTE_TRACK_STEALTHED, apply);
}

void Aura::HandleAuraModScale(bool apply, bool /*Real*/)
{
    GetTarget()->ApplyPercentModFloatValue(OBJECT_FIELD_SCALE_X, float(m_modifier.m_amount), apply);
    GetTarget()->UpdateModelData();
}

void Aura::HandleModPossess(bool apply, bool Real)
{
    if(!Real)
        return;

    Unit *target = GetTarget();

    // not possess yourself
    if(GetCasterGUID() == target->GetGUID())
        return;

    Unit* caster = GetCaster();
    if(!caster || caster->GetTypeId() != TYPEID_PLAYER)
        return;

    Player* p_caster = (Player*)caster;
    Camera& camera = p_caster->GetCamera();

    if( apply )
    {
        target->addUnitState(UNIT_STAT_CONTROLLED);

        target->SetFlag(UNIT_FIELD_FLAGS, UNIT_FLAG_PLAYER_CONTROLLED);
        target->SetCharmerGUID(p_caster->GetGUID());
        target->setFaction(p_caster->getFaction());

        // target should became visible at SetView call(if not visible before):
        // otherwise client\p_caster will ignore packets from the target(SetClientControl for example)
        camera.SetView(target);

        p_caster->SetCharm(target);
        p_caster->SetClientControl(target, 1);
        p_caster->SetMover(target);

        target->CombatStop(true);
        target->DeleteThreatList();
        target->getHostileRefManager().deleteReferences();

        if(CharmInfo *charmInfo = target->InitCharmInfo(target))
        {
            charmInfo->InitPossessCreateSpells();
            charmInfo->SetReactState(REACT_PASSIVE);
            charmInfo->SetCommandState(COMMAND_STAY);
        }

        p_caster->PossessSpellInitialize();

        if(target->GetTypeId() == TYPEID_UNIT)
        {
            ((Creature*)target)->AIM_Initialize();
        }
        else if(target->GetTypeId() == TYPEID_PLAYER && !target->GetVehicle())
        {
            ((Player*)target)->SetClientControl(target, 0);
        }

    }
    else
    {
        p_caster->SetCharm(NULL);

        p_caster->SetClientControl(target, 0);
        p_caster->SetMover(NULL);

        // there is a possibility that target became invisible for client\p_caster at ResetView call:
        // it must be called after movement control unapplying, not before! the reason is same as at aura applying
        camera.ResetView();

        p_caster->RemovePetActionBar();

        // on delete only do caster related effects
        if(m_removeMode == AURA_REMOVE_BY_DELETE)
            return;

        target->clearUnitState(UNIT_STAT_CONTROLLED);

        target->CombatStop(true);
        target->DeleteThreatList();
        target->getHostileRefManager().deleteReferences();

        target->RemoveFlag(UNIT_FIELD_FLAGS, UNIT_FLAG_PLAYER_CONTROLLED);

        target->SetCharmerGUID(0);

        if(target->GetTypeId() == TYPEID_PLAYER && !target->GetVehicle())
        {
            ((Player*)target)->setFactionForRace(target->getRace());
            ((Player*)target)->SetClientControl(target, 1);
        }
        else if(target->GetTypeId() == TYPEID_UNIT)
        {
            CreatureInfo const *cinfo = ((Creature*)target)->GetCreatureInfo();
            target->setFaction(cinfo->faction_A);
        }

        if(target->GetTypeId() == TYPEID_UNIT)
        {
            ((Creature*)target)->AIM_Initialize();

            if (((Creature*)target)->AI())
                ((Creature*)target)->AI()->AttackedBy(caster);
        }
    }
}

void Aura::HandleModPossessPet(bool apply, bool Real)
{
    if(!Real)
        return;

    Unit* caster = GetCaster();
    if (!caster || caster->GetTypeId() != TYPEID_PLAYER)
        return;

    Unit* target = GetTarget();
    if (target->GetTypeId() != TYPEID_UNIT || !((Creature*)target)->isPet())
        return;

    Pet* pet = (Pet*)target;

    Player* p_caster = (Player*)caster;
    Camera& camera = p_caster->GetCamera();

    if (apply)
    {
        pet->addUnitState(UNIT_STAT_CONTROLLED);

        // target should became visible at SetView call(if not visible before):
        // otherwise client\p_caster will ignore packets from the target(SetClientControl for example)
        camera.SetView(pet);

        p_caster->SetCharm(pet);
        p_caster->SetClientControl(pet, 1);
        ((Player*)caster)->SetMover(pet);

        pet->SetFlag(UNIT_FIELD_FLAGS, UNIT_FLAG_PLAYER_CONTROLLED);

        pet->StopMoving();
        pet->GetMotionMaster()->Clear(false);
        pet->GetMotionMaster()->MoveIdle();
    }
    else
    {
        p_caster->SetCharm(NULL);
        p_caster->SetClientControl(pet, 0);
        p_caster->SetMover(NULL);

        // there is a possibility that target became invisible for client\p_caster at ResetView call:
        // it must be called after movement control unapplying, not before! the reason is same as at aura applying
        camera.ResetView();

        // on delete only do caster related effects
        if(m_removeMode == AURA_REMOVE_BY_DELETE)
            return;

        pet->clearUnitState(UNIT_STAT_CONTROLLED);

        pet->RemoveFlag(UNIT_FIELD_FLAGS, UNIT_FLAG_PLAYER_CONTROLLED);

        pet->AttackStop();

        // out of range pet dismissed
        if (!pet->IsWithinDistInMap(p_caster, pet->GetMap()->GetVisibilityDistance()))
        {
            pet->Remove(PET_SAVE_NOT_IN_SLOT, true);
        }
        else
        {
            pet->GetMotionMaster()->MoveFollow(caster, PET_FOLLOW_DIST, PET_FOLLOW_ANGLE);
            pet->AddSplineFlag(SPLINEFLAG_WALKMODE);
        }
    }
}

void Aura::HandleAuraModPetTalentsPoints(bool /*Apply*/, bool Real)
{
    if(!Real)
        return;

    // Recalculate pet talent points
    if (Pet *pet=GetTarget()->GetPet())
        pet->InitTalentForLevel();
}

void Aura::HandleModCharm(bool apply, bool Real)
{
    if(!Real)
        return;

    Unit *target = GetTarget();

    // not charm yourself
    if(GetCasterGUID() == target->GetGUID())
        return;

    Unit* caster = GetCaster();
    if(!caster)
        return;

    if( apply )
    {
        if (target->GetCharmerGUID())
        {
            target->RemoveSpellsCausingAura(SPELL_AURA_MOD_CHARM);
            target->RemoveSpellsCausingAura(SPELL_AURA_MOD_POSSESS);
        }

        target->SetCharmerGUID(GetCasterGUID());
        target->setFaction(caster->getFaction());
        target->CastStop(target == caster ? GetId() : 0);
        caster->SetCharm(target);

        target->CombatStop(true);
        target->DeleteThreatList();
        target->getHostileRefManager().deleteReferences();

        if(target->GetTypeId() == TYPEID_UNIT)
        {
            ((Creature*)target)->AIM_Initialize();
            CharmInfo *charmInfo = target->InitCharmInfo(target);
            charmInfo->InitCharmCreateSpells();
            charmInfo->SetReactState( REACT_DEFENSIVE );

            if(caster->GetTypeId() == TYPEID_PLAYER && caster->getClass() == CLASS_WARLOCK)
            {
                CreatureInfo const *cinfo = ((Creature*)target)->GetCreatureInfo();
                if(cinfo && cinfo->type == CREATURE_TYPE_DEMON)
                {
                    // creature with pet number expected have class set
                    if(target->GetByteValue(UNIT_FIELD_BYTES_0, 1)==0)
                    {
                        if(cinfo->unit_class==0)
                            sLog.outErrorDb("Creature (Entry: %u) have unit_class = 0 but used in charmed spell, that will be result client crash.",cinfo->Entry);
                        else
                            sLog.outError("Creature (Entry: %u) have unit_class = %u but at charming have class 0!!! that will be result client crash.",cinfo->Entry,cinfo->unit_class);

                        target->SetByteValue(UNIT_FIELD_BYTES_0, 1, CLASS_MAGE);
                    }

                    //just to enable stat window
                    charmInfo->SetPetNumber(sObjectMgr.GeneratePetNumber(), true);
                    //if charmed two demons the same session, the 2nd gets the 1st one's name
                    target->SetUInt32Value(UNIT_FIELD_PET_NAME_TIMESTAMP, uint32(time(NULL)));
                }
            }
        }

        if(caster->GetTypeId() == TYPEID_PLAYER)
            ((Player*)caster)->CharmSpellInitialize();
    }
    else
    {
        target->SetCharmerGUID(0);

        if(target->GetTypeId() == TYPEID_PLAYER)
            ((Player*)target)->setFactionForRace(target->getRace());
        else
        {
            CreatureInfo const *cinfo = ((Creature*)target)->GetCreatureInfo();

            // restore faction
            if(((Creature*)target)->isPet())
            {
                if(Unit* owner = target->GetOwner())
                    target->setFaction(owner->getFaction());
                else if(cinfo)
                    target->setFaction(cinfo->faction_A);
            }
            else if(cinfo)                              // normal creature
                target->setFaction(cinfo->faction_A);

            // restore UNIT_FIELD_BYTES_0
            if(cinfo && caster->GetTypeId() == TYPEID_PLAYER && caster->getClass() == CLASS_WARLOCK && cinfo->type == CREATURE_TYPE_DEMON)
            {
                // DB must have proper class set in field at loading, not req. restore, including workaround case at apply
                // m_target->SetByteValue(UNIT_FIELD_BYTES_0, 1, cinfo->unit_class);

                if(target->GetCharmInfo())
                    target->GetCharmInfo()->SetPetNumber(0, true);
                else
                    sLog.outError("Aura::HandleModCharm: target (GUID: %u TypeId: %u) has a charm aura but no charm info!", target->GetGUIDLow(), target->GetTypeId());
            }
        }

        caster->SetCharm(NULL);

        if(caster->GetTypeId() == TYPEID_PLAYER)
            ((Player*)caster)->RemovePetActionBar();

        target->CombatStop(true);
        target->DeleteThreatList();
        target->getHostileRefManager().deleteReferences();

        if(target->GetTypeId() == TYPEID_UNIT)
        {
            ((Creature*)target)->AIM_Initialize();
            if (((Creature*)target)->AI())
                ((Creature*)target)->AI()->AttackedBy(caster);
        }
    }
}

void Aura::HandleModConfuse(bool apply, bool Real)
{
    if(!Real)
        return;

    GetTarget()->SetConfused(apply, GetCasterGUID(), GetId());
}

void Aura::HandleModFear(bool apply, bool Real)
{
    if (!Real)
        return;

    GetTarget()->SetFeared(apply, GetCasterGUID(), GetId());
}

void Aura::HandleFeignDeath(bool apply, bool Real)
{
    if(!Real)
        return;

    GetTarget()->SetFeignDeath(apply, GetCasterGUID(), GetId());
}

void Aura::HandleAuraModDisarm(bool apply, bool Real)
{
    if(!Real)
        return;

    Unit *target = GetTarget();

    if(!apply && target->HasAuraType(SPELL_AURA_MOD_DISARM))
        return;

    // not sure for it's correctness
    if(apply)
        target->SetFlag(UNIT_FIELD_FLAGS, UNIT_FLAG_DISARMED);
    else
        target->RemoveFlag(UNIT_FIELD_FLAGS, UNIT_FLAG_DISARMED);

    // only at real add/remove aura
    if (target->GetTypeId() != TYPEID_PLAYER)
        return;

    // main-hand attack speed already set to special value for feral form already and don't must change and reset at remove.
    if (target->IsInFeralForm())
        return;

    if (apply)
        target->SetAttackTime(BASE_ATTACK,BASE_ATTACK_TIME);
    else
        ((Player *)target)->SetRegularAttackTime();

    target->UpdateDamagePhysical(BASE_ATTACK);
}

void Aura::HandleAuraModStun(bool apply, bool Real)
{
    if(!Real)
        return;

    Unit *target = GetTarget();

    if (apply)
    {
        // Frost stun aura -> freeze/unfreeze target
        if (GetSpellSchoolMask(GetSpellProto()) & SPELL_SCHOOL_MASK_FROST)
            target->ModifyAuraState(AURA_STATE_FROZEN, apply);

        target->addUnitState(UNIT_STAT_STUNNED);
        target->SetTargetGUID(0);

        target->SetFlag(UNIT_FIELD_FLAGS, UNIT_FLAG_STUNNED);
        target->CastStop(target->GetGUID() == GetCasterGUID() ? GetId() : 0);

        // Creature specific
        if(target->GetTypeId() != TYPEID_PLAYER)
            target->StopMoving();
        else
        {
            ((Player*)target)->m_movementInfo.SetMovementFlags(MOVEFLAG_NONE);
            target->SetStandState(UNIT_STAND_STATE_STAND);// in 1.5 client
        }

        WorldPacket data(SMSG_FORCE_MOVE_ROOT, 8);
        data << target->GetPackGUID();
        data << uint32(0);
        target->SendMessageToSet(&data, true);

        // Summon the Naj'entus Spine GameObject on target if spell is Impaling Spine
        if(GetId() == 39837)
        {
            GameObject* pObj = new GameObject;
            if(pObj->Create(sObjectMgr.GenerateLowGuid(HIGHGUID_GAMEOBJECT), 185584, target->GetMap(), target->GetPhaseMask(),
                target->GetPositionX(), target->GetPositionY(), target->GetPositionZ(), target->GetOrientation(), 0.0f, 0.0f, 0.0f, 0.0f, 100, GO_STATE_READY))
            {
                pObj->SetRespawnTime(GetAuraDuration()/IN_MILLISECONDS);
                pObj->SetSpellId(GetId());
                target->AddGameObject(pObj);
                target->GetMap()->Add(pObj);
            }
            else
                delete pObj;
        }
    }
    else
    {
        // Frost stun aura -> freeze/unfreeze target
        if (GetSpellSchoolMask(GetSpellProto()) & SPELL_SCHOOL_MASK_FROST)
        {
            bool found_another = false;
            for(AuraType const* itr = &frozenAuraTypes[0]; *itr != SPELL_AURA_NONE; ++itr)
            {
                Unit::AuraList const& auras = target->GetAurasByType(*itr);
                for(Unit::AuraList::const_iterator i = auras.begin(); i != auras.end(); ++i)
                {
                    if( GetSpellSchoolMask((*i)->GetSpellProto()) & SPELL_SCHOOL_MASK_FROST)
                    {
                        found_another = true;
                        break;
                    }
                }
                if(found_another)
                    break;
            }

            if(!found_another)
                target->ModifyAuraState(AURA_STATE_FROZEN, apply);
        }

        // Real remove called after current aura remove from lists, check if other similar auras active
        if(target->HasAuraType(SPELL_AURA_MOD_STUN))
            return;

        target->clearUnitState(UNIT_STAT_STUNNED);
        target->RemoveFlag(UNIT_FIELD_FLAGS, UNIT_FLAG_STUNNED);

        if(!target->hasUnitState(UNIT_STAT_ROOT | UNIT_STAT_ON_VEHICLE))       // prevent allow move if have also root effect
        {
            if(target->getVictim() && target->isAlive())
                target->SetTargetGUID(target->getVictim()->GetGUID());

            WorldPacket data(SMSG_FORCE_MOVE_UNROOT, 8+4);
            data << target->GetPackGUID();
            data << uint32(0);
            target->SendMessageToSet(&data, true);
        }

        // Wyvern Sting
        if (GetSpellProto()->SpellFamilyName == SPELLFAMILY_HUNTER && GetSpellProto()->SpellFamilyFlags & UI64LIT(0x0000100000000000))
        {
            Unit* caster = GetCaster();
            if( !caster || caster->GetTypeId()!=TYPEID_PLAYER )
                return;

            uint32 spell_id = 0;

            switch(GetId())
            {
                case 19386: spell_id = 24131; break;
                case 24132: spell_id = 24134; break;
                case 24133: spell_id = 24135; break;
                case 27068: spell_id = 27069; break;
                case 49011: spell_id = 49009; break;
                case 49012: spell_id = 49010; break;
                default:
                    sLog.outError("Spell selection called for unexpected original spell %u, new spell for this spell family?",GetId());
                    return;
            }

            SpellEntry const* spellInfo = sSpellStore.LookupEntry(spell_id);

            if(!spellInfo)
                return;

            caster->CastSpell(target,spellInfo,true,NULL,this);
            return;
        }
    }
}

void Aura::HandleModStealth(bool apply, bool Real)
{
    Unit *target = GetTarget();

    if (apply)
    {
        // drop flag at stealth in bg
        target->RemoveAurasWithInterruptFlags(AURA_INTERRUPT_FLAG_IMMUNE_OR_LOST_SELECTION);

        // only at real aura add
        if (Real)
        {
            target->SetStandFlags(UNIT_STAND_FLAGS_CREEP);

            if (target->GetTypeId()==TYPEID_PLAYER)
                target->SetFlag(PLAYER_FIELD_BYTES2, 0x2000);

            // apply only if not in GM invisibility (and overwrite invisibility state)
            if (target->GetVisibility()!=VISIBILITY_OFF)
            {
                target->SetVisibility(VISIBILITY_GROUP_NO_DETECT);
                target->SetVisibility(VISIBILITY_GROUP_STEALTH);
            }

            // apply full stealth period bonuses only at first stealth aura in stack
            if(target->GetAurasByType(SPELL_AURA_MOD_STEALTH).size()<=1)
            {
                Unit::AuraList const& mDummyAuras = target->GetAurasByType(SPELL_AURA_DUMMY);
                for(Unit::AuraList::const_iterator i = mDummyAuras.begin();i != mDummyAuras.end(); ++i)
                {
                    // Master of Subtlety
                    if ((*i)->GetSpellProto()->SpellIconID == 2114)
                    {
                        target->RemoveAurasDueToSpell(31666);
                        int32 bp = (*i)->GetModifier()->m_amount;
                        target->CastCustomSpell(target,31665,&bp,NULL,NULL,true);
                    }
                    // Overkill
                    else if ((*i)->GetId() == 58426 && GetSpellProto()->SpellFamilyFlags & UI64LIT(0x0000000000400000))
                    {
                        target->CastSpell(target, 58427, true);
                    }
                }
            }
        }
    }
    else
    {
        // only at real aura remove of _last_ SPELL_AURA_MOD_STEALTH
        if (Real && !target->HasAuraType(SPELL_AURA_MOD_STEALTH))
        {
            // if no GM invisibility
            if (target->GetVisibility()!=VISIBILITY_OFF)
            {
                target->RemoveStandFlags(UNIT_STAND_FLAGS_CREEP);

                if (target->GetTypeId()==TYPEID_PLAYER)
                    target->RemoveFlag(PLAYER_FIELD_BYTES2, 0x2000);

                // restore invisibility if any
                if (target->HasAuraType(SPELL_AURA_MOD_INVISIBILITY))
                {
                    target->SetVisibility(VISIBILITY_GROUP_NO_DETECT);
                    target->SetVisibility(VISIBILITY_GROUP_INVISIBILITY);
                }
                else
                    target->SetVisibility(VISIBILITY_ON);
            }

            // apply delayed talent bonus remover at last stealth aura remove
            Unit::AuraList const& mDummyAuras = target->GetAurasByType(SPELL_AURA_DUMMY);
            for(Unit::AuraList::const_iterator i = mDummyAuras.begin();i != mDummyAuras.end(); ++i)
            {
                // Master of Subtlety
                if ((*i)->GetSpellProto()->SpellIconID == 2114)
                    target->CastSpell(target, 31666, true);
                // Overkill
                else if ((*i)->GetId() == 58426 && GetSpellProto()->SpellFamilyFlags & UI64LIT(0x0000000000400000))
                {
                    if (Aura* aura = target->GetAura(58427, EFFECT_INDEX_0))
                    {
                        aura->SetAuraMaxDuration(20*IN_MILLISECONDS);
                        aura->GetHolder()->RefreshHolder();
                    }
                }
            }
        }
    }
}

void Aura::HandleInvisibility(bool apply, bool Real)
{
    Unit *target = GetTarget();

    if(apply)
    {
        target->m_invisibilityMask |= (1 << m_modifier.m_miscvalue);

        target->RemoveAurasWithInterruptFlags(AURA_INTERRUPT_FLAG_IMMUNE_OR_LOST_SELECTION);

        if(Real && target->GetTypeId()==TYPEID_PLAYER)
        {
            // apply glow vision
            target->SetFlag(PLAYER_FIELD_BYTES2,PLAYER_FIELD_BYTE2_INVISIBILITY_GLOW);

        }

        // apply only if not in GM invisibility and not stealth
        if(target->GetVisibility() == VISIBILITY_ON)
        {
            // Aura not added yet but visibility code expect temporary add aura
            target->SetVisibility(VISIBILITY_GROUP_NO_DETECT);
            target->SetVisibility(VISIBILITY_GROUP_INVISIBILITY);
        }
    }
    else
    {
        // recalculate value at modifier remove (current aura already removed)
        target->m_invisibilityMask = 0;
        Unit::AuraList const& auras = target->GetAurasByType(SPELL_AURA_MOD_INVISIBILITY);
        for(Unit::AuraList::const_iterator itr = auras.begin(); itr != auras.end(); ++itr)
            target->m_invisibilityMask |= (1 << m_modifier.m_miscvalue);

        // only at real aura remove and if not have different invisibility auras.
        if(Real && target->m_invisibilityMask == 0)
        {
            // remove glow vision
            if(target->GetTypeId() == TYPEID_PLAYER)
                target->RemoveFlag(PLAYER_FIELD_BYTES2,PLAYER_FIELD_BYTE2_INVISIBILITY_GLOW);

            // apply only if not in GM invisibility & not stealthed while invisible
            if(target->GetVisibility() != VISIBILITY_OFF)
            {
                // if have stealth aura then already have stealth visibility
                if(!target->HasAuraType(SPELL_AURA_MOD_STEALTH))
                    target->SetVisibility(VISIBILITY_ON);
            }
        }
    }
}

void Aura::HandleInvisibilityDetect(bool apply, bool Real)
{
    Unit *target = GetTarget();

    if(apply)
    {
        target->m_detectInvisibilityMask |= (1 << m_modifier.m_miscvalue);
    }
    else
    {
        // recalculate value at modifier remove (current aura already removed)
        target->m_detectInvisibilityMask = 0;
        Unit::AuraList const& auras = target->GetAurasByType(SPELL_AURA_MOD_INVISIBILITY_DETECTION);
        for(Unit::AuraList::const_iterator itr = auras.begin(); itr != auras.end(); ++itr)
            target->m_detectInvisibilityMask |= (1 << m_modifier.m_miscvalue);
    }
    if(Real && target->GetTypeId()==TYPEID_PLAYER)
        ((Player*)target)->GetCamera().UpdateVisibilityForOwner();
}

void Aura::HandleAuraModRoot(bool apply, bool Real)
{
    // only at real add/remove aura
    if(!Real)
        return;

    Unit *target = GetTarget();

    if (apply)
    {
        // Frost root aura -> freeze/unfreeze target
        if (GetSpellSchoolMask(GetSpellProto()) & SPELL_SCHOOL_MASK_FROST)
            target->ModifyAuraState(AURA_STATE_FROZEN, apply);

        target->addUnitState(UNIT_STAT_ROOT);
        target->SetTargetGUID(0);

        //Save last orientation
        if( target->getVictim() )
            target->SetOrientation(target->GetAngle(target->getVictim()));

        if(target->GetTypeId() == TYPEID_PLAYER)
        {
            if(!target->hasUnitState(UNIT_STAT_ON_VEHICLE))
            {
                WorldPacket data(SMSG_FORCE_MOVE_ROOT, 10);
                data << target->GetPackGUID();
                data << uint32(2);
                target->SendMessageToSet(&data, true);
            }

            //Clear unit movement flags
            ((Player*)target)->m_movementInfo.SetMovementFlags(MOVEFLAG_NONE);
        }
        else
            target->StopMoving();
    }
    else
    {
        // Frost root aura -> freeze/unfreeze target
        if (GetSpellSchoolMask(GetSpellProto()) & SPELL_SCHOOL_MASK_FROST)
        {
            bool found_another = false;
            for(AuraType const* itr = &frozenAuraTypes[0]; *itr != SPELL_AURA_NONE; ++itr)
            {
                Unit::AuraList const& auras = target->GetAurasByType(*itr);
                for(Unit::AuraList::const_iterator i = auras.begin(); i != auras.end(); ++i)
                {
                    if( GetSpellSchoolMask((*i)->GetSpellProto()) & SPELL_SCHOOL_MASK_FROST)
                    {
                        found_another = true;
                        break;
                    }
                }
                if(found_another)
                    break;
            }

            if(!found_another)
                target->ModifyAuraState(AURA_STATE_FROZEN, apply);
        }

        // Real remove called after current aura remove from lists, check if other similar auras active
        if(target->HasAuraType(SPELL_AURA_MOD_ROOT))
            return;

        target->clearUnitState(UNIT_STAT_ROOT);

        if(!target->hasUnitState(UNIT_STAT_STUNNED | UNIT_STAT_ON_VEHICLE))      // prevent allow move if have also stun effect
        {
            if(target->getVictim() && target->isAlive())
                target->SetTargetGUID(target->getVictim()->GetGUID());

            if(target->GetTypeId() == TYPEID_PLAYER)
            {
                WorldPacket data(SMSG_FORCE_MOVE_UNROOT, 10);
                data << target->GetPackGUID();
                data << (uint32)2;
                target->SendMessageToSet(&data, true);
            }
        }
    }
}

void Aura::HandleAuraModSilence(bool apply, bool Real)
{
    // only at real add/remove aura
    if(!Real)
        return;

    Unit *target = GetTarget();

    if(apply)
    {
        target->SetFlag(UNIT_FIELD_FLAGS, UNIT_FLAG_SILENCED);
        // Stop cast only spells vs PreventionType == SPELL_PREVENTION_TYPE_SILENCE
        for (uint32 i = CURRENT_MELEE_SPELL; i < CURRENT_MAX_SPELL; ++i)
            if (Spell* spell = target->GetCurrentSpell(CurrentSpellTypes(i)))
                if(spell->m_spellInfo->PreventionType == SPELL_PREVENTION_TYPE_SILENCE)
                    // Stop spells on prepare or casting state
                    target->InterruptSpell(CurrentSpellTypes(i), false);
    }
    else
    {
        // Real remove called after current aura remove from lists, check if other similar auras active
        if(target->HasAuraType(SPELL_AURA_MOD_SILENCE))
            return;

        target->RemoveFlag(UNIT_FIELD_FLAGS, UNIT_FLAG_SILENCED);
    }
}

void Aura::HandleModThreat(bool apply, bool Real)
{
    // only at real add/remove aura
    if (!Real)
        return;

    Unit *target = GetTarget();

    if (!target->isAlive())
        return;

    Unit* caster = GetCaster();

    if (!caster || !caster->isAlive())
        return;

    int level_diff = 0;
    int multiplier = 0;
    switch (GetId())
    {
        // Arcane Shroud
        case 26400:
            level_diff = target->getLevel() - 60;
            multiplier = 2;
            break;
        // The Eye of Diminution
        case 28862:
            level_diff = target->getLevel() - 60;
            multiplier = 1;
            break;
    }

    if (level_diff > 0)
        m_modifier.m_amount += multiplier * level_diff;

    if (target->GetTypeId() == TYPEID_PLAYER)
        for(int8 x=0;x < MAX_SPELL_SCHOOL;x++)
            if (m_modifier.m_miscvalue & int32(1<<x))
                ApplyPercentModFloatVar(target->m_threatModifier[x], float(m_modifier.m_amount), apply);
}

void Aura::HandleAuraModTotalThreat(bool apply, bool Real)
{
    // only at real add/remove aura
    if (!Real)
        return;

    Unit *target = GetTarget();

    if (!target->isAlive() || target->GetTypeId() != TYPEID_PLAYER)
        return;

    Unit* caster = GetCaster();

    if (!caster || !caster->isAlive())
        return;

    float threatMod = apply ? float(m_modifier.m_amount) : float(-m_modifier.m_amount);

    target->getHostileRefManager().threatAssist(caster, threatMod, GetSpellProto());
}

void Aura::HandleModTaunt(bool apply, bool Real)
{
    // only at real add/remove aura
    if (!Real)
        return;

    Unit *target = GetTarget();

    if (!target->isAlive() || !target->CanHaveThreatList())
        return;

    Unit* caster = GetCaster();

    if (!caster || !caster->isAlive())
        return;

    if (apply)
        target->TauntApply(caster);
    else
    {
        // When taunt aura fades out, mob will switch to previous target if current has less than 1.1 * secondthreat
        target->TauntFadeOut(caster);
    }
}

/*********************************************************/
/***                  MODIFY SPEED                     ***/
/*********************************************************/
void Aura::HandleAuraModIncreaseSpeed(bool apply, bool Real)
{
    // all applied/removed only at real aura add/remove
    if(!Real)
        return;
        
    Unit *target = GetTarget();

    GetTarget()->UpdateSpeed(MOVE_RUN, true);
    
    if (apply && GetSpellProto()->Id == 58875)
        target->CastSpell(target, 58876, true);
}

void Aura::HandleAuraModIncreaseMountedSpeed(bool apply, bool Real)
{
    // all applied/removed only at real aura add/remove
    if(!Real)
        return;

    Unit *target = GetTarget();

    target->UpdateSpeed(MOVE_RUN, true);

    // Festive Holiday Mount
    if (apply && GetSpellProto()->SpellIconID != 1794 && target->HasAura(62061))
        // Reindeer Transformation
        target->CastSpell(target, 25860, true, NULL, this);
}

void Aura::HandleAuraModIncreaseFlightSpeed(bool apply, bool Real)
{
    // all applied/removed only at real aura add/remove
    if(!Real)
        return;

    Unit *target = GetTarget();

    // Enable Fly mode for flying mounts
    if (m_modifier.m_auraname == SPELL_AURA_MOD_FLIGHT_SPEED_MOUNTED)
    {
        WorldPacket data;
        if(apply)
        {
            ((Player*)target)->SetCanFly(true);
            data.Initialize(SMSG_MOVE_SET_CAN_FLY, 12);
        }
        else
        {
            data.Initialize(SMSG_MOVE_UNSET_CAN_FLY, 12);
            ((Player*)target)->SetCanFly(false);
        }
        //data.append(target->GetPackGUID());
        data << target->GetPackGUID();
        data << uint32(0);                                      // unknown
        target->SendMessageToSet(&data, true);

        //Players on flying mounts must be immune to polymorph
        if (target->GetTypeId()==TYPEID_PLAYER)
            target->ApplySpellImmune(GetId(),IMMUNITY_MECHANIC,MECHANIC_POLYMORPH,apply);

        // Dragonmaw Illusion (overwrite mount model, mounted aura already applied)
        if (apply && target->HasAura(42016, EFFECT_INDEX_0) && target->GetMountID())
            target->SetUInt32Value(UNIT_FIELD_MOUNTDISPLAYID,16314);

        // Festive Holiday Mount
        if (apply && GetSpellProto()->SpellIconID != 1794 && target->HasAura(62061))
            // Reindeer Transformation
            target->CastSpell(target, 25860, true, NULL, this);
    }

    // Swift Flight Form check for higher speed flying mounts
    if (apply && target->GetTypeId() == TYPEID_PLAYER && GetSpellProto()->Id == 40121)
    {
        for (PlayerSpellMap::const_iterator iter = ((Player*)target)->GetSpellMap().begin(); iter != ((Player*)target)->GetSpellMap().end(); ++iter)
        {
            if (iter->second.state != PLAYERSPELL_REMOVED)
            {
                bool changedSpeed = false;
                SpellEntry const *spellInfo = sSpellStore.LookupEntry(iter->first);
                for(int i = 0; i < MAX_EFFECT_INDEX; ++i)
                {
                    if(spellInfo->EffectApplyAuraName[i] == SPELL_AURA_MOD_FLIGHT_SPEED_MOUNTED)
                    {
                        int32 mountSpeed = spellInfo->CalculateSimpleValue(SpellEffectIndex(i));
                        if (mountSpeed > m_modifier.m_amount)
                        {
                            m_modifier.m_amount = mountSpeed;
                            changedSpeed = true;
                            break;
                        }
                    }
                }
                if (changedSpeed)
                    break;
            }
        }
    }

    target->UpdateSpeed(MOVE_FLIGHT, true);
}

void Aura::HandleAuraModIncreaseSwimSpeed(bool /*apply*/, bool Real)
{
    // all applied/removed only at real aura add/remove
    if(!Real)
        return;

    GetTarget()->UpdateSpeed(MOVE_SWIM, true);
}

void Aura::HandleAuraModDecreaseSpeed(bool apply, bool Real)
{
    // all applied/removed only at real aura add/remove
    if(!Real)
        return;

    Unit *target = GetTarget();

    if (apply)
    {
        // Gronn Lord's Grasp, becomes stoned
        if (GetId() == 33572)
        {
            if (GetStackAmount() >= 5 && !target->HasAura(33652))
                target->CastSpell(target, 33652, true);
        }
    }

    target->UpdateSpeed(MOVE_RUN, true);
    target->UpdateSpeed(MOVE_SWIM, true);
    target->UpdateSpeed(MOVE_FLIGHT, true);
}

void Aura::HandleAuraModUseNormalSpeed(bool /*apply*/, bool Real)
{
    // all applied/removed only at real aura add/remove
    if(!Real)
        return;

    Unit *target = GetTarget();

    target->UpdateSpeed(MOVE_RUN, true);
    target->UpdateSpeed(MOVE_SWIM, true);
    target->UpdateSpeed(MOVE_FLIGHT, true);
}

/*********************************************************/
/***                     IMMUNITY                      ***/
/*********************************************************/

void Aura::HandleModMechanicImmunity(bool apply, bool /*Real*/)
{
    uint32 misc  = m_modifier.m_miscvalue;
    // Forbearance
    // in DBC wrong mechanic immune since 3.0.x
    if (GetId() == 25771)
        misc = MECHANIC_IMMUNE_SHIELD;

    Unit *target = GetTarget();

    if(apply && GetSpellProto()->AttributesEx & SPELL_ATTR_EX_DISPEL_AURAS_ON_IMMUNITY)
    {
        uint32 mechanic = 1 << (misc-1);

        //immune movement impairment and loss of control
        if(GetId()==42292 || GetId()==59752 || GetId()==65547 || GetId()==53490)
            mechanic=IMMUNE_TO_MOVEMENT_IMPAIRMENT_AND_LOSS_CONTROL_MASK;

        target->RemoveAurasAtMechanicImmunity(mechanic,GetId());
    }

    target->ApplySpellImmune(GetId(),IMMUNITY_MECHANIC,misc,apply);

    // Demonic Circle
    if (GetSpellProto()->SpellFamilyName == SPELLFAMILY_WARLOCK && GetSpellProto()->SpellIconID == 3221)
    {
        if (target->GetTypeId() != TYPEID_PLAYER)
            return;
        if (apply)
        {
            GameObject* obj = target->GetGameObject(48018);
            if (obj)
                ((Player*)target)->TeleportTo(obj->GetMapId(),obj->GetPositionX(),obj->GetPositionY(),obj->GetPositionZ(),obj->GetOrientation());
        }
    }

    // Bestial Wrath
    if (GetSpellProto()->SpellFamilyName == SPELLFAMILY_HUNTER && GetSpellProto()->SpellIconID == 1680)
    {
        // The Beast Within cast on owner if talent present
        if (Unit* owner = target->GetOwner())
        {
            // Search talent The Beast Within
            Unit::AuraList const& dummyAuras = owner->GetAurasByType(SPELL_AURA_MOD_DAMAGE_PERCENT_DONE);
            for(Unit::AuraList::const_iterator i = dummyAuras.begin(); i != dummyAuras.end(); ++i)
            {
                if ((*i)->GetSpellProto()->SpellIconID == 2229)
                {
                    if (apply)
                        owner->CastSpell(owner, 34471, true, NULL, this);
                    else
                        owner->RemoveAurasDueToSpell(34471);
                    break;
                }
            }
        }
    }
    // Heroic Fury (Intercept cooldown remove)
    else if (apply && GetSpellProto()->Id == 60970 && target->GetTypeId() == TYPEID_PLAYER)
        ((Player*)target)->RemoveSpellCooldown(20252, true);
}

void Aura::HandleModMechanicImmunityMask(bool apply, bool /*Real*/)
{
    uint32 mechanic  = m_modifier.m_miscvalue;

    if(apply && GetSpellProto()->AttributesEx & SPELL_ATTR_EX_DISPEL_AURAS_ON_IMMUNITY)
        GetTarget()->RemoveAurasAtMechanicImmunity(mechanic,GetId());

    // check implemented in Unit::IsImmunedToSpell and Unit::IsImmunedToSpellEffect
}

//this method is called whenever we add / remove aura which gives m_target some imunity to some spell effect
void Aura::HandleAuraModEffectImmunity(bool apply, bool /*Real*/)
{
    Unit *target = GetTarget();

    // when removing flag aura, handle flag drop
    if( !apply && target->GetTypeId() == TYPEID_PLAYER
        && (GetSpellProto()->AuraInterruptFlags & AURA_INTERRUPT_FLAG_IMMUNE_OR_LOST_SELECTION) )
    {
        if( BattleGround *bg = ((Player*)target)->GetBattleGround() )
            bg->EventPlayerDroppedFlag(((Player*)target));
    }

    target->ApplySpellImmune(GetId(), IMMUNITY_EFFECT, m_modifier.m_miscvalue, apply);
}

void Aura::HandleAuraModStateImmunity(bool apply, bool Real)
{
    if(apply && Real && GetSpellProto()->AttributesEx & SPELL_ATTR_EX_DISPEL_AURAS_ON_IMMUNITY)
    {
        Unit::AuraList const& auraList = GetTarget()->GetAurasByType(AuraType(m_modifier.m_miscvalue));
        for(Unit::AuraList::const_iterator itr = auraList.begin(); itr != auraList.end();)
        {
            if (auraList.front() != this)                   // skip itself aura (it already added)
            {
                GetTarget()->RemoveAurasDueToSpell(auraList.front()->GetId());
                itr = auraList.begin();
            }
            else
                ++itr;
        }
    }

    GetTarget()->ApplySpellImmune(GetId(), IMMUNITY_STATE, m_modifier.m_miscvalue, apply);
}

void Aura::HandleAuraModSchoolImmunity(bool apply, bool Real)
{
    Unit* target = GetTarget();
    target->ApplySpellImmune(GetId(), IMMUNITY_SCHOOL, m_modifier.m_miscvalue, apply);

    // remove all flag auras (they are positive, but they must be removed when you are immune)
    if( GetSpellProto()->AttributesEx & SPELL_ATTR_EX_DISPEL_AURAS_ON_IMMUNITY
        && GetSpellProto()->AttributesEx2 & SPELL_ATTR_EX2_DAMAGE_REDUCED_SHIELD )
        target->RemoveAurasWithInterruptFlags(AURA_INTERRUPT_FLAG_IMMUNE_OR_LOST_SELECTION);

    // TODO: optimalize this cycle - use RemoveAurasWithInterruptFlags call or something else
    if( Real && apply
        && GetSpellProto()->AttributesEx & SPELL_ATTR_EX_DISPEL_AURAS_ON_IMMUNITY
        && IsPositiveSpell(GetId()) )                       //Only positive immunity removes auras
    {
        uint32 school_mask = m_modifier.m_miscvalue;
        Unit::SpellAuraHolderMap& Auras = target->GetSpellAuraHolderMap();
        for(Unit::SpellAuraHolderMap::iterator iter = Auras.begin(), next; iter != Auras.end(); iter = next)
        {
            next = iter;
            ++next;
            SpellEntry const *spell = iter->second->GetSpellProto();
            if((GetSpellSchoolMask(spell) & school_mask)//Check for school mask
                && !( spell->Attributes & SPELL_ATTR_UNAFFECTED_BY_INVULNERABILITY)   //Spells unaffected by invulnerability
                && !iter->second->IsPositive()          //Don't remove positive spells
                && spell->Id != GetId() )               //Don't remove self
            {
                target->RemoveAurasDueToSpell(spell->Id);
                if(Auras.empty())
                    break;
                else
                    next = Auras.begin();
            }
        }
    }
    if( Real && GetSpellProto()->Mechanic == MECHANIC_BANISH )
    {
        if( apply )
            target->addUnitState(UNIT_STAT_ISOLATED);
        else
            target->clearUnitState(UNIT_STAT_ISOLATED);
    }
}

void Aura::HandleAuraModDmgImmunity(bool apply, bool /*Real*/)
{
    GetTarget()->ApplySpellImmune(GetId(), IMMUNITY_DAMAGE, m_modifier.m_miscvalue, apply);
}

void Aura::HandleAuraModDispelImmunity(bool apply, bool Real)
{
    // all applied/removed only at real aura add/remove
    if(!Real)
        return;

    GetTarget()->ApplySpellDispelImmunity(GetSpellProto(), DispelType(m_modifier.m_miscvalue), apply);
}

void Aura::HandleAuraProcTriggerSpell(bool apply, bool Real)
{
    if(!Real)
        return;

    if(apply)
    {
        // some spell have charges by functionality not have its in spell data
        switch (GetId())
        {
            case 28200:                                     // Ascendance (Talisman of Ascendance trinket)
                GetHolder()->SetAuraCharges(6);
                break;
            default: break;
        }
    }
}

void Aura::HandleAuraModStalked(bool apply, bool /*Real*/)
{
    // used by spells: Hunter's Mark, Mind Vision, Syndicate Tracker (MURP) DND
    if(apply)
        GetTarget()->SetFlag(UNIT_DYNAMIC_FLAGS, UNIT_DYNFLAG_TRACK_UNIT);
    else
        GetTarget()->RemoveFlag(UNIT_DYNAMIC_FLAGS, UNIT_DYNFLAG_TRACK_UNIT);
}

/*********************************************************/
/***                   PERIODIC                        ***/
/*********************************************************/

void Aura::HandlePeriodicTriggerSpell(bool apply, bool /*Real*/)
{
    m_isPeriodic = apply;

    Unit *target = GetTarget();

    if (!apply)
    {
        switch(GetId())
        {
            case 66:                                        // Invisibility
                if (m_removeMode == AURA_REMOVE_BY_EXPIRE)
                    target->CastSpell(target, 32612, true, NULL, this);

                return;
            case 42783:                                     //Wrath of the Astrom...
                if (m_removeMode == AURA_REMOVE_BY_EXPIRE && GetEffIndex() + 1 < MAX_EFFECT_INDEX)
                    target->CastSpell(target, GetSpellProto()->CalculateSimpleValue(SpellEffectIndex(GetEffIndex()+1)), true);
                return;
            case 51912:                                     // Ultra-Advanced Proto-Typical Shortening Blaster
                if (m_removeMode == AURA_REMOVE_BY_EXPIRE)
                {
                    if (Unit* pCaster = GetCaster())
                        pCaster->CastSpell(target, GetSpellProto()->EffectTriggerSpell[GetEffIndex()], true, NULL, this);
                }

                return;
            default:
                break;
        }
    }
}

void Aura::HandlePeriodicTriggerSpellWithValue(bool apply, bool /*Real*/)
{
    m_isPeriodic = apply;
}

void Aura::HandlePeriodicEnergize(bool apply, bool Real)
{
    if (!Real)
        return;

    Unit *target = GetTarget();

    // For prevent double apply bonuses
    bool loading = (target->GetTypeId() == TYPEID_PLAYER && ((Player*)target)->GetSession()->PlayerLoading());

    if (apply && !loading)
    {
        switch (GetId())
        {
            case 54833:                                     // Glyph of Innervate (value%/2 of casters base mana)
            {
                if (Unit* caster = GetCaster())
                    m_modifier.m_amount = int32(caster->GetCreateMana() * GetBasePoints() / (200 * GetAuraMaxTicks()));
                break;

            }
            case 29166:                                     // Innervate (value% of casters base mana)
            {
                if (Unit* caster = GetCaster())
                {
                    // Glyph of Innervate
                    if (caster->HasAura(54832))
                        caster->CastSpell(caster,54833,true,NULL,this);

                    m_modifier.m_amount = int32(caster->GetCreateMana() * GetBasePoints() / (100 * GetAuraMaxTicks()));
                }
                break;
            }
            case 48391:                                     // Owlkin Frenzy 2% base mana
                m_modifier.m_amount = target->GetCreateMana() * 2 / 100;
                break;
            case 57669:                                     // Replenishment (0.2% from max)
            case 61782:                                     // Infinite Replenishment
                m_modifier.m_amount = target->GetMaxPower(POWER_MANA) * 2 / 1000;
                break;
            default:
                break;
        }
    }
    if (!apply && !loading)
    {
        switch (GetId())
        {
            case 5229:                                      // Druid Bear Enrage
                if (target->HasAura(51185))               // King of the Jungle self Enrage bonus with infinity duration
                    target->RemoveAurasDueToSpell(51185);
                break;
            default:
                break;
        }
    }

    m_isPeriodic = apply;
}

void Aura::HandleAuraPowerBurn(bool apply, bool /*Real*/)
{
    m_isPeriodic = apply;
}

void Aura::HandleAuraPeriodicDummy(bool apply, bool Real)
{
    // spells required only Real aura add/remove
    if(!Real)
        return;

    Unit *target = GetTarget();

    // For prevent double apply bonuses
    bool loading = (target->GetTypeId() == TYPEID_PLAYER && ((Player*)target)->GetSession()->PlayerLoading());

    SpellEntry const*spell = GetSpellProto();
    switch( spell->SpellFamilyName)
    {
        case SPELLFAMILY_ROGUE:
        {
            if(!apply)
            {
                switch(spell->Id)
                {
                    // Master of Subtlety
                    case 31666: target->RemoveAurasDueToSpell(31665); break;
                }
            }
            break;
        }
        case SPELLFAMILY_WARLOCK:
        {
            switch (spell->Id)
            {
                case 48018:
                    if (apply)
                        target->CastSpell(target, 62388, true);                
                    else
                    {
                        target->RemoveGameObject(spell->Id,true);
                        target->RemoveAurasDueToSpell(62388);
                    }
                break;
            }
        }
        case SPELLFAMILY_HUNTER:
        {
            Unit* caster = GetCaster();

            // Explosive Shot
            if (apply && !loading && caster)
                m_modifier.m_amount += int32(caster->GetTotalAttackPowerValue(RANGED_ATTACK) * 14 / 100);
            break;
        }
    }

    m_isPeriodic = apply;
}

void Aura::HandlePeriodicHeal(bool apply, bool /*Real*/)
{
    m_isPeriodic = apply;

    Unit *target = GetTarget();

    // For prevent double apply bonuses
    bool loading = (target->GetTypeId() == TYPEID_PLAYER && ((Player*)target)->GetSession()->PlayerLoading());

    // Custom damage calculation after
    if (apply)
    {
        if(loading)
            return;

        Unit *caster = GetCaster();
        if (!caster)
            return;

        // Gift of the Naaru (have diff spellfamilies)
        if (GetSpellProto()->SpellIconID == 329 && GetSpellProto()->SpellVisual[0] == 7625)
        {
            int32 ap = int32 (0.22f * caster->GetTotalAttackPowerValue(BASE_ATTACK));
            int32 holy = caster->SpellBaseDamageBonusDone(GetSpellSchoolMask(GetSpellProto()));
            if  (holy < 0)
                holy = 0;
            holy = int32(holy * 377 / 1000);
            m_modifier.m_amount += ap > holy ? ap : holy;
        }

        m_modifier.m_amount = caster->SpellHealingBonusDone(target, GetSpellProto(), m_modifier.m_amount, DOT, GetStackAmount());
    }
}

void Aura::HandlePeriodicDamage(bool apply, bool Real)
{
    // spells required only Real aura add/remove
    if(!Real)
        return;

    m_isPeriodic = apply;

    Unit *target = GetTarget();
    SpellEntry const* spellProto = GetSpellProto();

    // For prevent double apply bonuses
    bool loading = (target->GetTypeId() == TYPEID_PLAYER && ((Player*)target)->GetSession()->PlayerLoading());

    // Custom damage calculation after
    if (apply)
    {
        if(loading)
            return;

        Unit *caster = GetCaster();
        if (!caster)
            return;

        switch (spellProto->SpellFamilyName)
        {
            case SPELLFAMILY_GENERIC:
            {
                // Pounce Bleed
                if (spellProto->SpellIconID == 147 && spellProto->SpellVisual[0] == 0)
                    // $AP*0.18/6 bonus per tick
                    m_modifier.m_amount += int32(caster->GetTotalAttackPowerValue(BASE_ATTACK) * 3 / 100);
                break;
            }
            case SPELLFAMILY_WARRIOR:
            {
                // Rend
                if (spellProto->SpellFamilyFlags & UI64LIT(0x0000000000000020))
                {
                    // $0.2*(($MWB+$mwb)/2+$AP/14*$MWS) bonus per tick
                    float ap = caster->GetTotalAttackPowerValue(BASE_ATTACK);
                    int32 mws = caster->GetAttackTime(BASE_ATTACK);
                    float mwb_min = caster->GetWeaponDamageRange(BASE_ATTACK,MINDAMAGE);
                    float mwb_max = caster->GetWeaponDamageRange(BASE_ATTACK,MAXDAMAGE);
                    m_modifier.m_amount+=int32(((mwb_min+mwb_max)/2+ap*mws/14000)*0.2f);
                    // If used while target is above 75% health, Rend does 35% more damage
                    if (spellProto->CalculateSimpleValue(EFFECT_INDEX_1) !=0 &&
                        target->GetHealth() > target->GetMaxHealth() * spellProto->CalculateSimpleValue(EFFECT_INDEX_1) / 100)
                        m_modifier.m_amount += m_modifier.m_amount * spellProto->CalculateSimpleValue(EFFECT_INDEX_2) / 100;
                }
                break;
            }
            case SPELLFAMILY_DRUID:
            {
                // Rake
                if (spellProto->SpellFamilyFlags & UI64LIT(0x0000000000001000) && spellProto->Effect[EFFECT_INDEX_2] == SPELL_EFFECT_ADD_COMBO_POINTS)
                    // $AP*0.18/3 bonus per tick
                    m_modifier.m_amount += int32(caster->GetTotalAttackPowerValue(BASE_ATTACK) * 6 / 100);
                // Lacerate
                if (spellProto->SpellFamilyFlags & UI64LIT(0x000000010000000000))
                    // $AP*0.05/5 bonus per tick
                    m_modifier.m_amount += int32(caster->GetTotalAttackPowerValue(BASE_ATTACK) / 100);
                // Rip
                if (spellProto->SpellFamilyFlags & UI64LIT(0x000000000000800000))
                {
                    // 0.01*$AP*cp
                    if (caster->GetTypeId() != TYPEID_PLAYER)
                        break;

                    uint8 cp = ((Player*)caster)->GetComboPoints();

                    // Idol of Feral Shadows. Cant be handled as SpellMod in SpellAura:Dummy due its dependency from CPs
                    Unit::AuraList const& dummyAuras = caster->GetAurasByType(SPELL_AURA_DUMMY);
                    for(Unit::AuraList::const_iterator itr = dummyAuras.begin(); itr != dummyAuras.end(); ++itr)
                    {
                        if((*itr)->GetId()==34241)
                        {
                            m_modifier.m_amount += cp * (*itr)->GetModifier()->m_amount;
                            break;
                        }
                    }
                    m_modifier.m_amount += int32(caster->GetTotalAttackPowerValue(BASE_ATTACK) * cp / 100);
                }
                // Lock Jaw
                if (spellProto->SpellFamilyFlags & UI64LIT(0x1000000000000000))
                    // 0.15*$AP
                    m_modifier.m_amount += int32(caster->GetTotalAttackPowerValue(BASE_ATTACK) * 15 / 100);
                break;
            }
            case SPELLFAMILY_ROGUE:
            {
                // Rupture
                if (spellProto->SpellFamilyFlags & UI64LIT(0x000000000000100000))
                {
                    if (caster->GetTypeId() != TYPEID_PLAYER)
                        break;
                    //1 point : ${($m1+$b1*1+0.015*$AP)*4} damage over 8 secs
                    //2 points: ${($m1+$b1*2+0.024*$AP)*5} damage over 10 secs
                    //3 points: ${($m1+$b1*3+0.03*$AP)*6} damage over 12 secs
                    //4 points: ${($m1+$b1*4+0.03428571*$AP)*7} damage over 14 secs
                    //5 points: ${($m1+$b1*5+0.0375*$AP)*8} damage over 16 secs
                    float AP_per_combo[6] = {0.0f, 0.015f, 0.024f, 0.03f, 0.03428571f, 0.0375f};
                    uint8 cp = ((Player*)caster)->GetComboPoints();
                    if (cp > 5) cp = 5;
                    m_modifier.m_amount += int32(caster->GetTotalAttackPowerValue(BASE_ATTACK) * AP_per_combo[cp]);
                }
                // Garrote
                if (spellProto->SpellFamilyFlags & UI64LIT(0x000000000000000100))
                    // $AP*0.07 bonus per tick
                    m_modifier.m_amount += int32(caster->GetTotalAttackPowerValue(BASE_ATTACK) * 7 / 100);
                // Deadly Poison
                if (spellProto->SpellFamilyFlags & UI64LIT(0x0000000000010000))
                    // 0.12*$AP / 4 * amount of stack
                    m_modifier.m_amount += int32(caster->GetTotalAttackPowerValue(BASE_ATTACK) * 3 * GetStackAmount() / 100);
                break;
            }
            case SPELLFAMILY_HUNTER:
            {
                // Serpent Sting
                if (spellProto->SpellFamilyFlags & UI64LIT(0x0000000000004000))
                    // $RAP*0.2/5 bonus per tick
                    m_modifier.m_amount += int32(caster->GetTotalAttackPowerValue(RANGED_ATTACK) * 0.2 / 5);
                // Immolation Trap
                if ((spellProto->SpellFamilyFlags & UI64LIT(0x0000000000000004)) && spellProto->SpellIconID == 678)
                    // $RAP*0.1/5 bonus per tick
                    m_modifier.m_amount += int32(caster->GetTotalAttackPowerValue(RANGED_ATTACK) * 10 / 500);
                break;
            }
            case SPELLFAMILY_PALADIN:
            {
                // Holy Vengeance / Blood Corruption
                if (spellProto->SpellFamilyFlags & UI64LIT(0x0000080000000000) && spellProto->SpellVisual[0] == 7902)
                {
                    // AP * 0.025 + SPH * 0.013 bonus per tick
                    float ap = caster->GetTotalAttackPowerValue(BASE_ATTACK);
                    int32 holy = caster->SpellBaseDamageBonusDone(GetSpellSchoolMask(spellProto));
                    if (holy < 0)
                        holy = 0;
                    m_modifier.m_amount += int32(GetStackAmount()) * (int32(ap * 0.025f) + int32(holy * 13 / 1000));
                }
                break;
            }
            case SPELLFAMILY_DEATHKNIGHT:
            {
                //Frost Fever and Blood Plague AP scale
                if (spellProto->SpellFamilyFlags & UI64LIT(0x400080000000000))
                {
                    m_modifier.m_amount += int32(caster->GetTotalAttackPowerValue(BASE_ATTACK) * 0.055f * 1.15f);
                }
                break;
            }
            default:
                break;
        }

        if(m_modifier.m_auraname == SPELL_AURA_PERIODIC_DAMAGE)
        {
            // SpellDamageBonusDone for magic spells
            if(spellProto->DmgClass == SPELL_DAMAGE_CLASS_NONE || spellProto->DmgClass == SPELL_DAMAGE_CLASS_MAGIC)
                m_modifier.m_amount = caster->SpellDamageBonusDone(target, GetSpellProto(), m_modifier.m_amount, DOT, GetStackAmount());
            // MeleeDamagebonusDone for weapon based spells
            else
            {
                WeaponAttackType attackType = GetWeaponAttackType(GetSpellProto());
                m_modifier.m_amount = caster->MeleeDamageBonusDone(target, m_modifier.m_amount, attackType, GetSpellProto(), DOT, GetStackAmount());
            }
        }
    }
    // remove time effects
    else
    {
        // Parasitic Shadowfiend - handle summoning of two Shadowfiends on DoT expire
        if(spellProto->Id == 41917)
            target->CastSpell(target, 41915, true);
        else if (spellProto->Id == 74562) // SPELL_FIERY_COMBUSTION - Ruby sanctum boss Halion
            target->CastSpell(target, 74607, true, NULL, NULL, GetCasterGUID());
        else if (spellProto->Id == 74792) // SPELL_SOUL_CONSUMPTION - Ruby sanctum boss Halion
            target->CastSpell(target, 74799, true, NULL, NULL, GetCasterGUID());
    }
}

void Aura::HandlePeriodicDamagePCT(bool apply, bool /*Real*/)
{
    m_isPeriodic = apply;
}

void Aura::HandlePeriodicLeech(bool apply, bool /*Real*/)
{
    m_isPeriodic = apply;

    // For prevent double apply bonuses
    bool loading = (GetTarget()->GetTypeId() == TYPEID_PLAYER && ((Player*)GetTarget())->GetSession()->PlayerLoading());

    // Custom damage calculation after
    if (apply)
    {
        if(loading)
            return;

        Unit *caster = GetCaster();
        if (!caster)
            return;

        m_modifier.m_amount = caster->SpellDamageBonusDone(GetTarget(), GetSpellProto(), m_modifier.m_amount, DOT, GetStackAmount());
    }
}

void Aura::HandlePeriodicManaLeech(bool apply, bool /*Real*/)
{
    m_isPeriodic = apply;
}

void Aura::HandlePeriodicHealthFunnel(bool apply, bool /*Real*/)
{
    m_isPeriodic = apply;

    // For prevent double apply bonuses
    bool loading = (GetTarget()->GetTypeId() == TYPEID_PLAYER && ((Player*)GetTarget())->GetSession()->PlayerLoading());

    // Custom damage calculation after
    if (apply)
    {
        if(loading)
            return;

        Unit *caster = GetCaster();
        if (!caster)
            return;

        m_modifier.m_amount = caster->SpellDamageBonusDone(GetTarget(), GetSpellProto(), m_modifier.m_amount, DOT, GetStackAmount());
    }
}

/*********************************************************/
/***                  MODIFY STATS                     ***/
/*********************************************************/

/********************************/
/***        RESISTANCE        ***/
/********************************/

void Aura::HandleAuraModResistanceExclusive(bool apply, bool /*Real*/)
{
    for(int8 x = SPELL_SCHOOL_NORMAL; x < MAX_SPELL_SCHOOL;x++)
    {
        int32 oldMaxValue = 0;
        if(m_modifier.m_miscvalue & int32(1<<x))
        {
            // no same resistance auras stack together
            Unit::AuraList const& REAuras = GetTarget()->GetAurasByType(SPELL_AURA_MOD_RESISTANCE_EXCLUSIVE);
            for (Unit::AuraList::const_iterator i = REAuras.begin(); i != REAuras.end(); ++i)
                if (((*i)->GetMiscValue() & int32(1<<x))  && (*i)->GetSpellProto()->Id != GetSpellProto()->Id)
                    if (oldMaxValue < (*i)->GetModifier()->m_amount)
                        oldMaxValue = (*i)->GetModifier()->m_amount;

            float value = (m_modifier.m_amount > oldMaxValue) ? m_modifier.m_amount - oldMaxValue : 0.0f;

            GetTarget()->HandleStatModifier(UnitMods(UNIT_MOD_RESISTANCE_START + x), BASE_VALUE, value, apply);
            if(GetTarget()->GetTypeId() == TYPEID_PLAYER)
                GetTarget()->ApplyResistanceBuffModsMod(SpellSchools(x), m_positive, value, apply);
        }
    }
}

void Aura::HandleAuraModResistance(bool apply, bool /*Real*/)
{
    for(int8 x = SPELL_SCHOOL_NORMAL; x < MAX_SPELL_SCHOOL;x++)
    {
        if(m_modifier.m_miscvalue & int32(1<<x))
        {
            GetTarget()->HandleStatModifier(UnitMods(UNIT_MOD_RESISTANCE_START + x), TOTAL_VALUE, float(m_modifier.m_amount), apply);
            if(GetTarget()->GetTypeId() == TYPEID_PLAYER || ((Creature*)GetTarget())->isPet())
                GetTarget()->ApplyResistanceBuffModsMod(SpellSchools(x), m_positive, float(m_modifier.m_amount), apply);
        }
    }
}

void Aura::HandleAuraModBaseResistancePCT(bool apply, bool /*Real*/)
{
    // only players have base stats
    if(GetTarget()->GetTypeId() != TYPEID_PLAYER)
    {
        //pets only have base armor
        if(((Creature*)GetTarget())->isPet() && (m_modifier.m_miscvalue & SPELL_SCHOOL_MASK_NORMAL))
            GetTarget()->HandleStatModifier(UNIT_MOD_ARMOR, BASE_PCT, float(m_modifier.m_amount), apply);
    }
    else
    {
        for(int8 x = SPELL_SCHOOL_NORMAL; x < MAX_SPELL_SCHOOL;x++)
        {
            if(m_modifier.m_miscvalue & int32(1<<x))
                GetTarget()->HandleStatModifier(UnitMods(UNIT_MOD_RESISTANCE_START + x), BASE_PCT, float(m_modifier.m_amount), apply);
        }
    }
}

void Aura::HandleModResistancePercent(bool apply, bool /*Real*/)
{
    Unit *target = GetTarget();

    for(int8 i = SPELL_SCHOOL_NORMAL; i < MAX_SPELL_SCHOOL; i++)
    {
        if(m_modifier.m_miscvalue & int32(1<<i))
        {
            target->HandleStatModifier(UnitMods(UNIT_MOD_RESISTANCE_START + i), TOTAL_PCT, float(m_modifier.m_amount), apply);
            if(target->GetTypeId() == TYPEID_PLAYER || ((Creature*)target)->isPet())
            {
                target->ApplyResistanceBuffModsPercentMod(SpellSchools(i), true, float(m_modifier.m_amount), apply);
                target->ApplyResistanceBuffModsPercentMod(SpellSchools(i), false, float(m_modifier.m_amount), apply);
            }
        }
    }
}

void Aura::HandleModBaseResistance(bool apply, bool /*Real*/)
{
    // only players have base stats
    if(GetTarget()->GetTypeId() != TYPEID_PLAYER)
    {
        //only pets have base stats
        if(((Creature*)GetTarget())->isPet() && (m_modifier.m_miscvalue & SPELL_SCHOOL_MASK_NORMAL))
            GetTarget()->HandleStatModifier(UNIT_MOD_ARMOR, TOTAL_VALUE, float(m_modifier.m_amount), apply);
    }
    else
    {
        for(int i = SPELL_SCHOOL_NORMAL; i < MAX_SPELL_SCHOOL; i++)
            if(m_modifier.m_miscvalue & (1<<i))
                GetTarget()->HandleStatModifier(UnitMods(UNIT_MOD_RESISTANCE_START + i), TOTAL_VALUE, float(m_modifier.m_amount), apply);
    }
}

/********************************/
/***           STAT           ***/
/********************************/

void Aura::HandleAuraModStat(bool apply, bool /*Real*/)
{
    if (m_modifier.m_miscvalue < -2 || m_modifier.m_miscvalue > 4)
    {
        sLog.outError("WARNING: Spell %u effect %u have unsupported misc value (%i) for SPELL_AURA_MOD_STAT ",GetId(),GetEffIndex(),m_modifier.m_miscvalue);
        return;
    }

    for(int32 i = STAT_STRENGTH; i < MAX_STATS; i++)
    {
        // -1 or -2 is all stats ( misc < -2 checked in function beginning )
        if (m_modifier.m_miscvalue < 0 || m_modifier.m_miscvalue == i)
        {
            //m_target->ApplyStatMod(Stats(i), m_modifier.m_amount,apply);
            GetTarget()->HandleStatModifier(UnitMods(UNIT_MOD_STAT_START + i), TOTAL_VALUE, float(m_modifier.m_amount), apply);
            if(GetTarget()->GetTypeId() == TYPEID_PLAYER || ((Creature*)GetTarget())->isPet())
                GetTarget()->ApplyStatBuffMod(Stats(i), float(m_modifier.m_amount), apply);
        }
    }
}

void Aura::HandleModPercentStat(bool apply, bool /*Real*/)
{
    if (m_modifier.m_miscvalue < -1 || m_modifier.m_miscvalue > 4)
    {
        sLog.outError("WARNING: Misc Value for SPELL_AURA_MOD_PERCENT_STAT not valid");
        return;
    }

    // only players have base stats
    if (GetTarget()->GetTypeId() != TYPEID_PLAYER)
        return;

    for (int32 i = STAT_STRENGTH; i < MAX_STATS; ++i)
    {
        if(m_modifier.m_miscvalue == i || m_modifier.m_miscvalue == -1)
            GetTarget()->HandleStatModifier(UnitMods(UNIT_MOD_STAT_START + i), BASE_PCT, float(m_modifier.m_amount), apply);
    }
}

void Aura::HandleModSpellDamagePercentFromStat(bool /*apply*/, bool /*Real*/)
{
    if(GetTarget()->GetTypeId() != TYPEID_PLAYER)
        return;

    // Magic damage modifiers implemented in Unit::SpellDamageBonusDone
    // This information for client side use only
    // Recalculate bonus
    ((Player*)GetTarget())->UpdateSpellDamageAndHealingBonus();
}

void Aura::HandleModSpellHealingPercentFromStat(bool /*apply*/, bool /*Real*/)
{
    if(GetTarget()->GetTypeId() != TYPEID_PLAYER)
        return;

    // Recalculate bonus
    ((Player*)GetTarget())->UpdateSpellDamageAndHealingBonus();
}

void Aura::HandleAuraModDispelResist(bool apply, bool Real)
{
    if(!Real || !apply)
        return;

    if(GetId() == 33206)
        GetTarget()->CastSpell(GetTarget(), 44416, true, NULL, this, GetCasterGUID());
}

void Aura::HandleModSpellDamagePercentFromAttackPower(bool /*apply*/, bool /*Real*/)
{
    if(GetTarget()->GetTypeId() != TYPEID_PLAYER)
        return;

    // Magic damage modifiers implemented in Unit::SpellDamageBonusDone
    // This information for client side use only
    // Recalculate bonus
    ((Player*)GetTarget())->UpdateSpellDamageAndHealingBonus();
}

void Aura::HandleModSpellHealingPercentFromAttackPower(bool /*apply*/, bool /*Real*/)
{
    if(GetTarget()->GetTypeId() != TYPEID_PLAYER)
        return;

    // Recalculate bonus
    ((Player*)GetTarget())->UpdateSpellDamageAndHealingBonus();
}

void Aura::HandleModHealingDone(bool /*apply*/, bool /*Real*/)
{
    if(GetTarget()->GetTypeId() != TYPEID_PLAYER)
        return;
    // implemented in Unit::SpellHealingBonusDone
    // this information is for client side only
    ((Player*)GetTarget())->UpdateSpellDamageAndHealingBonus();
}

void Aura::HandleModTotalPercentStat(bool apply, bool /*Real*/)
{
    if (m_modifier.m_miscvalue < -1 || m_modifier.m_miscvalue > 4)
    {
        sLog.outError("WARNING: Misc Value for SPELL_AURA_MOD_PERCENT_STAT not valid");
        return;
    }

    Unit *target = GetTarget();

    //save current and max HP before applying aura
    uint32 curHPValue = target->GetHealth();
    uint32 maxHPValue = target->GetMaxHealth();

    for (int32 i = STAT_STRENGTH; i < MAX_STATS; i++)
    {
        if(m_modifier.m_miscvalue == i || m_modifier.m_miscvalue == -1)
        {
            target->HandleStatModifier(UnitMods(UNIT_MOD_STAT_START + i), TOTAL_PCT, float(m_modifier.m_amount), apply);
            if(target->GetTypeId() == TYPEID_PLAYER || ((Creature*)target)->isPet())
                target->ApplyStatPercentBuffMod(Stats(i), float(m_modifier.m_amount), apply );
        }
    }

    //recalculate current HP/MP after applying aura modifications (only for spells with 0x10 flag)
    if ((m_modifier.m_miscvalue == STAT_STAMINA) && (maxHPValue > 0) && (GetSpellProto()->Attributes & 0x10))
    {
        // newHP = (curHP / maxHP) * newMaxHP = (newMaxHP * curHP) / maxHP -> which is better because no int -> double -> int conversion is needed
        uint32 newHPValue = (target->GetMaxHealth() * curHPValue) / maxHPValue;
        target->SetHealth(newHPValue);
    }
}

void Aura::HandleAuraModResistenceOfStatPercent(bool /*apply*/, bool /*Real*/)
{
    if(GetTarget()->GetTypeId() != TYPEID_PLAYER)
        return;

    if(m_modifier.m_miscvalue != SPELL_SCHOOL_MASK_NORMAL)
    {
        // support required adding replace UpdateArmor by loop by UpdateResistence at intellect update
        // and include in UpdateResistence same code as in UpdateArmor for aura mod apply.
        sLog.outError("Aura SPELL_AURA_MOD_RESISTANCE_OF_STAT_PERCENT(182) need adding support for non-armor resistances!");
        return;
    }

    // Recalculate Armor
    GetTarget()->UpdateArmor();
}

/********************************/
/***      HEAL & ENERGIZE     ***/
/********************************/
void Aura::HandleAuraModTotalHealthPercentRegen(bool apply, bool /*Real*/)
{
    m_isPeriodic = apply;
}

void Aura::HandleAuraModTotalManaPercentRegen(bool apply, bool /*Real*/)
{
    if(m_modifier.periodictime == 0)
        m_modifier.periodictime = 1000;

    m_periodicTimer = m_modifier.periodictime;
    m_isPeriodic = apply;
}

void Aura::HandleModRegen(bool apply, bool /*Real*/)        // eating
{
    if(m_modifier.periodictime == 0)
        m_modifier.periodictime = 5000;

    m_periodicTimer = 5000;
    m_isPeriodic = apply;
}

void Aura::HandleModPowerRegen(bool apply, bool Real)       // drinking
{
    if (!Real)
        return;

    Powers pt = GetTarget()->getPowerType();
    if(m_modifier.periodictime == 0)
    {
        // Anger Management (only spell use this aura for rage)
        if (pt == POWER_RAGE)
            m_modifier.periodictime = 3000;
        else
            m_modifier.periodictime = 2000;
    }

    m_periodicTimer = 5000;

    if (GetTarget()->GetTypeId() == TYPEID_PLAYER && m_modifier.m_miscvalue == POWER_MANA)
        ((Player*)GetTarget())->UpdateManaRegen();

    m_isPeriodic = apply;
}

void Aura::HandleModPowerRegenPCT(bool /*apply*/, bool Real)
{
    // spells required only Real aura add/remove
    if(!Real)
        return;

    if (GetTarget()->GetTypeId() != TYPEID_PLAYER)
        return;

    // Update manaregen value
    if (m_modifier.m_miscvalue == POWER_MANA)
        ((Player*)GetTarget())->UpdateManaRegen();
}

void Aura::HandleModManaRegen(bool /*apply*/, bool Real)
{
    // spells required only Real aura add/remove
    if(!Real)
        return;

    if (GetTarget()->GetTypeId() != TYPEID_PLAYER)
        return;

    //Note: an increase in regen does NOT cause threat.
    ((Player*)GetTarget())->UpdateManaRegen();
}

void Aura::HandleComprehendLanguage(bool apply, bool /*Real*/)
{
    if(apply)
        GetTarget()->SetFlag(UNIT_FIELD_FLAGS_2, UNIT_FLAG2_COMPREHEND_LANG);
    else
        GetTarget()->RemoveFlag(UNIT_FIELD_FLAGS_2, UNIT_FLAG2_COMPREHEND_LANG);
}

void Aura::HandleAuraModIncreaseHealth(bool apply, bool Real)
{
    Unit *target = GetTarget();

    // Special case with temporary increase max/current health
    switch(GetId())
    {
        case 12976:                                         // Warrior Last Stand triggered spell
        case 28726:                                         // Nightmare Seed ( Nightmare Seed )
        case 31616:                                         // Nature's Guardian
        case 34511:                                         // Valor (Bulwark of Kings, Bulwark of the Ancient Kings)
        case 44055: case 55915: case 55917: case 67596:     // Tremendous Fortitude (Battlemaster's Alacrity)
        case 50322:                                         // Survival Instincts
        case 53479:                                         // Hunter pet - Last Stand
        case 54443:                                         // Demonic Empowerment (Voidwalker)
        case 55233:                                         // Vampiric Blood
        case 59465:                                         // Brood Rage (Ahn'Kahet)
        {
            if(Real)
            {
                if(apply)
                {
                    // Demonic Empowerment (Voidwalker) & Vampiric Blood - special cases, store percent in data
                    // recalculate to full amount at apply for proper remove
                    if (GetId() == 54443 || GetId() == 55233)
                        m_modifier.m_amount = target->GetMaxHealth() * m_modifier.m_amount / 100;

                    target->HandleStatModifier(UNIT_MOD_HEALTH, TOTAL_VALUE, float(m_modifier.m_amount), apply);
                    target->ModifyHealth(m_modifier.m_amount);
                }
                else
                {
                    if (int32(target->GetHealth()) > m_modifier.m_amount)
                        target->ModifyHealth(-m_modifier.m_amount);
                    else
                        target->SetHealth(1);
                    target->HandleStatModifier(UNIT_MOD_HEALTH, TOTAL_VALUE, float(m_modifier.m_amount), apply);
                }
            }
            return;
        }
    }

    // generic case
    target->HandleStatModifier(UNIT_MOD_HEALTH, TOTAL_VALUE, float(m_modifier.m_amount), apply);
}

void  Aura::HandleAuraModIncreaseMaxHealth(bool apply, bool /*Real*/)
{
    Unit *target = GetTarget();
    uint32 oldhealth = target->GetHealth();
    double healthPercentage = (double)oldhealth / (double)target->GetMaxHealth();

    target->HandleStatModifier(UNIT_MOD_HEALTH, TOTAL_VALUE, float(m_modifier.m_amount), apply);

    // refresh percentage
    if(oldhealth > 0)
    {
        uint32 newhealth = uint32(ceil((double)target->GetMaxHealth() * healthPercentage));
        if(newhealth==0)
            newhealth = 1;

        target->SetHealth(newhealth);
    }
}

void Aura::HandleAuraModIncreaseEnergy(bool apply, bool Real)
{
    Unit *target = GetTarget();
    Powers powerType = target->getPowerType();
    if(int32(powerType) != m_modifier.m_miscvalue)
        return;

    UnitMods unitMod = UnitMods(UNIT_MOD_POWER_START + powerType);

    // Special case with temporary increase max/current power (percent)
    if (GetId()==64904)                                     // Hymn of Hope
    {
        if(Real)
        {
            uint32 val = target->GetPower(powerType);
            target->HandleStatModifier(unitMod, TOTAL_PCT, float(m_modifier.m_amount), apply);
            target->SetPower(powerType, apply ? val*(100+m_modifier.m_amount)/100 : val*100/(100+m_modifier.m_amount));
        }
        return;
    }

    // generic flat case
    target->HandleStatModifier(unitMod, TOTAL_VALUE, float(m_modifier.m_amount), apply);
}

void Aura::HandleAuraModIncreaseEnergyPercent(bool apply, bool /*Real*/)
{
    Powers powerType = GetTarget()->getPowerType();
    if(int32(powerType) != m_modifier.m_miscvalue)
        return;

    UnitMods unitMod = UnitMods(UNIT_MOD_POWER_START + powerType);

    GetTarget()->HandleStatModifier(unitMod, TOTAL_PCT, float(m_modifier.m_amount), apply);
}

void Aura::HandleAuraModIncreaseHealthPercent(bool apply, bool /*Real*/)
{
    GetTarget()->HandleStatModifier(UNIT_MOD_HEALTH, TOTAL_PCT, float(m_modifier.m_amount), apply);
}

void Aura::HandleAuraIncreaseBaseHealthPercent(bool apply, bool /*Real*/)
{
    GetTarget()->HandleStatModifier(UNIT_MOD_HEALTH, BASE_PCT, float(m_modifier.m_amount), apply);
}

/********************************/
/***          FIGHT           ***/
/********************************/

void Aura::HandleAuraModParryPercent(bool /*apply*/, bool /*Real*/)
{
    if(GetTarget()->GetTypeId() != TYPEID_PLAYER)
        return;

    ((Player*)GetTarget())->UpdateParryPercentage();
}

void Aura::HandleAuraModDodgePercent(bool /*apply*/, bool /*Real*/)
{
    if(GetTarget()->GetTypeId() != TYPEID_PLAYER)
        return;

    ((Player*)GetTarget())->UpdateDodgePercentage();
    //sLog.outError("BONUS DODGE CHANCE: + %f", float(m_modifier.m_amount));
}

void Aura::HandleAuraModBlockPercent(bool /*apply*/, bool /*Real*/)
{
    if(GetTarget()->GetTypeId() != TYPEID_PLAYER)
        return;

    ((Player*)GetTarget())->UpdateBlockPercentage();
    //sLog.outError("BONUS BLOCK CHANCE: + %f", float(m_modifier.m_amount));
}

void Aura::HandleAuraModRegenInterrupt(bool /*apply*/, bool Real)
{
    // spells required only Real aura add/remove
    if(!Real)
        return;

    if(GetTarget()->GetTypeId() != TYPEID_PLAYER)
        return;

    ((Player*)GetTarget())->UpdateManaRegen();
}

void Aura::HandleAuraModCritPercent(bool apply, bool Real)
{
    Unit *target = GetTarget();

    if(target->GetTypeId() != TYPEID_PLAYER)
        return;

    // apply item specific bonuses for already equipped weapon
    if(Real)
    {
        for(int i = 0; i < MAX_ATTACK; ++i)
            if(Item* pItem = ((Player*)target)->GetWeaponForAttack(WeaponAttackType(i),true,false))
                ((Player*)target)->_ApplyWeaponDependentAuraCritMod(pItem, WeaponAttackType(i), this, apply);
    }

    // mods must be applied base at equipped weapon class and subclass comparison
    // with spell->EquippedItemClass and  EquippedItemSubClassMask and EquippedItemInventoryTypeMask
    // m_modifier.m_miscvalue comparison with item generated damage types

    if (GetSpellProto()->EquippedItemClass == -1)
    {
        ((Player*)target)->HandleBaseModValue(CRIT_PERCENTAGE,         FLAT_MOD, float (m_modifier.m_amount), apply);
        ((Player*)target)->HandleBaseModValue(OFFHAND_CRIT_PERCENTAGE, FLAT_MOD, float (m_modifier.m_amount), apply);
        ((Player*)target)->HandleBaseModValue(RANGED_CRIT_PERCENTAGE,  FLAT_MOD, float (m_modifier.m_amount), apply);
    }
    else
    {
        // done in Player::_ApplyWeaponDependentAuraMods
    }
}

void Aura::HandleModHitChance(bool apply, bool /*Real*/)
{
    Unit *target = GetTarget();

    if(target->GetTypeId() == TYPEID_PLAYER)
    {
        ((Player*)target)->UpdateMeleeHitChances();
        ((Player*)target)->UpdateRangedHitChances();
    }
    else
    {
        target->m_modMeleeHitChance += apply ? m_modifier.m_amount : (-m_modifier.m_amount);
        target->m_modRangedHitChance += apply ? m_modifier.m_amount : (-m_modifier.m_amount);
    }
}

void Aura::HandleModSpellHitChance(bool apply, bool /*Real*/)
{
    if(GetTarget()->GetTypeId() == TYPEID_PLAYER)
    {
        ((Player*)GetTarget())->UpdateSpellHitChances();
    }
    else
    {
        GetTarget()->m_modSpellHitChance += apply ? m_modifier.m_amount: (-m_modifier.m_amount);
    }
}

void Aura::HandleModSpellCritChance(bool apply, bool Real)
{
    // spells required only Real aura add/remove
    if(!Real)
        return;

    if(GetTarget()->GetTypeId() == TYPEID_PLAYER)
    {
        ((Player*)GetTarget())->UpdateAllSpellCritChances();
    }
    else
    {
        GetTarget()->m_baseSpellCritChance += apply ? m_modifier.m_amount:(-m_modifier.m_amount);
    }
}

void Aura::HandleModSpellCritChanceShool(bool /*apply*/, bool Real)
{
    // spells required only Real aura add/remove
    if(!Real)
        return;

    if(GetTarget()->GetTypeId() != TYPEID_PLAYER)
        return;

    for(int school = SPELL_SCHOOL_NORMAL; school < MAX_SPELL_SCHOOL; ++school)
        if (m_modifier.m_miscvalue & (1<<school))
            ((Player*)GetTarget())->UpdateSpellCritChance(school);
}

/********************************/
/***         ATTACK SPEED     ***/
/********************************/

void Aura::HandleModCastingSpeed(bool apply, bool /*Real*/)
{
    GetTarget()->ApplyCastTimePercentMod(float(m_modifier.m_amount),apply);
}

void Aura::HandleModMeleeRangedSpeedPct(bool apply, bool /*Real*/)
{
    Unit *target = GetTarget();
    target->ApplyAttackTimePercentMod(BASE_ATTACK, float(m_modifier.m_amount), apply);
    target->ApplyAttackTimePercentMod(OFF_ATTACK, float(m_modifier.m_amount), apply);
    target->ApplyAttackTimePercentMod(RANGED_ATTACK, float(m_modifier.m_amount), apply);
}

void Aura::HandleModCombatSpeedPct(bool apply, bool /*Real*/)
{
    Unit *target = GetTarget();
    target->ApplyCastTimePercentMod(float(m_modifier.m_amount), apply);
    target->ApplyAttackTimePercentMod(BASE_ATTACK, float(m_modifier.m_amount), apply);
    target->ApplyAttackTimePercentMod(OFF_ATTACK, float(m_modifier.m_amount), apply);
    target->ApplyAttackTimePercentMod(RANGED_ATTACK, float(m_modifier.m_amount), apply);
}

void Aura::HandleModAttackSpeed(bool apply, bool /*Real*/)
{
    GetTarget()->ApplyAttackTimePercentMod(BASE_ATTACK,float(m_modifier.m_amount),apply);
}

void Aura::HandleHaste(bool apply, bool /*Real*/)
{
    Unit *target = GetTarget();
    target->ApplyAttackTimePercentMod(BASE_ATTACK, float(m_modifier.m_amount), apply);
    target->ApplyAttackTimePercentMod(OFF_ATTACK, float(m_modifier.m_amount), apply);
    target->ApplyAttackTimePercentMod(RANGED_ATTACK, float(m_modifier.m_amount), apply);
}

void Aura::HandleAuraModRangedHaste(bool apply, bool /*Real*/)
{
    GetTarget()->ApplyAttackTimePercentMod(RANGED_ATTACK, float(m_modifier.m_amount), apply);
}

void Aura::HandleRangedAmmoHaste(bool apply, bool /*Real*/)
{
    if(GetTarget()->GetTypeId() != TYPEID_PLAYER)
        return;
    GetTarget()->ApplyAttackTimePercentMod(RANGED_ATTACK, float(m_modifier.m_amount), apply);
}

/********************************/
/***        ATTACK POWER      ***/
/********************************/

void Aura::HandleAuraModAttackPower(bool apply, bool /*Real*/)
{
    GetTarget()->HandleStatModifier(UNIT_MOD_ATTACK_POWER, TOTAL_VALUE, float(m_modifier.m_amount), apply);
}

void Aura::HandleAuraModRangedAttackPower(bool apply, bool /*Real*/)
{
    if((GetTarget()->getClassMask() & CLASSMASK_WAND_USERS)!=0)
        return;

    GetTarget()->HandleStatModifier(UNIT_MOD_ATTACK_POWER_RANGED, TOTAL_VALUE, float(m_modifier.m_amount), apply);
}

void Aura::HandleAuraModAttackPowerPercent(bool apply, bool /*Real*/)
{
    //UNIT_FIELD_ATTACK_POWER_MULTIPLIER = multiplier - 1
    GetTarget()->HandleStatModifier(UNIT_MOD_ATTACK_POWER, TOTAL_PCT, float(m_modifier.m_amount), apply);
}

void Aura::HandleAuraModRangedAttackPowerPercent(bool apply, bool /*Real*/)
{
    if((GetTarget()->getClassMask() & CLASSMASK_WAND_USERS)!=0)
        return;

    //UNIT_FIELD_RANGED_ATTACK_POWER_MULTIPLIER = multiplier - 1
    GetTarget()->HandleStatModifier(UNIT_MOD_ATTACK_POWER_RANGED, TOTAL_PCT, float(m_modifier.m_amount), apply);
}

void Aura::HandleAuraModRangedAttackPowerOfStatPercent(bool /*apply*/, bool Real)
{
    // spells required only Real aura add/remove
    if(!Real)
        return;

    // Recalculate bonus
    if(GetTarget()->GetTypeId() == TYPEID_PLAYER && !(GetTarget()->getClassMask() & CLASSMASK_WAND_USERS))
        ((Player*)GetTarget())->UpdateAttackPowerAndDamage(true);
}

void Aura::HandleAuraModAttackPowerOfStatPercent(bool /*apply*/, bool Real)
{
    // spells required only Real aura add/remove
    if(!Real)
        return;

    // Recalculate bonus
    if(GetTarget()->GetTypeId() == TYPEID_PLAYER)
        ((Player*)GetTarget())->UpdateAttackPowerAndDamage(false);
}

void Aura::HandleAuraModAttackPowerOfArmor(bool /*apply*/, bool Real)
{
    // spells required only Real aura add/remove
    if(!Real)
        return;

    // Recalculate bonus
    if(GetTarget()->GetTypeId() == TYPEID_PLAYER)
        ((Player*)GetTarget())->UpdateAttackPowerAndDamage(false);
}
/********************************/
/***        DAMAGE BONUS      ***/
/********************************/
void Aura::HandleModDamageDone(bool apply, bool Real)
{
    Unit *target = GetTarget();

    // apply item specific bonuses for already equipped weapon
    if(Real && target->GetTypeId() == TYPEID_PLAYER)
    {
        for(int i = 0; i < MAX_ATTACK; ++i)
            if(Item* pItem = ((Player*)target)->GetWeaponForAttack(WeaponAttackType(i),true,false))
                ((Player*)target)->_ApplyWeaponDependentAuraDamageMod(pItem, WeaponAttackType(i), this, apply);
    }

    // m_modifier.m_miscvalue is bitmask of spell schools
    // 1 ( 0-bit ) - normal school damage (SPELL_SCHOOL_MASK_NORMAL)
    // 126 - full bitmask all magic damages (SPELL_SCHOOL_MASK_MAGIC) including wands
    // 127 - full bitmask any damages
    //
    // mods must be applied base at equipped weapon class and subclass comparison
    // with spell->EquippedItemClass and  EquippedItemSubClassMask and EquippedItemInventoryTypeMask
    // m_modifier.m_miscvalue comparison with item generated damage types

    if((m_modifier.m_miscvalue & SPELL_SCHOOL_MASK_NORMAL) != 0)
    {
        // apply generic physical damage bonuses including wand case
        if (GetSpellProto()->EquippedItemClass == -1 || target->GetTypeId() != TYPEID_PLAYER)
        {
            target->HandleStatModifier(UNIT_MOD_DAMAGE_MAINHAND, TOTAL_VALUE, float(m_modifier.m_amount), apply);
            target->HandleStatModifier(UNIT_MOD_DAMAGE_OFFHAND, TOTAL_VALUE, float(m_modifier.m_amount), apply);
            target->HandleStatModifier(UNIT_MOD_DAMAGE_RANGED, TOTAL_VALUE, float(m_modifier.m_amount), apply);
        }
        else
        {
            // done in Player::_ApplyWeaponDependentAuraMods
        }

        if(target->GetTypeId() == TYPEID_PLAYER)
        {
            if(m_positive)
                target->ApplyModUInt32Value(PLAYER_FIELD_MOD_DAMAGE_DONE_POS, m_modifier.m_amount, apply);
            else
                target->ApplyModUInt32Value(PLAYER_FIELD_MOD_DAMAGE_DONE_NEG, m_modifier.m_amount, apply);
        }
    }

    // Skip non magic case for speedup
    if((m_modifier.m_miscvalue & SPELL_SCHOOL_MASK_MAGIC) == 0)
        return;

    if( GetSpellProto()->EquippedItemClass != -1 || GetSpellProto()->EquippedItemInventoryTypeMask != 0 )
    {
        // wand magic case (skip generic to all item spell bonuses)
        // done in Player::_ApplyWeaponDependentAuraMods

        // Skip item specific requirements for not wand magic damage
        return;
    }

    // Magic damage modifiers implemented in Unit::SpellDamageBonusDone
    // This information for client side use only
    if(target->GetTypeId() == TYPEID_PLAYER)
    {
        if(m_positive)
        {
            for(int i = SPELL_SCHOOL_HOLY; i < MAX_SPELL_SCHOOL; ++i)
            {
                if((m_modifier.m_miscvalue & (1<<i)) != 0)
                    target->ApplyModUInt32Value(PLAYER_FIELD_MOD_DAMAGE_DONE_POS + i, m_modifier.m_amount, apply);
            }
        }
        else
        {
            for(int i = SPELL_SCHOOL_HOLY; i < MAX_SPELL_SCHOOL; ++i)
            {
                if((m_modifier.m_miscvalue & (1<<i)) != 0)
                    target->ApplyModUInt32Value(PLAYER_FIELD_MOD_DAMAGE_DONE_NEG + i, m_modifier.m_amount, apply);
            }
        }
        Pet* pet = target->GetPet();
        if(pet)
            pet->UpdateAttackPowerAndDamage();
    }
}

void Aura::HandleModDamagePercentDone(bool apply, bool Real)
{
    DEBUG_FILTER_LOG(LOG_FILTER_SPELL_CAST, "AURA MOD DAMAGE type:%u negative:%u", m_modifier.m_miscvalue, m_positive ? 0 : 1);
    Unit *target = GetTarget();

    // apply item specific bonuses for already equipped weapon
    if(Real && target->GetTypeId() == TYPEID_PLAYER)
    {
        for(int i = 0; i < MAX_ATTACK; ++i)
            if(Item* pItem = ((Player*)target)->GetWeaponForAttack(WeaponAttackType(i),true,false))
                ((Player*)target)->_ApplyWeaponDependentAuraDamageMod(pItem, WeaponAttackType(i), this, apply);
    }

    // m_modifier.m_miscvalue is bitmask of spell schools
    // 1 ( 0-bit ) - normal school damage (SPELL_SCHOOL_MASK_NORMAL)
    // 126 - full bitmask all magic damages (SPELL_SCHOOL_MASK_MAGIC) including wand
    // 127 - full bitmask any damages
    //
    // mods must be applied base at equipped weapon class and subclass comparison
    // with spell->EquippedItemClass and  EquippedItemSubClassMask and EquippedItemInventoryTypeMask
    // m_modifier.m_miscvalue comparison with item generated damage types

    if((m_modifier.m_miscvalue & SPELL_SCHOOL_MASK_NORMAL) != 0)
    {
        // apply generic physical damage bonuses including wand case
        if (GetSpellProto()->EquippedItemClass == -1 || target->GetTypeId() != TYPEID_PLAYER)
        {
            target->HandleStatModifier(UNIT_MOD_DAMAGE_MAINHAND, TOTAL_PCT, float(m_modifier.m_amount), apply);
            target->HandleStatModifier(UNIT_MOD_DAMAGE_OFFHAND, TOTAL_PCT, float(m_modifier.m_amount), apply);
            target->HandleStatModifier(UNIT_MOD_DAMAGE_RANGED, TOTAL_PCT, float(m_modifier.m_amount), apply);
        }
        else
        {
            // done in Player::_ApplyWeaponDependentAuraMods
        }
        // For show in client
        if(target->GetTypeId() == TYPEID_PLAYER)
            target->ApplyModSignedFloatValue(PLAYER_FIELD_MOD_DAMAGE_DONE_PCT, m_modifier.m_amount/100.0f, apply);
    }

    // Skip non magic case for speedup
    if((m_modifier.m_miscvalue & SPELL_SCHOOL_MASK_MAGIC) == 0)
        return;

    if( GetSpellProto()->EquippedItemClass != -1 || GetSpellProto()->EquippedItemInventoryTypeMask != 0 )
    {
        // wand magic case (skip generic to all item spell bonuses)
        // done in Player::_ApplyWeaponDependentAuraMods

        // Skip item specific requirements for not wand magic damage
        return;
    }

    // Magic damage percent modifiers implemented in Unit::SpellDamageBonusDone
    // Send info to client
    if(target->GetTypeId() == TYPEID_PLAYER)
        for(int i = SPELL_SCHOOL_HOLY; i < MAX_SPELL_SCHOOL; ++i)
            target->ApplyModSignedFloatValue(PLAYER_FIELD_MOD_DAMAGE_DONE_PCT + i, m_modifier.m_amount/100.0f, apply);
}

void Aura::HandleModOffhandDamagePercent(bool apply, bool Real)
{
    // spells required only Real aura add/remove
    if(!Real)
        return;

    DEBUG_FILTER_LOG(LOG_FILTER_SPELL_CAST, "AURA MOD OFFHAND DAMAGE");

    GetTarget()->HandleStatModifier(UNIT_MOD_DAMAGE_OFFHAND, TOTAL_PCT, float(m_modifier.m_amount), apply);
}

/********************************/
/***        POWER COST        ***/
/********************************/

void Aura::HandleModPowerCostPCT(bool apply, bool Real)
{
    // spells required only Real aura add/remove
    if(!Real)
        return;

    float amount = m_modifier.m_amount/100.0f;
    for(int i = 0; i < MAX_SPELL_SCHOOL; ++i)
        if(m_modifier.m_miscvalue & (1<<i))
            GetTarget()->ApplyModSignedFloatValue(UNIT_FIELD_POWER_COST_MULTIPLIER + i, amount, apply);
}

void Aura::HandleModPowerCost(bool apply, bool Real)
{
    // spells required only Real aura add/remove
    if(!Real)
        return;

    for(int i = 0; i < MAX_SPELL_SCHOOL; ++i)
        if(m_modifier.m_miscvalue & (1<<i))
            GetTarget()->ApplyModInt32Value(UNIT_FIELD_POWER_COST_MODIFIER + i, m_modifier.m_amount, apply);
}

void Aura::HandleNoReagentUseAura(bool /*Apply*/, bool Real)
{
    // spells required only Real aura add/remove
    if(!Real)
        return;
    Unit *target = GetTarget();
    if(target->GetTypeId() != TYPEID_PLAYER)
        return;

    uint32 mask[3] = {0, 0, 0};
    Unit::AuraList const& noReagent = target->GetAurasByType(SPELL_AURA_NO_REAGENT_USE);
        for(Unit::AuraList::const_iterator i = noReagent.begin(); i !=  noReagent.end(); ++i)
        {
            uint32 const *ptr = (*i)->getAuraSpellClassMask();
            mask[0] |= ptr[0];
            mask[1] |= ptr[1];
            mask[2] |= ptr[2];
        }

    target->SetUInt32Value(PLAYER_NO_REAGENT_COST_1+0, mask[0]);
    target->SetUInt32Value(PLAYER_NO_REAGENT_COST_1+1, mask[1]);
    target->SetUInt32Value(PLAYER_NO_REAGENT_COST_1+2, mask[2]);
}

/*********************************************************/
/***                    OTHERS                         ***/
/*********************************************************/

void Aura::HandleShapeshiftBoosts(bool apply)
{
    uint32 spellId1 = 0;
    uint32 spellId2 = 0;
    uint32 HotWSpellId = 0;
    uint32 MasterShaperSpellId = 0;

    uint32 form = GetModifier()->m_miscvalue;

    Unit *target = GetTarget();

    switch(form)
    {
        case FORM_CAT:
            spellId1 = 3025;
            HotWSpellId = 24900;
            MasterShaperSpellId = 48420;
            break;
        case FORM_TREE:
            spellId1 = 5420;
            spellId2 = 34123;
            MasterShaperSpellId = 48422;
            break;
        case FORM_TRAVEL:
            spellId1 = 5419;
            break;
        case FORM_AQUA:
            spellId1 = 5421;
            break;
        case FORM_BEAR:
            spellId1 = 1178;
            spellId2 = 21178;
            HotWSpellId = 24899;
            MasterShaperSpellId = 48418;
            break;
        case FORM_DIREBEAR:
            spellId1 = 9635;
            spellId2 = 21178;
            HotWSpellId = 24899;
            MasterShaperSpellId = 48418;
            break;
        case FORM_BATTLESTANCE:
            spellId1 = 21156;
            break;
        case FORM_DEFENSIVESTANCE:
            spellId1 = 7376;
            break;
        case FORM_BERSERKERSTANCE:
            spellId1 = 7381;
            break;
        case FORM_MOONKIN:
            spellId1 = 24905;
            MasterShaperSpellId = 48421;
            break;
        case FORM_FLIGHT:
            spellId1 = 33948;
            spellId2 = 34764;
            break;
        case FORM_FLIGHT_EPIC:
            spellId1 = 40122;
            spellId2 = 40121;
            break;
        case FORM_METAMORPHOSIS:
            spellId1 = 54817;
            spellId2 = 54879;
            break;
        case FORM_SPIRITOFREDEMPTION:
            spellId1 = 27792;
            spellId2 = 27795;                               // must be second, this important at aura remove to prevent to early iterator invalidation.
            break;
        case FORM_SHADOW:
            spellId1 = 49868;

            if(target->GetTypeId() == TYPEID_PLAYER)      // Spell 49868 have same category as main form spell and share cooldown
                ((Player*)target)->RemoveSpellCooldown(49868);
            break;
        case FORM_GHOSTWOLF:
            spellId1 = 67116;
            break;
        case FORM_AMBIENT:
        case FORM_GHOUL:
        case FORM_STEALTH:
        case FORM_CREATURECAT:
        case FORM_CREATUREBEAR:
            break;
    }

    if(apply)
    {
        if (spellId1)
            target->CastSpell(target, spellId1, true, NULL, this );
        if (spellId2)
            target->CastSpell(target, spellId2, true, NULL, this);

        if (target->GetTypeId() == TYPEID_PLAYER)
        {
            const PlayerSpellMap& sp_list = ((Player *)target)->GetSpellMap();
            for (PlayerSpellMap::const_iterator itr = sp_list.begin(); itr != sp_list.end(); ++itr)
            {
                if (itr->second.state == PLAYERSPELL_REMOVED) continue;
                if (itr->first==spellId1 || itr->first==spellId2) continue;
                SpellEntry const *spellInfo = sSpellStore.LookupEntry(itr->first);
                if (!spellInfo || !(spellInfo->Attributes & (SPELL_ATTR_PASSIVE | SPELL_ATTR_UNK7)))
                    continue;
                // passive spells with SPELL_ATTR_EX2_NOT_NEED_SHAPESHIFT are already active without shapeshift, do no recast!
                if (spellInfo->Stances & (1<<(form-1)) && !(spellInfo->AttributesEx2 & SPELL_ATTR_EX2_NOT_NEED_SHAPESHIFT))
                    target->CastSpell(target, itr->first, true, NULL, this);
            }
            // remove auras that do not require shapeshift, but are not active in this specific form (like Improved Barkskin)
            Unit::SpellAuraHolderMap& tAuras = target->GetSpellAuraHolderMap();
            for (Unit::SpellAuraHolderMap::iterator itr = tAuras.begin(); itr != tAuras.end();)
            {
                SpellEntry const *spellInfo = itr->second->GetSpellProto();
                if (itr->second->IsPassive() && (spellInfo->AttributesEx2 & SPELL_ATTR_EX2_NOT_NEED_SHAPESHIFT)
                    && (spellInfo->StancesNot & (1<<(form-1))))
                {
                    target->RemoveAurasDueToSpell(itr->second->GetId());
                    itr = tAuras.begin();
                }
                else
                    ++itr;
            }


            // Master Shapeshifter
            if (MasterShaperSpellId)
            {
                Unit::AuraList const& ShapeShifterAuras = target->GetAurasByType(SPELL_AURA_DUMMY);
                for(Unit::AuraList::const_iterator i = ShapeShifterAuras.begin(); i != ShapeShifterAuras.end(); i++)
                {
                    if ((*i)->GetSpellProto()->SpellIconID == 2851)
                    {
                        int32 ShiftMod = (*i)->GetModifier()->m_amount;
                        target->CastCustomSpell(target, MasterShaperSpellId, &ShiftMod, NULL, NULL, true);
                        break;
                    }
                }
            }

            // Leader of the Pack
            if (((Player*)target)->HasSpell(17007))
            {
                SpellEntry const *spellInfo = sSpellStore.LookupEntry(24932);
                if (spellInfo && spellInfo->Stances & (1<<(form-1)))
                    target->CastSpell(target, 24932, true, NULL, this);
            }

            // Savage Roar
            if (form == FORM_CAT && ((Player*)target)->HasAura(52610))
                target->CastSpell(target, 62071, true);

            // Improved Moonkin Form
            if (form == FORM_MOONKIN)
            {
                Unit::AuraList const& dummyAuras = target->GetAurasByType(SPELL_AURA_DUMMY);
                for(Unit::AuraList::const_iterator i = dummyAuras.begin(); i != dummyAuras.end(); i++)
                {
                    if ((*i)->GetSpellProto()->SpellFamilyName==SPELLFAMILY_DRUID &&
                        (*i)->GetSpellProto()->SpellIconID == 2855)
                    {
                        uint32 spell_id = 0;
                        switch((*i)->GetId())
                        {
                            case 48384:spell_id=50170;break;//Rank 1
                            case 48395:spell_id=50171;break;//Rank 2
                            case 48396:spell_id=50172;break;//Rank 3
                            default:
                                sLog.outError("Aura::HandleShapeshiftBoosts: Not handled rank of IMF (Spell: %u)",(*i)->GetId());
                                break;
                        }

                        if(spell_id)
                            target->CastSpell(target, spell_id, true, NULL, this);
                        break;
                    }
                }
            }

            // Heart of the Wild
            if (HotWSpellId)
            {
                Unit::AuraList const& mModTotalStatPct = target->GetAurasByType(SPELL_AURA_MOD_TOTAL_STAT_PERCENTAGE);
                for(Unit::AuraList::const_iterator i = mModTotalStatPct.begin(); i != mModTotalStatPct.end(); ++i)
                {
                    if ((*i)->GetSpellProto()->SpellIconID == 240 && (*i)->GetModifier()->m_miscvalue == 3)
                    {
                        int32 HotWMod = (*i)->GetModifier()->m_amount;
                        if(GetModifier()->m_miscvalue == FORM_CAT)
                            HotWMod /= 2;

                        target->CastCustomSpell(target, HotWSpellId, &HotWMod, NULL, NULL, true, NULL, this);
                        break;
                    }
                }
            }
        }
    }
    else
    {
        if(spellId1)
            target->RemoveAurasDueToSpell(spellId1);
        if(spellId2)
            target->RemoveAurasDueToSpell(spellId2);
        if(MasterShaperSpellId)
            target->RemoveAurasDueToSpell(MasterShaperSpellId);

        if (target->GetTypeId() == TYPEID_PLAYER)
        {
            // re-apply passive spells that don't need shapeshift but were inactive in current form:
            const PlayerSpellMap& sp_list = ((Player *)target)->GetSpellMap();
            for (PlayerSpellMap::const_iterator itr = sp_list.begin(); itr != sp_list.end(); ++itr)
            {
                if (itr->second.state == PLAYERSPELL_REMOVED) continue;
                if (itr->first==spellId1 || itr->first==spellId2) continue;
                SpellEntry const *spellInfo = sSpellStore.LookupEntry(itr->first);
                if (!spellInfo || !IsPassiveSpell(spellInfo))
                    continue;
                if ((spellInfo->AttributesEx2 & SPELL_ATTR_EX2_NOT_NEED_SHAPESHIFT) && spellInfo->StancesNot & (1<<(form-1)))
                    target->CastSpell(target, itr->first, true, NULL, this);
            }
        }

        Unit::SpellAuraHolderMap& tAuras = target->GetSpellAuraHolderMap();
        for (Unit::SpellAuraHolderMap::iterator itr = tAuras.begin(); itr != tAuras.end();)
        {
            if (itr->second->IsRemovedOnShapeLost())
            {
                target->RemoveAurasDueToSpell(itr->second->GetId());
                itr = tAuras.begin();
            }
            else
                ++itr;
        }
    }
}

void Aura::HandleAuraEmpathy(bool apply, bool /*Real*/)
{
    if(GetTarget()->GetTypeId() != TYPEID_UNIT)
        return;

    CreatureInfo const * ci = ObjectMgr::GetCreatureTemplate(GetTarget()->GetEntry());
    if(ci && ci->type == CREATURE_TYPE_BEAST)
        GetTarget()->ApplyModUInt32Value(UNIT_DYNAMIC_FLAGS, UNIT_DYNFLAG_SPECIALINFO, apply);
}

void Aura::HandleAuraUntrackable(bool apply, bool /*Real*/)
{
    if(apply)
        GetTarget()->SetByteFlag(UNIT_FIELD_BYTES_1, 3, UNIT_BYTE1_FLAG_UNTRACKABLE);
    else
        GetTarget()->RemoveByteFlag(UNIT_FIELD_BYTES_1, 3, UNIT_BYTE1_FLAG_UNTRACKABLE);
}

void Aura::HandleAuraModPacify(bool apply, bool /*Real*/)
{
    if(apply)
        GetTarget()->SetFlag(UNIT_FIELD_FLAGS, UNIT_FLAG_PACIFIED);
    else
        GetTarget()->RemoveFlag(UNIT_FIELD_FLAGS, UNIT_FLAG_PACIFIED);
}

void Aura::HandleAuraModPacifyAndSilence(bool apply, bool Real)
{
    HandleAuraModPacify(apply, Real);
    HandleAuraModSilence(apply, Real);
}

void Aura::HandleAuraGhost(bool apply, bool /*Real*/)
{
    if(GetTarget()->GetTypeId() != TYPEID_PLAYER)
        return;

    if(apply)
    {
        GetTarget()->SetFlag(PLAYER_FLAGS, PLAYER_FLAGS_GHOST);
    }
    else
    {
        GetTarget()->RemoveFlag(PLAYER_FLAGS, PLAYER_FLAGS_GHOST);
    }
}

void Aura::HandleAuraAllowFlight(bool apply, bool Real)
{
    // all applied/removed only at real aura add/remove
    if(!Real)
        return;

    // allow fly
    WorldPacket data;
    if(apply)
    {
        ((Player*)GetTarget())->SetCanFly(true);
        data.Initialize(SMSG_MOVE_SET_CAN_FLY, 12);
    }
    else
    {
        data.Initialize(SMSG_MOVE_UNSET_CAN_FLY, 12);
        ((Player*)GetTarget())->SetCanFly(false);
    }
    data << GetTarget()->GetPackGUID();
    data << uint32(0);                                      // unk
    GetTarget()->SendMessageToSet(&data, true);
}

void Aura::HandleModRating(bool apply, bool Real)
{
    // spells required only Real aura add/remove
    if(!Real)
        return;

    if(GetTarget()->GetTypeId() != TYPEID_PLAYER)
        return;

    for (uint32 rating = 0; rating < MAX_COMBAT_RATING; ++rating)
        if (m_modifier.m_miscvalue & (1 << rating))
            ((Player*)GetTarget())->ApplyRatingMod(CombatRating(rating), m_modifier.m_amount, apply);
}

void Aura::HandleModRatingFromStat(bool apply, bool Real)
{
    // spells required only Real aura add/remove
    if(!Real)
        return;

    if(GetTarget()->GetTypeId() != TYPEID_PLAYER)
        return;
    // Just recalculate ratings
    for (uint32 rating = 0; rating < MAX_COMBAT_RATING; ++rating)
        if (m_modifier.m_miscvalue & (1 << rating))
            ((Player*)GetTarget())->ApplyRatingMod(CombatRating(rating), 0, apply);
}

void Aura::HandleForceMoveForward(bool apply, bool Real)
{
    if(!Real)
        return;
    if(apply)
        GetTarget()->SetFlag(UNIT_FIELD_FLAGS_2, UNIT_FLAG2_FORCE_MOVE);
    else
        GetTarget()->RemoveFlag(UNIT_FIELD_FLAGS_2, UNIT_FLAG2_FORCE_MOVE);
}

void Aura::HandleAuraModExpertise(bool /*apply*/, bool /*Real*/)
{
    if(GetTarget()->GetTypeId() != TYPEID_PLAYER)
        return;

    ((Player*)GetTarget())->UpdateExpertise(BASE_ATTACK);
    ((Player*)GetTarget())->UpdateExpertise(OFF_ATTACK);
}

void Aura::HandleModTargetResistance(bool apply, bool Real)
{
    // spells required only Real aura add/remove
    if(!Real)
        return;
    Unit *target = GetTarget();
    // applied to damage as HandleNoImmediateEffect in Unit::CalculateAbsorbAndResist and Unit::CalcArmorReducedDamage
    // show armor penetration
    if (target->GetTypeId() == TYPEID_PLAYER && (m_modifier.m_miscvalue & SPELL_SCHOOL_MASK_NORMAL))
        target->ApplyModInt32Value(PLAYER_FIELD_MOD_TARGET_PHYSICAL_RESISTANCE, m_modifier.m_amount, apply);

    // show as spell penetration only full spell penetration bonuses (all resistances except armor and holy
    if (target->GetTypeId() == TYPEID_PLAYER && (m_modifier.m_miscvalue & SPELL_SCHOOL_MASK_SPELL)==SPELL_SCHOOL_MASK_SPELL)
        target->ApplyModInt32Value(PLAYER_FIELD_MOD_TARGET_RESISTANCE, m_modifier.m_amount, apply);
}

void Aura::HandleShieldBlockValue(bool apply, bool /*Real*/)
{
    BaseModType modType = FLAT_MOD;
    if(m_modifier.m_auraname == SPELL_AURA_MOD_SHIELD_BLOCKVALUE_PCT)
        modType = PCT_MOD;

    if(GetTarget()->GetTypeId() == TYPEID_PLAYER)
        ((Player*)GetTarget())->HandleBaseModValue(SHIELD_BLOCK_VALUE, modType, float(m_modifier.m_amount), apply);
}

void Aura::HandleAuraRetainComboPoints(bool apply, bool Real)
{
    // spells required only Real aura add/remove
    if(!Real)
        return;

    if(GetTarget()->GetTypeId() != TYPEID_PLAYER)
        return;

    Player *target = (Player*)GetTarget();

    // combo points was added in SPELL_EFFECT_ADD_COMBO_POINTS handler
    // remove only if aura expire by time (in case combo points amount change aura removed without combo points lost)
    if( !apply && m_duration==0 && target->GetComboTarget())
        if(Unit* unit = ObjectAccessor::GetUnit(*GetTarget(),target->GetComboTarget()))
            target->AddComboPoints(unit, -m_modifier.m_amount);
}

void Aura::HandleModUnattackable( bool Apply, bool Real )
{
    if(Real && Apply)
     {
        GetTarget()->CombatStop();
        GetTarget()->RemoveAurasWithInterruptFlags(AURA_INTERRUPT_FLAG_IMMUNE_OR_LOST_SELECTION);
     }
    GetTarget()->ApplyModFlag(UNIT_FIELD_FLAGS, UNIT_FLAG_NON_ATTACKABLE,Apply);
}

void Aura::HandleSpiritOfRedemption( bool apply, bool Real )
{
    // spells required only Real aura add/remove
    if(!Real)
        return;

    Unit *target = GetTarget();

    // prepare spirit state
    if(apply)
    {
        if(target->GetTypeId()==TYPEID_PLAYER)
        {
            // disable breath/etc timers
            ((Player*)target)->StopMirrorTimers();

            // set stand state (expected in this form)
            if(!target->IsStandState())
                target->SetStandState(UNIT_STAND_STATE_STAND);
        }

        target->SetHealth(1);
    }
    // die at aura end
    else
        target->DealDamage(target, target->GetHealth(), NULL, DIRECT_DAMAGE, SPELL_SCHOOL_MASK_NORMAL, GetSpellProto(), false);
}

void Aura::HandleSchoolAbsorb(bool apply, bool Real)
{
    if(!Real)
        return;

    Unit* caster = GetCaster();
    if(!caster)
        return;

    Unit *target = GetTarget();
    SpellEntry const* spellProto = GetSpellProto();
    if (apply)
    {
        // prevent double apply bonuses
        if (target->GetTypeId()!=TYPEID_PLAYER || !((Player*)target)->GetSession()->PlayerLoading())
        {
            float DoneActualBenefit = 0.0f;
            switch(spellProto->SpellFamilyName)
            {
                case SPELLFAMILY_PRIEST:
                    // Power Word: Shield
                    if (spellProto->SpellFamilyFlags & UI64LIT(0x0000000000000001))
                    {
                        //+80.68% from +spell bonus
                        DoneActualBenefit = caster->SpellBaseHealingBonusDone(GetSpellSchoolMask(spellProto)) * 0.8068f;
                        //Borrowed Time
                        Unit::AuraList const& borrowedTime = caster->GetAurasByType(SPELL_AURA_DUMMY);
                        for(Unit::AuraList::const_iterator itr = borrowedTime.begin(); itr != borrowedTime.end(); ++itr)
                        {
                            SpellEntry const* i_spell = (*itr)->GetSpellProto();
                            if(i_spell->SpellFamilyName==SPELLFAMILY_PRIEST && i_spell->SpellIconID == 2899 && i_spell->EffectMiscValue[(*itr)->GetEffIndex()] == 24)
                            {
                                DoneActualBenefit += DoneActualBenefit * (*itr)->GetModifier()->m_amount / 100;
                                break;
                            }
                        }
                    }

                    break;
                case SPELLFAMILY_MAGE:
                    // Frost Ward, Fire Ward
                    if (spellProto->SpellFamilyFlags & UI64LIT(0x0000000000000108))
                        //+10% from +spell bonus
                        DoneActualBenefit = caster->SpellBaseDamageBonusDone(GetSpellSchoolMask(spellProto)) * 0.1f;
                    // Ice Barrier
                    else if (spellProto->SpellFamilyFlags & UI64LIT(0x0000000100000000))
                        //+80.67% from +spell bonus
                        DoneActualBenefit = caster->SpellBaseDamageBonusDone(GetSpellSchoolMask(spellProto)) * 0.8067f;
                    break;
                case SPELLFAMILY_WARLOCK:
                    // Shadow Ward
                    if (spellProto->SpellFamilyFlags2 & 0x00000040)
                        //+30% from +spell bonus
                        DoneActualBenefit = caster->SpellBaseDamageBonusDone(GetSpellSchoolMask(spellProto)) * 0.30f;
                    break;
                case SPELLFAMILY_PALADIN:
                    // Sacred Shield
                    // (check not strictly needed, only Sacred Shield has SPELL_AURA_SCHOOL_ABSORB in SPELLFAMILY_PALADIN at this time)
                    if (spellProto->SpellFamilyFlags & UI64LIT(0x0008000000000000))
                    {
                        // +75% from spell power
                        DoneActualBenefit = caster->SpellBaseHealingBonusDone(GetSpellSchoolMask(spellProto)) * 0.75f;
                    }
                    break;
                case SPELLFAMILY_GENERIC:
                    if (GetId()==70845)
                        DoneActualBenefit = caster->GetMaxHealth() * 0.2f;
                    break;
                default:
                    break;
            }

            DoneActualBenefit *= caster->CalculateLevelPenalty(GetSpellProto());

            m_modifier.m_amount += (int32)DoneActualBenefit;
        }
    }
    else
    {
        if (caster &&
            // Power Word: Shield
            spellProto->SpellFamilyName == SPELLFAMILY_PRIEST && spellProto->Mechanic == MECHANIC_SHIELD &&
            (spellProto->SpellFamilyFlags & UI64LIT(0x0000000000000001)) &&
            // completely absorbed or dispelled
            (m_removeMode == AURA_REMOVE_BY_SHIELD_BREAK || m_removeMode == AURA_REMOVE_BY_DISPEL))
        {
            Unit::AuraList const& vDummyAuras = caster->GetAurasByType(SPELL_AURA_DUMMY);
            for(Unit::AuraList::const_iterator itr = vDummyAuras.begin(); itr != vDummyAuras.end(); ++itr)
            {
                SpellEntry const* vSpell = (*itr)->GetSpellProto();

                // Rapture (main spell)
                if(vSpell->SpellFamilyName == SPELLFAMILY_PRIEST && vSpell->SpellIconID == 2894 && vSpell->Effect[EFFECT_INDEX_1])
                {
                    switch((*itr)->GetEffIndex())
                    {
                        case EFFECT_INDEX_0:
                        {
                            // energize caster
                            int32 manapct1000 = 5 * ((*itr)->GetModifier()->m_amount + sSpellMgr.GetSpellRank(vSpell->Id));
                            int32 basepoints0 = caster->GetMaxPower(POWER_MANA) * manapct1000 / 1000;
                            caster->CastCustomSpell(caster, 47755, &basepoints0, NULL, NULL, true);
                            break;
                        }
                        case EFFECT_INDEX_1:
                        {
                            // energize target
                            if (!roll_chance_i((*itr)->GetModifier()->m_amount) || caster->HasAura(63853))
                                break;

                            switch(target->getPowerType())
                            {
                                case POWER_RUNIC_POWER:
                                    target->CastSpell(target, 63652, true, NULL, NULL, GetCasterGUID());
                                    break;
                                case POWER_RAGE:
                                    target->CastSpell(target, 63653, true, NULL, NULL, GetCasterGUID());
                                    break;
                                case POWER_MANA:
                                    {
                                        int32 basepoints0 = target->GetMaxPower(POWER_MANA) * 2 / 100;
                                        target->CastCustomSpell(target, 63654, &basepoints0, NULL, NULL, true);
                                        break;
                                    }
                                case POWER_ENERGY:
                                    target->CastSpell(target, 63655, true, NULL, NULL, GetCasterGUID());
                                    break;
                                default:
                                    break;
                            }

                            //cooldwon aura
                            caster->CastSpell(caster, 63853, true);
                            break;
                        }
                        default:
                            sLog.outError("Changes in R-dummy spell???: effect 3");
                            break;
                    }
                }
            }
        }
        //Glyph of Guardian Spirit
        if (spellProto->Id == 47788)
        {
            if (!(m_removeMode == AURA_REMOVE_BY_EXPIRE))
                return;
            if (target->IsInWorld() && GetStackAmount()>0)
            {
                if (caster)
                    if (caster->HasAura(63231))
                    {
                        ((Player*)caster)->RemoveSpellCooldown(47788,true); //server CD set
                        ((Player*)caster)->AddSpellCooldown(47788,0,time(NULL)+60);
                        WorldPacket data(SMSG_SPELL_COOLDOWN,8+1+4+4); //client CD set
                        data << caster->GetGUID();
                        data << uint8(0x0);
                        data << spellProto->Id;
                        data << uint32(60000);
                        ((Player*)caster)->GetSession()->SendPacket(&data);
                    }
                        
            }
        }
    }
}

void Aura::PeriodicTick()
{
    Unit *target = GetTarget();
    SpellEntry const* spellProto = GetSpellProto();

    switch(m_modifier.m_auraname)
    {
        case SPELL_AURA_PERIODIC_DAMAGE:
        case SPELL_AURA_PERIODIC_DAMAGE_PERCENT:
        {
            // don't damage target if not alive, possible death persistent effects
            if (!target->isAlive())
                return;

            Unit *pCaster = GetCaster();
            if(!pCaster)
                return;

            if( spellProto->Effect[GetEffIndex()] == SPELL_EFFECT_PERSISTENT_AREA_AURA &&
                pCaster->SpellHitResult(target, spellProto, false) != SPELL_MISS_NONE)
                return;

            // Check for immune (not use charges)
            if(target->IsImmunedToDamage(GetSpellSchoolMask(spellProto)))
                return;

            // some auras remove at specific health level or more
            if(m_modifier.m_auraname == SPELL_AURA_PERIODIC_DAMAGE)
            {
                switch(GetId())
                {
                    case 43093: case 31956: case 38801:
                    case 35321: case 38363: case 39215:
                    case 48920:
                    {
                        if(target->GetHealth() == target->GetMaxHealth() )
                        {
                            target->RemoveAurasDueToSpell(GetId());
                            return;
                        }
                        break;
                    }
                    case 38772:
                    {
                        uint32 percent =
                            GetEffIndex() < EFFECT_INDEX_2 && spellProto->Effect[GetEffIndex()] == SPELL_EFFECT_DUMMY ?
                            pCaster->CalculateSpellDamage(target, spellProto, SpellEffectIndex(GetEffIndex() + 1)) :
                            100;
                        if(target->GetHealth() * 100 >= target->GetMaxHealth() * percent )
                        {
                            target->RemoveAurasDueToSpell(GetId());
                            return;
                        }
                        break;
                    }
                    case 70541:
                    case 73779:
                    case 73780:
                    case 73781:
                    {
                        if(target->GetHealth() >= target->GetMaxHealth() * 0.9 )
                        {
                            target->RemoveAurasDueToSpell(GetId());
                            return;
                        }
                        break;
                    }
                    case 74562: // SPELL_FIERY_COMBUSTION - Ruby sanctum boss Halion, added mark (74567, dummy) every tick
                    {
                        target->CastSpell(target, 74567, true, NULL, NULL, GetCasterGUID());
                        break;
                    }
                    case 74792: // SPELL_SOUL_CONSUMPTION - Ruby sanctum boss Halion, added mark (74795, dummy) every tick
                    {
                        target->CastSpell(target, 74795, true, NULL, NULL, GetCasterGUID());
                        break;
                    };
                    default:
                        break;
                }
            }

            uint32 absorb = 0;
            uint32 resist = 0;
            CleanDamage cleanDamage =  CleanDamage(0, BASE_ATTACK, MELEE_HIT_NORMAL );

            // ignore non positive values (can be result apply spellmods to aura damage
            uint32 amount = m_modifier.m_amount > 0 ? m_modifier.m_amount : 0;

            uint32 pdamage;

            if(m_modifier.m_auraname == SPELL_AURA_PERIODIC_DAMAGE)
                pdamage = amount;
            else
                pdamage = uint32(target->GetMaxHealth()*amount/100);


            // SpellDamageBonus for magic spells
            if(spellProto->DmgClass == SPELL_DAMAGE_CLASS_NONE || spellProto->DmgClass == SPELL_DAMAGE_CLASS_MAGIC)
                pdamage = target->SpellDamageBonusTaken(pCaster, spellProto, pdamage, DOT, GetStackAmount());
            // MeleeDamagebonus for weapon based spells
            else
            {
                WeaponAttackType attackType = GetWeaponAttackType(spellProto);
                pdamage = target->MeleeDamageBonusTaken(pCaster, pdamage, attackType, spellProto, DOT, GetStackAmount());
            }

            // Calculate armor mitigation if it is a physical spell
            // But not for bleed mechanic spells
            if (GetSpellSchoolMask(spellProto) & SPELL_SCHOOL_MASK_NORMAL &&
                GetEffectMechanic(spellProto, m_effIndex) != MECHANIC_BLEED)
            {
                uint32 pdamageReductedArmor = pCaster->CalcArmorReducedDamage(target, pdamage);
                cleanDamage.damage += pdamage - pdamageReductedArmor;
                pdamage = pdamageReductedArmor;
            }

            // Curse of Agony damage-per-tick calculation
            if (spellProto->SpellFamilyName==SPELLFAMILY_WARLOCK && (spellProto->SpellFamilyFlags & UI64LIT(0x0000000000000400)) && spellProto->SpellIconID==544)
            {
                // 1..4 ticks, 1/2 from normal tick damage
                if (GetAuraTicks() <= 4)
                    pdamage = pdamage/2;
                // 9..12 ticks, 3/2 from normal tick damage
                else if(GetAuraTicks() >= 9)
                    pdamage += (pdamage + 1) / 2;       // +1 prevent 0.5 damage possible lost at 1..4 ticks
                // 5..8 ticks have normal tick damage
            }

            // This method can modify pdamage
            bool isCrit = IsCritFromAbilityAura(pCaster, pdamage);

            // send critical in hit info for threat calculation
            if (isCrit)
            {
                cleanDamage.hitOutCome = MELEE_HIT_CRIT;
                // Resilience - reduce crit damage
                pdamage -= target->GetSpellCritDamageReduction(pdamage);
            }

            // only from players
            // FIXME: need use SpellDamageBonus instead?
            if (pCaster->GetTypeId() == TYPEID_PLAYER)
                pdamage -= target->GetSpellDamageReduction(pdamage);

            target->CalculateAbsorbAndResist(pCaster, GetSpellSchoolMask(spellProto), DOT, pdamage, &absorb, &resist, !(GetSpellProto()->AttributesEx2 & SPELL_ATTR_EX2_CANT_REFLECTED));

            DETAIL_FILTER_LOG(LOG_FILTER_PERIODIC_AFFECTS, "PeriodicTick: %u (TypeId: %u) attacked %u (TypeId: %u) for %u dmg inflicted by %u abs is %u",
                GUID_LOPART(GetCasterGUID()), GuidHigh2TypeId(GUID_HIPART(GetCasterGUID())), target->GetGUIDLow(), target->GetTypeId(), pdamage, GetId(),absorb);

            pCaster->DealDamageMods(target, pdamage, &absorb);

            // Set trigger flag
            uint32 procAttacker = PROC_FLAG_ON_DO_PERIODIC; //  | PROC_FLAG_SUCCESSFUL_HARMFUL_SPELL_HIT;
            uint32 procVictim   = PROC_FLAG_ON_TAKE_PERIODIC;// | PROC_FLAG_TAKEN_HARMFUL_SPELL_HIT;
            pdamage = (pdamage <= absorb + resist) ? 0 : (pdamage - absorb - resist);

            SpellPeriodicAuraLogInfo pInfo(this, pdamage, 0, absorb, resist, 0.0f, isCrit);
            target->SendPeriodicAuraLog(&pInfo);

            if (pdamage)
                procVictim|=PROC_FLAG_TAKEN_ANY_DAMAGE;

            pCaster->ProcDamageAndSpell(target, procAttacker, procVictim, PROC_EX_NORMAL_HIT, pdamage, BASE_ATTACK, spellProto);

            pCaster->DealDamage(target, pdamage, &cleanDamage, DOT, GetSpellSchoolMask(spellProto), spellProto, true);

            // Drain Soul (chance soul shard)
            if (pCaster->GetTypeId() == TYPEID_PLAYER && spellProto->SpellFamilyName == SPELLFAMILY_WARLOCK && spellProto->SpellFamilyFlags & UI64LIT(0x0000000000004000))
            {
                // Only from non-grey units
                if (roll_chance_i(10) &&                    // 1-2 from drain with final and without glyph, 0-1 from damage
                    ((Player*)pCaster)->isHonorOrXPTarget(target) &&
                    (target->GetTypeId() != TYPEID_UNIT || ((Player*)pCaster)->isAllowedToLoot((Creature*)target)))
                {
                    pCaster->CastSpell(pCaster, 43836, true, NULL, this);
                }
            }

            break;
        }
        case SPELL_AURA_PERIODIC_LEECH:
        case SPELL_AURA_PERIODIC_HEALTH_FUNNEL:
        {
            // don't damage target if not alive, possible death persistent effects
            if (!target->isAlive())
                return;

            Unit *pCaster = GetCaster();
            if(!pCaster)
                return;

            if(!pCaster->isAlive())
                return;

            if( spellProto->Effect[GetEffIndex()] == SPELL_EFFECT_PERSISTENT_AREA_AURA &&
                pCaster->SpellHitResult(target, spellProto, false) != SPELL_MISS_NONE)
                return;

            // Check for immune
            if(target->IsImmunedToDamage(GetSpellSchoolMask(spellProto)))
                return;

            uint32 absorb=0;
            uint32 resist=0;
            CleanDamage cleanDamage =  CleanDamage(0, BASE_ATTACK, MELEE_HIT_NORMAL );

            uint32 pdamage = m_modifier.m_amount > 0 ? m_modifier.m_amount : 0;

            //Calculate armor mitigation if it is a physical spell
            if (GetSpellSchoolMask(spellProto) & SPELL_SCHOOL_MASK_NORMAL)
            {
                uint32 pdamageReductedArmor = pCaster->CalcArmorReducedDamage(target, pdamage);
                cleanDamage.damage += pdamage - pdamageReductedArmor;
                pdamage = pdamageReductedArmor;
            }

            pdamage = target->SpellDamageBonusTaken(pCaster, spellProto, pdamage, DOT, GetStackAmount());

            bool isCrit = IsCritFromAbilityAura(pCaster, pdamage);

            // send critical in hit info for threat calculation
            if (isCrit)
            {
                cleanDamage.hitOutCome = MELEE_HIT_CRIT;
                // Resilience - reduce crit damage
                pdamage -= target->GetSpellCritDamageReduction(pdamage);
            }

            // only from players
            // FIXME: need use SpellDamageBonus instead?
            if (IS_PLAYER_GUID(GetCasterGUID()))
                pdamage -= target->GetSpellDamageReduction(pdamage);

            target->CalculateAbsorbAndResist(pCaster, GetSpellSchoolMask(spellProto), DOT, pdamage, &absorb, &resist, !(spellProto->AttributesEx2 & SPELL_ATTR_EX2_CANT_REFLECTED));

            if(target->GetHealth() < pdamage)
                pdamage = uint32(target->GetHealth());

            DETAIL_FILTER_LOG(LOG_FILTER_PERIODIC_AFFECTS, "PeriodicTick: %u (TypeId: %u) health leech of %u (TypeId: %u) for %u dmg inflicted by %u abs is %u",
                GUID_LOPART(GetCasterGUID()), GuidHigh2TypeId(GUID_HIPART(GetCasterGUID())), target->GetGUIDLow(), target->GetTypeId(), pdamage, GetId(),absorb);

            pCaster->DealDamageMods(target, pdamage, &absorb);

            pCaster->SendSpellNonMeleeDamageLog(target, GetId(), pdamage, GetSpellSchoolMask(spellProto), absorb, resist, false, 0, isCrit);

            float multiplier = spellProto->EffectMultipleValue[GetEffIndex()] > 0 ? spellProto->EffectMultipleValue[GetEffIndex()] : 1;

            // Set trigger flag
            uint32 procAttacker = PROC_FLAG_ON_DO_PERIODIC; //  | PROC_FLAG_SUCCESSFUL_HARMFUL_SPELL_HIT;
            uint32 procVictim   = PROC_FLAG_ON_TAKE_PERIODIC;// | PROC_FLAG_TAKEN_HARMFUL_SPELL_HIT;
            pdamage = (pdamage <= absorb + resist) ? 0 : (pdamage-absorb-resist);
            if (pdamage)
                procVictim|=PROC_FLAG_TAKEN_ANY_DAMAGE;
            pCaster->ProcDamageAndSpell(target, procAttacker, procVictim, PROC_EX_NORMAL_HIT, pdamage, BASE_ATTACK, spellProto);
            int32 new_damage = pCaster->DealDamage(target, pdamage, &cleanDamage, DOT, GetSpellSchoolMask(spellProto), spellProto, false);

            if (!target->isAlive() && pCaster->IsNonMeleeSpellCasted(false))
                for (uint32 i = CURRENT_FIRST_NON_MELEE_SPELL; i < CURRENT_MAX_SPELL; ++i)
                    if (Spell* spell = pCaster->GetCurrentSpell(CurrentSpellTypes(i)))
                        if (spell->m_spellInfo->Id == GetId())
                            spell->cancel();


            if(Player *modOwner = pCaster->GetSpellModOwner())
                modOwner->ApplySpellMod(GetId(), SPELLMOD_MULTIPLE_VALUE, multiplier);

            int32 heal = pCaster->SpellHealingBonusTaken(pCaster, spellProto, int32(new_damage * multiplier), DOT, GetStackAmount());

            int32 gain = pCaster->DealHeal(pCaster, heal, spellProto);
            pCaster->getHostileRefManager().threatAssist(pCaster, gain * 0.5f, spellProto);
            break;
        }
        case SPELL_AURA_PERIODIC_HEAL:
        case SPELL_AURA_OBS_MOD_HEALTH:
        {
            // don't heal target if not alive, mostly death persistent effects from items
            if (!target->isAlive())
                return;

            Unit *pCaster = GetCaster();
            if(!pCaster)
                return;

            // heal for caster damage (must be alive)
            if(target != pCaster && spellProto->SpellVisual[0] == 163 && !pCaster->isAlive())
                return;

            // ignore non positive values (can be result apply spellmods to aura damage
            uint32 amount = m_modifier.m_amount > 0 ? m_modifier.m_amount : 0;

            uint32 pdamage;

            if(m_modifier.m_auraname==SPELL_AURA_OBS_MOD_HEALTH)
                pdamage = uint32(target->GetMaxHealth() * amount / 100);
            else
            {
                pdamage = amount;

                // Wild Growth (1/7 - 6 + 2*ramainTicks) %
                if (spellProto->SpellFamilyName == SPELLFAMILY_DRUID && spellProto->SpellIconID == 2864)
                {
                    int32 ticks = GetAuraMaxTicks();
                    int32 remainingTicks = ticks - GetAuraTicks();
                    int32 addition = int32(amount)*ticks*(-6+2*remainingTicks)/100;

                    if (GetAuraTicks() != 1)
                        // Item - Druid T10 Restoration 2P Bonus
                        if (Aura *aura = pCaster->GetAura(70658, EFFECT_INDEX_0))
                            addition += abs(int32((addition * aura->GetModifier()->m_amount) / ((ticks-1)* 100)));

                    pdamage = int32(pdamage) + addition;
                }
            }

            pdamage = target->SpellHealingBonusTaken(pCaster, spellProto, pdamage, DOT, GetStackAmount());

            // This method can modify pdamage
            bool isCrit = IsCritFromAbilityAura(pCaster, pdamage);

            DETAIL_FILTER_LOG(LOG_FILTER_PERIODIC_AFFECTS, "PeriodicTick: %u (TypeId: %u) heal of %u (TypeId: %u) for %u health inflicted by %u",
                GUID_LOPART(GetCasterGUID()), GuidHigh2TypeId(GUID_HIPART(GetCasterGUID())), target->GetGUIDLow(), target->GetTypeId(), pdamage, GetId());

            int32 gain = target->ModifyHealth(pdamage);
            SpellPeriodicAuraLogInfo pInfo(this, pdamage, (pdamage - uint32(gain)), 0, 0, 0.0f, isCrit);
            target->SendPeriodicAuraLog(&pInfo);

            // Set trigger flag
            uint32 procAttacker = PROC_FLAG_ON_DO_PERIODIC;
            uint32 procVictim   = PROC_FLAG_ON_TAKE_PERIODIC;
            pCaster->ProcDamageAndSpell(target, procAttacker, procVictim, PROC_EX_NORMAL_HIT, gain, BASE_ATTACK, spellProto);

            // add HoTs to amount healed in bgs
            if( pCaster->GetTypeId() == TYPEID_PLAYER )
                if( BattleGround *bg = ((Player*)pCaster)->GetBattleGround() )
                    bg->UpdatePlayerScore(((Player*)pCaster), SCORE_HEALING_DONE, gain);

            target->getHostileRefManager().threatAssist(pCaster, float(gain) * 0.5f, spellProto);

            // heal for caster damage
            if(target != pCaster && spellProto->SpellVisual[0] == 163)
            {
                uint32 dmg = spellProto->manaPerSecond;
                if(pCaster->GetHealth() <= dmg && pCaster->GetTypeId()==TYPEID_PLAYER)
                {
                    pCaster->RemoveAurasDueToSpell(GetId());

                    // finish current generic/channeling spells, don't affect autorepeat
                    pCaster->FinishSpell(CURRENT_GENERIC_SPELL);
                    pCaster->FinishSpell(CURRENT_CHANNELED_SPELL);
                }
                else
                {
                    uint32 damage = gain;
                    uint32 absorb = 0;
                    pCaster->DealDamageMods(pCaster, damage, &absorb);
                    pCaster->SendSpellNonMeleeDamageLog(pCaster, GetId(), damage, GetSpellSchoolMask(spellProto), absorb, 0, false, 0, false);

                    CleanDamage cleanDamage =  CleanDamage(0, BASE_ATTACK, MELEE_HIT_NORMAL );
                    pCaster->DealDamage(pCaster, damage, &cleanDamage, NODAMAGE, GetSpellSchoolMask(spellProto), spellProto, true);
                }
            }

//            uint32 procAttacker = PROC_FLAG_ON_DO_PERIODIC;//   | PROC_FLAG_SUCCESSFUL_HEAL;
//            uint32 procVictim   = 0;//ROC_FLAG_ON_TAKE_PERIODIC | PROC_FLAG_TAKEN_HEAL;
            // ignore item heals
//            if(procSpell && !haveCastItem)
//                pCaster->ProcDamageAndSpell(target, procAttacker, procVictim, PROC_EX_NORMAL_HIT, pdamage, BASE_ATTACK, spellProto);
            break;
        }
        case SPELL_AURA_PERIODIC_MANA_LEECH:
        {
            // don't damage target if not alive, possible death persistent effects
            if (!target->isAlive())
                return;

            if(m_modifier.m_miscvalue < 0 || m_modifier.m_miscvalue >= MAX_POWERS)
                return;

            Powers power = Powers(m_modifier.m_miscvalue);

            // power type might have changed between aura applying and tick (druid's shapeshift)
            if(target->getPowerType() != power)
                return;

            Unit *pCaster = GetCaster();
            if(!pCaster)
                return;

            if(!pCaster->isAlive())
                return;

            if( GetSpellProto()->Effect[GetEffIndex()] == SPELL_EFFECT_PERSISTENT_AREA_AURA &&
                pCaster->SpellHitResult(target, spellProto, false) != SPELL_MISS_NONE)
                return;

            // Check for immune (not use charges)
            if(target->IsImmunedToDamage(GetSpellSchoolMask(spellProto)))
                return;

            // ignore non positive values (can be result apply spellmods to aura damage
            uint32 pdamage = m_modifier.m_amount > 0 ? m_modifier.m_amount : 0;

            // Special case: draining x% of mana (up to a maximum of 2*x% of the caster's maximum mana)
            // It's mana percent cost spells, m_modifier.m_amount is percent drain from target
            if (spellProto->ManaCostPercentage)
            {
                // max value
                uint32 maxmana = pCaster->GetMaxPower(power)  * pdamage * 2 / 100;
                pdamage = target->GetMaxPower(power) * pdamage / 100;
                if(pdamage > maxmana)
                    pdamage = maxmana;
            }

            DETAIL_FILTER_LOG(LOG_FILTER_PERIODIC_AFFECTS, "PeriodicTick: %u (TypeId: %u) power leech of %u (TypeId: %u) for %u dmg inflicted by %u",
                GUID_LOPART(GetCasterGUID()), GuidHigh2TypeId(GUID_HIPART(GetCasterGUID())), target->GetGUIDLow(), target->GetTypeId(), pdamage, GetId());

            int32 drain_amount = target->GetPower(power) > pdamage ? pdamage : target->GetPower(power);

            // resilience reduce mana draining effect at spell crit damage reduction (added in 2.4)
            if (power == POWER_MANA)
                drain_amount -= target->GetSpellCritDamageReduction(drain_amount);

            target->ModifyPower(power, -drain_amount);

            float gain_multiplier = 0;

            if(pCaster->GetMaxPower(power) > 0)
            {
                gain_multiplier = spellProto->EffectMultipleValue[GetEffIndex()];

                if(Player *modOwner = pCaster->GetSpellModOwner())
                    modOwner->ApplySpellMod(GetId(), SPELLMOD_MULTIPLE_VALUE, gain_multiplier);
            }

            SpellPeriodicAuraLogInfo pInfo(this, drain_amount, 0, 0, 0, gain_multiplier);
            target->SendPeriodicAuraLog(&pInfo);

            int32 gain_amount = int32(drain_amount * gain_multiplier);

            if(gain_amount)
            {
                int32 gain = pCaster->ModifyPower(power, gain_amount);
                target->AddThreat(pCaster, float(gain) * 0.5f, pInfo.critical, GetSpellSchoolMask(spellProto), spellProto);
            }
            break;
        }
        case SPELL_AURA_PERIODIC_ENERGIZE:
        {
            // don't energize target if not alive, possible death persistent effects
            if (!target->isAlive())
                return;

            // ignore non positive values (can be result apply spellmods to aura damage
            uint32 pdamage = m_modifier.m_amount > 0 ? m_modifier.m_amount : 0;

            DETAIL_FILTER_LOG(LOG_FILTER_PERIODIC_AFFECTS, "PeriodicTick: %u (TypeId: %u) energize %u (TypeId: %u) for %u dmg inflicted by %u",
                GUID_LOPART(GetCasterGUID()), GuidHigh2TypeId(GUID_HIPART(GetCasterGUID())), target->GetGUIDLow(), target->GetTypeId(), pdamage, GetId());

            if(m_modifier.m_miscvalue < 0 || m_modifier.m_miscvalue >= MAX_POWERS)
                break;

            Powers power = Powers(m_modifier.m_miscvalue);

            if(target->GetMaxPower(power) == 0)
                break;

            SpellPeriodicAuraLogInfo pInfo(this, pdamage, 0, 0, 0, 0.0f);
            target->SendPeriodicAuraLog(&pInfo);

            int32 gain = target->ModifyPower(power,pdamage);

            if(Unit* pCaster = GetCaster())
                target->getHostileRefManager().threatAssist(pCaster, float(gain) * 0.5f, spellProto);
            break;
        }
        case SPELL_AURA_OBS_MOD_MANA:
        {
            // don't energize target if not alive, possible death persistent effects
            if (!target->isAlive())
                return;

            // ignore non positive values (can be result apply spellmods to aura damage
            uint32 amount = m_modifier.m_amount > 0 ? m_modifier.m_amount : 0;

            uint32 pdamage = uint32(target->GetMaxPower(POWER_MANA) * amount / 100);

            DETAIL_FILTER_LOG(LOG_FILTER_PERIODIC_AFFECTS, "PeriodicTick: %u (TypeId: %u) energize %u (TypeId: %u) for %u mana inflicted by %u",
                GUID_LOPART(GetCasterGUID()), GuidHigh2TypeId(GUID_HIPART(GetCasterGUID())), target->GetGUIDLow(), target->GetTypeId(), pdamage, GetId());

            if(target->GetMaxPower(POWER_MANA) == 0)
                break;

            SpellPeriodicAuraLogInfo pInfo(this, pdamage, 0, 0, 0, 0.0f);
            target->SendPeriodicAuraLog(&pInfo);

            int32 gain = target->ModifyPower(POWER_MANA, pdamage);

            if(Unit* pCaster = GetCaster())
                target->getHostileRefManager().threatAssist(pCaster, float(gain) * 0.5f, spellProto);
            break;
        }
        case SPELL_AURA_POWER_BURN_MANA:
        {
            // don't mana burn target if not alive, possible death persistent effects
            if (!target->isAlive())
                return;

            Unit *pCaster = GetCaster();
            if(!pCaster)
                return;

            // Check for immune (not use charges)
            if(target->IsImmunedToDamage(GetSpellSchoolMask(spellProto)))
                return;

            int32 pdamage = m_modifier.m_amount > 0 ? m_modifier.m_amount : 0;

            Powers powerType = Powers(m_modifier.m_miscvalue);

            if(!target->isAlive() || target->getPowerType() != powerType)
                return;

            // resilience reduce mana draining effect at spell crit damage reduction (added in 2.4)
            if (powerType == POWER_MANA)
                pdamage -= target->GetSpellCritDamageReduction(pdamage);

            uint32 gain = uint32(-target->ModifyPower(powerType, -pdamage));

            gain = uint32(gain * spellProto->EffectMultipleValue[GetEffIndex()]);

            // maybe has to be sent different to client, but not by SMSG_PERIODICAURALOG
            SpellNonMeleeDamage damageInfo(pCaster, target, spellProto->Id, SpellSchoolMask(spellProto->SchoolMask));
            pCaster->CalculateSpellDamage(&damageInfo, gain, spellProto);

            damageInfo.target->CalculateAbsorbResistBlock(pCaster, &damageInfo, spellProto);

            pCaster->DealDamageMods(damageInfo.target, damageInfo.damage, &damageInfo.absorb);

            pCaster->SendSpellNonMeleeDamageLog(&damageInfo);

            // Set trigger flag
            uint32 procAttacker = PROC_FLAG_ON_DO_PERIODIC; //  | PROC_FLAG_SUCCESSFUL_HARMFUL_SPELL_HIT;
            uint32 procVictim   = PROC_FLAG_ON_TAKE_PERIODIC;// | PROC_FLAG_TAKEN_HARMFUL_SPELL_HIT;
            uint32 procEx       = createProcExtendMask(&damageInfo, SPELL_MISS_NONE);
            if (damageInfo.damage)
                procVictim|=PROC_FLAG_TAKEN_ANY_DAMAGE;

            pCaster->ProcDamageAndSpell(damageInfo.target, procAttacker, procVictim, procEx, damageInfo.damage, BASE_ATTACK, spellProto);

            pCaster->DealSpellDamage(&damageInfo, true);
            break;
        }
        case SPELL_AURA_MOD_REGEN:
        {
            // don't heal target if not alive, possible death persistent effects
            if (!target->isAlive())
                return;

            int32 gain = target->ModifyHealth(m_modifier.m_amount);
            if (Unit *caster = GetCaster())
                target->getHostileRefManager().threatAssist(caster, float(gain) * 0.5f, spellProto);
            break;
        }
        case SPELL_AURA_MOD_POWER_REGEN:
        {
            // don't energize target if not alive, possible death persistent effects
            if (!target->isAlive())
                return;

            Powers pt = target->getPowerType();
            if(int32(pt) != m_modifier.m_miscvalue)
                return;

            if ( spellProto->AuraInterruptFlags & AURA_INTERRUPT_FLAG_NOT_SEATED )
            {
                // eating anim
                target->HandleEmoteCommand(EMOTE_ONESHOT_EAT);
            }
            else if( GetId() == 20577 )
            {
                // cannibalize anim
                target->HandleEmoteCommand(EMOTE_STATE_CANNIBALIZE);
            }

            // Anger Management
            // amount = 1+ 16 = 17 = 3,4*5 = 10,2*5/3
            // so 17 is rounded amount for 5 sec tick grow ~ 1 range grow in 3 sec
            if(pt == POWER_RAGE)
                target->ModifyPower(pt, m_modifier.m_amount * 3 / 5);
            break;
        }
        // Here tick dummy auras
        case SPELL_AURA_DUMMY:                              // some spells have dummy aura
        case SPELL_AURA_PERIODIC_DUMMY:
        {
            PeriodicDummyTick();
            break;
        }
        case SPELL_AURA_PERIODIC_TRIGGER_SPELL:
        {
            TriggerSpell();
            break;
        }
        case SPELL_AURA_PERIODIC_TRIGGER_SPELL_WITH_VALUE:
        {
            TriggerSpellWithValue();
            break;
        }
        default:
            break;
    }
}

void Aura::PeriodicDummyTick()
{
    SpellEntry const* spell = GetSpellProto();
    Unit *target = GetTarget();
    switch (spell->SpellFamilyName)
    {
        case SPELLFAMILY_GENERIC:
        {
            switch (spell->Id)
            {
                // Forsaken Skills
                case 7054:
                {
                    // Possibly need cast one of them (but
                    // 7038 Forsaken Skill: Swords
                    // 7039 Forsaken Skill: Axes
                    // 7040 Forsaken Skill: Daggers
                    // 7041 Forsaken Skill: Maces
                    // 7042 Forsaken Skill: Staves
                    // 7043 Forsaken Skill: Bows
                    // 7044 Forsaken Skill: Guns
                    // 7045 Forsaken Skill: 2H Axes
                    // 7046 Forsaken Skill: 2H Maces
                    // 7047 Forsaken Skill: 2H Swords
                    // 7048 Forsaken Skill: Defense
                    // 7049 Forsaken Skill: Fire
                    // 7050 Forsaken Skill: Frost
                    // 7051 Forsaken Skill: Holy
                    // 7053 Forsaken Skill: Shadow
                    return;
                }
                case 7057:                                  // Haunting Spirits
                    if (roll_chance_i(33))
                        target->CastSpell(target,m_modifier.m_amount,true,NULL,this);
                    return;
//              // Panda
//              case 19230: break;
//              // Gossip NPC Periodic - Talk
//              case 33208: break;
//              // Gossip NPC Periodic - Despawn
//              case 33209: break;
//              // Steal Weapon
//              case 36207: break;
//              // Simon Game START timer, (DND)
//              case 39993: break;
//              // Knockdown Fel Cannon: break; The Aggro Burst
//              case 40119: break;
//              // Old Mount Spell
//              case 40154: break;
//              // Magnetic Pull
//              case 40581: break;
//              // Ethereal Ring: break; The Bolt Burst
//              case 40801: break;
//              // Crystal Prison
//              case 40846: break;
//              // Copy Weapon
//              case 41054: break;
//              // Dementia
//              case 41404: break;
//              // Ethereal Ring Visual, Lightning Aura
//              case 41477: break;
//              // Ethereal Ring Visual, Lightning Aura (Fork)
//              case 41525: break;
//              // Ethereal Ring Visual, Lightning Jumper Aura
//              case 41567: break;
//              // No Man's Land
//              case 41955: break;
//              // Headless Horseman - Fire
//              case 42074: break;
//              // Headless Horseman - Visual - Large Fire
//              case 42075: break;
//              // Headless Horseman - Start Fire, Periodic Aura
//              case 42140: break;
//              // Ram Speed Boost
//              case 42152: break;
//              // Headless Horseman - Fires Out Victory Aura
//              case 42235: break;
//              // Pumpkin Life Cycle
//              case 42280: break;
//              // Brewfest Request Chick Chuck Mug Aura
//              case 42537: break;
//              // Squashling
//              case 42596: break;
//              // Headless Horseman Climax, Head: Periodic
//              case 42603: break;
//              // Fire Bomb
//              case 42621: break;
//              // Headless Horseman - Conflagrate, Periodic Aura
//              case 42637: break;
//              // Headless Horseman - Create Pumpkin Treats Aura
//              case 42774: break;
//              // Headless Horseman Climax - Summoning Rhyme Aura
//              case 42879: break;
//              // Tricky Treat
//              case 42919: break;
//              // Giddyup!
//              case 42924: break;
//              // Ram - Trot
//              case 42992: break;
//              // Ram - Canter
//              case 42993: break;
//              // Ram - Gallop
//              case 42994: break;
//              // Ram Level - Neutral
//              case 43310: break;
//              // Headless Horseman - Maniacal Laugh, Maniacal, Delayed 17
//              case 43884: break;
//              // Wretched!
//              case 43963: break;
//              // Headless Horseman - Maniacal Laugh, Maniacal, other, Delayed 17
//              case 44000: break;
//              // Energy Feedback
//              case 44328: break;
//              // Romantic Picnic
//              case 45102: break;
//              // Romantic Picnic
//              case 45123: break;
//              // Looking for Love
//              case 45124: break;
//              // Kite - Lightning Strike Kite Aura
//              case 45197: break;
//              // Rocket Chicken
//              case 45202: break;
//              // Copy Offhand Weapon
//              case 45205: break;
//              // Upper Deck - Kite - Lightning Periodic Aura
//              case 45207: break;
//              // Kite -Sky  Lightning Strike Kite Aura
//              case 45251: break;
//              // Ribbon Pole Dancer Check Aura
//              case 45390: break;
//              // Holiday - Midsummer, Ribbon Pole Periodic Visual
//              case 45406: break;
//              // Parachute
//              case 45472: break;
//              // Alliance Flag, Extra Damage Debuff
//              case 45898: break;
//              // Horde Flag, Extra Damage Debuff
//              case 45899: break;
//              // Ahune - Summoning Rhyme Aura
//              case 45926: break;
//              // Ahune - Slippery Floor
//              case 45945: break;
//              // Ahune's Shield
//              case 45954: break;
//              // Nether Vapor Lightning
//              case 45960: break;
//              // Darkness
//              case 45996: break;
                case 46041:                                 // Summon Blood Elves Periodic
                    target->CastSpell(target, 46037, true, NULL, this);
                    target->CastSpell(target, roll_chance_i(50) ? 46038 : 46039, true, NULL, this);
                    target->CastSpell(target, 46040, true, NULL, this);
                    return;
//              // Transform Visual Missile Periodic
//              case 46205: break;
//              // Find Opening Beam End
//              case 46333: break;
//              // Ice Spear Control Aura
//              case 46371: break;
//              // Hailstone Chill
//              case 46458: break;
//              // Hailstone Chill, Internal
//              case 46465: break;
//              // Chill, Internal Shifter
//              case 46549: break;
//              // Summon Ice Spear Knockback Delayer
//              case 46878: break;
//              // Burninate Effect
//              case 47214: break;
//              // Fizzcrank Practice Parachute
//              case 47228: break;
//              // Send Mug Control Aura
//              case 47369: break;
//              // Direbrew's Disarm (precast)
//              case 47407: break;
//              // Mole Machine Port Schedule
//              case 47489: break;
//              case 47941: break; // Crystal Spike
//              case 48200: break; // Healer Aura
                case 48630:                                 // Summon Gauntlet Mobs Periodic
                case 59275:                                 // Below may need some adjustment, pattern for amount of summon and where is not verified 100% (except for odd/even tick)
                {
                    bool chance = roll_chance_i(50);

                    target->CastSpell(target, chance ? 48631 : 48632, true, NULL, this);

                    if (GetAuraTicks() % 2)                 // which doctor at odd tick
                        target->CastSpell(target, chance ? 48636 : 48635, true, NULL, this);
                    else                                    // or harponeer, at even tick
                        target->CastSpell(target, chance ? 48634 : 48633, true, NULL, this);

                    return;
                }
//              case 49313: break; // Proximity Mine Area Aura
//              // Mole Machine Portal Schedule
//              case 49466: break;
//              case 49555: break; // Corpse Explode
//              case 49592: break; // Temporal Rift
//              case 49957: break; // Cutting Laser
//              case 50085: break; // Slow Fall
//              // Listening to Music
//              case 50493: break;
//              // Love Rocket Barrage
//              case 50530: break;
                case 50789:                                 // Summon iron dwarf (left or right)
                case 59860:
                    target->CastSpell(target, roll_chance_i(50) ? 50790 : 50791, true, NULL, this);
                    return;
                case 50792:                                 // Summon iron trogg (left or right)
                case 59859:
                    target->CastSpell(target, roll_chance_i(50) ? 50793 : 50794, true, NULL, this);
                    return;
                case 50801:                                 // Summon malformed ooze (left or right)
                case 59858:
                    target->CastSpell(target, roll_chance_i(50) ? 50802 : 50803, true, NULL, this);
                    return;
                case 50824:                                 // Summon earthen dwarf
                    target->CastSpell(target, roll_chance_i(50) ? 50825 : 50826, true, NULL, this);
                    return;
                case 52441:                                 // Cool Down
                    target->CastSpell(target, 52443, true);
                    return;
                case 53520:                                 // Carrion Beetles
                    target->CastSpell(target, 53521, true, NULL, this);
                    target->CastSpell(target, 53521, true, NULL, this);
                    return;
                case 55592:                                 // Clean
                    switch(urand(0,2))
                    {
                        case 0: target->CastSpell(target, 55731, true); break;
                        case 1: target->CastSpell(target, 55738, true); break;
                        case 2: target->CastSpell(target, 55739, true); break;
                    }
                    return;
                case 66118:                                 // Leeching Swarm 10 man
                case 68646:
                {
                    int32 damage = (m_modifier.m_amount * target->GetHealth()) / 100;
                    if (damage < 250)
                        damage = 250;
                    int32 heal = damage * 68 / 100;
                    target->CastCustomSpell(target, 66240, &damage, NULL, NULL, true, NULL, this);
                    if (Unit* caster = GetCaster())
                        target->CastCustomSpell(caster, 66125, &heal, NULL, NULL, true, NULL, this);
                    return;
                }
                case 67630:                                 // Leeching Swarm 25 man
                case 68647:
                {
                    int32 damage = (m_modifier.m_amount * target->GetHealth()) / 100;
                    if (damage < 250)
                        damage = 250;
                    int32 heal = damage * 155 / 100;
                    target->CastCustomSpell(target, 66240, &damage, NULL, NULL, true, NULL, this);
                    if (Unit* caster = GetCaster())
                        target->CastCustomSpell(caster, 66125, &heal, NULL, NULL, true, NULL, this);
                    return;
                }
// Exist more after, need add later
                default:
                    break;
            }

            // Drink (item drink spells)
            if (GetEffIndex() > EFFECT_INDEX_0 && spell->EffectApplyAuraName[GetEffIndex()-1] == SPELL_AURA_MOD_POWER_REGEN)
            {
                if (target->GetTypeId() != TYPEID_PLAYER)
                    return;
                // Search SPELL_AURA_MOD_POWER_REGEN aura for this spell and add bonus
                if (Aura* aura = GetHolder()->GetAuraByEffectIndex(SpellEffectIndex(GetEffIndex() - 1)))
                {
                    aura->GetModifier()->m_amount = m_modifier.m_amount;
                    ((Player*)target)->UpdateManaRegen();
                    // Disable continue
                    m_isPeriodic = false;
                    return;
                }
                return;
            }

            // Prey on the Weak
            if (spell->SpellIconID == 2983)
            {
                Unit *victim = target->getVictim();
                if (victim && (target->GetHealth() * 100 / target->GetMaxHealth() > victim->GetHealth() * 100 / victim->GetMaxHealth()))
                {
                    if(!target->HasAura(58670))
                    {
                        int32 basepoints = GetBasePoints();
                        target->CastCustomSpell(target, 58670, &basepoints, 0, 0, true);
                    }
                }
                else
                    target->RemoveAurasDueToSpell(58670);
            }
            break;
        }
        case SPELLFAMILY_MAGE:
        {
            // Mirror Image
//            if (spell->Id == 55342)
//                return;
            break;
        }
        case SPELLFAMILY_DRUID:
        {
            switch (spell->Id)
            {
                // Frenzied Regeneration
                case 22842:
                {
                    // Converts up to 10 rage per second into health for $d.  Each point of rage is converted into ${$m2/10}.1% of max health.
                    // Should be manauser
                    if (target->getPowerType() != POWER_RAGE)
                        return;
                    uint32 rage = target->GetPower(POWER_RAGE);
                    // Nothing todo
                    if (rage == 0)
                        return;
                    int32 mod = (rage < 100) ? rage : 100;
                    int32 points = target->CalculateSpellDamage(target, spell, EFFECT_INDEX_1);
                    int32 regen = target->GetMaxHealth() * (mod * points / 10) / 1000;
                    target->CastCustomSpell(target, 22845, &regen, NULL, NULL, true, NULL, this);
                    target->SetPower(POWER_RAGE, rage-mod);
                    return;
                }
                // Force of Nature
                case 33831:
                    return;
                default:
                    break;
            }
            break;
        }
        case SPELLFAMILY_WARLOCK:
            switch (spell->Id)
            {
                case 48018:
                    GameObject* obj = target->GetGameObject(spell->Id);
                    if (!obj)
                    {
                         target->RemoveAurasDueToSpell(spell->Id);
                         target->RemoveAurasDueToSpell(62388);
                         return;
                    }
                    // We must take a range of teleport spell, not summon.
                    const SpellEntry* goToCircleSpell = sSpellStore.LookupEntry(48020);
                    if (target->IsWithinDist(obj,GetSpellMaxRange(sSpellRangeStore.LookupEntry(goToCircleSpell->rangeIndex))))
                        target->CastSpell(target, 62388, true);
                    else
                        target->RemoveAurasDueToSpell(62388);
            }
            break;
        case SPELLFAMILY_ROGUE:
        {
            switch (spell->Id)
            {
                // Killing Spree
                case 51690:
                {
                    if (target->hasUnitState(UNIT_STAT_STUNNED) || target->isFeared())
                        return;

                    std::list<Unit*> targets;
                    {
                        // eff_radius ==0
                        float radius = GetSpellMaxRange(sSpellRangeStore.LookupEntry(spell->rangeIndex));

                        MaNGOS::AnyUnfriendlyVisibleUnitInObjectRangeCheck u_check(target, target, radius);
                        MaNGOS::UnitListSearcher<MaNGOS::AnyUnfriendlyVisibleUnitInObjectRangeCheck> checker(target, targets, u_check);
                        Cell::VisitAllObjects(target, checker, radius);
                    }

                    if(targets.empty())
                        return;

                    std::list<Unit*>::const_iterator itr = targets.begin();
                    std::advance(itr, rand()%targets.size());
                    Unit* victim = *itr;

                    target->CastSpell(victim, 57840, true);
                    target->CastSpell(victim, 57841, true);
                    return;
                }
                default:
                    break;
            }
            break;
        }
        case SPELLFAMILY_HUNTER:
        {
            // Explosive Shot
            if (spell->SpellFamilyFlags & UI64LIT(0x8000000000000000))
            {
                target->CastCustomSpell(target, 53352, &m_modifier.m_amount, 0, 0, true, 0, this, GetCasterGUID());
                return;
            }
            switch (spell->Id)
            {
                // Harpooner's Mark
                // case 40084:
                //    return;
                // Feeding Frenzy Rank 1 & 2
                case 53511:
                case 53512:
                {
                    Unit* victim = target->getVictim();
                    if( victim && victim->GetHealth() * 100 < victim->GetMaxHealth() * 35 )
                        target->CastSpell(target, spell->Id == 53511 ? 60096 : 60097, true, NULL, this);
                    return;
                }
                default:
                    break;
            }
            break;
        }
        case SPELLFAMILY_SHAMAN:
        {
            // Astral Shift
            if (spell->Id == 52179)
            {
                // Periodic need for remove visual on stun/fear/silence lost
                if (!(target->GetUInt32Value(UNIT_FIELD_FLAGS)&(UNIT_FLAG_STUNNED|UNIT_FLAG_FLEEING|UNIT_FLAG_SILENCED)))
                    target->RemoveAurasDueToSpell(52179);
                return;
            }
            break;
        }
        case SPELLFAMILY_DEATHKNIGHT:
        {
            // Death and Decay
            if (spell->SpellFamilyFlags & UI64LIT(0x0000000000000020))
            {
                if (Unit *caster = GetCaster())
                    caster->CastCustomSpell(target, 52212, &m_modifier.m_amount, NULL, NULL, true, NULL, this);
                return;
            }
            // Raise Dead
//            if (spell->SpellFamilyFlags & UI64LIT(0x0000000000001000))
//                return;
            // Chains of Ice
            if (spell->SpellFamilyFlags & UI64LIT(0x0000400000000000))
            {
                // Get 0 effect aura
                Aura *slow = target->GetAura(GetId(), EFFECT_INDEX_0);
                if (slow)
                {
                    slow->ApplyModifier(false, true);
                    Modifier *mod = slow->GetModifier();
                    mod->m_amount+= m_modifier.m_amount;
                    if (mod->m_amount > 0) mod->m_amount = 0;
                    slow->ApplyModifier(true, true);
                }
                return;
            }
            // Hysteria
            if (spell->SpellFamilyFlags & UI64LIT(0x0000000020000000))
            {
                uint32 deal = m_modifier.m_amount * target->GetMaxHealth() / 100;
                target->DealDamage(target, deal, NULL, DIRECT_DAMAGE, SPELL_SCHOOL_MASK_NORMAL, NULL, false);
                target->SendSpellNonMeleeDamageLog(target, spell->Id, deal, SPELL_SCHOOL_MASK_NORMAL, 0, 0, false, 0, false);
                return;
            }
            // Summon Gargoyle
//            if (spell->SpellFamilyFlags & UI64LIT(0x0000008000000000))
//                return;
            // Death Rune Mastery
//            if (spell->SpellFamilyFlags & UI64LIT(0x0000000000004000))
//                return;
            // Bladed Armor
            if (spell->SpellIconID == 2653)
            {
                // Increases your attack power by $s1 for every $s2 armor value you have.
                // Calculate AP bonus (from 1 efect of this spell)
                int32 apBonus = m_modifier.m_amount * target->GetArmor() / target->CalculateSpellDamage(target, spell, EFFECT_INDEX_1);
                target->CastCustomSpell(target, 61217, &apBonus, &apBonus, NULL, true, NULL, this);
                return;
            }
            // Death Rune Mastery
            if (spell->SpellIconID == 2622)
            {
                if (target->GetTypeId() != TYPEID_PLAYER || target->isInCombat())
                    return;

                Player *player = (Player*)target;
                for (uint32 i = 0; i < MAX_RUNES; ++i)
                {
                    if (!player->GetRuneCooldown(i))
                    {
                        RuneType type = player->GetBaseRune(i);
                        if (player->GetCurrentRune(i) == RUNE_DEATH && (type == RUNE_FROST || type == RUNE_UNHOLY) && player->IsRuneConvertedBy(i, spell->Id))
                        {
                            player->ConvertRune(i, type);
                            player->ClearConvertedBy(i);
                        }
                    }
                }
            }
            // Blood of the North and Reaping
            if (spell->SpellIconID == 3041 || spell->SpellIconID == 22)
            {
                if (target->GetTypeId() != TYPEID_PLAYER || target->isInCombat())
                    return;

                Player *player = (Player*)target;
                for (uint32 i = 0; i < MAX_RUNES; ++i)
                {
                    if (!player->GetRuneCooldown(i) && player->IsRuneConvertedBy(i, spell->Id))
                    {
                        RuneType type = player->GetBaseRune(i);
                        if (player->GetCurrentRune(i) == RUNE_DEATH && type == RUNE_BLOOD)
                        {
                            player->ConvertRune(i, type);
                            player->ClearConvertedBy(i);
                        }
                    }
                }
            }
            break;
        }
        default:
            break;
    }
}

void Aura::HandlePreventFleeing(bool apply, bool Real)
{
    if(!Real)
        return;

    Unit::AuraList const& fearAuras = GetTarget()->GetAurasByType(SPELL_AURA_MOD_FEAR);
    if( !fearAuras.empty() )
    {
        if (apply)
            GetTarget()->SetFeared(false, fearAuras.front()->GetCasterGUID());
        else
            GetTarget()->SetFeared(true);
    }
}

void Aura::HandleManaShield(bool apply, bool Real)
{
    if(!Real)
        return;

    // prevent double apply bonuses
    if(apply && (GetTarget()->GetTypeId()!=TYPEID_PLAYER || !((Player*)GetTarget())->GetSession()->PlayerLoading()))
    {
        if(Unit* caster = GetCaster())
        {
            float DoneActualBenefit = 0.0f;
            switch(GetSpellProto()->SpellFamilyName)
            {
                case SPELLFAMILY_MAGE:
                    if(GetSpellProto()->SpellFamilyFlags & UI64LIT(0x0000000000008000))
                    {
                        // Mana Shield
                        // +50% from +spd bonus
                        DoneActualBenefit = caster->SpellBaseDamageBonusDone(GetSpellSchoolMask(GetSpellProto())) * 0.5f;
                        break;
                    }
                    break;
                default:
                    break;
            }

            DoneActualBenefit *= caster->CalculateLevelPenalty(GetSpellProto());

            m_modifier.m_amount += (int32)DoneActualBenefit;
        }
    }
}

void Aura::HandleArenaPreparation(bool apply, bool Real)
{
    if(!Real)
        return;

    if(apply)
        GetTarget()->SetFlag(UNIT_FIELD_FLAGS, UNIT_FLAG_PREPARATION);
    else
        GetTarget()->RemoveFlag(UNIT_FIELD_FLAGS, UNIT_FLAG_PREPARATION);
}

/**
 * Such auras are applied from a caster(=player) to a vehicle.
 * This has been verified using spell #49256
 */
void Aura::HandleAuraControlVehicle(bool apply, bool Real)
{
    if(!Real)
        return;

    Unit* target = GetTarget();
    if (target->GetTypeId() != TYPEID_UNIT || !((Creature*)target)->isVehicle())
        return;
    Vehicle* vehicle = (Vehicle*)target;

    Unit *player = GetCaster();
    if(!player || player->GetTypeId() != TYPEID_PLAYER)
        return;

    if (apply)
    {
        if(Pet *pet = player->GetPet())
            pet->Remove(PET_SAVE_AS_CURRENT);
        //((Player*)player)->EnterVehicle(vehicle);
    }
    else
    {
        SpellEntry const *spell = GetSpellProto();

        // some SPELL_AURA_CONTROL_VEHICLE auras have a dummy effect on the player - remove them
        player->RemoveAurasDueToSpell(spell->Id);

        //((Player*)player)->ExitVehicle(vehicle);
    }
}

void Aura::HandleAuraOpenStable(bool apply, bool Real)
{
    if(!Real || GetTarget()->GetTypeId() != TYPEID_PLAYER || !GetTarget()->IsInWorld())
        return;

    Player* player = (Player*)GetTarget();

    if (apply)
        player->GetSession()->SendStablePet(player->GetObjectGuid());

    // client auto close stable dialog at !apply aura
}

void Aura::HandleAuraLinked(bool apply, bool Real)
{
    if (!Real)
        return;

    uint32 linkedSpell = GetSpellProto()->EffectTriggerSpell[m_effIndex];
    SpellEntry const *spellInfo = sSpellStore.LookupEntry(linkedSpell);
    if (!spellInfo)
    {
        sLog.outError("HandleAuraLinked for spell %u effect %u: triggering unknown spell %u", GetSpellProto()->Id, m_effIndex, linkedSpell);
        return;
    }

    if (apply)
        GetTarget()->CastSpell(GetTarget(), linkedSpell, true, NULL, this);
    else
        GetTarget()->RemoveAurasByCasterSpell(linkedSpell, GetCasterGUID());
}

void Aura::HandleIgnoreUnitState(bool apply, bool Real)
{
    Unit* target = GetTarget();

    if(target->GetTypeId() != TYPEID_PLAYER || !Real)
        return;

    // for alowing charge/intercept/intervene in different stances
    if (GetId() == 57499 && apply)
        GetHolder()->SetAuraFlags(19);
}

void Aura::HandleAuraConvertRune(bool apply, bool Real)
{
    if(!Real)
        return;

    if(GetTarget()->GetTypeId() != TYPEID_PLAYER)
        return;

    Player *plr = (Player*)GetTarget();

    if(plr->getClass() != CLASS_DEATH_KNIGHT)
        return;

    RuneType runeFrom = RuneType(GetSpellProto()->EffectMiscValue[m_effIndex]);
    RuneType runeTo   = RuneType(GetSpellProto()->EffectMiscValueB[m_effIndex]);

    if (apply)
    {
        for(uint32 i = 0; i < MAX_RUNES; ++i)
        {
            if (plr->GetCurrentRune(i) == runeFrom && !plr->GetRuneCooldown(i))
            {
                plr->ConvertRune(i, runeTo, GetId());
                break;
            }
        }
    }
    else
    {
        for(uint32 i = 0; i < MAX_RUNES; ++i)
        {
            if(plr->GetCurrentRune(i) == runeTo && plr->GetBaseRune(i) == runeFrom)
            {
                plr->ConvertRune(i, runeFrom);
                plr->ClearConvertedBy(i);
                break;
            }
        }
    }
}

void Aura::HandlePhase(bool apply, bool Real)
{
    if(!Real)
        return;

    Unit *target = GetTarget();

    // always non stackable
    if(apply)
    {
        Unit::AuraList const& phases = target->GetAurasByType(SPELL_AURA_PHASE);
        if(!phases.empty())
            target->RemoveAurasDueToSpell(phases.front()->GetId(), GetHolder());
    }

    // no-phase is also phase state so same code for apply and remove

    // phase auras normally not expected at BG but anyway better check
    if(target->GetTypeId() == TYPEID_PLAYER)
    {
        // drop flag at invisible in bg
        if(((Player*)target)->InBattleGround())
            if(BattleGround *bg = ((Player*)target)->GetBattleGround())
                bg->EventPlayerDroppedFlag((Player*)target);

        // GM-mode have mask 0xFFFFFFFF
        if(!((Player*)target)->isGameMaster())
            target->SetPhaseMask(apply ? GetMiscValue() : PHASEMASK_NORMAL, false);

        ((Player*)target)->GetSession()->SendSetPhaseShift(apply ? GetMiscValue() : PHASEMASK_NORMAL);

        if (GetEffIndex() == EFFECT_INDEX_0)
        {
            SpellAreaForAreaMapBounds saBounds = sSpellMgr.GetSpellAreaForAuraMapBounds(GetId());
            if(saBounds.first != saBounds.second)
            {
                uint32 zone, area;
                target->GetZoneAndAreaId(zone, area);

                for(SpellAreaForAreaMap::const_iterator itr = saBounds.first; itr != saBounds.second; ++itr)
                {
                    // some auras remove at aura remove
                    if(!itr->second->IsFitToRequirements((Player*)target, zone, area))
                        target->RemoveAurasDueToSpell(itr->second->spellId);
                    // some auras applied at aura apply
                    else if(itr->second->autocast)
                    {
                        if (!target->HasAura(itr->second->spellId, EFFECT_INDEX_0))
                            target->CastSpell(target, itr->second->spellId, true);
                    }
                }
            }
        }
    }
    else
        target->SetPhaseMask(apply ? GetMiscValue() : PHASEMASK_NORMAL, false);

    // need triggering visibility update base at phase update of not GM invisible (other GMs anyway see in any phases)
    if(target->GetVisibility() != VISIBILITY_OFF)
        target->SetVisibility(target->GetVisibility());
}

void Aura::HandleAuraSafeFall( bool Apply, bool Real )
{
    // implemented in WorldSession::HandleMovementOpcodes

    // only special case
    if(Apply && Real && GetId() == 32474 && GetTarget()->GetTypeId() == TYPEID_PLAYER)
        ((Player*)GetTarget())->ActivateTaxiPathTo(506, GetId());
}

bool Aura::IsCritFromAbilityAura(Unit* caster, uint32& damage)
{
    Unit::AuraList const& auras = caster->GetAurasByType(SPELL_AURA_ABILITY_PERIODIC_CRIT);
    for(Unit::AuraList::const_iterator itr = auras.begin(); itr != auras.end(); ++itr)
    {
        if (!(*itr)->isAffectedOnSpell(GetSpellProto()))
            continue;
        if (!caster->IsSpellCrit(GetTarget(), GetSpellProto(), GetSpellSchoolMask(GetSpellProto())))
            break;

        damage = caster->SpellCriticalDamageBonus(GetSpellProto(), damage, GetTarget());
        return true;
    }

    // Special exception for Rupture spell, damage can crit after patch 3.3.3
    if (GetSpellProto()->SpellFamilyName == SPELLFAMILY_ROGUE && GetSpellProto()->SpellFamilyFlags & UI64LIT(0x000000000000100000))
    {
        if(caster->IsSpellCrit(GetTarget(), GetSpellProto(), GetSpellSchoolMask(GetSpellProto())))
        {
            damage = caster->SpellCriticalDamageBonus(GetSpellProto(), damage, GetTarget());
            return true;
        }
    }

    return false;
}

void Aura::HandleModTargetArmorPct(bool /*apply*/, bool /*Real*/)
{
    if(GetTarget()->GetTypeId() != TYPEID_PLAYER)
        return;

    ((Player*)GetTarget())->UpdateArmorPenetration();
}

void Aura::HandleAuraModAllCritChance(bool apply, bool Real)
{
    // spells required only Real aura add/remove
    if(!Real)
        return;

    Unit *target = GetTarget();

    if(target->GetTypeId() != TYPEID_PLAYER)
        return;

    ((Player*)target)->HandleBaseModValue(CRIT_PERCENTAGE,         FLAT_MOD, float (m_modifier.m_amount), apply);
    ((Player*)target)->HandleBaseModValue(OFFHAND_CRIT_PERCENTAGE, FLAT_MOD, float (m_modifier.m_amount), apply);
    ((Player*)target)->HandleBaseModValue(RANGED_CRIT_PERCENTAGE,  FLAT_MOD, float (m_modifier.m_amount), apply);

    // included in Player::UpdateSpellCritChance calculation
    ((Player*)target)->UpdateAllSpellCritChances();
}

void Aura::HandleAllowOnlyAbility(bool apply, bool Real)
{
    if(!Real)
        return;

    Unit *target = GetTarget();

    if(apply)
    {
        target->setAttackTimer(BASE_ATTACK,m_duration);
        target->setAttackTimer(RANGED_ATTACK,m_duration);
        target->setAttackTimer(OFF_ATTACK,m_duration);
    }
    else
    {
        target->resetAttackTimer(BASE_ATTACK);
        target->resetAttackTimer(RANGED_ATTACK);
        target->resetAttackTimer(OFF_ATTACK);
    }

    target->UpdateDamagePhysical(BASE_ATTACK);
    target->UpdateDamagePhysical(RANGED_ATTACK);
    target->UpdateDamagePhysical(OFF_ATTACK);
}

void Aura::SetAuraMaxDuration( int32 duration )
{
	m_maxduration = duration;

	// possible overwrite persistent state
	if (duration > 0)
	{
		if (!(GetHolder()->IsPassive() && GetSpellProto()->DurationIndex == 0))
			GetHolder()->SetPermanent(false);

		GetHolder()->SetAuraFlags(GetHolder()->GetAuraFlags() | AFLAG_DURATION);
	}
}

bool Aura::IsLastAuraOnHolder()
{
    for (int32 i = 0; i < MAX_EFFECT_INDEX; ++i)
        if (i != GetEffIndex() && GetHolder()->m_auras[i])
            return false;
    return true;
}

SpellAuraHolder::SpellAuraHolder(SpellEntry const* spellproto, Unit *target, WorldObject *caster, Item *castItem) : m_caster_guid(0), m_target(target),
m_castItemGuid(castItem?castItem->GetGUID():0), m_permanent(false),
m_isRemovedOnShapeLost(true), m_in_use(0), m_deleted(false), m_removeMode(AURA_REMOVE_BY_DEFAULT), m_AuraDRGroup(DIMINISHING_NONE), m_auraSlot(MAX_AURAS),
m_auraFlags(AFLAG_NONE), m_auraLevel(1), m_procCharges(0), m_stackAmount(1)
{
    ASSERT(target);
    ASSERT(spellproto && spellproto == sSpellStore.LookupEntry( spellproto->Id ) && "`info` must be pointer to sSpellStore element");

    if(!caster)
        m_caster_guid = target->GetGUID();
    else
    {
        // remove this assert when not unit casters will be supported
        ASSERT(caster->GetObjectGuid().IsUnit())
        m_caster_guid = caster->GetGUID();
    }

    m_applyTime = time(NULL);
    m_spellProto = spellproto;
    m_isPassive = IsPassiveSpell(GetId());
    m_isDeathPersist = IsDeathPersistentSpell(m_spellProto);
    m_isSingleTarget = IsSingleTargetSpell(spellproto);

    if(GetSpellMaxDuration(m_spellProto) == -1 || m_isPassive && m_spellProto->DurationIndex == 0)
        m_permanent = true;

    m_isRemovedOnShapeLost = (m_caster_guid==m_target->GetGUID() &&
                              m_spellProto->Stances &&
                            !(m_spellProto->AttributesEx2 & SPELL_ATTR_EX2_NOT_NEED_SHAPESHIFT) &&
                            !(m_spellProto->Attributes & SPELL_ATTR_NOT_SHAPESHIFT));

    Player* modOwner = caster && caster->GetObjectGuid().IsUnit() ? ((Unit*)caster)->GetSpellModOwner() : NULL;

    m_procCharges = m_spellProto->procCharges;
    if(modOwner)
        modOwner->ApplySpellMod(GetId(), SPELLMOD_CHARGES, m_procCharges);

    if (caster && caster->GetObjectGuid().IsUnit() && m_spellProto->Id == 22959)                // Improved Scorch
    {
        // Glyph of Improved Scorch
        if (Aura* glyph = ((Unit*)caster)->GetDummyAura(56371))
            m_stackAmount = glyph->GetModifier()->m_amount;
    }

    for (int32 i = 0; i < MAX_EFFECT_INDEX; ++i)
        m_auras[i] = NULL;
}

void SpellAuraHolder::AddAura(Aura *aura, SpellEffectIndex index)
{
    m_auras[index] = aura;
    m_auraFlags |= (1 << index);
}

void SpellAuraHolder::RemoveAura(SpellEffectIndex index)
{
    m_auras[index] = NULL;
    m_auraFlags &= ~(1 << index);
}

void SpellAuraHolder::ApplyAuraModifiers(bool apply, bool real)
{
    for (int32 i = 0; i < MAX_EFFECT_INDEX && !IsDeleted(); ++i)
        if (Aura *aur = GetAuraByEffectIndex(SpellEffectIndex(i)))
            aur->ApplyModifier(apply, real);
}

void SpellAuraHolder::_AddSpellAuraHolder()
{
    if (!GetId())
        return;
    if(!m_target)
        return;

    // Try find slot for aura
    uint8 slot = NULL_AURA_SLOT;

    // Lookup free slot
    if (m_target->GetVisibleAurasCount() < MAX_AURAS)
    {
        Unit::VisibleAuraMap const *visibleAuras = m_target->GetVisibleAuras();
        for(uint8 i = 0; i < MAX_AURAS; ++i)
        {
            Unit::VisibleAuraMap::const_iterator itr = visibleAuras->find(i);
            if(itr == visibleAuras->end())
            {
                slot = i;
                // update for out of range group members (on 1 slot use)
                m_target->UpdateAuraForGroup(slot);
                break;
            }
        }
    }

    Unit* caster = GetCaster();

    // set infinity cooldown state for spells
    if(caster && caster->GetTypeId() == TYPEID_PLAYER)
    {
        if (m_spellProto->Attributes & SPELL_ATTR_DISABLED_WHILE_ACTIVE)
        {
            Item* castItem = m_castItemGuid ? ((Player*)caster)->GetItemByGuid(m_castItemGuid) : NULL;
            ((Player*)caster)->AddSpellAndCategoryCooldowns(m_spellProto,castItem ? castItem->GetEntry() : 0, NULL,true);
        }
    }

    uint8 flags = 0;
    for (int32 i = 0; i < MAX_EFFECT_INDEX; ++i)
    {
        if (m_auras[i])
            flags |= (1 << i);
    }
    flags |= ((GetCasterGUID() == GetTarget()->GetGUID()) ? AFLAG_NOT_CASTER : AFLAG_NONE) | ((GetSpellMaxDuration(m_spellProto) > 0) ? AFLAG_DURATION : AFLAG_NONE) | (IsPositive() ? AFLAG_POSITIVE : AFLAG_NEGATIVE);
    SetAuraFlags(flags);

    SetAuraLevel(caster ? caster->getLevel() : sWorld.getConfig(CONFIG_UINT32_MAX_PLAYER_LEVEL));

    if (IsNeedVisibleSlot(caster))
    {
        SetAuraSlot( slot );
        if(slot < MAX_AURAS)                        // slot found send data to client
        {
            SetVisibleAura(false);
            SendAuraUpdate(false);
        }

        //*****************************************************
        // Update target aura state flag on holder apply
        // TODO: Make it easer
        //*****************************************************

        // Sitdown on apply aura req seated
        if (m_spellProto->AuraInterruptFlags & AURA_INTERRUPT_FLAG_NOT_SEATED && !m_target->IsSitState())
            m_target->SetStandState(UNIT_STAND_STATE_SIT);

        // register aura diminishing on apply
        if (getDiminishGroup() != DIMINISHING_NONE )
            m_target->ApplyDiminishingAura(getDiminishGroup(), true);

        // Update Seals information
        if (IsSealSpell(m_spellProto))
            m_target->ModifyAuraState(AURA_STATE_JUDGEMENT, true);

        // Conflagrate aura state on Immolate and Shadowflame
        if (m_spellProto->SpellFamilyName == SPELLFAMILY_WARLOCK &&
            // Immolate
            ((m_spellProto->SpellFamilyFlags & UI64LIT(0x0000000000000004)) ||
            // Shadowflame
            (m_spellProto->SpellFamilyFlags2 & 0x00000002)))
            m_target->ModifyAuraState(AURA_STATE_CONFLAGRATE, true);

        // Faerie Fire (druid versions)
        if (m_spellProto->SpellFamilyName == SPELLFAMILY_DRUID && (m_spellProto->SpellFamilyFlags & UI64LIT(0x0000000000000400)))
            m_target->ModifyAuraState(AURA_STATE_FAERIE_FIRE, true);

        // Sting (hunter's pet ability)
        if (m_spellProto->Category == 1133)
            m_target->ModifyAuraState(AURA_STATE_FAERIE_FIRE, true);

        // Victorious
        if (m_spellProto->SpellFamilyName == SPELLFAMILY_WARRIOR && (m_spellProto->SpellFamilyFlags & UI64LIT(0x0004000000000000)))
            m_target->ModifyAuraState(AURA_STATE_WARRIOR_VICTORY_RUSH, true);

        // Swiftmend state on Regrowth & Rejuvenation
        if (m_spellProto->SpellFamilyName == SPELLFAMILY_DRUID && (m_spellProto->SpellFamilyFlags & UI64LIT(0x50)))
            m_target->ModifyAuraState(AURA_STATE_SWIFTMEND, true);

        // Deadly poison aura state
        if(m_spellProto->SpellFamilyName == SPELLFAMILY_ROGUE && (m_spellProto->SpellFamilyFlags & UI64LIT(0x10000)))
            m_target->ModifyAuraState(AURA_STATE_DEADLY_POISON, true);

        // Enrage aura state
        if(m_spellProto->Dispel == DISPEL_ENRAGE)
            m_target->ModifyAuraState(AURA_STATE_ENRAGE, true);

        // Mechanic bleed aura state
        if(GetAllSpellMechanicMask(m_spellProto) & (1 << (MECHANIC_BLEED-1)))
            m_target->ModifyAuraState(AURA_STATE_MECHANIC_BLEED, true);

    }
}

void SpellAuraHolder::_RemoveSpellAuraHolder()
{
 // Remove all triggered by aura spells vs unlimited duration
    // except same aura replace case
    if(m_removeMode!=AURA_REMOVE_BY_STACK)
        CleanupTriggeredSpells();

    Unit* caster = GetCaster();

    if(caster && IsPersistent())
    {
        DynamicObject *dynObj = caster->GetDynObject(GetId());
        if (dynObj)
            dynObj->RemoveAffected(m_target);
    }

    //passive auras do not get put in slots - said who? ;)
    // Note: but totem can be not accessible for aura target in time remove (to far for find in grid)
    //if(m_isPassive && !(caster && caster->GetTypeId() == TYPEID_UNIT && ((Creature*)caster)->isTotem()))
    //    return;

    uint8 slot = GetAuraSlot();

    if(slot >= MAX_AURAS)                                   // slot not set
        return;

    if(m_target->GetVisibleAura(slot) == 0)
        return;

    // unregister aura diminishing (and store last time)
    if (getDiminishGroup() != DIMINISHING_NONE )
        m_target->ApplyDiminishingAura(getDiminishGroup(), false);

    SetAuraFlags(AFLAG_NONE);
    SetAuraLevel(0);
    SetVisibleAura(true);

    if (m_removeMode != AURA_REMOVE_BY_DELETE)
    {
        SendAuraUpdate(true);

        // update for out of range group members
        m_target->UpdateAuraForGroup(slot);

        //*****************************************************
        // Update target aura state flag (at last aura remove)
        //*****************************************************
        // Enrage aura state
        if(m_spellProto->Dispel == DISPEL_ENRAGE)
            m_target->ModifyAuraState(AURA_STATE_ENRAGE, false);

        // Mechanic bleed aura state
        if(GetAllSpellMechanicMask(m_spellProto) & (1 << (MECHANIC_BLEED-1)))
            m_target->ModifyAuraState(AURA_STATE_MECHANIC_BLEED, false);

        uint32 removeState = 0;
        uint64 removeFamilyFlag = m_spellProto->SpellFamilyFlags;
        uint32 removeFamilyFlag2 = m_spellProto->SpellFamilyFlags2;
        switch(m_spellProto->SpellFamilyName)
        {
            case SPELLFAMILY_PALADIN:
                if (IsSealSpell(m_spellProto))
                    removeState = AURA_STATE_JUDGEMENT;     // Update Seals information
                break;
            case SPELLFAMILY_WARLOCK:
                // Conflagrate aura state on Immolate and Shadowflame,
                if ((m_spellProto->SpellFamilyFlags & UI64LIT(0x0000000000000004)) ||
                    (m_spellProto->SpellFamilyFlags2 & 0x00000002))
                {
                    removeFamilyFlag = UI64LIT(0x0000000000000004);
                    removeFamilyFlag2 = 0x00000002;
                    removeState = AURA_STATE_CONFLAGRATE;
                }
                break;
            case SPELLFAMILY_DRUID:
                if(m_spellProto->SpellFamilyFlags & UI64LIT(0x0000000000000400))
                    removeState = AURA_STATE_FAERIE_FIRE;   // Faerie Fire (druid versions)
                else if(m_spellProto->SpellFamilyFlags & UI64LIT(0x50))
                {
                    removeFamilyFlag = 0x50;
                    removeState = AURA_STATE_SWIFTMEND;     // Swiftmend aura state
                }
                break;
            case SPELLFAMILY_WARRIOR:
                if(m_spellProto->SpellFamilyFlags & UI64LIT(0x0004000000000000))
                    removeState = AURA_STATE_WARRIOR_VICTORY_RUSH; // Victorious
                break;
            case SPELLFAMILY_ROGUE:
                if(m_spellProto->SpellFamilyFlags & UI64LIT(0x10000))
                    removeState = AURA_STATE_DEADLY_POISON; // Deadly poison aura state
                break;
            case SPELLFAMILY_HUNTER:
                if(m_spellProto->SpellFamilyFlags & UI64LIT(0x1000000000000000))
                    removeState = AURA_STATE_FAERIE_FIRE;   // Sting (hunter versions)
        }

        // Remove state (but need check other auras for it)
        if (removeState)
        {
            bool found = false;
            Unit::SpellAuraHolderMap const& holders = m_target->GetSpellAuraHolderMap();
            for (Unit::SpellAuraHolderMap::const_iterator i = holders.begin(); i != holders.end(); ++i)
            {
                SpellEntry const *auraSpellInfo = (*i).second->GetSpellProto();
                if(auraSpellInfo->SpellFamilyName  == m_spellProto->SpellFamilyName &&
                    (auraSpellInfo->SpellFamilyFlags & removeFamilyFlag || auraSpellInfo->SpellFamilyFlags2 & removeFamilyFlag2))
                {
                    found = true;
                    break;
                }
            }
            // this was last holder
            if(!found)
                m_target->ModifyAuraState(AuraState(removeState), false);
        }

        // reset cooldown state for spells
        if(caster && caster->GetTypeId() == TYPEID_PLAYER)
        {
            if ( GetSpellProto()->Attributes & SPELL_ATTR_DISABLED_WHILE_ACTIVE )
                // note: item based cooldowns and cooldown spell mods with charges ignored (unknown existing cases)
                ((Player*)caster)->SendCooldownEvent(GetSpellProto());
        }
    }
}

void SpellAuraHolder::CleanupTriggeredSpells()
{
    for (int32 i = 0; i < MAX_EFFECT_INDEX; ++i)
    {
        if (!m_spellProto->EffectApplyAuraName[i])
            continue;

        uint32 tSpellId = m_spellProto->EffectTriggerSpell[i];
        if(!tSpellId)
            continue;

        SpellEntry const* tProto = sSpellStore.LookupEntry(tSpellId);
        if(!tProto)
            continue;

        if(GetSpellDuration(tProto) != -1)
            continue;

        // needed for spell 43680, maybe others
        // TODO: is there a spell flag, which can solve this in a more sophisticated way?
        if(m_spellProto->EffectApplyAuraName[i] == SPELL_AURA_PERIODIC_TRIGGER_SPELL &&
            GetSpellDuration(m_spellProto) == m_spellProto->EffectAmplitude[i])
            continue;

        m_target->RemoveAurasDueToSpell(tSpellId);
    }
}

bool SpellAuraHolder::ModStackAmount(int32 num)
{
    // Can`t mod
    if (!m_spellProto->StackAmount)
        return true;

    // Modify stack but limit it
    int32 stackAmount = m_stackAmount + num;
    if (stackAmount > (int32)m_spellProto->StackAmount)
        stackAmount = m_spellProto->StackAmount;
    else if (stackAmount <=0) // Last aura from stack removed
    {
        m_stackAmount = 0;
        return true; // need remove aura
    }

    // Update stack amount
    SetStackAmount(stackAmount);
    return false;
}

void SpellAuraHolder::SetStackAmount(uint8 stackAmount)
{
    Unit *target = GetTarget();
    Unit *caster = GetCaster();
    if (!target || !caster)
        return;

    bool refresh = stackAmount >= m_stackAmount;
    if (stackAmount != m_stackAmount)
    {
        m_stackAmount = stackAmount;

        for (int32 i = 0; i < MAX_EFFECT_INDEX; ++i)
        {
            if (Aura *aur = m_auras[i])
            {
                int32 bp = aur->GetBasePoints();
                int32 amount = m_stackAmount * caster->CalculateSpellDamage(target, m_spellProto, SpellEffectIndex(i), &bp);
                // Reapply if amount change
                if (amount != aur->GetModifier()->m_amount)
                {
                    aur->ApplyModifier(false, true);
                    aur->GetModifier()->m_amount = amount;
                    aur->ApplyModifier(true, true);
                }
            }
        }
    }

    if (refresh)
        // Stack increased refresh duration
        RefreshHolder();
    else
        // Stack decreased only send update
        SendAuraUpdate(false);
}

Unit* SpellAuraHolder::GetCaster() const
{
    if(m_caster_guid == m_target->GetGUID())
        return m_target;

    //return ObjectAccessor::GetUnit(*m_target,m_caster_guid);
    //must return caster even if it's in another grid/map
    Unit *unit = ObjectAccessor::GetUnitInWorld(*m_target,m_caster_guid);
    return unit && unit->IsInWorld() ? unit : NULL;
}

bool SpellAuraHolder::IsWeaponBuffCoexistableWith(SpellAuraHolder* ref)
{
    // only item casted spells
    if (!GetCastItemGUID())
        return false;

    // Exclude Debuffs
    if (!IsPositive())
        return false;

    // Exclude Non-generic Buffs [ie: Runeforging] and Executioner-Enchant
    if (GetSpellProto()->SpellFamilyName != SPELLFAMILY_GENERIC || GetId() == 42976)
        return false;

    // Exclude Stackable Buffs [ie: Blood Reserve]
    if (GetSpellProto()->StackAmount)
        return false;

    // only self applied player buffs
    if (m_target->GetTypeId() != TYPEID_PLAYER || m_target->GetGUID() != GetCasterGUID())
        return false;

    Item* castItem = ((Player*)m_target)->GetItemByGuid(GetCastItemGUID());
    if (!castItem)
        return false;

    // Limit to Weapon-Slots
    if (!castItem->IsEquipped() ||
        (castItem->GetSlot() != EQUIPMENT_SLOT_MAINHAND && castItem->GetSlot() != EQUIPMENT_SLOT_OFFHAND))
        return false;

    // form different weapons
    return ref->GetCastItemGUID() && ref->GetCastItemGUID() != GetCastItemGUID();
}

bool SpellAuraHolder::IsNeedVisibleSlot(Unit const* caster) const
{
    bool totemAura = caster && caster->GetTypeId() == TYPEID_UNIT && ((Creature*)caster)->isTotem();

    if (m_spellProto->procFlags)
        return true;
    else if (HasAuraWithTriggerEffect(m_spellProto))
        return true;
    else if (IsSpellHaveAura(m_spellProto, SPELL_AURA_MOD_IGNORE_SHAPESHIFT))
        return true;
    else if (IsSpellHaveAura(m_spellProto, SPELL_AURA_IGNORE_UNIT_STATE))
        return true;

    // passive auras (except totem auras) do not get placed in the slots
    return !m_isPassive || totemAura || HasAreaAuraEffect(m_spellProto);
}

void SpellAuraHolder::SendAuraUpdate(bool remove)
{
    WorldPacket data(SMSG_AURA_UPDATE);
    data << m_target->GetPackGUID();
    data << uint8(GetAuraSlot());
    data << uint32(remove ? 0 : GetId());

    if(remove)
    {
        m_target->SendMessageToSet(&data, true);
        return;
    }

    uint8 auraFlags = GetAuraFlags();
    data << uint8(auraFlags);
    data << uint8(GetAuraLevel());
    data << uint8(m_procCharges ? m_procCharges*m_stackAmount : m_stackAmount);

    if(!(auraFlags & AFLAG_NOT_CASTER))
    {
        data.appendPackGUID(GetCasterGUID());
    }

    if(auraFlags & AFLAG_DURATION)
    {
        // take highest - to display icon even if stun fades
        uint32 max_duration = 0;
        uint32 duration = 0;
        for (int32 i = 0; i < MAX_EFFECT_INDEX; ++i)
        {
            if (Aura *aura = m_auras[i])
            {
                if (uint32(aura->GetAuraMaxDuration()) > max_duration)
                {
                    max_duration = aura->GetAuraMaxDuration();
                    duration = aura->GetAuraDuration();
                }
            }
        }

        data << uint32(max_duration);
        data << uint32(duration);
    }

    m_target->SendMessageToSet(&data, true);
}

void SpellAuraHolder::HandleSpellSpecificBoosts(bool apply)
{
    bool cast_at_remove = false;                            // if spell must be casted at last aura from stack remove
    uint32 spellId1 = 0;
    uint32 spellId2 = 0;
    uint32 spellId3 = 0;
    uint32 spellId4 = 0;

    switch(GetSpellProto()->SpellFamilyName)
    {
        case SPELLFAMILY_GENERIC:
        {
            // Illusionary Barrier
            if(GetId() == 57350 && !apply && m_target->getPowerType() == POWER_MANA)
            {
                cast_at_remove = true;
                spellId1 = 60242;                           // Darkmoon Card: Illusion
            }
            else
            // SPELL_MUTATED_INFECTION - ICC boss Rotface
            if (GetId() == 69674 && !apply && m_removeMode == AURA_REMOVE_BY_DISPEL)
            {
                cast_at_remove = true;
                spellId1 = 69706;
            }
            else
            // SPELL_GAS_SPORE - ICC boss Festergut
            if (GetId() == 69290 && !apply && m_removeMode == AURA_REMOVE_BY_EXPIRE)
            {
                cast_at_remove = true;
                spellId1 = 69291;
                // Cast unknown spell - spore explode
                // spellid2 = ?????;
            }
            else
                return;
            break;
        }
        case SPELLFAMILY_MAGE:
        {
            // Ice Barrier (non stacking from one caster)
            if (m_spellProto->SpellIconID == 32)
            {
                if (!apply && m_removeMode == AURA_REMOVE_BY_DISPEL || m_removeMode == AURA_REMOVE_BY_SHIELD_BREAK)
                {
                    Unit::AuraList const& dummyAuras = m_target->GetAurasByType(SPELL_AURA_DUMMY);
                    for(Unit::AuraList::const_iterator itr = dummyAuras.begin(); itr != dummyAuras.end(); ++itr)
                    {
                        // Shattered Barrier
                        if ((*itr)->GetSpellProto()->SpellIconID == 2945)
                        {
                            cast_at_remove = true;
                            // first rank have 50% chance
                            if ((*itr)->GetId() != 44745 || roll_chance_i(50))
                                spellId1 = 55080;
                            break;
                        }
                    }
                }
                else
                    return;
                break;
            }
            else if (m_spellProto->SpellFamilyFlags & 0x20LL && GetSpellProto()->SpellVisual[0] == 13)
            {
                // Glyph of Frostbolt
                if (Unit * caster = GetCaster())
                    if (caster->HasAura(56370))
                        m_target->RemoveAurasByCasterSpell(GetId(), caster->GetGUID());
            }

            switch(GetId())
            {
                case 11129:                                 // Combustion (remove triggered aura stack)
                {
                    if(!apply)
                        spellId1 = 28682;
                    else
                        return;
                    break;
                }
                case 28682:                                 // Combustion (remove main aura)
                {
                    if(!apply)
                        spellId1 = 11129;
                    else
                        return;
                    break;
                }
                case 44401:                                 // Missile Barrage (triggered)
                case 48108:                                 // Hot Streak (triggered)
                case 57761:                                 // Fireball! (Brain Freeze triggered)
                {
                    // consumed aura
                    if (!apply && m_removeMode != AURA_REMOVE_BY_EXPIRE)
                    {
                        Unit* caster = GetCaster();
                        // Item - Mage T10 2P Bonus
                        if (!caster || !caster->HasAura(70752))
                            return;

                        cast_at_remove = true;
                        spellId1 = 70753;                   // Pushing the Limit
                    }
                    else
                        return;
                    break;
                }
                default:
                    return;
            }
            break;
        }
        case SPELLFAMILY_WARRIOR:
        {
            if(!apply)
            {
                // Remove Blood Frenzy only if target no longer has any Deep Wound or Rend (applying is handled by procs)
                if (GetSpellProto()->Mechanic != MECHANIC_BLEED)
                    return;

                // If target still has one of Warrior's bleeds, do nothing
                Unit::AuraList const& PeriodicDamage = m_target->GetAurasByType(SPELL_AURA_PERIODIC_DAMAGE);
                for(Unit::AuraList::const_iterator i = PeriodicDamage.begin(); i != PeriodicDamage.end(); ++i)
                    if( (*i)->GetCasterGUID() == GetCasterGUID() &&
                        (*i)->GetSpellProto()->SpellFamilyName == SPELLFAMILY_WARRIOR &&
                        (*i)->GetSpellProto()->Mechanic == MECHANIC_BLEED)
                        return;

                spellId1 = 30069;                           // Blood Frenzy (Rank 1)
                spellId2 = 30070;                           // Blood Frenzy (Rank 2)
            }
            break;
        }
        case SPELLFAMILY_WARLOCK:
        {
            // Fear (non stacking)
            if (m_spellProto->SpellFamilyFlags & UI64LIT(0x0000040000000000))
            {
                if(!apply)
                {
                    Unit* caster = GetCaster();
                    if(!caster)
                        return;

                    Unit::AuraList const& dummyAuras = caster->GetAurasByType(SPELL_AURA_DUMMY);
                    for(Unit::AuraList::const_iterator itr = dummyAuras.begin(); itr != dummyAuras.end(); ++itr)
                    {
                        SpellEntry const* dummyEntry = (*itr)->GetSpellProto();
                        // Improved Fear
                        if (dummyEntry->SpellFamilyName == SPELLFAMILY_WARLOCK && dummyEntry->SpellIconID == 98)
                        {
                            cast_at_remove = true;
                            switch((*itr)->GetModifier()->m_amount)
                            {
                                // Rank 1
                                case 0: spellId1 = 60946; break;
                                // Rank 1
                                case 1: spellId1 = 60947; break;
                            }
                            break;
                        }
                    }
                }
                else
                    return;
            }
            // Shadowflame (DoT)
            else if (m_spellProto->SpellFamilyFlags2 & 0x00000002)
            {
                // Glyph of Shadowflame
                Unit* caster;
                if(!apply)
                    spellId1 = 63311;
                else if(((caster = GetCaster())) && caster->HasAura(63310))
                    spellId1 = 63311;
                else
                    return;
            }
            else
                return;
            break;
        }
        case SPELLFAMILY_PRIEST:
        {
            // Shadow Word: Pain (need visual check fro skip improvement talent) or Vampiric Touch
            if (m_spellProto->SpellIconID == 234 && m_spellProto->SpellVisual[0] || m_spellProto->SpellIconID == 2213)
            {
                if (!apply && m_removeMode == AURA_REMOVE_BY_DISPEL)
                {
                    Unit* caster = GetCaster();
                    if(!caster)
                        return;

                    Unit::AuraList const& dummyAuras = caster->GetAurasByType(SPELL_AURA_DUMMY);
                    for(Unit::AuraList::const_iterator itr = dummyAuras.begin(); itr != dummyAuras.end(); ++itr)
                    {
                        // Shadow Affinity
                        if ((*itr)->GetSpellProto()->SpellFamilyName == SPELLFAMILY_PRIEST
                            && (*itr)->GetSpellProto()->SpellIconID == 178)
                        {
                            // custom cast code
                            int32 basepoints0 = (*itr)->GetModifier()->m_amount * caster->GetCreateMana() / 100;
                            caster->CastCustomSpell(caster, 64103, &basepoints0, NULL, NULL, true, NULL);
                            return;
                        }
                    }
                }
                else
                    return;
            }
            // Power Word: Shield
            else if (apply && m_spellProto->SpellFamilyFlags & UI64LIT(0x0000000000000001) && m_spellProto->Mechanic == MECHANIC_SHIELD)
            {
                Unit* caster = GetCaster();
               if(!caster)
                    return;

                // Glyph of Power Word: Shield
                if (Aura* glyph = caster->GetAura(55672, EFFECT_INDEX_0))
                {
                    Aura *shield = GetAuraByEffectIndex(EFFECT_INDEX_0);
                    int32 heal = (glyph->GetModifier()->m_amount * shield->GetModifier()->m_amount)/100;
                    caster->CastCustomSpell(m_target, 56160, &heal, NULL, NULL, true, 0, shield);
                }
                return;
            }

            switch(GetId())
            {
                // Abolish Disease (remove 1 more poison effect with Body and Soul)
                case 552:
                {
                    if(apply)
                    {
                        int chance =0;
                        Unit::AuraList const& dummyAuras = m_target->GetAurasByType(SPELL_AURA_DUMMY);
                        for(Unit::AuraList::const_iterator itr = dummyAuras.begin(); itr != dummyAuras.end(); ++itr)
                        {
                            SpellEntry const* dummyEntry = (*itr)->GetSpellProto();
                            // Body and Soul (talent ranks)
                            if (dummyEntry->SpellFamilyName == SPELLFAMILY_PRIEST && dummyEntry->SpellIconID == 2218 &&
                                dummyEntry->SpellVisual[0]==0)
                            {
                                chance = (*itr)->GetSpellProto()->CalculateSimpleValue(EFFECT_INDEX_1);
                                break;
                            }
                        }

                        if(roll_chance_i(chance))
                            spellId1 = 64134;               // Body and Soul (periodic dispel effect)
                    }
                    else
                        spellId1 = 64134;                   // Body and Soul (periodic dispel effect)
                    break;
                }
                // Dispersion mana reg and immunity
                case 47585:
                    spellId1 = 60069;                       // Dispersion
                    spellId2 = 63230;                       // Dispersion
                    break;
                default:
                    return;
            }
           break;
        }
        case SPELLFAMILY_DRUID:
        {
            // Barkskin
            if (GetId()==22812 && m_target->HasAura(63057)) // Glyph of Barkskin
                spellId1 = 63058;                           // Glyph - Barkskin 01
            else
                return;
            break;
        }
        case SPELLFAMILY_ROGUE:
            // Sprint (skip non player casted spells by category)
            if (GetSpellProto()->SpellFamilyFlags & UI64LIT(0x0000000000000040) && GetSpellProto()->Category == 44)
            {
                if(!apply || m_target->HasAura(58039))      // Glyph of Blurred Speed
                    spellId1 = 61922;                       // Sprint (waterwalk)
                else
                   return;
            }
            else
                return;
            break;
        case SPELLFAMILY_HUNTER:
        {
            // The Beast Within and Bestial Wrath - immunity
            if (GetId() == 19574 || GetId() == 34471)
            {
                spellId1 = 24395;
                spellId2 = 24396;
                spellId3 = 24397;
                spellId4 = 26592;
            }
            // Freezing Trap Effect
            else if (m_spellProto->SpellFamilyFlags & UI64LIT(0x0000000000000008))
            {
                if(!apply)
                {
                    Unit *caster = GetCaster();
                    // Glyph of Freezing Trap
                    if (caster && caster->HasAura(56845))
                    {
                        cast_at_remove = true;
                        spellId1 = 61394;
                    }
                    else
                        return;
                }
                else
                    return;
            }
            // Aspect of the Dragonhawk dodge
            else if (GetSpellProto()->SpellFamilyFlags2 & 0x00001000)
            {
                spellId1 = 61848;

                // triggered spell have same category as main spell and cooldown
                if (apply && m_target->GetTypeId()==TYPEID_PLAYER)
                    ((Player*)m_target)->RemoveSpellCooldown(61848);
            }
            else
                return;
            break;
        }
        case SPELLFAMILY_PALADIN:
        {
            if (m_spellProto->Id == 19746)                  // Aura Mastery (on Concentration Aura remove and apply)
            {
                Unit *caster = GetCaster();
                if (!caster)
                    return;

                if (apply && caster->HasAura(31821))
                    caster->CastSpell(caster, 64364, true, NULL);
                else if (!apply)
                    caster->RemoveAurasDueToSpell(64364);
            }
            if (m_spellProto->Id == 31821)                  // Aura Mastery (on Aura Mastery original buff remove)
            {
                Unit *caster = GetCaster();
                if (!caster)
                    return;

                if (apply && caster->HasAura(19746))
                    caster->CastSpell(caster, 64364, true, NULL);
                else if (!apply)
                    caster->RemoveAurasDueToSpell(64364);
            }
            if (m_spellProto->Id == 31884)                  // Avenging Wrath
            {
                if(!apply)
                    spellId1 = 57318;                       // Sanctified Wrath (triggered)
                else
                {
                    int32 percent = 0;
                    Unit::AuraList const& dummyAuras = m_target->GetAurasByType(SPELL_AURA_DUMMY);
                    for(Unit::AuraList::const_iterator itr = dummyAuras.begin(); itr != dummyAuras.end(); ++itr)
                    {
                        if ((*itr)->GetSpellProto()->SpellIconID == 3029)
                        {
                            percent = (*itr)->GetModifier()->m_amount;
                            break;
                        }
                    }

                    // apply in special way
                    if(percent)
                    {
                        spellId1 = 57318;                    // Sanctified Wrath (triggered)
                        // prevent aura deletion, specially in multi-boost case
                        SetInUse(true);
                        m_target->CastCustomSpell(m_target, spellId1, &percent, &percent, NULL, true, NULL);
                        SetInUse(false);
                    }
                    return;
                }
                break;
            }

            // Only process on player casting paladin aura
            // all aura bonuses applied also in aura area effect way to caster
            if (GetCasterGUID() != m_target->GetGUID() || !IS_PLAYER_GUID(GetCasterGUID()))
                return;

            if (GetSpellSpecific(m_spellProto->Id) != SPELL_AURA)
                return;

            // Sanctified Retribution and Swift Retribution (they share one aura), but not Retribution Aura (already gets modded)
            if ((GetSpellProto()->SpellFamilyFlags & UI64LIT(0x0000000000000008))==0)
                spellId1 = 63531;                           // placeholder for talent spell mods
            // Improved Concentration Aura (auras bonus)
            spellId2 = 63510;                               // placeholder for talent spell mods
            // Improved Devotion Aura (auras bonus)
            spellId3 = 63514;                               // placeholder for talent spell mods
            break;
        }
        case SPELLFAMILY_DEATHKNIGHT:
        {
            // second part of spell apply
            switch (GetId())
            {
                case 49039: spellId1 = 50397; break;        // Lichborne

                case 48263:                                 // Frost Presence
                case 48265:                                 // Unholy Presence
                case 48266:                                 // Blood Presence
                {
                    // else part one per 3 pair
                    if (GetId()==48263 || GetId()==48265)   // Frost Presence or Unholy Presence
                    {
                        // Improved Blood Presence
                        int32 heal_pct = 0;
                        if (apply)
                        {
                            Unit::AuraList const& bloodAuras = m_target->GetAurasByType(SPELL_AURA_DUMMY);
                            for(Unit::AuraList::const_iterator itr = bloodAuras.begin(); itr != bloodAuras.end(); ++itr)
                            {
                                // skip same icon
                                if ((*itr)->GetSpellProto()->SpellFamilyName == SPELLFAMILY_DEATHKNIGHT &&
                                    (*itr)->GetSpellProto()->SpellIconID == 2636)
                                {
                                    heal_pct = (*itr)->GetModifier()->m_amount;
                                    break;
                                }
                            }
                        }

                        if (heal_pct)
                            m_target->CastCustomSpell(m_target, 63611, &heal_pct, NULL, NULL, true, NULL, NULL, GetCasterGUID());
                        else
                            m_target->RemoveAurasDueToSpell(63611);
                    }
                    else
                        spellId1 = 63611;                   // Improved Blood Presence, trigger for heal

                    if (GetId()==48263 || GetId()==48266)   // Frost Presence or Blood Presence
                    {
                        // Improved Unholy Presence
                        int32 power_pct = 0;
                        if (apply)
                        {
                            Unit::AuraList const& unholyAuras = m_target->GetAurasByType(SPELL_AURA_DUMMY);
                            for(Unit::AuraList::const_iterator itr = unholyAuras.begin(); itr != unholyAuras.end(); ++itr)
                            {
                                // skip same icon
                                if ((*itr)->GetSpellProto()->SpellFamilyName == SPELLFAMILY_DEATHKNIGHT &&
                                    (*itr)->GetSpellProto()->SpellIconID == 2633)
                                {
                                    power_pct = (*itr)->GetModifier()->m_amount;
                                    break;
                                }
                            }
                        }
                        if (power_pct || !apply)
                            spellId2 = 49772;                   // Unholy Presence, speed part, spell1 used for Improvement presence fit to own presence
                    }
                    else
                        spellId1 = 49772;                       // Unholy Presence move speed

                    if (GetId()==48265 || GetId()==48266)       // Unholy Presence or Blood Presence
                    {
                        // Improved Frost Presence
                        int32 stamina_pct = 0;
                        if (apply)
                        {
                            Unit::AuraList const& frostAuras = m_target->GetAurasByType(SPELL_AURA_DUMMY);
                            for(Unit::AuraList::const_iterator itr = frostAuras.begin(); itr != frostAuras.end(); ++itr)
                            {
                                // skip same icon
                                if ((*itr)->GetSpellProto()->SpellFamilyName == SPELLFAMILY_DEATHKNIGHT &&
                                    (*itr)->GetSpellProto()->SpellIconID == 2632)
                                {
                                    stamina_pct = (*itr)->GetModifier()->m_amount;
                                    break;
                                }
                            }
                        }

                        if (stamina_pct)
                            m_target->CastCustomSpell(m_target, 61261, &stamina_pct, NULL, NULL, true, NULL, NULL, GetCasterGUID());
                        else
                            m_target->RemoveAurasDueToSpell(61261);
                    }
                    else
                        spellId1 = 61261;                   // Frost Presence, stamina

                    if (GetId()==48265)                     // Unholy Presence
                    {
                        // Improved Unholy Presence, special case for own presence
                        int32 power_pct = 0;
                        if (apply)
                        {
                            Unit::AuraList const& unholyAuras = m_target->GetAurasByType(SPELL_AURA_DUMMY);
                            for(Unit::AuraList::const_iterator itr = unholyAuras.begin(); itr != unholyAuras.end(); ++itr)
                            {
                                // skip same icon
                                if ((*itr)->GetSpellProto()->SpellFamilyName == SPELLFAMILY_DEATHKNIGHT &&
                                    (*itr)->GetSpellProto()->SpellIconID == 2633)
                                {
                                    power_pct = (*itr)->GetModifier()->m_amount;
                                    break;
                                }
                            }
                        }

                        if (power_pct)
                        {
                            int32 bp = 5;
                            m_target->CastCustomSpell(m_target, 63622, &bp, &bp, &bp, true, NULL, NULL, GetCasterGUID());
                            m_target->CastCustomSpell(m_target, 65095, &bp, NULL, NULL, true, NULL, NULL, GetCasterGUID());
                        }
                        else
                        {
                            m_target->RemoveAurasDueToSpell(63622);
                            m_target->RemoveAurasDueToSpell(65095);
                        }
                    }
                    break;
                }
            }

            // Improved Blood Presence
            if (GetSpellProto()->SpellIconID == 2636 && m_isPassive)
            {
                // if presence active: Frost Presence or Unholy Presence
                if (apply && (m_target->HasAura(48263) || m_target->HasAura(48265)))
                {
                    Aura* aura = GetAuraByEffectIndex(EFFECT_INDEX_0);
                    if (!aura)
                        return;

                    int32 bp = aura->GetModifier()->m_amount;
                    m_target->CastCustomSpell(m_target, 63611, &bp, NULL, NULL, true, NULL, NULL, GetCasterGUID());
                }
                else
                    m_target->RemoveAurasDueToSpell(63611);
                return;
            }

            // Improved Frost Presence
            if (GetSpellProto()->SpellIconID == 2632 && m_isPassive)
            {
                // if presence active: Unholy Presence or Blood Presence
                if (apply && (m_target->HasAura(48265) || m_target->HasAura(48266)))
                {
                    Aura* aura = GetAuraByEffectIndex(EFFECT_INDEX_0);
                    if (!aura)
                        return;

                    int32 bp = aura->GetModifier()->m_amount;
                    m_target->CastCustomSpell(m_target, 61261, &bp, NULL, NULL, true, NULL, NULL, GetCasterGUID());
                }
                else
                    m_target->RemoveAurasDueToSpell(61261);
                return;
            }

            // Improved Unholy Presence
            if (GetSpellProto()->SpellIconID == 2633 && m_isPassive)
            {
                // if presence active: Unholy Presence
                if (apply && m_target->HasAura(48265))
                {
                    int32 bp = 5;
                    m_target->CastCustomSpell(m_target, 63622, &bp, &bp, &bp, true, NULL, NULL, GetCasterGUID());
                    m_target->CastCustomSpell(m_target, 65095, &bp, NULL, NULL, true, NULL, NULL, GetCasterGUID());
                }
                else
                {
                    m_target->RemoveAurasDueToSpell(63622);
                    m_target->RemoveAurasDueToSpell(65095);
                }

                // if presence active: Frost Presence or Blood Presence
                if (!apply || m_target->HasAura(48263) || m_target->HasAura(48266))
                    spellId1 = 49772;
                else
                    return;
                break;
            }
            break;
        }
        default:
            return;
    }

    // prevent aura deletion, specially in multi-boost case
    SetInUse(true);

    if (apply || cast_at_remove)
    {
        if (spellId1)
            m_target->CastSpell(m_target, spellId1, true, NULL, NULL, GetCasterGUID());
        if (spellId2 && !IsDeleted())
            m_target->CastSpell(m_target, spellId2, true, NULL, NULL, GetCasterGUID());
        if (spellId3 && !IsDeleted())
            m_target->CastSpell(m_target, spellId3, true, NULL, NULL, GetCasterGUID());
        if (spellId4 && !IsDeleted())
            m_target->CastSpell(m_target, spellId4, true, NULL, NULL, GetCasterGUID());
    }
    else
    {
        if (spellId1)
            m_target->RemoveAurasByCasterSpell(spellId1, GetCasterGUID());
        if (spellId2)
            m_target->RemoveAurasByCasterSpell(spellId2, GetCasterGUID());
        if (spellId3)
            m_target->RemoveAurasByCasterSpell(spellId3, GetCasterGUID());
        if (spellId4)
            m_target->RemoveAurasByCasterSpell(spellId4, GetCasterGUID());
    }

    SetInUse(false);
}

SpellAuraHolder::~SpellAuraHolder()
{
    // note: auras in delete list won't be affected since they clear themselves from holder when adding to deletedAuraslist
    for (int32 i = 0; i < MAX_EFFECT_INDEX; ++i)
        if (Aura *aur = m_auras[i])
            delete aur;
}

void SpellAuraHolder::Update(uint32 diff)
{
    for (int32 i = 0; i < MAX_EFFECT_INDEX; ++i)
        if (Aura *aura = m_auras[i])
            aura->UpdateAura(diff);

    // Channeled aura required check distance from caster
    if(IsChanneledSpell(m_spellProto) && m_caster_guid != m_target->GetGUID())
    {
        Unit* caster = GetCaster();
        if(!caster)
        {
            m_target->RemoveAurasByCasterSpell(GetId(), GetCasterGUID());
            return;
        }

        // need check distance for channeled target only
        if (caster->GetChannelObjectGUID() == m_target->GetGUID())
        {
            // Get spell range
            float max_range = GetSpellMaxRange(sSpellRangeStore.LookupEntry(m_spellProto->rangeIndex));

            if(Player* modOwner = caster->GetSpellModOwner())
                modOwner->ApplySpellMod(GetId(), SPELLMOD_RANGE, max_range, NULL);

            if(!caster->IsWithinDistInMap(m_target, max_range))
            {
                caster->InterruptSpell(CURRENT_CHANNELED_SPELL);
                return;
            }
        }
    }
}

void SpellAuraHolder::RefreshHolder()
{
    for (int32 i = 0; i < MAX_EFFECT_INDEX; ++i)
        if (Aura *aura = m_auras[i])
            aura->SetAuraDuration(aura->GetAuraMaxDuration());

    SendAuraUpdate(false);
}

bool SpellAuraHolder::HasMechanic(uint32 mechanic) const
{
    if (mechanic == m_spellProto->Mechanic)
        return true;

    for (int32 i = 0; i < MAX_EFFECT_INDEX; ++i)
        if (m_auras[i] && m_spellProto->EffectMechanic[i] == mechanic)
            return true;
    return false;
}

bool SpellAuraHolder::HasMechanicMask(uint32 mechanicMask) const
{
    if (mechanicMask & (1 << (m_spellProto->Mechanic - 1)))
        return true;

    for (int32 i = 0; i < MAX_EFFECT_INDEX; ++i)
        if (m_auras[i] && m_spellProto->EffectMechanic[i] && ((1 << (m_spellProto->EffectMechanic[i] -1)) & mechanicMask))
            return true;
    return false;
}

bool SpellAuraHolder::IsPersistent() const
{
    for (int32 i = 0; i < MAX_EFFECT_INDEX; ++i)
        if (Aura *aur = m_auras[i])
            if (aur->IsPersistent())
                return true;
    return false;
}

bool SpellAuraHolder::IsPositive() const
{
    for (int32 i = 0; i < MAX_EFFECT_INDEX; ++i)
        if (Aura *aur = m_auras[i])
            if (!aur->IsPositive())
                return false;
    return true;
}

bool SpellAuraHolder::IsEmptyHolder() const
{
    for (int32 i = 0; i < MAX_EFFECT_INDEX; ++i)
        if (Aura *aur = m_auras[i])
            return false;
    return true;
}

void SpellAuraHolder::UnregisterSingleCastHolder()
{
    if (IsSingleTarget())
    {
        if(Unit* caster = GetCaster())
        {
            caster->GetSingleCastSpellAuraHolders().remove(this);
        }
        else
        {
            sLog.outError("Couldn't find the caster of the single target aura (SpellId %u), may crash later!", GetId());
//            ASSERT(false);
        }
        m_isSingleTarget = false;
    }
}

void Aura::HandleAuraMirrorImage(bool Apply, bool Real)
{
    if (!Real)
        return;

    Unit* target = GetTarget();

    if (Apply)
    {
        Unit* caster = GetCaster();
        if (!caster)
            return;
        // Set display id
        target->SetDisplayId(caster->GetDisplayId());
        target->SetFlag(UNIT_FIELD_FLAGS_2, UNIT_FLAG2_MIRROR_IMAGE);
    }
    else
    {
        target->SetDisplayId(target->GetNativeDisplayId());
        target->RemoveFlag(UNIT_FIELD_FLAGS_2, UNIT_FLAG2_MIRROR_IMAGE);
    }
}<|MERGE_RESOLUTION|>--- conflicted
+++ resolved
@@ -1895,11 +1895,7 @@
                     caster->CastSpell(triggerTarget, trigger_spell_id, true, NULL, this);
                 return;
             }
-<<<<<<< HEAD
             case 48094:                                      // Intense Cold
-=======
-            case 48094:										// Intense Cold
->>>>>>> 23ebc393
                 triggerTarget->CastSpell(triggerTarget, trigger_spell_id, true, NULL, this);
                 return;
             case 53563:                                     // Beacon of Light
@@ -1912,28 +1908,6 @@
                 int32 mana = target->GetMaxPower(POWER_MANA) * m_modifier.m_amount / 100;
                 triggerTarget->CastCustomSpell(triggerTarget, trigger_spell_id, &mana, NULL, NULL, true, NULL, this);
                 return;
-            }
-            // Earthen Power (from Earthbind Totem Passive)
-            case 6474:
-            {
-                Unit *owner = triggerTarget->GetOwner();
-
-                if (!owner)
-                    break;
-
-                Unit::AuraList const& dummyAuras = owner->GetAurasByType(SPELL_AURA_DUMMY);
-                for(Unit::AuraList::const_iterator itr = dummyAuras.begin(); itr != dummyAuras.end(); ++itr)
-                {
-                    if ((*itr)->GetSpellProto()->SpellIconID == 2289 && (*itr)->GetSpellProto()->SpellFamilyName == SPELLFAMILY_SHAMAN)
-                    {
-                        if (!roll_chance_i((*itr)->GetModifier()->m_amount))
-                            break;
-
-                        triggerTarget->CastSpell(triggerTarget, 59566, true, NULL, this);
-                        break;
-                    }
-                }
-                break;
             }
         }
     }
