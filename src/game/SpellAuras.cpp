--- conflicted
+++ resolved
@@ -2159,13 +2159,8 @@
                     case 75614:                             // Celestial Steed
                         Spell::SelectMountByAreaAndSkill(target, 75619, 75620, 75617, 75618, 76153);
                         return;
-<<<<<<< HEAD
-                    case 75973:                             // X-53 Touring Rocket 
-                        Spell::SelectMountByAreaAndSkill(target, 0, 75957, 75972, 76154, 0);
-=======
                     case 75973:                             // X-53 Touring Rocket
                         Spell::SelectMountByAreaAndSkill(target, 0, 0, 75957, 75972, 76154);
->>>>>>> 873a3214
                         return;
                 }
                 break;
