--- conflicted
+++ resolved
@@ -8497,8 +8497,6 @@
     if(modOwner)
         modOwner->ApplySpellMod(GetId(), SPELLMOD_CHARGES, m_procCharges);
 
-<<<<<<< HEAD
-=======
     // some custom stack values at aura holder create
     switch (m_spellProto->Id)
     {
@@ -8520,7 +8518,6 @@
             break;
     }
 
->>>>>>> 01b46afc
     for (int32 i = 0; i < MAX_EFFECT_INDEX; ++i)
         m_auras[i] = NULL;
 }
