/*
 * Copyright (C) 2005-2009 MaNGOS <http://getmangos.com/>
 *
 * This program is free software; you can redistribute it and/or modify
 * it under the terms of the GNU General Public License as published by
 * the Free Software Foundation; either version 2 of the License, or
 * (at your option) any later version.
 *
 * This program is distributed in the hope that it will be useful,
 * but WITHOUT ANY WARRANTY; without even the implied warranty of
 * MERCHANTABILITY or FITNESS FOR A PARTICULAR PURPOSE.  See the
 * GNU General Public License for more details.
 *
 * You should have received a copy of the GNU General Public License
 * along with this program; if not, write to the Free Software
 * Foundation, Inc., 59 Temple Place, Suite 330, Boston, MA  02111-1307  USA
 */

#include "Common.h"
#include "Database/DatabaseEnv.h"
#include "WorldPacket.h"
#include "WorldSession.h"
#include "Opcodes.h"
#include "Log.h"
#include "UpdateMask.h"
#include "World.h"
#include "ObjectMgr.h"
#include "SpellMgr.h"
#include "Player.h"
#include "Unit.h"
#include "Spell.h"
#include "DynamicObject.h"
#include "Group.h"
#include "UpdateData.h"
#include "ObjectAccessor.h"
#include "Policies/SingletonImp.h"
#include "Totem.h"
#include "Creature.h"
#include "Formulas.h"
#include "BattleGround.h"
#include "CreatureAI.h"
#include "ScriptCalls.h"
#include "Util.h"
#include "GridNotifiers.h"
#include "GridNotifiersImpl.h"
#include "Vehicle.h"
#include "CellImpl.h"

#define NULL_AURA_SLOT 0xFF

pAuraHandler AuraHandler[TOTAL_AURAS]=
{
    &Aura::HandleNULL,                                      //  0 SPELL_AURA_NONE
    &Aura::HandleBindSight,                                 //  1 SPELL_AURA_BIND_SIGHT
    &Aura::HandleModPossess,                                //  2 SPELL_AURA_MOD_POSSESS
    &Aura::HandlePeriodicDamage,                            //  3 SPELL_AURA_PERIODIC_DAMAGE
    &Aura::HandleAuraDummy,                                 //  4 SPELL_AURA_DUMMY
    &Aura::HandleModConfuse,                                //  5 SPELL_AURA_MOD_CONFUSE
    &Aura::HandleModCharm,                                  //  6 SPELL_AURA_MOD_CHARM
    &Aura::HandleModFear,                                   //  7 SPELL_AURA_MOD_FEAR
    &Aura::HandlePeriodicHeal,                              //  8 SPELL_AURA_PERIODIC_HEAL
    &Aura::HandleModAttackSpeed,                            //  9 SPELL_AURA_MOD_ATTACKSPEED
    &Aura::HandleModThreat,                                 // 10 SPELL_AURA_MOD_THREAT
    &Aura::HandleModTaunt,                                  // 11 SPELL_AURA_MOD_TAUNT
    &Aura::HandleAuraModStun,                               // 12 SPELL_AURA_MOD_STUN
    &Aura::HandleModDamageDone,                             // 13 SPELL_AURA_MOD_DAMAGE_DONE
    &Aura::HandleNoImmediateEffect,                         // 14 SPELL_AURA_MOD_DAMAGE_TAKEN implemented in Unit::MeleeDamageBonus and Unit::SpellDamageBonus
    &Aura::HandleNoImmediateEffect,                         // 15 SPELL_AURA_DAMAGE_SHIELD    implemented in Unit::DoAttackDamage
    &Aura::HandleModStealth,                                // 16 SPELL_AURA_MOD_STEALTH
    &Aura::HandleNoImmediateEffect,                         // 17 SPELL_AURA_MOD_STEALTH_DETECT
    &Aura::HandleInvisibility,                              // 18 SPELL_AURA_MOD_INVISIBILITY
    &Aura::HandleInvisibilityDetect,                        // 19 SPELL_AURA_MOD_INVISIBILITY_DETECTION
    &Aura::HandleAuraModTotalHealthPercentRegen,            // 20 SPELL_AURA_OBS_MOD_HEALTH
    &Aura::HandleAuraModTotalManaPercentRegen,              // 21 SPELL_AURA_OBS_MOD_MANA
    &Aura::HandleAuraModResistance,                         // 22 SPELL_AURA_MOD_RESISTANCE
    &Aura::HandlePeriodicTriggerSpell,                      // 23 SPELL_AURA_PERIODIC_TRIGGER_SPELL
    &Aura::HandlePeriodicEnergize,                          // 24 SPELL_AURA_PERIODIC_ENERGIZE
    &Aura::HandleAuraModPacify,                             // 25 SPELL_AURA_MOD_PACIFY
    &Aura::HandleAuraModRoot,                               // 26 SPELL_AURA_MOD_ROOT
    &Aura::HandleAuraModSilence,                            // 27 SPELL_AURA_MOD_SILENCE
    &Aura::HandleNoImmediateEffect,                         // 28 SPELL_AURA_REFLECT_SPELLS        implement in Unit::SpellHitResult
    &Aura::HandleAuraModStat,                               // 29 SPELL_AURA_MOD_STAT
    &Aura::HandleAuraModSkill,                              // 30 SPELL_AURA_MOD_SKILL
    &Aura::HandleAuraModIncreaseSpeed,                      // 31 SPELL_AURA_MOD_INCREASE_SPEED
    &Aura::HandleAuraModIncreaseMountedSpeed,               // 32 SPELL_AURA_MOD_INCREASE_MOUNTED_SPEED
    &Aura::HandleAuraModDecreaseSpeed,                      // 33 SPELL_AURA_MOD_DECREASE_SPEED
    &Aura::HandleAuraModIncreaseHealth,                     // 34 SPELL_AURA_MOD_INCREASE_HEALTH
    &Aura::HandleAuraModIncreaseEnergy,                     // 35 SPELL_AURA_MOD_INCREASE_ENERGY
    &Aura::HandleAuraModShapeshift,                         // 36 SPELL_AURA_MOD_SHAPESHIFT
    &Aura::HandleAuraModEffectImmunity,                     // 37 SPELL_AURA_EFFECT_IMMUNITY
    &Aura::HandleAuraModStateImmunity,                      // 38 SPELL_AURA_STATE_IMMUNITY
    &Aura::HandleAuraModSchoolImmunity,                     // 39 SPELL_AURA_SCHOOL_IMMUNITY
    &Aura::HandleAuraModDmgImmunity,                        // 40 SPELL_AURA_DAMAGE_IMMUNITY
    &Aura::HandleAuraModDispelImmunity,                     // 41 SPELL_AURA_DISPEL_IMMUNITY
    &Aura::HandleAuraProcTriggerSpell,                      // 42 SPELL_AURA_PROC_TRIGGER_SPELL  implemented in Unit::ProcDamageAndSpellFor and Unit::HandleProcTriggerSpell
    &Aura::HandleNoImmediateEffect,                         // 43 SPELL_AURA_PROC_TRIGGER_DAMAGE implemented in Unit::ProcDamageAndSpellFor
    &Aura::HandleAuraTrackCreatures,                        // 44 SPELL_AURA_TRACK_CREATURES
    &Aura::HandleAuraTrackResources,                        // 45 SPELL_AURA_TRACK_RESOURCES
    &Aura::HandleUnused,                                    // 46 SPELL_AURA_46 (used in test spells 54054 and 54058, and spell 48050) (3.0.8a)
    &Aura::HandleAuraModParryPercent,                       // 47 SPELL_AURA_MOD_PARRY_PERCENT
    &Aura::HandleNULL,                                      // 48 SPELL_AURA_48 spell Napalm (area damage spell with additional delayed damage effect)
    &Aura::HandleAuraModDodgePercent,                       // 49 SPELL_AURA_MOD_DODGE_PERCENT
    &Aura::HandleNoImmediateEffect,                         // 50 SPELL_AURA_MOD_CRITICAL_HEALING_AMOUNT implemented in Unit::SpellCriticalHealingBonus
    &Aura::HandleAuraModBlockPercent,                       // 51 SPELL_AURA_MOD_BLOCK_PERCENT
    &Aura::HandleAuraModCritPercent,                        // 52 SPELL_AURA_MOD_CRIT_PERCENT
    &Aura::HandlePeriodicLeech,                             // 53 SPELL_AURA_PERIODIC_LEECH
    &Aura::HandleModHitChance,                              // 54 SPELL_AURA_MOD_HIT_CHANCE
    &Aura::HandleModSpellHitChance,                         // 55 SPELL_AURA_MOD_SPELL_HIT_CHANCE
    &Aura::HandleAuraTransform,                             // 56 SPELL_AURA_TRANSFORM
    &Aura::HandleModSpellCritChance,                        // 57 SPELL_AURA_MOD_SPELL_CRIT_CHANCE
    &Aura::HandleAuraModIncreaseSwimSpeed,                  // 58 SPELL_AURA_MOD_INCREASE_SWIM_SPEED
    &Aura::HandleNoImmediateEffect,                         // 59 SPELL_AURA_MOD_DAMAGE_DONE_CREATURE implemented in Unit::MeleeDamageBonus and Unit::SpellDamageBonus
    &Aura::HandleAuraModPacifyAndSilence,                   // 60 SPELL_AURA_MOD_PACIFY_SILENCE
    &Aura::HandleAuraModScale,                              // 61 SPELL_AURA_MOD_SCALE
    &Aura::HandlePeriodicHealthFunnel,                      // 62 SPELL_AURA_PERIODIC_HEALTH_FUNNEL
    &Aura::HandleUnused,                                    // 63 unused (3.0.8a) old SPELL_AURA_PERIODIC_MANA_FUNNEL
    &Aura::HandlePeriodicManaLeech,                         // 64 SPELL_AURA_PERIODIC_MANA_LEECH
    &Aura::HandleModCastingSpeed,                           // 65 SPELL_AURA_MOD_CASTING_SPEED_NOT_STACK
    &Aura::HandleFeignDeath,                                // 66 SPELL_AURA_FEIGN_DEATH
    &Aura::HandleAuraModDisarm,                             // 67 SPELL_AURA_MOD_DISARM
    &Aura::HandleAuraModStalked,                            // 68 SPELL_AURA_MOD_STALKED
    &Aura::HandleSchoolAbsorb,                              // 69 SPELL_AURA_SCHOOL_ABSORB implemented in Unit::CalcAbsorbResist
    &Aura::HandleUnused,                                    // 70 SPELL_AURA_EXTRA_ATTACKS      Useless, used by only one spell that has only visual effect
    &Aura::HandleModSpellCritChanceShool,                   // 71 SPELL_AURA_MOD_SPELL_CRIT_CHANCE_SCHOOL
    &Aura::HandleModPowerCostPCT,                           // 72 SPELL_AURA_MOD_POWER_COST_SCHOOL_PCT
    &Aura::HandleModPowerCost,                              // 73 SPELL_AURA_MOD_POWER_COST_SCHOOL
    &Aura::HandleNoImmediateEffect,                         // 74 SPELL_AURA_REFLECT_SPELLS_SCHOOL  implemented in Unit::SpellHitResult
    &Aura::HandleNoImmediateEffect,                         // 75 SPELL_AURA_MOD_LANGUAGE
    &Aura::HandleFarSight,                                  // 76 SPELL_AURA_FAR_SIGHT
    &Aura::HandleModMechanicImmunity,                       // 77 SPELL_AURA_MECHANIC_IMMUNITY
    &Aura::HandleAuraMounted,                               // 78 SPELL_AURA_MOUNTED
    &Aura::HandleModDamagePercentDone,                      // 79 SPELL_AURA_MOD_DAMAGE_PERCENT_DONE
    &Aura::HandleModPercentStat,                            // 80 SPELL_AURA_MOD_PERCENT_STAT
    &Aura::HandleNoImmediateEffect,                         // 81 SPELL_AURA_SPLIT_DAMAGE_PCT
    &Aura::HandleWaterBreathing,                            // 82 SPELL_AURA_WATER_BREATHING
    &Aura::HandleModBaseResistance,                         // 83 SPELL_AURA_MOD_BASE_RESISTANCE
    &Aura::HandleModRegen,                                  // 84 SPELL_AURA_MOD_REGEN
    &Aura::HandleModPowerRegen,                             // 85 SPELL_AURA_MOD_POWER_REGEN
    &Aura::HandleChannelDeathItem,                          // 86 SPELL_AURA_CHANNEL_DEATH_ITEM
    &Aura::HandleNoImmediateEffect,                         // 87 SPELL_AURA_MOD_DAMAGE_PERCENT_TAKEN implemented in Unit::MeleeDamageBonus and Unit::SpellDamageBonus
    &Aura::HandleNoImmediateEffect,                         // 88 SPELL_AURA_MOD_HEALTH_REGEN_PERCENT
    &Aura::HandlePeriodicDamagePCT,                         // 89 SPELL_AURA_PERIODIC_DAMAGE_PERCENT
    &Aura::HandleUnused,                                    // 90 unused (3.0.8a) old SPELL_AURA_MOD_RESIST_CHANCE
    &Aura::HandleNoImmediateEffect,                         // 91 SPELL_AURA_MOD_DETECT_RANGE implemented in Creature::GetAttackDistance
    &Aura::HandlePreventFleeing,                            // 92 SPELL_AURA_PREVENTS_FLEEING
    &Aura::HandleModUnattackable,                           // 93 SPELL_AURA_MOD_UNATTACKABLE
    &Aura::HandleNoImmediateEffect,                         // 94 SPELL_AURA_INTERRUPT_REGEN implemented in Player::RegenerateAll
    &Aura::HandleAuraGhost,                                 // 95 SPELL_AURA_GHOST
    &Aura::HandleNoImmediateEffect,                         // 96 SPELL_AURA_SPELL_MAGNET implemented in Unit::SelectMagnetTarget
    &Aura::HandleManaShield,                                // 97 SPELL_AURA_MANA_SHIELD implemented in Unit::CalcAbsorbResist
    &Aura::HandleAuraModSkill,                              // 98 SPELL_AURA_MOD_SKILL_TALENT
    &Aura::HandleAuraModAttackPower,                        // 99 SPELL_AURA_MOD_ATTACK_POWER
    &Aura::HandleUnused,                                    //100 SPELL_AURA_AURAS_VISIBLE obsolete? all player can see all auras now, but still have spells including GM-spell
    &Aura::HandleModResistancePercent,                      //101 SPELL_AURA_MOD_RESISTANCE_PCT
    &Aura::HandleNoImmediateEffect,                         //102 SPELL_AURA_MOD_MELEE_ATTACK_POWER_VERSUS implemented in Unit::MeleeDamageBonus
    &Aura::HandleAuraModTotalThreat,                        //103 SPELL_AURA_MOD_TOTAL_THREAT
    &Aura::HandleAuraWaterWalk,                             //104 SPELL_AURA_WATER_WALK
    &Aura::HandleAuraFeatherFall,                           //105 SPELL_AURA_FEATHER_FALL
    &Aura::HandleAuraHover,                                 //106 SPELL_AURA_HOVER
    &Aura::HandleAddModifier,                               //107 SPELL_AURA_ADD_FLAT_MODIFIER
    &Aura::HandleAddModifier,                               //108 SPELL_AURA_ADD_PCT_MODIFIER
    &Aura::HandleAddTargetTrigger,                          //109 SPELL_AURA_ADD_TARGET_TRIGGER
    &Aura::HandleModPowerRegenPCT,                          //110 SPELL_AURA_MOD_POWER_REGEN_PERCENT
    &Aura::HandleNoImmediateEffect,                         //111 SPELL_AURA_ADD_CASTER_HIT_TRIGGER implemented in Unit::SelectMagnetTarget
    &Aura::HandleNoImmediateEffect,                         //112 SPELL_AURA_OVERRIDE_CLASS_SCRIPTS
    &Aura::HandleNoImmediateEffect,                         //113 SPELL_AURA_MOD_RANGED_DAMAGE_TAKEN implemented in Unit::MeleeDamageBonus
    &Aura::HandleNoImmediateEffect,                         //114 SPELL_AURA_MOD_RANGED_DAMAGE_TAKEN_PCT implemented in Unit::MeleeDamageBonus
    &Aura::HandleNoImmediateEffect,                         //115 SPELL_AURA_MOD_HEALING                 implemented in Unit::SpellBaseHealingBonusForVictim
    &Aura::HandleNoImmediateEffect,                         //116 SPELL_AURA_MOD_REGEN_DURING_COMBAT
    &Aura::HandleNoImmediateEffect,                         //117 SPELL_AURA_MOD_MECHANIC_RESISTANCE     implemented in Unit::MagicSpellHitResult
    &Aura::HandleNoImmediateEffect,                         //118 SPELL_AURA_MOD_HEALING_PCT             implemented in Unit::SpellHealingBonus
    &Aura::HandleUnused,                                    //119 unused (3.0.8a) old SPELL_AURA_SHARE_PET_TRACKING
    &Aura::HandleAuraUntrackable,                           //120 SPELL_AURA_UNTRACKABLE
    &Aura::HandleAuraEmpathy,                               //121 SPELL_AURA_EMPATHY
    &Aura::HandleModOffhandDamagePercent,                   //122 SPELL_AURA_MOD_OFFHAND_DAMAGE_PCT
    &Aura::HandleModTargetResistance,                       //123 SPELL_AURA_MOD_TARGET_RESISTANCE
    &Aura::HandleAuraModRangedAttackPower,                  //124 SPELL_AURA_MOD_RANGED_ATTACK_POWER
    &Aura::HandleNoImmediateEffect,                         //125 SPELL_AURA_MOD_MELEE_DAMAGE_TAKEN implemented in Unit::MeleeDamageBonus
    &Aura::HandleNoImmediateEffect,                         //126 SPELL_AURA_MOD_MELEE_DAMAGE_TAKEN_PCT implemented in Unit::MeleeDamageBonus
    &Aura::HandleNoImmediateEffect,                         //127 SPELL_AURA_RANGED_ATTACK_POWER_ATTACKER_BONUS implemented in Unit::MeleeDamageBonus
    &Aura::HandleModPossessPet,                             //128 SPELL_AURA_MOD_POSSESS_PET
    &Aura::HandleAuraModIncreaseSpeed,                      //129 SPELL_AURA_MOD_SPEED_ALWAYS
    &Aura::HandleAuraModIncreaseMountedSpeed,               //130 SPELL_AURA_MOD_MOUNTED_SPEED_ALWAYS
    &Aura::HandleNoImmediateEffect,                         //131 SPELL_AURA_MOD_RANGED_ATTACK_POWER_VERSUS implemented in Unit::MeleeDamageBonus
    &Aura::HandleAuraModIncreaseEnergyPercent,              //132 SPELL_AURA_MOD_INCREASE_ENERGY_PERCENT
    &Aura::HandleAuraModIncreaseHealthPercent,              //133 SPELL_AURA_MOD_INCREASE_HEALTH_PERCENT
    &Aura::HandleAuraModRegenInterrupt,                     //134 SPELL_AURA_MOD_MANA_REGEN_INTERRUPT
    &Aura::HandleModHealingDone,                            //135 SPELL_AURA_MOD_HEALING_DONE
    &Aura::HandleNoImmediateEffect,                         //136 SPELL_AURA_MOD_HEALING_DONE_PERCENT   implemented in Unit::SpellHealingBonus
    &Aura::HandleModTotalPercentStat,                       //137 SPELL_AURA_MOD_TOTAL_STAT_PERCENTAGE
    &Aura::HandleHaste,                                     //138 SPELL_AURA_MOD_HASTE
    &Aura::HandleForceReaction,                             //139 SPELL_AURA_FORCE_REACTION
    &Aura::HandleAuraModRangedHaste,                        //140 SPELL_AURA_MOD_RANGED_HASTE
    &Aura::HandleRangedAmmoHaste,                           //141 SPELL_AURA_MOD_RANGED_AMMO_HASTE
    &Aura::HandleAuraModBaseResistancePCT,                  //142 SPELL_AURA_MOD_BASE_RESISTANCE_PCT
    &Aura::HandleAuraModResistanceExclusive,                //143 SPELL_AURA_MOD_RESISTANCE_EXCLUSIVE
    &Aura::HandleAuraSafeFall,                              //144 SPELL_AURA_SAFE_FALL                         implemented in WorldSession::HandleMovementOpcodes
    &Aura::HandleAuraModPetTalentsPoints,                   //145 SPELL_AURA_MOD_PET_TALENT_POINTS
    &Aura::HandleNoImmediateEffect,                         //146 SPELL_AURA_ALLOW_TAME_PET_TYPE
    &Aura::HandleNULL,                                      //147 SPELL_AURA_ADD_CREATURE_IMMUNITY
    &Aura::HandleAuraRetainComboPoints,                     //148 SPELL_AURA_RETAIN_COMBO_POINTS
    &Aura::HandleNoImmediateEffect,                         //149 SPELL_AURA_REDUCE_PUSHBACK
    &Aura::HandleShieldBlockValue,                          //150 SPELL_AURA_MOD_SHIELD_BLOCKVALUE_PCT
    &Aura::HandleAuraTrackStealthed,                        //151 SPELL_AURA_TRACK_STEALTHED
    &Aura::HandleNoImmediateEffect,                         //152 SPELL_AURA_MOD_DETECTED_RANGE implemented in Creature::GetAttackDistance
    &Aura::HandleNoImmediateEffect,                         //153 SPELL_AURA_SPLIT_DAMAGE_FLAT
    &Aura::HandleNoImmediateEffect,                         //154 SPELL_AURA_MOD_STEALTH_LEVEL
    &Aura::HandleNoImmediateEffect,                         //155 SPELL_AURA_MOD_WATER_BREATHING
    &Aura::HandleNoImmediateEffect,                         //156 SPELL_AURA_MOD_REPUTATION_GAIN
    &Aura::HandleNULL,                                      //157 SPELL_AURA_PET_DAMAGE_MULTI
    &Aura::HandleShieldBlockValue,                          //158 SPELL_AURA_MOD_SHIELD_BLOCKVALUE
    &Aura::HandleNoImmediateEffect,                         //159 SPELL_AURA_NO_PVP_CREDIT      only for Honorless Target spell
    &Aura::HandleNoImmediateEffect,                         //160 SPELL_AURA_MOD_AOE_AVOIDANCE                 implemented in Unit::MagicSpellHitResult
    &Aura::HandleNoImmediateEffect,                         //161 SPELL_AURA_MOD_HEALTH_REGEN_IN_COMBAT
    &Aura::HandleAuraPowerBurn,                             //162 SPELL_AURA_POWER_BURN_MANA
    &Aura::HandleNoImmediateEffect,                         //163 SPELL_AURA_MOD_CRIT_DAMAGE_BONUS_MELEE
    &Aura::HandleUnused,                                    //164 unused (3.0.8a), only one test spell
    &Aura::HandleNoImmediateEffect,                         //165 SPELL_AURA_MELEE_ATTACK_POWER_ATTACKER_BONUS implemented in Unit::MeleeDamageBonus
    &Aura::HandleAuraModAttackPowerPercent,                 //166 SPELL_AURA_MOD_ATTACK_POWER_PCT
    &Aura::HandleAuraModRangedAttackPowerPercent,           //167 SPELL_AURA_MOD_RANGED_ATTACK_POWER_PCT
    &Aura::HandleNoImmediateEffect,                         //168 SPELL_AURA_MOD_DAMAGE_DONE_VERSUS            implemented in Unit::SpellDamageBonus, Unit::MeleeDamageBonus
    &Aura::HandleNoImmediateEffect,                         //169 SPELL_AURA_MOD_CRIT_PERCENT_VERSUS           implemented in Unit::DealDamageBySchool, Unit::DoAttackDamage, Unit::SpellCriticalBonus
    &Aura::HandleNULL,                                      //170 SPELL_AURA_DETECT_AMORE       different spells that ignore transformation effects
    &Aura::HandleAuraModIncreaseSpeed,                      //171 SPELL_AURA_MOD_SPEED_NOT_STACK
    &Aura::HandleAuraModIncreaseMountedSpeed,               //172 SPELL_AURA_MOD_MOUNTED_SPEED_NOT_STACK
    &Aura::HandleUnused,                                    //173 unused (3.0.8a) no spells, old SPELL_AURA_ALLOW_CHAMPION_SPELLS  only for Proclaim Champion spell
    &Aura::HandleModSpellDamagePercentFromStat,             //174 SPELL_AURA_MOD_SPELL_DAMAGE_OF_STAT_PERCENT  implemented in Unit::SpellBaseDamageBonus
    &Aura::HandleModSpellHealingPercentFromStat,            //175 SPELL_AURA_MOD_SPELL_HEALING_OF_STAT_PERCENT implemented in Unit::SpellBaseHealingBonus
    &Aura::HandleSpiritOfRedemption,                        //176 SPELL_AURA_SPIRIT_OF_REDEMPTION   only for Spirit of Redemption spell, die at aura end
    &Aura::HandleNULL,                                      //177 SPELL_AURA_AOE_CHARM
    &Aura::HandleNoImmediateEffect,                         //178 SPELL_AURA_MOD_DEBUFF_RESISTANCE          implemented in Unit::MagicSpellHitResult
    &Aura::HandleNoImmediateEffect,                         //179 SPELL_AURA_MOD_ATTACKER_SPELL_CRIT_CHANCE implemented in Unit::SpellCriticalBonus
    &Aura::HandleNoImmediateEffect,                         //180 SPELL_AURA_MOD_FLAT_SPELL_DAMAGE_VERSUS   implemented in Unit::SpellDamageBonus
    &Aura::HandleUnused,                                    //181 unused (3.0.8a) old SPELL_AURA_MOD_FLAT_SPELL_CRIT_DAMAGE_VERSUS
    &Aura::HandleAuraModResistenceOfStatPercent,            //182 SPELL_AURA_MOD_RESISTANCE_OF_STAT_PERCENT
    &Aura::HandleNULL,                                      //183 SPELL_AURA_MOD_CRITICAL_THREAT only used in 28746
    &Aura::HandleNoImmediateEffect,                         //184 SPELL_AURA_MOD_ATTACKER_MELEE_HIT_CHANCE  implemented in Unit::RollMeleeOutcomeAgainst
    &Aura::HandleNoImmediateEffect,                         //185 SPELL_AURA_MOD_ATTACKER_RANGED_HIT_CHANCE implemented in Unit::RollMeleeOutcomeAgainst
    &Aura::HandleNoImmediateEffect,                         //186 SPELL_AURA_MOD_ATTACKER_SPELL_HIT_CHANCE  implemented in Unit::MagicSpellHitResult
    &Aura::HandleNoImmediateEffect,                         //187 SPELL_AURA_MOD_ATTACKER_MELEE_CRIT_CHANCE  implemented in Unit::GetUnitCriticalChance
    &Aura::HandleNoImmediateEffect,                         //188 SPELL_AURA_MOD_ATTACKER_RANGED_CRIT_CHANCE implemented in Unit::GetUnitCriticalChance
    &Aura::HandleModRating,                                 //189 SPELL_AURA_MOD_RATING
    &Aura::HandleNoImmediateEffect,                         //190 SPELL_AURA_MOD_FACTION_REPUTATION_GAIN     implemented in Player::CalculateReputationGain
    &Aura::HandleAuraModUseNormalSpeed,                     //191 SPELL_AURA_USE_NORMAL_MOVEMENT_SPEED
    &Aura::HandleModMeleeRangedSpeedPct,                    //192 SPELL_AURA_HASTE_MELEE
    &Aura::HandleModCombatSpeedPct,                         //193 SPELL_AURA_MELEE_SLOW (in fact combat (any type attack) speed pct)
    &Aura::HandleNULL,                                      //194 SPELL_AURA_MOD_IGNORE_ABSORB_SCHOOL
    &Aura::HandleNoImmediateEffect,                         //195 SPELL_AURA_MOD_IGNORE_ABSORB_FOR_SPELL     implement in Unit::CalculateSpellDamage
    &Aura::HandleNULL,                                      //196 SPELL_AURA_MOD_COOLDOWN
    &Aura::HandleNoImmediateEffect,                         //197 SPELL_AURA_MOD_ATTACKER_SPELL_AND_WEAPON_CRIT_CHANCE implemented in Unit::SpellCriticalBonus Unit::GetUnitCriticalChance
    &Aura::HandleUnused,                                    //198 unused (3.0.8a) old SPELL_AURA_MOD_ALL_WEAPON_SKILLS
    &Aura::HandleNoImmediateEffect,                         //199 SPELL_AURA_MOD_INCREASES_SPELL_PCT_TO_HIT  implemented in Unit::MagicSpellHitResult
    &Aura::HandleNoImmediateEffect,                         //200 SPELL_AURA_MOD_XP_PCT implemented in Player::GiveXP
    &Aura::HandleAuraAllowFlight,                           //201 SPELL_AURA_FLY                             this aura enable flight mode...
    &Aura::HandleNoImmediateEffect,                         //202 SPELL_AURA_CANNOT_BE_DODGED                implemented in Unit::RollPhysicalOutcomeAgainst
    &Aura::HandleNoImmediateEffect,                         //203 SPELL_AURA_MOD_ATTACKER_MELEE_CRIT_DAMAGE  implemented in Unit::CalculateMeleeDamage and Unit::CalculateSpellDamage
    &Aura::HandleNoImmediateEffect,                         //204 SPELL_AURA_MOD_ATTACKER_RANGED_CRIT_DAMAGE implemented in Unit::CalculateMeleeDamage and Unit::CalculateSpellDamage
    &Aura::HandleNULL,                                      //205 vulnerable to school dmg?
    &Aura::HandleNULL,                                      //206 SPELL_AURA_MOD_SPEED_MOUNTED
    &Aura::HandleAuraModIncreaseFlightSpeed,                //207 SPELL_AURA_MOD_INCREASE_FLIGHT_SPEED
    &Aura::HandleAuraModIncreaseFlightSpeed,                //208 SPELL_AURA_MOD_SPEED_FLIGHT, used only in spell: Flight Form (Passive)
    &Aura::HandleAuraModIncreaseFlightSpeed,                //209 SPELL_AURA_MOD_FLIGHT_SPEED_ALWAYS
    &Aura::HandleNULL,                                      //210 Commentator's Command
    &Aura::HandleAuraModIncreaseFlightSpeed,                //211 SPELL_AURA_MOD_FLIGHT_SPEED_NOT_STACK
    &Aura::HandleAuraModRangedAttackPowerOfStatPercent,     //212 SPELL_AURA_MOD_RANGED_ATTACK_POWER_OF_STAT_PERCENT
    &Aura::HandleNoImmediateEffect,                         //213 SPELL_AURA_MOD_RAGE_FROM_DAMAGE_DEALT implemented in Player::RewardRage
    &Aura::HandleNULL,                                      //214 Tamed Pet Passive
    &Aura::HandleArenaPreparation,                          //215 SPELL_AURA_ARENA_PREPARATION
    &Aura::HandleModCastingSpeed,                           //216 SPELL_AURA_HASTE_SPELLS
    &Aura::HandleUnused,                                    //217 unused (3.0.8a)
    &Aura::HandleAuraModRangedHaste,                        //218 SPELL_AURA_HASTE_RANGED
    &Aura::HandleModManaRegen,                              //219 SPELL_AURA_MOD_MANA_REGEN_FROM_STAT
    &Aura::HandleModRatingFromStat,                         //220 SPELL_AURA_MOD_RATING_FROM_STAT
    &Aura::HandleNULL,                                      //221 ignored
    &Aura::HandleUnused,                                    //222 unused (3.0.8a) only for spell 44586 that not used in real spell cast
    &Aura::HandleNULL,                                      //223 Cold Stare
    &Aura::HandleUnused,                                    //224 unused (3.0.8a)
    &Aura::HandleNoImmediateEffect,                         //225 SPELL_AURA_PRAYER_OF_MENDING
    &Aura::HandleAuraPeriodicDummy,                         //226 SPELL_AURA_PERIODIC_DUMMY
    &Aura::HandlePeriodicTriggerSpellWithValue,             //227 SPELL_AURA_PERIODIC_TRIGGER_SPELL_WITH_VALUE
    &Aura::HandleNoImmediateEffect,                         //228 stealth detection
    &Aura::HandleNoImmediateEffect,                         //229 SPELL_AURA_MOD_AOE_DAMAGE_AVOIDANCE        implemented in Unit::SpellDamageBonus
    &Aura::HandleAuraModIncreaseMaxHealth,                  //230 Commanding Shout
    &Aura::HandleNoImmediateEffect,                         //231 SPELL_AURA_PROC_TRIGGER_SPELL_WITH_VALUE
    &Aura::HandleNoImmediateEffect,                         //232 SPELL_AURA_MECHANIC_DURATION_MOD           implement in Unit::CalculateSpellDuration
    &Aura::HandleNULL,                                      //233 set model id to the one of the creature with id m_modifier.m_miscvalue
    &Aura::HandleNoImmediateEffect,                         //234 SPELL_AURA_MECHANIC_DURATION_MOD_NOT_STACK implement in Unit::CalculateSpellDuration
    &Aura::HandleAuraModDispelResist,                       //235 SPELL_AURA_MOD_DISPEL_RESIST               implement in Unit::MagicSpellHitResult
    &Aura::HandleAuraControlVehicle,                        //236 SPELL_AURA_CONTROL_VEHICLE
    &Aura::HandleModSpellDamagePercentFromAttackPower,      //237 SPELL_AURA_MOD_SPELL_DAMAGE_OF_ATTACK_POWER  implemented in Unit::SpellBaseDamageBonus
    &Aura::HandleModSpellHealingPercentFromAttackPower,     //238 SPELL_AURA_MOD_SPELL_HEALING_OF_ATTACK_POWER implemented in Unit::SpellBaseHealingBonus
    &Aura::HandleAuraModScale,                              //239 SPELL_AURA_MOD_SCALE_2 only in Noggenfogger Elixir (16595) before 2.3.0 aura 61
    &Aura::HandleAuraModExpertise,                          //240 SPELL_AURA_MOD_EXPERTISE
    &Aura::HandleForceMoveForward,                          //241 Forces the player to move forward
    &Aura::HandleUnused,                                    //242 SPELL_AURA_MOD_SPELL_DAMAGE_FROM_HEALING
    &Aura::HandleNULL,                                      //243 faction reaction override spells
    &Aura::HandleComprehendLanguage,                        //244 Comprehend language
    &Aura::HandleNULL,                                      //245 SPELL_AURA_MOD_DURATION_OF_MAGIC_EFFECTS
    &Aura::HandleNoImmediateEffect,                         //246 SPELL_AURA_MOD_DURATION_OF_EFFECTS_BY_DISPEL
    &Aura::HandleNULL,                                      //247 target to become a clone of the caster
    &Aura::HandleNoImmediateEffect,                         //248 SPELL_AURA_MOD_COMBAT_RESULT_CHANCE         implemented in Unit::RollMeleeOutcomeAgainst
    &Aura::HandleAuraConvertRune,                           //249 SPELL_AURA_CONVERT_RUNE
    &Aura::HandleAuraModIncreaseHealth,                     //250 SPELL_AURA_MOD_INCREASE_HEALTH_2
    &Aura::HandleNULL,                                      //251 SPELL_AURA_MOD_ENEMY_DODGE
    &Aura::HandleNULL,                                      //252 haste all?
    &Aura::HandleNULL,                                      //253 SPELL_AURA_MOD_BLOCK_CRIT_CHANCE
    &Aura::HandleNULL,                                      //254 SPELL_AURA_MOD_DISARM_SHIELD disarm Shield
    &Aura::HandleNoImmediateEffect,                         //255 SPELL_AURA_MOD_MECHANIC_DAMAGE_TAKEN_PERCENT    implemented in Unit::SpellDamageBonus
    &Aura::HandleNoReagentUseAura,                          //256 SPELL_AURA_NO_REAGENT_USE Use SpellClassMask for spell select
    &Aura::HandleNULL,                                      //257 SPELL_AURA_MOD_TARGET_RESIST_BY_SPELL_CLASS Use SpellClassMask for spell select
    &Aura::HandleNULL,                                      //258 SPELL_AURA_MOD_SPELL_VISUAL
    &Aura::HandleNULL,                                      //259 corrupt healing over time spell
    &Aura::HandleNoImmediateEffect,                         //260 SPELL_AURA_SCREEN_EFFECT (miscvalue = id in ScreenEffect.dbc) not required any code
    &Aura::HandlePhase,                                     //261 SPELL_AURA_PHASE undetectable invisibility?     implemented in Unit::isVisibleForOrDetect
    &Aura::HandleNULL,                                      //262 ignore combat/aura state?
    &Aura::HandleNULL,                                      //263 SPELL_AURA_ALLOW_ONLY_ABILITY player can use only abilities set in SpellClassMask
    &Aura::HandleUnused,                                    //264 unused (3.0.8a)
    &Aura::HandleUnused,                                    //265 unused (3.0.8a)
    &Aura::HandleUnused,                                    //266 unused (3.0.8a)
    &Aura::HandleNoImmediateEffect,                         //267 SPELL_AURA_MOD_IMMUNE_AURA_APPLY_SCHOOL         implemented in Unit::IsImmunedToSpellEffect
    &Aura::HandleAuraModAttackPowerOfStatPercent,           //268 SPELL_AURA_MOD_ATTACK_POWER_OF_STAT_PERCENT
    &Aura::HandleNULL,                                      //269 ignore DR effects?
    &Aura::HandleNULL,                                      //270 SPELL_AURA_MOD_IGNORE_TARGET_RESIST
    &Aura::HandleNoImmediateEffect,                         //271 SPELL_AURA_MOD_DAMAGE_FROM_CASTER    implemented in Unit::SpellDamageBonus
    &Aura::HandleNULL,                                      //272 reduce spell cast time?
    &Aura::HandleNULL,                                      //273 x-ray effect
    &Aura::HandleNULL,                                      //274 proc free shot?
    &Aura::HandleNoImmediateEffect,                         //275 SPELL_AURA_MOD_IGNORE_SHAPESHIFT Use SpellClassMask for spell select
    &Aura::HandleNULL,                                      //276 mod damage % mechanic?
    &Aura::HandleNoImmediateEffect,                         //277 SPELL_AURA_MOD_MAX_AFFECTED_TARGETS Use SpellClassMask for spell select
    &Aura::HandleNULL,                                      //278 SPELL_AURA_MOD_DISARM_RANGED disarm ranged weapon
    &Aura::HandleNULL,                                      //279 visual effects? 58836 and 57507
    &Aura::HandleModTargetArmorPct,                         //280 SPELL_AURA_MOD_TARGET_ARMOR_PCT
    &Aura::HandleNULL,                                      //281 SPELL_AURA_MOD_HONOR_GAIN
    &Aura::HandleAuraIncreaseBaseHealthPercent,             //282 SPELL_AURA_INCREASE_BASE_HEALTH_PERCENT
    &Aura::HandleNoImmediateEffect,                         //283 SPELL_AURA_MOD_HEALING_RECEIVED       implemented in Unit::SpellHealingBonus
    &Aura::HandleUnused,                                    //284 51 spells
    &Aura::HandleAuraModAttackPowerOfArmor,                 //285 SPELL_AURA_MOD_ATTACK_POWER_OF_ARMOR  implemented in Player::UpdateAttackPowerAndDamage
    &Aura::HandleNoImmediateEffect,                         //286 SPELL_AURA_ABILITY_PERIODIC_CRIT      implemented in Aura::IsCritFromAbilityAura called from Aura::PeriodicTick
    &Aura::HandleNoImmediateEffect,                         //287 SPELL_AURA_DEFLECT_SPELLS             implemented in Unit::MagicSpellHitResult and Unit::MeleeSpellHitResult
    &Aura::HandleUnused,                                    //288 increase parry/deflect, prevent attack
    &Aura::HandleUnused,                                    //289 unused
<<<<<<< HEAD
    &Aura::HandleUnused,                                    //290 3 spells
    &Aura::HandleUnused,                                    //291 1 spell (+pct experience bonus)
=======
    &Aura::HandleAuraModAllCritChance,                      //290 SPELL_AURA_MOD_ALL_CRIT_CHANCE
    &Aura::HandleUnused,                                    //291 unused
>>>>>>> 0ff36c0a
    &Aura::HandleNULL,                                      //292 call stabled pet
    &Aura::HandleNULL,                                      //293 3 spells
    &Aura::HandleNULL,                                      //294 2 spells, possible prevent mana regen
    &Aura::HandleNULL,                                      //295 unused
    &Aura::HandleNULL,                                      //296 2 spells
    &Aura::HandleNULL,                                      //297 1 spell (counter spell school?)
    &Aura::HandleNULL,                                      //298 unused
    &Aura::HandleNULL,                                      //299 unused
    &Aura::HandleNULL,                                      //300 3 spells (share damage?)
    &Aura::HandleNULL,                                      //301 5 spells
    &Aura::HandleNULL,                                      //302 unused
    &Aura::HandleNULL,                                      //303 17 spells
    &Aura::HandleNULL,                                      //304 2 spells (alcohol effect?)
    &Aura::HandleNULL,                                      //305 2 spells
    &Aura::HandleNULL                                       //306 1 spell
};

static AuraType const frozenAuraTypes[] = { SPELL_AURA_MOD_ROOT, SPELL_AURA_MOD_STUN, SPELL_AURA_NONE };

Aura::Aura(SpellEntry const* spellproto, uint32 eff, int32 *currentBasePoints, Unit *target, Unit *caster, Item* castItem) :
m_spellmod(NULL), m_caster_guid(0), m_target(target), m_castItemGuid(castItem?castItem->GetGUID():0),
m_timeCla(1000), m_periodicTimer(0), m_removeMode(AURA_REMOVE_BY_DEFAULT), m_AuraDRGroup(DIMINISHING_NONE),
m_effIndex(eff), m_auraSlot(MAX_AURAS), m_auraFlags(AFLAG_NONE), m_auraLevel(1), m_procCharges(0), m_stackAmount(1),
m_positive(false), m_permanent(false), m_isPeriodic(false), m_isAreaAura(false), m_isPersistent(false),
m_isRemovedOnShapeLost(true), m_in_use(0), m_deleted(false)
{
    assert(target);

    assert(spellproto && spellproto == sSpellStore.LookupEntry( spellproto->Id ) && "`info` must be pointer to sSpellStore element");

    m_spellProto = spellproto;

    m_currentBasePoints = currentBasePoints ? *currentBasePoints : m_spellProto->EffectBasePoints[eff];

    m_isPassive = IsPassiveSpell(GetId());
    m_positive = IsPositiveEffect(GetId(), m_effIndex);

    m_isSingleTargetAura = IsSingleTargetSpell(m_spellProto);

    m_applyTime = time(NULL);

    int32 damage;
    if(!caster)
    {
        m_caster_guid = target->GetGUID();
        damage = m_currentBasePoints+1;                     // stored value-1
        m_maxduration = target->CalculateSpellDuration(m_spellProto, m_effIndex, target);
    }
    else
    {
        m_caster_guid = caster->GetGUID();

        damage        = caster->CalculateSpellDamage(m_spellProto,m_effIndex,m_currentBasePoints,target);
        m_maxduration = caster->CalculateSpellDuration(m_spellProto, m_effIndex, target);

        if (!damage && castItem && castItem->GetItemSuffixFactor())
        {
            ItemRandomSuffixEntry const *item_rand_suffix = sItemRandomSuffixStore.LookupEntry(abs(castItem->GetItemRandomPropertyId()));
            if(item_rand_suffix)
            {
                for (int k = 0; k < 3; ++k)
                {
                    SpellItemEnchantmentEntry const *pEnchant = sSpellItemEnchantmentStore.LookupEntry(item_rand_suffix->enchant_id[k]);
                    if(pEnchant)
                    {
                        for (int t = 0; t < 3; ++t)
                            if(pEnchant->spellid[t] == m_spellProto->Id)
                        {
                            damage = uint32((item_rand_suffix->prefix[k]*castItem->GetItemSuffixFactor()) / 10000 );
                            break;
                        }
                    }

                    if(damage)
                        break;
                }
            }
        }
    }

    if(m_maxduration == -1 || m_isPassive && m_spellProto->DurationIndex == 0)
        m_permanent = true;

    Player* modOwner = caster ? caster->GetSpellModOwner() : NULL;

    if(!m_permanent && modOwner)
    {
        modOwner->ApplySpellMod(GetId(), SPELLMOD_DURATION, m_maxduration);
        // Get zero duration aura after - need set m_maxduration > 0 for apply/remove aura work
        if (m_maxduration<=0)
            m_maxduration = 1;
    }

    m_duration = m_maxduration;

    sLog.outDebug("Aura: construct Spellid : %u, Aura : %u Duration : %d Target : %d Damage : %d", m_spellProto->Id, m_spellProto->EffectApplyAuraName[eff], m_maxduration, m_spellProto->EffectImplicitTargetA[eff],damage);

    m_effIndex = eff;
    SetModifier(AuraType(m_spellProto->EffectApplyAuraName[eff]), damage, m_spellProto->EffectAmplitude[eff], m_spellProto->EffectMiscValue[eff]);

    // Apply periodic time mod
    if(modOwner && m_modifier.periodictime)
        modOwner->ApplySpellMod(GetId(), SPELLMOD_ACTIVATION_TIME, m_modifier.periodictime);

    // Start periodic on next tick or at aura apply
    if (!(m_spellProto->AttributesEx5 & SPELL_ATTR_EX5_START_PERIODIC_AT_APPLY))
        m_periodicTimer += m_modifier.periodictime;

    m_isDeathPersist = IsDeathPersistentSpell(m_spellProto);

    m_procCharges = m_spellProto->procCharges;
    if(modOwner)
        modOwner->ApplySpellMod(GetId(), SPELLMOD_CHARGES, m_procCharges);

    m_isRemovedOnShapeLost = (m_caster_guid==m_target->GetGUID() &&
                              m_spellProto->Stances &&
                            !(m_spellProto->AttributesEx2 & SPELL_ATTR_EX2_NOT_NEED_SHAPESHIFT) &&
                            !(m_spellProto->Attributes & SPELL_ATTR_NOT_SHAPESHIFT));

    if (caster && m_spellProto->Id == 22959)                // Improved Scorch
    {
        // Glyph of Improved Scorch
        if (Aura* glyph = caster->GetDummyAura(56371))
            m_stackAmount = glyph->GetModifier()->m_amount;
    }
}

Aura::~Aura()
{
}

AreaAura::AreaAura(SpellEntry const* spellproto, uint32 eff, int32 *currentBasePoints, Unit *target,
Unit *caster, Item* castItem) : Aura(spellproto, eff, currentBasePoints, target, caster, castItem)
{
    m_isAreaAura = true;

    // caster==NULL in constructor args if target==caster in fact
    Unit* caster_ptr = caster ? caster : target;

    m_radius = GetSpellRadius(sSpellRadiusStore.LookupEntry(GetSpellProto()->EffectRadiusIndex[m_effIndex]));
    if(Player* modOwner = caster_ptr->GetSpellModOwner())
        modOwner->ApplySpellMod(GetId(), SPELLMOD_RADIUS, m_radius);

    switch(spellproto->Effect[eff])
    {
        case SPELL_EFFECT_APPLY_AREA_AURA_PARTY:
            m_areaAuraType = AREA_AURA_PARTY;
            if (target->GetTypeId() == TYPEID_UNIT && ((Creature*)target)->isTotem())
                m_modifier.m_auraname = SPELL_AURA_NONE;
            break;
        case SPELL_EFFECT_APPLY_AREA_AURA_RAID:
            m_areaAuraType = AREA_AURA_RAID;
            if (target->GetTypeId() == TYPEID_UNIT && ((Creature*)target)->isTotem())
                m_modifier.m_auraname = SPELL_AURA_NONE;
            // Light's Beacon not applied to caster itself (TODO: more generic check for another simialr spell if any?)
            else if (target == caster_ptr && m_spellProto->Id == 53651)
                m_modifier.m_auraname = SPELL_AURA_NONE;
            break;
        case SPELL_EFFECT_APPLY_AREA_AURA_FRIEND:
            m_areaAuraType = AREA_AURA_FRIEND;
            break;
        case SPELL_EFFECT_APPLY_AREA_AURA_ENEMY:
            m_areaAuraType = AREA_AURA_ENEMY;
            if (target == caster_ptr)
                m_modifier.m_auraname = SPELL_AURA_NONE;    // Do not do any effect on self
            break;
        case SPELL_EFFECT_APPLY_AREA_AURA_PET:
            m_areaAuraType = AREA_AURA_PET;
            break;
        case SPELL_EFFECT_APPLY_AREA_AURA_OWNER:
            m_areaAuraType = AREA_AURA_OWNER;
            if (target == caster_ptr)
                m_modifier.m_auraname = SPELL_AURA_NONE;
            break;
        default:
            sLog.outError("Wrong spell effect in AreaAura constructor");
            ASSERT(false);
            break;
    }
}

AreaAura::~AreaAura()
{
}

PersistentAreaAura::PersistentAreaAura(SpellEntry const* spellproto, uint32 eff, int32 *currentBasePoints, Unit *target,
Unit *caster, Item* castItem) : Aura(spellproto, eff, currentBasePoints, target, caster, castItem)
{
    m_isPersistent = true;
}

PersistentAreaAura::~PersistentAreaAura()
{
}

SingleEnemyTargetAura::SingleEnemyTargetAura(SpellEntry const* spellproto, uint32 eff, int32 *currentBasePoints, Unit *target,
Unit *caster, Item* castItem) : Aura(spellproto, eff, currentBasePoints, target, caster, castItem)
{
    if (caster)
        m_casters_target_guid = caster->GetTypeId()==TYPEID_PLAYER ? ((Player*)caster)->GetSelection() : caster->GetTargetGUID();
    else
        m_casters_target_guid = 0;
}

SingleEnemyTargetAura::~SingleEnemyTargetAura()
{
}

Unit* SingleEnemyTargetAura::GetTriggerTarget() const
{
    return ObjectAccessor::GetUnit(*m_target, m_casters_target_guid);
}

Aura* CreateAura(SpellEntry const* spellproto, uint32 eff, int32 *currentBasePoints, Unit *target, Unit *caster, Item* castItem)
{
    if (IsAreaAuraEffect(spellproto->Effect[eff]))
        return new AreaAura(spellproto, eff, currentBasePoints, target, caster, castItem);

    uint32 triggeredSpellId = spellproto->EffectTriggerSpell[eff];

    if(SpellEntry const* triggeredSpellInfo = sSpellStore.LookupEntry(triggeredSpellId))
        for (int i = 0; i < 3; ++i)
            if (triggeredSpellInfo->EffectImplicitTargetA[i] == TARGET_SINGLE_ENEMY)
                return new SingleEnemyTargetAura(spellproto, eff, currentBasePoints, target, caster, castItem);

    return new Aura(spellproto, eff, currentBasePoints, target, caster, castItem);
}

Unit* Aura::GetCaster() const
{
    if(m_caster_guid==m_target->GetGUID())
        return m_target;

    //return ObjectAccessor::GetUnit(*m_target,m_caster_guid);
    //must return caster even if it's in another grid/map
    Unit *unit = ObjectAccessor::GetObjectInWorld(m_caster_guid, (Unit*)NULL);
    return unit && unit->IsInWorld() ? unit : NULL;
}

void Aura::SetModifier(AuraType t, int32 a, uint32 pt, int32 miscValue)
{
    m_modifier.m_auraname = t;
    m_modifier.m_amount = a;
    m_modifier.m_miscvalue = miscValue;
    m_modifier.periodictime = pt;
}

void Aura::Update(uint32 diff)
{
    if (m_duration > 0)
    {
        m_duration -= diff;
        if (m_duration < 0)
            m_duration = 0;
        m_timeCla -= diff;

        // GetEffIndex()==0 prevent double/triple apply manaPerSecond/manaPerSecondPerLevel to same spell with many auras
        // all spells with manaPerSecond/manaPerSecondPerLevel have aura in effect 0
        if(GetEffIndex()==0 && m_timeCla <= 0)
        {
            if(Unit* caster = GetCaster())
            {
                Powers powertype = Powers(m_spellProto->powerType);
                int32 manaPerSecond = m_spellProto->manaPerSecond + m_spellProto->manaPerSecondPerLevel * caster->getLevel();
                m_timeCla = 1*IN_MILISECONDS;
                if (manaPerSecond)
                {
                    if(powertype==POWER_HEALTH)
                        caster->ModifyHealth(-manaPerSecond);
                    else
                        caster->ModifyPower(powertype,-manaPerSecond);
                }
            }
        }
    }

    // Channeled aura required check distance from caster
    if(IsChanneledSpell(m_spellProto) && m_caster_guid != m_target->GetGUID())
    {
        Unit* caster = GetCaster();
        if(!caster)
        {
            m_target->RemoveAura(GetId(), GetEffIndex());
            return;
        }

        // Get spell range
        float radius;
        SpellModOp mod;
        if (m_spellProto->EffectRadiusIndex[GetEffIndex()])
        {
            radius = GetSpellRadius(sSpellRadiusStore.LookupEntry(m_spellProto->EffectRadiusIndex[GetEffIndex()]));
            mod = SPELLMOD_RADIUS;
        }
        else
        {
            radius = GetSpellMaxRange(sSpellRangeStore.LookupEntry(m_spellProto->rangeIndex));
            mod = SPELLMOD_RANGE;
        }

        if(Player* modOwner = caster->GetSpellModOwner())
            modOwner->ApplySpellMod(GetId(), mod, radius, NULL);

        if(!caster->IsWithinDistInMap(m_target, radius))
        {
            m_target->RemoveAura(GetId(), GetEffIndex());
            return;
        }
    }

    if(m_isPeriodic && (m_duration >= 0 || m_isPassive || m_permanent))
    {
        m_periodicTimer -= diff;
        if(m_periodicTimer <= 0) // tick also at m_periodicTimer==0 to prevent lost last tick in case max m_duration == (max m_periodicTimer)*N
        {
            // update before applying (aura can be removed in TriggerSpell or PeriodicTick calls)
            m_periodicTimer += m_modifier.periodictime;
            PeriodicTick();
        }
    }
}

void AreaAura::Update(uint32 diff)
{
    // update for the caster of the aura
    if(m_caster_guid == m_target->GetGUID())
    {
        Unit* caster = m_target;

        if( !caster->hasUnitState(UNIT_STAT_ISOLATED) )
        {
            Unit* owner = caster->GetCharmerOrOwner();
            if (!owner)
                owner = caster;
            std::list<Unit *> targets;

            switch(m_areaAuraType)
            {
                case AREA_AURA_PARTY:
                {
                    Group *pGroup = NULL;

                    if (owner->GetTypeId() == TYPEID_PLAYER)
                        pGroup = ((Player*)owner)->GetGroup();

                    if( pGroup)
                    {
                        uint8 subgroup = ((Player*)owner)->GetSubGroup();
                        for(GroupReference *itr = pGroup->GetFirstMember(); itr != NULL; itr = itr->next())
                        {
                            Player* Target = itr->getSource();
                            if(Target && Target->isAlive() && Target->GetSubGroup()==subgroup && caster->IsFriendlyTo(Target))
                            {
                                if(caster->IsWithinDistInMap(Target, m_radius))
                                    targets.push_back(Target);
                                Pet *pet = Target->GetPet();
                                if(pet && pet->isAlive() && caster->IsWithinDistInMap(pet, m_radius))
                                    targets.push_back(pet);
                            }
                        }
                    }
                    else
                    {
                        // add owner
                        if( owner != caster && caster->IsWithinDistInMap(owner, m_radius) )
                            targets.push_back(owner);
                        // add caster's pet
                        Unit* pet = caster->GetPet();
                        if( pet && caster->IsWithinDistInMap(pet, m_radius))
                            targets.push_back(pet);
                    }
                    break;
                }
                case AREA_AURA_RAID:
                {
                    Group *pGroup = NULL;

                    if (owner->GetTypeId() == TYPEID_PLAYER)
                        pGroup = ((Player*)owner)->GetGroup();

                    if( pGroup)
                    {
                        for(GroupReference *itr = pGroup->GetFirstMember(); itr != NULL; itr = itr->next())
                        {
                            Player* Target = itr->getSource();
                            if(Target && Target->isAlive() && caster->IsFriendlyTo(Target))
                            {
                                if(caster->IsWithinDistInMap(Target, m_radius))
                                    targets.push_back(Target);
                                Pet *pet = Target->GetPet();
                                if(pet && pet->isAlive() && caster->IsWithinDistInMap(pet, m_radius))
                                    targets.push_back(pet);
                            }
                        }
                    }
                    else
                    {
                        // add owner
                        if( owner != caster && caster->IsWithinDistInMap(owner, m_radius) )
                            targets.push_back(owner);
                        // add caster's pet
                        Unit* pet = caster->GetPet();
                        if( pet && caster->IsWithinDistInMap(pet, m_radius))
                            targets.push_back(pet);
                    }
                    break;
                }
                case AREA_AURA_FRIEND:
                {
                    CellPair p(MaNGOS::ComputeCellPair(caster->GetPositionX(), caster->GetPositionY()));
                    Cell cell(p);
                    cell.data.Part.reserved = ALL_DISTRICT;
                    cell.SetNoCreate();

                    MaNGOS::AnyFriendlyUnitInObjectRangeCheck u_check(caster, owner, m_radius);
                    MaNGOS::UnitListSearcher<MaNGOS::AnyFriendlyUnitInObjectRangeCheck> searcher(caster,targets, u_check);
                    TypeContainerVisitor<MaNGOS::UnitListSearcher<MaNGOS::AnyFriendlyUnitInObjectRangeCheck>, WorldTypeMapContainer > world_unit_searcher(searcher);
                    TypeContainerVisitor<MaNGOS::UnitListSearcher<MaNGOS::AnyFriendlyUnitInObjectRangeCheck>, GridTypeMapContainer >  grid_unit_searcher(searcher);
                    CellLock<GridReadGuard> cell_lock(cell, p);
                    cell_lock->Visit(cell_lock, world_unit_searcher, *caster->GetMap(), *caster, m_radius);
                    cell_lock->Visit(cell_lock, grid_unit_searcher, *caster->GetMap(), *caster, m_radius);
                    break;
                }
                case AREA_AURA_ENEMY:
                {
                    CellPair p(MaNGOS::ComputeCellPair(caster->GetPositionX(), caster->GetPositionY()));
                    Cell cell(p);
                    cell.data.Part.reserved = ALL_DISTRICT;
                    cell.SetNoCreate();

                    MaNGOS::AnyAoETargetUnitInObjectRangeCheck u_check(caster, owner, m_radius); // No GetCharmer in searcher
                    MaNGOS::UnitListSearcher<MaNGOS::AnyAoETargetUnitInObjectRangeCheck> searcher(caster, targets, u_check);
                    TypeContainerVisitor<MaNGOS::UnitListSearcher<MaNGOS::AnyAoETargetUnitInObjectRangeCheck>, WorldTypeMapContainer > world_unit_searcher(searcher);
                    TypeContainerVisitor<MaNGOS::UnitListSearcher<MaNGOS::AnyAoETargetUnitInObjectRangeCheck>, GridTypeMapContainer >  grid_unit_searcher(searcher);
                    CellLock<GridReadGuard> cell_lock(cell, p);
                    cell_lock->Visit(cell_lock, world_unit_searcher, *caster->GetMap(), *caster, m_radius);
                    cell_lock->Visit(cell_lock, grid_unit_searcher, *caster->GetMap(), *caster, m_radius);
                    break;
                }
                case AREA_AURA_OWNER:
                case AREA_AURA_PET:
                {
                    if(owner != caster && caster->IsWithinDistInMap(owner, m_radius))
                        targets.push_back(owner);
                    break;
                }
            }

            for(std::list<Unit *>::iterator tIter = targets.begin(); tIter != targets.end(); tIter++)
            {
                // flag for seelction is need apply aura to current iteration target
                bool apply = true;

                // we need ignore present caster self applied are auras sometime
                // in cases if this only auras applied for spell effect
                Unit::spellEffectPair spair = Unit::spellEffectPair(GetId(), m_effIndex);
                for(Unit::AuraMap::const_iterator i = (*tIter)->GetAuras().lower_bound(spair); i != (*tIter)->GetAuras().upper_bound(spair); ++i)
                {
                    if (i->second->IsDeleted())
                        continue;

                    switch(m_areaAuraType)
                    {
                        case AREA_AURA_ENEMY:
                            // non caster self-casted auras (non stacked)
                            if(i->second->GetModifier()->m_auraname != SPELL_AURA_NONE)
                                apply = false;
                            break;
                        case AREA_AURA_RAID:
                            // non caster self-casted auras (stacked from diff. casters)
                            if(i->second->GetModifier()->m_auraname != SPELL_AURA_NONE  || i->second->GetCasterGUID() == GetCasterGUID())
                                apply = false;
                            break;
                        default:
                            // in generic case not allow stacking area auras
                            apply = false;
                            break;
                    }

                    if(!apply)
                        break;
                }

                if(!apply)
                    continue;

                if(SpellEntry const *actualSpellInfo = spellmgr.SelectAuraRankForPlayerLevel(GetSpellProto(), (*tIter)->getLevel()))
                {
                    int32 actualBasePoints = m_currentBasePoints;
                    // recalculate basepoints for lower rank (all AreaAura spell not use custom basepoints?)
                    if(actualSpellInfo != GetSpellProto())
                        actualBasePoints = actualSpellInfo->EffectBasePoints[m_effIndex];
                    AreaAura *aur = new AreaAura(actualSpellInfo, m_effIndex, &actualBasePoints, (*tIter), caster, NULL);
                    aur->SetAuraDuration(GetAuraDuration());
                    (*tIter)->AddAura(aur);
                }
            }
        }
        Aura::Update(diff);
    }
    else                                                    // aura at non-caster
    {
        Unit* caster = GetCaster();

        Aura::Update(diff);

        // remove aura if out-of-range from caster (after teleport for example)
        // or caster is isolated or caster no longer has the aura
        // or caster is (no longer) friendly
        bool needFriendly = (m_areaAuraType == AREA_AURA_ENEMY ? false : true);
        if( !caster || caster->hasUnitState(UNIT_STAT_ISOLATED) ||
            !caster->IsWithinDistInMap(m_target, m_radius)      ||
            !caster->HasAura(GetId(), GetEffIndex())            ||
            caster->IsFriendlyTo(m_target) != needFriendly
           )
        {
            m_target->RemoveAurasByCasterSpell(GetId(), GetEffIndex(),GetCasterGUID());
        }
        else if( m_areaAuraType == AREA_AURA_PARTY)         // check if in same sub group
        {
            // not check group if target == owner or target == pet
            if (caster->GetCharmerOrOwnerGUID() != m_target->GetGUID() && caster->GetGUID() != m_target->GetCharmerOrOwnerGUID())
            {
                Player* check = caster->GetCharmerOrOwnerPlayerOrPlayerItself();

                Group *pGroup = check ? check->GetGroup() : NULL;
                if( pGroup )
                {
                    Player* checkTarget = m_target->GetCharmerOrOwnerPlayerOrPlayerItself();
                    if(!checkTarget || !pGroup->SameSubGroup(check, checkTarget))
                        m_target->RemoveAura(GetId(), GetEffIndex());
                }
                else
                    m_target->RemoveAura(GetId(), GetEffIndex());
            }
        }
        else if( m_areaAuraType == AREA_AURA_RAID)          // TODO: fix me!
        {
            // not check group if target == owner or target == pet
            if (caster->GetCharmerOrOwnerGUID() != m_target->GetGUID() && caster->GetGUID() != m_target->GetCharmerOrOwnerGUID())
            {
                Player* check = caster->GetCharmerOrOwnerPlayerOrPlayerItself();

                Group *pGroup = check ? check->GetGroup() : NULL;
                if( pGroup )
                {
                    Player* checkTarget = m_target->GetCharmerOrOwnerPlayerOrPlayerItself();
                    if(!checkTarget)
                        m_target->RemoveAurasByCasterSpell(GetId(), GetEffIndex(), GetCasterGUID());
                }
                else
                    m_target->RemoveAurasByCasterSpell(GetId(), GetEffIndex(), GetCasterGUID());
            }
        }
        else if( m_areaAuraType == AREA_AURA_PET || m_areaAuraType == AREA_AURA_OWNER )
        {
            if( m_target->GetGUID() != caster->GetCharmerOrOwnerGUID() )
                m_target->RemoveAurasByCasterSpell(GetId(), GetEffIndex(), GetCasterGUID());
        }
    }
}

void PersistentAreaAura::Update(uint32 diff)
{
    bool remove = false;

    // remove the aura if its caster or the dynamic object causing it was removed
    // or if the target moves too far from the dynamic object
    if(Unit *caster = GetCaster())
    {
        DynamicObject *dynObj = caster->GetDynObject(GetId(), GetEffIndex());
        if (dynObj)
        {
            if (!m_target->IsWithinDistInMap(dynObj, dynObj->GetRadius()))
                remove = true;
        }
        else
            remove = true;
    }
    else
        remove = true;

    Aura::Update(diff);

    if(remove)
        m_target->RemoveAura(GetId(), GetEffIndex());
}

void Aura::ApplyModifier(bool apply, bool Real)
{
    AuraType aura = m_modifier.m_auraname;

    SetInUse(true);
    if(aura < TOTAL_AURAS)
        (*this.*AuraHandler [aura])(apply, Real);
    SetInUse(false);
}

bool Aura::IsNeedVisibleSlot(Unit const* caster) const
{
    bool totemAura = caster && caster->GetTypeId() == TYPEID_UNIT && ((Creature*)caster)->isTotem();

    // passive auras (except totem auras) do not get placed in the slots
    if (m_isPassive && !totemAura)
        return false;

    // generic not caster case
    if (m_target != caster)
        return true;

    // special area auras case at caster
    switch(m_spellProto->Effect[GetEffIndex()])
    {
        case SPELL_EFFECT_APPLY_AREA_AURA_ENEMY:
            return false;
        case SPELL_EFFECT_APPLY_AREA_AURA_RAID:
            // not sure is totemAura  need, just preserve old code results
            return totemAura || m_modifier.m_auraname != SPELL_AURA_NONE;
        default: break;
    }

    return true;
}

void Aura::_AddAura()
{
    if (!GetId())
        return;
    if(!m_target)
        return;

    // Second aura if some spell
    bool secondaura = false;
    // Try find slot for aura
    uint8 slot = NULL_AURA_SLOT;
    // Lookup for some spell auras (and get slot from it)
    for(uint8 i = 0; i < m_effIndex; ++i)
    {
        Unit::spellEffectPair spair = Unit::spellEffectPair(GetId(), i);
        for(Unit::AuraMap::const_iterator itr = m_target->GetAuras().lower_bound(spair); itr != m_target->GetAuras().upper_bound(spair); ++itr)
        {
            // allow use single slot only by auras from same caster
            if(itr->second->GetCasterGUID()==GetCasterGUID())
            {
                slot = itr->second->GetAuraSlot();
                secondaura = true;
                break;
            }
        }
        if (secondaura)
            break;
    }
    // Lookup free slot
    if (!secondaura && m_target->GetVisibleAurasCount() < MAX_AURAS)
    {
        Unit::VisibleAuraMap const *visibleAuras = m_target->GetVisibleAuras();
        for(uint8 i = 0; i < MAX_AURAS; ++i)
        {
            Unit::VisibleAuraMap::const_iterator itr = visibleAuras->find(i);
            if(itr == visibleAuras->end())
            {
                slot = i;
                // update for out of range group members (on 1 slot use)
                m_target->UpdateAuraForGroup(slot);
                break;
            }
        }
    }

    Unit* caster = GetCaster();

    // set infinity cooldown state for spells
    if(caster && caster->GetTypeId() == TYPEID_PLAYER)
    {
        if (m_spellProto->Attributes & SPELL_ATTR_DISABLED_WHILE_ACTIVE)
        {
            Item* castItem = m_castItemGuid ? ((Player*)caster)->GetItemByGuid(m_castItemGuid) : NULL;
            ((Player*)caster)->AddSpellAndCategoryCooldowns(m_spellProto,castItem ? castItem->GetEntry() : 0, NULL,true);
        }
    }

    if (IsNeedVisibleSlot(caster))
    {
        SetAuraSlot( slot );
        if(slot < MAX_AURAS)                        // slot found send data to client
        {
            SetAura(false);
            SetAuraFlags((1 << GetEffIndex()) | AFLAG_NOT_CASTER | ((GetAuraMaxDuration() > 0) ? AFLAG_DURATION : AFLAG_NONE) | (IsPositive() ? AFLAG_POSITIVE : AFLAG_NEGATIVE));
            SetAuraLevel(caster ? caster->getLevel() : sWorld.getConfig(CONFIG_MAX_PLAYER_LEVEL));
            SendAuraUpdate(false);
        }

        //*****************************************************
        // Update target aura state flag (at 1 aura apply)
        // TODO: Make it easer
        //*****************************************************
        if (!secondaura)
        {
            // Sitdown on apply aura req seated
            if (m_spellProto->AuraInterruptFlags & AURA_INTERRUPT_FLAG_NOT_SEATED && !m_target->IsSitState())
                m_target->SetStandState(UNIT_STAND_STATE_SIT);

            // register aura diminishing on apply
            if (getDiminishGroup() != DIMINISHING_NONE )
                m_target->ApplyDiminishingAura(getDiminishGroup(), true);

            // Update Seals information
            if (IsSealSpell(m_spellProto))
                m_target->ModifyAuraState(AURA_STATE_JUDGEMENT, true);

            // Conflagrate aura state on Immolate and Shadowflame
            if (m_spellProto->SpellFamilyName == SPELLFAMILY_WARLOCK &&
                // Immolate
                ((m_spellProto->SpellFamilyFlags & UI64LIT(0x0000000000000004)) ||
                // Shadowflame
                (m_spellProto->SpellFamilyFlags2 & 0x00000002)))
                m_target->ModifyAuraState(AURA_STATE_CONFLAGRATE, true);

            // Faerie Fire (druid versions)
            if (m_spellProto->SpellFamilyName == SPELLFAMILY_DRUID && (m_spellProto->SpellFamilyFlags & UI64LIT(0x0000000000000400)))
                m_target->ModifyAuraState(AURA_STATE_FAERIE_FIRE, true);

            // Victorious
            if (m_spellProto->SpellFamilyName == SPELLFAMILY_WARRIOR && (m_spellProto->SpellFamilyFlags & UI64LIT(0x0004000000000000)))
                m_target->ModifyAuraState(AURA_STATE_WARRIOR_VICTORY_RUSH, true);

            // Swiftmend state on Regrowth & Rejuvenation
            if (m_spellProto->SpellFamilyName == SPELLFAMILY_DRUID && (m_spellProto->SpellFamilyFlags & UI64LIT(0x50)))
                m_target->ModifyAuraState(AURA_STATE_SWIFTMEND, true);

            // Deadly poison aura state
            if(m_spellProto->SpellFamilyName == SPELLFAMILY_ROGUE && (m_spellProto->SpellFamilyFlags & UI64LIT(0x10000)))
                m_target->ModifyAuraState(AURA_STATE_DEADLY_POISON, true);

            // Enrage aura state
            if(m_spellProto->Dispel == DISPEL_ENRAGE)
                m_target->ModifyAuraState(AURA_STATE_ENRAGE, true);
        }
    }
}

bool Aura::_RemoveAura()
{
    // Remove all triggered by aura spells vs unlimited duration
    // except same aura replace case
    if(m_removeMode!=AURA_REMOVE_BY_STACK)
        CleanupTriggeredSpells();

    Unit* caster = GetCaster();

    if(caster && IsPersistent())
    {
        DynamicObject *dynObj = caster->GetDynObject(GetId(), GetEffIndex());
        if (dynObj)
            dynObj->RemoveAffected(m_target);
    }

    //passive auras do not get put in slots
    // Note: but totem can be not accessible for aura target in time remove (to far for find in grid)
    //if(m_isPassive && !(caster && caster->GetTypeId() == TYPEID_UNIT && ((Creature*)caster)->isTotem()))
    //    return;

    uint8 slot = GetAuraSlot();

    if(slot >= MAX_AURAS)                                   // slot not set
        return false;

    if(m_target->GetVisibleAura(slot) == 0)
        return false;

    bool lastaura = true;

    // find other aura in same slot (current already removed from list)
    for(uint8 i = 0; i < 3; ++i)
    {
        Unit::spellEffectPair spair = Unit::spellEffectPair(GetId(), i);
        for(Unit::AuraMap::const_iterator itr = m_target->GetAuras().lower_bound(spair); itr != m_target->GetAuras().upper_bound(spair); ++itr)
        {
            if(itr->second->GetAuraSlot() == slot)
            {
                lastaura = false;
                break;
            }
        }
        if(!lastaura)
            break;
    }

    // only remove icon when the last aura of the spell is removed (current aura already removed from list)
    if (!lastaura)
        return false;

    // unregister aura diminishing (and store last time)
    if (getDiminishGroup() != DIMINISHING_NONE )
        m_target->ApplyDiminishingAura(getDiminishGroup(), false);

    SetAura(true);
    SetAuraFlags(AFLAG_NONE);
    SetAuraLevel(0);
    SendAuraUpdate(true);

    // update for out of range group members
    m_target->UpdateAuraForGroup(slot);

    //*****************************************************
    // Update target aura state flag (at last aura remove)
    //*****************************************************
    // Enrage aura state
    if(m_spellProto->Dispel == DISPEL_ENRAGE)
        m_target->ModifyAuraState(AURA_STATE_ENRAGE, false);

    uint32 removeState = 0;
    uint64 removeFamilyFlag = m_spellProto->SpellFamilyFlags;
    uint32 removeFamilyFlag2 = m_spellProto->SpellFamilyFlags2;
    switch(m_spellProto->SpellFamilyName)
    {
    case SPELLFAMILY_PALADIN:
        if (IsSealSpell(m_spellProto))
            removeState = AURA_STATE_JUDGEMENT;     // Update Seals information
        break;
    case SPELLFAMILY_WARLOCK:
        // Conflagrate aura state on Immolate and Shadowflame,
        if ((m_spellProto->SpellFamilyFlags & UI64LIT(0x0000000000000004)) ||
            (m_spellProto->SpellFamilyFlags2 & 0x00000002))
        {
            removeFamilyFlag = UI64LIT(0x0000000000000004);
            removeFamilyFlag2 = 0x00000002;
            removeState = AURA_STATE_CONFLAGRATE;
        }
        break;
    case SPELLFAMILY_DRUID:
        if(m_spellProto->SpellFamilyFlags & UI64LIT(0x0000000000000400))
            removeState = AURA_STATE_FAERIE_FIRE;   // Faerie Fire (druid versions)
        else if(m_spellProto->SpellFamilyFlags & UI64LIT(0x50))
        {
            removeFamilyFlag = 0x50;
            removeState = AURA_STATE_SWIFTMEND;     // Swiftmend aura state
        }
        break;
    case SPELLFAMILY_WARRIOR:
        if(m_spellProto->SpellFamilyFlags & UI64LIT(0x0004000000000000))
            removeState = AURA_STATE_WARRIOR_VICTORY_RUSH; // Victorious
        break;
    case SPELLFAMILY_ROGUE:
        if(m_spellProto->SpellFamilyFlags & UI64LIT(0x10000))
            removeState = AURA_STATE_DEADLY_POISON; // Deadly poison aura state
        break;
    case SPELLFAMILY_HUNTER:
        if(m_spellProto->SpellFamilyFlags & UI64LIT(0x1000000000000000))
            removeState = AURA_STATE_FAERIE_FIRE;   // Sting (hunter versions)

    }
    // Remove state (but need check other auras for it)
    if (removeState)
    {
        bool found = false;
        Unit::AuraMap& Auras = m_target->GetAuras();
        for(Unit::AuraMap::iterator i = Auras.begin(); i != Auras.end(); ++i)
        {
            SpellEntry const *auraSpellInfo = (*i).second->GetSpellProto();
            if(auraSpellInfo->SpellFamilyName  == m_spellProto->SpellFamilyName &&
                (auraSpellInfo->SpellFamilyFlags & removeFamilyFlag || auraSpellInfo->SpellFamilyFlags2 & removeFamilyFlag2))
            {
                found = true;
                break;
            }
        }
        // this has been last aura
        if(!found)
            m_target->ModifyAuraState(AuraState(removeState), false);
    }

    // reset cooldown state for spells
    if(caster && caster->GetTypeId() == TYPEID_PLAYER)
    {
        if ( GetSpellProto()->Attributes & SPELL_ATTR_DISABLED_WHILE_ACTIVE )
            // note: item based cooldowns and cooldown spell mods with charges ignored (unknown existed cases)
            ((Player*)caster)->SendCooldownEvent(GetSpellProto());
    }

    return true;
}

void Aura::SendAuraUpdate(bool remove)
{
    WorldPacket data(SMSG_AURA_UPDATE);
    data.append(m_target->GetPackGUID());
    data << uint8(GetAuraSlot());
    data << uint32(remove ? 0 : GetId());

    if(remove)
    {
        m_target->SendMessageToSet(&data, true);
        return;
    }

    uint8 auraFlags = GetAuraFlags();
    data << uint8(auraFlags);
    data << uint8(GetAuraLevel());
    data << uint8(m_procCharges ? m_procCharges*m_stackAmount : m_stackAmount);

    if(!(auraFlags & AFLAG_NOT_CASTER))
    {
        data << uint8(0);                                   // pguid
    }

    if(auraFlags & AFLAG_DURATION)
    {
        data << uint32(GetAuraMaxDuration());
        data << uint32(GetAuraDuration());
    }

    m_target->SendMessageToSet(&data, true);
}

void Aura::SetStackAmount(uint8 stackAmount)
{
    Unit *target = GetTarget();
    Unit *caster = GetCaster();
    if (!target || !caster)
        return;

    bool refresh = stackAmount >= m_stackAmount;
    if (stackAmount != m_stackAmount)
    {
        m_stackAmount = stackAmount;
        int32 amount = m_stackAmount * caster->CalculateSpellDamage(m_spellProto, m_effIndex, m_currentBasePoints, target);
        // Reapply if amount change
        if (amount!=m_modifier.m_amount)
        {
            ApplyModifier(false, true);
            m_modifier.m_amount = amount;
            ApplyModifier(true, true);
        }
    }

    if (refresh)
        // Stack increased refresh duration
        RefreshAura();
    else
        // Stack decreased only send update
        SendAuraUpdate(false);
}

bool Aura::modStackAmount(int32 num)
{
    // Can`t mod
    if (!m_spellProto->StackAmount)
        return true;

    // Modify stack but limit it
    int32 stackAmount = m_stackAmount + num;
    if (stackAmount > m_spellProto->StackAmount)
        stackAmount = m_spellProto->StackAmount;
    else if (stackAmount <=0) // Last aura from stack removed
    {
        m_stackAmount = 0;
        return true; // need remove aura
    }

    // Update stack amount
    SetStackAmount(stackAmount);
    return false;
}

void Aura::RefreshAura()
{
    m_duration = m_maxduration;
    SendAuraUpdate(false);
}

bool Aura::isAffectedOnSpell(SpellEntry const *spell) const
{
    // Check family name
    if (spell->SpellFamilyName != m_spellProto->SpellFamilyName)
        return false;
    // Check EffectClassMask
    uint32 const *ptr = getAuraSpellClassMask();
    if (((uint64*)ptr)[0] & spell->SpellFamilyFlags)
        return true;
    if (ptr[2] & spell->SpellFamilyFlags2)
        return true;
    return false;
}

void Aura::ReapplyAffectedPassiveAuras( Unit* target )
{
    std::set<uint32> affectedPassives;

    for(Unit::AuraMap::const_iterator itr = target->GetAuras().begin(); itr != target->GetAuras().end(); ++itr)
    {
        // permanent passive
        if (itr->second->IsPassive() && itr->second->IsPermanent() &&
            // non deleted and not same aura (any with same spell id)
            !itr->second->IsDeleted() && itr->second->GetId() != GetId() &&
            // only applied by self and affected by aura
            itr->second->GetCasterGUID() == target->GetGUID() && isAffectedOnSpell(itr->second->GetSpellProto()))
        {
            affectedPassives.insert(itr->second->GetId());
        }
    }

    for(std::set<uint32>::const_iterator set_itr = affectedPassives.begin(); set_itr != affectedPassives.end(); ++set_itr)
    {
        target->RemoveAurasDueToSpell(*set_itr);
        target->CastSpell(m_target, *set_itr, true);
    }
}

/*********************************************************/
/***               BASIC AURA FUNCTION                 ***/
/*********************************************************/
void Aura::HandleAddModifier(bool apply, bool Real)
{
    if(m_target->GetTypeId() != TYPEID_PLAYER || !Real)
        return;

    if(m_modifier.m_miscvalue >= MAX_SPELLMOD)
        return;

    if (apply)
    {
        // Add custom charges for some mod aura
        switch (m_spellProto->Id)
        {
            case 17941:    // Shadow Trance
            case 22008:    // Netherwind Focus
            case 31834:    // Light's Grace
            case 34754:    // Clearcasting
            case 34936:    // Backlash
            case 48108:    // Hot Streak
            case 51124:    // Killing Machine
            case 54741:    // Firestarter
            case 57761:    // Fireball!
                SetAuraCharges(1);
                break;
        }

        SpellModifier *mod = new SpellModifier;
        mod->op = SpellModOp(m_modifier.m_miscvalue);
        mod->value = m_modifier.m_amount;
        mod->type = SpellModType(m_modifier.m_auraname);    // SpellModType value == spell aura types
        mod->spellId = GetId();

        uint32 const *ptr;
        switch (m_effIndex)
        {
            case 0: ptr = &m_spellProto->EffectSpellClassMaskA[0]; break;
            case 1: ptr = &m_spellProto->EffectSpellClassMaskB[0]; break;
            case 2: ptr = &m_spellProto->EffectSpellClassMaskC[0]; break;
            default:
                return;
        }

        mod->mask = (uint64)ptr[0] | (uint64)ptr[1]<<32;
        mod->mask2= (uint64)ptr[2];
        mod->charges = m_procCharges;

        m_spellmod = mod;
    }

    ((Player*)m_target)->AddSpellMod(m_spellmod, apply);

    // reapply talents to own passive persistent auras
    ReapplyAffectedPassiveAuras(m_target);

    // re-aplly talents and passives applied to pet (it affected by player spellmods)
    if(Pet* pet = m_target->GetPet())
        ReapplyAffectedPassiveAuras(pet);

    for(int i = 0; i < MAX_TOTEM; ++i)
        if(m_target->m_TotemSlot[i])
            if(Creature* totem = m_target->GetMap()->GetCreature(m_target->m_TotemSlot[i]))
                ReapplyAffectedPassiveAuras(totem);
}
void Aura::HandleAddTargetTrigger(bool apply, bool /*Real*/)
{
    // Use SpellModifier structure for check
    // used only fields:
    //  spellId, mask, mask2
    if (apply)
    {
        SpellModifier *mod = new SpellModifier;
        mod->spellId = GetId();

        uint32 const *ptr;
        switch (m_effIndex)
        {
            case 0: ptr = &m_spellProto->EffectSpellClassMaskA[0]; break;
            case 1: ptr = &m_spellProto->EffectSpellClassMaskB[0]; break;
            case 2: ptr = &m_spellProto->EffectSpellClassMaskC[0]; break;
            default:
                return;
        }

        mod->mask = (uint64)ptr[0] | (uint64)ptr[1]<<32;
        mod->mask2= (uint64)ptr[2];
        m_spellmod = mod;
    }
    else
    {
        delete m_spellmod;
        m_spellmod = NULL;
    }
}

void Aura::TriggerSpell()
{
    Unit* caster = GetCaster();
    Unit* target = GetTriggerTarget();

    if(!caster || !target)
        return;

    // generic casting code with custom spells and target/caster customs
    uint32 trigger_spell_id = GetSpellProto()->EffectTriggerSpell[m_effIndex];

    SpellEntry const *triggeredSpellInfo = sSpellStore.LookupEntry(trigger_spell_id);
    SpellEntry const *auraSpellInfo = GetSpellProto();
    uint32 auraId = auraSpellInfo->Id;

    // specific code for cases with no trigger spell provided in field
    if (triggeredSpellInfo == NULL)
    {
        switch(auraSpellInfo->SpellFamilyName)
        {
            case SPELLFAMILY_GENERIC:
            {
                switch(auraId)
                {
                    // Firestone Passive (1-5 ranks)
                    case 758:
                    case 17945:
                    case 17947:
                    case 17949:
                    case 27252:
                    {
                        if (caster->GetTypeId()!=TYPEID_PLAYER)
                            return;
                        Item* item = ((Player*)caster)->GetWeaponForAttack(BASE_ATTACK);
                        if (!item)
                            return;
                        uint32 enchant_id = 0;
                        switch (GetId())
                        {
                             case   758: enchant_id = 1803; break;   // Rank 1
                             case 17945: enchant_id = 1823; break;   // Rank 2
                             case 17947: enchant_id = 1824; break;   // Rank 3
                             case 17949: enchant_id = 1825; break;   // Rank 4
                             case 27252: enchant_id = 2645; break;   // Rank 5
                             default:
                                 return;
                        }
                        // remove old enchanting before applying new
                        ((Player*)caster)->ApplyEnchantment(item,TEMP_ENCHANTMENT_SLOT,false);
                        item->SetEnchantment(TEMP_ENCHANTMENT_SLOT, enchant_id, m_modifier.periodictime+1000, 0);
                        // add new enchanting
                        ((Player*)caster)->ApplyEnchantment(item,TEMP_ENCHANTMENT_SLOT,true);
                        return;
                    }
//                    // Periodic Mana Burn
//                    case 812: break;
//                    // Polymorphic Ray
//                    case 6965: break;
//                    // Fire Nova (1-7 ranks)
//                    case 8350:
//                    case 8508:
//                    case 8509:
//                    case 11312:
//                    case 11313:
//                    case 25540:
//                    case 25544:
//                        break;
                    // Thaumaturgy Channel
                    case 9712: trigger_spell_id = 21029; break;
//                    // Egan's Blaster
//                    case 17368: break;
//                    // Haunted
//                    case 18347: break;
//                    // Ranshalla Waiting
//                    case 18953: break;
//                    // Inferno
//                    case 19695: break;
//                    // Frostwolf Muzzle DND
//                    case 21794: break;
//                    // Alterac Ram Collar DND
//                    case 21866: break;
//                    // Celebras Waiting
//                    case 21916: break;
                    // Brood Affliction: Bronze
                    case 23170:
                    {
                        m_target->CastSpell(m_target, 23171, true, 0, this);
                        return;
                    }
//                    // Mark of Frost
//                    case 23184: break;
                    // Restoration
                    case 23493:
                    {
                        int32 heal = caster->GetMaxHealth() / 10;
                        caster->DealHeal(caster, heal, auraSpellInfo);

                        int32 mana = caster->GetMaxPower(POWER_MANA);
                        if (mana)
                        {
                            mana /= 10;
                            caster->EnergizeBySpell(caster, 23493, mana, POWER_MANA);
                        }
                        return;
                    }
//                    // Stoneclaw Totem Passive TEST
//                    case 23792: break;
//                    // Axe Flurry
//                    case 24018: break;
//                    // Mark of Arlokk
//                    case 24210: break;
//                    // Restoration
//                    case 24379: break;
//                    // Happy Pet
//                    case 24716: break;
//                    // Dream Fog
//                    case 24780: break;
//                    // Cannon Prep
//                    case 24832: break;
//                    // Shadow Bolt Whirl
//                    case 24834: break;
//                    // Stink Trap
//                    case 24918: break;
//                    // Mark of Nature
//                    case 25041: break;
//                    // Agro Drones
//                    case 25152: break;
//                    // Consume
//                    case 25371: break;
//                    // Pain Spike
//                    case 25572: break;
//                    // Rotate 360
//                    case 26009: break;
//                    // Rotate -360
//                    case 26136: break;
//                    // Consume
//                    case 26196: break;
//                    // Berserk
//                    case 26615: break;
//                    // Defile
//                    case 27177: break;
//                    // Teleport: IF/UC
//                    case 27601: break;
//                    // Five Fat Finger Exploding Heart Technique
//                    case 27673: break;
//                    // Nitrous Boost
//                    case 27746: break;
//                    // Steam Tank Passive
//                    case 27747: break;
                    // Frost Blast
                    case 27808:
                    {
                        int32 bpDamage = target->GetMaxHealth()*26/100;
                        caster->CastCustomSpell(target, 29879, &bpDamage, NULL, NULL, true, NULL, this);
                        return;
                    }
//                    // Detonate Mana
//                    case 27819: break;
//                    // Controller Timer
//                    case 28095: break;
//                    // Stalagg Chain
//                    case 28096: break;
//                    // Stalagg Tesla Passive
//                    case 28097: break;
//                    // Feugen Tesla Passive
//                    case 28109: break;
//                    // Feugen Chain
//                    case 28111: break;
//                    // Mark of Didier
//                    case 28114: break;
//                    // Communique Timer, camp
//                    case 28346: break;
//                    // Icebolt
//                    case 28522: break;
//                    // Silithyst
//                    case 29519: break;
                    // Inoculate Nestlewood Owlkin
                    case 29528:
                        if(target->GetTypeId() != TYPEID_UNIT)// prevent error reports in case ignored player target
                            return;
                        break;
//                    // Overload
//                    case 29768: break;
//                    // Return Fire
//                    case 29788: break;
//                    // Return Fire
//                    case 29793: break;
//                    // Return Fire
//                    case 29794: break;
//                    // Guardian of Icecrown Passive
//                    case 29897: break;
                    // Feed Captured Animal
                    case 29917: trigger_spell_id = 29916; break;
//                    // Flame Wreath
//                    case 29946: break;
//                    // Flame Wreath
//                    case 29947: break;
//                    // Mind Exhaustion Passive
//                    case 30025: break;
//                    // Nether Beam - Serenity
//                    case 30401: break;
                    // Extract Gas
                    case 30427:
                    {
                        // move loot to player inventory and despawn target
                        if(caster->GetTypeId() ==TYPEID_PLAYER &&
                                target->GetTypeId() == TYPEID_UNIT &&
                                ((Creature*)target)->GetCreatureInfo()->type == CREATURE_TYPE_GAS_CLOUD)
                        {
                            Player* player = (Player*)caster;
                            Creature* creature = (Creature*)target;
                            // missing lootid has been reported on startup - just return
                            if (!creature->GetCreatureInfo()->SkinLootId)
                                return;

                            player->AutoStoreLoot(creature->GetCreatureInfo()->SkinLootId,LootTemplates_Skinning,true);

                            creature->ForcedDespawn();
                        }
                        return;
                    }
                    // Quake
                    case 30576: trigger_spell_id = 30571; break;
//                    // Burning Maul
//                    case 30598: break;
//                    // Regeneration
//                    case 30799:
//                    case 30800:
//                    case 30801:
//                        break;
//                    // Despawn Self - Smoke cloud
//                    case 31269: break;
//                    // Time Rift Periodic
//                    case 31320: break;
//                    // Corrupt Medivh
//                    case 31326: break;
                    // Doom
                    case 31347:
                    {
                        m_target->CastSpell(m_target,31350,true);
                        m_target->DealDamage(m_target, m_target->GetHealth(), NULL, DIRECT_DAMAGE, SPELL_SCHOOL_MASK_NORMAL, NULL, false);
                        return;
                    }
                    // Spellcloth
                    case 31373:
                    {
                        // Summon Elemental after create item
                        caster->SummonCreature(17870, 0, 0, 0, caster->GetOrientation(), TEMPSUMMON_DEAD_DESPAWN, 0);
                        return;
                    }
//                    // Bloodmyst Tesla
//                    case 31611: break;
//                    // Doomfire
//                    case 31944: break;
//                    // Teleport Test
//                    case 32236: break;
//                    // Earthquake
//                    case 32686: break;
//                    // Possess
//                    case 33401: break;
//                    // Draw Shadows
//                    case 33563: break;
//                    // Murmur's Touch
//                    case 33711: break;
                    // Flame Quills
                    case 34229:
                    {
                        // cast 24 spells 34269-34289, 34314-34316
                        for(uint32 spell_id = 34269; spell_id != 34290; ++spell_id)
                            caster->CastSpell(m_target, spell_id, true);
                        for(uint32 spell_id = 34314; spell_id != 34317; ++spell_id)
                            caster->CastSpell(m_target, spell_id, true);
                        return;
                    }
//                    // Gravity Lapse
//                    case 34480: break;
//                    // Tornado
//                    case 34683: break;
//                    // Frostbite Rotate
//                    case 34748: break;
//                    // Arcane Flurry
//                    case 34821: break;
//                    // Interrupt Shutdown
//                    case 35016: break;
//                    // Interrupt Shutdown
//                    case 35176: break;
//                    // Inferno
//                    case 35268: break;
//                    // Salaadin's Tesla
//                    case 35515: break;
//                    // Ethereal Channel (Red)
//                    case 35518: break;
//                    // Nether Vapor
//                    case 35879: break;
//                    // Dark Portal Storm
//                    case 36018: break;
//                    // Burning Maul
//                    case 36056: break;
//                    // Living Grove Defender Lifespan
//                    case 36061: break;
//                    // Professor Dabiri Talks
//                    case 36064: break;
//                    // Kael Gaining Power
//                    case 36091: break;
//                    // They Must Burn Bomb Aura
//                    case 36344: break;
//                    // They Must Burn Bomb Aura (self)
//                    case 36350: break;
//                    // Stolen Ravenous Ravager Egg
//                    case 36401: break;
//                    // Activated Cannon
//                    case 36410: break;
//                    // Stolen Ravenous Ravager Egg
//                    case 36418: break;
//                    // Enchanted Weapons
//                    case 36510: break;
//                    // Cursed Scarab Periodic
//                    case 36556: break;
//                    // Cursed Scarab Despawn Periodic
//                    case 36561: break;
//                    // Vision Guide
//                    case 36573: break;
//                    // Cannon Charging (platform)
//                    case 36785: break;
//                    // Cannon Charging (self)
//                    case 36860: break;
                    // Remote Toy
                    case 37027: trigger_spell_id = 37029; break;
//                    // Mark of Death
//                    case 37125: break;
//                    // Arcane Flurry
//                    case 37268: break;
//                    // Spout
//                    case 37429: break;
//                    // Spout
//                    case 37430: break;
//                    // Karazhan - Chess NPC AI, Snapshot timer
//                    case 37440: break;
//                    // Karazhan - Chess NPC AI, action timer
//                    case 37504: break;
//                    // Karazhan - Chess: Is Square OCCUPIED aura (DND)
//                    case 39400: break;
//                    // Banish
//                    case 37546: break;
//                    // Shriveling Gaze
//                    case 37589: break;
//                    // Fake Aggro Radius (2 yd)
//                    case 37815: break;
//                    // Corrupt Medivh
//                    case 37853: break;
                    // Eye of Grillok
                    case 38495:
                    {
                        m_target->CastSpell(m_target, 38530, true);
                        return;
                    }
                    // Absorb Eye of Grillok (Zezzak's Shard)
                    case 38554:
                    {
                        if(m_target->GetTypeId() != TYPEID_UNIT)
                            return;

                        caster->CastSpell(caster, 38495, true);

                        Creature* creatureTarget = (Creature*)m_target;

                        creatureTarget->ForcedDespawn();
                        return;
                    }
//                    // Magic Sucker Device timer
//                    case 38672: break;
//                    // Tomb Guarding Charging
//                    case 38751: break;
//                    // Murmur's Touch
//                    case 38794: break;
//                    // Activate Nether-wraith Beacon (31742 Nether-wraith Beacon item)
//                    case 39105: break;
//                    // Drain World Tree Visual
//                    case 39140: break;
//                    // Quest - Dustin's Undead Dragon Visual aura
//                    case 39259: break;
//                    // Hellfire - The Exorcism, Jules releases darkness, aura
//                    case 39306: break;
//                    // Inferno
//                    case 39346: break;
//                    // Enchanted Weapons
//                    case 39489: break;
//                    // Shadow Bolt Whirl
//                    case 39630: break;
//                    // Shadow Bolt Whirl
//                    case 39634: break;
//                    // Shadow Inferno
//                    case 39645: break;
                    // Tear of Azzinoth Summon Channel - it's not really supposed to do anything,and this only prevents the console spam
                    case 39857: trigger_spell_id = 39856; break;
//                    // Soulgrinder Ritual Visual (Smashed)
//                    case 39974: break;
//                    // Simon Game Pre-game timer
//                    case 40041: break;
//                    // Knockdown Fel Cannon: The Aggro Check Aura
//                    case 40113: break;
//                    // Spirit Lance
//                    case 40157: break;
//                    // Demon Transform 2
//                    case 40398: break;
//                    // Demon Transform 1
//                    case 40511: break;
//                    // Ancient Flames
//                    case 40657: break;
//                    // Ethereal Ring Cannon: Cannon Aura
//                    case 40734: break;
//                    // Cage Trap
//                    case 40760: break;
//                    // Random Periodic
//                    case 40867: break;
//                    // Prismatic Shield
//                    case 40879: break;
//                    // Aura of Desire
//                    case 41350: break;
//                    // Dementia
//                    case 41404: break;
//                    // Chaos Form
//                    case 41629: break;
//                    // Alert Drums
//                    case 42177: break;
//                    // Spout
//                    case 42581: break;
//                    // Spout
//                    case 42582: break;
//                    // Return to the Spirit Realm
//                    case 44035: break;
//                    // Curse of Boundless Agony
//                    case 45050: break;
//                    // Earthquake
//                    case 46240: break;
                    // Personalized Weather
                    case 46736: trigger_spell_id = 46737; break;
//                    // Stay Submerged
//                    case 46981: break;
//                    // Dragonblight Ram
//                    case 47015: break;
//                    // Party G.R.E.N.A.D.E.
//                    case 51510: break;
                    default:
                        break;
                }
                break;
            }
            case SPELLFAMILY_MAGE:
            {
                switch(auraId)
                {
                    // Invisibility
                    case 66:
                    // Here need periodic triger reducing threat spell (or do it manually)
                        return;
                    default:
                        break;
                }
                break;
            }
//            case SPELLFAMILY_WARRIOR:
//            {
//                switch(auraId)
//                {
//                    // Wild Magic
//                    case 23410: break;
//                    // Corrupted Totems
//                    case 23425: break;
//                    default:
//                        break;
//                }
//                break;
//            }
//            case SPELLFAMILY_PRIEST:
//            {
//                switch(auraId)
//                {
//                    // Blue Beam
//                    case 32930: break;
//                    // Fury of the Dreghood Elders
//                    case 35460: break;
//                    default:
//                        break;
//                }
 //               break;
 //           }
            case SPELLFAMILY_HUNTER:
            {
                switch (auraId)
                {
                    // Sniper training
                    case 53302:
                    case 53303:
                    case 53304:
                        if (target->GetTypeId() != TYPEID_PLAYER)
                            return;

                        // Reset reapply counter at move
                        if (((Player*)target)->isMoving())
                        {
                            m_modifier.m_amount = 6;
                            return;
                        }

                        // We are standing at the moment
                        if (m_modifier.m_amount > 0)
                        {
                            --m_modifier.m_amount;
                            return;
                        }

                        // select rank of buff
                        switch(auraId)
                        {
                            case 53302: trigger_spell_id = 64418; break;
                            case 53303: trigger_spell_id = 64419; break;
                            case 53304: trigger_spell_id = 64420; break;
                        }

                        // If aura is active - no need to continue
                        if (target->HasAura(trigger_spell_id))
                            return;

                        break;
                    default:
                        break;
                }
                break;
            }
            case SPELLFAMILY_DRUID:
            {
                switch(auraId)
                {
                    // Cat Form
                    // trigger_spell_id not set and unknown effect triggered in this case, ignoring for while
                    case 768:
                        return;
                    // Frenzied Regeneration
                    case 22842:
                    case 22895:
                    case 22896:
                    case 26999:
                    {
                        int32 LifePerRage = GetModifier()->m_amount;

                        int32 lRage = m_target->GetPower(POWER_RAGE);
                        if(lRage > 100)                                     // rage stored as rage*10
                            lRage = 100;
                        m_target->ModifyPower(POWER_RAGE, -lRage);
                        int32 FRTriggerBasePoints = int32(lRage*LifePerRage/10);
                        m_target->CastCustomSpell(m_target, 22845, &FRTriggerBasePoints, NULL, NULL, true, NULL, this);
                        return;
                    }
                    default:
                        break;
                }
                break;
            }

//            case SPELLFAMILY_HUNTER:
//            {
//                switch(auraId)
//                {
//                    //Frost Trap Aura
//                    case 13810:
//                        return;
//                    //Rizzle's Frost Trap
//                    case 39900:
//                        return;
//                    // Tame spells
//                    case 19597:         // Tame Ice Claw Bear
//                    case 19676:         // Tame Snow Leopard
//                    case 19677:         // Tame Large Crag Boar
//                    case 19678:         // Tame Adult Plainstrider
//                    case 19679:         // Tame Prairie Stalker
//                    case 19680:         // Tame Swoop
//                    case 19681:         // Tame Dire Mottled Boar
//                    case 19682:         // Tame Surf Crawler
//                    case 19683:         // Tame Armored Scorpid
//                    case 19684:         // Tame Webwood Lurker
//                    case 19685:         // Tame Nightsaber Stalker
//                    case 19686:         // Tame Strigid Screecher
//                    case 30100:         // Tame Crazed Dragonhawk
//                    case 30103:         // Tame Elder Springpaw
//                    case 30104:         // Tame Mistbat
//                    case 30647:         // Tame Barbed Crawler
//                    case 30648:         // Tame Greater Timberstrider
//                    case 30652:         // Tame Nightstalker
//                        return;
//                    default:
//                        break;
//                }
//                break;
//            }
            case SPELLFAMILY_SHAMAN:
            {
                switch(auraId)
                {
                    // Lightning Shield (The Earthshatterer set trigger after cast Lighting Shield)
                    case 28820:
                    {
                        // Need remove self if Lightning Shield not active
                        Unit::AuraMap const& auras = target->GetAuras();
                        for(Unit::AuraMap::const_iterator itr = auras.begin(); itr != auras.end(); ++itr)
                        {
                            SpellEntry const* spell = itr->second->GetSpellProto();
                            if( spell->SpellFamilyName == SPELLFAMILY_SHAMAN &&
                                (spell->SpellFamilyFlags & UI64LIT(0x0000000000000400)))
                                return;
                        }
                        target->RemoveAurasDueToSpell(28820);
                        return;
                    }
                    // Totemic Mastery (Skyshatter Regalia (Shaman Tier 6) - bonus)
                    case 38443:
                    {
                        bool all = true;
                        for(int i = 0; i < MAX_TOTEM; ++i)
                        {
                            if(!caster->m_TotemSlot[i])
                            {
                                all = false;
                                break;
                            }
                        }

                        if(all)
                            caster->CastSpell(caster, 38437, true);
                        else
                            caster->RemoveAurasDueToSpell(38437);
                        return;
                    }
                    default:
                        break;
                }
                break;
            }
            default:
                break;
        }

        // Reget trigger spell proto
        triggeredSpellInfo = sSpellStore.LookupEntry(trigger_spell_id);
    }
    else
    {
        // Spell exist but require custom code
        switch(auraId)
        {
            // Curse of Idiocy
            case 1010:
            {
                // TODO: spell casted by result in correct way mostly
                // BUT:
                // 1) target show casting at each triggered cast: target don't must show casting animation for any triggered spell
                //      but must show affect apply like item casting
                // 2) maybe aura must be replace by new with accumulative stat mods instead stacking

                // prevent cast by triggered auras
                if(m_caster_guid == m_target->GetGUID())
                    return;

                // stop triggering after each affected stats lost > 90
                int32 intelectLoss = 0;
                int32 spiritLoss = 0;

                Unit::AuraList const& mModStat = m_target->GetAurasByType(SPELL_AURA_MOD_STAT);
                for(Unit::AuraList::const_iterator i = mModStat.begin(); i != mModStat.end(); ++i)
                {
                    if ((*i)->GetId() == 1010)
                    {
                        switch((*i)->GetModifier()->m_miscvalue)
                        {
                            case STAT_INTELLECT: intelectLoss += (*i)->GetModifier()->m_amount; break;
                            case STAT_SPIRIT:    spiritLoss   += (*i)->GetModifier()->m_amount; break;
                            default: break;
                        }
                    }
                }

                if(intelectLoss <= -90 && spiritLoss <= -90)
                    return;

                caster = target;
                break;
            }
            // Mana Tide
            case 16191:
            {
                caster->CastCustomSpell(target, trigger_spell_id, &m_modifier.m_amount, NULL, NULL, true, NULL, this);
                return;
            }
            // Ground Slam
            case 33525:
                target->CastSpell(target, trigger_spell_id, true);
                return;
        }
    }

    // All ok cast by default case
    if(triggeredSpellInfo)
        caster->CastSpell(target, triggeredSpellInfo, true, 0, this);
    else if(target->GetTypeId()!=TYPEID_UNIT || !Script->EffectDummyCreature(caster, GetId(), GetEffIndex(), (Creature*)target))
        sLog.outError("Aura::TriggerSpell: Spell %u have 0 in EffectTriggered[%d], not handled custom case?",GetId(),GetEffIndex());
}

void Aura::TriggerSpellWithValue()
{
    Unit* caster = GetCaster();
    Unit* target = GetTriggerTarget();

    if(!caster || !target)
        return;

    // generic casting code with custom spells and target/caster customs
    uint32 trigger_spell_id = GetSpellProto()->EffectTriggerSpell[m_effIndex];
    int32  basepoints0 = this->GetModifier()->m_amount;

    caster->CastCustomSpell(target, trigger_spell_id, &basepoints0, NULL, NULL, true, NULL, this);
}

/*********************************************************/
/***                  AURA EFFECTS                     ***/
/*********************************************************/

void Aura::HandleAuraDummy(bool apply, bool Real)
{
    // spells required only Real aura add/remove
    if(!Real)
        return;

    Unit* caster = GetCaster();

    // AT APPLY
    if(apply)
    {
        switch(GetId())
        {
            case 1515:                                      // Tame beast
                // FIX_ME: this is 2.0.12 threat effect replaced in 2.1.x by dummy aura, must be checked for correctness
                if( caster && m_target->CanHaveThreatList())
                    m_target->AddThreat(caster, 10.0f);
                return;
            case 13139:                                     // net-o-matic
                // root to self part of (root_target->charge->root_self sequence
                if(caster)
                    caster->CastSpell(caster, 13138, true, NULL, this);
                return;
            case 39850:                                     // Rocket Blast
                if(roll_chance_i(20))                       // backfire stun
                    m_target->CastSpell(m_target, 51581, true, NULL, this);
                return;
            case 43873:                                     // Headless Horseman Laugh
                m_target->PlayDistanceSound(11965);
                return;
            case 46354:                                     // Blood Elf Illusion
                if(caster)
                {
                    switch(caster->getGender())
                    {
                        case GENDER_FEMALE:
                            caster->CastSpell(m_target, 46356, true, NULL, this);
                            break;
                        case GENDER_MALE:
                            caster->CastSpell(m_target, 46355, true, NULL, this);
                            break;
                        default:
                            break;
                    }
                }
                return;
            case 46699:                                     // Requires No Ammo
                if(m_target->GetTypeId() == TYPEID_PLAYER)
                    ((Player*)m_target)->RemoveAmmo();      // not use ammo and not allow use
                return;
        }

        // Earth Shield
        if ( caster && GetSpellProto()->SpellFamilyName == SPELLFAMILY_SHAMAN && (GetSpellProto()->SpellFamilyFlags & UI64LIT(0x40000000000)))
        {
            // prevent double apply bonuses
            if(m_target->GetTypeId() != TYPEID_PLAYER || !((Player*)m_target)->GetSession()->PlayerLoading())
                m_modifier.m_amount = caster->SpellHealingBonus(m_target, GetSpellProto(), m_modifier.m_amount, SPELL_DIRECT_DAMAGE);
            return;
        }
    }
    // AT REMOVE
    else
    {
        if( m_target->GetTypeId() == TYPEID_PLAYER &&
            ( GetSpellProto()->Effect[0]==72 || GetSpellProto()->Effect[0]==6 &&
            ( GetSpellProto()->EffectApplyAuraName[0]==1 || GetSpellProto()->EffectApplyAuraName[0]==128 ) ) )
        {
            // spells with SpellEffect=72 and aura=4: 6196, 6197, 21171, 21425
            ((Player*)m_target)->SetFarSightGUID(0);
            WorldPacket data(SMSG_CLEAR_FAR_SIGHT_IMMEDIATE, 0);
            ((Player*)m_target)->GetSession()->SendPacket(&data);
            return;
        }

        if( (IsQuestTameSpell(GetId())) && caster && caster->isAlive() && m_target->isAlive())
        {
            uint32 finalSpelId = 0;
            switch(GetId())
            {
                case 19548: finalSpelId = 19597; break;
                case 19674: finalSpelId = 19677; break;
                case 19687: finalSpelId = 19676; break;
                case 19688: finalSpelId = 19678; break;
                case 19689: finalSpelId = 19679; break;
                case 19692: finalSpelId = 19680; break;
                case 19693: finalSpelId = 19684; break;
                case 19694: finalSpelId = 19681; break;
                case 19696: finalSpelId = 19682; break;
                case 19697: finalSpelId = 19683; break;
                case 19699: finalSpelId = 19685; break;
                case 19700: finalSpelId = 19686; break;
                case 30646: finalSpelId = 30647; break;
                case 30653: finalSpelId = 30648; break;
                case 30654: finalSpelId = 30652; break;
                case 30099: finalSpelId = 30100; break;
                case 30102: finalSpelId = 30103; break;
                case 30105: finalSpelId = 30104; break;
            }

            if(finalSpelId)
                caster->CastSpell(m_target, finalSpelId, true, NULL, this);
            return;
        }

        switch(GetId())
        {
            case 2584:                                      // Waiting to Resurrect
            {
                // Waiting to resurrect spell cancel, we must remove player from resurrect queue
                if(m_target->GetTypeId() == TYPEID_PLAYER)
                    if(BattleGround *bg = ((Player*)m_target)->GetBattleGround())
                        bg->RemovePlayerFromResurrectQueue(m_target->GetGUID());
                return;
            }
            case 36730:                                     // Flame Strike
            {
                m_target->CastSpell(m_target, 36731, true, NULL, this);
                return;
            }
            case 44191:                                     // Flame Strike
            {
                if (m_target->GetMap()->IsDungeon())
                {
                    uint32 spellId = m_target->GetMap()->IsHeroic() ? 46163 : 44190;

                    m_target->CastSpell(m_target, spellId, true, NULL, this);
                }
                return;
            }
            case 45934:                                     // Dark Fiend
            {
                // Kill target if dispelled
                if (m_removeMode==AURA_REMOVE_BY_DISPEL)
                    m_target->DealDamage(m_target, m_target->GetHealth(), NULL, DIRECT_DAMAGE, SPELL_SCHOOL_MASK_NORMAL, NULL, false);
                return;
            }
            case 46308:                                     // Burning Winds
            {
                // casted only at creatures at spawn
                m_target->CastSpell(m_target, 47287, true, NULL, this);
                return;
            }
        }

        if (caster && m_removeMode == AURA_REMOVE_BY_DEATH)
        {
            // Stop caster Arcane Missle chanelling on death
            if (m_spellProto->SpellFamilyName == SPELLFAMILY_MAGE &&
                (m_spellProto->SpellFamilyFlags & UI64LIT(0x0000000000000800)))
            {
                caster->InterruptSpell(CURRENT_CHANNELED_SPELL);
                return;
            }
            // Stop caster Penance chanelling on death
            if (m_spellProto->SpellFamilyName == SPELLFAMILY_PRIEST &&
                (m_spellProto->SpellFamilyFlags2 & UI64LIT(0x00000080)))
            {
                caster->InterruptSpell(CURRENT_CHANNELED_SPELL);
                return;
            }

        }
    }

    // AT APPLY & REMOVE

    switch(m_spellProto->SpellFamilyName)
    {
        case SPELLFAMILY_GENERIC:
        {
            switch(GetId())
            {
                // Recently Bandaged
                case 11196:
                    m_target->ApplySpellImmune(GetId(), IMMUNITY_MECHANIC, GetMiscValue(), apply);
                    return;
                // Unstable Power
                case 24658:
                {
                    uint32 spellId = 24659;
                    if (apply && caster)
                    {
                        const SpellEntry *spell = sSpellStore.LookupEntry(spellId);
                        if (!spell)
                            return;

                        for (int i=0; i < spell->StackAmount; ++i)
                            caster->CastSpell(m_target, spell->Id, true, NULL, NULL, GetCasterGUID());
                        return;
                    }
                    m_target->RemoveAurasDueToSpell(spellId);
                    return;
                }
                // Restless Strength
                case 24661:
                {
                    uint32 spellId = 24662;
                    if (apply && caster)
                    {
                        const SpellEntry *spell = sSpellStore.LookupEntry(spellId);
                        if (!spell)
                            return;
                        for (int i=0; i < spell->StackAmount; ++i)
                            caster->CastSpell(m_target, spell->Id, true, NULL, NULL, GetCasterGUID());
                        return;
                    }
                    m_target->RemoveAurasDueToSpell(spellId);
                    return;
                }
                //Summon Fire Elemental
                case 40133:
                {
                    if (!caster)
                        return;

                    Unit *owner = caster->GetOwner();
                    if (owner && owner->GetTypeId() == TYPEID_PLAYER)
                    {
                        if(apply)
                            owner->CastSpell(owner, 8985, true);
                        else
                            ((Player*)owner)->RemovePet(NULL, PET_SAVE_NOT_IN_SLOT, true);
                    }
                    return;
                }
                //Summon Earth Elemental
                case 40132 :
                {
                    if (!caster)
                        return;

                    Unit *owner = caster->GetOwner();
                    if (owner && owner->GetTypeId() == TYPEID_PLAYER)
                    {
                        if(apply)
                            owner->CastSpell(owner, 19704, true);
                        else
                            ((Player*)owner)->RemovePet(NULL, PET_SAVE_NOT_IN_SLOT, true);
                    }
                    return;
                }
                //Dragonmaw Illusion
                case 40214 :
                {
                    if(apply)
                    {
                        m_target->CastSpell(m_target, 40216, true);
                        m_target->CastSpell(m_target, 42016, true);
                    }
                    else
                    {
                        m_target->RemoveAurasDueToSpell(40216);
                        m_target->RemoveAurasDueToSpell(42016);
                    }
                    return;
                }
                // LK Intro VO (1)
                case 58204:
                    if(m_target->GetTypeId() == TYPEID_PLAYER)
                    {
                        // Play part 1
                        if(apply)
                            m_target->PlayDirectSound(14970, (Player *)m_target);
                        // continue in 58205
                        else
                            m_target->CastSpell(m_target, 58205, true);
                    }
                    return;
                // LK Intro VO (2)
                case 58205:
                    if(m_target->GetTypeId() == TYPEID_PLAYER)
                    {
                        // Play part 2
                        if(apply)
                            m_target->PlayDirectSound(14971, (Player *)m_target);
                        // Play part 3
                        else
                            m_target->PlayDirectSound(14972, (Player *)m_target);
                    }
                    return;
            }
            break;
        }
        case SPELLFAMILY_MAGE:
        {
            break;
        }
        case SPELLFAMILY_PRIEST:
        {
            // Pain and Suffering
            if( m_spellProto->SpellIconID == 2874 && m_target->GetTypeId()==TYPEID_PLAYER )
            {
                if(apply)
                {
                    // Reduce backfire damage (dot damage) from Shadow Word: Death
                    SpellModifier *mod = new SpellModifier;
                    mod->op = SPELLMOD_DOT;
                    mod->value = m_modifier.m_amount;
                    mod->type = SPELLMOD_PCT;
                    mod->spellId = GetId();
                    mod->mask = UI64LIT(0x0000200000000000);
                    mod->mask2= UI64LIT(0x0);
                    m_spellmod = mod;
                }
                ((Player*)m_target)->AddSpellMod(m_spellmod, apply);
                return;
            }
            break;
        }
        case SPELLFAMILY_PALADIN:
        {
            // Beacon of Light
            if (GetId() == 53563)
            {
                if(apply)
                    // original caster must be target (beacon)
                    m_target->CastSpell(m_target,53651,true,NULL,this,m_target->GetGUID());
                else
                    m_target->RemoveAurasByCasterSpell(53651,m_target->GetGUID());
                return;
            }
            break;
        }
        case SPELLFAMILY_DRUID:
        {
            switch(GetId())
            {
                case 34246:                                 // Idol of the Emerald Queen
                case 60779:                                 // Idol of Lush Moss
                {
                    if (m_target->GetTypeId() != TYPEID_PLAYER)
                        return;

                    if(apply)
                    {
                        SpellModifier *mod = new SpellModifier;
                        mod->op = SPELLMOD_DOT;
                        mod->value = m_modifier.m_amount/7;
                        mod->type = SPELLMOD_FLAT;
                        mod->spellId = GetId();
                        mod->mask = UI64LIT(0x001000000000);
                        mod->mask2= UI64LIT(0x0);

                        m_spellmod = mod;
                    }

                    ((Player*)m_target)->AddSpellMod(m_spellmod, apply);
                    return;
                }
                case 52610:                                 // Savage Roar
                {
                    if(apply)
                    {
                        if(m_target->m_form != FORM_CAT)
                            return;

                        m_target->CastSpell(m_target, 62071, true);
                    }
                    else
                        m_target-> RemoveAurasDueToSpell(62071);
                    return;
                }
                case 61336:                                 // Survival Instincts
                {
                    if(apply)
                    {
                        if (!m_target->IsInFeralForm())
                            return;

                        int32 bp0 = int32(m_target->GetMaxHealth() * m_modifier.m_amount / 100);
                        m_target->CastCustomSpell(m_target, 50322, &bp0, NULL, NULL, true);
                    }
                    else
                        m_target-> RemoveAurasDueToSpell(50322);
                    return;
                }
            }

            // Lifebloom
            if (GetSpellProto()->SpellFamilyFlags & UI64LIT(0x1000000000))
            {
                if ( apply )
                {
                    if ( caster )
                        // prevent double apply bonuses
                        if(m_target->GetTypeId()!=TYPEID_PLAYER || !((Player*)m_target)->GetSession()->PlayerLoading())
                            m_modifier.m_amount = caster->SpellHealingBonus(m_target, GetSpellProto(), m_modifier.m_amount, SPELL_DIRECT_DAMAGE);
                }
                else
                {
                    // Final heal only on dispelled or duration end
                    if ( !(GetAuraDuration() <= 0 || m_removeMode == AURA_REMOVE_BY_DISPEL) )
                        return;

                    // have a look if there is still some other Lifebloom dummy aura
                    Unit::AuraList const& auras = m_target->GetAurasByType(SPELL_AURA_DUMMY);
                    for(Unit::AuraList::const_iterator itr = auras.begin(); itr!=auras.end(); ++itr)
                        if((*itr)->GetSpellProto()->SpellFamilyName == SPELLFAMILY_DRUID &&
                            ((*itr)->GetSpellProto()->SpellFamilyFlags & UI64LIT(0x1000000000)))
                            return;

                    // final heal
                    if(m_target->IsInWorld() && m_stackAmount > 0)
                    {
                        int32 amount = m_modifier.m_amount / m_stackAmount;
                        m_target->CastCustomSpell(m_target, 33778, &amount, NULL, NULL, true, NULL, this, GetCasterGUID());

                        if (caster)
                        {
                            int32 returnmana = (GetSpellProto()->ManaCostPercentage * caster->GetCreateMana() / 100) * m_stackAmount / 2;
                            caster->CastCustomSpell(caster, 64372, &returnmana, NULL, NULL, true, NULL, this, GetCasterGUID());
                        }
                    }
                }
                return;
            }

            // Predatory Strikes
            if(m_target->GetTypeId()==TYPEID_PLAYER && GetSpellProto()->SpellIconID == 1563)
            {
                ((Player*)m_target)->UpdateAttackPowerAndDamage();
                return;
            }

            // Improved Moonkin Form
            if(GetSpellProto()->SpellIconID == 2855)
            {
                uint32 spell_id;
                switch(GetId())
                {
                    case 48384: spell_id = 50170; break;    //Rank 1
                    case 48395: spell_id = 50171; break;    //Rank 2
                    case 48396: spell_id = 50172; break;    //Rank 3
                    default:
                        sLog.outError("HandleAuraDummy: Not handled rank of IMF (Spell: %u)",GetId());
                        return;
                }

                if(apply)
                {
                    if(m_target->m_form != FORM_MOONKIN)
                        return;

                    m_target->CastSpell(m_target, spell_id, true);
                }
                else
                    m_target-> RemoveAurasDueToSpell(spell_id);
                return;
            }
            break;
        }
        case SPELLFAMILY_HUNTER:
            break;
        case SPELLFAMILY_SHAMAN:
        {
            // Improved Weapon Totems
            if( GetSpellProto()->SpellIconID == 57 && m_target->GetTypeId()==TYPEID_PLAYER )
            {
                if(apply)
                {
                    SpellModifier *mod = new SpellModifier;
                    mod->op = SPELLMOD_EFFECT1;
                    mod->value = m_modifier.m_amount;
                    mod->type = SPELLMOD_PCT;
                    mod->spellId = GetId();
                    switch (m_effIndex)
                    {
                        case 0:
                            // Windfury Totem
                            mod->mask = UI64LIT(0x00200000000);
                            mod->mask2= UI64LIT(0x0);
                            break;
                        case 1:
                            // Flametongue Totem
                            mod->mask = UI64LIT(0x00400000000);
                            mod->mask2= UI64LIT(0x0);
                            break;
                    }

                    m_spellmod = mod;
                }

                ((Player*)m_target)->AddSpellMod(m_spellmod, apply);
                return;
            }
            break;
        }
    }

    // pet auras
    if(PetAura const* petSpell = spellmgr.GetPetAura(GetId(), m_effIndex))
    {
        if(apply)
            m_target->AddPetAura(petSpell);
        else
            m_target->RemovePetAura(petSpell);
        return;
    }

    if(GetEffIndex()==0 && m_target->GetTypeId()==TYPEID_PLAYER)
    {
        SpellAreaForAreaMapBounds saBounds = spellmgr.GetSpellAreaForAuraMapBounds(GetId());
        if(saBounds.first != saBounds.second)
        {
            uint32 zone, area;
            m_target->GetZoneAndAreaId(zone, area);

            for(SpellAreaForAreaMap::const_iterator itr = saBounds.first; itr != saBounds.second; ++itr)
            {
                // some auras remove at aura remove
                if(!itr->second->IsFitToRequirements((Player*)m_target, zone, area))
                    m_target->RemoveAurasDueToSpell(itr->second->spellId);
                // some auras applied at aura apply
                else if(itr->second->autocast)
                {
                    if( !m_target->HasAura(itr->second->spellId, 0) )
                        m_target->CastSpell(m_target, itr->second->spellId, true);
                }
            }
        }
    }
}

void Aura::HandleAuraMounted(bool apply, bool Real)
{
    // only at real add/remove aura
    if(!Real)
        return;

    if(apply)
    {
        CreatureInfo const* ci = objmgr.GetCreatureTemplate(m_modifier.m_miscvalue);
        if(!ci)
        {
            sLog.outErrorDb("AuraMounted: `creature_template`='%u' not found in database (only need it modelid)", m_modifier.m_miscvalue);
            return;
        }

        uint32 team = 0;
        if (m_target->GetTypeId()==TYPEID_PLAYER)
            team = ((Player*)m_target)->GetTeam();

        uint32 display_id = objmgr.ChooseDisplayId(team,ci);
        CreatureModelInfo const *minfo = objmgr.GetCreatureModelRandomGender(display_id);
        if (minfo)
            display_id = minfo->modelid;

        m_target->Mount(display_id);
    }
    else
    {
        m_target->Unmount();
    }
}

void Aura::HandleAuraWaterWalk(bool apply, bool Real)
{
    // only at real add/remove aura
    if(!Real)
        return;

    WorldPacket data;
    if(apply)
        data.Initialize(SMSG_MOVE_WATER_WALK, 8+4);
    else
        data.Initialize(SMSG_MOVE_LAND_WALK, 8+4);
    data.append(m_target->GetPackGUID());
    data << uint32(0);
    m_target->SendMessageToSet(&data, true);
}

void Aura::HandleAuraFeatherFall(bool apply, bool Real)
{
    // only at real add/remove aura
    if(!Real)
        return;

    WorldPacket data;
    if(apply)
        data.Initialize(SMSG_MOVE_FEATHER_FALL, 8+4);
    else
        data.Initialize(SMSG_MOVE_NORMAL_FALL, 8+4);
    data.append(m_target->GetPackGUID());
    data << uint32(0);
    m_target->SendMessageToSet(&data, true);

    // start fall from current height
    if(!apply && m_target->GetTypeId() == TYPEID_PLAYER)
        ((Player*)m_target)->SetFallInformation(0, m_target->GetPositionZ());
}

void Aura::HandleAuraHover(bool apply, bool Real)
{
    // only at real add/remove aura
    if(!Real)
        return;

    WorldPacket data;
    if(apply)
        data.Initialize(SMSG_MOVE_SET_HOVER, 8+4);
    else
        data.Initialize(SMSG_MOVE_UNSET_HOVER, 8+4);
    data.append(m_target->GetPackGUID());
    data << uint32(0);
    m_target->SendMessageToSet(&data, true);
}

void Aura::HandleWaterBreathing(bool /*apply*/, bool /*Real*/)
{
    // update timers in client
    if(m_target->GetTypeId()==TYPEID_PLAYER)
        ((Player*)m_target)->UpdateMirrorTimers();
}

void Aura::HandleAuraModShapeshift(bool apply, bool Real)
{
    if(!Real)
        return;

    uint32 modelid = 0;
    Powers PowerType = POWER_MANA;
    ShapeshiftForm form = ShapeshiftForm(m_modifier.m_miscvalue);
    switch(form)
    {
        case FORM_CAT:
            if(Player::TeamForRace(m_target->getRace()) == ALLIANCE)
                modelid = 892;
            else
                modelid = 8571;
            PowerType = POWER_ENERGY;
            break;
        case FORM_TRAVEL:
            modelid = 632;
            break;
        case FORM_AQUA:
            if(Player::TeamForRace(m_target->getRace()) == ALLIANCE)
                modelid = 2428;
            else
                modelid = 2428;
            break;
        case FORM_BEAR:
            if(Player::TeamForRace(m_target->getRace()) == ALLIANCE)
                modelid = 2281;
            else
                modelid = 2289;
            PowerType = POWER_RAGE;
            break;
        case FORM_GHOUL:
            if(Player::TeamForRace(m_target->getRace()) == ALLIANCE)
                modelid = 10045;
            break;
        case FORM_DIREBEAR:
            if(Player::TeamForRace(m_target->getRace()) == ALLIANCE)
                modelid = 2281;
            else
                modelid = 2289;
            PowerType = POWER_RAGE;
            break;
        case FORM_CREATUREBEAR:
            modelid = 902;
            break;
        case FORM_GHOSTWOLF:
            modelid = 4613;
            break;
        case FORM_FLIGHT:
            if(Player::TeamForRace(m_target->getRace()) == ALLIANCE)
                modelid = 20857;
            else
                modelid = 20872;
            break;
        case FORM_MOONKIN:
            if(Player::TeamForRace(m_target->getRace()) == ALLIANCE)
                modelid = 15374;
            else
                modelid = 15375;
            break;
        case FORM_FLIGHT_EPIC:
            if(Player::TeamForRace(m_target->getRace()) == ALLIANCE)
                modelid = 21243;
            else
                modelid = 21244;
            break;
        case FORM_METAMORPHOSIS:
            modelid = 25277;
            break;
        case FORM_AMBIENT:
        case FORM_SHADOW:
        case FORM_STEALTH:
            break;
        case FORM_TREE:
            modelid = 864;
            break;
        case FORM_BATTLESTANCE:
        case FORM_BERSERKERSTANCE:
        case FORM_DEFENSIVESTANCE:
            PowerType = POWER_RAGE;
            break;
        case FORM_SPIRITOFREDEMPTION:
            modelid = 16031;
            break;
        default:
            sLog.outError("Auras: Unknown Shapeshift Type: %u", m_modifier.m_miscvalue);
    }

    // remove polymorph before changing display id to keep new display id
    switch ( form )
    {
        case FORM_CAT:
        case FORM_TREE:
        case FORM_TRAVEL:
        case FORM_AQUA:
        case FORM_BEAR:
        case FORM_DIREBEAR:
        case FORM_FLIGHT_EPIC:
        case FORM_FLIGHT:
        case FORM_MOONKIN:
        {
            // remove movement affects
            m_target->RemoveSpellsCausingAura(SPELL_AURA_MOD_ROOT);
            Unit::AuraList const& slowingAuras = m_target->GetAurasByType(SPELL_AURA_MOD_DECREASE_SPEED);
            for (Unit::AuraList::const_iterator iter = slowingAuras.begin(); iter != slowingAuras.end();)
            {
                SpellEntry const* aurSpellInfo = (*iter)->GetSpellProto();

                uint32 aurMechMask = GetAllSpellMechanicMask(aurSpellInfo);

                // If spell that caused this aura has Croud Control or Daze effect
                if((aurMechMask & MECHANIC_NOT_REMOVED_BY_SHAPESHIFT) ||
                    // some Daze spells have these parameters instead of MECHANIC_DAZE (skip snare spells)
                    aurSpellInfo->SpellIconID == 15 && aurSpellInfo->Dispel == 0 && (aurMechMask & (1 << MECHANIC_SNARE))==0)
                {
                    ++iter;
                    continue;
                }

                // All OK, remove aura now
                m_target->RemoveAurasDueToSpellByCancel(aurSpellInfo->Id);
                iter = slowingAuras.begin();
            }

            // and polymorphic affects
            if(m_target->IsPolymorphed())
                m_target->RemoveAurasDueToSpell(m_target->getTransForm());

            break;
        }
        default:
           break;
    }

    if(apply)
    {
        // remove other shapeshift before applying a new one
        if(m_target->m_ShapeShiftFormSpellId)
            m_target->RemoveAurasDueToSpell(m_target->m_ShapeShiftFormSpellId, this);

        m_target->SetByteValue(UNIT_FIELD_BYTES_2, 3, form);

        if(modelid > 0)
            m_target->SetDisplayId(modelid);

        if(PowerType != POWER_MANA)
        {
            // reset power to default values only at power change
            if(m_target->getPowerType() != PowerType)
                m_target->setPowerType(PowerType);

            switch(form)
            {
                case FORM_CAT:
                case FORM_BEAR:
                case FORM_DIREBEAR:
                {
                    // get furor proc chance
                    uint32 FurorChance = 0;
                    Unit::AuraList const& mDummy = m_target->GetAurasByType(SPELL_AURA_DUMMY);
                    for(Unit::AuraList::const_iterator i = mDummy.begin(); i != mDummy.end(); ++i)
                    {
                        if ((*i)->GetSpellProto()->SpellIconID == 238)
                        {
                            FurorChance = (*i)->GetModifier()->m_amount;
                            break;
                        }
                    }

                    if (m_modifier.m_miscvalue == FORM_CAT)
                    {
                        m_target->SetPower(POWER_ENERGY, 0);
                        if(urand(1,100) <= FurorChance)
                            m_target->CastSpell(m_target, 17099, true, NULL, this);
                    }
                    else
                    {
                        m_target->SetPower(POWER_RAGE, 0);
                        if(urand(1,100) <= FurorChance)
                            m_target->CastSpell(m_target, 17057, true, NULL, this);
                    }
                    break;
                }
                case FORM_BATTLESTANCE:
                case FORM_DEFENSIVESTANCE:
                case FORM_BERSERKERSTANCE:
                {
                    uint32 Rage_val = 0;
                    // Stance mastery + Tactical mastery (both passive, and last have aura only in defense stance, but need apply at any stance switch)
                    if(m_target->GetTypeId() == TYPEID_PLAYER)
                    {
                        PlayerSpellMap const& sp_list = ((Player *)m_target)->GetSpellMap();
                        for (PlayerSpellMap::const_iterator itr = sp_list.begin(); itr != sp_list.end(); ++itr)
                        {
                            if(itr->second->state == PLAYERSPELL_REMOVED) continue;
                            SpellEntry const *spellInfo = sSpellStore.LookupEntry(itr->first);
                            if (spellInfo && spellInfo->SpellFamilyName == SPELLFAMILY_WARRIOR && spellInfo->SpellIconID == 139)
                                Rage_val += m_target->CalculateSpellDamage(spellInfo, 0, spellInfo->EffectBasePoints[0], m_target) * 10;
                        }
                    }

                    if (m_target->GetPower(POWER_RAGE) > Rage_val)
                        m_target->SetPower(POWER_RAGE, Rage_val);
                    break;
                }
                default:
                    break;
            }
        }

        m_target->m_ShapeShiftFormSpellId = GetId();
        m_target->m_form = form;
    }
    else
    {
        if(modelid > 0)
            m_target->SetDisplayId(m_target->GetNativeDisplayId());
        m_target->SetByteValue(UNIT_FIELD_BYTES_2, 3, FORM_NONE);
        if(m_target->getClass() == CLASS_DRUID)
            m_target->setPowerType(POWER_MANA);
        m_target->m_ShapeShiftFormSpellId = 0;
        m_target->m_form = FORM_NONE;

        switch(form)
        {
            // Nordrassil Harness - bonus
            case FORM_BEAR:
            case FORM_DIREBEAR:
            case FORM_CAT:
                if(Aura* dummy = m_target->GetDummyAura(37315) )
                    m_target->CastSpell(m_target, 37316, true, NULL, dummy);
                break;
            // Nordrassil Regalia - bonus
            case FORM_MOONKIN:
                if(Aura* dummy = m_target->GetDummyAura(37324) )
                    m_target->CastSpell(m_target, 37325, true, NULL, dummy);
                break;
            default:
                break;
        }
    }

    // adding/removing linked auras
    // add/remove the shapeshift aura's boosts
    HandleShapeshiftBoosts(apply);

    if(m_target->GetTypeId() == TYPEID_PLAYER)
        ((Player*)m_target)->InitDataForForm();
}

void Aura::HandleAuraTransform(bool apply, bool Real)
{
    if (apply)
    {
        // special case (spell specific functionality)
        if (m_modifier.m_miscvalue == 0)
        {
            // player applied only
            if (m_target->GetTypeId() != TYPEID_PLAYER)
                return;

            switch (GetId())
            {
                // Orb of Deception
                case 16739:
                {
                    uint32 orb_model = m_target->GetNativeDisplayId();
                    switch(orb_model)
                    {
                        // Troll Female
                        case 1479: m_target->SetDisplayId(10134); break;
                        // Troll Male
                        case 1478: m_target->SetDisplayId(10135); break;
                        // Tauren Male
                        case 59:   m_target->SetDisplayId(10136); break;
                        // Human Male
                        case 49:   m_target->SetDisplayId(10137); break;
                        // Human Female
                        case 50:   m_target->SetDisplayId(10138); break;
                        // Orc Male
                        case 51:   m_target->SetDisplayId(10139); break;
                        // Orc Female
                        case 52:   m_target->SetDisplayId(10140); break;
                        // Dwarf Male
                        case 53:   m_target->SetDisplayId(10141); break;
                        // Dwarf Female
                        case 54:   m_target->SetDisplayId(10142); break;
                        // NightElf Male
                        case 55:   m_target->SetDisplayId(10143); break;
                        // NightElf Female
                        case 56:   m_target->SetDisplayId(10144); break;
                        // Undead Female
                        case 58:   m_target->SetDisplayId(10145); break;
                        // Undead Male
                        case 57:   m_target->SetDisplayId(10146); break;
                        // Tauren Female
                        case 60:   m_target->SetDisplayId(10147); break;
                        // Gnome Male
                        case 1563: m_target->SetDisplayId(10148); break;
                        // Gnome Female
                        case 1564: m_target->SetDisplayId(10149); break;
                        // BloodElf Female
                        case 15475: m_target->SetDisplayId(17830); break;
                        // BloodElf Male
                        case 15476: m_target->SetDisplayId(17829); break;
                        // Dranei Female
                        case 16126: m_target->SetDisplayId(17828); break;
                        // Dranei Male
                        case 16125: m_target->SetDisplayId(17827); break;
                        default: break;
                    }
                    break;
                }
                // Murloc costume
                case 42365: m_target->SetDisplayId(21723); break;
                default: break;
            }
        }
        else
        {
            uint32 model_id;

            CreatureInfo const * ci = objmgr.GetCreatureTemplate(m_modifier.m_miscvalue);
            if (!ci)
            {
                model_id = 16358;                           // pig pink ^_^
                sLog.outError("Auras: unknown creature id = %d (only need its modelid) Form Spell Aura Transform in Spell ID = %d", m_modifier.m_miscvalue, GetId());
            }
            else
                model_id = ci->DisplayID_A[0];              // Will use the default model here

            // Polymorph (sheep/penguin case)
            if (GetSpellProto()->SpellFamilyName == SPELLFAMILY_MAGE && GetSpellProto()->SpellIconID == 82)
                if (Unit* caster = GetCaster())
                    if (caster->HasAura(52648))             // Glyph of the Penguin
                        model_id = 26452;

            m_target->SetDisplayId(model_id);

            // Dragonmaw Illusion (set mount model also)
            if(GetId()==42016 && m_target->GetMountID() && !m_target->GetAurasByType(SPELL_AURA_MOD_INCREASE_FLIGHT_SPEED).empty())
                m_target->SetUInt32Value(UNIT_FIELD_MOUNTDISPLAYID,16314);
        }

        // update active transform spell only not set or not overwriting negative by positive case
        if (!m_target->getTransForm() || !IsPositiveSpell(GetId()) || IsPositiveSpell(m_target->getTransForm()))
            m_target->setTransForm(GetId());

        // polymorph case
        if (Real && m_target->GetTypeId() == TYPEID_PLAYER && m_target->IsPolymorphed())
        {
            // for players, start regeneration after 1s (in polymorph fast regeneration case)
            // only if caster is Player (after patch 2.4.2)
            if (IS_PLAYER_GUID(GetCasterGUID()) )
                ((Player*)m_target)->setRegenTimer(1*IN_MILISECONDS);

            //dismount polymorphed target (after patch 2.4.2)
            if (m_target->IsMounted())
                m_target->RemoveSpellsCausingAura(SPELL_AURA_MOUNTED);
        }
    }
    else
    {
        // ApplyModifier(true) will reapply it if need
        m_target->setTransForm(0);
        m_target->SetDisplayId(m_target->GetNativeDisplayId());

        // re-aplly some from still active with preference negative cases
        Unit::AuraList const& otherTransforms = m_target->GetAurasByType(SPELL_AURA_TRANSFORM);
        if (!otherTransforms.empty())
        {
            // look for other transform auras
            Aura* handledAura = *otherTransforms.begin();
            for(Unit::AuraList::const_iterator i = otherTransforms.begin();i != otherTransforms.end(); ++i)
            {
                // negative auras are preferred
                if (!IsPositiveSpell((*i)->GetSpellProto()->Id))
                {
                    handledAura = *i;
                    break;
                }
            }
            handledAura->ApplyModifier(true);
        }

        // Dragonmaw Illusion (restore mount model)
        if (GetId() == 42016 && m_target->GetMountID() == 16314)
        {
            if (!m_target->GetAurasByType(SPELL_AURA_MOUNTED).empty())
            {
                uint32 cr_id = m_target->GetAurasByType(SPELL_AURA_MOUNTED).front()->GetModifier()->m_miscvalue;
                if (CreatureInfo const* ci = objmgr.GetCreatureTemplate(cr_id))
                {
                    uint32 team = 0;
                    if (m_target->GetTypeId() == TYPEID_PLAYER)
                        team = ((Player*)m_target)->GetTeam();

                    uint32 display_id = objmgr.ChooseDisplayId(team, ci);
                    CreatureModelInfo const *minfo = objmgr.GetCreatureModelRandomGender(display_id);
                    if (minfo)
                        display_id = minfo->modelid;

                    m_target->SetUInt32Value(UNIT_FIELD_MOUNTDISPLAYID, display_id);
                }
            }
        }
    }
}

void Aura::HandleForceReaction(bool apply, bool Real)
{
    if(m_target->GetTypeId() != TYPEID_PLAYER)
        return;

    if(!Real)
        return;

    Player* player = (Player*)m_target;

    uint32 faction_id = m_modifier.m_miscvalue;
    uint32 faction_rank = m_modifier.m_amount;

    player->GetReputationMgr().ApplyForceReaction(faction_id, ReputationRank(faction_rank), apply);
    player->GetReputationMgr().SendForceReactions();
}

void Aura::HandleAuraModSkill(bool apply, bool /*Real*/)
{
    if(m_target->GetTypeId() != TYPEID_PLAYER)
        return;

    uint32 prot=GetSpellProto()->EffectMiscValue[m_effIndex];
    int32 points = GetModifier()->m_amount;

    ((Player*)m_target)->ModifySkillBonus(prot, (apply ? points: -points), m_modifier.m_auraname == SPELL_AURA_MOD_SKILL_TALENT);
    if(prot == SKILL_DEFENSE)
        ((Player*)m_target)->UpdateDefenseBonusesMod();
}

void Aura::HandleChannelDeathItem(bool apply, bool Real)
{
    if(Real && !apply)
    {
        Unit* caster = GetCaster();
        Unit* victim = GetTarget();
        if(!caster || caster->GetTypeId() != TYPEID_PLAYER || !victim || m_removeMode != AURA_REMOVE_BY_DEATH)
            return;
        // Item amount
        if (m_modifier.m_amount <= 0)
            return;

        SpellEntry const *spellInfo = GetSpellProto();
        if(spellInfo->EffectItemType[m_effIndex] == 0)
            return;

        // Soul Shard only from non-grey units
        if( spellInfo->EffectItemType[m_effIndex] == 6265 &&
            (victim->getLevel() <= MaNGOS::XP::GetGrayLevel(caster->getLevel()) ||
             victim->GetTypeId()==TYPEID_UNIT && !((Player*)caster)->isAllowedToLoot((Creature*)victim)) )
            return;
        //Adding items
        uint32 noSpaceForCount = 0;
        uint32 count = m_modifier.m_amount;

        ItemPosCountVec dest;
        uint8 msg = ((Player*)caster)->CanStoreNewItem( NULL_BAG, NULL_SLOT, dest, spellInfo->EffectItemType[m_effIndex], count, &noSpaceForCount);
        if( msg != EQUIP_ERR_OK )
        {
            count-=noSpaceForCount;
            ((Player*)caster)->SendEquipError( msg, NULL, NULL );
            if (count==0)
                return;
        }

        Item* newitem = ((Player*)caster)->StoreNewItem(dest, spellInfo->EffectItemType[m_effIndex], true);
        ((Player*)caster)->SendNewItem(newitem, count, true, false);
    }
}

void Aura::HandleBindSight(bool apply, bool /*Real*/)
{
    Unit* caster = GetCaster();
    if(!caster || caster->GetTypeId() != TYPEID_PLAYER)
        return;

    ((Player*)caster)->SetFarSightGUID(apply ? m_target->GetGUID() : 0);
}

void Aura::HandleFarSight(bool apply, bool /*Real*/)
{
    Unit* caster = GetCaster();
    if(!caster || caster->GetTypeId() != TYPEID_PLAYER)
        return;

    ((Player*)caster)->SetFarSightGUID(apply ? m_target->GetGUID() : 0);
}

void Aura::HandleAuraTrackCreatures(bool apply, bool /*Real*/)
{
    if(m_target->GetTypeId()!=TYPEID_PLAYER)
        return;

    if(apply)
        m_target->RemoveNoStackAurasDueToAura(this);
    m_target->SetUInt32Value(PLAYER_TRACK_CREATURES, apply ? ((uint32)1)<<(m_modifier.m_miscvalue-1) : 0 );
}

void Aura::HandleAuraTrackResources(bool apply, bool /*Real*/)
{
    if(m_target->GetTypeId()!=TYPEID_PLAYER)
        return;

    if(apply)
        m_target->RemoveNoStackAurasDueToAura(this);
    m_target->SetUInt32Value(PLAYER_TRACK_RESOURCES, apply ? ((uint32)1)<<(m_modifier.m_miscvalue-1): 0 );
}

void Aura::HandleAuraTrackStealthed(bool apply, bool /*Real*/)
{
    if(m_target->GetTypeId()!=TYPEID_PLAYER)
        return;

    if(apply)
        m_target->RemoveNoStackAurasDueToAura(this);

    m_target->ApplyModFlag(PLAYER_FIELD_BYTES, PLAYER_FIELD_BYTE_TRACK_STEALTHED, apply);
}

void Aura::HandleAuraModScale(bool apply, bool /*Real*/)
{
    m_target->ApplyPercentModFloatValue(OBJECT_FIELD_SCALE_X, m_modifier.m_amount, apply);
}

void Aura::HandleModPossess(bool apply, bool Real)
{
    if(!Real)
        return;

    // not possess yourself
    if(GetCasterGUID() == m_target->GetGUID())
        return;

    Unit* caster = GetCaster();
    if(!caster || caster->GetTypeId() != TYPEID_PLAYER)
        return;

    Player* p_caster = (Player*)caster;


    if( apply )
    {
        m_target->SetFlag(UNIT_FIELD_FLAGS, UNIT_FLAG_PLAYER_CONTROLLED);

        m_target->SetCharmerGUID(p_caster->GetGUID());
        m_target->setFaction(p_caster->getFaction());

        p_caster->SetCharm(m_target);

        p_caster->SetFarSightGUID(m_target->GetGUID());
        p_caster->SetClientControl(m_target, 1);
        p_caster->SetMover(m_target);

        m_target->CombatStop();
        m_target->DeleteThreatList();

        if(m_target->GetTypeId() == TYPEID_UNIT)
        {
            m_target->StopMoving();
            m_target->GetMotionMaster()->Clear();
            m_target->GetMotionMaster()->MoveIdle();
        }
        else if(m_target->GetTypeId() == TYPEID_PLAYER)
        {
            ((Player*)m_target)->SetClientControl(m_target, 0);
        }

        if(CharmInfo *charmInfo = m_target->InitCharmInfo(m_target))
            charmInfo->InitPossessCreateSpells();

        p_caster->PossessSpellInitialize();
    }
    else
    {
        m_target->RemoveFlag(UNIT_FIELD_FLAGS, UNIT_FLAG_PLAYER_CONTROLLED);

        m_target->SetCharmerGUID(0);
        p_caster->InterruptSpell(CURRENT_CHANNELED_SPELL);  // the spell is not automatically canceled when interrupted, do it now

        if(m_target->GetTypeId() == TYPEID_PLAYER)
        {
            ((Player*)m_target)->setFactionForRace(m_target->getRace());
            ((Player*)m_target)->SetClientControl(m_target, 1);
        }
        else if(m_target->GetTypeId() == TYPEID_UNIT)
        {
            CreatureInfo const *cinfo = ((Creature*)m_target)->GetCreatureInfo();
            m_target->setFaction(cinfo->faction_A);
        }

        p_caster->SetCharm(NULL);

        p_caster->SetFarSightGUID(0);
        p_caster->SetClientControl(m_target, 0);
        p_caster->SetMover(NULL);

        p_caster->RemovePetActionBar();

        if(m_target->GetTypeId() == TYPEID_UNIT)
        {
            ((Creature*)m_target)->AIM_Initialize();

            if (((Creature*)m_target)->AI())
                ((Creature*)m_target)->AI()->AttackedBy(caster);
        }
    }
}

void Aura::HandleModPossessPet(bool apply, bool Real)
{
    if(!Real)
        return;

    Unit* caster = GetCaster();
    if(!caster || caster->GetTypeId() != TYPEID_PLAYER)
        return;

    Pet *pet = caster->GetPet();
    if(!pet || pet != m_target)
        return;

    Player* p_caster = (Player*)caster;

    if(apply)
        pet->SetFlag(UNIT_FIELD_FLAGS, UNIT_FLAG_PLAYER_CONTROLLED);
    else
        pet->RemoveFlag(UNIT_FIELD_FLAGS, UNIT_FLAG_PLAYER_CONTROLLED);

    p_caster->SetFarSightGUID(apply ? pet->GetGUID() : 0);
    p_caster->SetCharm(apply ? pet : NULL);
    p_caster->SetClientControl(pet, apply ? 1 : 0);
    ((Player*)caster)->SetMover(apply ? pet : NULL);

    if(apply)
    {
        pet->StopMoving();
        pet->GetMotionMaster()->Clear();
        pet->GetMotionMaster()->MoveIdle();
    }
    else
    {
        pet->AttackStop();
        pet->GetMotionMaster()->MoveFollow(caster, PET_FOLLOW_DIST, PET_FOLLOW_ANGLE);
        pet->AddMonsterMoveFlag(MONSTER_MOVE_WALK);
    }
}

void Aura::HandleAuraModPetTalentsPoints(bool /*Apply*/, bool Real)
{
    if(!Real)
        return;

    // Recalculate pet talent points
    if (Pet *pet=m_target->GetPet())
        pet->InitTalentForLevel();
}

void Aura::HandleModCharm(bool apply, bool Real)
{
    if(!Real)
        return;

    // not charm yourself
    if(GetCasterGUID() == m_target->GetGUID())
        return;

    Unit* caster = GetCaster();
    if(!caster)
        return;

    if( apply )
    {
        m_target->SetCharmerGUID(GetCasterGUID());
        m_target->setFaction(caster->getFaction());
        m_target->CastStop(m_target == caster ? GetId() : 0);
        caster->SetCharm(m_target);

        m_target->CombatStop();
        m_target->DeleteThreatList();

        if(m_target->GetTypeId() == TYPEID_UNIT)
        {
            ((Creature*)m_target)->AIM_Initialize();
            CharmInfo *charmInfo = m_target->InitCharmInfo(m_target);
            charmInfo->InitCharmCreateSpells();
            charmInfo->SetReactState( REACT_DEFENSIVE );

            if(caster->GetTypeId() == TYPEID_PLAYER && caster->getClass() == CLASS_WARLOCK)
            {
                CreatureInfo const *cinfo = ((Creature*)m_target)->GetCreatureInfo();
                if(cinfo && cinfo->type == CREATURE_TYPE_DEMON)
                {
                    // creature with pet number expected have class set
                    if(m_target->GetByteValue(UNIT_FIELD_BYTES_0, 1)==0)
                    {
                        if(cinfo->unit_class==0)
                            sLog.outErrorDb("Creature (Entry: %u) have unit_class = 0 but used in charmed spell, that will be result client crash.",cinfo->Entry);
                        else
                            sLog.outError("Creature (Entry: %u) have unit_class = %u but at charming have class 0!!! that will be result client crash.",cinfo->Entry,cinfo->unit_class);

                        m_target->SetByteValue(UNIT_FIELD_BYTES_0, 1, CLASS_MAGE);
                    }

                    //just to enable stat window
                    charmInfo->SetPetNumber(objmgr.GeneratePetNumber(), true);
                    //if charmed two demons the same session, the 2nd gets the 1st one's name
                    m_target->SetUInt32Value(UNIT_FIELD_PET_NAME_TIMESTAMP, time(NULL));
                }
            }
        }

        if(caster->GetTypeId() == TYPEID_PLAYER)
            ((Player*)caster)->CharmSpellInitialize();
    }
    else
    {
        m_target->SetCharmerGUID(0);

        if(m_target->GetTypeId() == TYPEID_PLAYER)
            ((Player*)m_target)->setFactionForRace(m_target->getRace());
        else
        {
            CreatureInfo const *cinfo = ((Creature*)m_target)->GetCreatureInfo();

            // restore faction
            if(((Creature*)m_target)->isPet())
            {
                if(Unit* owner = m_target->GetOwner())
                    m_target->setFaction(owner->getFaction());
                else if(cinfo)
                    m_target->setFaction(cinfo->faction_A);
            }
            else if(cinfo)                              // normal creature
                m_target->setFaction(cinfo->faction_A);

            // restore UNIT_FIELD_BYTES_0
            if(cinfo && caster->GetTypeId() == TYPEID_PLAYER && caster->getClass() == CLASS_WARLOCK && cinfo->type == CREATURE_TYPE_DEMON)
            {
                // DB must have proper class set in field at loading, not req. restore, including workaround case at apply
                // m_target->SetByteValue(UNIT_FIELD_BYTES_0, 1, cinfo->unit_class);

                if(m_target->GetCharmInfo())
                    m_target->GetCharmInfo()->SetPetNumber(0, true);
                else
                    sLog.outError("Aura::HandleModCharm: target (GUID: %u TypeId: %u) has a charm aura but no charm info!", m_target->GetGUIDLow(), m_target->GetTypeId());
            }
        }

        caster->SetCharm(NULL);

        if(caster->GetTypeId() == TYPEID_PLAYER)
            ((Player*)caster)->RemovePetActionBar();

        if(m_target->GetTypeId() == TYPEID_UNIT)
        {
            ((Creature*)m_target)->AIM_Initialize();
            if (((Creature*)m_target)->AI())
                ((Creature*)m_target)->AI()->AttackedBy(caster);
        }
    }
}

void Aura::HandleModConfuse(bool apply, bool Real)
{
    if(!Real)
        return;

    m_target->SetConfused(apply, GetCasterGUID(), GetId());
}

void Aura::HandleModFear(bool apply, bool Real)
{
    if (!Real)
        return;

    m_target->SetFeared(apply, GetCasterGUID(), GetId());
}

void Aura::HandleFeignDeath(bool apply, bool Real)
{
    if(!Real)
        return;

    if(m_target->GetTypeId() != TYPEID_PLAYER)
        return;

    if( apply )
    {
        /*
        WorldPacket data(SMSG_FEIGN_DEATH_RESISTED, 9);
        data<<m_target->GetGUID();
        data<<uint8(0);
        m_target->SendMessageToSet(&data,true);
        */
                                                            // blizz like 2.0.x
        m_target->SetFlag(UNIT_FIELD_FLAGS, UNIT_FLAG_UNK_29);
                                                            // blizz like 2.0.x
        m_target->SetFlag(UNIT_FIELD_FLAGS_2, UNIT_FLAG2_FEIGN_DEATH);
                                                            // blizz like 2.0.x
        m_target->SetFlag(UNIT_DYNAMIC_FLAGS, UNIT_DYNFLAG_DEAD);

        m_target->addUnitState(UNIT_STAT_DIED);
        m_target->CombatStop();
        m_target->RemoveAurasWithInterruptFlags(AURA_INTERRUPT_FLAG_IMMUNE_OR_LOST_SELECTION);

        // prevent interrupt message
        if (m_caster_guid==m_target->GetGUID())
            m_target->FinishSpell(CURRENT_GENERIC_SPELL,false);
        m_target->InterruptNonMeleeSpells(true);
        m_target->getHostilRefManager().deleteReferences();
    }
    else
    {
        /*
        WorldPacket data(SMSG_FEIGN_DEATH_RESISTED, 9);
        data<<m_target->GetGUID();
        data<<uint8(1);
        m_target->SendMessageToSet(&data,true);
        */
                                                            // blizz like 2.0.x
        m_target->RemoveFlag(UNIT_FIELD_FLAGS, UNIT_FLAG_UNK_29);
                                                            // blizz like 2.0.x
        m_target->RemoveFlag(UNIT_FIELD_FLAGS_2, UNIT_FLAG2_FEIGN_DEATH);
                                                            // blizz like 2.0.x
        m_target->RemoveFlag(UNIT_DYNAMIC_FLAGS, UNIT_DYNFLAG_DEAD);

        m_target->clearUnitState(UNIT_STAT_DIED);
    }
}

void Aura::HandleAuraModDisarm(bool apply, bool Real)
{
    if(!Real)
        return;

    if(!apply && m_target->HasAuraType(SPELL_AURA_MOD_DISARM))
        return;

    // not sure for it's correctness
    if(apply)
        m_target->SetFlag(UNIT_FIELD_FLAGS, UNIT_FLAG_DISARMED);
    else
        m_target->RemoveFlag(UNIT_FIELD_FLAGS, UNIT_FLAG_DISARMED);

    // only at real add/remove aura
    if (m_target->GetTypeId() != TYPEID_PLAYER)
        return;

    // main-hand attack speed already set to special value for feral form already and don't must change and reset at remove.
    if (m_target->IsInFeralForm())
        return;

    if (apply)
        m_target->SetAttackTime(BASE_ATTACK,BASE_ATTACK_TIME);
    else
        ((Player *)m_target)->SetRegularAttackTime();

    m_target->UpdateDamagePhysical(BASE_ATTACK);
}

void Aura::HandleAuraModStun(bool apply, bool Real)
{
    if(!Real)
        return;

    if (apply)
    {
        // Frost stun aura -> freeze/unfreeze target
        if (GetSpellSchoolMask(m_spellProto) & SPELL_SCHOOL_MASK_FROST)
            m_target->ModifyAuraState(AURA_STATE_FROZEN, apply);

        m_target->addUnitState(UNIT_STAT_STUNNED);
        m_target->SetTargetGUID(0);

        m_target->SetFlag(UNIT_FIELD_FLAGS, UNIT_FLAG_STUNNED);
        m_target->CastStop(m_target->GetGUID() == GetCasterGUID() ? GetId() : 0);

        // Creature specific
        if(m_target->GetTypeId() != TYPEID_PLAYER)
            m_target->StopMoving();
        else
        {
            ((Player*)m_target)->m_movementInfo.SetMovementFlags(MOVEMENTFLAG_NONE);
            m_target->SetStandState(UNIT_STAND_STATE_STAND);// in 1.5 client
        }

        WorldPacket data(SMSG_FORCE_MOVE_ROOT, 8);
        data.append(m_target->GetPackGUID());
        data << uint32(0);
        m_target->SendMessageToSet(&data, true);

        // Summon the Naj'entus Spine GameObject on target if spell is Impaling Spine
        if(GetId() == 39837)
        {
            GameObject* pObj = new GameObject;
            if(pObj->Create(objmgr.GenerateLowGuid(HIGHGUID_GAMEOBJECT), 185584, m_target->GetMap(), m_target->GetPhaseMask(),
                m_target->GetPositionX(), m_target->GetPositionY(), m_target->GetPositionZ(), m_target->GetOrientation(), 0.0f, 0.0f, 0.0f, 0.0f, 100, GO_STATE_READY))
            {
                pObj->SetRespawnTime(GetAuraDuration()/IN_MILISECONDS);
                pObj->SetSpellId(GetId());
                m_target->AddGameObject(pObj);
                m_target->GetMap()->Add(pObj);
            }
            else
                delete pObj;
        }
    }
    else
    {
        // Frost stun aura -> freeze/unfreeze target
        if (GetSpellSchoolMask(m_spellProto) & SPELL_SCHOOL_MASK_FROST)
        {
            bool found_another = false;
            for(AuraType const* itr = &frozenAuraTypes[0]; *itr != SPELL_AURA_NONE; ++itr)
            {
                Unit::AuraList const& auras = m_target->GetAurasByType(*itr);
                for(Unit::AuraList::const_iterator i = auras.begin(); i != auras.end(); ++i)
                {
                    if( GetSpellSchoolMask((*i)->GetSpellProto()) & SPELL_SCHOOL_MASK_FROST)
                    {
                        found_another = true;
                        break;
                    }
                }
                if(found_another)
                    break;
            }

            if(!found_another)
                m_target->ModifyAuraState(AURA_STATE_FROZEN, apply);
        }

        // Real remove called after current aura remove from lists, check if other similar auras active
        if(m_target->HasAuraType(SPELL_AURA_MOD_STUN))
            return;

        m_target->clearUnitState(UNIT_STAT_STUNNED);
        m_target->RemoveFlag(UNIT_FIELD_FLAGS, UNIT_FLAG_STUNNED);

        if(!m_target->hasUnitState(UNIT_STAT_ROOT))         // prevent allow move if have also root effect
        {
            if(m_target->getVictim() && m_target->isAlive())
                m_target->SetTargetGUID(m_target->getVictim()->GetGUID());

            WorldPacket data(SMSG_FORCE_MOVE_UNROOT, 8+4);
            data.append(m_target->GetPackGUID());
            data << uint32(0);
            m_target->SendMessageToSet(&data, true);
        }

        // Wyvern Sting
        if (m_spellProto->SpellFamilyName == SPELLFAMILY_HUNTER && m_spellProto->SpellFamilyFlags & UI64LIT(0x0000100000000000))
        {
            Unit* caster = GetCaster();
            if( !caster || caster->GetTypeId()!=TYPEID_PLAYER )
                return;

            uint32 spell_id = 0;

            switch(GetId())
            {
                case 19386: spell_id = 24131; break;
                case 24132: spell_id = 24134; break;
                case 24133: spell_id = 24135; break;
                case 27068: spell_id = 27069; break;
                case 49011: spell_id = 49009; break;
                case 49012: spell_id = 49010; break;
                default:
                    sLog.outError("Spell selection called for unexpected original spell %u, new spell for this spell family?",GetId());
                    return;
            }

            SpellEntry const* spellInfo = sSpellStore.LookupEntry(spell_id);

            if(!spellInfo)
                return;

            caster->CastSpell(m_target,spellInfo,true,NULL,this);
            return;
        }
    }
}

void Aura::HandleModStealth(bool apply, bool Real)
{
    if (apply)
    {
        // drop flag at stealth in bg
         m_target->RemoveAurasWithInterruptFlags(AURA_INTERRUPT_FLAG_IMMUNE_OR_LOST_SELECTION);

        // only at real aura add
        if (Real)
        {
            m_target->SetStandFlags(UNIT_STAND_FLAGS_CREEP);

            if (m_target->GetTypeId()==TYPEID_PLAYER)
                m_target->SetFlag(PLAYER_FIELD_BYTES2, 0x2000);

            // apply only if not in GM invisibility (and overwrite invisibility state)
            if (m_target->GetVisibility()!=VISIBILITY_OFF)
            {
                m_target->SetVisibility(VISIBILITY_GROUP_NO_DETECT);
                m_target->SetVisibility(VISIBILITY_GROUP_STEALTH);
            }

            // apply full stealth period bonuses only at first stealth aura in stack
            if(m_target->GetAurasByType(SPELL_AURA_MOD_STEALTH).size()<=1)
            {
                Unit::AuraList const& mDummyAuras = m_target->GetAurasByType(SPELL_AURA_DUMMY);
                for(Unit::AuraList::const_iterator i = mDummyAuras.begin();i != mDummyAuras.end(); ++i)
                {
                    // Master of Subtlety
                    if ((*i)->GetSpellProto()->SpellIconID == 2114)
                    {
                        m_target->RemoveAurasDueToSpell(31666);
                        int32 bp = (*i)->GetModifier()->m_amount;
                        m_target->CastCustomSpell(m_target,31665,&bp,NULL,NULL,true);
                    }
                    // Overkill
                    else if ((*i)->GetId() == 58426 && GetSpellProto()->SpellFamilyFlags & UI64LIT(0x0000000000400000))
                    {
                        m_target->RemoveAurasDueToSpell(58428);
                        m_target->CastSpell(m_target, 58427, true);
                    }
                }
            }
        }
    }
    else
    {
        // only at real aura remove of _last_ SPELL_AURA_MOD_STEALTH
        if (Real && !m_target->HasAuraType(SPELL_AURA_MOD_STEALTH))
        {
            // if no GM invisibility
            if (m_target->GetVisibility()!=VISIBILITY_OFF)
            {
                m_target->RemoveStandFlags(UNIT_STAND_FLAGS_CREEP);

                if (m_target->GetTypeId()==TYPEID_PLAYER)
                    m_target->RemoveFlag(PLAYER_FIELD_BYTES2, 0x2000);

                // restore invisibility if any
                if (m_target->HasAuraType(SPELL_AURA_MOD_INVISIBILITY))
                {
                    m_target->SetVisibility(VISIBILITY_GROUP_NO_DETECT);
                    m_target->SetVisibility(VISIBILITY_GROUP_INVISIBILITY);
                }
                else
                    m_target->SetVisibility(VISIBILITY_ON);
            }

            // apply delayed talent bonus remover at last stealth aura remove
            Unit::AuraList const& mDummyAuras = m_target->GetAurasByType(SPELL_AURA_DUMMY);
            for(Unit::AuraList::const_iterator i = mDummyAuras.begin();i != mDummyAuras.end(); ++i)
            {
                // Master of Subtlety
                if ((*i)->GetSpellProto()->SpellIconID == 2114)
                    m_target->CastSpell(m_target, 31666, true);
                // Overkill
                else if ((*i)->GetId() == 58426 && GetSpellProto()->SpellFamilyFlags & UI64LIT(0x0000000000400000))
                    m_target->CastSpell(m_target, 58428, true);
            }
        }
    }
}

void Aura::HandleInvisibility(bool apply, bool Real)
{
    if(apply)
    {
        m_target->m_invisibilityMask |= (1 << m_modifier.m_miscvalue);

         m_target->RemoveAurasWithInterruptFlags(AURA_INTERRUPT_FLAG_IMMUNE_OR_LOST_SELECTION);

        if(Real && m_target->GetTypeId()==TYPEID_PLAYER)
        {
            // apply glow vision
            m_target->SetFlag(PLAYER_FIELD_BYTES2,PLAYER_FIELD_BYTE2_INVISIBILITY_GLOW);

        }

        // apply only if not in GM invisibility and not stealth
        if(m_target->GetVisibility() == VISIBILITY_ON)
        {
            // Aura not added yet but visibility code expect temporary add aura
            m_target->SetVisibility(VISIBILITY_GROUP_NO_DETECT);
            m_target->SetVisibility(VISIBILITY_GROUP_INVISIBILITY);
        }
    }
    else
    {
        // recalculate value at modifier remove (current aura already removed)
        m_target->m_invisibilityMask = 0;
        Unit::AuraList const& auras = m_target->GetAurasByType(SPELL_AURA_MOD_INVISIBILITY);
        for(Unit::AuraList::const_iterator itr = auras.begin(); itr != auras.end(); ++itr)
            m_target->m_invisibilityMask |= (1 << m_modifier.m_miscvalue);

        // only at real aura remove and if not have different invisibility auras.
        if(Real && m_target->m_invisibilityMask == 0)
        {
            // remove glow vision
            if(m_target->GetTypeId() == TYPEID_PLAYER)
                m_target->RemoveFlag(PLAYER_FIELD_BYTES2,PLAYER_FIELD_BYTE2_INVISIBILITY_GLOW);

            // apply only if not in GM invisibility & not stealthed while invisible
            if(m_target->GetVisibility() != VISIBILITY_OFF)
            {
                // if have stealth aura then already have stealth visibility
                if(!m_target->HasAuraType(SPELL_AURA_MOD_STEALTH))
                    m_target->SetVisibility(VISIBILITY_ON);
            }
        }
    }
}

void Aura::HandleInvisibilityDetect(bool apply, bool Real)
{
    if(apply)
    {
        m_target->m_detectInvisibilityMask |= (1 << m_modifier.m_miscvalue);
    }
    else
    {
        // recalculate value at modifier remove (current aura already removed)
        m_target->m_detectInvisibilityMask = 0;
        Unit::AuraList const& auras = m_target->GetAurasByType(SPELL_AURA_MOD_INVISIBILITY_DETECTION);
        for(Unit::AuraList::const_iterator itr = auras.begin(); itr != auras.end(); ++itr)
            m_target->m_detectInvisibilityMask |= (1 << m_modifier.m_miscvalue);
    }
    if(Real && m_target->GetTypeId()==TYPEID_PLAYER)
        ObjectAccessor::UpdateVisibilityForPlayer((Player*)m_target);
}

void Aura::HandleAuraModRoot(bool apply, bool Real)
{
    // only at real add/remove aura
    if(!Real)
        return;

    if (apply)
    {
        // Frost root aura -> freeze/unfreeze target
        if (GetSpellSchoolMask(m_spellProto) & SPELL_SCHOOL_MASK_FROST)
            m_target->ModifyAuraState(AURA_STATE_FROZEN, apply);

        m_target->addUnitState(UNIT_STAT_ROOT);
        m_target->SetTargetGUID(0);
        // probably wrong (this add skinnable flag)
        // TODO: find correct flag
        //m_target->SetFlag(UNIT_FIELD_FLAGS,(apply_stat<<16));

        //Save last orientation
        if( m_target->getVictim() )
            m_target->SetOrientation(m_target->GetAngle(m_target->getVictim()));

        if(m_target->GetTypeId() == TYPEID_PLAYER)
        {
            WorldPacket data(SMSG_FORCE_MOVE_ROOT, 10);
            data.append(m_target->GetPackGUID());
            data << (uint32)2;
            m_target->SendMessageToSet(&data, true);

            //Clear unit movement flags
            ((Player*)m_target)->m_movementInfo.SetMovementFlags(MOVEMENTFLAG_NONE);
        }
        else
            m_target->StopMoving();
    }
    else
    {
        // Frost root aura -> freeze/unfreeze target
        if (GetSpellSchoolMask(m_spellProto) & SPELL_SCHOOL_MASK_FROST)
        {
            bool found_another = false;
            for(AuraType const* itr = &frozenAuraTypes[0]; *itr != SPELL_AURA_NONE; ++itr)
            {
                Unit::AuraList const& auras = m_target->GetAurasByType(*itr);
                for(Unit::AuraList::const_iterator i = auras.begin(); i != auras.end(); ++i)
                {
                    if( GetSpellSchoolMask((*i)->GetSpellProto()) & SPELL_SCHOOL_MASK_FROST)
                    {
                        found_another = true;
                        break;
                    }
                }
                if(found_another)
                    break;
            }

            if(!found_another)
                m_target->ModifyAuraState(AURA_STATE_FROZEN, apply);
        }

        // Real remove called after current aura remove from lists, check if other similar auras active
        if(m_target->HasAuraType(SPELL_AURA_MOD_ROOT))
            return;

        m_target->clearUnitState(UNIT_STAT_ROOT);
        // probably wrong (this add skinnable flag)
        // TODO: find correct flag
        //m_target->RemoveFlag(UNIT_FIELD_FLAGS,(apply_stat<<16));

        if(!m_target->hasUnitState(UNIT_STAT_STUNNED))      // prevent allow move if have also stun effect
        {
            if(m_target->getVictim() && m_target->isAlive())
                m_target->SetTargetGUID(m_target->getVictim()->GetGUID());

            if(m_target->GetTypeId() == TYPEID_PLAYER)
            {
                WorldPacket data(SMSG_FORCE_MOVE_UNROOT, 10);
                data.append(m_target->GetPackGUID());
                data << (uint32)2;
                m_target->SendMessageToSet(&data, true);
            }
        }
    }
}

void Aura::HandleAuraModSilence(bool apply, bool Real)
{
    // only at real add/remove aura
    if(!Real)
        return;

    if(apply)
    {
        m_target->SetFlag(UNIT_FIELD_FLAGS, UNIT_FLAG_SILENCED);
        // Stop cast only spells vs PreventionType == SPELL_PREVENTION_TYPE_SILENCE
        for (uint32 i = CURRENT_MELEE_SPELL; i < CURRENT_MAX_SPELL; ++i)
            if (Spell* spell = m_target->GetCurrentSpell(CurrentSpellTypes(i)))
                if(spell->m_spellInfo->PreventionType == SPELL_PREVENTION_TYPE_SILENCE)
                    // Stop spells on prepare or casting state
                    m_target->InterruptSpell(CurrentSpellTypes(i), false);
    }
    else
    {
        // Real remove called after current aura remove from lists, check if other similar auras active
        if(m_target->HasAuraType(SPELL_AURA_MOD_SILENCE))
            return;

        m_target->RemoveFlag(UNIT_FIELD_FLAGS, UNIT_FLAG_SILENCED);
    }
}

void Aura::HandleModThreat(bool apply, bool Real)
{
    // only at real add/remove aura
    if (!Real)
        return;

    if (!m_target->isAlive())
        return;

    Unit* caster = GetCaster();

    if (!caster || !caster->isAlive())
        return;

    int level_diff = 0;
    int multiplier = 0;
    switch (GetId())
    {
        // Arcane Shroud
        case 26400:
            level_diff = m_target->getLevel() - 60;
            multiplier = 2;
            break;
        // The Eye of Diminution
        case 28862:
            level_diff = m_target->getLevel() - 60;
            multiplier = 1;
            break;
    }

    if (level_diff > 0)
        m_modifier.m_amount += multiplier * level_diff;

    if (m_target->GetTypeId() == TYPEID_PLAYER)
        for(int8 x=0;x < MAX_SPELL_SCHOOL;x++)
            if (m_modifier.m_miscvalue & int32(1<<x))
                ApplyPercentModFloatVar(m_target->m_threatModifier[x], m_modifier.m_amount, apply);
}

void Aura::HandleAuraModTotalThreat(bool apply, bool Real)
{
    // only at real add/remove aura
    if (!Real)
        return;

    if (!m_target->isAlive() || m_target->GetTypeId() != TYPEID_PLAYER)
        return;

    Unit* caster = GetCaster();

    if (!caster || !caster->isAlive())
        return;

    float threatMod = apply ? float(m_modifier.m_amount) : float(-m_modifier.m_amount);

    m_target->getHostilRefManager().threatAssist(caster, threatMod);
}

void Aura::HandleModTaunt(bool apply, bool Real)
{
    // only at real add/remove aura
    if (!Real)
        return;

    if (!m_target->isAlive() || !m_target->CanHaveThreatList())
        return;

    Unit* caster = GetCaster();

    if (!caster || !caster->isAlive())
        return;

    if (apply)
        m_target->TauntApply(caster);
    else
    {
        // When taunt aura fades out, mob will switch to previous target if current has less than 1.1 * secondthreat
        m_target->TauntFadeOut(caster);
    }
}

/*********************************************************/
/***                  MODIFY SPEED                     ***/
/*********************************************************/
void Aura::HandleAuraModIncreaseSpeed(bool /*apply*/, bool Real)
{
    // all applied/removed only at real aura add/remove
    if(!Real)
        return;

    m_target->UpdateSpeed(MOVE_RUN, true);
}

void Aura::HandleAuraModIncreaseMountedSpeed(bool /*apply*/, bool Real)
{
    // all applied/removed only at real aura add/remove
    if(!Real)
        return;

    m_target->UpdateSpeed(MOVE_RUN, true);
}

void Aura::HandleAuraModIncreaseFlightSpeed(bool apply, bool Real)
{
    // all applied/removed only at real aura add/remove
    if(!Real)
        return;

    // Enable Fly mode for flying mounts
    if (m_modifier.m_auraname == SPELL_AURA_MOD_INCREASE_FLIGHT_SPEED)
    {
        WorldPacket data;
        if(apply)
            data.Initialize(SMSG_MOVE_SET_CAN_FLY, 12);
        else
            data.Initialize(SMSG_MOVE_UNSET_CAN_FLY, 12);
        data.append(m_target->GetPackGUID());
        data << uint32(0);                                      // unknown
        m_target->SendMessageToSet(&data, true);

        //Players on flying mounts must be immune to polymorph
        if (m_target->GetTypeId()==TYPEID_PLAYER)
            m_target->ApplySpellImmune(GetId(),IMMUNITY_MECHANIC,MECHANIC_POLYMORPH,apply);

        // Dragonmaw Illusion (overwrite mount model, mounted aura already applied)
        if( apply && m_target->HasAura(42016,0) && m_target->GetMountID())
            m_target->SetUInt32Value(UNIT_FIELD_MOUNTDISPLAYID,16314);
    }

    m_target->UpdateSpeed(MOVE_FLIGHT, true);
}

void Aura::HandleAuraModIncreaseSwimSpeed(bool /*apply*/, bool Real)
{
    // all applied/removed only at real aura add/remove
    if(!Real)
        return;

    m_target->UpdateSpeed(MOVE_SWIM, true);
}

void Aura::HandleAuraModDecreaseSpeed(bool apply, bool Real)
{
    // all applied/removed only at real aura add/remove
    if(!Real)
        return;

    if (apply)
    {
        // Gronn Lord's Grasp, becomes stoned
        if (GetId() == 33572)
        {
            if (GetStackAmount() >= 5 && !m_target->HasAura(33652))
                m_target->CastSpell(m_target, 33652, true);
        }
    }

    m_target->UpdateSpeed(MOVE_RUN, true);
    m_target->UpdateSpeed(MOVE_SWIM, true);
    m_target->UpdateSpeed(MOVE_FLIGHT, true);
}

void Aura::HandleAuraModUseNormalSpeed(bool /*apply*/, bool Real)
{
    // all applied/removed only at real aura add/remove
    if(!Real)
        return;

    m_target->UpdateSpeed(MOVE_RUN, true);
    m_target->UpdateSpeed(MOVE_SWIM, true);
    m_target->UpdateSpeed(MOVE_FLIGHT, true);
}

/*********************************************************/
/***                     IMMUNITY                      ***/
/*********************************************************/

void Aura::HandleModMechanicImmunity(bool apply, bool /*Real*/)
{
    uint32 misc  = m_modifier.m_miscvalue;
    // Forbearance
    // in DBC wrong mechanic immune since 3.0.x
    if (GetId() == 25771)
        misc = MECHANIC_IMMUNE_SHIELD;


    if(apply && GetSpellProto()->AttributesEx & SPELL_ATTR_EX_DISPEL_AURAS_ON_IMMUNITY)
    {
        uint32 mechanic = 1 << misc;

        //immune movement impairment and loss of control
        if(GetId()==42292 || GetId()==59752)
            mechanic=IMMUNE_TO_MOVEMENT_IMPAIRMENT_AND_LOSS_CONTROL_MASK;

        Unit::AuraMap& Auras = m_target->GetAuras();
        for(Unit::AuraMap::iterator iter = Auras.begin(), next; iter != Auras.end(); iter = next)
        {
            next = iter;
            ++next;
            SpellEntry const *spell = iter->second->GetSpellProto();
            if (!( spell->Attributes & SPELL_ATTR_UNAFFECTED_BY_INVULNERABILITY) && // spells unaffected by invulnerability
                   spell->Id != GetId())
            {
                //check for mechanic mask
                if(GetSpellMechanicMask(spell, iter->second->GetEffIndex()) & mechanic)
                {
                    m_target->RemoveAurasDueToSpell(spell->Id);
                    if(Auras.empty())
                        break;
                    else
                        next = Auras.begin();
                }
            }
        }
    }

    m_target->ApplySpellImmune(GetId(),IMMUNITY_MECHANIC,misc,apply);

    // Bestial Wrath
    if (GetSpellProto()->SpellFamilyName == SPELLFAMILY_HUNTER && GetSpellProto()->SpellIconID == 1680)
    {
        // The Beast Within cast on owner if talent present
        if (Unit* owner = m_target->GetOwner())
        {
            // Search talent
            Unit::AuraList const& dummyAuras = owner->GetAurasByType(SPELL_AURA_DUMMY);
            for(Unit::AuraList::const_iterator i = dummyAuras.begin(); i != dummyAuras.end(); ++i)
            {
                if ((*i)->GetSpellProto()->SpellIconID == 2229)
                {
                    if (apply)
                        owner->CastSpell(owner, 34471, true, 0, this);
                    else
                        owner->RemoveAurasDueToSpell(34471);
                    break;
                }
            }
        }
    }
}

//this method is called whenever we add / remove aura which gives m_target some imunity to some spell effect
void Aura::HandleAuraModEffectImmunity(bool apply, bool /*Real*/)
{
    // when removing flag aura, handle flag drop
    if( !apply && m_target->GetTypeId() == TYPEID_PLAYER
        && (GetSpellProto()->AuraInterruptFlags & AURA_INTERRUPT_FLAG_IMMUNE_OR_LOST_SELECTION) )
    {
        if( BattleGround *bg = ((Player*)m_target)->GetBattleGround() )
            bg->EventPlayerDroppedFlag(((Player*)m_target));
    }

    m_target->ApplySpellImmune(GetId(), IMMUNITY_EFFECT, m_modifier.m_miscvalue, apply);
}

void Aura::HandleAuraModStateImmunity(bool apply, bool Real)
{
    if(apply && Real && GetSpellProto()->AttributesEx & SPELL_ATTR_EX_DISPEL_AURAS_ON_IMMUNITY)
    {
        Unit::AuraList const& auraList = m_target->GetAurasByType(AuraType(m_modifier.m_miscvalue));
        for(Unit::AuraList::const_iterator itr = auraList.begin(); itr != auraList.end();)
        {
            if (auraList.front() != this)                   // skip itself aura (it already added)
            {
                m_target->RemoveAurasDueToSpell(auraList.front()->GetId());
                itr = auraList.begin();
            }
            else
                ++itr;
        }
    }

    m_target->ApplySpellImmune(GetId(), IMMUNITY_STATE, m_modifier.m_miscvalue, apply);
}

void Aura::HandleAuraModSchoolImmunity(bool apply, bool Real)
{
    m_target->ApplySpellImmune(GetId(), IMMUNITY_SCHOOL, m_modifier.m_miscvalue, apply);

    // remove all flag auras (they are positive, but they must be removed when you are immune)
    if( this->GetSpellProto()->AttributesEx & SPELL_ATTR_EX_DISPEL_AURAS_ON_IMMUNITY
        && this->GetSpellProto()->AttributesEx2 & SPELL_ATTR_EX2_DAMAGE_REDUCED_SHIELD )
        m_target->RemoveAurasWithInterruptFlags(AURA_INTERRUPT_FLAG_IMMUNE_OR_LOST_SELECTION);

    // TODO: optimalize this cycle - use RemoveAurasWithInterruptFlags call or something else
    if( Real && apply
        && GetSpellProto()->AttributesEx & SPELL_ATTR_EX_DISPEL_AURAS_ON_IMMUNITY
        && IsPositiveSpell(GetId()) )                       //Only positive immunity removes auras
    {
        uint32 school_mask = m_modifier.m_miscvalue;
        Unit::AuraMap& Auras = m_target->GetAuras();
        for(Unit::AuraMap::iterator iter = Auras.begin(), next; iter != Auras.end(); iter = next)
        {
            next = iter;
            ++next;
            SpellEntry const *spell = iter->second->GetSpellProto();
            if((GetSpellSchoolMask(spell) & school_mask)//Check for school mask
                && !( spell->Attributes & SPELL_ATTR_UNAFFECTED_BY_INVULNERABILITY)   //Spells unaffected by invulnerability
                && !iter->second->IsPositive()          //Don't remove positive spells
                && spell->Id != GetId() )               //Don't remove self
            {
                m_target->RemoveAurasDueToSpell(spell->Id);
                if(Auras.empty())
                    break;
                else
                    next = Auras.begin();
            }
        }
    }
    if( Real && GetSpellProto()->Mechanic == MECHANIC_BANISH )
    {
        if( apply )
            m_target->addUnitState(UNIT_STAT_ISOLATED);
        else
            m_target->clearUnitState(UNIT_STAT_ISOLATED);
    }
}

void Aura::HandleAuraModDmgImmunity(bool apply, bool /*Real*/)
{
    m_target->ApplySpellImmune(GetId(), IMMUNITY_DAMAGE, m_modifier.m_miscvalue, apply);
}

void Aura::HandleAuraModDispelImmunity(bool apply, bool Real)
{
    // all applied/removed only at real aura add/remove
    if(!Real)
        return;

    m_target->ApplySpellDispelImmunity(m_spellProto, DispelType(m_modifier.m_miscvalue), apply);
}

void Aura::HandleAuraProcTriggerSpell(bool apply, bool Real)
{
    if(!Real)
        return;

    if(apply)
    {
        // some spell have charges by functionality not have its in spell data
        switch (GetId())
        {
            case 28200:                                     // Ascendance (Talisman of Ascendance trinket)
                SetAuraCharges(6);
                break;
            default: break;
        }
    }
}

void Aura::HandleAuraModStalked(bool apply, bool /*Real*/)
{
    // used by spells: Hunter's Mark, Mind Vision, Syndicate Tracker (MURP) DND
    if(apply)
        m_target->SetFlag(UNIT_DYNAMIC_FLAGS, UNIT_DYNFLAG_TRACK_UNIT);
    else
        m_target->RemoveFlag(UNIT_DYNAMIC_FLAGS, UNIT_DYNFLAG_TRACK_UNIT);
}

/*********************************************************/
/***                   PERIODIC                        ***/
/*********************************************************/

void Aura::HandlePeriodicTriggerSpell(bool apply, bool /*Real*/)
{
    m_isPeriodic = apply;

    if (!apply)
    {
        switch(m_spellProto->Id)
        {
            case 66:                                        // Invisibility
                if (m_removeMode == AURA_REMOVE_BY_DEFAULT && m_duration<=0)
                    m_target->CastSpell(m_target, 32612, true, NULL, this);

                return;
            case 42783:                                     //Wrath of the Astrom...
                if (m_removeMode == AURA_REMOVE_BY_DEFAULT && GetEffIndex() + 1 < 3)
                    m_target->CastSpell(m_target, m_spellProto->CalculateSimpleValue(GetEffIndex()+1), true);
                return;
            default:
                break;
        }
    }
}

void Aura::HandlePeriodicTriggerSpellWithValue(bool apply, bool /*Real*/)
{
    m_isPeriodic = apply;
}

void Aura::HandlePeriodicEnergize(bool apply, bool Real)
{
    if (!Real)
        return;

    m_isPeriodic = apply;

    // Replenishment (0.25% from max)
    // Infinite Replenishment
    if (GetId() == 57669 ||
        GetId() == 61782)
        m_modifier.m_amount = m_target->GetMaxPower(POWER_MANA) * 25 / 10000;
}

void Aura::HandleAuraPowerBurn(bool apply, bool /*Real*/)
{
    m_isPeriodic = apply;
}

void Aura::HandleAuraPeriodicDummy(bool apply, bool Real)
{
    // spells required only Real aura add/remove
    if(!Real)
        return;

    // For prevent double apply bonuses
    bool loading = (m_target->GetTypeId() == TYPEID_PLAYER && ((Player*)m_target)->GetSession()->PlayerLoading());

    Unit* caster = GetCaster();

    SpellEntry const*spell = GetSpellProto();
    switch( spell->SpellFamilyName)
    {
        case SPELLFAMILY_ROGUE:
        {
            if(!apply)
            {
                switch(spell->Id)
                {
                    // Master of Subtlety
                    case 31666: m_target->RemoveAurasDueToSpell(31665); break;
                    // Overkill
                    case 58428: m_target->RemoveAurasDueToSpell(58427); break;
                }
            }
            break;
        }
        case SPELLFAMILY_HUNTER:
        {
            // Explosive Shot
            if (apply && !loading && caster)
                m_modifier.m_amount += int32(caster->GetTotalAttackPowerValue(RANGED_ATTACK) * 14 / 100);
            break;
        }
    }

    m_isPeriodic = apply;
}

void Aura::HandlePeriodicHeal(bool apply, bool /*Real*/)
{
    m_isPeriodic = apply;
}

void Aura::HandlePeriodicDamage(bool apply, bool Real)
{
    // spells required only Real aura add/remove
    if(!Real)
        return;

    m_isPeriodic = apply;

    // For prevent double apply bonuses
    bool loading = (m_target->GetTypeId() == TYPEID_PLAYER && ((Player*)m_target)->GetSession()->PlayerLoading());

    // Custom damage calculation after
    if (apply)
    {
        if(loading)
            return;

        Unit *caster = GetCaster();
        if (!caster)
            return;

        switch (m_spellProto->SpellFamilyName)
        {
            case SPELLFAMILY_GENERIC:
            {
                // Pounce Bleed
                if ( m_spellProto->SpellIconID == 147 && m_spellProto->SpellVisual[0] == 0 )
                {
                    // $AP*0.18/6 bonus per tick
                    m_modifier.m_amount += int32(caster->GetTotalAttackPowerValue(BASE_ATTACK) * 3 / 100);
                    return;
                }
                break;
            }
            case SPELLFAMILY_WARRIOR:
            {
                // Rend
                if (m_spellProto->SpellFamilyFlags & UI64LIT(0x0000000000000020))
                {
                    // $0.2*(($MWB+$mwb)/2+$AP/14*$MWS) bonus per tick
                    float ap = caster->GetTotalAttackPowerValue(BASE_ATTACK);
                    int32 mws = caster->GetAttackTime(BASE_ATTACK);
                    float mwb_min = caster->GetWeaponDamageRange(BASE_ATTACK,MINDAMAGE);
                    float mwb_max = caster->GetWeaponDamageRange(BASE_ATTACK,MAXDAMAGE);
                    m_modifier.m_amount+=int32(((mwb_min+mwb_max)/2+ap*mws/14000)*0.2f);
                    return;
                }
                break;
            }
            case SPELLFAMILY_DRUID:
            {
                // Rake
                if (m_spellProto->SpellFamilyFlags & UI64LIT(0x0000000000001000) && m_spellProto->Effect[2]==SPELL_EFFECT_ADD_COMBO_POINTS)
                {
                    // $AP*0.18/3 bonus per tick
                    m_modifier.m_amount += int32(caster->GetTotalAttackPowerValue(BASE_ATTACK) * 6 / 100);
                    return;
                }
                // Lacerate
                if (m_spellProto->SpellFamilyFlags & UI64LIT(0x000000010000000000))
                {
                    // $AP*0.05/5 bonus per tick
                    m_modifier.m_amount += int32(caster->GetTotalAttackPowerValue(BASE_ATTACK) / 100);
                    return;
                }
                // Rip
                if (m_spellProto->SpellFamilyFlags & UI64LIT(0x000000000000800000))
                {
                    // 0.01*$AP*cp
                    if (caster->GetTypeId() != TYPEID_PLAYER)
                        return;

                    uint8 cp = ((Player*)caster)->GetComboPoints();

                    // Idol of Feral Shadows. Cant be handled as SpellMod in SpellAura:Dummy due its dependency from CPs
                    Unit::AuraList const& dummyAuras = caster->GetAurasByType(SPELL_AURA_DUMMY);
                    for(Unit::AuraList::const_iterator itr = dummyAuras.begin(); itr != dummyAuras.end(); ++itr)
                    {
                        if((*itr)->GetId()==34241)
                        {
                            m_modifier.m_amount += cp * (*itr)->GetModifier()->m_amount;
                            break;
                        }
                    }
                    m_modifier.m_amount += int32(caster->GetTotalAttackPowerValue(BASE_ATTACK) * cp / 100);
                    return;
                }
                // Lock Jaw
                if (m_spellProto->SpellFamilyFlags & UI64LIT(0x1000000000000000))
                {
                    // 0.15*$AP
                    m_modifier.m_amount += int32(caster->GetTotalAttackPowerValue(BASE_ATTACK) * 15 / 100);
                    return;
                }
                break;
            }
            case SPELLFAMILY_ROGUE:
            {
                // Rupture
                if (m_spellProto->SpellFamilyFlags & UI64LIT(0x000000000000100000))
                {
                    if (caster->GetTypeId() != TYPEID_PLAYER)
                        return;
                    //1 point : ${($m1+$b1*1+0.015*$AP)*4} damage over 8 secs
                    //2 points: ${($m1+$b1*2+0.024*$AP)*5} damage over 10 secs
                    //3 points: ${($m1+$b1*3+0.03*$AP)*6} damage over 12 secs
                    //4 points: ${($m1+$b1*4+0.03428571*$AP)*7} damage over 14 secs
                    //5 points: ${($m1+$b1*5+0.0375*$AP)*8} damage over 16 secs
                    float AP_per_combo[6] = {0.0f, 0.015f, 0.024f, 0.03f, 0.03428571f, 0.0375f};
                    uint8 cp = ((Player*)caster)->GetComboPoints();
                    if (cp > 5) cp = 5;
                    m_modifier.m_amount += int32(caster->GetTotalAttackPowerValue(BASE_ATTACK) * AP_per_combo[cp]);
                    return;
                }
                // Garrote
                if (m_spellProto->SpellFamilyFlags & UI64LIT(0x000000000000000100))
                {
                    // $AP*0.07 bonus per tick
                    m_modifier.m_amount += int32(caster->GetTotalAttackPowerValue(BASE_ATTACK) * 7 / 100);
                    return;
                }
                // Deadly Poison
                if (m_spellProto->SpellFamilyFlags & UI64LIT(0x0000000000010000))
                {
                    // 0.08*$AP / 4 * amount of stack
                    m_modifier.m_amount += int32(caster->GetTotalAttackPowerValue(BASE_ATTACK) * 2 * GetStackAmount() / 100);
                    return;
                }
                break;
            }
            case SPELLFAMILY_HUNTER:
            {
                // Serpent Sting
                if (m_spellProto->SpellFamilyFlags & UI64LIT(0x0000000000004000))
                {
                    // $RAP*0.1/5 bonus per tick
                    m_modifier.m_amount += int32(caster->GetTotalAttackPowerValue(RANGED_ATTACK) * 10 / 500);
                    return;
                }
                // Immolation Trap
                if ((m_spellProto->SpellFamilyFlags & UI64LIT(0x0000000000000004)) && m_spellProto->SpellIconID == 678)
                {
                    // $RAP*0.1/5 bonus per tick
                    m_modifier.m_amount += int32(caster->GetTotalAttackPowerValue(RANGED_ATTACK) * 10 / 500);
                    return;
                }
                break;
            }
            default:
                break;
        }
    }
    // remove time effects
    else
    {
        // Parasitic Shadowfiend - handle summoning of two Shadowfiends on DoT expire
        if(m_spellProto->Id == 41917)
            m_target->CastSpell(m_target, 41915, true);
    }
}

void Aura::HandlePeriodicDamagePCT(bool apply, bool /*Real*/)
{
    m_isPeriodic = apply;
}

void Aura::HandlePeriodicLeech(bool apply, bool /*Real*/)
{
    m_isPeriodic = apply;
}

void Aura::HandlePeriodicManaLeech(bool apply, bool /*Real*/)
{
    m_isPeriodic = apply;
}

void Aura::HandlePeriodicHealthFunnel(bool apply, bool /*Real*/)
{
    m_isPeriodic = apply;
}

/*********************************************************/
/***                  MODIFY STATS                     ***/
/*********************************************************/

/********************************/
/***        RESISTANCE        ***/
/********************************/

void Aura::HandleAuraModResistanceExclusive(bool apply, bool /*Real*/)
{
    for(int8 x = SPELL_SCHOOL_NORMAL; x < MAX_SPELL_SCHOOL;x++)
    {
        if(m_modifier.m_miscvalue & int32(1<<x))
        {
            m_target->HandleStatModifier(UnitMods(UNIT_MOD_RESISTANCE_START + x), BASE_VALUE, float(m_modifier.m_amount), apply);
            if(m_target->GetTypeId() == TYPEID_PLAYER)
                m_target->ApplyResistanceBuffModsMod(SpellSchools(x), m_positive, m_modifier.m_amount, apply);
        }
    }
}

void Aura::HandleAuraModResistance(bool apply, bool /*Real*/)
{
    for(int8 x = SPELL_SCHOOL_NORMAL; x < MAX_SPELL_SCHOOL;x++)
    {
        if(m_modifier.m_miscvalue & int32(1<<x))
        {
            m_target->HandleStatModifier(UnitMods(UNIT_MOD_RESISTANCE_START + x), TOTAL_VALUE, float(m_modifier.m_amount), apply);
            if(m_target->GetTypeId() == TYPEID_PLAYER || ((Creature*)m_target)->isPet())
                m_target->ApplyResistanceBuffModsMod(SpellSchools(x), m_positive, m_modifier.m_amount, apply);
        }
    }
}

void Aura::HandleAuraModBaseResistancePCT(bool apply, bool /*Real*/)
{
    // only players have base stats
    if(m_target->GetTypeId() != TYPEID_PLAYER)
    {
        //pets only have base armor
        if(((Creature*)m_target)->isPet() && (m_modifier.m_miscvalue & SPELL_SCHOOL_MASK_NORMAL))
            m_target->HandleStatModifier(UNIT_MOD_ARMOR, BASE_PCT, float(m_modifier.m_amount), apply);
    }
    else
    {
        for(int8 x = SPELL_SCHOOL_NORMAL; x < MAX_SPELL_SCHOOL;x++)
        {
            if(m_modifier.m_miscvalue & int32(1<<x))
                m_target->HandleStatModifier(UnitMods(UNIT_MOD_RESISTANCE_START + x), BASE_PCT, float(m_modifier.m_amount), apply);
        }
    }
}

void Aura::HandleModResistancePercent(bool apply, bool /*Real*/)
{
    for(int8 i = SPELL_SCHOOL_NORMAL; i < MAX_SPELL_SCHOOL; i++)
    {
        if(m_modifier.m_miscvalue & int32(1<<i))
        {
            m_target->HandleStatModifier(UnitMods(UNIT_MOD_RESISTANCE_START + i), TOTAL_PCT, float(m_modifier.m_amount), apply);
            if(m_target->GetTypeId() == TYPEID_PLAYER || ((Creature*)m_target)->isPet())
            {
                m_target->ApplyResistanceBuffModsPercentMod(SpellSchools(i), true, m_modifier.m_amount, apply);
                m_target->ApplyResistanceBuffModsPercentMod(SpellSchools(i), false, m_modifier.m_amount, apply);
            }
        }
    }
}

void Aura::HandleModBaseResistance(bool apply, bool /*Real*/)
{
    // only players have base stats
    if(m_target->GetTypeId() != TYPEID_PLAYER)
    {
        //only pets have base stats
        if(((Creature*)m_target)->isPet() && (m_modifier.m_miscvalue & SPELL_SCHOOL_MASK_NORMAL))
            m_target->HandleStatModifier(UNIT_MOD_ARMOR, TOTAL_VALUE, float(m_modifier.m_amount), apply);
    }
    else
    {
        for(int i = SPELL_SCHOOL_NORMAL; i < MAX_SPELL_SCHOOL; i++)
            if(m_modifier.m_miscvalue & (1<<i))
                m_target->HandleStatModifier(UnitMods(UNIT_MOD_RESISTANCE_START + i), TOTAL_VALUE, float(m_modifier.m_amount), apply);
    }
}

/********************************/
/***           STAT           ***/
/********************************/

void Aura::HandleAuraModStat(bool apply, bool /*Real*/)
{
    if (m_modifier.m_miscvalue < -2 || m_modifier.m_miscvalue > 4)
    {
        sLog.outError("WARNING: Spell %u effect %u have unsupported misc value (%i) for SPELL_AURA_MOD_STAT ",GetId(),GetEffIndex(),m_modifier.m_miscvalue);
        return;
    }

    for(int32 i = STAT_STRENGTH; i < MAX_STATS; i++)
    {
        // -1 or -2 is all stats ( misc < -2 checked in function beginning )
        if (m_modifier.m_miscvalue < 0 || m_modifier.m_miscvalue == i)
        {
            //m_target->ApplyStatMod(Stats(i), m_modifier.m_amount,apply);
            m_target->HandleStatModifier(UnitMods(UNIT_MOD_STAT_START + i), TOTAL_VALUE, float(m_modifier.m_amount), apply);
            if(m_target->GetTypeId() == TYPEID_PLAYER || ((Creature*)m_target)->isPet())
                m_target->ApplyStatBuffMod(Stats(i), m_modifier.m_amount, apply);
        }
    }
}

void Aura::HandleModPercentStat(bool apply, bool /*Real*/)
{
    if (m_modifier.m_miscvalue < -1 || m_modifier.m_miscvalue > 4)
    {
        sLog.outError("WARNING: Misc Value for SPELL_AURA_MOD_PERCENT_STAT not valid");
        return;
    }

    // only players have base stats
    if (m_target->GetTypeId() != TYPEID_PLAYER)
        return;

    for (int32 i = STAT_STRENGTH; i < MAX_STATS; ++i)
    {
        if(m_modifier.m_miscvalue == i || m_modifier.m_miscvalue == -1)
            m_target->HandleStatModifier(UnitMods(UNIT_MOD_STAT_START + i), BASE_PCT, float(m_modifier.m_amount), apply);
    }
}

void Aura::HandleModSpellDamagePercentFromStat(bool /*apply*/, bool /*Real*/)
{
    if(m_target->GetTypeId() != TYPEID_PLAYER)
        return;

    // Magic damage modifiers implemented in Unit::SpellDamageBonus
    // This information for client side use only
    // Recalculate bonus
    ((Player*)m_target)->UpdateSpellDamageAndHealingBonus();
}

void Aura::HandleModSpellHealingPercentFromStat(bool /*apply*/, bool /*Real*/)
{
    if(m_target->GetTypeId() != TYPEID_PLAYER)
        return;

    // Recalculate bonus
    ((Player*)m_target)->UpdateSpellDamageAndHealingBonus();
}

void Aura::HandleAuraModDispelResist(bool apply, bool Real)
{
    if(!Real || !apply)
        return;

    if(GetId() == 33206)
        m_target->CastSpell(m_target, 44416, true, NULL, this, GetCasterGUID());
}

void Aura::HandleModSpellDamagePercentFromAttackPower(bool /*apply*/, bool /*Real*/)
{
    if(m_target->GetTypeId() != TYPEID_PLAYER)
        return;

    // Magic damage modifiers implemented in Unit::SpellDamageBonus
    // This information for client side use only
    // Recalculate bonus
    ((Player*)m_target)->UpdateSpellDamageAndHealingBonus();
}

void Aura::HandleModSpellHealingPercentFromAttackPower(bool /*apply*/, bool /*Real*/)
{
    if(m_target->GetTypeId() != TYPEID_PLAYER)
        return;

    // Recalculate bonus
    ((Player*)m_target)->UpdateSpellDamageAndHealingBonus();
}

void Aura::HandleModHealingDone(bool /*apply*/, bool /*Real*/)
{
    if(m_target->GetTypeId() != TYPEID_PLAYER)
        return;
    // implemented in Unit::SpellHealingBonus
    // this information is for client side only
    ((Player*)m_target)->UpdateSpellDamageAndHealingBonus();
}

void Aura::HandleModTotalPercentStat(bool apply, bool /*Real*/)
{
    if (m_modifier.m_miscvalue < -1 || m_modifier.m_miscvalue > 4)
    {
        sLog.outError("WARNING: Misc Value for SPELL_AURA_MOD_PERCENT_STAT not valid");
        return;
    }

    //save current and max HP before applying aura
    uint32 curHPValue = m_target->GetHealth();
    uint32 maxHPValue = m_target->GetMaxHealth();

    for (int32 i = STAT_STRENGTH; i < MAX_STATS; i++)
    {
        if(m_modifier.m_miscvalue == i || m_modifier.m_miscvalue == -1)
        {
            m_target->HandleStatModifier(UnitMods(UNIT_MOD_STAT_START + i), TOTAL_PCT, float(m_modifier.m_amount), apply);
            if(m_target->GetTypeId() == TYPEID_PLAYER || ((Creature*)m_target)->isPet())
                m_target->ApplyStatPercentBuffMod(Stats(i), m_modifier.m_amount, apply );
        }
    }

    //recalculate current HP/MP after applying aura modifications (only for spells with 0x10 flag)
    if ((m_modifier.m_miscvalue == STAT_STAMINA) && (maxHPValue > 0) && (m_spellProto->Attributes & 0x10))
    {
        // newHP = (curHP / maxHP) * newMaxHP = (newMaxHP * curHP) / maxHP -> which is better because no int -> double -> int conversion is needed
        uint32 newHPValue = (m_target->GetMaxHealth() * curHPValue) / maxHPValue;
        m_target->SetHealth(newHPValue);
    }
}

void Aura::HandleAuraModResistenceOfStatPercent(bool /*apply*/, bool /*Real*/)
{
    if(m_target->GetTypeId() != TYPEID_PLAYER)
        return;

    if(m_modifier.m_miscvalue != SPELL_SCHOOL_MASK_NORMAL)
    {
        // support required adding replace UpdateArmor by loop by UpdateResistence at intellect update
        // and include in UpdateResistence same code as in UpdateArmor for aura mod apply.
        sLog.outError("Aura SPELL_AURA_MOD_RESISTANCE_OF_STAT_PERCENT(182) need adding support for non-armor resistances!");
        return;
    }

    // Recalculate Armor
    m_target->UpdateArmor();
}

/********************************/
/***      HEAL & ENERGIZE     ***/
/********************************/
void Aura::HandleAuraModTotalHealthPercentRegen(bool apply, bool /*Real*/)
{
    m_isPeriodic = apply;
}

void Aura::HandleAuraModTotalManaPercentRegen(bool apply, bool /*Real*/)
{
    if(m_modifier.periodictime == 0)
        m_modifier.periodictime = 1000;

    m_periodicTimer = m_modifier.periodictime;
    m_isPeriodic = apply;
}

void Aura::HandleModRegen(bool apply, bool /*Real*/)        // eating
{
    if(m_modifier.periodictime == 0)
        m_modifier.periodictime = 5000;

    m_periodicTimer = 5000;
    m_isPeriodic = apply;
}

void Aura::HandleModPowerRegen(bool apply, bool Real)       // drinking
{
    if (!Real)
        return;

    Powers pt = m_target->getPowerType();
    if(m_modifier.periodictime == 0)
    {
        // Anger Management (only spell use this aura for rage)
        if (pt == POWER_RAGE)
            m_modifier.periodictime = 3000;
        else
            m_modifier.periodictime = 2000;
    }

    m_periodicTimer = 5000;

    if (m_target->GetTypeId() == TYPEID_PLAYER && m_modifier.m_miscvalue == POWER_MANA)
        ((Player*)m_target)->UpdateManaRegen();

    m_isPeriodic = apply;
}

void Aura::HandleModPowerRegenPCT(bool /*apply*/, bool Real)
{
    // spells required only Real aura add/remove
    if(!Real)
        return;

    if (m_target->GetTypeId() != TYPEID_PLAYER)
        return;

    // Update manaregen value
    if (m_modifier.m_miscvalue == POWER_MANA)
        ((Player*)m_target)->UpdateManaRegen();
}

void Aura::HandleModManaRegen(bool /*apply*/, bool Real)
{
    // spells required only Real aura add/remove
    if(!Real)
        return;

    if (m_target->GetTypeId() != TYPEID_PLAYER)
        return;

    //Note: an increase in regen does NOT cause threat.
    ((Player*)m_target)->UpdateManaRegen();
}

void Aura::HandleComprehendLanguage(bool apply, bool /*Real*/)
{
    if(apply)
        m_target->SetFlag(UNIT_FIELD_FLAGS_2, UNIT_FLAG2_COMPREHEND_LANG);
    else
        m_target->RemoveFlag(UNIT_FIELD_FLAGS_2, UNIT_FLAG2_COMPREHEND_LANG);
}

void Aura::HandleAuraModIncreaseHealth(bool apply, bool Real)
{
    // Special case with temporary increase max/current health
    switch(GetId())
    {
        case 12976:                                         // Warrior Last Stand triggered spell
        case 28726:                                         // Nightmare Seed ( Nightmare Seed )
        case 34511:                                         // Valor (Bulwark of Kings, Bulwark of the Ancient Kings)
        // FIXME: add case 67596: in 3.2.x 
        case 44055: case 55915: case 55917:                 // Tremendous Fortitude (Battlemaster's Alacrity)
        case 50322:                                         // Survival Instincts
        case 54443:                                         // Demonic Empowerment (Voidwalker)
        {
            if(Real)
            {
                if(apply)
                {
                    // Demonic Empowerment (Voidwalker) - special case, store percent in data
                    // recalculate to full amount at apply for proper remove
                    if (GetId() == 54443)
                        m_modifier.m_amount = m_target->GetMaxHealth() * m_modifier.m_amount / 100;

                    m_target->HandleStatModifier(UNIT_MOD_HEALTH, TOTAL_VALUE, float(m_modifier.m_amount), apply);
                    m_target->ModifyHealth(m_modifier.m_amount);
                }
                else
                {
                    if (int32(m_target->GetHealth()) > m_modifier.m_amount)
                        m_target->ModifyHealth(-m_modifier.m_amount);
                    else
                        m_target->SetHealth(1);
                    m_target->HandleStatModifier(UNIT_MOD_HEALTH, TOTAL_VALUE, float(m_modifier.m_amount), apply);
                }
            }
            return;
        }
    }

    // generic case
    m_target->HandleStatModifier(UNIT_MOD_HEALTH, TOTAL_VALUE, float(m_modifier.m_amount), apply);
}

void  Aura::HandleAuraModIncreaseMaxHealth(bool apply, bool /*Real*/)
{
    uint32 oldhealth = m_target->GetHealth();
    double healthPercentage = (double)oldhealth / (double)m_target->GetMaxHealth();

    m_target->HandleStatModifier(UNIT_MOD_HEALTH, TOTAL_VALUE, float(m_modifier.m_amount), apply);

    // refresh percentage
    if(oldhealth > 0)
    {
        uint32 newhealth = uint32(ceil((double)m_target->GetMaxHealth() * healthPercentage));
        if(newhealth==0)
            newhealth = 1;

        m_target->SetHealth(newhealth);
    }
}

void Aura::HandleAuraModIncreaseEnergy(bool apply, bool Real)
{
    Powers powerType = m_target->getPowerType();
    if(int32(powerType) != m_modifier.m_miscvalue)
        return;

    UnitMods unitMod = UnitMods(UNIT_MOD_POWER_START + powerType);

    // Special case with temporary increase max/current power (percent)
    if (GetId()==64904)                                     // Hymn of Hope
    {
        if(Real)
        {
            uint32 val = m_target->GetPower(powerType);
            m_target->HandleStatModifier(unitMod, TOTAL_PCT, float(m_modifier.m_amount), apply);
            m_target->SetPower(powerType, apply ? val*(100+m_modifier.m_amount)/100 : val*100/(100+m_modifier.m_amount));
        }
        return;
    }

    // generic flat case
    m_target->HandleStatModifier(unitMod, TOTAL_VALUE, float(m_modifier.m_amount), apply);
}

void Aura::HandleAuraModIncreaseEnergyPercent(bool apply, bool /*Real*/)
{
    Powers powerType = m_target->getPowerType();
    if(int32(powerType) != m_modifier.m_miscvalue)
        return;

    UnitMods unitMod = UnitMods(UNIT_MOD_POWER_START + powerType);

    m_target->HandleStatModifier(unitMod, TOTAL_PCT, float(m_modifier.m_amount), apply);
}

void Aura::HandleAuraModIncreaseHealthPercent(bool apply, bool /*Real*/)
{
    m_target->HandleStatModifier(UNIT_MOD_HEALTH, TOTAL_PCT, float(m_modifier.m_amount), apply);
}

void Aura::HandleAuraIncreaseBaseHealthPercent(bool apply, bool /*Real*/)
{
    m_target->HandleStatModifier(UNIT_MOD_HEALTH, BASE_PCT, float(m_modifier.m_amount), apply);
}

/********************************/
/***          FIGHT           ***/
/********************************/

void Aura::HandleAuraModParryPercent(bool /*apply*/, bool /*Real*/)
{
    if(m_target->GetTypeId() != TYPEID_PLAYER)
        return;

    ((Player*)m_target)->UpdateParryPercentage();
}

void Aura::HandleAuraModDodgePercent(bool /*apply*/, bool /*Real*/)
{
    if(m_target->GetTypeId() != TYPEID_PLAYER)
        return;

    ((Player*)m_target)->UpdateDodgePercentage();
    //sLog.outError("BONUS DODGE CHANCE: + %f", float(m_modifier.m_amount));
}

void Aura::HandleAuraModBlockPercent(bool /*apply*/, bool /*Real*/)
{
    if(m_target->GetTypeId() != TYPEID_PLAYER)
        return;

    ((Player*)m_target)->UpdateBlockPercentage();
    //sLog.outError("BONUS BLOCK CHANCE: + %f", float(m_modifier.m_amount));
}

void Aura::HandleAuraModRegenInterrupt(bool /*apply*/, bool Real)
{
    // spells required only Real aura add/remove
    if(!Real)
        return;

    if(m_target->GetTypeId() != TYPEID_PLAYER)
        return;

    ((Player*)m_target)->UpdateManaRegen();
}

void Aura::HandleAuraModCritPercent(bool apply, bool Real)
{
    if(m_target->GetTypeId() != TYPEID_PLAYER)
        return;

    // apply item specific bonuses for already equipped weapon
    if(Real)
    {
        for(int i = 0; i < MAX_ATTACK; ++i)
            if(Item* pItem = ((Player*)m_target)->GetWeaponForAttack(WeaponAttackType(i)))
                ((Player*)m_target)->_ApplyWeaponDependentAuraCritMod(pItem, WeaponAttackType(i), this, apply);
    }

    // mods must be applied base at equipped weapon class and subclass comparison
    // with spell->EquippedItemClass and  EquippedItemSubClassMask and EquippedItemInventoryTypeMask
    // m_modifier.m_miscvalue comparison with item generated damage types

    if (GetSpellProto()->EquippedItemClass == -1)
    {
        ((Player*)m_target)->HandleBaseModValue(CRIT_PERCENTAGE,         FLAT_MOD, float (m_modifier.m_amount), apply);
        ((Player*)m_target)->HandleBaseModValue(OFFHAND_CRIT_PERCENTAGE, FLAT_MOD, float (m_modifier.m_amount), apply);
        ((Player*)m_target)->HandleBaseModValue(RANGED_CRIT_PERCENTAGE,  FLAT_MOD, float (m_modifier.m_amount), apply);
    }
    else
    {
        // done in Player::_ApplyWeaponDependentAuraMods
    }
}

void Aura::HandleModHitChance(bool apply, bool /*Real*/)
{
    if(m_target->GetTypeId() == TYPEID_PLAYER)
    {
        ((Player*)m_target)->UpdateMeleeHitChances();
        ((Player*)m_target)->UpdateRangedHitChances();
    }
    else
    {
        m_target->m_modMeleeHitChance += apply ? m_modifier.m_amount : (-m_modifier.m_amount);
        m_target->m_modRangedHitChance += apply ? m_modifier.m_amount : (-m_modifier.m_amount);
    }
}

void Aura::HandleModSpellHitChance(bool apply, bool /*Real*/)
{
    if(m_target->GetTypeId() == TYPEID_PLAYER)
    {
        ((Player*)m_target)->UpdateSpellHitChances();
    }
    else
    {
        m_target->m_modSpellHitChance += apply ? m_modifier.m_amount: (-m_modifier.m_amount);
    }
}

void Aura::HandleModSpellCritChance(bool apply, bool Real)
{
    // spells required only Real aura add/remove
    if(!Real)
        return;

    if(m_target->GetTypeId() == TYPEID_PLAYER)
    {
        ((Player*)m_target)->UpdateAllSpellCritChances();
    }
    else
    {
        m_target->m_baseSpellCritChance += apply ? m_modifier.m_amount:(-m_modifier.m_amount);
    }
}

void Aura::HandleModSpellCritChanceShool(bool /*apply*/, bool Real)
{
    // spells required only Real aura add/remove
    if(!Real)
        return;

    if(m_target->GetTypeId() != TYPEID_PLAYER)
        return;

    for(int school = SPELL_SCHOOL_NORMAL; school < MAX_SPELL_SCHOOL; ++school)
        if (m_modifier.m_miscvalue & (1<<school))
            ((Player*)m_target)->UpdateSpellCritChance(school);
}

/********************************/
/***         ATTACK SPEED     ***/
/********************************/

void Aura::HandleModCastingSpeed(bool apply, bool /*Real*/)
{
    m_target->ApplyCastTimePercentMod(m_modifier.m_amount,apply);
}

void Aura::HandleModMeleeRangedSpeedPct(bool apply, bool /*Real*/)
{
    m_target->ApplyAttackTimePercentMod(BASE_ATTACK, m_modifier.m_amount, apply);
    m_target->ApplyAttackTimePercentMod(OFF_ATTACK, m_modifier.m_amount, apply);
    m_target->ApplyAttackTimePercentMod(RANGED_ATTACK, m_modifier.m_amount, apply);
}

void Aura::HandleModCombatSpeedPct(bool apply, bool /*Real*/)
{
    m_target->ApplyCastTimePercentMod(m_modifier.m_amount, apply);
    m_target->ApplyAttackTimePercentMod(BASE_ATTACK, m_modifier.m_amount, apply);
    m_target->ApplyAttackTimePercentMod(OFF_ATTACK, m_modifier.m_amount, apply);
    m_target->ApplyAttackTimePercentMod(RANGED_ATTACK, m_modifier.m_amount, apply);
}

void Aura::HandleModAttackSpeed(bool apply, bool /*Real*/)
{
    if(!m_target->isAlive() )
        return;

    m_target->ApplyAttackTimePercentMod(BASE_ATTACK,m_modifier.m_amount,apply);
}

void Aura::HandleHaste(bool apply, bool /*Real*/)
{
    m_target->ApplyAttackTimePercentMod(BASE_ATTACK, m_modifier.m_amount, apply);
    m_target->ApplyAttackTimePercentMod(OFF_ATTACK, m_modifier.m_amount, apply);
    m_target->ApplyAttackTimePercentMod(RANGED_ATTACK, m_modifier.m_amount, apply);
}

void Aura::HandleAuraModRangedHaste(bool apply, bool /*Real*/)
{
    m_target->ApplyAttackTimePercentMod(RANGED_ATTACK, m_modifier.m_amount, apply);
}

void Aura::HandleRangedAmmoHaste(bool apply, bool /*Real*/)
{
    if(m_target->GetTypeId() != TYPEID_PLAYER)
        return;
    m_target->ApplyAttackTimePercentMod(RANGED_ATTACK,m_modifier.m_amount, apply);
}

/********************************/
/***        ATTACK POWER      ***/
/********************************/

void Aura::HandleAuraModAttackPower(bool apply, bool /*Real*/)
{
    m_target->HandleStatModifier(UNIT_MOD_ATTACK_POWER, TOTAL_VALUE, float(m_modifier.m_amount), apply);
}

void Aura::HandleAuraModRangedAttackPower(bool apply, bool /*Real*/)
{
    if((m_target->getClassMask() & CLASSMASK_WAND_USERS)!=0)
        return;

    m_target->HandleStatModifier(UNIT_MOD_ATTACK_POWER_RANGED, TOTAL_VALUE, float(m_modifier.m_amount), apply);
}

void Aura::HandleAuraModAttackPowerPercent(bool apply, bool /*Real*/)
{
    //UNIT_FIELD_ATTACK_POWER_MULTIPLIER = multiplier - 1
    m_target->HandleStatModifier(UNIT_MOD_ATTACK_POWER, TOTAL_PCT, float(m_modifier.m_amount), apply);
}

void Aura::HandleAuraModRangedAttackPowerPercent(bool apply, bool /*Real*/)
{
    if((m_target->getClassMask() & CLASSMASK_WAND_USERS)!=0)
        return;

    //UNIT_FIELD_RANGED_ATTACK_POWER_MULTIPLIER = multiplier - 1
    m_target->HandleStatModifier(UNIT_MOD_ATTACK_POWER_RANGED, TOTAL_PCT, float(m_modifier.m_amount), apply);
}

void Aura::HandleAuraModRangedAttackPowerOfStatPercent(bool /*apply*/, bool Real)
{
    // spells required only Real aura add/remove
    if(!Real)
        return;

    // Recalculate bonus
    if(m_target->GetTypeId() == TYPEID_PLAYER && !(m_target->getClassMask() & CLASSMASK_WAND_USERS))
        ((Player*)m_target)->UpdateAttackPowerAndDamage(true);
}

void Aura::HandleAuraModAttackPowerOfStatPercent(bool /*apply*/, bool Real)
{
    // spells required only Real aura add/remove
    if(!Real)
        return;

    // Recalculate bonus
    if(m_target->GetTypeId() == TYPEID_PLAYER)
        ((Player*)m_target)->UpdateAttackPowerAndDamage(false);
}

void Aura::HandleAuraModAttackPowerOfArmor(bool /*apply*/, bool Real)
{
    // spells required only Real aura add/remove
    if(!Real)
        return;

    // Recalculate bonus
    if(m_target->GetTypeId() == TYPEID_PLAYER)
        ((Player*)m_target)->UpdateAttackPowerAndDamage(false);
}
/********************************/
/***        DAMAGE BONUS      ***/
/********************************/
void Aura::HandleModDamageDone(bool apply, bool Real)
{
    // apply item specific bonuses for already equipped weapon
    if(Real && m_target->GetTypeId() == TYPEID_PLAYER)
    {
        for(int i = 0; i < MAX_ATTACK; ++i)
            if(Item* pItem = ((Player*)m_target)->GetWeaponForAttack(WeaponAttackType(i)))
                ((Player*)m_target)->_ApplyWeaponDependentAuraDamageMod(pItem, WeaponAttackType(i), this, apply);
    }

    // m_modifier.m_miscvalue is bitmask of spell schools
    // 1 ( 0-bit ) - normal school damage (SPELL_SCHOOL_MASK_NORMAL)
    // 126 - full bitmask all magic damages (SPELL_SCHOOL_MASK_MAGIC) including wands
    // 127 - full bitmask any damages
    //
    // mods must be applied base at equipped weapon class and subclass comparison
    // with spell->EquippedItemClass and  EquippedItemSubClassMask and EquippedItemInventoryTypeMask
    // m_modifier.m_miscvalue comparison with item generated damage types

    if((m_modifier.m_miscvalue & SPELL_SCHOOL_MASK_NORMAL) != 0)
    {
        // apply generic physical damage bonuses including wand case
        if (GetSpellProto()->EquippedItemClass == -1 || m_target->GetTypeId() != TYPEID_PLAYER)
        {
            m_target->HandleStatModifier(UNIT_MOD_DAMAGE_MAINHAND, TOTAL_VALUE, float(m_modifier.m_amount), apply);
            m_target->HandleStatModifier(UNIT_MOD_DAMAGE_OFFHAND, TOTAL_VALUE, float(m_modifier.m_amount), apply);
            m_target->HandleStatModifier(UNIT_MOD_DAMAGE_RANGED, TOTAL_VALUE, float(m_modifier.m_amount), apply);
        }
        else
        {
            // done in Player::_ApplyWeaponDependentAuraMods
        }

        if(m_target->GetTypeId() == TYPEID_PLAYER)
        {
            if(m_positive)
                m_target->ApplyModUInt32Value(PLAYER_FIELD_MOD_DAMAGE_DONE_POS, m_modifier.m_amount, apply);
            else
                m_target->ApplyModUInt32Value(PLAYER_FIELD_MOD_DAMAGE_DONE_NEG, m_modifier.m_amount, apply);
        }
    }

    // Skip non magic case for speedup
    if((m_modifier.m_miscvalue & SPELL_SCHOOL_MASK_MAGIC) == 0)
        return;

    if( GetSpellProto()->EquippedItemClass != -1 || GetSpellProto()->EquippedItemInventoryTypeMask != 0 )
    {
        // wand magic case (skip generic to all item spell bonuses)
        // done in Player::_ApplyWeaponDependentAuraMods

        // Skip item specific requirements for not wand magic damage
        return;
    }

    // Magic damage modifiers implemented in Unit::SpellDamageBonus
    // This information for client side use only
    if(m_target->GetTypeId() == TYPEID_PLAYER)
    {
        if(m_positive)
        {
            for(int i = SPELL_SCHOOL_HOLY; i < MAX_SPELL_SCHOOL; ++i)
            {
                if((m_modifier.m_miscvalue & (1<<i)) != 0)
                    m_target->ApplyModUInt32Value(PLAYER_FIELD_MOD_DAMAGE_DONE_POS + i, m_modifier.m_amount, apply);
            }
        }
        else
        {
            for(int i = SPELL_SCHOOL_HOLY; i < MAX_SPELL_SCHOOL; ++i)
            {
                if((m_modifier.m_miscvalue & (1<<i)) != 0)
                    m_target->ApplyModUInt32Value(PLAYER_FIELD_MOD_DAMAGE_DONE_NEG + i, m_modifier.m_amount, apply);
            }
        }
        Pet* pet = m_target->GetPet();
        if(pet)
            pet->UpdateAttackPowerAndDamage();
    }
}

void Aura::HandleModDamagePercentDone(bool apply, bool Real)
{
    sLog.outDebug("AURA MOD DAMAGE type:%u negative:%u", m_modifier.m_miscvalue, m_positive ? 0 : 1);

    // apply item specific bonuses for already equipped weapon
    if(Real && m_target->GetTypeId() == TYPEID_PLAYER)
    {
        for(int i = 0; i < MAX_ATTACK; ++i)
            if(Item* pItem = ((Player*)m_target)->GetWeaponForAttack(WeaponAttackType(i)))
                ((Player*)m_target)->_ApplyWeaponDependentAuraDamageMod(pItem, WeaponAttackType(i), this, apply);
    }

    // m_modifier.m_miscvalue is bitmask of spell schools
    // 1 ( 0-bit ) - normal school damage (SPELL_SCHOOL_MASK_NORMAL)
    // 126 - full bitmask all magic damages (SPELL_SCHOOL_MASK_MAGIC) including wand
    // 127 - full bitmask any damages
    //
    // mods must be applied base at equipped weapon class and subclass comparison
    // with spell->EquippedItemClass and  EquippedItemSubClassMask and EquippedItemInventoryTypeMask
    // m_modifier.m_miscvalue comparison with item generated damage types

    if((m_modifier.m_miscvalue & SPELL_SCHOOL_MASK_NORMAL) != 0)
    {
        // apply generic physical damage bonuses including wand case
        if (GetSpellProto()->EquippedItemClass == -1 || m_target->GetTypeId() != TYPEID_PLAYER)
        {
            m_target->HandleStatModifier(UNIT_MOD_DAMAGE_MAINHAND, TOTAL_PCT, float(m_modifier.m_amount), apply);
            m_target->HandleStatModifier(UNIT_MOD_DAMAGE_OFFHAND, TOTAL_PCT, float(m_modifier.m_amount), apply);
            m_target->HandleStatModifier(UNIT_MOD_DAMAGE_RANGED, TOTAL_PCT, float(m_modifier.m_amount), apply);
        }
        else
        {
            // done in Player::_ApplyWeaponDependentAuraMods
        }
        // For show in client
        if(m_target->GetTypeId() == TYPEID_PLAYER)
            m_target->ApplyModSignedFloatValue(PLAYER_FIELD_MOD_DAMAGE_DONE_PCT, m_modifier.m_amount/100.0f, apply);
    }

    // Skip non magic case for speedup
    if((m_modifier.m_miscvalue & SPELL_SCHOOL_MASK_MAGIC) == 0)
        return;

    if( GetSpellProto()->EquippedItemClass != -1 || GetSpellProto()->EquippedItemInventoryTypeMask != 0 )
    {
        // wand magic case (skip generic to all item spell bonuses)
        // done in Player::_ApplyWeaponDependentAuraMods

        // Skip item specific requirements for not wand magic damage
        return;
    }

    // Magic damage percent modifiers implemented in Unit::SpellDamageBonus
    // Send info to client
    if(m_target->GetTypeId() == TYPEID_PLAYER)
        for(int i = SPELL_SCHOOL_HOLY; i < MAX_SPELL_SCHOOL; ++i)
            m_target->ApplyModSignedFloatValue(PLAYER_FIELD_MOD_DAMAGE_DONE_PCT + i, m_modifier.m_amount/100.0f, apply);
}

void Aura::HandleModOffhandDamagePercent(bool apply, bool Real)
{
    // spells required only Real aura add/remove
    if(!Real)
        return;

    sLog.outDebug("AURA MOD OFFHAND DAMAGE");

    m_target->HandleStatModifier(UNIT_MOD_DAMAGE_OFFHAND, TOTAL_PCT, float(m_modifier.m_amount), apply);
}

/********************************/
/***        POWER COST        ***/
/********************************/

void Aura::HandleModPowerCostPCT(bool apply, bool Real)
{
    // spells required only Real aura add/remove
    if(!Real)
        return;

    float amount = m_modifier.m_amount/100.0f;
    for(int i = 0; i < MAX_SPELL_SCHOOL; ++i)
        if(m_modifier.m_miscvalue & (1<<i))
            m_target->ApplyModSignedFloatValue(UNIT_FIELD_POWER_COST_MULTIPLIER + i, amount, apply);
}

void Aura::HandleModPowerCost(bool apply, bool Real)
{
    // spells required only Real aura add/remove
    if(!Real)
        return;

    for(int i = 0; i < MAX_SPELL_SCHOOL; ++i)
        if(m_modifier.m_miscvalue & (1<<i))
            m_target->ApplyModInt32Value(UNIT_FIELD_POWER_COST_MODIFIER + i, m_modifier.m_amount, apply);
}

void Aura::HandleNoReagentUseAura(bool /*Apply*/, bool Real)
{
    // spells required only Real aura add/remove
    if(!Real)
        return;
    if(m_target->GetTypeId() != TYPEID_PLAYER)
        return;
    uint32 mask[3] = {0, 0, 0};
    Unit::AuraList const& noReagent = m_target->GetAurasByType(SPELL_AURA_NO_REAGENT_USE);
        for(Unit::AuraList::const_iterator i = noReagent.begin(); i !=  noReagent.end(); ++i)
        {
            uint32 const *ptr = (*i)->getAuraSpellClassMask();
            mask[0] |= ptr[0];
            mask[1] |= ptr[1];
            mask[2] |= ptr[2];
        }

    m_target->SetUInt32Value(PLAYER_NO_REAGENT_COST_1+0, mask[0]);
    m_target->SetUInt32Value(PLAYER_NO_REAGENT_COST_1+1, mask[1]);
    m_target->SetUInt32Value(PLAYER_NO_REAGENT_COST_1+2, mask[2]);
}

/*********************************************************/
/***                    OTHERS                         ***/
/*********************************************************/

void Aura::HandleShapeshiftBoosts(bool apply)
{
    uint32 spellId1 = 0;
    uint32 spellId2 = 0;
    uint32 HotWSpellId = 0;
    uint32 MasterShaperSpellId = 0;

    uint32 form = GetModifier()->m_miscvalue;

    switch(form)
    {
        case FORM_CAT:
            spellId1 = 3025;
            HotWSpellId = 24900;
            MasterShaperSpellId = 48420;
            break;
        case FORM_TREE:
            spellId1 = 5420;
            spellId2 = 34123;
            MasterShaperSpellId = 48422;
            break;
        case FORM_TRAVEL:
            spellId1 = 5419;
            break;
        case FORM_AQUA:
            spellId1 = 5421;
            break;
        case FORM_BEAR:
            spellId1 = 1178;
            spellId2 = 21178;
            HotWSpellId = 24899;
            MasterShaperSpellId = 48418;
            break;
        case FORM_DIREBEAR:
            spellId1 = 9635;
            spellId2 = 21178;
            HotWSpellId = 24899;
            MasterShaperSpellId = 48418;
            break;
        case FORM_BATTLESTANCE:
            spellId1 = 21156;
            break;
        case FORM_DEFENSIVESTANCE:
            spellId1 = 7376;
            break;
        case FORM_BERSERKERSTANCE:
            spellId1 = 7381;
            break;
        case FORM_MOONKIN:
            spellId1 = 24905;
            MasterShaperSpellId = 48421;
            break;
        case FORM_FLIGHT:
            spellId1 = 33948;
            spellId2 = 34764;
            break;
        case FORM_FLIGHT_EPIC:
            spellId1 = 40122;
            spellId2 = 40121;
            break;
        case FORM_METAMORPHOSIS:
            spellId1 = 54817;
            spellId2 = 54879;
            break;
        case FORM_SPIRITOFREDEMPTION:
            spellId1 = 27792;
            spellId2 = 27795;                               // must be second, this important at aura remove to prevent to early iterator invalidation.
            break;
        case FORM_SHADOW:
            spellId1 = 49868;

            if(m_target->GetTypeId() == TYPEID_PLAYER)      // Spell 49868 have same category as main form spell and share cooldown
                ((Player*)m_target)->RemoveSpellCooldown(49868);
            break;
        case FORM_GHOSTWOLF:
        case FORM_AMBIENT:
        case FORM_GHOUL:
        case FORM_STEALTH:
        case FORM_CREATURECAT:
        case FORM_CREATUREBEAR:
            break;
    }

    if(apply)
    {
        if (spellId1)
            m_target->CastSpell(m_target, spellId1, true, NULL, this );
        if (spellId2)
            m_target->CastSpell(m_target, spellId2, true, NULL, this);

        if (m_target->GetTypeId() == TYPEID_PLAYER)
        {
            const PlayerSpellMap& sp_list = ((Player *)m_target)->GetSpellMap();
            for (PlayerSpellMap::const_iterator itr = sp_list.begin(); itr != sp_list.end(); ++itr)
            {
                if (itr->second->state == PLAYERSPELL_REMOVED) continue;
                if (itr->first==spellId1 || itr->first==spellId2) continue;
                SpellEntry const *spellInfo = sSpellStore.LookupEntry(itr->first);
                if (!spellInfo || !(spellInfo->Attributes & (SPELL_ATTR_PASSIVE | (1<<7))))
                    continue;
                if (spellInfo->Stances & (1<<(form-1)))
                    m_target->CastSpell(m_target, itr->first, true, NULL, this);
            }

            // Master Shapeshifter
            if (MasterShaperSpellId)
            {
                Unit::AuraList const& ShapeShifterAuras = m_target->GetAurasByType(SPELL_AURA_DUMMY);
                for(Unit::AuraList::const_iterator i = ShapeShifterAuras.begin(); i != ShapeShifterAuras.end(); i++)
                {
                    if ((*i)->GetSpellProto()->SpellIconID == 2851)
                    {
                        int32 ShiftMod = (*i)->GetModifier()->m_amount;
                        m_target->CastCustomSpell(m_target, MasterShaperSpellId, &ShiftMod, NULL, NULL, true);
                        break;
                    }
                }
            }

            // Leader of the Pack
            if (((Player*)m_target)->HasSpell(17007))
            {
                SpellEntry const *spellInfo = sSpellStore.LookupEntry(24932);
                if (spellInfo && spellInfo->Stances & (1<<(form-1)))
                    m_target->CastSpell(m_target, 24932, true, NULL, this);
            }

            // Savage Roar
            if (form == FORM_CAT && ((Player*)m_target)->HasAura(52610))
                m_target->CastSpell(m_target, 62071, true);

            // Improved Moonkin Form
            if (form == FORM_MOONKIN)
            {
                Unit::AuraList const& dummyAuras = m_target->GetAurasByType(SPELL_AURA_DUMMY);
                for(Unit::AuraList::const_iterator i = dummyAuras.begin(); i != dummyAuras.end(); i++)
                {
                    if ((*i)->GetSpellProto()->SpellFamilyName==SPELLFAMILY_DRUID &&
                        (*i)->GetSpellProto()->SpellIconID == 2855)
                    {
                        uint32 spell_id = 0;
                        switch((*i)->GetId())
                        {
                            case 48384:spell_id=50170;break;//Rank 1
                            case 48395:spell_id=50171;break;//Rank 2
                            case 48396:spell_id=50172;break;//Rank 3
                            default:
                                sLog.outError("Aura::HandleShapeshiftBoosts: Not handled rank of IMF (Spell: %u)",(*i)->GetId());
                                break;
                        }

                        if(spell_id)
                            m_target->CastSpell(m_target, spell_id, true, NULL, this);
                        break;
                    }
                }
            }

            // Heart of the Wild
            if (HotWSpellId)
            {
                Unit::AuraList const& mModTotalStatPct = m_target->GetAurasByType(SPELL_AURA_MOD_TOTAL_STAT_PERCENTAGE);
                for(Unit::AuraList::const_iterator i = mModTotalStatPct.begin(); i != mModTotalStatPct.end(); ++i)
                {
                    if ((*i)->GetSpellProto()->SpellIconID == 240 && (*i)->GetModifier()->m_miscvalue == 3)
                    {
                        int32 HotWMod = (*i)->GetModifier()->m_amount;
                        if(GetModifier()->m_miscvalue == FORM_CAT)
                            HotWMod /= 2;

                        m_target->CastCustomSpell(m_target, HotWSpellId, &HotWMod, NULL, NULL, true, NULL, this);
                        break;
                    }
                }
            }
        }
    }
    else
    {
        if(spellId1)
            m_target->RemoveAurasDueToSpell(spellId1);
        if(spellId2)
            m_target->RemoveAurasDueToSpell(spellId2);
        if(MasterShaperSpellId)
            m_target->RemoveAurasDueToSpell(MasterShaperSpellId);

        Unit::AuraMap& tAuras = m_target->GetAuras();
        for (Unit::AuraMap::iterator itr = tAuras.begin(); itr != tAuras.end();)
        {
            if (itr->second->IsRemovedOnShapeLost())
            {
                m_target->RemoveAurasDueToSpell(itr->second->GetId());
                itr = tAuras.begin();
            }
            else
                ++itr;
        }
    }
}

void Aura::HandleSpellSpecificBoosts(bool apply)
{
    uint32 spellId1 = 0;
    uint32 spellId2 = 0;
    uint32 spellId3 = 0;
    uint32 spellId4 = 0;

    switch(GetSpellProto()->SpellFamilyName)
    {
        case SPELLFAMILY_WARRIOR:
        {
            if(!apply)
            {
                // Remove Blood Frenzy only if target no longer has any Deep Wound or Rend (applying is handled by procs)
                if (GetSpellProto()->Mechanic != MECHANIC_BLEED)
                    return;

                // If target still has one of Warrior's bleeds, do nothing
                Unit::AuraList const& PeriodicDamage = m_target->GetAurasByType(SPELL_AURA_PERIODIC_DAMAGE);
                for(Unit::AuraList::const_iterator i = PeriodicDamage.begin(); i != PeriodicDamage.end(); ++i)
                    if( (*i)->GetCasterGUID() == GetCasterGUID() &&
                        (*i)->GetSpellProto()->SpellFamilyName == SPELLFAMILY_WARRIOR &&
                        (*i)->GetSpellProto()->Mechanic == MECHANIC_BLEED)
                        return;

                spellId1 = 30069;
                spellId2 = 30070;
            }
            break;
        }
        case SPELLFAMILY_PRIEST:
            // Dispersion mana reg and immunity
            if (GetSpellProto()->Id == 47585)
            {
                spellId1 = 60069;
                spellId2 = 63230;
            }
            break;
        case SPELLFAMILY_ROGUE:
            // Sprint (skip non player casted spells by category)
            if (GetSpellProto()->SpellFamilyFlags & UI64LIT(0x0000000000000040) && GetSpellProto()->Category == 44)
            {
                if(!apply || m_target->HasAura(58039))      // Glyph of Blurred Speed
                    spellId1 = 61922;                       // Sprint (waterwalk)
                else
                    return;
            }
            else
                return;
            break;
        case SPELLFAMILY_HUNTER:
        {
            // The Beast Within and Bestial Wrath - immunity
            if (GetId() == 19574 || GetId() == 34471)
            {
                spellId1 = 24395;
                spellId2 = 24396;
                spellId3 = 24397;
                spellId4 = 26592;
            }
            // Aspect of the Dragonhawk dodge
            else if (GetSpellProto()->SpellFamilyFlags2 & 0x00001000)
            {
                spellId1 = 61848;

                // triggered spell have same category as main spell and cooldown
                if (apply && m_target->GetTypeId()==TYPEID_PLAYER)
                    ((Player*)m_target)->RemoveSpellCooldown(61848);
            }
            else
                return;
            break;
        }
        case SPELLFAMILY_PALADIN:
        {
            // Only process on player casting paladin aura
            // all aura bonuses applied also in aura area effect way to caster
            if (GetCasterGUID() != m_target->GetGUID() || !IS_PLAYER_GUID(GetCasterGUID()))
                return;

            if (GetSpellSpecific(m_spellProto->Id) != SPELL_AURA)
                return;

            // Sanctified Retribution and Swift Retribution (they share one aura), but not Retribution Aura (already gets modded)
            if ((GetSpellProto()->SpellFamilyFlags & UI64LIT(0x0000000000000008))==0)
                spellId1 = 63531;                           // placeholder for talent spell mods
            // Improved Concentration Aura (auras bonus)
            spellId2 = 63510;                               // placeholder for talent spell mods
            // Improved Devotion Aura (auras bonus)
            spellId3 = 63514;                               // placeholder for talent spell mods
            break;
        }
        case SPELLFAMILY_DEATHKNIGHT:
        {
            if (GetSpellSpecific(m_spellProto->Id) != SPELL_PRESENCE)
                return;

            // Frost Presence health
            if (GetId() == 48263)
                spellId1 = 61261;
            // Unholy Presence move speed
            else if (GetId() == 48265)
                spellId1 = 49772;
            else
                return;

            break;
        }
        default:
            return;
    }

    // prevent aura deletion, specially in multi-boost case
    SetInUse(true);

    if (apply)
    {
        if (spellId1)
            m_target->CastSpell(m_target, spellId1, true, NULL, this);
        if (spellId2 && !IsDeleted())
            m_target->CastSpell(m_target, spellId2, true, NULL, this);
        if (spellId3 && !IsDeleted())
            m_target->CastSpell(m_target, spellId3, true, NULL, this);
        if (spellId4 && !IsDeleted())
            m_target->CastSpell(m_target, spellId4, true, NULL, this);
    }
    else
    {
        if (spellId1)
            m_target->RemoveAurasByCasterSpell(spellId1, GetCasterGUID());
        if (spellId2)
            m_target->RemoveAurasByCasterSpell(spellId2, GetCasterGUID());
        if (spellId3)
            m_target->RemoveAurasByCasterSpell(spellId3, GetCasterGUID());
        if (spellId4)
            m_target->RemoveAurasByCasterSpell(spellId4, GetCasterGUID());
    }

    SetInUse(false);
}

void Aura::HandleAuraEmpathy(bool apply, bool /*Real*/)
{
    if(m_target->GetTypeId() != TYPEID_UNIT)
        return;

    CreatureInfo const * ci = objmgr.GetCreatureTemplate(m_target->GetEntry());
    if(ci && ci->type == CREATURE_TYPE_BEAST)
        m_target->ApplyModUInt32Value(UNIT_DYNAMIC_FLAGS, UNIT_DYNFLAG_SPECIALINFO, apply);
}

void Aura::HandleAuraUntrackable(bool apply, bool /*Real*/)
{
    if(apply)
        m_target->SetByteFlag(UNIT_FIELD_BYTES_1, 3, UNIT_BYTE1_FLAG_UNTRACKABLE);
    else
        m_target->RemoveByteFlag(UNIT_FIELD_BYTES_1, 3, UNIT_BYTE1_FLAG_UNTRACKABLE);
}

void Aura::HandleAuraModPacify(bool apply, bool /*Real*/)
{
    if(m_target->GetTypeId() != TYPEID_PLAYER)
        return;

    if(apply)
        m_target->SetFlag(UNIT_FIELD_FLAGS, UNIT_FLAG_PACIFIED);
    else
        m_target->RemoveFlag(UNIT_FIELD_FLAGS, UNIT_FLAG_PACIFIED);
}

void Aura::HandleAuraModPacifyAndSilence(bool apply, bool Real)
{
    HandleAuraModPacify(apply, Real);
    HandleAuraModSilence(apply, Real);
}

void Aura::HandleAuraGhost(bool apply, bool /*Real*/)
{
    if(m_target->GetTypeId() != TYPEID_PLAYER)
        return;

    if(apply)
    {
        m_target->SetFlag(PLAYER_FLAGS, PLAYER_FLAGS_GHOST);
    }
    else
    {
        m_target->RemoveFlag(PLAYER_FLAGS, PLAYER_FLAGS_GHOST);
    }
}

void Aura::HandleAuraAllowFlight(bool apply, bool Real)
{
    // all applied/removed only at real aura add/remove
    if(!Real)
        return;

    // allow fly
    WorldPacket data;
    if(apply)
        data.Initialize(SMSG_MOVE_SET_CAN_FLY, 12);
    else
        data.Initialize(SMSG_MOVE_UNSET_CAN_FLY, 12);
    data.append(m_target->GetPackGUID());
    data << uint32(0);                                      // unk
    m_target->SendMessageToSet(&data, true);
}

void Aura::HandleModRating(bool apply, bool Real)
{
    // spells required only Real aura add/remove
    if(!Real)
        return;

    if(m_target->GetTypeId() != TYPEID_PLAYER)
        return;

    for (uint32 rating = 0; rating < MAX_COMBAT_RATING; ++rating)
        if (m_modifier.m_miscvalue & (1 << rating))
            ((Player*)m_target)->ApplyRatingMod(CombatRating(rating), m_modifier.m_amount, apply);
}

void Aura::HandleModRatingFromStat(bool apply, bool Real)
{
    // spells required only Real aura add/remove
    if(!Real)
        return;

    if(m_target->GetTypeId() != TYPEID_PLAYER)
        return;
    // Just recalculate ratings
    for (uint32 rating = 0; rating < MAX_COMBAT_RATING; ++rating)
        if (m_modifier.m_miscvalue & (1 << rating))
            ((Player*)m_target)->ApplyRatingMod(CombatRating(rating), 0, apply);
}

void Aura::HandleForceMoveForward(bool apply, bool Real)
{
    if(!Real || m_target->GetTypeId() != TYPEID_PLAYER)
        return;
    if(apply)
        m_target->SetFlag(UNIT_FIELD_FLAGS_2, UNIT_FLAG2_FORCE_MOVE);
    else
        m_target->RemoveFlag(UNIT_FIELD_FLAGS_2, UNIT_FLAG2_FORCE_MOVE);
}

void Aura::HandleAuraModExpertise(bool /*apply*/, bool /*Real*/)
{
    if(m_target->GetTypeId() != TYPEID_PLAYER)
        return;

    ((Player*)m_target)->UpdateExpertise(BASE_ATTACK);
    ((Player*)m_target)->UpdateExpertise(OFF_ATTACK);
}

void Aura::HandleModTargetResistance(bool apply, bool Real)
{
    // spells required only Real aura add/remove
    if(!Real)
        return;
    // applied to damage as HandleNoImmediateEffect in Unit::CalcAbsorbResist and Unit::CalcArmorReducedDamage

    // show armor penetration
    if (m_target->GetTypeId() == TYPEID_PLAYER && (m_modifier.m_miscvalue & SPELL_SCHOOL_MASK_NORMAL))
        m_target->ApplyModInt32Value(PLAYER_FIELD_MOD_TARGET_PHYSICAL_RESISTANCE, m_modifier.m_amount, apply);

    // show as spell penetration only full spell penetration bonuses (all resistances except armor and holy
    if (m_target->GetTypeId() == TYPEID_PLAYER && (m_modifier.m_miscvalue & SPELL_SCHOOL_MASK_SPELL)==SPELL_SCHOOL_MASK_SPELL)
        m_target->ApplyModInt32Value(PLAYER_FIELD_MOD_TARGET_RESISTANCE, m_modifier.m_amount, apply);
}

void Aura::HandleShieldBlockValue(bool apply, bool /*Real*/)
{
    BaseModType modType = FLAT_MOD;
    if(m_modifier.m_auraname == SPELL_AURA_MOD_SHIELD_BLOCKVALUE_PCT)
        modType = PCT_MOD;

    if(m_target->GetTypeId() == TYPEID_PLAYER)
        ((Player*)m_target)->HandleBaseModValue(SHIELD_BLOCK_VALUE, modType, float(m_modifier.m_amount), apply);
}

void Aura::HandleAuraRetainComboPoints(bool apply, bool Real)
{
    // spells required only Real aura add/remove
    if(!Real)
        return;

    if(m_target->GetTypeId() != TYPEID_PLAYER)
        return;

    Player *target = (Player*)m_target;

    // combo points was added in SPELL_EFFECT_ADD_COMBO_POINTS handler
    // remove only if aura expire by time (in case combo points amount change aura removed without combo points lost)
    if( !apply && m_duration==0 && target->GetComboTarget())
        if(Unit* unit = ObjectAccessor::GetUnit(*m_target,target->GetComboTarget()))
            target->AddComboPoints(unit, -m_modifier.m_amount);
}

void Aura::HandleModUnattackable( bool Apply, bool Real )
{
    if(Real && Apply)
     {
        m_target->CombatStop();
        m_target->RemoveAurasWithInterruptFlags(AURA_INTERRUPT_FLAG_IMMUNE_OR_LOST_SELECTION);
     }
    m_target->ApplyModFlag(UNIT_FIELD_FLAGS, UNIT_FLAG_NON_ATTACKABLE,Apply);
}

void Aura::HandleSpiritOfRedemption( bool apply, bool Real )
{
    // spells required only Real aura add/remove
    if(!Real)
        return;

    // prepare spirit state
    if(apply)
    {
        if(m_target->GetTypeId()==TYPEID_PLAYER)
        {
            // disable breath/etc timers
            ((Player*)m_target)->StopMirrorTimers();

            // set stand state (expected in this form)
            if(!m_target->IsStandState())
                m_target->SetStandState(UNIT_STAND_STATE_STAND);
        }

        m_target->SetHealth(1);
    }
    // die at aura end
    else
        m_target->DealDamage(m_target, m_target->GetHealth(), NULL, DIRECT_DAMAGE, SPELL_SCHOOL_MASK_NORMAL, GetSpellProto(), false);
}

void Aura::CleanupTriggeredSpells()
{
    uint32 tSpellId = m_spellProto->EffectTriggerSpell[GetEffIndex()];
    if(!tSpellId)
        return;

    SpellEntry const* tProto = sSpellStore.LookupEntry(tSpellId);
    if(!tProto)
        return;

    if(GetSpellDuration(tProto) != -1)
        return;

    // needed for spell 43680, maybe others
    // TODO: is there a spell flag, which can solve this in a more sophisticated way?
    if(m_spellProto->EffectApplyAuraName[GetEffIndex()] == SPELL_AURA_PERIODIC_TRIGGER_SPELL &&
            GetSpellDuration(m_spellProto) == m_spellProto->EffectAmplitude[GetEffIndex()])
        return;
    m_target->RemoveAurasDueToSpell(tSpellId);
}

void Aura::HandleSchoolAbsorb(bool apply, bool Real)
{
    if(!Real)
        return;

    Unit* caster = GetCaster();
    if(!caster)
        return;

    if (apply)
    {
        // prevent double apply bonuses
        if (m_target->GetTypeId()!=TYPEID_PLAYER || !((Player*)m_target)->GetSession()->PlayerLoading())
        {
            float DoneActualBenefit = 0.0f;
            switch(m_spellProto->SpellFamilyName)
            {
                case SPELLFAMILY_PRIEST:
                    // Power Word: Shield
                    if (m_spellProto->SpellFamilyFlags & UI64LIT(0x0000000000000001))
                        //+80.68% from +spell bonus
                        DoneActualBenefit = caster->SpellBaseHealingBonus(GetSpellSchoolMask(m_spellProto)) * 0.8068f;
                    break;
                case SPELLFAMILY_MAGE:
                    // Frost Ward, Fire Ward
                    if (m_spellProto->SpellFamilyFlags & UI64LIT(0x0000000000000108))
                        //+10% from +spell bonus
                        DoneActualBenefit = caster->SpellBaseDamageBonus(GetSpellSchoolMask(m_spellProto)) * 0.1f;
                    // Ice Barrier
                    else if (m_spellProto->SpellFamilyFlags & UI64LIT(0x0000000100000000))
                        //+80.67% from +spell bonus
                        DoneActualBenefit = caster->SpellBaseDamageBonus(GetSpellSchoolMask(m_spellProto)) * 0.8067f;
                    break;
                case SPELLFAMILY_WARLOCK:
                    // Shadow Ward
                    if (m_spellProto->SpellFamilyFlags2 & 0x00000040)
                        //+30% from +spell bonus
                        DoneActualBenefit = caster->SpellBaseDamageBonus(GetSpellSchoolMask(m_spellProto)) * 0.30f;
                    break;
                case SPELLFAMILY_PALADIN:
                    // Sacred Shield
                    // (check not strictly needed, only Sacred Shield has SPELL_AURA_SCHOOL_ABSORB in SPELLFAMILY_PALADIN at this time)
                    if (m_spellProto->SpellFamilyFlags & UI64LIT(0x0008000000000000))
                    {
                        // +75% from spell power
                        DoneActualBenefit = caster->SpellBaseHealingBonus(GetSpellSchoolMask(m_spellProto)) * 0.75f;
                    }
                    break;
                case SPELLFAMILY_DRUID:
                    // Savage Defense (amount store original percent of attack power applied)
                    if (m_spellProto->SpellIconID == 50)    // only spell with this aura fit
                        m_modifier.m_amount = int32(m_modifier.m_amount * m_target->GetTotalAttackPowerValue(BASE_ATTACK) / 100);
                    break;
                default:
                    break;
            }

            DoneActualBenefit *= caster->CalculateLevelPenalty(GetSpellProto());

            m_modifier.m_amount += (int32)DoneActualBenefit;

            // now that the correct amount is computed, apply caster aura, if any
            switch(m_spellProto->SpellFamilyName)
            {
                case SPELLFAMILY_PRIEST:
                    // Power Word: Shield
                    if (m_spellProto->SpellFamilyFlags & UI64LIT(0x0000000000000001))
                    {
                        // Glyph of Power Word: Shield
                        if(Aura* glyph = caster->GetAura(55672,0))
                        {
                            // instant heal glyph m_amount% of the absorbed amount
                            int32 heal = (glyph->GetModifier()->m_amount * m_modifier.m_amount)/100;
                            caster->CastCustomSpell(m_target, 56160, &heal, NULL, NULL, true, 0, this);
                        }
                    }
                    break;
                default:
                    break;
            }
        }
    }
    else
    {
        // Ice Barrier (remove effect from Shattered Barrier)
        if (m_spellProto->SpellIconID == 32 && m_spellProto->SpellFamilyName == SPELLFAMILY_MAGE)
        {
            if (!((m_removeMode == AURA_REMOVE_BY_DEFAULT && !m_modifier.m_amount) || m_removeMode == AURA_REMOVE_BY_DISPEL))
                return;

            if (m_target->HasAura(44745,0))                     // Shattered Barrier, rank 1
            {
                if(roll_chance_i(50))
                    m_target->CastSpell(m_target, 55080, true, NULL, this);
            }
            else if (m_target->HasAura(54787,0))                // Shattered Barrier, rank 2
            {
                m_target->CastSpell(m_target, 55080, true, NULL, this);
            }
        }

        if (caster &&
            // Power Word: Shield
            m_spellProto->SpellFamilyName == SPELLFAMILY_PRIEST && m_spellProto->Mechanic == MECHANIC_SHIELD &&
            (m_spellProto->SpellFamilyFlags & UI64LIT(0x0000000000000001)) &&
            // completely absorbed or dispelled
            ((m_removeMode == AURA_REMOVE_BY_DEFAULT && !m_modifier.m_amount) || m_removeMode == AURA_REMOVE_BY_DISPEL))
        {
            Unit::AuraList const& vDummyAuras = caster->GetAurasByType(SPELL_AURA_DUMMY);
            for(Unit::AuraList::const_iterator itr = vDummyAuras.begin(); itr != vDummyAuras.end(); itr++)
            {
                SpellEntry const* vSpell = (*itr)->GetSpellProto();

                // Rapture (main spell)
                if(vSpell->SpellFamilyName == SPELLFAMILY_PRIEST && vSpell->SpellIconID == 2894 && vSpell->Effect[1])
                {
                    switch((*itr)->GetEffIndex())
                    {
                        case 0:
                        {
                            // energize caster
                            int32 manapct1000 = 5 * ((*itr)->GetModifier()->m_amount + spellmgr.GetSpellRank(vSpell->Id));
                            int32 basepoints0 = caster->GetMaxPower(POWER_MANA) * manapct1000 / 1000;
                            caster->CastCustomSpell(caster, 47755, &basepoints0, NULL, NULL, true);
                            break;
                        }
                        case 1:
                        {
                            // energize target
                            if (!roll_chance_i((*itr)->GetModifier()->m_amount) || caster->HasAura(63853))
                                break;

                            switch(m_target->getPowerType())
                            {
                            case POWER_RUNIC_POWER:
                                m_target->CastSpell(m_target, 63652, true, NULL, NULL, m_caster_guid);
                                break;
                            case POWER_RAGE:
                                m_target->CastSpell(m_target, 63653, true, NULL, NULL, m_caster_guid);
                                break;
                            case POWER_MANA:
                                {
                                    int32 basepoints0 = m_target->GetMaxPower(POWER_MANA) * 2 / 100;
                                    m_target->CastCustomSpell(m_target, 63654, &basepoints0, NULL, NULL, true);
                                    break;
                                }
                            case POWER_ENERGY:
                                m_target->CastSpell(m_target, 63655, true, NULL, NULL, m_caster_guid);
                                break;
                            default:
                                break;
                            }

                            //cooldwon aura
                            caster->CastSpell(caster, 63853, true);
                            break;
                        }
                        default:
                            sLog.outError("Changes in R-dummy spell???: effect 3");
                            break;
                    }
                }
            }
        }
    }
}

void Aura::PeriodicTick()
{
    if(!m_target->isAlive())
        return;

    switch(m_modifier.m_auraname)
    {
        case SPELL_AURA_PERIODIC_DAMAGE:
        case SPELL_AURA_PERIODIC_DAMAGE_PERCENT:
        {
            Unit *pCaster = GetCaster();
            if(!pCaster)
                return;

            if( GetSpellProto()->Effect[GetEffIndex()] == SPELL_EFFECT_PERSISTENT_AREA_AURA &&
                pCaster->SpellHitResult(m_target, GetSpellProto(), false) != SPELL_MISS_NONE)
                return;

            // Check for immune (not use charges)
            if(m_target->IsImmunedToDamage(GetSpellSchoolMask(GetSpellProto())))
                return;

            // some auras remove at specific health level or more
            if(m_modifier.m_auraname == SPELL_AURA_PERIODIC_DAMAGE)
            {
                switch(GetId())
                {
                    case 43093: case 31956: case 38801:
                    case 35321: case 38363: case 39215:
                        if(m_target->GetHealth() == m_target->GetMaxHealth() )
                        {
                            m_target->RemoveAurasDueToSpell(GetId());
                            return;
                        }
                        break;
                    case 38772:
                    {
                        uint32 percent =
                            GetEffIndex() < 2 && GetSpellProto()->Effect[GetEffIndex()] == SPELL_EFFECT_DUMMY ?
                            pCaster->CalculateSpellDamage(GetSpellProto(), GetEffIndex() + 1, GetSpellProto()->EffectBasePoints[GetEffIndex() + 1], m_target) :
                            100;
                        if(m_target->GetHealth() * 100 >= m_target->GetMaxHealth() * percent )
                        {
                            m_target->RemoveAurasDueToSpell(GetId());
                            return;
                        }
                        break;
                    }
                    default:
                        break;
                }
            }

            uint32 absorb = 0;
            uint32 resist = 0;
            CleanDamage cleanDamage =  CleanDamage(0, BASE_ATTACK, MELEE_HIT_NORMAL );

            // ignore non positive values (can be result apply spellmods to aura damage
            uint32 amount = m_modifier.m_amount > 0 ? m_modifier.m_amount : 0;

            uint32 pdamage;

            if(m_modifier.m_auraname == SPELL_AURA_PERIODIC_DAMAGE)
            {
                pdamage = amount;

                // Calculate armor mitigation if it is a physical spell
                // But not for bleed mechanic spells
                if ( GetSpellSchoolMask(GetSpellProto()) & SPELL_SCHOOL_MASK_NORMAL &&
                     GetEffectMechanic(GetSpellProto(), m_effIndex) != MECHANIC_BLEED)
                {
                    uint32 pdamageReductedArmor = pCaster->CalcArmorReducedDamage(m_target, pdamage);
                    cleanDamage.damage += pdamage - pdamageReductedArmor;
                    pdamage = pdamageReductedArmor;
                }

                pdamage = pCaster->SpellDamageBonus(m_target, GetSpellProto(), pdamage, DOT, GetStackAmount());

                // Curse of Agony damage-per-tick calculation
                if (GetSpellProto()->SpellFamilyName==SPELLFAMILY_WARLOCK && (GetSpellProto()->SpellFamilyFlags & UI64LIT(0x0000000000000400)) && GetSpellProto()->SpellIconID==544)
                {
                    // 1..4 ticks, 1/2 from normal tick damage
                    if (m_duration >= ((m_maxduration-m_modifier.periodictime) * 2 / 3))
                        pdamage = pdamage/2;
                    // 9..12 ticks, 3/2 from normal tick damage
                    else if(m_duration < ((m_maxduration-m_modifier.periodictime) / 3))
                        pdamage += (pdamage + 1) / 2;       // +1 prevent 0.5 damage possible lost at 1..4 ticks
                    // 5..8 ticks have normal tick damage
                }
            }
            else
                pdamage = uint32(m_target->GetMaxHealth()*amount/100);

            // This method can modify pdamage
            bool isCrit = IsCritFromAbilityAura(pCaster, pdamage);

            // As of 2.2 resilience reduces damage from DoT ticks as much as the chance to not be critically hit
            // Reduce dot damage from resilience for players
            if (m_target->GetTypeId() == TYPEID_PLAYER)
                pdamage-=((Player*)m_target)->GetDotDamageReduction(pdamage);

            pCaster->CalcAbsorbResist(m_target, GetSpellSchoolMask(GetSpellProto()), DOT, pdamage, &absorb, &resist);

            sLog.outDetail("PeriodicTick: %u (TypeId: %u) attacked %u (TypeId: %u) for %u dmg inflicted by %u abs is %u",
                GUID_LOPART(GetCasterGUID()), GuidHigh2TypeId(GUID_HIPART(GetCasterGUID())), m_target->GetGUIDLow(), m_target->GetTypeId(), pdamage, GetId(),absorb);

            pCaster->DealDamageMods(m_target, pdamage, &absorb);

            SpellPeriodicAuraLogInfo pInfo(this, pdamage, 0, absorb, resist, 0.0f, isCrit);
            m_target->SendPeriodicAuraLog(&pInfo);

            // Set trigger flag
            uint32 procAttacker = PROC_FLAG_ON_DO_PERIODIC; //  | PROC_FLAG_SUCCESSFUL_HARMFUL_SPELL_HIT;
            uint32 procVictim   = PROC_FLAG_ON_TAKE_PERIODIC;// | PROC_FLAG_TAKEN_HARMFUL_SPELL_HIT;
            pdamage = (pdamage <= absorb + resist) ? 0 : (pdamage - absorb - resist);
            if (pdamage)
                procVictim|=PROC_FLAG_TAKEN_ANY_DAMAGE;
            pCaster->ProcDamageAndSpell(m_target, procAttacker, procVictim, PROC_EX_NORMAL_HIT, pdamage, BASE_ATTACK, GetSpellProto());

            pCaster->DealDamage(m_target, pdamage, &cleanDamage, DOT, GetSpellSchoolMask(GetSpellProto()), GetSpellProto(), true);
            break;
        }
        case SPELL_AURA_PERIODIC_LEECH:
        case SPELL_AURA_PERIODIC_HEALTH_FUNNEL:
        {
            Unit *pCaster = GetCaster();
            if(!pCaster)
                return;

            if(!pCaster->isAlive())
                return;

            if( GetSpellProto()->Effect[GetEffIndex()] == SPELL_EFFECT_PERSISTENT_AREA_AURA &&
                pCaster->SpellHitResult(m_target, GetSpellProto(), false) != SPELL_MISS_NONE)
                return;

            // Check for immune
            if(m_target->IsImmunedToDamage(GetSpellSchoolMask(GetSpellProto())))
                return;

            uint32 absorb=0;
            uint32 resist=0;
            CleanDamage cleanDamage =  CleanDamage(0, BASE_ATTACK, MELEE_HIT_NORMAL );

            uint32 pdamage = m_modifier.m_amount > 0 ? m_modifier.m_amount : 0;

            //Calculate armor mitigation if it is a physical spell
            if (GetSpellSchoolMask(GetSpellProto()) & SPELL_SCHOOL_MASK_NORMAL)
            {
                uint32 pdamageReductedArmor = pCaster->CalcArmorReducedDamage(m_target, pdamage);
                cleanDamage.damage += pdamage - pdamageReductedArmor;
                pdamage = pdamageReductedArmor;
            }

            pdamage = pCaster->SpellDamageBonus(m_target, GetSpellProto(), pdamage, DOT, GetStackAmount());

            // As of 2.2 resilience reduces damage from DoT ticks as much as the chance to not be critically hit
            // Reduce dot damage from resilience for players
            if (m_target->GetTypeId()==TYPEID_PLAYER)
                pdamage-=((Player*)m_target)->GetDotDamageReduction(pdamage);

            pCaster->CalcAbsorbResist(m_target, GetSpellSchoolMask(GetSpellProto()), DOT, pdamage, &absorb, &resist);

            if(m_target->GetHealth() < pdamage)
                pdamage = uint32(m_target->GetHealth());

            sLog.outDetail("PeriodicTick: %u (TypeId: %u) health leech of %u (TypeId: %u) for %u dmg inflicted by %u abs is %u",
                GUID_LOPART(GetCasterGUID()), GuidHigh2TypeId(GUID_HIPART(GetCasterGUID())), m_target->GetGUIDLow(), m_target->GetTypeId(), pdamage, GetId(),absorb);

            pCaster->SendSpellNonMeleeDamageLog(m_target, GetId(), pdamage, GetSpellSchoolMask(GetSpellProto()), absorb, resist, false, 0);

            float multiplier = GetSpellProto()->EffectMultipleValue[GetEffIndex()] > 0 ? GetSpellProto()->EffectMultipleValue[GetEffIndex()] : 1;

            // Set trigger flag
            uint32 procAttacker = PROC_FLAG_ON_DO_PERIODIC; //  | PROC_FLAG_SUCCESSFUL_HARMFUL_SPELL_HIT;
            uint32 procVictim   = PROC_FLAG_ON_TAKE_PERIODIC;// | PROC_FLAG_TAKEN_HARMFUL_SPELL_HIT;
            pdamage = (pdamage <= absorb + resist) ? 0 : (pdamage-absorb-resist);
            if (pdamage)
                procVictim|=PROC_FLAG_TAKEN_ANY_DAMAGE;
            pCaster->ProcDamageAndSpell(m_target, procAttacker, procVictim, PROC_EX_NORMAL_HIT, pdamage, BASE_ATTACK, GetSpellProto());
            int32 new_damage = pCaster->DealDamage(m_target, pdamage, &cleanDamage, DOT, GetSpellSchoolMask(GetSpellProto()), GetSpellProto(), false);

            if (!m_target->isAlive() && pCaster->IsNonMeleeSpellCasted(false))
                for (uint32 i = CURRENT_FIRST_NON_MELEE_SPELL; i < CURRENT_MAX_SPELL; ++i)
                    if (Spell* spell = pCaster->GetCurrentSpell(CurrentSpellTypes(i)))
                        if (spell->m_spellInfo->Id == GetId())
                            spell->cancel();


            if(Player *modOwner = pCaster->GetSpellModOwner())
                modOwner->ApplySpellMod(GetId(), SPELLMOD_MULTIPLE_VALUE, multiplier);

            uint32 heal = pCaster->SpellHealingBonus(pCaster, GetSpellProto(), uint32(new_damage * multiplier), DOT, GetStackAmount());

            int32 gain = pCaster->DealHeal(pCaster, heal, GetSpellProto());
            pCaster->getHostilRefManager().threatAssist(pCaster, gain * 0.5f, GetSpellProto());
            break;
        }
        case SPELL_AURA_PERIODIC_HEAL:
        case SPELL_AURA_OBS_MOD_HEALTH:
        {
            Unit *pCaster = GetCaster();
            if(!pCaster)
                return;

            // heal for caster damage (must be alive)
            if(m_target != pCaster && GetSpellProto()->SpellVisual[0] == 163 && !pCaster->isAlive())
                return;

            // ignore non positive values (can be result apply spellmods to aura damage
            uint32 amount = m_modifier.m_amount > 0 ? m_modifier.m_amount : 0;

            uint32 pdamage;

            if(m_modifier.m_auraname==SPELL_AURA_OBS_MOD_HEALTH)
                pdamage = uint32(m_target->GetMaxHealth() * amount / 100);
            else
            {
                pdamage = amount;

                // Wild Growth (1/7 - 6 + 2*ramainTicks) %
                if (m_spellProto->SpellFamilyName == SPELLFAMILY_DRUID && m_spellProto->SpellIconID == 2864)
                {
                    int32 ticks = m_maxduration/m_modifier.periodictime;
                    int32 remainingTicks = int32(float(m_duration) / m_modifier.periodictime + 0.5);
                    pdamage = int32(pdamage) + int32(amount)*ticks*(-6+2*remainingTicks)/100;
                }
            }

            pdamage = pCaster->SpellHealingBonus(m_target, GetSpellProto(), pdamage, DOT, GetStackAmount());

            // This method can modify pdamage
            bool isCrit = IsCritFromAbilityAura(pCaster, pdamage);

            sLog.outDetail("PeriodicTick: %u (TypeId: %u) heal of %u (TypeId: %u) for %u health inflicted by %u",
                GUID_LOPART(GetCasterGUID()), GuidHigh2TypeId(GUID_HIPART(GetCasterGUID())), m_target->GetGUIDLow(), m_target->GetTypeId(), pdamage, GetId());

            SpellPeriodicAuraLogInfo pInfo(this, pdamage, 0, 0, 0, 0.0f, isCrit);
            m_target->SendPeriodicAuraLog(&pInfo);

            int32 gain = m_target->ModifyHealth(pdamage);

            // add HoTs to amount healed in bgs
            if( pCaster->GetTypeId() == TYPEID_PLAYER )
                if( BattleGround *bg = ((Player*)pCaster)->GetBattleGround() )
                    bg->UpdatePlayerScore(((Player*)pCaster), SCORE_HEALING_DONE, gain);

            m_target->getHostilRefManager().threatAssist(pCaster, float(gain) * 0.5f, GetSpellProto());

            SpellEntry const* spellProto = GetSpellProto();

            // heal for caster damage
            if(m_target != pCaster && spellProto->SpellVisual[0] == 163)
            {
                uint32 dmg = spellProto->manaPerSecond;
                if(pCaster->GetHealth() <= dmg && pCaster->GetTypeId()==TYPEID_PLAYER)
                {
                    pCaster->RemoveAurasDueToSpell(GetId());

                    // finish current generic/channeling spells, don't affect autorepeat
                    pCaster->FinishSpell(CURRENT_GENERIC_SPELL);
                    pCaster->FinishSpell(CURRENT_CHANNELED_SPELL);
                }
                else
                {
                    uint32 damage = gain;
                    uint32 absorb = 0;
                    pCaster->DealDamageMods(pCaster, damage, &absorb);
                    pCaster->SendSpellNonMeleeDamageLog(pCaster, GetId(), damage, GetSpellSchoolMask(GetSpellProto()), absorb, 0, false, 0, false);

                    CleanDamage cleanDamage =  CleanDamage(0, BASE_ATTACK, MELEE_HIT_NORMAL );
                    pCaster->DealDamage(pCaster, damage, &cleanDamage, NODAMAGE, GetSpellSchoolMask(GetSpellProto()), GetSpellProto(), true);
                }
            }

//            uint32 procAttacker = PROC_FLAG_ON_DO_PERIODIC;//   | PROC_FLAG_SUCCESSFUL_HEAL;
//            uint32 procVictim   = 0;//ROC_FLAG_ON_TAKE_PERIODIC | PROC_FLAG_TAKEN_HEAL;
            // ignore item heals
//            if(procSpell && !haveCastItem)
//                pCaster->ProcDamageAndSpell(target, procAttacker, procVictim, PROC_EX_NORMAL_HIT, pdamage, BASE_ATTACK, spellProto);
            break;
        }
        case SPELL_AURA_PERIODIC_MANA_LEECH:
        {
            if(m_modifier.m_miscvalue < 0 || m_modifier.m_miscvalue >= MAX_POWERS)
                return;

            Powers power = Powers(m_modifier.m_miscvalue);

            // power type might have changed between aura applying and tick (druid's shapeshift)
            if(m_target->getPowerType() != power)
                return;

            Unit *pCaster = GetCaster();
            if(!pCaster)
                return;

            if(!pCaster->isAlive())
                return;

            if( GetSpellProto()->Effect[GetEffIndex()] == SPELL_EFFECT_PERSISTENT_AREA_AURA &&
                pCaster->SpellHitResult(m_target, GetSpellProto(), false) != SPELL_MISS_NONE)
                return;

            // Check for immune (not use charges)
            if(m_target->IsImmunedToDamage(GetSpellSchoolMask(GetSpellProto())))
                return;

            // ignore non positive values (can be result apply spellmods to aura damage
            uint32 pdamage = m_modifier.m_amount > 0 ? m_modifier.m_amount : 0;

            // Special case: draining x% of mana (up to a maximum of 2*x% of the caster's maximum mana)
            // It's mana percent cost spells, m_modifier.m_amount is percent drain from target
            if (m_spellProto->ManaCostPercentage)
            {
                // max value
                uint32 maxmana = pCaster->GetMaxPower(power)  * pdamage * 2 / 100;
                pdamage = m_target->GetMaxPower(power) * pdamage / 100;
                if(pdamage > maxmana)
                    pdamage = maxmana;
            }

            sLog.outDetail("PeriodicTick: %u (TypeId: %u) power leech of %u (TypeId: %u) for %u dmg inflicted by %u",
                GUID_LOPART(GetCasterGUID()), GuidHigh2TypeId(GUID_HIPART(GetCasterGUID())), m_target->GetGUIDLow(), m_target->GetTypeId(), pdamage, GetId());

            int32 drain_amount = m_target->GetPower(power) > pdamage ? pdamage : m_target->GetPower(power);

            // resilience reduce mana draining effect at spell crit damage reduction (added in 2.4)
            if (power == POWER_MANA && m_target->GetTypeId() == TYPEID_PLAYER)
                drain_amount -= ((Player*)m_target)->GetSpellCritDamageReduction(drain_amount);

            m_target->ModifyPower(power, -drain_amount);

            float gain_multiplier = 0;

            if(pCaster->GetMaxPower(power) > 0)
            {
                gain_multiplier = GetSpellProto()->EffectMultipleValue[GetEffIndex()];

                if(Player *modOwner = pCaster->GetSpellModOwner())
                    modOwner->ApplySpellMod(GetId(), SPELLMOD_MULTIPLE_VALUE, gain_multiplier);
            }

            SpellPeriodicAuraLogInfo pInfo(this, drain_amount, 0, 0, 0, gain_multiplier);
            m_target->SendPeriodicAuraLog(&pInfo);

            int32 gain_amount = int32(drain_amount * gain_multiplier);

            if(gain_amount)
            {
                int32 gain = pCaster->ModifyPower(power, gain_amount);
                m_target->AddThreat(pCaster, float(gain) * 0.5f, GetSpellSchoolMask(GetSpellProto()), GetSpellProto());
            }
            break;
        }
        case SPELL_AURA_PERIODIC_ENERGIZE:
        {
            // ignore non positive values (can be result apply spellmods to aura damage
            uint32 pdamage = m_modifier.m_amount > 0 ? m_modifier.m_amount : 0;

            sLog.outDetail("PeriodicTick: %u (TypeId: %u) energize %u (TypeId: %u) for %u dmg inflicted by %u",
                GUID_LOPART(GetCasterGUID()), GuidHigh2TypeId(GUID_HIPART(GetCasterGUID())), m_target->GetGUIDLow(), m_target->GetTypeId(), pdamage, GetId());

            if(m_modifier.m_miscvalue < 0 || m_modifier.m_miscvalue >= MAX_POWERS)
                break;

            Powers power = Powers(m_modifier.m_miscvalue);

            if(m_target->GetMaxPower(power) == 0)
                break;

            SpellPeriodicAuraLogInfo pInfo(this, pdamage, 0, 0, 0, 0.0f);
            m_target->SendPeriodicAuraLog(&pInfo);

            int32 gain = m_target->ModifyPower(power,pdamage);

            if(Unit* pCaster = GetCaster())
                m_target->getHostilRefManager().threatAssist(pCaster, float(gain) * 0.5f, GetSpellProto());
            break;
        }
        case SPELL_AURA_OBS_MOD_MANA:
        {
            // ignore non positive values (can be result apply spellmods to aura damage
            uint32 amount = m_modifier.m_amount > 0 ? m_modifier.m_amount : 0;

            uint32 pdamage = uint32(m_target->GetMaxPower(POWER_MANA) * amount / 100);

            sLog.outDetail("PeriodicTick: %u (TypeId: %u) energize %u (TypeId: %u) for %u mana inflicted by %u",
                GUID_LOPART(GetCasterGUID()), GuidHigh2TypeId(GUID_HIPART(GetCasterGUID())), m_target->GetGUIDLow(), m_target->GetTypeId(), pdamage, GetId());

            if(m_target->GetMaxPower(POWER_MANA) == 0)
                break;

            SpellPeriodicAuraLogInfo pInfo(this, pdamage, 0, 0, 0, 0.0f);
            m_target->SendPeriodicAuraLog(&pInfo);

            int32 gain = m_target->ModifyPower(POWER_MANA, pdamage);

            if(Unit* pCaster = GetCaster())
                m_target->getHostilRefManager().threatAssist(pCaster, float(gain) * 0.5f, GetSpellProto());
            break;
        }
        case SPELL_AURA_POWER_BURN_MANA:
        {
            Unit *pCaster = GetCaster();
            if(!pCaster)
                return;

            // Check for immune (not use charges)
            if(m_target->IsImmunedToDamage(GetSpellSchoolMask(GetSpellProto())))
                return;

            int32 pdamage = m_modifier.m_amount > 0 ? m_modifier.m_amount : 0;

            Powers powerType = Powers(m_modifier.m_miscvalue);

            if(!m_target->isAlive() || m_target->getPowerType() != powerType)
                return;

            // resilience reduce mana draining effect at spell crit damage reduction (added in 2.4)
            if (powerType == POWER_MANA && m_target->GetTypeId() == TYPEID_PLAYER)
                pdamage -= ((Player*)m_target)->GetSpellCritDamageReduction(pdamage);

            uint32 gain = uint32(-m_target->ModifyPower(powerType, -pdamage));

            gain = uint32(gain * GetSpellProto()->EffectMultipleValue[GetEffIndex()]);

            SpellEntry const* spellProto = GetSpellProto();
            // maybe has to be sent different to client, but not by SMSG_PERIODICAURALOG
            SpellNonMeleeDamage damageInfo(pCaster, m_target, spellProto->Id, spellProto->SchoolMask);
            pCaster->CalculateSpellDamage(&damageInfo, gain, spellProto);

            pCaster->DealDamageMods(damageInfo.target, damageInfo.damage, &damageInfo.absorb);

            pCaster->SendSpellNonMeleeDamageLog(&damageInfo);

            // Set trigger flag
            uint32 procAttacker = PROC_FLAG_ON_DO_PERIODIC; //  | PROC_FLAG_SUCCESSFUL_HARMFUL_SPELL_HIT;
            uint32 procVictim   = PROC_FLAG_ON_TAKE_PERIODIC;// | PROC_FLAG_TAKEN_HARMFUL_SPELL_HIT;
            uint32 procEx       = createProcExtendMask(&damageInfo, SPELL_MISS_NONE);
            if (damageInfo.damage)
                procVictim|=PROC_FLAG_TAKEN_ANY_DAMAGE;

            pCaster->ProcDamageAndSpell(damageInfo.target, procAttacker, procVictim, procEx, damageInfo.damage, BASE_ATTACK, spellProto);

            pCaster->DealSpellDamage(&damageInfo, true);
            break;
        }
        case SPELL_AURA_MOD_REGEN:
        {
            int32 gain = m_target->ModifyHealth(m_modifier.m_amount);
            if (Unit *caster = GetCaster())
                m_target->getHostilRefManager().threatAssist(caster, float(gain) * 0.5f, GetSpellProto());
            break;
        }
        case SPELL_AURA_MOD_POWER_REGEN:
        {
            Powers pt = m_target->getPowerType();
            if(int32(pt) != m_modifier.m_miscvalue)
                return;

            if ( GetSpellProto()->AuraInterruptFlags & AURA_INTERRUPT_FLAG_NOT_SEATED )
            {
                // eating anim
                m_target->HandleEmoteCommand(EMOTE_ONESHOT_EAT);
            }
            else if( GetId() == 20577 )
            {
                // cannibalize anim
                m_target->HandleEmoteCommand(EMOTE_STATE_CANNIBALIZE);
            }

            // Anger Management
            // amount = 1+ 16 = 17 = 3,4*5 = 10,2*5/3
            // so 17 is rounded amount for 5 sec tick grow ~ 1 range grow in 3 sec
            if(pt == POWER_RAGE)
                m_target->ModifyPower(pt, m_modifier.m_amount * 3 / 5);
            break;
        }
        // Here tick dummy auras
        case SPELL_AURA_PERIODIC_DUMMY:
        {
            PeriodicDummyTick();
            break;
        }
        case SPELL_AURA_PERIODIC_TRIGGER_SPELL:
        {
            TriggerSpell();
            break;
        }
        case SPELL_AURA_PERIODIC_TRIGGER_SPELL_WITH_VALUE:
        {
            TriggerSpellWithValue();
            break;
        }
        default:
            break;
    }
}

void Aura::PeriodicDummyTick()
{
    Unit *caster = GetCaster();
    SpellEntry const* spell = GetSpellProto();
    switch (spell->SpellFamilyName)
    {
        case SPELLFAMILY_GENERIC:
        switch (spell->Id)
        {
            // Drink
            case 430:
            case 431:
            case 432:
            case 1133:
            case 1135:
            case 1137:
            case 10250:
            case 22734:
            case 27089:
            case 34291:
            case 43182:
            case 43183:
            case 43706:
            case 46755:
            case 49472: // Drink Coffee
            case 57073:
            case 61830:
            {
                if (m_target->GetTypeId() != TYPEID_PLAYER)
                    return;
                // Search SPELL_AURA_MOD_POWER_REGEN aura for this spell and add bonus
                Unit::AuraList const& aura = m_target->GetAurasByType(SPELL_AURA_MOD_POWER_REGEN);
                for(Unit::AuraList::const_iterator i = aura.begin(); i != aura.end(); ++i)
                {
                    if ((*i)->GetId() == GetId())
                    {
                        (*i)->GetModifier()->m_amount = m_modifier.m_amount;
                        ((Player*)m_target)->UpdateManaRegen();
                        // Disable continue
                        m_isPeriodic = false;
                        return;
                    }
                }
                return;
            }
            // Forsaken Skills
            case 7054:
            {
                // Possibly need cast one of them (but
                // 7038 Forsaken Skill: Swords
                // 7039 Forsaken Skill: Axes
                // 7040 Forsaken Skill: Daggers
                // 7041 Forsaken Skill: Maces
                // 7042 Forsaken Skill: Staves
                // 7043 Forsaken Skill: Bows
                // 7044 Forsaken Skill: Guns
                // 7045 Forsaken Skill: 2H Axes
                // 7046 Forsaken Skill: 2H Maces
                // 7047 Forsaken Skill: 2H Swords
                // 7048 Forsaken Skill: Defense
                // 7049 Forsaken Skill: Fire
                // 7050 Forsaken Skill: Frost
                // 7051 Forsaken Skill: Holy
                // 7053 Forsaken Skill: Shadow
                return;
            }
//        // Panda
//        case 19230: break;
//        // Gossip NPC Periodic - Talk
//        case 33208: break;
//        // Gossip NPC Periodic - Despawn
//        case 33209: break;
//        // Steal Weapon
//        case 36207: break;
//        // Simon Game START timer, (DND)
//        case 39993: break;
//        // Knockdown Fel Cannon: break; The Aggro Burst
//        case 40119: break;
//        // Old Mount Spell
//        case 40154: break;
//        // Magnetic Pull
//        case 40581: break;
//        // Ethereal Ring: break; The Bolt Burst
//        case 40801: break;
//        // Crystal Prison
//        case 40846: break;
//        // Copy Weapon
//        case 41054: break;
//        // Dementia
//        case 41404: break;
//        // Ethereal Ring Visual, Lightning Aura
//        case 41477: break;
//        // Ethereal Ring Visual, Lightning Aura (Fork)
//        case 41525: break;
//        // Ethereal Ring Visual, Lightning Jumper Aura
//        case 41567: break;
//        // No Man's Land
//        case 41955: break;
//        // Headless Horseman - Fire
//        case 42074: break;
//        // Headless Horseman - Visual - Large Fire
//        case 42075: break;
//        // Headless Horseman - Start Fire, Periodic Aura
//        case 42140: break;
//        // Ram Speed Boost
//        case 42152: break;
//        // Headless Horseman - Fires Out Victory Aura
//        case 42235: break;
//        // Pumpkin Life Cycle
//        case 42280: break;
//        // Brewfest Request Chick Chuck Mug Aura
//        case 42537: break;
//        // Squashling
//        case 42596: break;
//        // Headless Horseman Climax, Head: Periodic
//        case 42603: break;
//        // Fire Bomb
//        case 42621: break;
//        // Headless Horseman - Conflagrate, Periodic Aura
//        case 42637: break;
//        // Headless Horseman - Create Pumpkin Treats Aura
//        case 42774: break;
//        // Headless Horseman Climax - Summoning Rhyme Aura
//        case 42879: break;
//        // Tricky Treat
//        case 42919: break;
//        // Giddyup!
//        case 42924: break;
//        // Ram - Trot
//        case 42992: break;
//        // Ram - Canter
//        case 42993: break;
//        // Ram - Gallop
//        case 42994: break;
//        // Ram Level - Neutral
//        case 43310: break;
//        // Headless Horseman - Maniacal Laugh, Maniacal, Delayed 17
//        case 43884: break;
//        // Wretched!
//        case 43963: break;
//        // Headless Horseman - Maniacal Laugh, Maniacal, other, Delayed 17
//        case 44000: break;
//        // Energy Feedback
//        case 44328: break;
//        // Romantic Picnic
//        case 45102: break;
//        // Romantic Picnic
//        case 45123: break;
//        // Looking for Love
//        case 45124: break;
//        // Kite - Lightning Strike Kite Aura
//        case 45197: break;
//        // Rocket Chicken
//        case 45202: break;
//        // Copy Offhand Weapon
//        case 45205: break;
//        // Upper Deck - Kite - Lightning Periodic Aura
//        case 45207: break;
//        // Kite -Sky  Lightning Strike Kite Aura
//        case 45251: break;
//        // Ribbon Pole Dancer Check Aura
//        case 45390: break;
//        // Holiday - Midsummer, Ribbon Pole Periodic Visual
//        case 45406: break;
//        // Parachute
//        case 45472: break;
//        // Alliance Flag, Extra Damage Debuff
//        case 45898: break;
//        // Horde Flag, Extra Damage Debuff
//        case 45899: break;
//        // Ahune - Summoning Rhyme Aura
//        case 45926: break;
//        // Ahune - Slippery Floor
//        case 45945: break;
//        // Ahune's Shield
//        case 45954: break;
//        // Nether Vapor Lightning
//        case 45960: break;
//        // Darkness
//        case 45996: break;
//        // Summon Blood Elves Periodic
//        case 46041: break;
//        // Transform Visual Missile Periodic
//        case 46205: break;
//        // Find Opening Beam End
//        case 46333: break;
//        // Ice Spear Control Aura
//        case 46371: break;
//        // Hailstone Chill
//        case 46458: break;
//        // Hailstone Chill, Internal
//        case 46465: break;
//        // Chill, Internal Shifter
//        case 46549: break;
//        // Summon Ice Spear Knockback Delayer
//        case 46878: break;
//        // Burninate Effect
//        case 47214: break;
//        // Fizzcrank Practice Parachute
//        case 47228: break;
//        // Send Mug Control Aura
//        case 47369: break;
//        // Direbrew's Disarm (precast)
//        case 47407: break;
//        // Mole Machine Port Schedule
//        case 47489: break;
//        case 47941: break; // Crystal Spike
//        case 48200: break; // Healer Aura
//        case 48630: break; // Summon Gauntlet Mobs Periodic
//        case 49313: break; // Proximity Mine Area Aura
//        // Mole Machine Portal Schedule
//        case 49466: break;
//        case 49555: break; // Corpse Explode
//        case 49592: break; // Temporal Rift
//        case 49957: break; // Cutting Laser
//        case 50085: break; // Slow Fall
//        // Listening to Music
//        case 50493: break;
//        // Love Rocket Barrage
//        case 50530: break;
// Exist more after, need add later
            default:
                break;
        }
        break;
        case SPELLFAMILY_MAGE:
        {
            // Mirror Image
//            if (spell->Id == 55342)
//                return;
            break;
        }
        case SPELLFAMILY_DRUID:
        {
            switch (spell->Id)
            {
                // Frenzied Regeneration
                case 22842:
                {
                    // Converts up to 10 rage per second into health for $d.  Each point of rage is converted into ${$m2/10}.1% of max health.
                    // Should be manauser
                    if (m_target->getPowerType() != POWER_RAGE)
                        return;
                    uint32 rage = m_target->GetPower(POWER_RAGE);
                    // Nothing todo
                    if (rage == 0)
                        return;
                    int32 mod = (rage < 100) ? rage : 100;
                    int32 points = m_target->CalculateSpellDamage(spell, 1, spell->EffectBasePoints[1], m_target);
                    int32 regen = m_target->GetMaxHealth() * (mod * points / 10) / 1000;
                    m_target->CastCustomSpell(m_target, 22845, &regen, NULL, NULL, true, NULL, this);
                    m_target->SetPower(POWER_RAGE, rage-mod);
                    return;
                }
                // Force of Nature
                case 33831:
                    return;
                default:
                    break;
            }
            break;
        }
        case SPELLFAMILY_ROGUE:
        {
            switch (spell->Id)
            {
                case 51690:
                {
                    std::list<Unit*> targets;
                    {
                        // eff_radius ==0
                        float radius = GetSpellMaxRange(sSpellRangeStore.LookupEntry(spell->rangeIndex));

                        CellPair p(MaNGOS::ComputeCellPair(caster->GetPositionX(),caster->GetPositionY()));
                        Cell cell(p);
                        cell.data.Part.reserved = ALL_DISTRICT;

                        MaNGOS::AnyUnfriendlyVisibleUnitInObjectRangeCheck u_check(caster, caster, radius);
                        MaNGOS::UnitListSearcher<MaNGOS::AnyUnfriendlyVisibleUnitInObjectRangeCheck> checker(caster,targets, u_check);

                        TypeContainerVisitor<MaNGOS::UnitListSearcher<MaNGOS::AnyUnfriendlyVisibleUnitInObjectRangeCheck>, GridTypeMapContainer > grid_object_checker(checker);
                        TypeContainerVisitor<MaNGOS::UnitListSearcher<MaNGOS::AnyUnfriendlyVisibleUnitInObjectRangeCheck>, WorldTypeMapContainer > world_object_checker(checker);

                        CellLock<GridReadGuard> cell_lock(cell, p);

                        cell_lock->Visit(cell_lock, grid_object_checker,  *caster->GetMap(), *caster, radius);
                        cell_lock->Visit(cell_lock, world_object_checker, *caster->GetMap(), *caster, radius);
                    }

                    if(targets.empty())
                        return;

                    std::list<Unit*>::const_iterator itr = targets.begin();
                    std::advance(itr, rand()%targets.size());
                    Unit* target = *itr;

                    caster->CastSpell(target, 57840, true);
                    caster->CastSpell(target, 57841, true);
                    return;
                }
                // Master of Subtlety
//                case 31666: break;
                // Killing Spree
//                case 51690: break;
                // Overkill
//                case 58428: break;
//                default:
//                    break;
            }
            break;
        }
        case SPELLFAMILY_HUNTER:
        {
            // Explosive Shot
            if (spell->SpellFamilyFlags & UI64LIT(0x8000000000000000))
            {
                m_target->CastCustomSpell(m_target, 53352, &m_modifier.m_amount, 0, 0, true, 0, this, GetCasterGUID());
                return;
            }
            switch (spell->Id)
            {
                // Harpooner's Mark
                // case 40084:
                //    return;
                // Feeding Frenzy Rank 1
                case 53511:
                    if ( m_target->GetHealth() * 100 < m_target->GetMaxHealth() * 35 )
                        m_target->CastSpell(m_target, 60096, true, 0, this);
                    return;
                // Feeding Frenzy Rank 2
                case 53512:
                    if ( m_target->GetHealth() * 100 < m_target->GetMaxHealth() * 35 )
                        m_target->CastSpell(m_target, 60097, true, 0, this);
                    return;
                default:
                    break;
            }
            break;
        }
        case SPELLFAMILY_SHAMAN:
        {
            // Astral Shift
            if (spell->Id == 52179)
            {
                // Periodic need for remove visual on stun/fear/silence lost
                if (!(m_target->GetUInt32Value(UNIT_FIELD_FLAGS)&(UNIT_FLAG_STUNNED|UNIT_FLAG_FLEEING|UNIT_FLAG_SILENCED)))
                    m_target->RemoveAurasDueToSpell(52179);
                return;
            }
            break;
        }
        case SPELLFAMILY_DEATHKNIGHT:
        {
            // Death and Decay
            if (spell->SpellFamilyFlags & UI64LIT(0x0000000000000020))
            {
                if (caster)
                    caster->CastCustomSpell(m_target, 52212, &m_modifier.m_amount, NULL, NULL, true, NULL, this);
                return;
            }
            // Raise Dead
//            if (spell->SpellFamilyFlags & UI64LIT(0x0000000000001000))
//                return;
            // Chains of Ice
            if (spell->SpellFamilyFlags & UI64LIT(0x0000400000000000))
            {
                // Get 0 effect aura
                Aura *slow = m_target->GetAura(GetId(), 0);
                if (slow)
                {
                    slow->ApplyModifier(false, true);
                    Modifier *mod = slow->GetModifier();
                    mod->m_amount+= m_modifier.m_amount;
                    if (mod->m_amount > 0) mod->m_amount = 0;
                    slow->ApplyModifier(true, true);
                }
                return;
            }
            // Summon Gargoyle
//            if (spell->SpellFamilyFlags & UI64LIT(0x0000008000000000))
//                return;
            // Death Rune Mastery
//            if (spell->SpellFamilyFlags & UI64LIT(0x0000000000004000))
//                return;
            // Bladed Armor
            if (spell->SpellIconID == 2653)
            {
                // Increases your attack power by $s1 for every $s2 armor value you have.
                // Calculate AP bonus (from 1 efect of this spell)
                int32 apBonus = m_modifier.m_amount * m_target->GetArmor() / m_target->CalculateSpellDamage(spell, 1, spell->EffectBasePoints[1], m_target);
                m_target->CastCustomSpell(m_target, 61217, &apBonus, &apBonus, NULL, true, NULL, this);
                return;
            }
            // Reaping
//            if (spell->SpellIconID == 22)
//                return;
            // Blood of the North
//            if (spell->SpellIconID == 30412)
//                return;
            break;
        }
        default:
            break;
    }
}

void Aura::HandlePreventFleeing(bool apply, bool Real)
{
    if(!Real)
        return;

    Unit::AuraList const& fearAuras = m_target->GetAurasByType(SPELL_AURA_MOD_FEAR);
    if( !fearAuras.empty() )
    {
        if (apply)
            m_target->SetFeared(false, fearAuras.front()->GetCasterGUID());
        else
            m_target->SetFeared(true);
    }
}

void Aura::HandleManaShield(bool apply, bool Real)
{
    if(!Real)
        return;

    // prevent double apply bonuses
    if(apply && (m_target->GetTypeId()!=TYPEID_PLAYER || !((Player*)m_target)->GetSession()->PlayerLoading()))
    {
        if(Unit* caster = GetCaster())
        {
            float DoneActualBenefit = 0.0f;
            switch(m_spellProto->SpellFamilyName)
            {
                case SPELLFAMILY_MAGE:
                    if(m_spellProto->SpellFamilyFlags & UI64LIT(0x0000000000008000))
                    {
                        // Mana Shield
                        // +50% from +spd bonus
                        DoneActualBenefit = caster->SpellBaseDamageBonus(GetSpellSchoolMask(m_spellProto)) * 0.5f;
                        break;
                    }
                    break;
                default:
                    break;
            }

            DoneActualBenefit *= caster->CalculateLevelPenalty(GetSpellProto());

            m_modifier.m_amount += (int32)DoneActualBenefit;
        }
    }
}

void Aura::HandleArenaPreparation(bool apply, bool Real)
{
    if(!Real)
        return;

    if(apply)
        m_target->SetFlag(UNIT_FIELD_FLAGS, UNIT_FLAG_PREPARATION);
    else
        m_target->RemoveFlag(UNIT_FIELD_FLAGS, UNIT_FLAG_PREPARATION);
}

/**
 * Such auras are applied from a caster(=player) to a vehicle.
 * This has been verified using spell #49256
 */
void Aura::HandleAuraControlVehicle(bool apply, bool Real)
{
    if(!Real)
        return;

    Unit *player = GetCaster();
    Vehicle *vehicle = dynamic_cast<Vehicle*>(m_target);
    if(!player || player->GetTypeId() != TYPEID_PLAYER || !vehicle)
        return;

    if (apply)
    {
        if(Pet *pet = player->GetPet())
            pet->Remove(PET_SAVE_AS_CURRENT);
        ((Player*)player)->EnterVehicle(vehicle);
    }
    else
    {
        SpellEntry const *spell = GetSpellProto();

        // some SPELL_AURA_CONTROL_VEHICLE auras have a dummy effect on the player - remove them
        player->RemoveAurasDueToSpell(spell->Id);

        ((Player*)player)->ExitVehicle(vehicle);
    }
}

void Aura::HandleAuraConvertRune(bool apply, bool Real)
{
    if(!Real)
        return;

    if(m_target->GetTypeId() != TYPEID_PLAYER)
        return;

    Player *plr = (Player*)m_target;

    if(plr->getClass() != CLASS_DEATH_KNIGHT)
        return;

    // how to determine what rune need to be converted?
    for(uint32 i = 0; i < MAX_RUNES; ++i)
    {
        if(apply)
        {
            if(!plr->GetRuneCooldown(i))
            {
                plr->ConvertRune(i, RuneType(GetSpellProto()->EffectMiscValueB[m_effIndex]));
                break;
            }
        }
        else
        {
            if(plr->GetCurrentRune(i) == RuneType(GetSpellProto()->EffectMiscValueB[m_effIndex]))
            {
                plr->ConvertRune(i, plr->GetBaseRune(i));
                break;
            }
        }
    }
}

void Aura::HandlePhase(bool apply, bool Real)
{
    if(!Real)
        return;

    // always non stackable
    if(apply)
    {
        Unit::AuraList const& phases = m_target->GetAurasByType(SPELL_AURA_PHASE);
        if(!phases.empty())
            m_target->RemoveAurasDueToSpell(phases.front()->GetId(), this);
    }

    // no-phase is also phase state so same code for apply and remove

    // phase auras normally not expected at BG but anyway better check
    if(m_target->GetTypeId() == TYPEID_PLAYER)
    {
        // drop flag at invisible in bg
        if(((Player*)m_target)->InBattleGround())
            if(BattleGround *bg = ((Player*)m_target)->GetBattleGround())
                bg->EventPlayerDroppedFlag((Player*)m_target);

        // GM-mode have mask 0xFFFFFFFF
        if(!((Player*)m_target)->isGameMaster())
            m_target->SetPhaseMask(apply ? GetMiscValue() : PHASEMASK_NORMAL, false);

        ((Player*)m_target)->GetSession()->SendSetPhaseShift(apply ? GetMiscValue() : PHASEMASK_NORMAL);

        if(GetEffIndex()==0)
        {
            SpellAreaForAreaMapBounds saBounds = spellmgr.GetSpellAreaForAuraMapBounds(GetId());
            if(saBounds.first != saBounds.second)
            {
                uint32 zone, area;
                m_target->GetZoneAndAreaId(zone, area);

                for(SpellAreaForAreaMap::const_iterator itr = saBounds.first; itr != saBounds.second; ++itr)
                {
                    // some auras remove at aura remove
                    if(!itr->second->IsFitToRequirements((Player*)m_target, zone, area))
                        m_target->RemoveAurasDueToSpell(itr->second->spellId);
                    // some auras applied at aura apply
                    else if(itr->second->autocast)
                    {
                        if( !m_target->HasAura(itr->second->spellId, 0) )
                            m_target->CastSpell(m_target, itr->second->spellId, true);
                    }
                }
            }
        }
    }
    else
        m_target->SetPhaseMask(apply ? GetMiscValue() : PHASEMASK_NORMAL, false);

    // need triggering visibility update base at phase update of not GM invisible (other GMs anyway see in any phases)
    if(m_target->GetVisibility() != VISIBILITY_OFF)
        m_target->SetVisibility(m_target->GetVisibility());
}

void Aura::UnregisterSingleCastAura()
{
    if (IsSingleTarget())
    {
        if(Unit* caster = GetCaster())
        {
            caster->GetSingleCastAuras().remove(this);
        }
        else
        {
            sLog.outError("Couldn't find the caster of the single target aura (SpellId %u), may crash later!", GetId());
            assert(false);
        }
        m_isSingleTargetAura = false;
    }
}

void Aura::HandleAuraSafeFall( bool Apply, bool Real )
{
    // implemented in WorldSession::HandleMovementOpcodes

    // only special case
    if(Apply && Real && GetId() == 32474 && m_target->GetTypeId() == TYPEID_PLAYER)
        ((Player*)m_target)->ActivateTaxiPathTo(506, GetId());
}

bool Aura::IsCritFromAbilityAura(Unit* caster, uint32& damage)
{
    Unit::AuraList const& auras = caster->GetAurasByType(SPELL_AURA_ABILITY_PERIODIC_CRIT);
    for(Unit::AuraList::const_iterator itr = auras.begin(); itr != auras.end(); ++itr)
    {
        if (!(*itr)->isAffectedOnSpell(m_spellProto))
            continue;
        if (!caster->isSpellCrit(m_target, m_spellProto, GetSpellSchoolMask(m_spellProto)))
            break;

        damage = caster->SpellCriticalDamageBonus(m_spellProto, damage, m_target);
        return true;
    }
    return false;
}

void Aura::HandleModTargetArmorPct(bool apply, bool Real)
{
    if(m_target->GetTypeId() != TYPEID_PLAYER)
        return;

    ((Player*)m_target)->UpdateArmorPenetration();
}

void Aura::HandleAuraModAllCritChance(bool apply, bool Real)
{
    this->HandleAuraModCritPercent(apply, Real);
    this->HandleModSpellCritChance(apply, Real);
}<|MERGE_RESOLUTION|>--- conflicted
+++ resolved
@@ -340,13 +340,8 @@
     &Aura::HandleNoImmediateEffect,                         //287 SPELL_AURA_DEFLECT_SPELLS             implemented in Unit::MagicSpellHitResult and Unit::MeleeSpellHitResult
     &Aura::HandleUnused,                                    //288 increase parry/deflect, prevent attack
     &Aura::HandleUnused,                                    //289 unused
-<<<<<<< HEAD
-    &Aura::HandleUnused,                                    //290 3 spells
+    &Aura::HandleAuraModAllCritChance,                      //290 SPELL_AURA_MOD_ALL_CRIT_CHANCE
     &Aura::HandleUnused,                                    //291 1 spell (+pct experience bonus)
-=======
-    &Aura::HandleAuraModAllCritChance,                      //290 SPELL_AURA_MOD_ALL_CRIT_CHANCE
-    &Aura::HandleUnused,                                    //291 unused
->>>>>>> 0ff36c0a
     &Aura::HandleNULL,                                      //292 call stabled pet
     &Aura::HandleNULL,                                      //293 3 spells
     &Aura::HandleNULL,                                      //294 2 spells, possible prevent mana regen
