--- conflicted
+++ resolved
@@ -345,11 +345,7 @@
     &Aura::HandleNoImmediateEffect,                         //291 SPELL_AURA_MOD_QUEST_XP_PCT           implemented in Player::GiveXP
     &Aura::HandleAuraOpenStable,                            //292 call stabled pet
     &Aura::HandleAuraAddMechanicAbilities,                  //293 SPELL_AURA_ADD_MECHANIC_ABILITIES  replaces target's action bars with a predefined spellset
-<<<<<<< HEAD
-    &Aura::HandleAuraStopNaturalManaRegen,                  //294 No natural mana regen                 implemented in Player:Regenerate
-=======
     &Aura::HandleAuraStopNaturalManaRegen,                  //294 SPELL_AURA_STOP_NATURAL_MANA_REGEN implemented in Player:Regenerate
->>>>>>> 6735cf5b
     &Aura::HandleUnused,                                    //295 unused (3.2.2a)
     &Aura::HandleAuraSetVehicle,                            //296 SPELL_AURA_SET_VEHICLE_ID sets vehicle on target
     &Aura::HandleNULL,                                      //297 1 spell (counter spell school?)
@@ -9611,7 +9607,6 @@
                     spellId1 = 64848;
                     break;
                 }
-<<<<<<< HEAD
                 case 70867:                                 // Soul of Blood Qween
                 case 71473:
                 case 71532:
@@ -9620,8 +9615,6 @@
                     spellId1 = 70871;
                     break;
                 }
-=======
->>>>>>> 6735cf5b
                 case 71905:                                 // Soul Fragment
                 {
                     if (!apply)
@@ -10595,21 +10588,4 @@
     if (newFaction && newFaction != target->getFaction())
         target->setFaction(newFaction);
 
-}
-
-void Aura::HandleAuraStopNaturalManaRegen(bool apply, bool real)
-{
-    if (!real)
-        return;
-
-    Unit* target = GetTarget();
-
-    if (!target)
-        return;
-
-    if (apply)
-        target->RemoveFlag(UNIT_FIELD_FLAGS_2, UNIT_FLAG2_REGENERATE_POWER);
-    else
-        target->SetFlag(UNIT_FIELD_FLAGS_2, UNIT_FLAG2_REGENERATE_POWER);
-
-}
+}