/*
 * Copyright (C) 2005-2012 MaNGOS <http://getmangos.com/>
 *
 * This program is free software; you can redistribute it and/or modify
 * it under the terms of the GNU General Public License as published by
 * the Free Software Foundation; either version 2 of the License, or
 * (at your option) any later version.
 *
 * This program is distributed in the hope that it will be useful,
 * but WITHOUT ANY WARRANTY; without even the implied warranty of
 * MERCHANTABILITY or FITNESS FOR A PARTICULAR PURPOSE.  See the
 * GNU General Public License for more details.
 *
 * You should have received a copy of the GNU General Public License
 * along with this program; if not, write to the Free Software
 * Foundation, Inc., 59 Temple Place, Suite 330, Boston, MA  02111-1307  USA
 */

#include "GameObject.h"
#include "QuestDef.h"
#include "ObjectMgr.h"
#include "PoolManager.h"
#include "SpellMgr.h"
#include "Spell.h"
#include "UpdateMask.h"
#include "Opcodes.h"
#include "WorldPacket.h"
#include "World.h"
#include "Database/DatabaseEnv.h"
#include "LootMgr.h"
#include "GridNotifiers.h"
#include "GridNotifiersImpl.h"
#include "CellImpl.h"
#include "InstanceData.h"
#include "MapManager.h"
#include "MapPersistentStateMgr.h"
#include "BattleGround.h"
#include "WorldPvP/WorldPvPMgr.h"
#include "BattleGroundAV.h"
#include "Util.h"
#include "ScriptMgr.h"
#include <G3D/Quat.h>

GameObject::GameObject() : WorldObject(),
    m_goInfo(NULL),
    m_displayInfo(NULL)
{
    m_objectType |= TYPEMASK_GAMEOBJECT;
    m_objectTypeId = TYPEID_GAMEOBJECT;

    m_updateFlag = (UPDATEFLAG_HIGHGUID | UPDATEFLAG_HAS_POSITION | UPDATEFLAG_POSITION | UPDATEFLAG_ROTATION);

    m_valuesCount = GAMEOBJECT_END;
    m_respawnTime = 0;
    m_respawnDelayTime = 25;
    m_lootState = GO_NOT_READY;
    m_spawnedByDefault = true;
    m_useTimes = 0;
    m_spellId = 0;
    m_captureTime = 1000;
    m_captureTicks = (float)CAPTURE_SLIDER_NEUTRAL;
    m_captureState = CAPTURE_STATE_NEUTRAL;
    m_ownerFaction = TEAM_NONE;
    m_cooldownTime = 0;

    m_health = 0;

    m_packedRotation = 0;
}

GameObject::~GameObject()
{
}

void GameObject::AddToWorld()
{
    ///- Register the gameobject for guid lookup
    if(!IsInWorld())
        GetMap()->GetObjectsStore().insert<GameObject>(GetObjectGuid(), (GameObject*)this);

    Object::AddToWorld();
}

void GameObject::RemoveFromWorld()
{
    ///- Remove the gameobject from the accessor
    if (IsInWorld())
    {
        // Remove GO from owner
        if (ObjectGuid owner_guid = GetOwnerGuid())
        {
            if (Unit* owner = ObjectAccessor::GetUnit(*this,owner_guid))
                owner->RemoveGameObject(this,false);
            else
            {
                sLog.outError("Delete %s with SpellId %u LinkedGO %u that lost references to owner %s GO list. Crash possible later.",
                    GetGuidStr().c_str(), m_spellId, GetGOInfo()->GetLinkedGameObjectEntry(), owner_guid.GetString().c_str());
            }
        }

        GetMap()->GetObjectsStore().erase<GameObject>(GetObjectGuid(), (GameObject*)NULL);
    }

    Object::RemoveFromWorld();
}

bool GameObject::Create(uint32 guidlow, uint32 name_id, Map *map, uint32 phaseMask, float x, float y, float z, float ang, QuaternionData rotation, uint8 animprogress, GOState go_state)
{
    MANGOS_ASSERT(map);
    Relocate(x,y,z,ang);
    SetMap(map);
    SetPhaseMask(phaseMask,false);

    if(!IsPositionValid())
    {
        sLog.outError("Gameobject (GUID: %u Entry: %u ) not created. Suggested coordinates are invalid (X: %f Y: %f)",guidlow,name_id,x,y);
        return false;
    }

    GameObjectInfo const* goinfo = ObjectMgr::GetGameObjectInfo(name_id);
    if (!goinfo)
    {
        sLog.outErrorDb("Gameobject (GUID: %u) not created: Entry %u does not exist in `gameobject_template`. Map: %u  (X: %f Y: %f Z: %f) ang: %f",guidlow, name_id, map->GetId(), x, y, z, ang);
        return false;
    }

    Object::_Create(ObjectGuid(HIGHGUID_GAMEOBJECT, goinfo->id, guidlow));

    m_goInfo = goinfo;

    if (goinfo->type >= MAX_GAMEOBJECT_TYPE)
    {
        sLog.outErrorDb("Gameobject (GUID: %u) not created: Entry %u has invalid type %u in `gameobject_template`. It may crash client if created.",guidlow,name_id,goinfo->type);
        return false;
    }

    SetObjectScale(goinfo->size);

    SetWorldRotation(rotation.x,rotation.y,rotation.z,rotation.w);
    // For most of gameobjects is (0, 0, 0, 1) quaternion, only some transports has not standart rotation
    if (const GameObjectDataAddon * addon = sGameObjectDataAddonStorage.LookupEntry<GameObjectDataAddon>(guidlow))
        SetTransportPathRotation(addon->path_rotation);
    else
        SetTransportPathRotation(QuaternionData(0,0,0,1));

    SetUInt32Value(GAMEOBJECT_FACTION, goinfo->faction);
    SetUInt32Value(GAMEOBJECT_FLAGS, goinfo->flags);

    if (goinfo->type == GAMEOBJECT_TYPE_TRANSPORT)
        SetFlag(GAMEOBJECT_FLAGS, (GO_FLAG_TRANSPORT | GO_FLAG_NODESPAWN));

    SetEntry(goinfo->id);
    SetDisplayId(goinfo->displayId);

    // GAMEOBJECT_BYTES_1, index at 0, 1, 2 and 3
    SetGoState(go_state);
    SetGoType(GameobjectTypes(goinfo->type));
    SetGoArtKit(0);                                         // unknown what this is
    SetGoAnimProgress(animprogress);

    if (goinfo->type == GAMEOBJECT_TYPE_DESTRUCTIBLE_BUILDING)
    {
        m_health = GetMaxHealth();
        // destructible GO's show their "HP" as their animprogress
        SetGoAnimProgress(255);
    }

    if (goinfo->type == GAMEOBJECT_TYPE_TRANSPORT)
    {
        SetUInt32Value(GAMEOBJECT_LEVEL, goinfo->transport.pause);
        if (goinfo->transport.startOpen)
            SetGoState(GO_STATE_ACTIVE);
    }

    //Notify the map's instance data.
    //Only works if you create the object in it, not if it is moves to that map.
    //Normally non-players do not teleport to other maps.
    if (InstanceData* iData = map->GetInstanceData())
        iData->OnObjectCreate(this);

    // Init and notify the outdoor pvp script
    SetZoneScript();
    if (m_zoneScript)
        m_zoneScript->OnGameObjectCreate(this);

    // In case of grid load / unload we need to reset the values of a Capture Point to the ones they were before the unload
    if (goinfo->type == GAMEOBJECT_TYPE_CAPTURE_POINT)
    {
        // get current capture ticks if the grid is unloaded
        m_captureTicks = sWorldPvPMgr.GetCapturePointSlider(GetEntry());

        // based on the capture ticks set the state of the capture point
        if (m_captureTicks >= CAPTURE_SLIDER_NEUTRAL - goinfo->capturePoint.neutralPercent * 0.5f && m_captureTicks <= CAPTURE_SLIDER_NEUTRAL + goinfo->capturePoint.neutralPercent * 0.5f)
        {
            m_captureState = CAPTURE_STATE_NEUTRAL;
            SetGoArtKit(GO_ARTKIT_BANNER_NEUTRAL);
        }
        // if there is no win or neutral set to progress - contest will be set automatically if necessary
        else
        {
            if (m_captureTicks == CAPTURE_SLIDER_ALLIANCE || m_captureTicks == CAPTURE_SLIDER_HORDE)
                m_captureState = CAPTURE_STATE_WIN;
            else
                m_captureState = CAPTURE_STATE_PROGRESS;

            // Also reset artkits
            SetGoArtKit(m_captureTicks > CAPTURE_SLIDER_NEUTRAL ? GO_ARTKIT_BANNER_ALLIANCE : GO_ARTKIT_BANNER_HORDE);
        }
    }

    return true;
}

void GameObject::Update(uint32 update_diff, uint32 diff)
{
    if (GetObjectGuid().IsMOTransport())
    {
        //((Transport*)this)->Update(p_time);
        return;
    }

    if (GetGoType() == GAMEOBJECT_TYPE_CAPTURE_POINT)
    {
        if (m_captureTime < diff)
        {
            // TODO: On blizz at Zanga with 1 player it increased every 5 seconds + ~150ms and always increased the slider by 1 at same time as player get capture point zone enter packet
            m_captureTime = 1000;

            // TODO: Move following code to seperate function
            GameObjectInfo const* info = this->GetGOInfo();
            if (!info) // TODO: Do we actually need this null check?
                return;

            // visual banners of go type 29 don't have radius
            float radius = info->capturePoint.radius;
            if (!radius)
                return;

            // return if the capture point is locked
            if (sWorldPvPMgr.GetCapturePointLockState(GetEntry()))
                return;

            // search for players in radius
            std::list<Player*> pointPlayers;
            MaNGOS::AnyPlayerInObjectRangeCheck u_check(this, radius);
            MaNGOS::PlayerListSearcher<MaNGOS::AnyPlayerInObjectRangeCheck> checker(pointPlayers, u_check);
            Cell::VisitWorldObjects(this, checker, radius);

            // remove players who left capture point zone
            for (uint8 team = 0; team < PVP_TEAM_COUNT; ++team)
            {
                PlayerSet::iterator itr, next;
                for (itr = m_capturePlayers[team].begin(); itr != m_capturePlayers[team].end(); itr = next)
                {
                    next = itr;
                    ++next;
                    if (std::find(pointPlayers.begin(), pointPlayers.end(), (*itr)) == pointPlayers.end() || !(*itr)->IsWorldPvPActive())
                    {
                        // send capture point leave packet
                        (*itr)->SendUpdateWorldState(info->capturePoint.worldState1, 0); // TODO: Create enum for world state activate and deactivate (1 and 0)
                        m_capturePlayers[team].erase((*itr));
                    }
                }
            }

            uint32 oldTicks = m_captureTicks;
            uint32 neutralPercent = info->capturePoint.neutralPercent;

            // add players who entered capture point zone
            for (std::list<Player*>::iterator itr = pointPlayers.begin(); itr != pointPlayers.end(); ++itr)
            {
                if ((*itr)->IsWorldPvPActive())
                {
                    // the std:insert:pair::second element in the pair is set to false if an element with the same value existed
                    if (m_capturePlayers[GetTeamIndex(((Player*)(*itr))->GetTeam())].insert((*itr)).second)
                    {
                        // send capture point zone enter packets
                        (*itr)->SendUpdateWorldState(info->capturePoint.worldState3, neutralPercent);
                        (*itr)->SendUpdateWorldState(info->capturePoint.worldState2, oldTicks);
                        (*itr)->SendUpdateWorldState(info->capturePoint.worldState1, 1);
                        //(*itr)->SendUpdateWorldState(info->capturePoint.worldState2, oldTicks); // also sent redundantly on blizz
                    }
                }
            }

            // return if there are not enough players capturing the point (works because minSuperiority is always 1)
            int rangePlayers = m_capturePlayers[TEAM_INDEX_ALLIANCE].size() - m_capturePlayers[TEAM_INDEX_HORDE].size();
            if (rangePlayers == 0)
                return;

            // cap speed
            int maxSuperiority = info->capturePoint.maxSuperiority;
            if (rangePlayers > maxSuperiority)
                rangePlayers = maxSuperiority;
            else if (rangePlayers < -maxSuperiority)
                rangePlayers = -maxSuperiority;

            // time to capture from 0% to 100% is minTime for maxSuperiority amount of players and maxTime for minSuperiority amount of players
            float diffTicks = 100.0f /
                (float)((maxSuperiority - abs(rangePlayers)) * (info->capturePoint.maxTime - info->capturePoint.minTime) /
                (float)(maxSuperiority - info->capturePoint.minSuperiority) + info->capturePoint.minTime);

            if (rangePlayers > 0)
            {
                m_captureTicks += diffTicks;
                if (m_captureTicks > CAPTURE_SLIDER_ALLIANCE)
                    m_captureTicks = CAPTURE_SLIDER_ALLIANCE;
            }
            else
            {
                m_captureTicks -= diffTicks;
                if (m_captureTicks < CAPTURE_SLIDER_HORDE)
                    m_captureTicks = CAPTURE_SLIDER_HORDE;
            }

            // store the ticks value
            // TODO: should probably save capture point slider value only when GO is unloaded due to grid system
            sWorldPvPMgr.SetCapturePointSlider(GetEntry(), m_captureTicks);

            // return if slider did not move a whole percent
            if ((uint32)m_captureTicks == oldTicks)
                return;

            // on retail this is also sent to newly added players even though they already received a capture tick value
            for (uint8 team = 0; team < PVP_TEAM_COUNT; ++team)
                for (PlayerSet::iterator itr = m_capturePlayers[team].begin(); itr != m_capturePlayers[team].end(); ++itr)
                {
                    //(*itr)->SendUpdateWorldState(info->capturePoint.worldState3, neutralPercent);
                    (*itr)->SendUpdateWorldState(info->capturePoint.worldState2, (uint32)m_captureTicks);
                    //(*itr)->SendUpdateWorldState(info->capturePoint.worldState1, 1);
                }

            // call capture point events
            Use(rangePlayers > 0 ? (*(m_capturePlayers[TEAM_INDEX_ALLIANCE].begin())) : (*(m_capturePlayers[TEAM_INDEX_HORDE].begin()))); // TODO: We actually now dont need player pointer in the Use() function of capture points
        }
        else
            m_captureTime -= diff;

        return;
    }

    switch (m_lootState)
    {
        case GO_NOT_READY:
        {
            switch(GetGoType())
            {
                case GAMEOBJECT_TYPE_TRAP:
                {
                    // Arming Time for GAMEOBJECT_TYPE_TRAP (6)
                    Unit* owner = GetOwner();
                    if ((owner && ((Player*)owner)->isInCombat())
                        || GetEntry() == 190752 // SoTA Seaforium Charges
                        || GetEntry() == 195331 // IoC Huge Seaforium Charges
                        || GetEntry() == 195235) // IoC Seaforium Charges
                        m_cooldownTime = time(NULL) + GetGOInfo()->trap.startDelay;
                    m_lootState = GO_READY;
                    break;
                }
                case GAMEOBJECT_TYPE_FISHINGNODE:
                {
                    // fishing code (bobber ready)
                    if (time(NULL) > m_respawnTime - FISHING_BOBBER_READY_TIME)
                    {
                        // splash bobber (bobber ready now)
                        Unit* caster = GetOwner();
                        if (caster && caster->GetTypeId() == TYPEID_PLAYER)
                        {
                            SetGoState(GO_STATE_ACTIVE);
                            // SetUInt32Value(GAMEOBJECT_FLAGS, GO_FLAG_NODESPAWN);

                            SendForcedObjectUpdate();

                            SendGameObjectCustomAnim(GetObjectGuid(),0);
                        }

                        m_lootState = GO_READY;             // can be successfully open with some chance
                    }
                    return;
                }
                default:
                    m_lootState = GO_READY;                 // for other GO is same switched without delay to GO_READY
                    break;
            }
            // NO BREAK for switch (m_lootState)
        }
        case GO_READY:
        {
            if (m_respawnTime > 0)                          // timer on
            {
                if (m_respawnTime <= time(NULL))            // timer expired
                {
                    m_respawnTime = 0;
                    ClearAllUsesData();

                    switch (GetGoType())
                    {
                        case GAMEOBJECT_TYPE_FISHINGNODE:   // can't fish now
                        {
                            Unit* caster = GetOwner();
                            if (caster && caster->GetTypeId() == TYPEID_PLAYER)
                            {
                                caster->FinishSpell(CURRENT_CHANNELED_SPELL);

                                WorldPacket data(SMSG_FISH_NOT_HOOKED,0);
                                ((Player*)caster)->GetSession()->SendPacket(&data);
                            }
                            // can be deleted
                            m_lootState = GO_JUST_DEACTIVATED;
                            return;
                        }
                        case GAMEOBJECT_TYPE_DOOR:
                        case GAMEOBJECT_TYPE_BUTTON:
                            //we need to open doors if they are closed (add there another condition if this code breaks some usage, but it need to be here for battlegrounds)
                            if (GetGoState() != GO_STATE_READY)
                                ResetDoorOrButton();
                            //flags in AB are type_button and we need to add them here so no break!
                        default:
                            if (!m_spawnedByDefault)        // despawn timer
                            {
                                // can be despawned or destroyed
                                SetLootState(GO_JUST_DEACTIVATED);
                                return;
                            }

                            // respawn timer
                            GetMap()->Add(this);
                            break;
                    }
                }
            }

            if (isSpawned())
            {
                // traps can have time and can not have
                GameObjectInfo const* goInfo = GetGOInfo();
                if (goInfo->type == GAMEOBJECT_TYPE_TRAP)
                {
                    if (m_cooldownTime >= time(NULL))
                        return;

                    // traps
                    Unit* owner = GetOwner();
                    Unit* ok = NULL;                        // pointer to appropriate target if found any

                    bool IsBattleGroundTrap = false;
                    //FIXME: this is activation radius (in different casting radius that must be selected from spell data)
                    //TODO: move activated state code (cast itself) to GO_ACTIVATED, in this place only check activating and set state
                    float radius = float(goInfo->trap.radius);
                    if (!radius)
                    {
                        if (goInfo->trap.cooldown != 3)     // cast in other case (at some triggering/linked go/etc explicit call)
                            return;
                        else
                        {
                            if (m_respawnTime > 0)
                                break;

                            // battlegrounds gameobjects has data2 == 0 && data5 == 3
                            radius = float(goInfo->trap.cooldown);
                            IsBattleGroundTrap = true;
                        }
                    }

                    // SoTA Seaforium Charge || IoC Seaforium Charge
                    if (GetEntry() == 190752 || GetEntry() == 195331 || GetEntry() == 195235)
                    {
                        ok = owner;
                    }
                    // Note: this hack with search required until GO casting not implemented
                    // search unfriendly creature
                    else if (owner && goInfo->trap.charges > 0)  // hunter trap
                    {
                        MaNGOS::AnyUnfriendlyUnitInObjectRangeCheck u_check(this, owner, radius);
                        MaNGOS::UnitSearcher<MaNGOS::AnyUnfriendlyUnitInObjectRangeCheck> checker(ok, u_check);
                        Cell::VisitGridObjects(this,checker, radius);
                        if (!ok)
                            Cell::VisitWorldObjects(this,checker, radius);
                    }
                    else                                    // environmental trap
                    {
                        // environmental damage spells already have around enemies targeting but this not help in case nonexistent GO casting support

                        // affect only players
                        Player* p_ok = NULL;
                        MaNGOS::AnyPlayerInObjectRangeCheck p_check(this, radius);
                        MaNGOS::PlayerSearcher<MaNGOS::AnyPlayerInObjectRangeCheck>  checker(p_ok, p_check);
                        Cell::VisitWorldObjects(this,checker, radius);
                        ok = p_ok;
                    }

                    if (ok)
                    {
                        Unit *caster =  owner ? owner : ok;

                        caster->CastSpell(ok, goInfo->trap.spellId, true, NULL, NULL, GetObjectGuid());
                        // use template cooldown if provided
                        m_cooldownTime = time(NULL) + (goInfo->trap.cooldown ? goInfo->trap.cooldown : uint32(4));

                        // count charges
                        if (goInfo->trap.charges > 0)
                            AddUse();

                        if (IsBattleGroundTrap && ok->GetTypeId() == TYPEID_PLAYER)
                        {
                            //BattleGround gameobjects case
                            if (((Player*)ok)->InBattleGround())
                                if (BattleGround *bg = ((Player*)ok)->GetBattleGround())
                                    bg->HandleTriggerBuff(GetObjectGuid());
                        }
                    }
                }

                if (uint32 max_charges = goInfo->GetCharges())
                {
                    if (m_useTimes >= max_charges)
                    {
                        m_useTimes = 0;
                        SetLootState(GO_JUST_DEACTIVATED);  // can be despawned or destroyed
                    }
                }
            }
            break;
        }
        case GO_ACTIVATED:
        {
            switch(GetGoType())
            {
                case GAMEOBJECT_TYPE_DOOR:
                case GAMEOBJECT_TYPE_BUTTON:
                    if (GetGOInfo()->GetAutoCloseTime() && (m_cooldownTime < time(NULL)))
                        ResetDoorOrButton();
                    break;
                case GAMEOBJECT_TYPE_CHEST:
                    if (m_groupLootTimer)
                    {
                        if (m_groupLootTimer <= update_diff)
                            StopGroupLoot();
                        else
                            m_groupLootTimer -= update_diff;
                    }
                    break;
                case GAMEOBJECT_TYPE_GOOBER:
                    if (m_cooldownTime < time(NULL))
                    {
                        RemoveFlag(GAMEOBJECT_FLAGS, GO_FLAG_IN_USE);

                        SetLootState(GO_JUST_DEACTIVATED);
                        m_cooldownTime = 0;
                    }
                    break;
                default:
                    break;
            }
            break;
        }
        case GO_JUST_DEACTIVATED:
        {
            // if Gameobject should cast spell, then this, but some GOs (type = 10) should be destroyed
            if (GetGoType() == GAMEOBJECT_TYPE_GOOBER)
            {
                uint32 spellId = GetGOInfo()->goober.spellId;

                if (spellId)
                {
                    for (GuidsSet::const_iterator itr = m_UniqueUsers.begin(); itr != m_UniqueUsers.end(); ++itr)
                    {
                        if (Player* owner = GetMap()->GetPlayer(*itr))
                            owner->CastSpell(owner, spellId, false, NULL, NULL, GetObjectGuid());
                    }

                    ClearAllUsesData();
                }

                SetGoState(GO_STATE_READY);

                //any return here in case battleground traps
            }

            if (GetOwnerGuid())
            {
                if (Unit* owner = GetOwner())
                    owner->RemoveGameObject(this, false);

                SetRespawnTime(0);
                Delete();
                return;
            }

            // Wild Summoned GOs also should be deleted
            if (IsWildSummoned())
            {
                SetRespawnTime(0);
                Delete();
                return;
            }

            // burning flags in some battlegrounds, if you find better condition, just add it
            if (GetGOInfo()->IsDespawnAtAction() || GetGoAnimProgress() > 0)
            {
                SendObjectDeSpawnAnim(GetObjectGuid());
                // reset flags
                if (GetMap()->Instanceable())
                {
                    // In Instances GO_FLAG_LOCKED or GO_FLAG_NO_INTERACT are not changed
                    uint32 currentLockOrInteractFlags = GetUInt32Value(GAMEOBJECT_FLAGS) & (GO_FLAG_LOCKED | GO_FLAG_NO_INTERACT);
                    SetUInt32Value(GAMEOBJECT_FLAGS, (GetGOInfo()->flags & ~(GO_FLAG_LOCKED | GO_FLAG_NO_INTERACT)) | currentLockOrInteractFlags);
                }
                else
                    SetUInt32Value(GAMEOBJECT_FLAGS, GetGOInfo()->flags);
            }

            loot.clear();
            SetLootRecipient(NULL);
            SetLootState(GO_READY);

            if (!m_respawnDelayTime)
                return;

            // since pool system can fail to roll unspawned object, this one can remain spawned, so must set respawn nevertheless
            m_respawnTime = m_spawnedByDefault ? time(NULL) + m_respawnDelayTime : 0;

            // if option not set then object will be saved at grid unload
            if (sWorld.getConfig(CONFIG_BOOL_SAVE_RESPAWN_TIME_IMMEDIATELY))
                SaveRespawnTime();

            // if part of pool, let pool system schedule new spawn instead of just scheduling respawn
            if (uint16 poolid = sPoolMgr.IsPartOfAPool<GameObject>(GetGUIDLow()))
                sPoolMgr.UpdatePool<GameObject>(*GetMap()->GetPersistentState(), poolid, GetGUIDLow());

            // can be not in world at pool despawn
            if (IsInWorld())
                UpdateObjectVisibility();

            break;
        }
    }
}

void GameObject::Refresh()
{
    // not refresh despawned not casted GO (despawned casted GO destroyed in all cases anyway)
    if (m_respawnTime > 0 && m_spawnedByDefault)
        return;

    if (isSpawned())
        GetMap()->Add(this);
}

void GameObject::AddUniqueUse(Player* player)
{
    AddUse();

    if (!m_firstUser)
        m_firstUser = player->GetObjectGuid();

    m_UniqueUsers.insert(player->GetObjectGuid());

}

void GameObject::Delete()
{
    SendObjectDeSpawnAnim(GetObjectGuid());

    SetGoState(GO_STATE_READY);
    SetUInt32Value(GAMEOBJECT_FLAGS, GetGOInfo()->flags);

    if (uint16 poolid = sPoolMgr.IsPartOfAPool<GameObject>(GetGUIDLow()))
        sPoolMgr.UpdatePool<GameObject>(*GetMap()->GetPersistentState(), poolid, GetGUIDLow());
    else
        AddObjectToRemoveList();
}

void GameObject::getFishLoot(Loot *fishloot, Player* loot_owner)
{
    fishloot->clear();

    uint32 zone, subzone;
    GetZoneAndAreaId(zone,subzone);

    // if subzone loot exist use it
    if (!fishloot->FillLoot(subzone, LootTemplates_Fishing, loot_owner, true, (subzone != zone)) && subzone != zone)
        // else use zone loot (if zone diff. from subzone, must exist in like case)
        fishloot->FillLoot(zone, LootTemplates_Fishing, loot_owner, true);
}

void GameObject::SaveToDB()
{
    // this should only be used when the gameobject has already been loaded
    // preferably after adding to map, because mapid may not be valid otherwise
    GameObjectData const *data = sObjectMgr.GetGOData(GetGUIDLow());
    if(!data)
    {
        sLog.outError("GameObject::SaveToDB failed, cannot get gameobject data!");
        return;
    }

    SaveToDB(GetMapId(), data->spawnMask, data->phaseMask);
}

void GameObject::SaveToDB(uint32 mapid, uint8 spawnMask, uint32 phaseMask)
{
    const GameObjectInfo *goI = GetGOInfo();

    if (!goI)
        return;

    // update in loaded data (changing data only in this place)
    GameObjectData& data = sObjectMgr.NewGOData(GetGUIDLow());

    // data->guid = guid don't must be update at save
    data.id = GetEntry();
    data.mapid = mapid;
    data.phaseMask = phaseMask;
    data.posX = GetPositionX();
    data.posY = GetPositionY();
    data.posZ = GetPositionZ();
    data.orientation = GetOrientation();
    data.rotation.x = m_worldRotation.x;
    data.rotation.y = m_worldRotation.y;
    data.rotation.z = m_worldRotation.z;
    data.rotation.w = m_worldRotation.w;
    data.spawntimesecs = m_spawnedByDefault ? (int32)m_respawnDelayTime : -(int32)m_respawnDelayTime;
    data.animprogress = GetGoAnimProgress();
    data.go_state = GetGoState();
    data.spawnMask = spawnMask;

    // updated in DB
    std::ostringstream ss;
    ss << "INSERT INTO gameobject VALUES ( "
        << GetGUIDLow() << ", "
        << GetEntry() << ", "
        << mapid << ", "
        << uint32(spawnMask) << ","                         // cast to prevent save as symbol
        << uint16(GetPhaseMask()) << ","                    // prevent out of range error
        << GetPositionX() << ", "
        << GetPositionY() << ", "
        << GetPositionZ() << ", "
        << GetOrientation() << ", "
        << m_worldRotation.x << ", "
        << m_worldRotation.y << ", "
        << m_worldRotation.z << ", "
        << m_worldRotation.w << ", "
        << m_respawnDelayTime << ", "
        << uint32(GetGoAnimProgress()) << ", "
        << uint32(GetGoState()) << ")";

    WorldDatabase.BeginTransaction();
    WorldDatabase.PExecuteLog("DELETE FROM gameobject WHERE guid = '%u'", GetGUIDLow());
    WorldDatabase.PExecuteLog("%s", ss.str().c_str());
    WorldDatabase.CommitTransaction();
}

bool GameObject::LoadFromDB(uint32 guid, Map *map)
{
    GameObjectData const* data = sObjectMgr.GetGOData(guid);

    if ( !data )
    {
        sLog.outErrorDb("Gameobject (GUID: %u) not found in table `gameobject`, can't load. ",guid);
        return false;
    }

    uint32 entry = data->id;
    //uint32 map_id = data->mapid;                          // already used before call
    uint32 phaseMask = data->phaseMask;
    float x = data->posX;
    float y = data->posY;
    float z = data->posZ;
    float ang = data->orientation;

    uint8 animprogress = data->animprogress;
    GOState go_state = data->go_state;

    if (!Create(guid,entry, map, phaseMask, x, y, z, ang, data->rotation, animprogress, go_state))
        return false;

    if (!GetGOInfo()->GetDespawnPossibility() && !GetGOInfo()->IsDespawnAtAction() && data->spawntimesecs >= 0)
    {
        SetFlag(GAMEOBJECT_FLAGS, GO_FLAG_NODESPAWN);
        m_spawnedByDefault = true;
        m_respawnDelayTime = 0;
        m_respawnTime = 0;
    }
    else
    {
        if (data->spawntimesecs >= 0)
        {
            m_spawnedByDefault = true;
            m_respawnDelayTime = data->spawntimesecs;

            m_respawnTime  = map->GetPersistentState()->GetGORespawnTime(GetGUIDLow());

            // ready to respawn
            if (m_respawnTime && m_respawnTime <= time(NULL))
            {
                m_respawnTime = 0;
                map->GetPersistentState()->SaveGORespawnTime(GetGUIDLow(), 0);
            }
        }
        else
        {
            m_spawnedByDefault = false;
            m_respawnDelayTime = -data->spawntimesecs;
            m_respawnTime = 0;
        }
    }

    return true;
}

struct GameObjectRespawnDeleteWorker
{
    explicit GameObjectRespawnDeleteWorker(uint32 guid) : i_guid(guid) {}

    void operator() (MapPersistentState* state)
    {
        state->SaveGORespawnTime(i_guid, 0);
    }

    uint32 i_guid;
};


void GameObject::DeleteFromDB()
{
    if (!HasStaticDBSpawnData())
    {
        DEBUG_LOG("Trying to delete not saved gameobject!");
        return;
    }

    GameObjectRespawnDeleteWorker worker(GetGUIDLow());
    sMapPersistentStateMgr.DoForAllStatesWithMapId(GetMapId(), worker);

    sObjectMgr.DeleteGOData(GetGUIDLow());
    WorldDatabase.PExecuteLog("DELETE FROM gameobject WHERE guid = '%u'", GetGUIDLow());
    WorldDatabase.PExecuteLog("DELETE FROM game_event_gameobject WHERE guid = '%u'", GetGUIDLow());
    WorldDatabase.PExecuteLog("DELETE FROM gameobject_battleground WHERE guid = '%u'", GetGUIDLow());
}

GameObjectInfo const *GameObject::GetGOInfo() const
{
    return m_goInfo;
}

/*********************************************************/
/***                    QUEST SYSTEM                   ***/
/*********************************************************/
bool GameObject::HasQuest(uint32 quest_id) const
{
    QuestRelationsMapBounds bounds = sObjectMgr.GetGOQuestRelationsMapBounds(GetEntry());
    for(QuestRelationsMap::const_iterator itr = bounds.first; itr != bounds.second; ++itr)
    {
        if (itr->second == quest_id)
            return true;
    }
    return false;
}

bool GameObject::HasInvolvedQuest(uint32 quest_id) const
{
    QuestRelationsMapBounds bounds = sObjectMgr.GetGOQuestInvolvedRelationsMapBounds(GetEntry());
    for(QuestRelationsMap::const_iterator itr = bounds.first; itr != bounds.second; ++itr)
    {
        if (itr->second == quest_id)
            return true;
    }
    return false;
}

bool GameObject::IsTransport() const
{
    // If something is marked as a transport, don't transmit an out of range packet for it.
    GameObjectInfo const * gInfo = GetGOInfo();
    if(!gInfo) return false;
    return gInfo->type == GAMEOBJECT_TYPE_TRANSPORT || gInfo->type == GAMEOBJECT_TYPE_MO_TRANSPORT;
}

// is Dynamic transport = non-stop Transport
bool GameObject::IsDynTransport() const
{
    // If something is marked as a transport, don't transmit an out of range packet for it.
    GameObjectInfo const * gInfo = GetGOInfo();
    if(!gInfo) return false;
    return gInfo->type == GAMEOBJECT_TYPE_MO_TRANSPORT || (gInfo->type == GAMEOBJECT_TYPE_TRANSPORT && !gInfo->transport.pause);
}

Unit* GameObject::GetOwner() const
{
    return ObjectAccessor::GetUnit(*this, GetOwnerGuid());
}

void GameObject::SaveRespawnTime()
{
    if (m_respawnTime > time(NULL) && m_spawnedByDefault)
        if (GetMap()->GetPersistentState())
            GetMap()->GetPersistentState()->SaveGORespawnTime(GetGUIDLow(), m_respawnTime);
}

bool GameObject::isVisibleForInState(Player const* u, WorldObject const* viewPoint, bool inVisibleList) const
{
    // Not in world
    if(!IsInWorld() || !u->IsInWorld())
        return false;

    // invisible at client always
    if(!GetGOInfo()->displayId)
        return false;

    // Transport always visible at this step implementation
    if (IsTransport() && IsInMap(u))
        return true;

    // quick check visibility false cases for non-GM-mode
    if(!u->isGameMaster())
    {
        // despawned and then not visible for non-GM in GM-mode
        if(!isSpawned())
            return false;

        // special invisibility cases
        if (GetGOInfo()->type == GAMEOBJECT_TYPE_TRAP && GetGOInfo()->trap.stealthed)
        {
            if (u->HasAura(2836) && u->isInFront(this, 15.0f))   // hack, maybe values are wrong
                return true;

            if (GetOwner() && u->IsFriendlyTo(GetOwner()))
                return true;

            if (m_lootState == GO_READY)
                return false;
        }
    }

    // check distance
    return IsWithinDistInMap(viewPoint, GetMap()->GetVisibilityDistance(const_cast<GameObject*>(this)) +
        (inVisibleList ? World::GetVisibleObjectGreyDistance() : 0.0f), false);
}

void GameObject::Respawn()
{
    if (m_spawnedByDefault && m_respawnTime > 0)
    {
        m_respawnTime = time(NULL);
        if (GetMap()->GetPersistentState())
            GetMap()->GetPersistentState()->SaveGORespawnTime(GetGUIDLow(), 0);
    }
}

bool GameObject::ActivateToQuest(Player *pTarget) const
{
    // if GO is ReqCreatureOrGoN for quest
    if (pTarget->HasQuestForGO(GetEntry()))
        return true;

    if (!sObjectMgr.IsGameObjectForQuests(GetEntry()))
        return false;

    switch(GetGoType())
    {
        case GAMEOBJECT_TYPE_QUESTGIVER:
        {
            // Not fully clear when GO's can activate/deactivate
            // For cases where GO has additional (except quest itself),
            // these conditions are not sufficient/will fail.
            // Never expect flags|4 for these GO's? (NF-note: It doesn't appear it's expected)

            QuestRelationsMapBounds bounds = sObjectMgr.GetGOQuestRelationsMapBounds(GetEntry());

            for(QuestRelationsMap::const_iterator itr = bounds.first; itr != bounds.second; ++itr)
            {
                const Quest *qInfo = sObjectMgr.GetQuestTemplate(itr->second);

                if (pTarget->CanTakeQuest(qInfo, false))
                    return true;
            }

            bounds = sObjectMgr.GetGOQuestInvolvedRelationsMapBounds(GetEntry());

            for(QuestRelationsMap::const_iterator itr = bounds.first; itr != bounds.second; ++itr)
            {
                if ((pTarget->GetQuestStatus(itr->second) == QUEST_STATUS_INCOMPLETE || pTarget->GetQuestStatus(itr->second) == QUEST_STATUS_COMPLETE)
                    && !pTarget->GetQuestRewardStatus(itr->second))
                    return true;
            }

            break;
        }
        // scan GO chest with loot including quest items
        case GAMEOBJECT_TYPE_CHEST:
        {
            if (pTarget->GetQuestStatus(GetGOInfo()->chest.questId) == QUEST_STATUS_INCOMPLETE)
                return true;

            if (LootTemplates_Gameobject.HaveQuestLootForPlayer(GetGOInfo()->GetLootId(), pTarget))
            {
                //look for battlegroundAV for some objects which are only activated after mine gots captured by own team
                if (GetEntry() == BG_AV_OBJECTID_MINE_N || GetEntry() == BG_AV_OBJECTID_MINE_S)
                    if (BattleGround *bg = pTarget->GetBattleGround())
                        if (bg->GetTypeID(true) == BATTLEGROUND_AV && !(((BattleGroundAV*)bg)->PlayerCanDoMineQuest(GetEntry(),pTarget->GetTeam())))
                            return false;
                return true;
            }
            break;
        }
        case GAMEOBJECT_TYPE_GENERIC:
        {
            if (pTarget->GetQuestStatus(GetGOInfo()->_generic.questID) == QUEST_STATUS_INCOMPLETE)
                return true;
            break;
        }
        case GAMEOBJECT_TYPE_SPELL_FOCUS:
        {
            if (pTarget->GetQuestStatus(GetGOInfo()->spellFocus.questID) == QUEST_STATUS_INCOMPLETE)
                return true;
            break;
        }
        case GAMEOBJECT_TYPE_GOOBER:
        {
            if (pTarget->GetQuestStatus(GetGOInfo()->goober.questId) == QUEST_STATUS_INCOMPLETE)
                return true;
            break;
        }
        default:
            break;
    }

    return false;
}

void GameObject::SummonLinkedTrapIfAny()
{
    uint32 linkedEntry = GetGOInfo()->GetLinkedGameObjectEntry();
    if (!linkedEntry)
        return;

    GameObject* linkedGO = new GameObject;
    if (!linkedGO->Create(GetMap()->GenerateLocalLowGuid(HIGHGUID_GAMEOBJECT), linkedEntry, GetMap(),
         GetPhaseMask(), GetPositionX(), GetPositionY(), GetPositionZ(), GetOrientation()))
    {
        delete linkedGO;
        return;
    }

    linkedGO->SetRespawnTime(GetRespawnDelay());
    linkedGO->SetSpellId(GetSpellId());

    if (GetOwnerGuid())
    {
        linkedGO->SetOwnerGuid(GetOwnerGuid());
        linkedGO->SetUInt32Value(GAMEOBJECT_LEVEL, GetUInt32Value(GAMEOBJECT_LEVEL));
    }

    GetMap()->Add(linkedGO);
}

void GameObject::TriggerLinkedGameObject(Unit* target)
{
    uint32 trapEntry = GetGOInfo()->GetLinkedGameObjectEntry();

    if (!trapEntry)
        return;

    GameObjectInfo const* trapInfo = sGOStorage.LookupEntry<GameObjectInfo>(trapEntry);
    if (!trapInfo || trapInfo->type != GAMEOBJECT_TYPE_TRAP)
        return;

    SpellEntry const* trapSpell = sSpellStore.LookupEntry(trapInfo->trap.spellId);

    // The range to search for linked trap is weird. We set 0.5 as default. Most (all?)
    // traps are probably expected to be pretty much at the same location as the used GO,
    // so it appears that using range from spell is obsolete.
    float range = 0.5f;

    if (trapSpell)                                          // checked at load already
        range = GetSpellMaxRange(sSpellRangeStore.LookupEntry(trapSpell->rangeIndex));

    // search nearest linked GO
    GameObject* trapGO = NULL;

    {
        // search closest with base of used GO, using max range of trap spell as search radius (why? See above)
        MaNGOS::NearestGameObjectEntryInObjectRangeCheck go_check(*this, trapEntry, range);
        MaNGOS::GameObjectLastSearcher<MaNGOS::NearestGameObjectEntryInObjectRangeCheck> checker(trapGO, go_check);

        Cell::VisitGridObjects(this, checker, range);
    }

    // found correct GO
    if (trapGO)
        trapGO->Use(target);
}

GameObject* GameObject::LookupFishingHoleAround(float range)
{
    GameObject* ok = NULL;

    MaNGOS::NearestGameObjectFishingHoleCheck u_check(*this, range);
    MaNGOS::GameObjectSearcher<MaNGOS::NearestGameObjectFishingHoleCheck> checker(ok, u_check);
    Cell::VisitGridObjects(this,checker, range);

    return ok;
}

void GameObject::ResetDoorOrButton()
{
    if (m_lootState == GO_READY || m_lootState == GO_JUST_DEACTIVATED)
        return;

    SwitchDoorOrButton(false);
    SetLootState(GO_JUST_DEACTIVATED);
    m_cooldownTime = 0;
}

void GameObject::ResetCapturePoint()
{
    GameObjectInfo const* info = GetGOInfo();
    if (!info)
        return;

    // don't use for other types
    if (info->type != GAMEOBJECT_TYPE_CAPTURE_POINT)
        return;

    m_captureTicks = CAPTURE_SLIDER_NEUTRAL;
    m_captureState = CAPTURE_STATE_NEUTRAL;
}

void GameObject::UseDoorOrButton(uint32 time_to_restore, bool alternative /* = false */)
{
    if (m_lootState != GO_READY)
        return;

    if(!time_to_restore)
        time_to_restore = GetGOInfo()->GetAutoCloseTime();

    SwitchDoorOrButton(true,alternative);
    SetLootState(GO_ACTIVATED);

    m_cooldownTime = time(NULL) + time_to_restore;
}

void GameObject::SwitchDoorOrButton(bool activate, bool alternative /* = false */)
{
    if (activate)
        SetFlag(GAMEOBJECT_FLAGS, GO_FLAG_IN_USE);
    else
        RemoveFlag(GAMEOBJECT_FLAGS, GO_FLAG_IN_USE);

    if (GetGoState() == GO_STATE_READY)                      //if closed -> open
        SetGoState(alternative ? GO_STATE_ACTIVE_ALTERNATIVE : GO_STATE_ACTIVE);
    else                                                    //if open -> close
        SetGoState(GO_STATE_READY);
}

void GameObject::Use(Unit* user)
{
    // by default spell caster is user
    Unit* spellCaster = user;
    uint32 spellId = 0;
    bool triggered = false;

    // test only for exist cooldown data (cooldown timer used for door/buttons reset that not have use cooldown)
    if (uint32 cooldown = GetGOInfo()->GetCooldown())
    {
        if (m_cooldownTime > sWorld.GetGameTime())
            return;

        m_cooldownTime = sWorld.GetGameTime() + cooldown;
    }

    bool scriptReturnValue = user->GetTypeId() == TYPEID_PLAYER && sScriptMgr.OnGameObjectUse((Player*)user, this);

    switch (GetGoType())
    {
        case GAMEOBJECT_TYPE_DOOR:                          // 0
        {
            //doors never really despawn, only reset to default state/flags
            UseDoorOrButton();

            // activate script
            if (!scriptReturnValue)
                GetMap()->ScriptsStart(sGameObjectScripts, GetGUIDLow(), spellCaster, this);
            return;
        }
        case GAMEOBJECT_TYPE_BUTTON:                        // 1
        {
            //buttons never really despawn, only reset to default state/flags
            UseDoorOrButton();

            TriggerLinkedGameObject(user);

            // activate script
            if (!scriptReturnValue)
                GetMap()->ScriptsStart(sGameObjectScripts, GetGUIDLow(), spellCaster, this);

            return;
        }
        case GAMEOBJECT_TYPE_QUESTGIVER:                    // 2
        {
            if (user->GetTypeId() != TYPEID_PLAYER)
                return;

            Player* player = (Player*)user;

            if (!sScriptMgr.OnGossipHello(player, this))
            {
                player->PrepareGossipMenu(this, GetGOInfo()->questgiver.gossipID);
                player->SendPreparedGossip(this);
            }

            return;
        }
        case GAMEOBJECT_TYPE_CHEST:                         // 3
        {
            if (user->GetTypeId() != TYPEID_PLAYER)
                return;

            TriggerLinkedGameObject(user);

            // TODO: possible must be moved to loot release (in different from linked triggering)
            if (GetGOInfo()->chest.eventId)
            {
                DEBUG_LOG("Chest ScriptStart id %u for GO %u", GetGOInfo()->chest.eventId, GetGUIDLow());

                if (!sScriptMgr.OnProcessEvent(GetGOInfo()->chest.eventId, user, this, true))
                    GetMap()->ScriptsStart(sEventScripts, GetGOInfo()->chest.eventId, user, this);
            }

            return;
        }
        case GAMEOBJECT_TYPE_GENERIC:                       // 5
        {
            if (scriptReturnValue)
                return;

            // No known way to exclude some - only different approach is to select despawnable GOs by Entry
            SetLootState(GO_JUST_DEACTIVATED);
            return;
        }
        case GAMEOBJECT_TYPE_TRAP:                          // 6
        {
            // Currently we do not expect trap code below to be Use()
            // directly (except from spell effect). Code here will be called by TriggerLinkedGameObject.

            if (scriptReturnValue)
                return;

            // FIXME: when GO casting will be implemented trap must cast spell to target
            spellId = GetGOInfo()->trap.spellId;
            if (spellId)
                user->CastSpell(user, spellId, true, NULL, NULL, GetObjectGuid());

            // TODO: all traps can be activated, also those without spell.
            // Some may have have animation and/or are expected to despawn.

            // TODO: Improve this when more information is available, currently these traps are known that must send the anim (Onyxia/ Heigan Fissures)
            if (GetDisplayId() == 4392 || GetDisplayId() == 4472 || GetDisplayId() == 6785)
                SendGameObjectCustomAnim(GetObjectGuid(),0);

            return;
        }
        case GAMEOBJECT_TYPE_CHAIR:                         // 7 Sitting: Wooden bench, chairs
        {
            GameObjectInfo const* info = GetGOInfo();
            if (!info)
                return;

            if (user->GetTypeId() != TYPEID_PLAYER)
                return;

            Player* player = (Player*)user;

            // a chair may have n slots. we have to calculate their positions and teleport the player to the nearest one

            // check if the db is sane
            if (info->chair.slots > 0)
            {
                float lowestDist = DEFAULT_VISIBILITY_DISTANCE;

                float x_lowest = GetPositionX();
                float y_lowest = GetPositionY();

                // the object orientation + 1/2 pi
                // every slot will be on that straight line
                float orthogonalOrientation = GetOrientation() + M_PI_F * 0.5f;
                // find nearest slot
                for(uint32 i=0; i<info->chair.slots; ++i)
                {
                    // the distance between this slot and the center of the go - imagine a 1D space
                    float relativeDistance = (info->size*i)-(info->size*(info->chair.slots-1)/2.0f);

                    float x_i = GetPositionX() + relativeDistance * cos(orthogonalOrientation);
                    float y_i = GetPositionY() + relativeDistance * sin(orthogonalOrientation);

                    // calculate the distance between the player and this slot
                    float thisDistance = player->GetDistance2d(x_i, y_i);

                    /* debug code. It will spawn a npc on each slot to visualize them.
                    Creature* helper = player->SummonCreature(14496, x_i, y_i, GetPositionZ(), GetOrientation(), TEMPSUMMON_TIMED_OR_DEAD_DESPAWN, 10000);
                    std::ostringstream output;
                    output << i << ": thisDist: " << thisDistance;
                    helper->MonsterSay(output.str().c_str(), LANG_UNIVERSAL);
                    */

                    if (thisDistance <= lowestDist)
                    {
                        lowestDist = thisDistance;
                        x_lowest = x_i;
                        y_lowest = y_i;
                    }
                }
                player->TeleportTo(GetMapId(), x_lowest, y_lowest, GetPositionZ(), GetOrientation(), TELE_TO_NOT_LEAVE_TRANSPORT | TELE_TO_NOT_LEAVE_COMBAT | TELE_TO_NOT_UNSUMMON_PET);
            }
            else
            {
                // fallback, will always work
                player->TeleportTo(GetMapId(), GetPositionX(), GetPositionY(), GetPositionZ(), GetOrientation(), TELE_TO_NOT_LEAVE_TRANSPORT | TELE_TO_NOT_LEAVE_COMBAT | TELE_TO_NOT_UNSUMMON_PET);
            }
            player->SetStandState(UNIT_STAND_STATE_SIT_LOW_CHAIR + info->chair.height);
            return;
        }
        case GAMEOBJECT_TYPE_SPELL_FOCUS:                   // 8
        {
            TriggerLinkedGameObject(user);

            // some may be activated in addition? Conditions for this? (ex: entry 181616)
            return;
        }
        case GAMEOBJECT_TYPE_GOOBER:                        // 10
        {
            GameObjectInfo const* info = GetGOInfo();

            TriggerLinkedGameObject(user);

            SetFlag(GAMEOBJECT_FLAGS, GO_FLAG_IN_USE);
            SetLootState(GO_ACTIVATED);

            // this appear to be ok, however others exist in addition to this that should have custom (ex: 190510, 188692, 187389)
            if (info->goober.customAnim)
                SendGameObjectCustomAnim(GetObjectGuid(), info->goober.customAnim);
            else
                SetGoState(GO_STATE_ACTIVE);

            m_cooldownTime = time(NULL) + info->GetAutoCloseTime();

            if (user->GetTypeId() == TYPEID_PLAYER)
            {
                Player* player = (Player*)user;

                if (info->goober.pageId)                    // show page...
                {
                    WorldPacket data(SMSG_GAMEOBJECT_PAGETEXT, 8);
                    data << ObjectGuid(GetObjectGuid());
                    player->GetSession()->SendPacket(&data);
                }
                else if (info->goober.gossipID)             // ...or gossip, if page does not exist
                {
                    if (!sScriptMgr.OnGossipHello(player, this))
                    {
                        player->PrepareGossipMenu(this, info->goober.gossipID);
                        player->SendPreparedGossip(this);
                    }
                }

                if (info->goober.eventId)
                {
                    DEBUG_FILTER_LOG(LOG_FILTER_AI_AND_MOVEGENSS, "Goober ScriptStart id %u for GO entry %u (GUID %u).", info->goober.eventId, GetEntry(), GetGUIDLow());

                    if (!sScriptMgr.OnProcessEvent(info->goober.eventId, player, this, true))
                        GetMap()->ScriptsStart(sEventScripts, info->goober.eventId, player, this);

                    if (player->CanUseBattleGroundObject())
                    {
                        if (BattleGround *bg = player->GetBattleGround())
                        {
                            if (bg->GetTypeID(true) == BATTLEGROUND_SA)
                                bg->EventPlayerDamageGO(player, this, info->goober.eventId, 0);
                        }
                    }
                }

                // possible quest objective for active quests
                if (info->goober.questId && sObjectMgr.GetQuestTemplate(info->goober.questId))
                {
                    //Quest require to be active for GO using
                    if (player->GetQuestStatus(info->goober.questId) != QUEST_STATUS_INCOMPLETE)
                        break;
                }

                player->RewardPlayerAndGroupAtCast(this);

            }

            if (scriptReturnValue)
                return;

            // cast this spell later if provided
            spellId = info->goober.spellId;

            // database may contain a dummy spell, so it need replacement by actually existing
            switch(spellId)
            {
                case 34448: spellId = 26566; break;
                case 34452: spellId = 26572; break;
                case 37639: spellId = 36326; break;
                case 45367: spellId = 45371; break;
                case 45370: spellId = 45368; break;

                // custom taxi flights
                case 32059:             // south
                    ((Player*)user)->ActivateTaxiPathTo(520,0);
                    break;
                case 32068:             // west
                    ((Player*)user)->ActivateTaxiPathTo(523,0);
                    break;
                case 32075:             // north
                    ((Player*)user)->ActivateTaxiPathTo(522,0);
                    break;
                case 32081:             // east
                    ((Player*)user)->ActivateTaxiPathTo(524,0);
                    break;
            }

            break;
        }
        case GAMEOBJECT_TYPE_CAMERA:                        // 13
        {
            GameObjectInfo const* info = GetGOInfo();
            if (!info)
                return;

            if (user->GetTypeId() != TYPEID_PLAYER)
                return;

            Player* player = (Player*)user;

            if (info->camera.cinematicId)
                player->SendCinematicStart(info->camera.cinematicId);

            if (info->camera.eventID)
            {
                if (!sScriptMgr.OnProcessEvent(info->camera.eventID, player, this, true))
                    GetMap()->ScriptsStart(sEventScripts, info->camera.eventID, player, this);
            }

            return;
        }
        case GAMEOBJECT_TYPE_FISHINGNODE:                   // 17 fishing bobber
        {
            if (user->GetTypeId() != TYPEID_PLAYER)
                return;

            Player* player = (Player*)user;

            if (player->GetObjectGuid() != GetOwnerGuid())
                return;

            switch (getLootState())
            {
                case GO_READY:                              // ready for loot
                {
                    // 1) skill must be >= base_zone_skill
                    // 2) if skill == base_zone_skill => 5% chance
                    // 3) chance is linear dependence from (base_zone_skill-skill)

                    uint32 zone, subzone;
                    GetZoneAndAreaId(zone, subzone);

                    int32 zone_skill = sObjectMgr.GetFishingBaseSkillLevel(subzone);
                    if (!zone_skill)
                        zone_skill = sObjectMgr.GetFishingBaseSkillLevel(zone);

                    //provide error, no fishable zone or area should be 0
                    if (!zone_skill)
                        sLog.outErrorDb("Fishable areaId %u are not properly defined in `skill_fishing_base_level`.", subzone);

                    int32 skill = player->GetSkillValue(SKILL_FISHING);
                    int32 chance = skill - zone_skill + 5;
                    int32 roll = irand(1, 100);

                    DEBUG_LOG("Fishing check (skill: %i zone min skill: %i chance %i roll: %i", skill, zone_skill, chance, roll);

                    // normal chance
                    bool success = skill >= zone_skill && chance >= roll;
                    GameObject* fishingHole = NULL;

                    // overwrite fail in case fishhole if allowed (after 3.3.0)
                    if (!success)
                    {
                        if (!sWorld.getConfig(CONFIG_BOOL_SKILL_FAIL_POSSIBLE_FISHINGPOOL))
                        {
                            //TODO: find reasonable value for fishing hole search
                            fishingHole = LookupFishingHoleAround(20.0f + CONTACT_DISTANCE);
                            if (fishingHole)
                                success = true;
                        }
                    }
                    // just search fishhole for success case
                    else
                        //TODO: find reasonable value for fishing hole search
                        fishingHole = LookupFishingHoleAround(20.0f + CONTACT_DISTANCE);

                    if (success || sWorld.getConfig(CONFIG_BOOL_SKILL_FAIL_GAIN_FISHING))
                        player->UpdateFishingSkill();

                    // fish catch or fail and junk allowed (after 3.1.0)
                    if (success || sWorld.getConfig(CONFIG_BOOL_SKILL_FAIL_LOOT_FISHING))
                    {
                        // prevent removing GO at spell cancel
                        player->RemoveGameObject(this, false);
                        SetOwnerGuid(player->GetObjectGuid());

                        if (fishingHole)                    // will set at success only
                        {
                            fishingHole->Use(player);
                            SetLootState(GO_JUST_DEACTIVATED);
                        }
                        else
                            player->SendLoot(GetObjectGuid(), success ? LOOT_FISHING : LOOT_FISHING_FAIL);
                    }
                    else
                    {
                        // fish escaped, can be deleted now
                        SetLootState(GO_JUST_DEACTIVATED);

                        WorldPacket data(SMSG_FISH_ESCAPED, 0);
                        player->GetSession()->SendPacket(&data);
                    }
                    break;
                }
                case GO_JUST_DEACTIVATED:                   // nothing to do, will be deleted at next update
                    break;
                default:
                {
                    SetLootState(GO_JUST_DEACTIVATED);

                    WorldPacket data(SMSG_FISH_NOT_HOOKED, 0);
                    player->GetSession()->SendPacket(&data);
                    break;
                }
            }

            player->FinishSpell(CURRENT_CHANNELED_SPELL);
            return;
        }
        case GAMEOBJECT_TYPE_SUMMONING_RITUAL:              // 18
        {
            if (user->GetTypeId() != TYPEID_PLAYER)
                return;

            Player* player = (Player*)user;

            Unit* owner = GetOwner();

            GameObjectInfo const* info = GetGOInfo();

            if (owner)
            {
                if (owner->GetTypeId() != TYPEID_PLAYER)
                    return;

                // accept only use by player from same group as owner, excluding owner itself (unique use already added in spell effect)
                if (player == (Player*)owner || (info->summoningRitual.castersGrouped && !player->IsInSameRaidWith(((Player*)owner))))
                    return;

                // expect owner to already be channeling, so if not...
                if (!owner->GetCurrentSpell(CURRENT_CHANNELED_SPELL))
                    return;

                // in case summoning ritual caster is GO creator
                spellCaster = owner;
            }
            else
            {
                if (m_firstUser && player->GetObjectGuid() != m_firstUser && info->summoningRitual.castersGrouped)
                {
                    if (Group* group = player->GetGroup())
                    {
                        if (!group->IsMember(m_firstUser))
                            return;
                    }
                    else
                        return;
                }

                spellCaster = player;
            }

            AddUniqueUse(player);

            if (info->summoningRitual.animSpell)
            {
                player->CastSpell(player, info->summoningRitual.animSpell, true);

                // for this case, summoningRitual.spellId is always triggered
                triggered = true;
            }

            // full amount unique participants including original summoner, need more
            if (GetUniqueUseCount() < info->summoningRitual.reqParticipants)
                return;

            // owner is first user for non-wild GO objects, if it offline value already set to current user
            if (!GetOwnerGuid())
                if (Player* firstUser = GetMap()->GetPlayer(m_firstUser))
                    spellCaster = firstUser;

            spellId = info->summoningRitual.spellId;

            if (spellId == 62330)                           // GO store nonexistent spell, replace by expected
                spellId = 61993;

            // spell have reagent and mana cost but it not expected use its
            // it triggered spell in fact casted at currently channeled GO
            triggered = true;

            // finish owners spell
            if (owner)
                owner->FinishSpell(CURRENT_CHANNELED_SPELL);

            // can be deleted now, if
            if (!info->summoningRitual.ritualPersistent)
                SetLootState(GO_JUST_DEACTIVATED);
            // reset ritual for this GO
            else
                ClearAllUsesData();

            // go to end function to spell casting
            break;
        }
        case GAMEOBJECT_TYPE_SPELLCASTER:                   // 22
        {
            SetUInt32Value(GAMEOBJECT_FLAGS, GO_FLAG_LOCKED);

            GameObjectInfo const* info = GetGOInfo();
            if (!info)
                return;

            if (info->spellcaster.partyOnly)
            {
                Unit* caster = GetOwner();
                if (!caster || caster->GetTypeId() != TYPEID_PLAYER)
                    return;

                if (user->GetTypeId() != TYPEID_PLAYER || !((Player*)user)->IsInSameRaidWith((Player*)caster))
                    return;
            }

            spellId = info->spellcaster.spellId;

            // dismount players
            if (user && user->IsMounted())
                user->RemoveSpellsCausingAura(SPELL_AURA_MOUNTED);

            AddUse();
            break;
        }
        case GAMEOBJECT_TYPE_MEETINGSTONE:                  // 23
        {
            GameObjectInfo const* info = GetGOInfo();

            if (user->GetTypeId() != TYPEID_PLAYER)
                return;

            Player* player = (Player*)user;

            Player* targetPlayer = ObjectAccessor::FindPlayer(player->GetSelectionGuid());

            // accept only use by player from same group for caster except caster itself
            if (!targetPlayer || targetPlayer == player || !targetPlayer->IsInSameGroupWith(player))
                return;

            //required lvl checks!
            uint8 level = player->getLevel();
            if (level < info->meetingstone.minLevel || level > info->meetingstone.maxLevel)
                return;

            level = targetPlayer->getLevel();
            if (level < info->meetingstone.minLevel || level > info->meetingstone.maxLevel)
                return;

            if (info->id == 194097)
                spellId = 61994;                            // Ritual of Summoning
            else
                spellId = 59782;                            // Summoning Stone Effect

            break;
        }
        case GAMEOBJECT_TYPE_FLAGSTAND:                     // 24
        {
            if (user->GetTypeId() != TYPEID_PLAYER)
                return;

            Player* player = (Player*)user;

            if (player->CanUseBattleGroundObject())
            {
                // in battleground check
                BattleGround* bg = player->GetBattleGround();
                if (!bg)
                    return;
                if (player->GetVehicle())
                    return;
                // BG flag click
                // AB:
                // 15001
                // 15002
                // 15003
                // 15004
                // 15005
                bg->EventPlayerClickedOnFlag(player, this);
                return;                                     //we don't need to delete flag ... it is despawned!
            }
            break;
        }
        case GAMEOBJECT_TYPE_FISHINGHOLE:                   // 25
        {
            if (user->GetTypeId() != TYPEID_PLAYER)
                return;

            Player* player = (Player*)user;

            player->SendLoot(GetObjectGuid(), LOOT_FISHINGHOLE);
            player->UpdateAchievementCriteria(ACHIEVEMENT_CRITERIA_TYPE_FISH_IN_GAMEOBJECT, GetGOInfo()->id);
            return;
        }
        case GAMEOBJECT_TYPE_FLAGDROP:                      // 26
        {
            if (user->GetTypeId() != TYPEID_PLAYER)
                return;

            Player* player = (Player*)user;

            if (player->CanUseBattleGroundObject())
            {
                // in battleground check
                BattleGround *bg = player->GetBattleGround();
                if (!bg)
                    return;
                if (player->GetVehicle())
                    return;
                // BG flag dropped
                // WS:
                // 179785 - Silverwing Flag
                // 179786 - Warsong Flag
                // EotS:
                // 184142 - Netherstorm Flag
                GameObjectInfo const* info = GetGOInfo();
                if (info)
                {
                    switch(info->id)
                    {
                        case 179785:                        // Silverwing Flag
                            // check if it's correct bg
                            if (bg->GetTypeID(true) == BATTLEGROUND_WS)
                                bg->EventPlayerClickedOnFlag(player, this);
                            break;
                        case 179786:                        // Warsong Flag
                            if (bg->GetTypeID(true) == BATTLEGROUND_WS)
                                bg->EventPlayerClickedOnFlag(player, this);
                            break;
                        case 184142:                        // Netherstorm Flag
                            if (bg->GetTypeID(true) == BATTLEGROUND_EY)
                                bg->EventPlayerClickedOnFlag(player, this);
                            break;
                    }
                }
                //this cause to call return, all flags must be deleted here!!
                spellId = 0;
                Delete();
            }
            break;
        }
        case GAMEOBJECT_TYPE_CAPTURE_POINT:                 // 29
        {
            // ToDo- research: could dummy creatures be involved?

            //if (user->GetTypeId() != TYPEID_PLAYER)
            //    return;

            GameObjectInfo const* info = GetGOInfo(); // already checked if go is null

            // ID1 vs ID2 are possibly related to team. The world states should probably
            // control which event to be used. For this to work, we need a far better system for
            // sWorldStateMgr (system to store and keep track of states) so that we at all times
            // know the state of every part of the world.

            // Call every event, which is obviously wrong, but can help in further development. For
            // the time being script side can process events and determine which one to use. It
            // require of course that some object call go->Use()

            uint32 progressFaction = m_capturePlayers[TEAM_INDEX_ALLIANCE].size() > m_capturePlayers[TEAM_INDEX_HORDE].size() ? ALLIANCE : HORDE;
            uint32 neutralHalf = info->capturePoint.neutralPercent * 0.5f;
            uint32 eventId = 0;

            // alliance wins tower with max points
            if ((uint32)m_captureTicks == CAPTURE_SLIDER_ALLIANCE && m_captureState == CAPTURE_STATE_PROGRESS)
            {
                if (info->capturePoint.winEventID1)
                    eventId = info->capturePoint.winEventID1;

                m_captureState = CAPTURE_STATE_WIN;
            }
            // horde wins tower with max points
            else if ((uint32)m_captureTicks == CAPTURE_SLIDER_HORDE && m_captureState == CAPTURE_STATE_PROGRESS)
            {
                if (info->capturePoint.winEventID2)
                    eventId = info->capturePoint.winEventID2;

                m_captureState = CAPTURE_STATE_WIN;
            }

            // alliance takes the tower from neutral or contested to alliance
            else if ((m_ownerFaction == TEAM_NONE || m_captureState == CAPTURE_STATE_CONTEST) && progressFaction == ALLIANCE && m_captureTicks > CAPTURE_SLIDER_NEUTRAL + neutralHalf)
            {
                if (info->capturePoint.progressEventID1)
                    eventId = info->capturePoint.progressEventID1;

                // handle objective complete
                if (m_ownerFaction == TEAM_NONE)
                    sWorldPvPMgr.HandleObjectiveComplete(m_capturePlayers[TEAM_INDEX_ALLIANCE], info->capturePoint.progressEventID1);

                // set capture state to alliance
                m_captureState = CAPTURE_STATE_PROGRESS;
                m_ownerFaction = ALLIANCE;
            }
            // horde takes the tower from neutral or contested to horde
            else if ((m_ownerFaction == TEAM_NONE || m_captureState == CAPTURE_STATE_CONTEST) && progressFaction == HORDE && m_captureTicks < CAPTURE_SLIDER_NEUTRAL - neutralHalf)
            {
                if (info->capturePoint.progressEventID2)
                    eventId = info->capturePoint.progressEventID2;

                // handle objective complete
                if (m_ownerFaction == TEAM_NONE)
                    sWorldPvPMgr.HandleObjectiveComplete(m_capturePlayers[TEAM_INDEX_HORDE], info->capturePoint.progressEventID2);

                // set capture state to horde
                m_captureState = CAPTURE_STATE_PROGRESS;
                m_ownerFaction = HORDE;
            }

            // alliance takes the tower from horde to neutral
            else if (m_ownerFaction == HORDE && progressFaction == ALLIANCE && m_captureTicks >= CAPTURE_SLIDER_NEUTRAL - neutralHalf)
            {
                if (info->capturePoint.neutralEventID1)
                    eventId = info->capturePoint.neutralEventID1;

                m_captureState = CAPTURE_STATE_NEUTRAL;
                m_ownerFaction = TEAM_NONE;
            }
            // horde takes the tower from alliance to neutral
            else if (m_ownerFaction == ALLIANCE && progressFaction == HORDE && m_captureTicks <= CAPTURE_SLIDER_NEUTRAL + neutralHalf)
            {
                if (info->capturePoint.neutralEventID2)
                    eventId = info->capturePoint.neutralEventID2;

                m_captureState = CAPTURE_STATE_NEUTRAL;
                m_ownerFaction = TEAM_NONE;
            }

            // alliance attacks tower which is in progress or control by horde (except if alliance also gains control in that case)
            else if (m_ownerFaction == HORDE && progressFaction == ALLIANCE && (m_captureState == CAPTURE_STATE_PROGRESS || m_captureState == CAPTURE_STATE_WIN))
            {
                if (info->capturePoint.contestedEventID1)
                    eventId = info->capturePoint.contestedEventID1;

                m_captureState = CAPTURE_STATE_CONTEST;
            }
            // horde attacks tower which is in progress or control by alliance (except if horde also gains control in that case)
            else if (m_ownerFaction == ALLIANCE && progressFaction == HORDE && (m_captureState == CAPTURE_STATE_PROGRESS || m_captureState == CAPTURE_STATE_WIN))
            {
                if (info->capturePoint.contestedEventID2)
                    eventId = info->capturePoint.contestedEventID2;

                m_captureState = CAPTURE_STATE_CONTEST;
            }

            if (eventId)
            {
                // send zone script
                if (m_zoneScript)
                    m_zoneScript->ProcessEvent(this, eventId, progressFaction);
                // if zone script fails send to ScriptMgr
                // TODO: WHY?
                //else if (!sScriptMgr.OnProcessEvent(eventId, user, this, true))
                //    GetMap()->ScriptsStart(sEventScripts, eventId, user, this);
            }

            // Some has spell, need to process those further.
            return;
        }
        case GAMEOBJECT_TYPE_BARBER_CHAIR:                  // 32
        {
            GameObjectInfo const* info = GetGOInfo();
            if (!info)
                return;

            if (user->GetTypeId() != TYPEID_PLAYER)
                return;

            Player* player = (Player*)user;

            // fallback, will always work
            player->TeleportTo(GetMapId(), GetPositionX(), GetPositionY(), GetPositionZ(), GetOrientation(),TELE_TO_NOT_LEAVE_TRANSPORT | TELE_TO_NOT_LEAVE_COMBAT | TELE_TO_NOT_UNSUMMON_PET);

            WorldPacket data(SMSG_ENABLE_BARBER_SHOP, 0);
            player->GetSession()->SendPacket(&data);

            player->SetStandState(UNIT_STAND_STATE_SIT_LOW_CHAIR + info->barberChair.chairheight);
            return;
        }
        default:
            sLog.outError("GameObject::Use unhandled GameObject type %u (entry %u).", GetGoType(), GetEntry());
            return;
    }

    if (!spellId)
        return;

    SpellEntry const *spellInfo = sSpellStore.LookupEntry(spellId);
    if (!spellInfo)
    {
        sLog.outError("WORLD: unknown spell id %u at use action for gameobject (Entry: %u GoType: %u )", spellId, GetEntry(), GetGoType());
        return;
    }

    Spell *spell = new Spell(spellCaster, spellInfo, triggered, GetObjectGuid());

    // spell target is user of GO
    SpellCastTargets targets;
    targets.setUnitTarget(user);

    spell->prepare(&targets);
}

bool GameObject::IsInRange(float x, float y, float z, float radius) const
{
    GameObjectDisplayInfoEntry const *info = sGameObjectDisplayInfoStore.LookupEntry(GetUInt32Value(GAMEOBJECT_DISPLAYID));
    if (!info)
        return IsWithinDist3d(x, y, z, radius);

    float dx = x - GetPositionX();
    float dy = y - GetPositionY();
    float dz = z - GetPositionZ();
    float dist = sqrt(dx*dx + dy*dy);

    if (dist <= CONTACT_DISTANCE)   // prevent division by 0
        return true;

    float sinA = sin(GetOrientation());
    float cosA = cos(GetOrientation());
    float sinB = dx / dist;
    float cosB = dy / dist;

    dx = dist * (cosA * cosB + sinA * sinB);
    dy = dist * (cosA * sinB - sinA * cosB);

    return dx < info->maxX + radius && dx > info->minX - radius
        && dy < info->maxY + radius && dy > info->minY - radius
        && dz < info->maxZ + radius && dz > info->minZ - radius;
}

void GameObject::DamageTaken(Unit* pDoneBy, uint32 damage, uint32 spellId)
{
    if (GetGoType() != GAMEOBJECT_TYPE_DESTRUCTIBLE_BUILDING || !m_health)
        return;

    Player* pWho = NULL;
    if (pDoneBy && pDoneBy->GetTypeId() == TYPEID_PLAYER)
        pWho = (Player*)pDoneBy;

    if (pDoneBy && ((Creature*)pDoneBy)->GetVehicleKit())
        pWho = (Player*)pDoneBy->GetCharmerOrOwner();


    DEBUG_FILTER_LOG(LOG_FILTER_DAMAGE, "GO damage taken: %u to health %u", damage, m_health);

    if (m_health > damage)
    {
         m_health -= damage;
         if (pWho)
             if (BattleGround *bg = pWho->GetBattleGround())
                 bg->EventPlayerDamageGO(pWho, this, m_goInfo->destructibleBuilding.damageEvent, spellId);
    }

    else
        m_health = 0;

    if (HasFlag(GAMEOBJECT_FLAGS, GO_FLAG_DAMAGED)) // from damaged to destroyed
    {
        if (!m_health)
        {
            RemoveFlag(GAMEOBJECT_FLAGS, GO_FLAG_DAMAGED);
            SetFlag(GAMEOBJECT_FLAGS, GO_FLAG_DESTROYED);
            SetDisplayId(m_goInfo->destructibleBuilding.destroyedDisplayId);
            GetMap()->ScriptsStart(sEventScripts, m_goInfo->destructibleBuilding.destroyedEvent, pDoneBy, this);
            if (pWho)
            {
                if (BattleGround *bg = pWho->GetBattleGround())
                    bg->EventPlayerDamageGO(pWho, this, m_goInfo->destructibleBuilding.destroyedEvent, spellId);
            }
        }
    }
    else                                            // from intact to damaged
    {
        if (m_health <= m_goInfo->destructibleBuilding.damagedNumHits)
        {
            SetFlag(GAMEOBJECT_FLAGS, GO_FLAG_DAMAGED);
            SetDisplayId(m_goInfo->destructibleBuilding.damagedDisplayId);
            GetMap()->ScriptsStart(sEventScripts, m_goInfo->destructibleBuilding.damageEvent, pDoneBy, this);
            // if we have a "dead" display we can "kill" the building after its damaged
            if (m_goInfo->destructibleBuilding.destroyedDisplayId)
            {
                m_health = m_goInfo->destructibleBuilding.damagedNumHits;
                if (!m_health)
                    m_health = 1;
            }
            // otherwise we just handle it as "destroyed"
            else
                m_health = 0;

            if (pWho)
                if (BattleGround *bg = pWho->GetBattleGround())
                {
                    bg->EventPlayerDamageGO(pWho, this, m_goInfo->destructibleBuilding.damagedEvent, spellId);
                }
         }
    }
    SetGoAnimProgress(m_health * 255 / GetMaxHealth());
}

void GameObject::Rebuild(Unit* pWho)
{
    if (GetGoType() != GAMEOBJECT_TYPE_DESTRUCTIBLE_BUILDING)
        return;

    RemoveFlag(GAMEOBJECT_FLAGS, GO_FLAG_DAMAGED | GO_FLAG_DESTROYED);
    SetDisplayId(m_goInfo->displayId);
    m_health = GetMaxHealth();
    GetMap()->ScriptsStart(sEventScripts, m_goInfo->destructibleBuilding.rebuildingEvent, pWho, this);

    SetGoAnimProgress(255);
}

// overwrite WorldObject function for proper name localization
const char* GameObject::GetNameForLocaleIdx(int32 loc_idx) const
{
    if (loc_idx >= 0)
    {
        GameObjectLocale const *cl = sObjectMgr.GetGameObjectLocale(GetEntry());
        if (cl)
        {
            if (cl->Name.size() > (size_t)loc_idx && !cl->Name[loc_idx].empty())
                return cl->Name[loc_idx].c_str();
        }
    }

    return GetName();
}

using G3D::Quat;
struct QuaternionCompressed
{
    QuaternionCompressed() : m_raw(0) {}
    QuaternionCompressed(int64 val) : m_raw(val) {}
    QuaternionCompressed(const Quat& quat) { Set(quat); }

    enum{
        PACK_COEFF_YZ = 1 << 20,
        PACK_COEFF_X = 1 << 21,
    };

    void Set(const Quat& quat)
    {
        int8 w_sign = (quat.w >= 0 ? 1 : -1);
        int64 X = int32(quat.x * PACK_COEFF_X) * w_sign & ((1 << 22) - 1);
        int64 Y = int32(quat.y * PACK_COEFF_YZ) * w_sign & ((1 << 21) - 1);
        int64 Z = int32(quat.z * PACK_COEFF_YZ) * w_sign & ((1 << 21) - 1);
        m_raw = Z | (Y << 21) | (X << 42);
    }

    Quat Unpack() const
    {
        double x = (double)(m_raw >> 42) / (double)PACK_COEFF_X;
        double y = (double)(m_raw << 22 >> 43) / (double)PACK_COEFF_YZ;
        double z = (double)(m_raw << 43 >> 43) / (double)PACK_COEFF_YZ;
        double w = 1 - (x * x + y * y + z * z);
        MANGOS_ASSERT(w >= 0);
        w = sqrt(w);

        return Quat(x,y,z,w);
    }

    int64 m_raw;
};

void GameObject::SetWorldRotation(float qx, float qy, float qz, float qw)
{
    Quat rotation(qx, qy, qz, qw);
    // Temporary solution for gameobjects that has no rotation data in DB:
    if (fabs(qz) < M_NULL_F && fabs(qw) < M_NULL_F)
        rotation = Quat::fromAxisAngleRotation(G3D::Vector3::unitZ(), GetOrientation());

    rotation.unitize();
    m_packedRotation = QuaternionCompressed(rotation).m_raw;
    m_worldRotation.x = rotation.x;
    m_worldRotation.y = rotation.y;
    m_worldRotation.z = rotation.z;
    m_worldRotation.w = rotation.w;
}

void GameObject::SetTransportPathRotation(QuaternionData rotation)
{
    SetFloatValue(GAMEOBJECT_PARENTROTATION+0, rotation.x);
    SetFloatValue(GAMEOBJECT_PARENTROTATION+1, rotation.y);
    SetFloatValue(GAMEOBJECT_PARENTROTATION+2, rotation.z);
    SetFloatValue(GAMEOBJECT_PARENTROTATION+3, rotation.w);
}

void GameObject::SetWorldRotationAngles(float z_rot, float y_rot, float x_rot)
{
    Quat quat( G3D::Matrix3::fromEulerAnglesZYX(z_rot, y_rot, x_rot) );
    SetWorldRotation(quat.x, quat.y, quat.z, quat.w);
}

bool GameObject::IsHostileTo(Unit const* unit) const
{
    // always non-hostile to GM in GM mode
    if (unit->GetTypeId()==TYPEID_PLAYER && ((Player const*)unit)->isGameMaster())
        return false;

    // test owner instead if have
    if (Unit const* owner = GetOwner())
        return owner->IsHostileTo(unit);

    if (Unit const* targetOwner = unit->GetCharmerOrOwner())
        return IsHostileTo(targetOwner);

    // for not set faction case (wild object) use hostile case
    if(!GetGOInfo()->faction)
        return true;

    // faction base cases
    FactionTemplateEntry const*tester_faction = sFactionTemplateStore.LookupEntry(GetGOInfo()->faction);
    FactionTemplateEntry const*target_faction = unit->getFactionTemplateEntry();
    if(!tester_faction || !target_faction)
        return false;

    // GvP forced reaction and reputation case
    if (unit->GetTypeId()==TYPEID_PLAYER)
    {
<<<<<<< HEAD
        // forced reaction
        if (tester_faction->faction)
        {
            if (ReputationRank const* force = ((Player*)unit)->GetReputationMgr().GetForcedRankIfAny(tester_faction))
                return *force <= REP_HOSTILE;

            // apply reputation state
            FactionEntry const* raw_tester_faction = sFactionStore.LookupEntry(tester_faction->faction);
            if (raw_tester_faction && raw_tester_faction->reputationListID >=0 )
                return ((Player const*)unit)->GetReputationMgr().GetRank(raw_tester_faction) <= REP_HOSTILE;
=======
        if (tester_faction->faction)
        {
            // apply reputation state
            FactionEntry const* raw_tester_faction = sFactionStore.LookupEntry(tester_faction->faction);
            if (raw_tester_faction && raw_tester_faction->reputationListID >=0 )
                return ((Player const*)unit)->GetReputationMgr().GetRank(raw_tester_faction, true) <= REP_HOSTILE;
>>>>>>> 74176fd3
        }
    }

    // common faction based case (GvC,GvP)
    return tester_faction->IsHostileTo(*target_faction);
}

bool GameObject::IsFriendlyTo(Unit const* unit) const
{
    // always friendly to GM in GM mode
    if (unit->GetTypeId()==TYPEID_PLAYER && ((Player const*)unit)->isGameMaster())
        return true;

    // test owner instead if have
    if (Unit const* owner = GetOwner())
        return owner->IsFriendlyTo(unit);

    if (Unit const* targetOwner = unit->GetCharmerOrOwner())
        return IsFriendlyTo(targetOwner);

    // for not set faction case (wild object) use hostile case
    if(!GetGOInfo()->faction)
        return false;

    // faction base cases
    FactionTemplateEntry const*tester_faction = sFactionTemplateStore.LookupEntry(GetGOInfo()->faction);
    FactionTemplateEntry const*target_faction = unit->getFactionTemplateEntry();
    if(!tester_faction || !target_faction)
        return false;

    // GvP forced reaction and reputation case
    if (unit->GetTypeId()==TYPEID_PLAYER)
    {
<<<<<<< HEAD
        // forced reaction
        if (tester_faction->faction)
        {
            if (ReputationRank const* force =((Player*)unit)->GetReputationMgr().GetForcedRankIfAny(tester_faction))
                return *force >= REP_FRIENDLY;

            // apply reputation state
            if (FactionEntry const* raw_tester_faction = sFactionStore.LookupEntry(tester_faction->faction))
                if (raw_tester_faction->reputationListID >=0 )
                    return ((Player const*)unit)->GetReputationMgr().GetRank(raw_tester_faction) >= REP_FRIENDLY;
=======
        if (tester_faction->faction)
        {
            // apply reputation state
            if (FactionEntry const* raw_tester_faction = sFactionStore.LookupEntry(tester_faction->faction))
                if (raw_tester_faction->reputationListID >=0 )
                    return ((Player const*)unit)->GetReputationMgr().GetRank(raw_tester_faction, true) >= REP_FRIENDLY;
>>>>>>> 74176fd3
        }
    }

    // common faction based case (GvC,GvP)
    return tester_faction->IsFriendlyTo(*target_faction);
}

void GameObject::SetDisplayId(uint32 modelId)
{
    SetUInt32Value(GAMEOBJECT_DISPLAYID, modelId);
    m_displayInfo = sGameObjectDisplayInfoStore.LookupEntry(modelId);
}

void GameObject::StartGroupLoot(Group* group, uint32 timer)
{
    m_groupLootId = group->GetId();
    m_groupLootTimer = timer;
}

void GameObject::StopGroupLoot()
{
    if (!m_groupLootId)
        return;

    if (Group* group = sObjectMgr.GetGroupById(m_groupLootId))
        group->EndRoll();

    m_groupLootTimer = 0;
    m_groupLootId = 0;
}

Player* GameObject::GetOriginalLootRecipient() const
{
    return m_lootRecipientGuid ? ObjectAccessor::FindPlayer(m_lootRecipientGuid) : NULL;
}

Group* GameObject::GetGroupLootRecipient() const
{
    // original recipient group if set and not disbanded
    return m_lootGroupRecipientId ? sObjectMgr.GetGroupById(m_lootGroupRecipientId) : NULL;
}

Player* GameObject::GetLootRecipient() const
{
    // original recipient group if set and not disbanded
    Group* group = GetGroupLootRecipient();

    // original recipient player if online
    Player* player = GetOriginalLootRecipient();

    // if group not set or disbanded return original recipient player if any
    if (!group)
        return player;

    // group case

    // return player if it still be in original recipient group
    if (player && player->GetGroup() == group)
        return player;

    // find any in group
    for (GroupReference* itr = group->GetFirstMember(); itr != NULL; itr = itr->next())
        if (Player* newPlayer = itr->getSource())
            return newPlayer;

    return NULL;
}

void GameObject::SetLootRecipient(Unit* pUnit)
{
    // set the player whose group should receive the right
    // to loot the gameobject after its used
    // should be set to NULL after the loot disappears

    if (!pUnit)
    {
        m_lootRecipientGuid.Clear();
        m_lootGroupRecipientId = 0;
        return;
    }

    Player* player = pUnit->GetCharmerOrOwnerPlayerOrPlayerItself();
    if (!player)                                            // normal creature, no player involved
        return;

    // set player for non group case or if group will disbanded
    m_lootRecipientGuid = player->GetObjectGuid();

    // set group for group existed case including if player will leave group at loot time
    if (Group* group = player->GetGroup())
        m_lootGroupRecipientId = group->GetId();
}

float GameObject::GetObjectBoundingRadius() const
{
    //FIXME:
    // 1. This is clearly hack way because GameObjectDisplayInfoEntry have 6 floats related to GO sizes, but better that use DEFAULT_WORLD_OBJECT_SIZE
    // 2. In some cases this must be only interactive size, not GO size, current way can affect creature target point auto-selection in strange ways for big underground/virtual GOs
    if (m_displayInfo)
        return fabs(m_displayInfo->minX) * GetObjectScale();

    return DEFAULT_WORLD_OBJECT_SIZE;
}

bool GameObject::IsInSkillupList(Player* player) const
{
    return m_SkillupSet.find(player->GetObjectGuid()) != m_SkillupSet.end();
}

void GameObject::AddToSkillupList(Player* player)
{
    m_SkillupSet.insert(player->GetObjectGuid());
}

struct AddGameObjectToRemoveListInMapsWorker
{
    AddGameObjectToRemoveListInMapsWorker(ObjectGuid guid) : i_guid(guid) {}

    void operator() (Map* map)
    {
        if (GameObject* pGameobject = map->GetGameObject(i_guid))
            pGameobject->AddObjectToRemoveList();
    }

    ObjectGuid i_guid;
};

void GameObject::AddToRemoveListInMaps(uint32 db_guid, GameObjectData const* data)
{
    AddGameObjectToRemoveListInMapsWorker worker(ObjectGuid(HIGHGUID_GAMEOBJECT, data->id, db_guid));
    sMapMgr.DoForAllMapsWithMapId(data->mapid, worker);
}

struct SpawnGameObjectInMapsWorker
{
    SpawnGameObjectInMapsWorker(uint32 guid, GameObjectData const* data)
        : i_guid(guid), i_data(data) {}

    void operator() (Map* map)
    {
        // Spawn if necessary (loaded grids only)
        if (map->IsLoaded(i_data->posX, i_data->posY))
        {
            GameObject* pGameobject = new GameObject;
            //DEBUG_LOG("Spawning gameobject %u", *itr);
            if (!pGameobject->LoadFromDB(i_guid, map))
            {
                delete pGameobject;
            }
            else
            {
                if (pGameobject->isSpawnedByDefault())
                    map->Add(pGameobject);
            }
        }
    }

    uint32 i_guid;
    GameObjectData const* i_data;
};

void GameObject::SpawnInMaps(uint32 db_guid, GameObjectData const* data)
{
    SpawnGameObjectInMapsWorker worker(db_guid, data);
    sMapMgr.DoForAllMapsWithMapId(data->mapid, worker);
}

bool GameObject::HasStaticDBSpawnData() const
{
    return sObjectMgr.GetGOData(GetGUIDLow()) != NULL;
}

bool GameObject::IsWildSummoned() const
{
    // All Wild GOs are summoned by a spell and have no owner entry
    if (!GetSpellId() || !GetOwnerGuid().IsEmpty())
        return false;

    // This check is likely not needed
    if (SpellEntry const* spellInfo = sSpellStore.LookupEntry(GetSpellId()))
    {
        for (int eff_idx = 0; eff_idx < MAX_EFFECT_INDEX; ++eff_idx)
        {
            if (spellInfo->Effect[eff_idx] == SPELL_EFFECT_SUMMON_OBJECT_WILD && GetEntry() == (uint32)spellInfo->EffectMiscValue[eff_idx])
                return true;
        }
    }

    // Also possible add MANGOS_ASSERT(false) or weaker bug-report to note this unexpected case.
    return false;
}

float GameObject::GetDeterminativeSize() const
{
    if (!IsInWorld())
        return 0.0f;

    GameObjectDisplayInfoEntry const *info = sGameObjectDisplayInfoStore.LookupEntry(GetUInt32Value(GAMEOBJECT_DISPLAYID));
    if (!info)
        return 0.0f;

    float dx = info->maxX - info->minX;
    float dy = info->maxY - info->minY;
    float dz = info->maxZ - info->minZ;
    float _size = sqrt(dx*dx + dy*dy +dz*dz);

    return _size;
}<|MERGE_RESOLUTION|>--- conflicted
+++ resolved
@@ -2151,25 +2151,12 @@
     // GvP forced reaction and reputation case
     if (unit->GetTypeId()==TYPEID_PLAYER)
     {
-<<<<<<< HEAD
-        // forced reaction
-        if (tester_faction->faction)
-        {
-            if (ReputationRank const* force = ((Player*)unit)->GetReputationMgr().GetForcedRankIfAny(tester_faction))
-                return *force <= REP_HOSTILE;
-
-            // apply reputation state
-            FactionEntry const* raw_tester_faction = sFactionStore.LookupEntry(tester_faction->faction);
-            if (raw_tester_faction && raw_tester_faction->reputationListID >=0 )
-                return ((Player const*)unit)->GetReputationMgr().GetRank(raw_tester_faction) <= REP_HOSTILE;
-=======
         if (tester_faction->faction)
         {
             // apply reputation state
             FactionEntry const* raw_tester_faction = sFactionStore.LookupEntry(tester_faction->faction);
             if (raw_tester_faction && raw_tester_faction->reputationListID >=0 )
                 return ((Player const*)unit)->GetReputationMgr().GetRank(raw_tester_faction, true) <= REP_HOSTILE;
->>>>>>> 74176fd3
         }
     }
 
@@ -2203,25 +2190,12 @@
     // GvP forced reaction and reputation case
     if (unit->GetTypeId()==TYPEID_PLAYER)
     {
-<<<<<<< HEAD
-        // forced reaction
-        if (tester_faction->faction)
-        {
-            if (ReputationRank const* force =((Player*)unit)->GetReputationMgr().GetForcedRankIfAny(tester_faction))
-                return *force >= REP_FRIENDLY;
-
-            // apply reputation state
-            if (FactionEntry const* raw_tester_faction = sFactionStore.LookupEntry(tester_faction->faction))
-                if (raw_tester_faction->reputationListID >=0 )
-                    return ((Player const*)unit)->GetReputationMgr().GetRank(raw_tester_faction) >= REP_FRIENDLY;
-=======
         if (tester_faction->faction)
         {
             // apply reputation state
             if (FactionEntry const* raw_tester_faction = sFactionStore.LookupEntry(tester_faction->faction))
                 if (raw_tester_faction->reputationListID >=0 )
                     return ((Player const*)unit)->GetReputationMgr().GetRank(raw_tester_faction, true) >= REP_FRIENDLY;
->>>>>>> 74176fd3
         }
     }
 
