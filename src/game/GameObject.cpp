/*
 * Copyright (C) 2005-2012 MaNGOS <http://getmangos.com/>
 *
 * This program is free software; you can redistribute it and/or modify
 * it under the terms of the GNU General Public License as published by
 * the Free Software Foundation; either version 2 of the License, or
 * (at your option) any later version.
 *
 * This program is distributed in the hope that it will be useful,
 * but WITHOUT ANY WARRANTY; without even the implied warranty of
 * MERCHANTABILITY or FITNESS FOR A PARTICULAR PURPOSE.  See the
 * GNU General Public License for more details.
 *
 * You should have received a copy of the GNU General Public License
 * along with this program; if not, write to the Free Software
 * Foundation, Inc., 59 Temple Place, Suite 330, Boston, MA  02111-1307  USA
 */

#include "GameObject.h"
#include "QuestDef.h"
#include "ObjectMgr.h"
#include "PoolManager.h"
#include "SpellMgr.h"
#include "Spell.h"
#include "UpdateMask.h"
#include "Opcodes.h"
#include "WorldPacket.h"
#include "World.h"
#include "Database/DatabaseEnv.h"
#include "LootMgr.h"
#include "GridNotifiers.h"
#include "GridNotifiersImpl.h"
#include "CellImpl.h"
#include "InstanceData.h"
#include "MapManager.h"
#include "MapPersistentStateMgr.h"
#include "BattleGround.h"
#include "WorldPvP/WorldPvPMgr.h"
#include "BattleGroundAV.h"
#include "Util.h"
#include "ScriptMgr.h"
#include "vmap/GameObjectModel.h"
#include "vmap/DynamicTree.h"
#include <G3D/Quat.h>


GameObject::GameObject() : WorldObject(),
    m_goInfo(NULL),
    m_displayInfo(NULL),
    m_model(NULL)
{
    m_objectType |= TYPEMASK_GAMEOBJECT;
    m_objectTypeId = TYPEID_GAMEOBJECT;

    m_updateFlag = (UPDATEFLAG_HIGHGUID | UPDATEFLAG_HAS_POSITION | UPDATEFLAG_POSITION | UPDATEFLAG_ROTATION);

    m_valuesCount = GAMEOBJECT_END;
    m_respawnTime = 0;
    m_respawnDelayTime = 25;
    m_lootState = GO_NOT_READY;
    m_spawnedByDefault = true;
    m_useTimes = 0;
    m_spellId = 0;
    m_captureTime = 1000;
    m_captureTicks = (float)CAPTURE_SLIDER_NEUTRAL;
    m_captureState = CAPTURE_STATE_NEUTRAL;
    m_ownerFaction = TEAM_NONE;
    m_cooldownTime = 0;

    m_health = 0;

    m_packedRotation = 0;
}

GameObject::~GameObject()
{
    delete m_model;
}

void GameObject::AddToWorld()
{
    ///- Register the gameobject for guid lookup
    if(!IsInWorld())
    {
        MAPLOCK_WRITE(this, MAP_LOCK_TYPE_DEFAULT);
        GetMap()->GetObjectsStore().insert<GameObject>(GetObjectGuid(), (GameObject*)this);
    }
<<<<<<< HEAD
=======

    if (m_model)
        GetMap()->InsertGameObjectModel(*m_model);
    bool startOpen = (GetGoType() == GAMEOBJECT_TYPE_DOOR || GetGoType() == GAMEOBJECT_TYPE_BUTTON ? GetGOInfo()->door.startOpen : false);
    EnableCollision(!startOpen);
>>>>>>> c100fc57

    Object::AddToWorld();
}

void GameObject::RemoveFromWorld()
{
    ///- Remove the gameobject from the accessor
    if (IsInWorld())
    {
        // Remove GO from owner
        if (ObjectGuid owner_guid = GetOwnerGuid())
        {
            if (Unit* owner = ObjectAccessor::GetUnit(*this,owner_guid))
                owner->RemoveGameObject(this,false);
            else
            {
                sLog.outError("Delete %s with SpellId %u LinkedGO %u that lost references to owner %s GO list. Crash possible later.",
                    GetGuidStr().c_str(), m_spellId, GetGOInfo()->GetLinkedGameObjectEntry(), owner_guid.GetString().c_str());
            }
        }
<<<<<<< HEAD
=======

        if (m_model)
            if (GetMap()->ContainsGameObjectModel(*m_model))
                GetMap()->RemoveGameObjectModel(*m_model);

>>>>>>> c100fc57
        MAPLOCK_WRITE(this, MAP_LOCK_TYPE_DEFAULT);
        GetMap()->GetObjectsStore().erase<GameObject>(GetObjectGuid(), (GameObject*)NULL);
    }

    Object::RemoveFromWorld();
}

bool GameObject::Create(uint32 guidlow, uint32 name_id, Map *map, uint32 phaseMask, float x, float y, float z, float ang, QuaternionData rotation, uint8 animprogress, GOState go_state)
{
    MANGOS_ASSERT(map);
    Relocate(x,y,z,ang);
    SetMap(map);
    SetPhaseMask(phaseMask,false);

    if(!IsPositionValid())
    {
        sLog.outError("Gameobject (GUID: %u Entry: %u ) not created. Suggested coordinates are invalid (X: %f Y: %f)",guidlow,name_id,x,y);
        return false;
    }

    GameObjectInfo const* goinfo = ObjectMgr::GetGameObjectInfo(name_id);
    if (!goinfo)
    {
        sLog.outErrorDb("Gameobject (GUID: %u) not created: Entry %u does not exist in `gameobject_template`. Map: %u  (X: %f Y: %f Z: %f) ang: %f",guidlow, name_id, map->GetId(), x, y, z, ang);
        return false;
    }

    Object::_Create(ObjectGuid(HIGHGUID_GAMEOBJECT, goinfo->id, guidlow));

    m_goInfo = goinfo;

    if (goinfo->type >= MAX_GAMEOBJECT_TYPE)
    {
        sLog.outErrorDb("Gameobject (GUID: %u) not created: Entry %u has invalid type %u in `gameobject_template`. It may crash client if created.",guidlow,name_id,goinfo->type);
        return false;
    }

    SetObjectScale(goinfo->size);

    SetWorldRotation(rotation.x,rotation.y,rotation.z,rotation.w);
    // For most of gameobjects is (0, 0, 0, 1) quaternion, only some transports has not standart rotation
    if (const GameObjectDataAddon * addon = sGameObjectDataAddonStorage.LookupEntry<GameObjectDataAddon>(guidlow))
        SetTransportPathRotation(addon->path_rotation);
    else
        SetTransportPathRotation(QuaternionData(0,0,0,1));

    SetUInt32Value(GAMEOBJECT_FACTION, goinfo->faction);
    SetUInt32Value(GAMEOBJECT_FLAGS, goinfo->flags);

    if (goinfo->type == GAMEOBJECT_TYPE_TRANSPORT)
        SetFlag(GAMEOBJECT_FLAGS, (GO_FLAG_TRANSPORT | GO_FLAG_NODESPAWN));

    SetEntry(goinfo->id);
    SetDisplayId(goinfo->displayId);

    m_model = GameObjectModel::construct(this);
    // GAMEOBJECT_BYTES_1, index at 0, 1, 2 and 3
    SetGoState(go_state);
    SetGoType(GameobjectTypes(goinfo->type));
    SetGoArtKit(0);                                         // unknown what this is
    SetGoAnimProgress(animprogress);

    if (goinfo->type == GAMEOBJECT_TYPE_DESTRUCTIBLE_BUILDING)
    {
        m_health = GetMaxHealth();
        // destructible GO's show their "HP" as their animprogress
        SetGoAnimProgress(255);
    }

    if (goinfo->type == GAMEOBJECT_TYPE_TRANSPORT)
    {
        SetUInt32Value(GAMEOBJECT_LEVEL, goinfo->transport.pause);
        if (goinfo->transport.startOpen)
            SetGoState(GO_STATE_ACTIVE);
    }

    //Notify the map's instance data.
    //Only works if you create the object in it, not if it is moves to that map.
    //Normally non-players do not teleport to other maps.
    if (InstanceData* iData = map->GetInstanceData())
        iData->OnObjectCreate(this);

    // Init and notify the outdoor pvp script
    SetZoneScript();
    if (m_zoneScript)
        m_zoneScript->OnGameObjectCreate(this);

    // In case of grid load / unload we need to reset the values of a Capture Point to the ones they were before the unload
    if (goinfo->type == GAMEOBJECT_TYPE_CAPTURE_POINT)
    {
        // get current capture ticks if the grid is unloaded
        m_captureTicks = sWorldPvPMgr.GetCapturePointSlider(GetEntry());

        // based on the capture ticks set the state of the capture point
        if (m_captureTicks >= CAPTURE_SLIDER_NEUTRAL - goinfo->capturePoint.neutralPercent * 0.5f && m_captureTicks <= CAPTURE_SLIDER_NEUTRAL + goinfo->capturePoint.neutralPercent * 0.5f)
        {
            m_captureState = CAPTURE_STATE_NEUTRAL;
            SetGoArtKit(GO_ARTKIT_BANNER_NEUTRAL);
        }
        // if there is no win or neutral set to progress - contest will be set automatically if necessary
        else
        {
            if (m_captureTicks == CAPTURE_SLIDER_ALLIANCE || m_captureTicks == CAPTURE_SLIDER_HORDE)
                m_captureState = CAPTURE_STATE_WIN;
            else
                m_captureState = CAPTURE_STATE_PROGRESS;

            // Also reset artkits
            SetGoArtKit(m_captureTicks > CAPTURE_SLIDER_NEUTRAL ? GO_ARTKIT_BANNER_ALLIANCE : GO_ARTKIT_BANNER_HORDE);
        }
    }

    return true;
}

void GameObject::Update(uint32 update_diff, uint32 diff)
{
    if (GetObjectGuid().IsMOTransport())
    {
        //((Transport*)this)->Update(p_time);
        return;
    }

    if (GetGoType() == GAMEOBJECT_TYPE_CAPTURE_POINT && !GetMap()->IsBattleGroundOrArena())
    {
        if (m_captureTime < diff)
        {
            // TODO: On blizz at Zanga with 1 player it increased every 5 seconds + ~150ms and always increased the slider by 1 at same time as player get capture point zone enter packet
            m_captureTime = 1000;

            // TODO: Move following code to seperate function
            GameObjectInfo const* info = this->GetGOInfo();
            if (!info) // TODO: Do we actually need this null check?
                return;

            // visual banners of go type 29 don't have radius
            float radius = info->capturePoint.radius;
            if (!radius)
                return;

            // return if the capture point is locked
            if (sWorldPvPMgr.GetCapturePointLockState(GetEntry()))
                return;

            // search for players in radius
            std::list<Player*> pointPlayers;
            MaNGOS::AnyPlayerInObjectRangeCheck u_check(this, radius);
            MaNGOS::PlayerListSearcher<MaNGOS::AnyPlayerInObjectRangeCheck> checker(pointPlayers, u_check);
            Cell::VisitWorldObjects(this, checker, radius);

            // remove players who left capture point zone
            for (uint8 team = 0; team < PVP_TEAM_COUNT; ++team)
            {
                ObjectGuidSet::iterator itr, next;
                for (itr = m_capturePlayers[team].begin(); itr != m_capturePlayers[team].end(); itr = next)
                {
                    next = itr;
                    ++next;

                    Player* pPlayer = sObjectMgr.GetPlayer(*itr);
                    if (!pPlayer)
                        continue;

                    if (std::find(pointPlayers.begin(), pointPlayers.end(), pPlayer) == pointPlayers.end() || !pPlayer->IsWorldPvPActive())
                    {
                        // send capture point leave packet
                        if (pPlayer && pPlayer->IsInWorld())
                            pPlayer->SendUpdateWorldState(info->capturePoint.worldState1, 0); // TODO: Create enum for world state activate and deactivate (1 and 0)
                        m_capturePlayers[team].erase((*itr));
                    }
                }
            }

            uint32 oldTicks = m_captureTicks;
            uint32 neutralPercent = info->capturePoint.neutralPercent;

            // add players who entered capture point zone
            for (std::list<Player*>::iterator itr = pointPlayers.begin(); itr != pointPlayers.end(); ++itr)
            {
                if ((*itr) && (*itr)->IsInWorld() && (*itr)->IsWorldPvPActive())
                {
                    // the std:insert:pair::second element in the pair is set to false if an element with the same value existed
                    if (m_capturePlayers[GetTeamIndex(((Player*)(*itr))->GetTeam())].insert((*itr)->GetObjectGuid()).second)
                    {
                        // send capture point zone enter packets
                        (*itr)->SendUpdateWorldState(info->capturePoint.worldState3, neutralPercent);
                        (*itr)->SendUpdateWorldState(info->capturePoint.worldState2, oldTicks);
                        (*itr)->SendUpdateWorldState(info->capturePoint.worldState1, 1);
                        //(*itr)->SendUpdateWorldState(info->capturePoint.worldState2, oldTicks); // also sent redundantly on blizz
                    }
                }
            }

            // return if there are not enough players capturing the point (works because minSuperiority is always 1)
            int rangePlayers = m_capturePlayers[TEAM_INDEX_ALLIANCE].size() - m_capturePlayers[TEAM_INDEX_HORDE].size();
            if (rangePlayers == 0)
                return;

            // cap speed
            int maxSuperiority = info->capturePoint.maxSuperiority;
            if (rangePlayers > maxSuperiority)
                rangePlayers = maxSuperiority;
            else if (rangePlayers < -maxSuperiority)
                rangePlayers = -maxSuperiority;

            // time to capture from 0% to 100% is minTime for maxSuperiority amount of players and maxTime for minSuperiority amount of players
            float diffTicks = 100.0f /
                (float)((maxSuperiority - abs(rangePlayers)) * (info->capturePoint.maxTime - info->capturePoint.minTime) /
                (float)(maxSuperiority - info->capturePoint.minSuperiority) + info->capturePoint.minTime);

            if (rangePlayers > 0)
            {
                m_captureTicks += diffTicks;
                if (m_captureTicks > CAPTURE_SLIDER_ALLIANCE)
                    m_captureTicks = CAPTURE_SLIDER_ALLIANCE;
            }
            else
            {
                m_captureTicks -= diffTicks;
                if (m_captureTicks < CAPTURE_SLIDER_HORDE)
                    m_captureTicks = CAPTURE_SLIDER_HORDE;
            }

            // store the ticks value
            // TODO: should probably save capture point slider value only when GO is unloaded due to grid system
            sWorldPvPMgr.SetCapturePointSlider(GetEntry(), m_captureTicks);

            // return if slider did not move a whole percent
            if ((uint32)m_captureTicks == oldTicks)
                return;

            // on retail this is also sent to newly added players even though they already received a capture tick value
            for (uint8 team = 0; team < PVP_TEAM_COUNT; ++team)
            {
                for (ObjectGuidSet::iterator itr = m_capturePlayers[team].begin(); itr != m_capturePlayers[team].end(); ++itr)
                {
                    Player* pPlayer = sObjectMgr.GetPlayer(*itr);

                    if (!pPlayer)
                        continue;

                    if (pPlayer->IsInWorld())
                    {
                        //pPlayer->SendUpdateWorldState(info->capturePoint.worldState3, neutralPercent);
                        pPlayer->SendUpdateWorldState(info->capturePoint.worldState2, (uint32)m_captureTicks);
                        //pPlayer->SendUpdateWorldState(info->capturePoint.worldState1, 1);
                    }
                }
            }
            // call capture point events
            Player* usePlayer = sObjectMgr.GetPlayer(rangePlayers > 0 ? (*(m_capturePlayers[TEAM_INDEX_ALLIANCE].begin())) : (*(m_capturePlayers[TEAM_INDEX_HORDE].begin())));
            if (usePlayer)
                Use(usePlayer); // TODO: We actually now dont need player pointer in the Use() function of capture points
        }
        else
            m_captureTime -= diff;

        return;
    }

    switch (m_lootState)
    {
        case GO_NOT_READY:
        {
            switch(GetGoType())
            {
                case GAMEOBJECT_TYPE_TRAP:
                {
                    // Arming Time for GAMEOBJECT_TYPE_TRAP (6)
                    Unit* owner = GetOwner();
                    if ((owner && ((Player*)owner)->isInCombat())
                        || GetEntry() == 190752 // SoTA Seaforium Charges
                        || GetEntry() == 195331 // IoC Huge Seaforium Charges
                        || GetEntry() == 195235) // IoC Seaforium Charges
                        m_cooldownTime = time(NULL) + GetGOInfo()->trap.startDelay;
                    m_lootState = GO_READY;
                    break;
                }
                case GAMEOBJECT_TYPE_FISHINGNODE:
                {
                    // fishing code (bobber ready)
                    if (time(NULL) > m_respawnTime - FISHING_BOBBER_READY_TIME)
                    {
                        // splash bobber (bobber ready now)
                        Unit* caster = GetOwner();
                        if (caster && caster->GetTypeId() == TYPEID_PLAYER)
                        {
                            SetGoState(GO_STATE_ACTIVE);
                            // SetUInt32Value(GAMEOBJECT_FLAGS, GO_FLAG_NODESPAWN);

                            SendForcedObjectUpdate();

                            SendGameObjectCustomAnim(GetObjectGuid(),0);
                        }

                        m_lootState = GO_READY;             // can be successfully open with some chance
                    }
                    return;
                }
                default:
                    m_lootState = GO_READY;                 // for other GO is same switched without delay to GO_READY
                    break;
            }
            // NO BREAK for switch (m_lootState)
        }
        /* no break */
        case GO_READY:
        {
            if (m_respawnTime > 0)                          // timer on
            {
                if (m_respawnTime <= time(NULL))            // timer expired
                {
                    m_respawnTime = 0;
                    ClearAllUsesData();

                    switch (GetGoType())
                    {
                        case GAMEOBJECT_TYPE_FISHINGNODE:   // can't fish now
                        {
                            Unit* caster = GetOwner();
                            if (caster && caster->GetTypeId() == TYPEID_PLAYER)
                            {
                                caster->FinishSpell(CURRENT_CHANNELED_SPELL);

                                WorldPacket data(SMSG_FISH_NOT_HOOKED,0);
                                ((Player*)caster)->GetSession()->SendPacket(&data);
                            }
                            // can be deleted
                            m_lootState = GO_JUST_DEACTIVATED;
                            return;
                        }
                        case GAMEOBJECT_TYPE_DOOR:
                        case GAMEOBJECT_TYPE_BUTTON:
                            //we need to open doors if they are closed (add there another condition if this code breaks some usage, but it need to be here for battlegrounds)
                            if (GetGoState() != GO_STATE_READY)
                                ResetDoorOrButton();
                            //flags in AB are type_button and we need to add them here so no break!
                        default:
                            if (!m_spawnedByDefault)        // despawn timer
                            {
                                // can be despawned or destroyed
                                SetLootState(GO_JUST_DEACTIVATED);
                                return;
                            }

                            // respawn timer
                            GetMap()->Add(this);
                            break;
                    }
                }
            }

            if (isSpawned())
            {
                // traps can have time and can not have
                GameObjectInfo const* goInfo = GetGOInfo();
                if (goInfo->type == GAMEOBJECT_TYPE_TRAP)
                {
                    if (m_cooldownTime >= time(NULL))
                        return;

                    // traps
                    Unit* owner = GetOwner();
                    Unit* ok = NULL;                        // pointer to appropriate target if found any

                    bool IsBattleGroundTrap = false;
                    //FIXME: this is activation radius (in different casting radius that must be selected from spell data)
                    //TODO: move activated state code (cast itself) to GO_ACTIVATED, in this place only check activating and set state
                    float radius = float(goInfo->trap.radius);
                    if (!radius)
                    {
                        if (goInfo->trap.cooldown != 3)     // cast in other case (at some triggering/linked go/etc explicit call)
                            return;
                        else
                        {
                            if (m_respawnTime > 0)
                                break;

                            // battlegrounds gameobjects has data2 == 0 && data5 == 3
                            radius = float(goInfo->trap.cooldown);
                            IsBattleGroundTrap = true;
                        }
                    }

                    // SoTA Seaforium Charge || IoC Seaforium Charge
                    if (GetEntry() == 190752 || GetEntry() == 195331 || GetEntry() == 195235)
                    {
                        ok = owner;
                    }
                    // Note: this hack with search required until GO casting not implemented
                    // search unfriendly creature
                    else if (owner && goInfo->trap.charges > 0)  // hunter trap
                    {
                        MaNGOS::AnyUnfriendlyUnitInObjectRangeCheck u_check(this, owner, radius);
                        MaNGOS::UnitSearcher<MaNGOS::AnyUnfriendlyUnitInObjectRangeCheck> checker(ok, u_check);
                        Cell::VisitGridObjects(this,checker, radius);
                        if (!ok)
                            Cell::VisitWorldObjects(this,checker, radius);
                    }
                    else                                    // environmental trap
                    {
                        // environmental damage spells already have around enemies targeting but this not help in case nonexistent GO casting support

                        // affect only players
                        Player* p_ok = NULL;
                        MaNGOS::AnyPlayerInObjectRangeCheck p_check(this, radius);
                        MaNGOS::PlayerSearcher<MaNGOS::AnyPlayerInObjectRangeCheck>  checker(p_ok, p_check);
                        Cell::VisitWorldObjects(this,checker, radius);
                        ok = p_ok;
                    }

                    if (ok)
                    {
                        Unit *caster =  owner ? owner : ok;

                        caster->CastSpell(ok, goInfo->trap.spellId, true, NULL, NULL, GetObjectGuid());
                        // use template cooldown if provided
                        m_cooldownTime = time(NULL) + (goInfo->trap.cooldown ? goInfo->trap.cooldown : uint32(4));

                        // count charges
                        if (goInfo->trap.charges > 0)
                            AddUse();

                        if (IsBattleGroundTrap && ok->GetTypeId() == TYPEID_PLAYER)
                        {
                            //BattleGround gameobjects case
                            if (((Player*)ok)->InBattleGround())
                                if (BattleGround *bg = ((Player*)ok)->GetBattleGround())
                                    bg->HandleTriggerBuff(GetObjectGuid());
                        }
                    }
                }

                if (uint32 max_charges = goInfo->GetCharges())
                {
                    if (m_useTimes >= max_charges)
                    {
                        m_useTimes = 0;
                        SetLootState(GO_JUST_DEACTIVATED);  // can be despawned or destroyed
                    }
                }
            }
            break;
        }
        case GO_ACTIVATED:
        {
            switch(GetGoType())
            {
                case GAMEOBJECT_TYPE_DOOR:
                case GAMEOBJECT_TYPE_BUTTON:
                    if (GetGOInfo()->GetAutoCloseTime() && (m_cooldownTime < time(NULL)))
                        ResetDoorOrButton();
                    break;
                case GAMEOBJECT_TYPE_CHEST:
                    if (m_groupLootId)
                    {
                        if (m_groupLootTimer <= update_diff)
                            StopGroupLoot();
                        else
                            m_groupLootTimer -= update_diff;
                    }
                    break;
                case GAMEOBJECT_TYPE_GOOBER:
                    if (m_cooldownTime < time(NULL))
                    {
                        RemoveFlag(GAMEOBJECT_FLAGS, GO_FLAG_IN_USE);

                        SetLootState(GO_JUST_DEACTIVATED);
                        m_cooldownTime = 0;
                    }
                    break;
                default:
                    break;
            }
            break;
        }
        case GO_JUST_DEACTIVATED:
        {
            // if Gameobject should cast spell, then this, but some GOs (type = 10) should be destroyed
            if (GetGoType() == GAMEOBJECT_TYPE_GOOBER)
            {
                uint32 spellId = GetGOInfo()->goober.spellId;

                if (spellId)
                {
                    for (GuidsSet::const_iterator itr = m_UniqueUsers.begin(); itr != m_UniqueUsers.end(); ++itr)
                    {
                        if (Player* owner = GetMap()->GetPlayer(*itr))
                            owner->CastSpell(owner, spellId, false, NULL, NULL, GetObjectGuid());
                    }

                    ClearAllUsesData();
                }

                SetGoState(GO_STATE_READY);

                //any return here in case battleground traps
            }

            if (!HasStaticDBSpawnData())                    // Remove wild summoned after use
            {
                if (GetOwnerGuid())
                    if (Unit* owner = GetOwner())
                        owner->RemoveGameObject(this, false);

                SetRespawnTime(0);
                Delete();
                return;
            }

            // Wild Summoned GOs also should be deleted
            if (IsWildSummoned())
            {
                SetRespawnTime(0);
                Delete();
                return;
            }

            // burning flags in some battlegrounds, if you find better condition, just add it
            if (GetGOInfo()->IsDespawnAtAction() || GetGoAnimProgress() > 0)
            {
                SendObjectDeSpawnAnim(GetObjectGuid());
                // reset flags
                if (GetMap()->Instanceable())
                {
                    // In Instances GO_FLAG_LOCKED or GO_FLAG_NO_INTERACT are not changed
                    uint32 currentLockOrInteractFlags = GetUInt32Value(GAMEOBJECT_FLAGS) & (GO_FLAG_LOCKED | GO_FLAG_NO_INTERACT);
                    SetUInt32Value(GAMEOBJECT_FLAGS, (GetGOInfo()->flags & ~(GO_FLAG_LOCKED | GO_FLAG_NO_INTERACT)) | currentLockOrInteractFlags);
                }
                else
                    SetUInt32Value(GAMEOBJECT_FLAGS, GetGOInfo()->flags);
            }

            loot.clear();
            SetLootRecipient(NULL);
            SetLootState(GO_READY);

            if (!m_respawnDelayTime)
                return;

            // since pool system can fail to roll unspawned object, this one can remain spawned, so must set respawn nevertheless
            m_respawnTime = m_spawnedByDefault ? time(NULL) + m_respawnDelayTime : 0;

            // if option not set then object will be saved at grid unload
            if (sWorld.getConfig(CONFIG_BOOL_SAVE_RESPAWN_TIME_IMMEDIATELY))
                SaveRespawnTime();

            // if part of pool, let pool system schedule new spawn instead of just scheduling respawn
            if (uint16 poolid = sPoolMgr.IsPartOfAPool<GameObject>(GetGUIDLow()))
                sPoolMgr.UpdatePool<GameObject>(*GetMap()->GetPersistentState(), poolid, GetGUIDLow());

            // can be not in world at pool despawn
            if (IsInWorld())
                UpdateObjectVisibility();

            break;
        }
    }
}

void GameObject::Refresh()
{
    // not refresh despawned not casted GO (despawned casted GO destroyed in all cases anyway)
    if (m_respawnTime > 0 && m_spawnedByDefault)
        return;

    if (isSpawned())
        GetMap()->Add(this);
}

void GameObject::AddUniqueUse(Player* player)
{
    AddUse();

    if (!m_firstUser)
        m_firstUser = player->GetObjectGuid();

    m_UniqueUsers.insert(player->GetObjectGuid());

}

void GameObject::Delete()
{
    SendObjectDeSpawnAnim(GetObjectGuid());

    SetGoState(GO_STATE_READY);
    SetUInt32Value(GAMEOBJECT_FLAGS, GetGOInfo()->flags);

    if (uint16 poolid = sPoolMgr.IsPartOfAPool<GameObject>(GetGUIDLow()))
        sPoolMgr.UpdatePool<GameObject>(*GetMap()->GetPersistentState(), poolid, GetGUIDLow());
    else
        AddObjectToRemoveList();
}

void GameObject::getFishLoot(Loot *fishloot, Player* loot_owner)
{
    fishloot->clear();

    uint32 zone, subzone;
    GetZoneAndAreaId(zone,subzone);

    // if subzone loot exist use it
    if (!fishloot->FillLoot(subzone, LootTemplates_Fishing, loot_owner, true, (subzone != zone)) && subzone != zone)
        // else use zone loot (if zone diff. from subzone, must exist in like case)
        fishloot->FillLoot(zone, LootTemplates_Fishing, loot_owner, true);
}

void GameObject::SaveToDB()
{
    // this should only be used when the gameobject has already been loaded
    // preferably after adding to map, because mapid may not be valid otherwise
    GameObjectData const *data = sObjectMgr.GetGOData(GetGUIDLow());
    if(!data)
    {
        sLog.outError("GameObject::SaveToDB failed, cannot get gameobject data!");
        return;
    }

    SaveToDB(GetMapId(), data->spawnMask, data->phaseMask);
}

void GameObject::SaveToDB(uint32 mapid, uint8 spawnMask, uint32 phaseMask)
{
    const GameObjectInfo *goI = GetGOInfo();

    if (!goI)
        return;

    // update in loaded data (changing data only in this place)
    GameObjectData& data = sObjectMgr.NewGOData(GetGUIDLow());

    // data->guid = guid don't must be update at save
    data.id = GetEntry();
    data.mapid = mapid;
    data.phaseMask = phaseMask;
    data.posX = GetPositionX();
    data.posY = GetPositionY();
    data.posZ = GetPositionZ();
    data.orientation = GetOrientation();
    data.rotation.x = m_worldRotation.x;
    data.rotation.y = m_worldRotation.y;
    data.rotation.z = m_worldRotation.z;
    data.rotation.w = m_worldRotation.w;
    data.spawntimesecs = m_spawnedByDefault ? (int32)m_respawnDelayTime : -(int32)m_respawnDelayTime;
    data.animprogress = GetGoAnimProgress();
    data.go_state = GetGoState();
    data.spawnMask = spawnMask;

    // updated in DB
    std::ostringstream ss;
    ss << "INSERT INTO gameobject VALUES ( "
        << GetGUIDLow() << ", "
        << GetEntry() << ", "
        << mapid << ", "
        << uint32(spawnMask) << ","                         // cast to prevent save as symbol
        << uint16(GetPhaseMask()) << ","                    // prevent out of range error
        << GetPositionX() << ", "
        << GetPositionY() << ", "
        << GetPositionZ() << ", "
        << GetOrientation() << ", "
        << m_worldRotation.x << ", "
        << m_worldRotation.y << ", "
        << m_worldRotation.z << ", "
        << m_worldRotation.w << ", "
        << m_respawnDelayTime << ", "
        << uint32(GetGoAnimProgress()) << ", "
        << uint32(GetGoState()) << ")";

    WorldDatabase.BeginTransaction();
    WorldDatabase.PExecuteLog("DELETE FROM gameobject WHERE guid = '%u'", GetGUIDLow());
    WorldDatabase.PExecuteLog("%s", ss.str().c_str());
    WorldDatabase.CommitTransaction();
}

bool GameObject::LoadFromDB(uint32 guid, Map *map)
{
    GameObjectData const* data = sObjectMgr.GetGOData(guid);

    if ( !data )
    {
        sLog.outErrorDb("Gameobject (GUID: %u) not found in table `gameobject`, can't load. ",guid);
        return false;
    }

    uint32 entry = data->id;
    //uint32 map_id = data->mapid;                          // already used before call
    uint32 phaseMask = data->phaseMask;
    float x = data->posX;
    float y = data->posY;
    float z = data->posZ;
    float ang = data->orientation;

    uint8 animprogress = data->animprogress;
    GOState go_state = data->go_state;

    if (!Create(guid,entry, map, phaseMask, x, y, z, ang, data->rotation, animprogress, go_state))
        return false;

    if (!GetGOInfo()->GetDespawnPossibility() && !GetGOInfo()->IsDespawnAtAction() && data->spawntimesecs >= 0)
    {
        SetFlag(GAMEOBJECT_FLAGS, GO_FLAG_NODESPAWN);
        m_spawnedByDefault = true;
        m_respawnDelayTime = 0;
        m_respawnTime = 0;
    }
    else
    {
        if (data->spawntimesecs >= 0)
        {
            m_spawnedByDefault = true;
            m_respawnDelayTime = data->spawntimesecs;

            m_respawnTime  = map->GetPersistentState()->GetGORespawnTime(GetGUIDLow());

            // ready to respawn
            if (m_respawnTime && m_respawnTime <= time(NULL))
            {
                m_respawnTime = 0;
                map->GetPersistentState()->SaveGORespawnTime(GetGUIDLow(), 0);
            }
        }
        else
        {
            m_spawnedByDefault = false;
            m_respawnDelayTime = -data->spawntimesecs;
            m_respawnTime = 0;
        }
    }

    return true;
}

struct GameObjectRespawnDeleteWorker
{
    explicit GameObjectRespawnDeleteWorker(uint32 guid) : i_guid(guid) {}

    void operator() (MapPersistentState* state)
    {
        state->SaveGORespawnTime(i_guid, 0);
    }

    uint32 i_guid;
};


void GameObject::DeleteFromDB()
{
    if (!HasStaticDBSpawnData())
    {
        DEBUG_LOG("Trying to delete not saved gameobject!");
        return;
    }

    GameObjectRespawnDeleteWorker worker(GetGUIDLow());
    sMapPersistentStateMgr.DoForAllStatesWithMapId(GetMapId(), worker);

    sObjectMgr.DeleteGOData(GetGUIDLow());
    WorldDatabase.PExecuteLog("DELETE FROM gameobject WHERE guid = '%u'", GetGUIDLow());
    WorldDatabase.PExecuteLog("DELETE FROM game_event_gameobject WHERE guid = '%u'", GetGUIDLow());
    WorldDatabase.PExecuteLog("DELETE FROM gameobject_battleground WHERE guid = '%u'", GetGUIDLow());
}

GameObjectInfo const *GameObject::GetGOInfo() const
{
    return m_goInfo;
}

/*********************************************************/
/***                    QUEST SYSTEM                   ***/
/*********************************************************/
bool GameObject::HasQuest(uint32 quest_id) const
{
    QuestRelationsMapBounds bounds = sObjectMgr.GetGOQuestRelationsMapBounds(GetEntry());
    for(QuestRelationsMap::const_iterator itr = bounds.first; itr != bounds.second; ++itr)
    {
        if (itr->second == quest_id)
            return true;
    }
    return false;
}

bool GameObject::HasInvolvedQuest(uint32 quest_id) const
{
    QuestRelationsMapBounds bounds = sObjectMgr.GetGOQuestInvolvedRelationsMapBounds(GetEntry());
    for(QuestRelationsMap::const_iterator itr = bounds.first; itr != bounds.second; ++itr)
    {
        if (itr->second == quest_id)
            return true;
    }
    return false;
}

bool GameObject::IsTransport() const
{
    // If something is marked as a transport, don't transmit an out of range packet for it.
    GameObjectInfo const * gInfo = GetGOInfo();
    if(!gInfo) return false;
    return gInfo->type == GAMEOBJECT_TYPE_TRANSPORT || gInfo->type == GAMEOBJECT_TYPE_MO_TRANSPORT;
}

// is Dynamic transport = non-stop Transport
bool GameObject::IsDynTransport() const
{
    // If something is marked as a transport, don't transmit an out of range packet for it.
    GameObjectInfo const * gInfo = GetGOInfo();
    if(!gInfo) return false;
    return gInfo->type == GAMEOBJECT_TYPE_MO_TRANSPORT || (gInfo->type == GAMEOBJECT_TYPE_TRANSPORT && !gInfo->transport.pause);
}

Unit* GameObject::GetOwner() const
{
    return ObjectAccessor::GetUnit(*this, GetOwnerGuid());
}

void GameObject::SaveRespawnTime()
{
    if (m_respawnTime > time(NULL) && m_spawnedByDefault)
        if (GetMap()->GetPersistentState())
            GetMap()->GetPersistentState()->SaveGORespawnTime(GetGUIDLow(), m_respawnTime);
}

bool GameObject::isVisibleForInState(Player const* u, WorldObject const* viewPoint, bool inVisibleList) const
{
    // Not in world
    if(!IsInWorld() || !u->IsInWorld())
        return false;

    // invisible at client always
    if(!GetGOInfo()->displayId)
        return false;

    // Transport always visible at this step implementation
    if (IsTransport() && IsInMap(u))
        return true;

    // quick check visibility false cases for non-GM-mode
    if(!u->isGameMaster())
    {
        // despawned and then not visible for non-GM in GM-mode
        if(!isSpawned())
            return false;

        // special invisibility cases
        if (GetGOInfo()->type == GAMEOBJECT_TYPE_TRAP && GetGOInfo()->trap.stealthed)
        {
            if (u->HasAura(2836) && u->isInFront(this, 15.0f))   // hack, maybe values are wrong
                return true;

            if (GetOwner() && u->IsFriendlyTo(GetOwner()))
                return true;

            if (m_lootState == GO_READY)
                return false;
        }
    }

    // check distance
    return IsWithinDistInMap(viewPoint, GetMap()->GetVisibilityDistance(const_cast<GameObject*>(this)) +
        (inVisibleList ? World::GetVisibleObjectGreyDistance() : 0.0f), false);
}

void GameObject::Respawn()
{
    if (m_spawnedByDefault && m_respawnTime > 0)
    {
        m_respawnTime = time(NULL);
        if (GetMap()->GetPersistentState())
            GetMap()->GetPersistentState()->SaveGORespawnTime(GetGUIDLow(), 0);
    }
}

bool GameObject::ActivateToQuest(Player *pTarget) const
{
    // if GO is ReqCreatureOrGoN for quest
    if (pTarget->HasQuestForGO(GetEntry()))
        return true;

    if (!sObjectMgr.IsGameObjectForQuests(GetEntry()))
        return false;

    switch(GetGoType())
    {
        case GAMEOBJECT_TYPE_QUESTGIVER:
        {
            // Not fully clear when GO's can activate/deactivate
            // For cases where GO has additional (except quest itself),
            // these conditions are not sufficient/will fail.
            // Never expect flags|4 for these GO's? (NF-note: It doesn't appear it's expected)

            QuestRelationsMapBounds bounds = sObjectMgr.GetGOQuestRelationsMapBounds(GetEntry());

            for(QuestRelationsMap::const_iterator itr = bounds.first; itr != bounds.second; ++itr)
            {
                const Quest *qInfo = sObjectMgr.GetQuestTemplate(itr->second);

                if (pTarget->CanTakeQuest(qInfo, false))
                    return true;
            }

            bounds = sObjectMgr.GetGOQuestInvolvedRelationsMapBounds(GetEntry());

            for(QuestRelationsMap::const_iterator itr = bounds.first; itr != bounds.second; ++itr)
            {
                if ((pTarget->GetQuestStatus(itr->second) == QUEST_STATUS_INCOMPLETE || pTarget->GetQuestStatus(itr->second) == QUEST_STATUS_COMPLETE)
                    && !pTarget->GetQuestRewardStatus(itr->second))
                    return true;
            }

            break;
        }
        // scan GO chest with loot including quest items
        case GAMEOBJECT_TYPE_CHEST:
        {
            if (pTarget->GetQuestStatus(GetGOInfo()->chest.questId) == QUEST_STATUS_INCOMPLETE)
                return true;

            if (LootTemplates_Gameobject.HaveQuestLootForPlayer(GetGOInfo()->GetLootId(), pTarget))
            {
                //look for battlegroundAV for some objects which are only activated after mine gots captured by own team
                if (GetEntry() == BG_AV_OBJECTID_MINE_N || GetEntry() == BG_AV_OBJECTID_MINE_S)
                    if (BattleGround *bg = pTarget->GetBattleGround())
                        if (bg->GetTypeID(true) == BATTLEGROUND_AV && !(((BattleGroundAV*)bg)->PlayerCanDoMineQuest(GetEntry(),pTarget->GetTeam())))
                            return false;
                return true;
            }
            break;
        }
        case GAMEOBJECT_TYPE_GENERIC:
        {
            if (pTarget->GetQuestStatus(GetGOInfo()->_generic.questID) == QUEST_STATUS_INCOMPLETE)
                return true;
            break;
        }
        case GAMEOBJECT_TYPE_SPELL_FOCUS:
        {
            if (pTarget->GetQuestStatus(GetGOInfo()->spellFocus.questID) == QUEST_STATUS_INCOMPLETE)
                return true;
            break;
        }
        case GAMEOBJECT_TYPE_GOOBER:
        {
            if (pTarget->GetQuestStatus(GetGOInfo()->goober.questId) == QUEST_STATUS_INCOMPLETE)
                return true;
            break;
        }
        default:
            break;
    }

    return false;
}

void GameObject::SummonLinkedTrapIfAny()
{
    uint32 linkedEntry = GetGOInfo()->GetLinkedGameObjectEntry();
    if (!linkedEntry)
        return;

    GameObject* linkedGO = new GameObject;
    if (!linkedGO->Create(GetMap()->GenerateLocalLowGuid(HIGHGUID_GAMEOBJECT), linkedEntry, GetMap(),
         GetPhaseMask(), GetPositionX(), GetPositionY(), GetPositionZ(), GetOrientation()))
    {
        delete linkedGO;
        return;
    }

    linkedGO->SetRespawnTime(GetRespawnDelay());
    linkedGO->SetSpellId(GetSpellId());

    if (GetOwnerGuid())
    {
        linkedGO->SetOwnerGuid(GetOwnerGuid());
        linkedGO->SetUInt32Value(GAMEOBJECT_LEVEL, GetUInt32Value(GAMEOBJECT_LEVEL));
    }

    GetMap()->Add(linkedGO);
}

void GameObject::TriggerLinkedGameObject(Unit* target)
{
    uint32 trapEntry = GetGOInfo()->GetLinkedGameObjectEntry();

    if (!trapEntry)
        return;

    GameObjectInfo const* trapInfo = sGOStorage.LookupEntry<GameObjectInfo>(trapEntry);
    if (!trapInfo || trapInfo->type != GAMEOBJECT_TYPE_TRAP)
        return;

    SpellEntry const* trapSpell = sSpellStore.LookupEntry(trapInfo->trap.spellId);

    // The range to search for linked trap is weird. We set 0.5 as default. Most (all?)
    // traps are probably expected to be pretty much at the same location as the used GO,
    // so it appears that using range from spell is obsolete.
    float range = 0.5f;

    if (trapSpell)                                          // checked at load already
        range = GetSpellMaxRange(sSpellRangeStore.LookupEntry(trapSpell->rangeIndex));

    // search nearest linked GO
    GameObject* trapGO = NULL;

    {
        // search closest with base of used GO, using max range of trap spell as search radius (why? See above)
        MaNGOS::NearestGameObjectEntryInObjectRangeCheck go_check(*this, trapEntry, range);
        MaNGOS::GameObjectLastSearcher<MaNGOS::NearestGameObjectEntryInObjectRangeCheck> checker(trapGO, go_check);

        Cell::VisitGridObjects(this, checker, range);
    }

    // found correct GO
    if (trapGO)
        trapGO->Use(target);
}

GameObject* GameObject::LookupFishingHoleAround(float range)
{
    GameObject* ok = NULL;

    MaNGOS::NearestGameObjectFishingHoleCheck u_check(*this, range);
    MaNGOS::GameObjectSearcher<MaNGOS::NearestGameObjectFishingHoleCheck> checker(ok, u_check);
    Cell::VisitGridObjects(this,checker, range);

    return ok;
}

void GameObject::ResetDoorOrButton()
{
    if (m_lootState == GO_READY || m_lootState == GO_JUST_DEACTIVATED)
        return;

    SwitchDoorOrButton(false);
    SetLootState(GO_JUST_DEACTIVATED);
    m_cooldownTime = 0;
}

void GameObject::ResetCapturePoint()
{
    GameObjectInfo const* info = GetGOInfo();
    if (!info)
        return;

    // don't use for other types
    if (info->type != GAMEOBJECT_TYPE_CAPTURE_POINT)
        return;

    m_captureTicks = CAPTURE_SLIDER_NEUTRAL;
    m_captureState = CAPTURE_STATE_NEUTRAL;
}

void GameObject::UseDoorOrButton(uint32 time_to_restore, bool alternative /* = false */)
{
    if (m_lootState != GO_READY)
        return;

    if(!time_to_restore)
        time_to_restore = GetGOInfo()->GetAutoCloseTime();

    SwitchDoorOrButton(true,alternative);
    SetLootState(GO_ACTIVATED);

    m_cooldownTime = time(NULL) + time_to_restore;
}

void GameObject::SwitchDoorOrButton(bool activate, bool alternative /* = false */)
{
    if (activate)
        SetFlag(GAMEOBJECT_FLAGS, GO_FLAG_IN_USE);
    else
        RemoveFlag(GAMEOBJECT_FLAGS, GO_FLAG_IN_USE);

    if (GetGoState() == GO_STATE_READY)                      //if closed -> open
        SetGoState(alternative ? GO_STATE_ACTIVE_ALTERNATIVE : GO_STATE_ACTIVE);
    else                                                    //if open -> close
        SetGoState(GO_STATE_READY);
}

void GameObject::Use(Unit* user)
{
    if (!user)
        return;

    // user must be provided
    MANGOS_ASSERT(user || PrintEntryError("GameObject::Use (without user)"));

    // by default spell caster is user
    Unit* spellCaster = user;
    uint32 spellId = 0;
    bool triggered = false;

    // test only for exist cooldown data (cooldown timer used for door/buttons reset that not have use cooldown)
    if (uint32 cooldown = GetGOInfo()->GetCooldown())
    {
        if (m_cooldownTime > sWorld.GetGameTime())
            return;

        m_cooldownTime = sWorld.GetGameTime() + cooldown;
    }

    bool scriptReturnValue = user->GetTypeId() == TYPEID_PLAYER && sScriptMgr.OnGameObjectUse((Player*)user, this);
    if (!scriptReturnValue)
        GetMap()->ScriptsStart(sGameObjectTemplateScripts, GetEntry(), spellCaster, this);

    switch (GetGoType())
    {
        case GAMEOBJECT_TYPE_DOOR:                          // 0
        {
            //doors never really despawn, only reset to default state/flags
            UseDoorOrButton();

            // activate script
            if (!scriptReturnValue)
                GetMap()->ScriptsStart(sGameObjectScripts, GetGUIDLow(), spellCaster, this);
            return;
        }
        case GAMEOBJECT_TYPE_BUTTON:                        // 1
        {
            //buttons never really despawn, only reset to default state/flags
            UseDoorOrButton();

            TriggerLinkedGameObject(user);

            // activate script
            if (!scriptReturnValue)
                GetMap()->ScriptsStart(sGameObjectScripts, GetGUIDLow(), spellCaster, this);

            return;
        }
        case GAMEOBJECT_TYPE_QUESTGIVER:                    // 2
        {
            if (user->GetTypeId() != TYPEID_PLAYER)
                return;

            Player* player = (Player*)user;

            if (!sScriptMgr.OnGossipHello(player, this))
            {
                player->PrepareGossipMenu(this, GetGOInfo()->questgiver.gossipID);
                player->SendPreparedGossip(this);
            }

            return;
        }
        case GAMEOBJECT_TYPE_CHEST:                         // 3
        {
            if (user->GetTypeId() != TYPEID_PLAYER)
                return;

            TriggerLinkedGameObject(user);

            // TODO: possible must be moved to loot release (in different from linked triggering)
            if (GetGOInfo()->chest.eventId)
            {
                DEBUG_LOG("Chest ScriptStart id %u for GO %u", GetGOInfo()->chest.eventId, GetGUIDLow());

                if (!sScriptMgr.OnProcessEvent(GetGOInfo()->chest.eventId, user, this, true))
                    GetMap()->ScriptsStart(sEventScripts, GetGOInfo()->chest.eventId, user, this);
            }

            return;
        }
        case GAMEOBJECT_TYPE_GENERIC:                       // 5
        {
            if (scriptReturnValue)
                return;

            // No known way to exclude some - only different approach is to select despawnable GOs by Entry
            SetLootState(GO_JUST_DEACTIVATED);
            return;
        }
        case GAMEOBJECT_TYPE_TRAP:                          // 6
        {
            // Currently we do not expect trap code below to be Use()
            // directly (except from spell effect). Code here will be called by TriggerLinkedGameObject.

            if (scriptReturnValue)
                return;

            // FIXME: when GO casting will be implemented trap must cast spell to target
            spellId = GetGOInfo()->trap.spellId;
            if (spellId)
                user->CastSpell(user, spellId, true, NULL, NULL, GetObjectGuid());

            // TODO: all traps can be activated, also those without spell.
            // Some may have have animation and/or are expected to despawn.

            // TODO: Improve this when more information is available, currently these traps are known that must send the anim (Onyxia/ Heigan Fissures)
            if (GetDisplayId() == 4392 || GetDisplayId() == 4472 || GetDisplayId() == 6785)
                SendGameObjectCustomAnim(GetObjectGuid(),0);

            return;
        }
        case GAMEOBJECT_TYPE_CHAIR:                         // 7 Sitting: Wooden bench, chairs
        {
            GameObjectInfo const* info = GetGOInfo();
            if (!info)
                return;

            if (user->GetTypeId() != TYPEID_PLAYER)
                return;

            Player* player = (Player*)user;

            // a chair may have n slots. we have to calculate their positions and teleport the player to the nearest one

            // check if the db is sane
            if (info->chair.slots > 0)
            {
                float lowestDist = DEFAULT_VISIBILITY_DISTANCE;

                float x_lowest = GetPositionX();
                float y_lowest = GetPositionY();

                // the object orientation + 1/2 pi
                // every slot will be on that straight line
                float orthogonalOrientation = GetOrientation() + M_PI_F * 0.5f;
                // find nearest slot
                for(uint32 i=0; i<info->chair.slots; ++i)
                {
                    // the distance between this slot and the center of the go - imagine a 1D space
                    float relativeDistance = (info->size*i)-(info->size*(info->chair.slots-1)/2.0f);

                    float x_i = GetPositionX() + relativeDistance * cos(orthogonalOrientation);
                    float y_i = GetPositionY() + relativeDistance * sin(orthogonalOrientation);

                    // calculate the distance between the player and this slot
                    float thisDistance = player->GetDistance2d(x_i, y_i);

                    /* debug code. It will spawn a npc on each slot to visualize them.
                    Creature* helper = player->SummonCreature(14496, x_i, y_i, GetPositionZ(), GetOrientation(), TEMPSUMMON_TIMED_OR_DEAD_DESPAWN, 10000);
                    std::ostringstream output;
                    output << i << ": thisDist: " << thisDistance;
                    helper->MonsterSay(output.str().c_str(), LANG_UNIVERSAL);
                    */

                    if (thisDistance <= lowestDist)
                    {
                        lowestDist = thisDistance;
                        x_lowest = x_i;
                        y_lowest = y_i;
                    }
                }
                player->TeleportTo(GetMapId(), x_lowest, y_lowest, GetPositionZ(), GetOrientation(), TELE_TO_NOT_LEAVE_TRANSPORT | TELE_TO_NOT_LEAVE_COMBAT | TELE_TO_NOT_UNSUMMON_PET);
            }
            else
            {
                // fallback, will always work
                player->TeleportTo(GetMapId(), GetPositionX(), GetPositionY(), GetPositionZ(), GetOrientation(), TELE_TO_NOT_LEAVE_TRANSPORT | TELE_TO_NOT_LEAVE_COMBAT | TELE_TO_NOT_UNSUMMON_PET);
            }
            player->SetStandState(UNIT_STAND_STATE_SIT_LOW_CHAIR + info->chair.height);
            return;
        }
        case GAMEOBJECT_TYPE_SPELL_FOCUS:                   // 8
        {
            TriggerLinkedGameObject(user);

            // some may be activated in addition? Conditions for this? (ex: entry 181616)
            return;
        }
        case GAMEOBJECT_TYPE_GOOBER:                        // 10
        {
            GameObjectInfo const* info = GetGOInfo();

            TriggerLinkedGameObject(user);

            SetFlag(GAMEOBJECT_FLAGS, GO_FLAG_IN_USE);
            SetLootState(GO_ACTIVATED);

            // this appear to be ok, however others exist in addition to this that should have custom (ex: 190510, 188692, 187389)
            if (info->goober.customAnim)
                SendGameObjectCustomAnim(GetObjectGuid(), info->goober.customAnim);
            else
                SetGoState(GO_STATE_ACTIVE);

            m_cooldownTime = time(NULL) + info->GetAutoCloseTime();

            if (user->GetTypeId() == TYPEID_PLAYER)
            {
                Player* player = (Player*)user;

                if (info->goober.pageId)                    // show page...
                {
                    WorldPacket data(SMSG_GAMEOBJECT_PAGETEXT, 8);
                    data << ObjectGuid(GetObjectGuid());
                    player->GetSession()->SendPacket(&data);
                }
                else if (info->goober.gossipID)             // ...or gossip, if page does not exist
                {
                    if (!sScriptMgr.OnGossipHello(player, this))
                    {
                        player->PrepareGossipMenu(this, info->goober.gossipID);
                        player->SendPreparedGossip(this);
                    }
                }

                if (info->goober.eventId)
                {
                    DEBUG_FILTER_LOG(LOG_FILTER_AI_AND_MOVEGENSS, "Goober ScriptStart id %u for GO entry %u (GUID %u).", info->goober.eventId, GetEntry(), GetGUIDLow());

                    if (!sScriptMgr.OnProcessEvent(info->goober.eventId, player, this, true))
                        GetMap()->ScriptsStart(sEventScripts, info->goober.eventId, player, this);

                    if (player->CanUseBattleGroundObject())
                    {
                        if (BattleGround *bg = player->GetBattleGround())
                        {
                            if (bg->GetTypeID(true) == BATTLEGROUND_SA)
                                bg->EventPlayerDamageGO(player, this, info->goober.eventId, 0);
                        }
                    }
                }

                // possible quest objective for active quests
                if (info->goober.questId && sObjectMgr.GetQuestTemplate(info->goober.questId))
                {
                    //Quest require to be active for GO using
                    if (player->GetQuestStatus(info->goober.questId) != QUEST_STATUS_INCOMPLETE)
                        break;
                }

                player->RewardPlayerAndGroupAtCast(this);
            }

            if (scriptReturnValue)
                return;

            // cast this spell later if provided
            spellId = info->goober.spellId;

            // database may contain a dummy spell, so it need replacement by actually existing
            switch(spellId)
            {
                case 34448: spellId = 26566; break;
                case 34452: spellId = 26572; break;
                case 37639: spellId = 36326; break;
                case 45367: spellId = 45371; break;
                case 45370: spellId = 45368; break;

                // custom taxi flights
                case 32059:             // south
                    ((Player*)user)->ActivateTaxiPathTo(520,0);
                    break;
                case 32068:             // west
                    ((Player*)user)->ActivateTaxiPathTo(523,0);
                    break;
                case 32075:             // north
                    ((Player*)user)->ActivateTaxiPathTo(522,0);
                    break;
                case 32081:             // east
                    ((Player*)user)->ActivateTaxiPathTo(524,0);
                    break;
            }

            break;
        }
        case GAMEOBJECT_TYPE_CAMERA:                        // 13
        {
            GameObjectInfo const* info = GetGOInfo();
            if (!info)
                return;

            if (user->GetTypeId() != TYPEID_PLAYER)
                return;

            Player* player = (Player*)user;

            if (info->camera.cinematicId)
                player->SendCinematicStart(info->camera.cinematicId);

            if (info->camera.eventID)
            {
                if (!sScriptMgr.OnProcessEvent(info->camera.eventID, player, this, true))
                    GetMap()->ScriptsStart(sEventScripts, info->camera.eventID, player, this);
            }

            return;
        }
        case GAMEOBJECT_TYPE_FISHINGNODE:                   // 17 fishing bobber
        {
            if (user->GetTypeId() != TYPEID_PLAYER)
                return;

            Player* player = (Player*)user;

            if (player->GetObjectGuid() != GetOwnerGuid())
                return;

            switch (getLootState())
            {
                case GO_READY:                              // ready for loot
                {
                    // 1) skill must be >= base_zone_skill
                    // 2) if skill == base_zone_skill => 5% chance
                    // 3) chance is linear dependence from (base_zone_skill-skill)

                    uint32 zone, subzone;
                    GetZoneAndAreaId(zone, subzone);

                    int32 zone_skill = sObjectMgr.GetFishingBaseSkillLevel(subzone);
                    if (!zone_skill)
                        zone_skill = sObjectMgr.GetFishingBaseSkillLevel(zone);

                    //provide error, no fishable zone or area should be 0
                    if (!zone_skill)
                        sLog.outErrorDb("Fishable areaId %u are not properly defined in `skill_fishing_base_level`.", subzone);

                    int32 skill = player->GetSkillValue(SKILL_FISHING);
                    int32 chance = skill - zone_skill + 5;
                    int32 roll = irand(1, 100);

                    DEBUG_LOG("Fishing check (skill: %i zone min skill: %i chance %i roll: %i", skill, zone_skill, chance, roll);

                    // normal chance
                    bool success = skill >= zone_skill && chance >= roll;
                    GameObject* fishingHole = NULL;

                    // overwrite fail in case fishhole if allowed (after 3.3.0)
                    if (!success)
                    {
                        if (!sWorld.getConfig(CONFIG_BOOL_SKILL_FAIL_POSSIBLE_FISHINGPOOL))
                        {
                            //TODO: find reasonable value for fishing hole search
                            fishingHole = LookupFishingHoleAround(20.0f + CONTACT_DISTANCE);
                            if (fishingHole)
                                success = true;
                        }
                    }
                    // just search fishhole for success case
                    else
                        //TODO: find reasonable value for fishing hole search
                        fishingHole = LookupFishingHoleAround(20.0f + CONTACT_DISTANCE);

                    if (success || sWorld.getConfig(CONFIG_BOOL_SKILL_FAIL_GAIN_FISHING))
                        player->UpdateFishingSkill();

                    // fish catch or fail and junk allowed (after 3.1.0)
                    if (success || sWorld.getConfig(CONFIG_BOOL_SKILL_FAIL_LOOT_FISHING))
                    {
                        // prevent removing GO at spell cancel
                        player->RemoveGameObject(this, false);
                        SetOwnerGuid(player->GetObjectGuid());

                        if (fishingHole)                    // will set at success only
                        {
                            fishingHole->Use(player);
                            SetLootState(GO_JUST_DEACTIVATED);
                        }
                        else
                            player->SendLoot(GetObjectGuid(), success ? LOOT_FISHING : LOOT_FISHING_FAIL);
                    }
                    else
                    {
                        // fish escaped, can be deleted now
                        SetLootState(GO_JUST_DEACTIVATED);

                        WorldPacket data(SMSG_FISH_ESCAPED, 0);
                        player->GetSession()->SendPacket(&data);
                    }
                    break;
                }
                case GO_JUST_DEACTIVATED:                   // nothing to do, will be deleted at next update
                    break;
                default:
                {
                    SetLootState(GO_JUST_DEACTIVATED);

                    WorldPacket data(SMSG_FISH_NOT_HOOKED, 0);
                    player->GetSession()->SendPacket(&data);
                    break;
                }
            }

            player->FinishSpell(CURRENT_CHANNELED_SPELL);
            return;
        }
        case GAMEOBJECT_TYPE_SUMMONING_RITUAL:              // 18
        {
            if (user->GetTypeId() != TYPEID_PLAYER)
                return;

            Player* player = (Player*)user;

            Unit* owner = GetOwner();

            GameObjectInfo const* info = GetGOInfo();

            if (owner)
            {
                if (owner->GetTypeId() != TYPEID_PLAYER)
                    return;

                // accept only use by player from same group as owner, excluding owner itself (unique use already added in spell effect)
                if (player == (Player*)owner || (info->summoningRitual.castersGrouped && !player->IsInSameRaidWith(((Player*)owner))))
                    return;

                // expect owner to already be channeling, so if not...
                if (!owner->GetCurrentSpell(CURRENT_CHANNELED_SPELL))
                    return;

                // in case summoning ritual caster is GO creator
                spellCaster = owner;
            }
            else
            {
                if (m_firstUser && player->GetObjectGuid() != m_firstUser && info->summoningRitual.castersGrouped)
                {
                    if (Group* group = player->GetGroup())
                    {
                        if (!group->IsMember(m_firstUser))
                            return;
                    }
                    else
                        return;
                }

                spellCaster = player;
            }

            AddUniqueUse(player);

            if (info->summoningRitual.animSpell)
            {
                player->CastSpell(player, info->summoningRitual.animSpell, true);

                // for this case, summoningRitual.spellId is always triggered
                triggered = true;
            }

            // full amount unique participants including original summoner, need more
            if (GetUniqueUseCount() < info->summoningRitual.reqParticipants)
                return;

            // owner is first user for non-wild GO objects, if it offline value already set to current user
            if (!GetOwnerGuid())
                if (Player* firstUser = GetMap()->GetPlayer(m_firstUser))
                    spellCaster = firstUser;

            spellId = info->summoningRitual.spellId;

            if (spellId == 62330)                           // GO store nonexistent spell, replace by expected
                spellId = 61993;

            // spell have reagent and mana cost but it not expected use its
            // it triggered spell in fact casted at currently channeled GO
            triggered = true;

            // finish owners spell
            if (owner)
                owner->FinishSpell(CURRENT_CHANNELED_SPELL);

            // can be deleted now, if
            if (!info->summoningRitual.ritualPersistent)
                SetLootState(GO_JUST_DEACTIVATED);
            // reset ritual for this GO
            else
                ClearAllUsesData();

            // go to end function to spell casting
            break;
        }
        case GAMEOBJECT_TYPE_SPELLCASTER:                   // 22
        {
            SetUInt32Value(GAMEOBJECT_FLAGS, GO_FLAG_LOCKED);

            GameObjectInfo const* info = GetGOInfo();
            if (!info)
                return;

            if (info->spellcaster.partyOnly)
            {
                Unit* caster = GetOwner();
                if (!caster || caster->GetTypeId() != TYPEID_PLAYER)
                    return;

                if (user->GetTypeId() != TYPEID_PLAYER || !((Player*)user)->IsInSameRaidWith((Player*)caster))
                    return;
            }

            spellId = info->spellcaster.spellId;

            // dismount players
            if (user && user->IsMounted())
                user->RemoveSpellsCausingAura(SPELL_AURA_MOUNTED);

            AddUse();
            break;
        }
        case GAMEOBJECT_TYPE_MEETINGSTONE:                  // 23
        {
            GameObjectInfo const* info = GetGOInfo();

            if (user->GetTypeId() != TYPEID_PLAYER)
                return;

            Player* player = (Player*)user;

            Player* targetPlayer = ObjectAccessor::FindPlayer(player->GetSelectionGuid());

            // accept only use by player from same group for caster except caster itself
            if (!targetPlayer || targetPlayer == player || !targetPlayer->IsInSameGroupWith(player))
                return;

            //required lvl checks!
            uint8 level = player->getLevel();
            if (level < info->meetingstone.minLevel || level > info->meetingstone.maxLevel)
                return;

            level = targetPlayer->getLevel();
            if (level < info->meetingstone.minLevel || level > info->meetingstone.maxLevel)
                return;

            if (info->id == 194097)
                spellId = 61994;                            // Ritual of Summoning
            else
                spellId = 59782;                            // Summoning Stone Effect

            break;
        }
        case GAMEOBJECT_TYPE_FLAGSTAND:                     // 24
        {
            if (user->GetTypeId() != TYPEID_PLAYER)
                return;

            Player* player = (Player*)user;

            if (player->CanUseBattleGroundObject())
            {
                // in battleground check
                BattleGround* bg = player->GetBattleGround();
                if (!bg)
                    return;
                if (player->GetVehicle())
                    return;
                // BG flag click
                // AB:
                // 15001
                // 15002
                // 15003
                // 15004
                // 15005
                bg->EventPlayerClickedOnFlag(player, this);
                return;                                     //we don't need to delete flag ... it is despawned!
            }
            break;
        }
        case GAMEOBJECT_TYPE_FISHINGHOLE:                   // 25
        {
            if (user->GetTypeId() != TYPEID_PLAYER)
                return;

            Player* player = (Player*)user;

            player->SendLoot(GetObjectGuid(), LOOT_FISHINGHOLE);
            player->UpdateAchievementCriteria(ACHIEVEMENT_CRITERIA_TYPE_FISH_IN_GAMEOBJECT, GetGOInfo()->id);
            return;
        }
        case GAMEOBJECT_TYPE_FLAGDROP:                      // 26
        {
            if (user->GetTypeId() != TYPEID_PLAYER)
                return;

            Player* player = (Player*)user;

            if (player->CanUseBattleGroundObject())
            {
                // in battleground check
                BattleGround *bg = player->GetBattleGround();
                if (!bg)
                    return;
                if (player->GetVehicle())
                    return;
                // BG flag dropped
                // WS:
                // 179785 - Silverwing Flag
                // 179786 - Warsong Flag
                // EotS:
                // 184142 - Netherstorm Flag
                GameObjectInfo const* info = GetGOInfo();
                if (info)
                {
                    switch(info->id)
                    {
                        case 179785:                        // Silverwing Flag
                        case 179786:                        // Warsong Flag
                            // check if it's correct bg
                            if (bg->GetTypeID(true) == BATTLEGROUND_WS)
                                bg->EventPlayerClickedOnFlag(player, this);
                            break;
                        case 184142:                        // Netherstorm Flag
                            if (bg->GetTypeID(true) == BATTLEGROUND_EY)
                                bg->EventPlayerClickedOnFlag(player, this);
                            break;
                    }
                }
                //this cause to call return, all flags must be deleted here!!
                spellId = 0;
                Delete();
            }
            break;
        }
        case GAMEOBJECT_TYPE_CAPTURE_POINT:                 // 29
        {
            // ToDo- research: could dummy creatures be involved?

            //if (user->GetTypeId() != TYPEID_PLAYER)
            //    return;

            GameObjectInfo const* info = GetGOInfo(); // already checked if go is null

            // ID1 vs ID2 are possibly related to team. The world states should probably
            // control which event to be used. For this to work, we need a far better system for
            // sWorldStateMgr (system to store and keep track of states) so that we at all times
            // know the state of every part of the world.

            // Call every event, which is obviously wrong, but can help in further development. For
            // the time being script side can process events and determine which one to use. It
            // require of course that some object call go->Use()

            uint32 progressFaction = m_capturePlayers[TEAM_INDEX_ALLIANCE].size() > m_capturePlayers[TEAM_INDEX_HORDE].size() ? ALLIANCE : HORDE;
            uint32 neutralHalf = info->capturePoint.neutralPercent * 0.5f;
            uint32 eventId = 0;

            // alliance wins tower with max points
            if ((uint32)m_captureTicks == CAPTURE_SLIDER_ALLIANCE && m_captureState == CAPTURE_STATE_PROGRESS)
            {
                if (info->capturePoint.winEventID1)
                    eventId = info->capturePoint.winEventID1;

                m_captureState = CAPTURE_STATE_WIN;
            }
            // horde wins tower with max points
            else if ((uint32)m_captureTicks == CAPTURE_SLIDER_HORDE && m_captureState == CAPTURE_STATE_PROGRESS)
            {
                if (info->capturePoint.winEventID2)
                    eventId = info->capturePoint.winEventID2;

                m_captureState = CAPTURE_STATE_WIN;
            }

            // alliance takes the tower from neutral or contested to alliance
            else if ((m_ownerFaction == TEAM_NONE || m_captureState == CAPTURE_STATE_CONTEST) && progressFaction == ALLIANCE && m_captureTicks > CAPTURE_SLIDER_NEUTRAL + neutralHalf)
            {
                if (info->capturePoint.progressEventID1)
                    eventId = info->capturePoint.progressEventID1;

                // handle objective complete
                if (m_ownerFaction == TEAM_NONE)
                    sWorldPvPMgr.HandleObjectiveComplete(m_capturePlayers[TEAM_INDEX_ALLIANCE], info->capturePoint.progressEventID1);

                // set capture state to alliance
                m_captureState = CAPTURE_STATE_PROGRESS;
                m_ownerFaction = ALLIANCE;
            }
            // horde takes the tower from neutral or contested to horde
            else if ((m_ownerFaction == TEAM_NONE || m_captureState == CAPTURE_STATE_CONTEST) && progressFaction == HORDE && m_captureTicks < CAPTURE_SLIDER_NEUTRAL - neutralHalf)
            {
                if (info->capturePoint.progressEventID2)
                    eventId = info->capturePoint.progressEventID2;

                // handle objective complete
                if (m_ownerFaction == TEAM_NONE)
                    sWorldPvPMgr.HandleObjectiveComplete(m_capturePlayers[TEAM_INDEX_HORDE], info->capturePoint.progressEventID2);

                // set capture state to horde
                m_captureState = CAPTURE_STATE_PROGRESS;
                m_ownerFaction = HORDE;
            }

            // alliance takes the tower from horde to neutral
            else if (m_ownerFaction == HORDE && progressFaction == ALLIANCE && m_captureTicks >= CAPTURE_SLIDER_NEUTRAL - neutralHalf)
            {
                if (info->capturePoint.neutralEventID1)
                    eventId = info->capturePoint.neutralEventID1;

                m_captureState = CAPTURE_STATE_NEUTRAL;
                m_ownerFaction = TEAM_NONE;
            }
            // horde takes the tower from alliance to neutral
            else if (m_ownerFaction == ALLIANCE && progressFaction == HORDE && m_captureTicks <= CAPTURE_SLIDER_NEUTRAL + neutralHalf)
            {
                if (info->capturePoint.neutralEventID2)
                    eventId = info->capturePoint.neutralEventID2;

                m_captureState = CAPTURE_STATE_NEUTRAL;
                m_ownerFaction = TEAM_NONE;
            }

            // alliance attacks tower which is in progress or control by horde (except if alliance also gains control in that case)
            else if (m_ownerFaction == HORDE && progressFaction == ALLIANCE && (m_captureState == CAPTURE_STATE_PROGRESS || m_captureState == CAPTURE_STATE_WIN))
            {
                if (info->capturePoint.contestedEventID1)
                    eventId = info->capturePoint.contestedEventID1;

                m_captureState = CAPTURE_STATE_CONTEST;
            }
            // horde attacks tower which is in progress or control by alliance (except if horde also gains control in that case)
            else if (m_ownerFaction == ALLIANCE && progressFaction == HORDE && (m_captureState == CAPTURE_STATE_PROGRESS || m_captureState == CAPTURE_STATE_WIN))
            {
                if (info->capturePoint.contestedEventID2)
                    eventId = info->capturePoint.contestedEventID2;

                m_captureState = CAPTURE_STATE_CONTEST;
            }

            if (eventId)
            {
                // send zone script
                if (m_zoneScript)
                    m_zoneScript->ProcessEvent(this, eventId, progressFaction);
                // if zone script fails send to ScriptMgr
                // TODO: WHY?
                //else if (!sScriptMgr.OnProcessEvent(eventId, user, this, true))
                //    GetMap()->ScriptsStart(sEventScripts, eventId, user, this);
            }

            // Some has spell, need to process those further.
            return;
        }
        case GAMEOBJECT_TYPE_BARBER_CHAIR:                  // 32
        {
            GameObjectInfo const* info = GetGOInfo();
            if (!info)
                return;

            if (user->GetTypeId() != TYPEID_PLAYER)
                return;

            Player* player = (Player*)user;

            // fallback, will always work
            player->TeleportTo(GetMapId(), GetPositionX(), GetPositionY(), GetPositionZ(), GetOrientation(),TELE_TO_NOT_LEAVE_TRANSPORT | TELE_TO_NOT_LEAVE_COMBAT | TELE_TO_NOT_UNSUMMON_PET);

            WorldPacket data(SMSG_ENABLE_BARBER_SHOP, 0);
            player->GetSession()->SendPacket(&data);

            player->SetStandState(UNIT_STAND_STATE_SIT_LOW_CHAIR + info->barberChair.chairheight);
            return;
        }
        default:
            sLog.outError("GameObject::Use unhandled GameObject type %u (entry %u).", GetGoType(), GetEntry());
            return;
    }

    if (!spellId)
        return;

    SpellEntry const *spellInfo = sSpellStore.LookupEntry(spellId);
    if (!spellInfo)
    {
        sLog.outError("WORLD: unknown spell id %u at use action for gameobject (Entry: %u GoType: %u )", spellId, GetEntry(), GetGoType());
        return;
    }

    Spell *spell = new Spell(spellCaster, spellInfo, triggered, GetObjectGuid());

    // spell target is user of GO
    SpellCastTargets targets;
    targets.setUnitTarget(user);

    spell->prepare(&targets);
}

bool GameObject::IsInRange(float x, float y, float z, float radius) const
{
    GameObjectDisplayInfoEntry const *info = sGameObjectDisplayInfoStore.LookupEntry(GetUInt32Value(GAMEOBJECT_DISPLAYID));
    if (!info)
        return IsWithinDist3d(x, y, z, radius);

    float dx = x - GetPositionX();
    float dy = y - GetPositionY();
    float dz = z - GetPositionZ();
    float dist = sqrt(dx*dx + dy*dy);

    if (dist <= CONTACT_DISTANCE)   // prevent division by 0
        return true;

    float sinA = sin(GetOrientation());
    float cosA = cos(GetOrientation());
    float sinB = dx / dist;
    float cosB = dy / dist;

    dx = dist * (cosA * cosB + sinA * sinB);
    dy = dist * (cosA * sinB - sinA * cosB);

    return dx < info->maxX + radius && dx > info->minX - radius
        && dy < info->maxY + radius && dy > info->minY - radius
        && dz < info->maxZ + radius && dz > info->minZ - radius;
}

void GameObject::DamageTaken(Unit* pDoneBy, uint32 damage, uint32 spellId)
{
    if (GetGoType() != GAMEOBJECT_TYPE_DESTRUCTIBLE_BUILDING || !m_health)
        return;

    Player* pWho = NULL;
    if (pDoneBy && pDoneBy->GetTypeId() == TYPEID_PLAYER)
        pWho = (Player*)pDoneBy;

    if (pDoneBy && ((Creature*)pDoneBy)->GetVehicleKit())
        pWho = (Player*)pDoneBy->GetCharmerOrOwner();


    DEBUG_FILTER_LOG(LOG_FILTER_DAMAGE, "GO damage taken: %u to health %u", damage, m_health);

    if (m_health > damage)
    {
         m_health -= damage;
         if (pWho)
             if (BattleGround *bg = pWho->GetBattleGround())
                 bg->EventPlayerDamageGO(pWho, this, m_goInfo->destructibleBuilding.damageEvent, spellId);
    }

    else
        m_health = 0;

    if (HasFlag(GAMEOBJECT_FLAGS, GO_FLAG_DAMAGED)) // from damaged to destroyed
    {
        if (!m_health)
        {
            RemoveFlag(GAMEOBJECT_FLAGS, GO_FLAG_DAMAGED);
            SetFlag(GAMEOBJECT_FLAGS, GO_FLAG_DESTROYED);
            SetDisplayId(m_goInfo->destructibleBuilding.destroyedDisplayId);
            GetMap()->ScriptsStart(sEventScripts, m_goInfo->destructibleBuilding.destroyedEvent, pDoneBy, this);
            if (pWho)
            {
                if (BattleGround *bg = pWho->GetBattleGround())
                    bg->EventPlayerDamageGO(pWho, this, m_goInfo->destructibleBuilding.destroyedEvent, spellId);
            }
        }
    }
    else                                            // from intact to damaged
    {
        if (m_health <= m_goInfo->destructibleBuilding.damagedNumHits)
        {
            SetFlag(GAMEOBJECT_FLAGS, GO_FLAG_DAMAGED);
            SetDisplayId(m_goInfo->destructibleBuilding.damagedDisplayId);
            GetMap()->ScriptsStart(sEventScripts, m_goInfo->destructibleBuilding.damageEvent, pDoneBy, this);
            // if we have a "dead" display we can "kill" the building after its damaged
            if (m_goInfo->destructibleBuilding.destroyedDisplayId)
            {
                m_health = m_goInfo->destructibleBuilding.damagedNumHits;
                if (!m_health)
                    m_health = 1;
            }
            // otherwise we just handle it as "destroyed"
            else
                m_health = 0;

            if (pWho)
                if (BattleGround *bg = pWho->GetBattleGround())
                {
                    bg->EventPlayerDamageGO(pWho, this, m_goInfo->destructibleBuilding.damagedEvent, spellId);
                }
         }
    }
    SetGoAnimProgress(m_health * 255 / GetMaxHealth());
}

void GameObject::Rebuild(Unit* pWho)
{
    if (GetGoType() != GAMEOBJECT_TYPE_DESTRUCTIBLE_BUILDING)
        return;

    RemoveFlag(GAMEOBJECT_FLAGS, GO_FLAG_DAMAGED | GO_FLAG_DESTROYED);
    SetDisplayId(m_goInfo->displayId);
    m_health = GetMaxHealth();
    GetMap()->ScriptsStart(sEventScripts, m_goInfo->destructibleBuilding.rebuildingEvent, pWho, this);

    SetGoAnimProgress(255);
}

// overwrite WorldObject function for proper name localization
const char* GameObject::GetNameForLocaleIdx(int32 loc_idx) const
{
    if (loc_idx >= 0)
    {
        GameObjectLocale const *cl = sObjectMgr.GetGameObjectLocale(GetEntry());
        if (cl)
        {
            if (cl->Name.size() > (size_t)loc_idx && !cl->Name[loc_idx].empty())
                return cl->Name[loc_idx].c_str();
        }
    }

    return GetName();
}

using G3D::Quat;
struct QuaternionCompressed
{
    QuaternionCompressed() : m_raw(0) {}
    QuaternionCompressed(int64 val) : m_raw(val) {}
    QuaternionCompressed(const Quat& quat) { Set(quat); }

    enum{
        PACK_COEFF_YZ = 1 << 20,
        PACK_COEFF_X = 1 << 21,
    };

    void Set(const Quat& quat)
    {
        int8 w_sign = (quat.w >= 0 ? 1 : -1);
        int64 X = int32(quat.x * PACK_COEFF_X) * w_sign & ((1 << 22) - 1);
        int64 Y = int32(quat.y * PACK_COEFF_YZ) * w_sign & ((1 << 21) - 1);
        int64 Z = int32(quat.z * PACK_COEFF_YZ) * w_sign & ((1 << 21) - 1);
        m_raw = Z | (Y << 21) | (X << 42);
    }

    Quat Unpack() const
    {
        double x = (double)(m_raw >> 42) / (double)PACK_COEFF_X;
        double y = (double)(m_raw << 22 >> 43) / (double)PACK_COEFF_YZ;
        double z = (double)(m_raw << 43 >> 43) / (double)PACK_COEFF_YZ;
        double w = 1 - (x * x + y * y + z * z);
        MANGOS_ASSERT(w >= 0);
        w = sqrt(w);

        return Quat(x,y,z,w);
    }

    int64 m_raw;
};

void GameObject::SetWorldRotation(float qx, float qy, float qz, float qw)
{
    Quat rotation(qx, qy, qz, qw);
    // Temporary solution for gameobjects that has no rotation data in DB:
    if (fabs(qz) < M_NULL_F && fabs(qw) < M_NULL_F)
        rotation = Quat::fromAxisAngleRotation(G3D::Vector3::unitZ(), GetOrientation());

    rotation.unitize();
    m_packedRotation = QuaternionCompressed(rotation).m_raw;
    m_worldRotation.x = rotation.x;
    m_worldRotation.y = rotation.y;
    m_worldRotation.z = rotation.z;
    m_worldRotation.w = rotation.w;
}

void GameObject::SetTransportPathRotation(QuaternionData rotation)
{
    SetFloatValue(GAMEOBJECT_PARENTROTATION+0, rotation.x);
    SetFloatValue(GAMEOBJECT_PARENTROTATION+1, rotation.y);
    SetFloatValue(GAMEOBJECT_PARENTROTATION+2, rotation.z);
    SetFloatValue(GAMEOBJECT_PARENTROTATION+3, rotation.w);
}

void GameObject::SetWorldRotationAngles(float z_rot, float y_rot, float x_rot)
{
    Quat quat( G3D::Matrix3::fromEulerAnglesZYX(z_rot, y_rot, x_rot) );
    SetWorldRotation(quat.x, quat.y, quat.z, quat.w);
}

bool GameObject::IsHostileTo(Unit const* unit) const
{
    // always non-hostile to GM in GM mode
    if (unit->GetTypeId()==TYPEID_PLAYER && ((Player const*)unit)->isGameMaster())
        return false;

    // test owner instead if have
    if (Unit const* owner = GetOwner())
        return owner->IsHostileTo(unit);

    if (Unit const* targetOwner = unit->GetCharmerOrOwner())
        return IsHostileTo(targetOwner);

    // for not set faction case (wild object) use hostile case
    if (!GetGOInfo()->faction)
        return true;

    // faction base cases
    FactionTemplateEntry const*tester_faction = sFactionTemplateStore.LookupEntry(GetGOInfo()->faction);
    FactionTemplateEntry const*target_faction = unit->getFactionTemplateEntry();
    if (!tester_faction || !target_faction)
        return false;

    // GvP forced reaction and reputation case
    if (unit->GetTypeId() == TYPEID_PLAYER)
    {
        if (tester_faction->faction)
        {
            // forced reaction
            if (ReputationRank const* force = ((Player*)unit)->GetReputationMgr().GetForcedRankIfAny(tester_faction))
                return *force <= REP_HOSTILE;

            // apply reputation state
            FactionEntry const* raw_tester_faction = sFactionStore.LookupEntry(tester_faction->faction);
            if (raw_tester_faction && raw_tester_faction->reputationListID >= 0)
                return ((Player const*)unit)->GetReputationMgr().GetRank(raw_tester_faction) <= REP_HOSTILE;
        }
    }

    // common faction based case (GvC,GvP)
    return tester_faction->IsHostileTo(*target_faction);
}

bool GameObject::IsFriendlyTo(Unit const* unit) const
{
    // always friendly to GM in GM mode
    if (unit->GetTypeId()==TYPEID_PLAYER && ((Player const*)unit)->isGameMaster())
        return true;

    // test owner instead if have
    if (Unit const* owner = GetOwner())
        return owner->IsFriendlyTo(unit);

    if (Unit const* targetOwner = unit->GetCharmerOrOwner())
        return IsFriendlyTo(targetOwner);

    // for not set faction case (wild object) use hostile case
    if (!GetGOInfo()->faction)
        return false;

    // faction base cases
    FactionTemplateEntry const*tester_faction = sFactionTemplateStore.LookupEntry(GetGOInfo()->faction);
    FactionTemplateEntry const*target_faction = unit->getFactionTemplateEntry();
    if (!tester_faction || !target_faction)
        return false;

    // GvP forced reaction and reputation case
    if (unit->GetTypeId() == TYPEID_PLAYER)
    {
        if (tester_faction->faction)
        {
            // forced reaction
            if (ReputationRank const* force =((Player*)unit)->GetReputationMgr().GetForcedRankIfAny(tester_faction))
                return *force >= REP_FRIENDLY;

            // apply reputation state
            if (FactionEntry const* raw_tester_faction = sFactionStore.LookupEntry(tester_faction->faction))
                if (raw_tester_faction->reputationListID >= 0)
                    return ((Player const*)unit)->GetReputationMgr().GetRank(raw_tester_faction) >= REP_FRIENDLY;
        }
    }

    // common faction based case (GvC,GvP)
    return tester_faction->IsFriendlyTo(*target_faction);
}

void GameObject::SetLootState(LootState state)
{
    m_lootState = state;
    if (m_model)
    {
        // startOpen determines whether we are going to add or remove the LoS on activation
        bool startOpen = (GetGoType() == GAMEOBJECT_TYPE_DOOR || GetGoType() == GAMEOBJECT_TYPE_BUTTON ? GetGOInfo()->door.startOpen : false);

        if (state == GO_ACTIVATED || state == GO_JUST_DEACTIVATED)
            EnableCollision(startOpen);
        else if (state == GO_READY)
            EnableCollision(!startOpen);
    }
}

void GameObject::SetGoState(GOState state)
{
    SetByteValue(GAMEOBJECT_BYTES_1, 0, state);
    if (m_model)
    {
        if (!IsInWorld())
            return;

        // startOpen determines whether we are going to add or remove the LoS on activation
        bool startOpen = (GetGoType() == GAMEOBJECT_TYPE_DOOR || GetGoType() == GAMEOBJECT_TYPE_BUTTON ? GetGOInfo()->door.startOpen : false);

        if (state == GO_STATE_ACTIVE || state == GO_STATE_ACTIVE_ALTERNATIVE)
            EnableCollision(startOpen);
        else if (state == GO_STATE_READY)
            EnableCollision(!startOpen);
    }
}

void GameObject::SetDisplayId(uint32 modelId)
{
    SetUInt32Value(GAMEOBJECT_DISPLAYID, modelId);
    m_displayInfo = sGameObjectDisplayInfoStore.LookupEntry(modelId);
    UpdateModel();
}

void GameObject::SetPhaseMask(uint32 newPhaseMask, bool update)
{
    WorldObject::SetPhaseMask(newPhaseMask, update);
    EnableCollision(true);
}

void GameObject::EnableCollision(bool enable)
{
    if (!m_model)
        return;

    /*if (enable && !GetMap()->Contains(*m_model))
        GetMap()->Insert(*m_model);*/

    m_model->enable(enable ? GetPhaseMask() : 0);
}

void GameObject::UpdateModel()
{
    if (!IsInWorld())
        return;
    if (m_model)
        if (GetMap()->ContainsGameObjectModel(*m_model))
            GetMap()->RemoveGameObjectModel(*m_model);
    delete m_model;
    m_model = GameObjectModel::construct(this);
    if (m_model)
        GetMap()->InsertGameObjectModel(*m_model);
}

void GameObject::StartGroupLoot(Group* group, uint32 timer)
{
    m_groupLootId = group->GetId();
    m_groupLootTimer = timer;
}

void GameObject::StopGroupLoot()
{
    if (!m_groupLootId)
        return;

    Group* group = sObjectMgr.GetGroupById(m_groupLootId);
    if (group)
        group->EndRoll();

    m_groupLootTimer = 0;
    m_groupLootId = 0;
}

Player* GameObject::GetOriginalLootRecipient() const
{
    return m_lootRecipientGuid ? ObjectAccessor::FindPlayer(m_lootRecipientGuid) : NULL;
}

Group* GameObject::GetGroupLootRecipient() const
{
    // original recipient group if set and not disbanded
    return m_lootGroupRecipientId ? sObjectMgr.GetGroupById(m_lootGroupRecipientId) : NULL;
}

Player* GameObject::GetLootRecipient() const
{
    // original recipient group if set and not disbanded
    Group* group = GetGroupLootRecipient();

    // original recipient player if online
    Player* player = GetOriginalLootRecipient();

    // if group not set or disbanded return original recipient player if any
    if (!group)
        return player;

    // group case

    // return player if it still be in original recipient group
    if (player && player->GetGroup() == group)
        return player;

    // find any in group
    for (GroupReference* itr = group->GetFirstMember(); itr != NULL; itr = itr->next())
        if (Player* newPlayer = itr->getSource())
            return newPlayer;

    return NULL;
}

void GameObject::SetLootRecipient(Unit* pUnit)
{
    // set the player whose group should receive the right
    // to loot the gameobject after its used
    // should be set to NULL after the loot disappears

    if (!pUnit)
    {
        m_lootRecipientGuid.Clear();
        m_lootGroupRecipientId = 0;
        return;
    }

    Player* player = pUnit->GetCharmerOrOwnerPlayerOrPlayerItself();
    if (!player)                                            // normal creature, no player involved
        return;

    // set player for non group case or if group will disbanded
    m_lootRecipientGuid = player->GetObjectGuid();

    // set group for group existed case including if player will leave group at loot time
    if (Group* group = player->GetGroup())
        m_lootGroupRecipientId = group->GetId();
}

float GameObject::GetObjectBoundingRadius() const
{
    //FIXME:
    // 1. This is clearly hack way because GameObjectDisplayInfoEntry have 6 floats related to GO sizes, but better that use DEFAULT_WORLD_OBJECT_SIZE
    // 2. In some cases this must be only interactive size, not GO size, current way can affect creature target point auto-selection in strange ways for big underground/virtual GOs
    if (m_displayInfo)
//        return fabs(m_displayInfo->minX) * GetObjectScale();
        return GetDeterminativeSize(false) * GetObjectScale();

    return DEFAULT_WORLD_OBJECT_SIZE;
}

bool GameObject::IsInSkillupList(Player* player) const
{
    return m_SkillupSet.find(player->GetObjectGuid()) != m_SkillupSet.end();
}

void GameObject::AddToSkillupList(Player* player)
{
    m_SkillupSet.insert(player->GetObjectGuid());
}

struct AddGameObjectToRemoveListInMapsWorker
{
    AddGameObjectToRemoveListInMapsWorker(ObjectGuid guid) : i_guid(guid) {}

    void operator() (Map* map)
    {
        if (GameObject* pGameobject = map->GetGameObject(i_guid))
            pGameobject->AddObjectToRemoveList();
    }

    ObjectGuid i_guid;
};

void GameObject::AddToRemoveListInMaps(uint32 db_guid, GameObjectData const* data)
{
    AddGameObjectToRemoveListInMapsWorker worker(ObjectGuid(HIGHGUID_GAMEOBJECT, data->id, db_guid));
    sMapMgr.DoForAllMapsWithMapId(data->mapid, worker);
}

struct SpawnGameObjectInMapsWorker
{
    SpawnGameObjectInMapsWorker(uint32 guid, GameObjectData const* data)
        : i_guid(guid), i_data(data) {}

    void operator() (Map* map)
    {
        // Spawn if necessary (loaded grids only)
        if (map->IsLoaded(i_data->posX, i_data->posY))
        {
            GameObject* pGameobject = new GameObject;
            //DEBUG_LOG("Spawning gameobject %u", *itr);
            if (!pGameobject->LoadFromDB(i_guid, map))
            {
                delete pGameobject;
            }
            else
            {
                if (pGameobject->isSpawnedByDefault())
                    map->Add(pGameobject);
            }
        }
    }

    uint32 i_guid;
    GameObjectData const* i_data;
};

void GameObject::SpawnInMaps(uint32 db_guid, GameObjectData const* data)
{
    SpawnGameObjectInMapsWorker worker(db_guid, data);
    sMapMgr.DoForAllMapsWithMapId(data->mapid, worker);
}

bool GameObject::HasStaticDBSpawnData() const
{
    return sObjectMgr.GetGOData(GetGUIDLow()) != NULL;
}

bool GameObject::IsWildSummoned() const
{
    // All Wild GOs are summoned by a spell and have no owner entry
    if (!GetSpellId() || !GetOwnerGuid().IsEmpty())
        return false;

    // This check is likely not needed
    if (SpellEntry const* spellInfo = sSpellStore.LookupEntry(GetSpellId()))
    {
        for (int eff_idx = 0; eff_idx < MAX_EFFECT_INDEX; ++eff_idx)
        {
            if (spellInfo->Effect[eff_idx] == SPELL_EFFECT_SUMMON_OBJECT_WILD && GetEntry() == (uint32)spellInfo->EffectMiscValue[eff_idx])
                return true;
        }
    }

    // Also possible add MANGOS_ASSERT(false) or weaker bug-report to note this unexpected case.
    return false;
}

float GameObject::GetDeterminativeSize(bool b_priorityZ) const
{
    if (!IsInWorld())
        return 0.0f;

    GameObjectDisplayInfoEntry const *info = sGameObjectDisplayInfoStore.LookupEntry(GetUInt32Value(GAMEOBJECT_DISPLAYID));
    if (!info)
        return 0.0f;

    float dx = info->maxX - info->minX;
    float dy = info->maxY - info->minY;
    float dz = info->maxZ - info->minZ;

    return b_priorityZ ? dz : sqrt(dx*dx + dy*dy +dz*dz);
}<|MERGE_RESOLUTION|>--- conflicted
+++ resolved
@@ -85,14 +85,11 @@
         MAPLOCK_WRITE(this, MAP_LOCK_TYPE_DEFAULT);
         GetMap()->GetObjectsStore().insert<GameObject>(GetObjectGuid(), (GameObject*)this);
     }
-<<<<<<< HEAD
-=======
 
     if (m_model)
         GetMap()->InsertGameObjectModel(*m_model);
     bool startOpen = (GetGoType() == GAMEOBJECT_TYPE_DOOR || GetGoType() == GAMEOBJECT_TYPE_BUTTON ? GetGOInfo()->door.startOpen : false);
     EnableCollision(!startOpen);
->>>>>>> c100fc57
 
     Object::AddToWorld();
 }
@@ -113,17 +110,15 @@
                     GetGuidStr().c_str(), m_spellId, GetGOInfo()->GetLinkedGameObjectEntry(), owner_guid.GetString().c_str());
             }
         }
-<<<<<<< HEAD
-=======
-
-        if (m_model)
-            if (GetMap()->ContainsGameObjectModel(*m_model))
-                GetMap()->RemoveGameObjectModel(*m_model);
-
->>>>>>> c100fc57
+
         MAPLOCK_WRITE(this, MAP_LOCK_TYPE_DEFAULT);
+
         GetMap()->GetObjectsStore().erase<GameObject>(GetObjectGuid(), (GameObject*)NULL);
     }
+
+    if (m_model)
+        if (GetMap()->ContainsGameObjectModel(*m_model))
+            GetMap()->RemoveGameObjectModel(*m_model);
 
     Object::RemoveFromWorld();
 }
