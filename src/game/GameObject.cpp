/*
 * Copyright (C) 2005-2010 MaNGOS <http://getmangos.com/>
 *
 * This program is free software; you can redistribute it and/or modify
 * it under the terms of the GNU General Public License as published by
 * the Free Software Foundation; either version 2 of the License, or
 * (at your option) any later version.
 *
 * This program is distributed in the hope that it will be useful,
 * but WITHOUT ANY WARRANTY; without even the implied warranty of
 * MERCHANTABILITY or FITNESS FOR A PARTICULAR PURPOSE.  See the
 * GNU General Public License for more details.
 *
 * You should have received a copy of the GNU General Public License
 * along with this program; if not, write to the Free Software
 * Foundation, Inc., 59 Temple Place, Suite 330, Boston, MA  02111-1307  USA
 */

#include "GameObject.h"
#include "QuestDef.h"
#include "ObjectMgr.h"
#include "PoolManager.h"
#include "SpellMgr.h"
#include "Spell.h"
#include "UpdateMask.h"
#include "Opcodes.h"
#include "WorldPacket.h"
#include "World.h"
#include "Database/DatabaseEnv.h"
#include "LootMgr.h"
#include "GridNotifiers.h"
#include "GridNotifiersImpl.h"
#include "CellImpl.h"
#include "InstanceData.h"
#include "BattleGround.h"
#include "BattleGroundAV.h"
#include "Util.h"
#include "ScriptCalls.h"

GameObject::GameObject() : WorldObject()
{
    m_objectType |= TYPEMASK_GAMEOBJECT;
    m_objectTypeId = TYPEID_GAMEOBJECT;

    m_updateFlag = (UPDATEFLAG_HIGHGUID | UPDATEFLAG_HAS_POSITION | UPDATEFLAG_POSITION | UPDATEFLAG_ROTATION);

    m_valuesCount = GAMEOBJECT_END;
    m_respawnTime = 0;
    m_respawnDelayTime = 25;
    m_lootState = GO_NOT_READY;
    m_spawnedByDefault = true;
    m_useTimes = 0;
    m_spellId = 0;
    m_cooldownTime = 0;
    m_goInfo = NULL;

    m_DBTableGuid = 0;
    m_rotation = 0;
}

GameObject::~GameObject()
{
}

void GameObject::AddToWorld()
{
    ///- Register the gameobject for guid lookup
    if(!IsInWorld())
        GetMap()->GetObjectsStore().insert<GameObject>(GetGUID(), (GameObject*)this);

    Object::AddToWorld();
}

void GameObject::RemoveFromWorld()
{
    ///- Remove the gameobject from the accessor
    if(IsInWorld())
    {
        // Remove GO from owner
        ObjectGuid owner_guid = GetOwnerGUID();
        if (!owner_guid.IsEmpty())
        {
            if (Unit* owner = ObjectAccessor::GetUnit(*this,owner_guid))
                owner->RemoveGameObject(this,false);
            else
            {
                sLog.outError("Delete %s with SpellId %u LinkedGO %u that lost references to owner %s GO list. Crash possible later.",
                    GetObjectGuid().GetString().c_str(), m_spellId, GetGOInfo()->GetLinkedGameObjectEntry(), owner_guid.GetString().c_str());
            }
        }

        GetMap()->GetObjectsStore().erase<GameObject>(GetGUID(), (GameObject*)NULL);
    }

    Object::RemoveFromWorld();
}

bool GameObject::Create(uint32 guidlow, uint32 name_id, Map *map, uint32 phaseMask, float x, float y, float z, float ang, float rotation0, float rotation1, float rotation2, float rotation3, uint8 animprogress, GOState go_state)
{
    MANGOS_ASSERT(map);
    Relocate(x,y,z,ang);
    SetMap(map);
    SetPhaseMask(phaseMask,false);

    if(!IsPositionValid())
    {
        sLog.outError("Gameobject (GUID: %u Entry: %u ) not created. Suggested coordinates isn't valid (X: %f Y: %f)",guidlow,name_id,x,y);
        return false;
    }

    GameObjectInfo const* goinfo = ObjectMgr::GetGameObjectInfo(name_id);
    if (!goinfo)
    {
        sLog.outErrorDb("Gameobject (GUID: %u Entry: %u) not created: it have not exist entry in `gameobject_template`. Map: %u  (X: %f Y: %f Z: %f) ang: %f rotation0: %f rotation1: %f rotation2: %f rotation3: %f",guidlow, name_id, map->GetId(), x, y, z, ang, rotation0, rotation1, rotation2, rotation3);
        return false;
    }

    Object::_Create(ObjectGuid(HIGHGUID_GAMEOBJECT, goinfo->id, guidlow));

    m_goInfo = goinfo;

    if (goinfo->type >= MAX_GAMEOBJECT_TYPE)
    {
        sLog.outErrorDb("Gameobject (GUID: %u Entry: %u) not created: it have not exist GO type '%u' in `gameobject_template`. It's will crash client if created.",guidlow,name_id,goinfo->type);
        return false;
    }

    SetObjectScale(goinfo->size);

    SetFloatValue(GAMEOBJECT_PARENTROTATION+0, rotation0);
    SetFloatValue(GAMEOBJECT_PARENTROTATION+1, rotation1);

    UpdateRotationFields(rotation2,rotation3);              // GAMEOBJECT_FACING, GAMEOBJECT_ROTATION, GAMEOBJECT_PARENTROTATION+2/3

    SetUInt32Value(GAMEOBJECT_FACTION, goinfo->faction);
    SetUInt32Value(GAMEOBJECT_FLAGS, goinfo->flags);

    if (goinfo->type == GAMEOBJECT_TYPE_TRANSPORT)
        SetFlag(GAMEOBJECT_FLAGS, (GO_FLAG_TRANSPORT | GO_FLAG_NODESPAWN));

    SetEntry(goinfo->id);

    SetUInt32Value(GAMEOBJECT_DISPLAYID, goinfo->displayId);

    // GAMEOBJECT_BYTES_1, index at 0, 1, 2 and 3
    SetGoState(go_state);
    SetGoType(GameobjectTypes(goinfo->type));
    SetGoArtKit(0);                                         // unknown what this is
    SetGoAnimProgress(animprogress);

    //Notify the map's instance data.
    //Only works if you create the object in it, not if it is moves to that map.
    //Normally non-players do not teleport to other maps.
    if(map->IsDungeon() && ((InstanceMap*)map)->GetInstanceData())
    {
        ((InstanceMap*)map)->GetInstanceData()->OnObjectCreate(this);
    }

    if (goinfo->type == GAMEOBJECT_TYPE_TRANSPORT)
    {
        SetUInt32Value(GAMEOBJECT_LEVEL, goinfo->transport.pause);
        if (goinfo->transport.startOpen)
            SetGoState(GO_STATE_ACTIVE);
    }

    return true;
}

void GameObject::Update(uint32 diff)
{
    if (GetObjectGuid().IsMOTransport())
    {
        //((Transport*)this)->Update(p_time);
        return;
    }

    switch (m_lootState)
    {
        case GO_NOT_READY:
        {
            switch(GetGoType())
            {
                case GAMEOBJECT_TYPE_TRAP:
                {
                    // Arming Time for GAMEOBJECT_TYPE_TRAP (6)
                    Unit* owner = GetOwner();
                    if (owner && ((Player*)owner)->isInCombat())
                        m_cooldownTime = time(NULL) + GetGOInfo()->trap.startDelay;
                    m_lootState = GO_READY;
                    break;
                }
                case GAMEOBJECT_TYPE_FISHINGNODE:
                {
                    // fishing code (bobber ready)
                    if (time(NULL) > m_respawnTime - FISHING_BOBBER_READY_TIME)
                    {
                        // splash bobber (bobber ready now)
                        Unit* caster = GetOwner();
                        if (caster && caster->GetTypeId() == TYPEID_PLAYER)
                        {
                            SetGoState(GO_STATE_ACTIVE);
                            // SetUInt32Value(GAMEOBJECT_FLAGS, GO_FLAG_NODESPAWN);

                            UpdateData udata;
                            WorldPacket packet;
                            BuildValuesUpdateBlockForPlayer(&udata,((Player*)caster));
                            udata.BuildPacket(&packet);
                            ((Player*)caster)->GetSession()->SendPacket(&packet);

                            SendGameObjectCustomAnim(GetGUID());
                        }

                        m_lootState = GO_READY;             // can be successfully open with some chance
                    }
                    return;
                }
                default:
                    m_lootState = GO_READY;                 // for other GO is same switched without delay to GO_READY
                    break;
            }
            // NO BREAK for switch (m_lootState)
        }
        case GO_READY:
        {
            if (m_respawnTime > 0)                          // timer on
            {
                if (m_respawnTime <= time(NULL))            // timer expired
                {
                    m_respawnTime = 0;
                    ClearAllUsesData();

                    switch (GetGoType())
                    {
                        case GAMEOBJECT_TYPE_FISHINGNODE:   // can't fish now
                        {
                            Unit* caster = GetOwner();
                            if (caster && caster->GetTypeId() == TYPEID_PLAYER)
                            {
                                caster->FinishSpell(CURRENT_CHANNELED_SPELL);

                                WorldPacket data(SMSG_FISH_NOT_HOOKED,0);
                                ((Player*)caster)->GetSession()->SendPacket(&data);
                            }
                            // can be deleted
                            m_lootState = GO_JUST_DEACTIVATED;
                            return;
                        }
                        case GAMEOBJECT_TYPE_DOOR:
                        case GAMEOBJECT_TYPE_BUTTON:
                            //we need to open doors if they are closed (add there another condition if this code breaks some usage, but it need to be here for battlegrounds)
                            if (GetGoState() != GO_STATE_READY)
                                ResetDoorOrButton();
                            //flags in AB are type_button and we need to add them here so no break!
                        default:
                            if (!m_spawnedByDefault)        // despawn timer
                            {
                                // can be despawned or destroyed
                                SetLootState(GO_JUST_DEACTIVATED);
                                return;
                            }

                            // respawn timer
                            GetMap()->Add(this);
                            break;
                    }
                }
            }

            if (isSpawned())
            {
                // traps can have time and can not have
                GameObjectInfo const* goInfo = GetGOInfo();
                if (goInfo->type == GAMEOBJECT_TYPE_TRAP)
                {
                    if (m_cooldownTime >= time(NULL))
                        return;

                    // traps
                    Unit* owner = GetOwner();
                    Unit* ok = NULL;                        // pointer to appropriate target if found any

                    bool IsBattleGroundTrap = false;
                    //FIXME: this is activation radius (in different casting radius that must be selected from spell data)
                    //TODO: move activated state code (cast itself) to GO_ACTIVATED, in this place only check activating and set state
                    float radius = float(goInfo->trap.radius);
                    if (!radius)
                    {
                        if (goInfo->trap.cooldown != 3)     // cast in other case (at some triggering/linked go/etc explicit call)
                            return;
                        else
                        {
                            if (m_respawnTime > 0)
                                break;

                            // battlegrounds gameobjects has data2 == 0 && data5 == 3
                            radius = float(goInfo->trap.cooldown);
                            IsBattleGroundTrap = true;
                        }
                    }

                    // Note: this hack with search required until GO casting not implemented
                    // search unfriendly creature
                    if (owner && goInfo->trap.charges > 0)  // hunter trap
                    {
                        MaNGOS::AnyUnfriendlyUnitInObjectRangeCheck u_check(this, owner, radius);
                        MaNGOS::UnitSearcher<MaNGOS::AnyUnfriendlyUnitInObjectRangeCheck> checker(ok, u_check);
                        Cell::VisitGridObjects(this,checker, radius);
                        if (!ok)
                            Cell::VisitWorldObjects(this,checker, radius);
                    }
                    else                                    // environmental trap
                    {
                        // environmental damage spells already have around enemies targeting but this not help in case nonexistent GO casting support

                        // affect only players
                        Player* p_ok = NULL;
                        MaNGOS::AnyPlayerInObjectRangeCheck p_check(this, radius);
                        MaNGOS::PlayerSearcher<MaNGOS::AnyPlayerInObjectRangeCheck>  checker(p_ok, p_check);
                        Cell::VisitWorldObjects(this,checker, radius);
                        ok = p_ok;
                    }

                    if (ok)
                    {
                        Unit *caster =  owner ? owner : ok;

                        caster->CastSpell(ok, goInfo->trap.spellId, true, NULL, NULL, GetGUID());
                        // use template cooldown if provided
                        m_cooldownTime = time(NULL) + (goInfo->trap.cooldown ? goInfo->trap.cooldown : uint32(4));

                        // count charges
                        if (goInfo->trap.charges > 0)
                            AddUse();

                        if (IsBattleGroundTrap && ok->GetTypeId() == TYPEID_PLAYER)
                        {
                            //BattleGround gameobjects case
                            if (((Player*)ok)->InBattleGround())
                                if (BattleGround *bg = ((Player*)ok)->GetBattleGround())
                                    bg->HandleTriggerBuff(GetGUID());
                        }
                    }
                }

                if (uint32 max_charges = goInfo->GetCharges())
                {
                    if (m_useTimes >= max_charges)
                    {
                        m_useTimes = 0;
                        SetLootState(GO_JUST_DEACTIVATED);  // can be despawned or destroyed
                    }
                }
            }
            break;
        }
        case GO_ACTIVATED:
        {
            switch(GetGoType())
            {
                case GAMEOBJECT_TYPE_DOOR:
                case GAMEOBJECT_TYPE_BUTTON:
                    if (GetGOInfo()->GetAutoCloseTime() && (m_cooldownTime < time(NULL)))
                        ResetDoorOrButton();
                    break;
                case GAMEOBJECT_TYPE_GOOBER:
                    if (m_cooldownTime < time(NULL))
                    {
                        RemoveFlag(GAMEOBJECT_FLAGS, GO_FLAG_IN_USE);

                        SetLootState(GO_JUST_DEACTIVATED);
                        m_cooldownTime = 0;
                    }
                    break;
                case GAMEOBJECT_TYPE_CHEST:
                    if (m_groupLootId)
                    {
                        if(diff < m_groupLootTimer)
                            m_groupLootTimer -= diff;
                        else
                            StopGroupLoot();
                    }
                    break;
                default:
                    break;
            }
            break;
        }
        case GO_JUST_DEACTIVATED:
        {
            // if Gameobject should cast spell, then this, but some GOs (type = 10) should be destroyed
            if (GetGoType() == GAMEOBJECT_TYPE_GOOBER)
            {
                uint32 spellId = GetGOInfo()->goober.spellId;

                if (spellId)
                {
                    for (GuidsSet::const_iterator itr = m_UniqueUsers.begin(); itr != m_UniqueUsers.end(); ++itr)
                    {
                        if (Player* owner = GetMap()->GetPlayer(*itr))
                            owner->CastSpell(owner, spellId, false, NULL, NULL, GetGUID());
                    }

                    ClearAllUsesData();
                }

                SetGoState(GO_STATE_READY);

                //any return here in case battleground traps
            }

            if (GetOwnerGUID())
            {
                if (Unit* owner = GetOwner())
                    owner->RemoveGameObject(this, false);

                SetRespawnTime(0);
                Delete();
                return;
            }

            // burning flags in some battlegrounds, if you find better condition, just add it
            if (GetGOInfo()->IsDespawnAtAction() || GetGoAnimProgress() > 0)
            {
                SendObjectDeSpawnAnim(GetGUID());
                //reset flags
                SetUInt32Value(GAMEOBJECT_FLAGS, GetGOInfo()->flags);
            }

            loot.clear();
            SetLootState(GO_READY);

            if (!m_respawnDelayTime)
                return;

            // since pool system can fail to roll unspawned object, this one can remain spawned, so must set respawn nevertheless
            m_respawnTime = m_spawnedByDefault ? time(NULL) + m_respawnDelayTime : 0;

            // if option not set then object will be saved at grid unload
            if (sWorld.getConfig(CONFIG_BOOL_SAVE_RESPAWN_TIME_IMMEDIATLY))
                SaveRespawnTime();

            // if part of pool, let pool system schedule new spawn instead of just scheduling respawn
            if (uint16 poolid = GetDBTableGUIDLow() ? sPoolMgr.IsPartOfAPool<GameObject>(GetDBTableGUIDLow()) : 0)
                sPoolMgr.UpdatePool<GameObject>(poolid, GetDBTableGUIDLow());

            // can be not in world at pool despawn
            if (IsInWorld())
                UpdateObjectVisibility();

            break;
        }
    }
}

void GameObject::Refresh()
{
    // not refresh despawned not casted GO (despawned casted GO destroyed in all cases anyway)
    if(m_respawnTime > 0 && m_spawnedByDefault)
        return;

    if(isSpawned())
        GetMap()->Add(this);
}

void GameObject::AddUniqueUse(Player* player)
{
    AddUse();

    if (m_firstUser.IsEmpty())
        m_firstUser = player->GetObjectGuid();

    m_UniqueUsers.insert(player->GetObjectGuid());
    
}

void GameObject::Delete()
{
    SendObjectDeSpawnAnim(GetGUID());

    SetGoState(GO_STATE_READY);
    SetUInt32Value(GAMEOBJECT_FLAGS, GetGOInfo()->flags);

    uint16 poolid = GetDBTableGUIDLow() ? sPoolMgr.IsPartOfAPool<GameObject>(GetDBTableGUIDLow()) : 0;
    if (poolid)
        sPoolMgr.UpdatePool<GameObject>(poolid, GetDBTableGUIDLow());
    else
        AddObjectToRemoveList();
}

void GameObject::getFishLoot(Loot *fishloot, Player* loot_owner)
{
    fishloot->clear();

    uint32 zone, subzone;
    GetZoneAndAreaId(zone,subzone);

    // if subzone loot exist use it
    if (!fishloot->FillLoot(subzone, LootTemplates_Fishing, loot_owner, true, true))
        // else use zone loot (must exist in like case)
        fishloot->FillLoot(zone, LootTemplates_Fishing, loot_owner,true);
}

void GameObject::SaveToDB()
{
    // this should only be used when the gameobject has already been loaded
    // preferably after adding to map, because mapid may not be valid otherwise
    GameObjectData const *data = sObjectMgr.GetGOData(m_DBTableGuid);
    if(!data)
    {
        sLog.outError("GameObject::SaveToDB failed, cannot get gameobject data!");
        return;
    }

    SaveToDB(GetMapId(), data->spawnMask, data->phaseMask);
}

void GameObject::SaveToDB(uint32 mapid, uint8 spawnMask, uint32 phaseMask)
{
    const GameObjectInfo *goI = GetGOInfo();

    if (!goI)
        return;

    if (!m_DBTableGuid)
        m_DBTableGuid = GetGUIDLow();
    // update in loaded data (changing data only in this place)
    GameObjectData& data = sObjectMgr.NewGOData(m_DBTableGuid);

    // data->guid = guid don't must be update at save
    data.id = GetEntry();
    data.mapid = mapid;
    data.phaseMask = phaseMask;
    data.posX = GetPositionX();
    data.posY = GetPositionY();
    data.posZ = GetPositionZ();
    data.orientation = GetOrientation();
    data.rotation0 = GetFloatValue(GAMEOBJECT_PARENTROTATION+0);
    data.rotation1 = GetFloatValue(GAMEOBJECT_PARENTROTATION+1);
    data.rotation2 = GetFloatValue(GAMEOBJECT_PARENTROTATION+2);
    data.rotation3 = GetFloatValue(GAMEOBJECT_PARENTROTATION+3);
    data.spawntimesecs = m_spawnedByDefault ? (int32)m_respawnDelayTime : -(int32)m_respawnDelayTime;
    data.animprogress = GetGoAnimProgress();
    data.go_state = GetGoState();
    data.spawnMask = spawnMask;

    // updated in DB
    std::ostringstream ss;
    ss << "INSERT INTO gameobject VALUES ( "
        << m_DBTableGuid << ", "
        << GetEntry() << ", "
        << mapid << ", "
        << uint32(spawnMask) << ","                         // cast to prevent save as symbol
        << uint16(GetPhaseMask()) << ","                    // prevent out of range error
        << GetPositionX() << ", "
        << GetPositionY() << ", "
        << GetPositionZ() << ", "
        << GetOrientation() << ", "
        << GetFloatValue(GAMEOBJECT_PARENTROTATION) << ", "
        << GetFloatValue(GAMEOBJECT_PARENTROTATION+1) << ", "
        << GetFloatValue(GAMEOBJECT_PARENTROTATION+2) << ", "
        << GetFloatValue(GAMEOBJECT_PARENTROTATION+3) << ", "
        << m_respawnDelayTime << ", "
        << uint32(GetGoAnimProgress()) << ", "
        << uint32(GetGoState()) << ")";

    WorldDatabase.BeginTransaction();
    WorldDatabase.PExecuteLog("DELETE FROM gameobject WHERE guid = '%u'", m_DBTableGuid);
    WorldDatabase.PExecuteLog("%s", ss.str().c_str());
    WorldDatabase.CommitTransaction();
}

bool GameObject::LoadFromDB(uint32 guid, Map *map)
{
    GameObjectData const* data = sObjectMgr.GetGOData(guid);

    if( !data )
    {
        sLog.outErrorDb("Gameobject (GUID: %u) not found in table `gameobject`, can't load. ",guid);
        return false;
    }

    uint32 entry = data->id;
    //uint32 map_id = data->mapid;                          // already used before call
    uint32 phaseMask = data->phaseMask;
    float x = data->posX;
    float y = data->posY;
    float z = data->posZ;
    float ang = data->orientation;

    float rotation0 = data->rotation0;
    float rotation1 = data->rotation1;
    float rotation2 = data->rotation2;
    float rotation3 = data->rotation3;

    uint8 animprogress = data->animprogress;
    GOState go_state = data->go_state;

    m_DBTableGuid = guid;
    if (map->GetInstanceId() != 0) guid = sObjectMgr.GenerateLowGuid(HIGHGUID_GAMEOBJECT);

    if (!Create(guid,entry, map, phaseMask, x, y, z, ang, rotation0, rotation1, rotation2, rotation3, animprogress, go_state) )
        return false;

    if (!GetGOInfo()->GetDespawnPossibility() && !GetGOInfo()->IsDespawnAtAction() && data->spawntimesecs >= 0)
    {
        SetFlag(GAMEOBJECT_FLAGS, GO_FLAG_NODESPAWN);
        m_spawnedByDefault = true;
        m_respawnDelayTime = 0;
        m_respawnTime = 0;
    }
    else
    {
        if(data->spawntimesecs >= 0)
        {
            m_spawnedByDefault = true;
            m_respawnDelayTime = data->spawntimesecs;
            m_respawnTime = sObjectMgr.GetGORespawnTime(m_DBTableGuid, map->GetInstanceId());

            // ready to respawn
            if(m_respawnTime && m_respawnTime <= time(NULL))
            {
                m_respawnTime = 0;
                sObjectMgr.SaveGORespawnTime(m_DBTableGuid,GetInstanceId(),0);
            }
        }
        else
        {
            m_spawnedByDefault = false;
            m_respawnDelayTime = -data->spawntimesecs;
            m_respawnTime = 0;
        }
    }

    return true;
}

void GameObject::DeleteFromDB()
{
    sObjectMgr.SaveGORespawnTime(m_DBTableGuid,GetInstanceId(),0);
    sObjectMgr.DeleteGOData(m_DBTableGuid);
    WorldDatabase.PExecuteLog("DELETE FROM gameobject WHERE guid = '%u'", m_DBTableGuid);
    WorldDatabase.PExecuteLog("DELETE FROM game_event_gameobject WHERE guid = '%u'", m_DBTableGuid);
    WorldDatabase.PExecuteLog("DELETE FROM gameobject_battleground WHERE guid = '%u'", m_DBTableGuid);
}

GameObjectInfo const *GameObject::GetGOInfo() const
{
    return m_goInfo;
}

/*********************************************************/
/***                    QUEST SYSTEM                   ***/
/*********************************************************/
bool GameObject::hasQuest(uint32 quest_id) const
{
    QuestRelationsMapBounds bounds = sObjectMgr.GetGOQuestRelationsMapBounds(GetEntry());
    for(QuestRelationsMap::const_iterator itr = bounds.first; itr != bounds.second; ++itr)
    {
        if (itr->second == quest_id)
            return true;
    }
    return false;
}

bool GameObject::hasInvolvedQuest(uint32 quest_id) const
{
    QuestRelationsMapBounds bounds = sObjectMgr.GetGOQuestInvolvedRelationsMapBounds(GetEntry());
    for(QuestRelationsMap::const_iterator itr = bounds.first; itr != bounds.second; ++itr)
    {
        if (itr->second == quest_id)
            return true;
    }
    return false;
}

bool GameObject::IsTransport() const
{
    // If something is marked as a transport, don't transmit an out of range packet for it.
    GameObjectInfo const * gInfo = GetGOInfo();
    if(!gInfo) return false;
    return gInfo->type == GAMEOBJECT_TYPE_TRANSPORT || gInfo->type == GAMEOBJECT_TYPE_MO_TRANSPORT;
}

// is Dynamic transport = non-stop Transport
bool GameObject::IsDynTransport() const
{
    // If something is marked as a transport, don't transmit an out of range packet for it.
    GameObjectInfo const * gInfo = GetGOInfo();
    if(!gInfo) return false;
    return gInfo->type == GAMEOBJECT_TYPE_MO_TRANSPORT || (gInfo->type == GAMEOBJECT_TYPE_TRANSPORT && !gInfo->transport.pause);
}

Unit* GameObject::GetOwner() const
{
    return ObjectAccessor::GetUnit(*this, GetOwnerGUID());
}

void GameObject::SaveRespawnTime()
{
    if(m_respawnTime > time(NULL) && m_spawnedByDefault)
        sObjectMgr.SaveGORespawnTime(m_DBTableGuid,GetInstanceId(),m_respawnTime);
}

bool GameObject::isVisibleForInState(Player const* u, WorldObject const* viewPoint, bool inVisibleList) const
{
    // Not in world
    if(!IsInWorld() || !u->IsInWorld())
        return false;

    // invisible at client always
    if(!GetGOInfo()->displayId)
        return false;

    // Transport always visible at this step implementation
    if(IsTransport() && IsInMap(u))
        return true;

    // quick check visibility false cases for non-GM-mode
    if(!u->isGameMaster())
    {
        // despawned and then not visible for non-GM in GM-mode
        if(!isSpawned())
            return false;

        // special invisibility cases
        if(GetGOInfo()->type == GAMEOBJECT_TYPE_TRAP && GetGOInfo()->trap.stealthed)
        {
            if(u->HasAura(2836) && u->isInFront(this, 15.0f))   // hack, maybe values are wrong
                return true;

            if (GetOwner() && u->IsFriendlyTo(GetOwner()))
                return true;

            if(m_lootState == GO_READY)
                return false;
        }
    }

    // check distance
    return IsWithinDistInMap(viewPoint,World::GetMaxVisibleDistanceForObject() +
        (inVisibleList ? World::GetVisibleObjectGreyDistance() : 0.0f), false);
}

void GameObject::Respawn()
{
    if(m_spawnedByDefault && m_respawnTime > 0)
    {
        m_respawnTime = time(NULL);
        sObjectMgr.SaveGORespawnTime(m_DBTableGuid,GetInstanceId(),0);
    }
}

bool GameObject::ActivateToQuest(Player *pTarget)const
{
    // if GO is ReqCreatureOrGoN for quest
    if (pTarget->HasQuestForGO(GetEntry()))
        return true;

    if (!sObjectMgr.IsGameObjectForQuests(GetEntry()))
        return false;

    switch(GetGoType())
    {
        case GAMEOBJECT_TYPE_QUESTGIVER:
        {
            // Not fully clear when GO's can activate/deactivate
            // For cases where GO has additional (except quest itself),
            // these conditions are not sufficient/will fail.
            // Never expect flags|4 for these GO's? (NF-note: It doesn't appear it's expected)

            QuestRelationsMapBounds bounds = sObjectMgr.GetGOQuestRelationsMapBounds(GetEntry());

            for(QuestRelationsMap::const_iterator itr = bounds.first; itr != bounds.second; ++itr)
            {
                const Quest *qInfo = sObjectMgr.GetQuestTemplate(itr->second);

                if (pTarget->CanTakeQuest(qInfo, false))
                    return true;
            }

            bounds = sObjectMgr.GetGOQuestInvolvedRelationsMapBounds(GetEntry());

            for(QuestRelationsMap::const_iterator itr = bounds.first; itr != bounds.second; ++itr)
            {
                if ((pTarget->GetQuestStatus(itr->second) == QUEST_STATUS_INCOMPLETE || pTarget->GetQuestStatus(itr->second) == QUEST_STATUS_COMPLETE)
                    && !pTarget->GetQuestRewardStatus(itr->second))
                    return true;
            }

            break;
        }
        // scan GO chest with loot including quest items
        case GAMEOBJECT_TYPE_CHEST:
        {
            if (pTarget->GetQuestStatus(GetGOInfo()->chest.questId) == QUEST_STATUS_INCOMPLETE)
                return true;

            if (LootTemplates_Gameobject.HaveQuestLootForPlayer(GetGOInfo()->GetLootId(), pTarget))
            {
                //look for battlegroundAV for some objects which are only activated after mine gots captured by own team
                if (GetEntry() == BG_AV_OBJECTID_MINE_N || GetEntry() == BG_AV_OBJECTID_MINE_S)
                    if (BattleGround *bg = pTarget->GetBattleGround())
                        if (bg->GetTypeID(true) == BATTLEGROUND_AV && !(((BattleGroundAV*)bg)->PlayerCanDoMineQuest(GetEntry(),pTarget->GetTeam())))
                            return false;
                return true;
            }
            break;
        }
        case GAMEOBJECT_TYPE_GENERIC:
        {
            if (pTarget->GetQuestStatus(GetGOInfo()->_generic.questID) == QUEST_STATUS_INCOMPLETE)
                return true;
            break;
        }
        case GAMEOBJECT_TYPE_SPELL_FOCUS:
        {
            if (pTarget->GetQuestStatus(GetGOInfo()->spellFocus.questID) == QUEST_STATUS_INCOMPLETE)
                return true;
            break;
        }
        case GAMEOBJECT_TYPE_GOOBER:
        {
            if (pTarget->GetQuestStatus(GetGOInfo()->goober.questId) == QUEST_STATUS_INCOMPLETE)
                return true;
            break;
        }
        default:
            break;
    }

    return false;
}

void GameObject::SummonLinkedTrapIfAny()
{
    uint32 linkedEntry = GetGOInfo()->GetLinkedGameObjectEntry();
    if (!linkedEntry)
        return;

    GameObject* linkedGO = new GameObject;
    if (!linkedGO->Create(sObjectMgr.GenerateLowGuid(HIGHGUID_GAMEOBJECT), linkedEntry, GetMap(),
         GetPhaseMask(), GetPositionX(), GetPositionY(), GetPositionZ(), GetOrientation(), 0.0f, 0.0f, 0.0f, 0.0f, GO_ANIMPROGRESS_DEFAULT, GO_STATE_READY))
    {
        delete linkedGO;
        linkedGO = NULL;
        return;
    }

    linkedGO->SetRespawnTime(GetRespawnDelay());
    linkedGO->SetSpellId(GetSpellId());

    if (GetOwnerGUID())
    {
        linkedGO->SetOwnerGUID(GetOwnerGUID());
        linkedGO->SetUInt32Value(GAMEOBJECT_LEVEL, GetUInt32Value(GAMEOBJECT_LEVEL));
    }

    GetMap()->Add(linkedGO);
}

void GameObject::TriggeringLinkedGameObject( uint32 trapEntry, Unit* target)
{
    GameObjectInfo const* trapInfo = sGOStorage.LookupEntry<GameObjectInfo>(trapEntry);
    if(!trapInfo || trapInfo->type!=GAMEOBJECT_TYPE_TRAP)
        return;

    SpellEntry const* trapSpell = sSpellStore.LookupEntry(trapInfo->trap.spellId);
    if(!trapSpell)                                          // checked at load already
        return;

    float range = GetSpellMaxRange(sSpellRangeStore.LookupEntry(trapSpell->rangeIndex));

    // search nearest linked GO
    GameObject* trapGO = NULL;
    {
        // using original GO distance
        MaNGOS::NearestGameObjectEntryInObjectRangeCheck go_check(*target,trapEntry,range);
        MaNGOS::GameObjectLastSearcher<MaNGOS::NearestGameObjectEntryInObjectRangeCheck> checker(trapGO,go_check);

        Cell::VisitGridObjects(this, checker, range);
    }

    // found correct GO
    // FIXME: when GO casting will be implemented trap must cast spell to target
    if(trapGO)
        target->CastSpell(target, trapSpell, true, NULL, NULL, GetGUID());
}

GameObject* GameObject::LookupFishingHoleAround(float range)
{
    GameObject* ok = NULL;

    MaNGOS::NearestGameObjectFishingHoleCheck u_check(*this, range);
    MaNGOS::GameObjectSearcher<MaNGOS::NearestGameObjectFishingHoleCheck> checker(ok, u_check);
    Cell::VisitGridObjects(this,checker, range);

    return ok;
}

void GameObject::ResetDoorOrButton()
{
    if (m_lootState == GO_READY || m_lootState == GO_JUST_DEACTIVATED)
        return;

    SwitchDoorOrButton(false);
    SetLootState(GO_JUST_DEACTIVATED);
    m_cooldownTime = 0;
}

void GameObject::UseDoorOrButton(uint32 time_to_restore, bool alternative /* = false */)
{
    if(m_lootState != GO_READY)
        return;

    if(!time_to_restore)
        time_to_restore = GetGOInfo()->GetAutoCloseTime();

    SwitchDoorOrButton(true,alternative);
    SetLootState(GO_ACTIVATED);

    m_cooldownTime = time(NULL) + time_to_restore;
}

void GameObject::SwitchDoorOrButton(bool activate, bool alternative /* = false */)
{
    if(activate)
        SetFlag(GAMEOBJECT_FLAGS, GO_FLAG_IN_USE);
    else
        RemoveFlag(GAMEOBJECT_FLAGS, GO_FLAG_IN_USE);

    if(GetGoState() == GO_STATE_READY)                      //if closed -> open
        SetGoState(alternative ? GO_STATE_ACTIVE_ALTERNATIVE : GO_STATE_ACTIVE);
    else                                                    //if open -> close
        SetGoState(GO_STATE_READY);
}

void GameObject::Use(Unit* user)
{
    // by default spell caster is user
    Unit* spellCaster = user;
    uint32 spellId = 0;
    bool triggered = false;

    if (user->GetTypeId() == TYPEID_PLAYER && Script->GOHello((Player*)user, this))
        return;

    switch(GetGoType())
    {
        case GAMEOBJECT_TYPE_DOOR:                          //0
        {
            //doors never really despawn, only reset to default state/flags
            UseDoorOrButton();

            // activate script
            GetMap()->ScriptsStart(sGameObjectScripts, GetDBTableGUIDLow(), spellCaster, this);
            return;
        }
        case GAMEOBJECT_TYPE_BUTTON:                        //1
        {
            //buttons never really despawn, only reset to default state/flags
            UseDoorOrButton();

            // activate script
            GetMap()->ScriptsStart(sGameObjectScripts, GetDBTableGUIDLow(), spellCaster, this);

            // triggering linked GO
            if (uint32 trapEntry = GetGOInfo()->button.linkedTrapId)
                TriggeringLinkedGameObject(trapEntry, user);

            return;
        }
        case GAMEOBJECT_TYPE_QUESTGIVER:                    //2
        {
            if (user->GetTypeId() != TYPEID_PLAYER)
                return;

            Player* player = (Player*)user;

            if (!Script->GOGossipHello(player, this))
            {
                player->PrepareGossipMenu(this, GetGOInfo()->questgiver.gossipID);
                player->SendPreparedGossip(this);
            }

            return;
        }
        case GAMEOBJECT_TYPE_CHEST:
        {
            if (user->GetTypeId() != TYPEID_PLAYER)
                return;

            // TODO: possible must be moved to loot release (in different from linked triggering)
            if (GetGOInfo()->chest.eventId)
            {
                DEBUG_LOG("Chest ScriptStart id %u for GO %u", GetGOInfo()->chest.eventId, GetDBTableGUIDLow());

                if (!Script->ProcessEventId(GetGOInfo()->chest.eventId, user, this, true))
                    GetMap()->ScriptsStart(sEventScripts, GetGOInfo()->chest.eventId, user, this);
            }

            // triggering linked GO
            if (uint32 trapEntry = GetGOInfo()->chest.linkedTrapId)
                TriggeringLinkedGameObject(trapEntry, user);

            return;
        }
        case GAMEOBJECT_TYPE_CHAIR:                         //7 Sitting: Wooden bench, chairs
        {
            GameObjectInfo const* info = GetGOInfo();
            if (!info)
                return;

            if (user->GetTypeId() != TYPEID_PLAYER)
                return;

            Player* player = (Player*)user;

            // a chair may have n slots. we have to calculate their positions and teleport the player to the nearest one

            // check if the db is sane
            if (info->chair.slots > 0)
            {
                float lowestDist = DEFAULT_VISIBILITY_DISTANCE;

                float x_lowest = GetPositionX();
                float y_lowest = GetPositionY();

                // the object orientation + 1/2 pi
                // every slot will be on that straight line
                float orthogonalOrientation = GetOrientation()+M_PI_F*0.5f;
                // find nearest slot
                for(uint32 i=0; i<info->chair.slots; ++i)
                {
                    // the distance between this slot and the center of the go - imagine a 1D space
                    float relativeDistance = (info->size*i)-(info->size*(info->chair.slots-1)/2.0f);

                    float x_i = GetPositionX() + relativeDistance * cos(orthogonalOrientation);
                    float y_i = GetPositionY() + relativeDistance * sin(orthogonalOrientation);

                    // calculate the distance between the player and this slot
                    float thisDistance = player->GetDistance2d(x_i, y_i);

                    /* debug code. It will spawn a npc on each slot to visualize them.
                    Creature* helper = player->SummonCreature(14496, x_i, y_i, GetPositionZ(), GetOrientation(), TEMPSUMMON_TIMED_OR_DEAD_DESPAWN, 10000);
                    std::ostringstream output;
                    output << i << ": thisDist: " << thisDistance;
                    helper->MonsterSay(output.str().c_str(), LANG_UNIVERSAL, 0);
                    */

                    if (thisDistance <= lowestDist)
                    {
                        lowestDist = thisDistance;
                        x_lowest = x_i;
                        y_lowest = y_i;
                    }
                }
                player->TeleportTo(GetMapId(), x_lowest, y_lowest, GetPositionZ(), GetOrientation(),TELE_TO_NOT_LEAVE_TRANSPORT | TELE_TO_NOT_LEAVE_COMBAT | TELE_TO_NOT_UNSUMMON_PET);
            }
            else
            {
                // fallback, will always work
                player->TeleportTo(GetMapId(), GetPositionX(), GetPositionY(), GetPositionZ(), GetOrientation(),TELE_TO_NOT_LEAVE_TRANSPORT | TELE_TO_NOT_LEAVE_COMBAT | TELE_TO_NOT_UNSUMMON_PET);
            }
            player->SetStandState(UNIT_STAND_STATE_SIT_LOW_CHAIR+info->chair.height);
            return;
        }
        case GAMEOBJECT_TYPE_SPELL_FOCUS:
        {
            // triggering linked GO
            if (uint32 trapEntry = GetGOInfo()->spellFocus.linkedTrapId)
                TriggeringLinkedGameObject(trapEntry, user);

            // some may be activated in addition? Conditions for this? (ex: entry 181616)
            break;
        }
        case GAMEOBJECT_TYPE_GOOBER:                        //10
        {
            GameObjectInfo const* info = GetGOInfo();

            if (user->GetTypeId() == TYPEID_PLAYER)
            {
                Player* player = (Player*)user;

                if (info->goober.pageId)                    // show page...
                {
                    WorldPacket data(SMSG_GAMEOBJECT_PAGETEXT, 8);
                    data << GetGUID();
                    player->GetSession()->SendPacket(&data);
                }
                else if (info->goober.gossipID)             // ...or gossip, if page does not exist
                {
                    if (!Script->GOGossipHello(player, this))
                    {
                        player->PrepareGossipMenu(this, info->goober.gossipID);
                        player->SendPreparedGossip(this);
                    }
                }

                if (info->goober.eventId)
                {
                    DEBUG_FILTER_LOG(LOG_FILTER_AI_AND_MOVEGENSS, "Goober ScriptStart id %u for GO entry %u (GUID %u).", info->goober.eventId, GetEntry(), GetDBTableGUIDLow());

                    if (!Script->ProcessEventId(info->goober.eventId, player, this, true))
                        GetMap()->ScriptsStart(sEventScripts, info->goober.eventId, player, this);
                }

                // possible quest objective for active quests
                if (info->goober.questId && sObjectMgr.GetQuestTemplate(info->goober.questId))
                {
                    //Quest require to be active for GO using
                    if (player->GetQuestStatus(info->goober.questId) != QUEST_STATUS_INCOMPLETE)
                        break;
                }

                player->RewardPlayerAndGroupAtCast(this);

            }

            if (uint32 trapEntry = info->goober.linkedTrapId)
                TriggeringLinkedGameObject(trapEntry, user);

            SetFlag(GAMEOBJECT_FLAGS, GO_FLAG_IN_USE);
            SetLootState(GO_ACTIVATED);

            uint32 time_to_restore = info->GetAutoCloseTime();

            // this appear to be ok, however others exist in addition to this that should have custom (ex: 190510, 188692, 187389)
            if (time_to_restore && info->goober.customAnim)
                SendGameObjectCustomAnim(GetGUID());
            else
                SetGoState(GO_STATE_ACTIVE);

            m_cooldownTime = time(NULL) + time_to_restore;

            // cast this spell later if provided
            spellId = info->goober.spellId;

            // database may contain a dummy spell, so it need replacement by actually existing
            switch(spellId)
            {
                case 34448: spellId = 26566; break;
                case 34452: spellId = 26572; break;
                case 37639: spellId = 36326; break;
                case 45367: spellId = 45371; break;
                case 45370: spellId = 45368; break;
            }

            break;
        }
        case GAMEOBJECT_TYPE_CAMERA:                        //13
        {
            GameObjectInfo const* info = GetGOInfo();
            if (!info)
                return;

            if (user->GetTypeId() != TYPEID_PLAYER)
                return;

            Player* player = (Player*)user;

            if (info->camera.cinematicId)
                player->SendCinematicStart(info->camera.cinematicId);

            if (info->camera.eventID)
            {
                if (!Script->ProcessEventId(info->camera.eventID, player, this, true))
                    GetMap()->ScriptsStart(sEventScripts, info->camera.eventID, player, this);
            }

            return;
        }
        case GAMEOBJECT_TYPE_FISHINGNODE:                   //17 fishing bobber
        {
            if (user->GetTypeId() != TYPEID_PLAYER)
                return;

            Player* player = (Player*)user;

            if (player->GetGUID() != GetOwnerGUID())
                return;

            switch(getLootState())
            {
                case GO_READY:                              // ready for loot
                {
                    // 1) skill must be >= base_zone_skill
                    // 2) if skill == base_zone_skill => 5% chance
                    // 3) chance is linear dependence from (base_zone_skill-skill)

                    uint32 zone, subzone;
                    GetZoneAndAreaId(zone,subzone);

                    int32 zone_skill = sObjectMgr.GetFishingBaseSkillLevel(subzone);
                    if (!zone_skill)
                        zone_skill = sObjectMgr.GetFishingBaseSkillLevel(zone);

                    //provide error, no fishable zone or area should be 0
                    if (!zone_skill)
                        sLog.outErrorDb("Fishable areaId %u are not properly defined in `skill_fishing_base_level`.",subzone);

                    int32 skill = player->GetSkillValue(SKILL_FISHING);
                    int32 chance = skill - zone_skill + 5;
                    int32 roll = irand(1,100);

                    DEBUG_LOG("Fishing check (skill: %i zone min skill: %i chance %i roll: %i",skill,zone_skill,chance,roll);

                    if (skill >= zone_skill && chance >= roll)
                    {
                        // prevent removing GO at spell cancel
                        player->RemoveGameObject(this,false);
                        SetOwnerGUID(player->GetGUID());

                        //fish catched
                        player->UpdateFishingSkill();

                        //TODO: find reasonable value for fishing hole search
                        GameObject* ok = LookupFishingHoleAround(20.0f + CONTACT_DISTANCE);
                        if (ok)
                        {
                            ok->Use(player);
                            SetLootState(GO_JUST_DEACTIVATED);
                        }
                        else
                            player->SendLoot(GetGUID(),LOOT_FISHING);
                    }
                    else
                    {
                        // fish escaped, can be deleted now
                        SetLootState(GO_JUST_DEACTIVATED);

                        WorldPacket data(SMSG_FISH_ESCAPED, 0);
                        player->GetSession()->SendPacket(&data);
                    }
                    break;
                }
                case GO_JUST_DEACTIVATED:                   // nothing to do, will be deleted at next update
                    break;
                default:
                {
                    SetLootState(GO_JUST_DEACTIVATED);

                    WorldPacket data(SMSG_FISH_NOT_HOOKED, 0);
                    player->GetSession()->SendPacket(&data);
                    break;
                }
            }

            player->FinishSpell(CURRENT_CHANNELED_SPELL);
            return;
        }
        case GAMEOBJECT_TYPE_SUMMONING_RITUAL:              //18
        {
            if (user->GetTypeId() != TYPEID_PLAYER)
                return;

            Player* player = (Player*)user;

            Unit* owner = GetOwner();

            GameObjectInfo const* info = GetGOInfo();

            if (owner)
            {
                if (owner->GetTypeId() != TYPEID_PLAYER)
                    return;

                // accept only use by player from same group as owner, excluding owner itself (unique use already added in spell effect)
                if (player == (Player*)owner || (info->summoningRitual.castersGrouped && !player->IsInSameRaidWith(((Player*)owner))))
                    return;

                // expect owner to already be channeling, so if not...
                if (!owner->GetCurrentSpell(CURRENT_CHANNELED_SPELL))
                    return;

                // in case summoning ritual caster is GO creator
                spellCaster = owner;
            }
            else
            {
                if (!m_firstUser.IsEmpty() && player->GetObjectGuid() != m_firstUser && info->summoningRitual.castersGrouped)
                {
                    if (Group* group = player->GetGroup())
                    {
                        if (!group->IsMember(m_firstUser))
                            return;
                    }
                    else
                        return;
                }

                spellCaster = player;
            }

            AddUniqueUse(player);

            if (info->summoningRitual.animSpell)
            {
                player->CastSpell(player, info->summoningRitual.animSpell, true);

                // for this case, summoningRitual.spellId is always triggered
                triggered = true;
            }

            // full amount unique participants including original summoner, need more
            if (GetUniqueUseCount() < info->summoningRitual.reqParticipants)
                return;

            spellCaster = GetMap()->GetPlayer(m_firstUser);

            spellId = info->summoningRitual.spellId;

            if (spellId == 62330)                           // GO store nonexistent spell, replace by expected
                spellId = 61993;

            // spell have reagent and mana cost but it not expected use its
            // it triggered spell in fact casted at currently channeled GO
            triggered = true;

            // finish owners spell
            if (owner)
                owner->FinishSpell(CURRENT_CHANNELED_SPELL);

            // can be deleted now, if
            if (!info->summoningRitual.ritualPersistent)
                SetLootState(GO_JUST_DEACTIVATED);
            // reset ritual for this GO
            else
                ClearAllUsesData();

            // go to end function to spell casting
            break;
        }
        case GAMEOBJECT_TYPE_SPELLCASTER:                   //22
        {
            SetUInt32Value(GAMEOBJECT_FLAGS, GO_FLAG_LOCKED);

            GameObjectInfo const* info = GetGOInfo();
            if (!info)
                return;

            if (info->spellcaster.partyOnly)
            {
                Unit* caster = GetOwner();
                if (!caster || caster->GetTypeId() != TYPEID_PLAYER)
                    return;

                if (user->GetTypeId() != TYPEID_PLAYER || !((Player*)user)->IsInSameRaidWith((Player*)caster))
                    return;
            }

            spellId = info->spellcaster.spellId;

            AddUse();
            break;
        }
        case GAMEOBJECT_TYPE_MEETINGSTONE:                  //23
        {
            GameObjectInfo const* info = GetGOInfo();

            if (user->GetTypeId() != TYPEID_PLAYER)
                return;

            Player* player = (Player*)user;

            Player* targetPlayer = ObjectAccessor::FindPlayer(player->GetSelection());

            // accept only use by player from same group for caster except caster itself
            if (!targetPlayer || targetPlayer == player || !targetPlayer->IsInSameGroupWith(player))
                return;

            //required lvl checks!
            uint8 level = player->getLevel();
            if (level < info->meetingstone.minLevel || level > info->meetingstone.maxLevel)
                return;

            level = targetPlayer->getLevel();
            if (level < info->meetingstone.minLevel || level > info->meetingstone.maxLevel)
                return;

            if (info->id == 194097)
                spellId = 61994;                            // Ritual of Summoning
            else
                spellId = 59782;                            // Summoning Stone Effect

            break;
        }
        case GAMEOBJECT_TYPE_FLAGSTAND:                     // 24
        {
            if (user->GetTypeId() != TYPEID_PLAYER)
                return;

            Player* player = (Player*)user;

            if (player->CanUseBattleGroundObject())
            {
                // in battleground check
                BattleGround *bg = player->GetBattleGround();
                if (!bg)
                    return;
                if (player->GetVehicle())
                    return;
                // BG flag click
                // AB:
                // 15001
                // 15002
                // 15003
                // 15004
                // 15005
                bg->EventPlayerClickedOnFlag(player, this);
                return;                                     //we don't need to delete flag ... it is despawned!
            }
            break;
        }
        case GAMEOBJECT_TYPE_FISHINGHOLE:                   // 25
        {
            if (user->GetTypeId() != TYPEID_PLAYER)
                return;

            Player* player = (Player*)user;

            player->SendLoot(GetGUID(), LOOT_FISHINGHOLE);
            player->UpdateAchievementCriteria(ACHIEVEMENT_CRITERIA_TYPE_FISH_IN_GAMEOBJECT, GetGOInfo()->id);
            return;
        }
        case GAMEOBJECT_TYPE_FLAGDROP:                      // 26
        {
            if (user->GetTypeId() != TYPEID_PLAYER)
                return;

            Player* player = (Player*)user;

            if (player->CanUseBattleGroundObject())
            {
                // in battleground check
                BattleGround *bg = player->GetBattleGround();
                if (!bg)
                    return;
                if (player->GetVehicle())
                    return;
                // BG flag dropped
                // WS:
                // 179785 - Silverwing Flag
                // 179786 - Warsong Flag
                // EotS:
                // 184142 - Netherstorm Flag
                GameObjectInfo const* info = GetGOInfo();
                if (info)
                {
                    switch(info->id)
                    {
                        case 179785:                        // Silverwing Flag
                            // check if it's correct bg
<<<<<<< HEAD
                            if(bg->GetTypeID(true) == BATTLEGROUND_WS)
                                bg->EventPlayerClickedOnFlag(player, this);
                            break;
                        case 179786:                        // Warsong Flag
                            if(bg->GetTypeID(true) == BATTLEGROUND_WS)
                                bg->EventPlayerClickedOnFlag(player, this);
                            break;
                        case 184142:                        // Netherstorm Flag
                            if(bg->GetTypeID(true) == BATTLEGROUND_EY)
=======
                            if (bg->GetTypeID() == BATTLEGROUND_WS)
                                bg->EventPlayerClickedOnFlag(player, this);
                            break;
                        case 179786:                        // Warsong Flag
                            if (bg->GetTypeID() == BATTLEGROUND_WS)
                                bg->EventPlayerClickedOnFlag(player, this);
                            break;
                        case 184142:                        // Netherstorm Flag
                            if (bg->GetTypeID() == BATTLEGROUND_EY)
>>>>>>> 1b2b7936
                                bg->EventPlayerClickedOnFlag(player, this);
                            break;
                    }
                }
                //this cause to call return, all flags must be deleted here!!
                spellId = 0;
                Delete();
            }
            break;
        }
        case GAMEOBJECT_TYPE_BARBER_CHAIR:                  //32
        {
            GameObjectInfo const* info = GetGOInfo();
            if (!info)
                return;

            if (user->GetTypeId() != TYPEID_PLAYER)
                return;

            Player* player = (Player*)user;

            // fallback, will always work
            player->TeleportTo(GetMapId(), GetPositionX(), GetPositionY(), GetPositionZ(), GetOrientation(),TELE_TO_NOT_LEAVE_TRANSPORT | TELE_TO_NOT_LEAVE_COMBAT | TELE_TO_NOT_UNSUMMON_PET);

            WorldPacket data(SMSG_ENABLE_BARBER_SHOP, 0);
            player->GetSession()->SendPacket(&data);

            player->SetStandState(UNIT_STAND_STATE_SIT_LOW_CHAIR+info->barberChair.chairheight);
            return;
        }
        default:
            sLog.outError("GameObject::Use unhandled GameObject type %u (entry %u).", GetGoType(), GetEntry());
            break;
    }

    if (!spellId)
        return;

    SpellEntry const *spellInfo = sSpellStore.LookupEntry(spellId);
    if (!spellInfo)
    {
        sLog.outError("WORLD: unknown spell id %u at use action for gameobject (Entry: %u GoType: %u )", spellId,GetEntry(),GetGoType());
        return;
    }

    Spell *spell = new Spell(spellCaster, spellInfo, triggered,GetGUID());

    // spell target is user of GO
    SpellCastTargets targets;
    targets.setUnitTarget(user);

    spell->prepare(&targets);
}

// overwrite WorldObject function for proper name localization
const char* GameObject::GetNameForLocaleIdx(int32 loc_idx) const
{
    if (loc_idx >= 0)
    {
        GameObjectLocale const *cl = sObjectMgr.GetGameObjectLocale(GetEntry());
        if (cl)
        {
            if (cl->Name.size() > (size_t)loc_idx && !cl->Name[loc_idx].empty())
                return cl->Name[loc_idx].c_str();
        }
    }

    return GetName();
}

void GameObject::UpdateRotationFields(float rotation2 /*=0.0f*/, float rotation3 /*=0.0f*/)
{
    static double const atan_pow = atan(pow(2.0f, -20.0f));

    double f_rot1 = sin(GetOrientation() / 2.0f);
    double f_rot2 = cos(GetOrientation() / 2.0f);

    int64 i_rot1 = int64(f_rot1 / atan_pow *(f_rot2 >= 0 ? 1.0f : -1.0f));
    int64 rotation = (i_rot1 << 43 >> 43) & 0x00000000001FFFFF;

    //float f_rot2 = sin(0.0f / 2.0f);
    //int64 i_rot2 = f_rot2 / atan(pow(2.0f, -20.0f));
    //rotation |= (((i_rot2 << 22) >> 32) >> 11) & 0x000003FFFFE00000;

    //float f_rot3 = sin(0.0f / 2.0f);
    //int64 i_rot3 = f_rot3 / atan(pow(2.0f, -21.0f));
    //rotation |= (i_rot3 >> 42) & 0x7FFFFC0000000000;

    m_rotation = rotation;

    if(rotation2==0.0f && rotation3==0.0f)
    {
        rotation2 = (float)f_rot1;
        rotation3 = (float)f_rot2;
    }

    SetFloatValue(GAMEOBJECT_PARENTROTATION+2, rotation2);
    SetFloatValue(GAMEOBJECT_PARENTROTATION+3, rotation3);
}

bool GameObject::IsHostileTo(Unit const* unit) const
{
    // always non-hostile to GM in GM mode
    if(unit->GetTypeId()==TYPEID_PLAYER && ((Player const*)unit)->isGameMaster())
        return false;

    // test owner instead if have
    if (Unit const* owner = GetOwner())
        return owner->IsHostileTo(unit);

    if (Unit const* targetOwner = unit->GetCharmerOrOwner())
        return IsHostileTo(targetOwner);

    // for not set faction case (wild object) use hostile case
    if(!GetGOInfo()->faction)
        return true;

    // faction base cases
    FactionTemplateEntry const*tester_faction = sFactionTemplateStore.LookupEntry(GetGOInfo()->faction);
    FactionTemplateEntry const*target_faction = unit->getFactionTemplateEntry();
    if(!tester_faction || !target_faction)
        return false;

    // GvP forced reaction and reputation case
    if(unit->GetTypeId()==TYPEID_PLAYER)
    {
        // forced reaction
        if(tester_faction->faction)
        {
            if(ReputationRank const* force = ((Player*)unit)->GetReputationMgr().GetForcedRankIfAny(tester_faction))
                return *force <= REP_HOSTILE;

            // apply reputation state
            FactionEntry const* raw_tester_faction = sFactionStore.LookupEntry(tester_faction->faction);
            if(raw_tester_faction && raw_tester_faction->reputationListID >=0 )
                return ((Player const*)unit)->GetReputationMgr().GetRank(raw_tester_faction) <= REP_HOSTILE;
        }
    }

    // common faction based case (GvC,GvP)
    return tester_faction->IsHostileTo(*target_faction);
}

bool GameObject::IsFriendlyTo(Unit const* unit) const
{
    // always friendly to GM in GM mode
    if(unit->GetTypeId()==TYPEID_PLAYER && ((Player const*)unit)->isGameMaster())
        return true;

    // test owner instead if have
    if (Unit const* owner = GetOwner())
        return owner->IsFriendlyTo(unit);

    if (Unit const* targetOwner = unit->GetCharmerOrOwner())
        return IsFriendlyTo(targetOwner);

    // for not set faction case (wild object) use hostile case
    if(!GetGOInfo()->faction)
        return false;

    // faction base cases
    FactionTemplateEntry const*tester_faction = sFactionTemplateStore.LookupEntry(GetGOInfo()->faction);
    FactionTemplateEntry const*target_faction = unit->getFactionTemplateEntry();
    if(!tester_faction || !target_faction)
        return false;

    // GvP forced reaction and reputation case
    if(unit->GetTypeId()==TYPEID_PLAYER)
    {
        // forced reaction
        if(tester_faction->faction)
        {
            if(ReputationRank const* force =((Player*)unit)->GetReputationMgr().GetForcedRankIfAny(tester_faction))
                return *force >= REP_FRIENDLY;

            // apply reputation state
            if(FactionEntry const* raw_tester_faction = sFactionStore.LookupEntry(tester_faction->faction))
                if(raw_tester_faction->reputationListID >=0 )
                    return ((Player const*)unit)->GetReputationMgr().GetRank(raw_tester_faction) >= REP_FRIENDLY;
        }
    }

    // common faction based case (GvC,GvP)
    return tester_faction->IsFriendlyTo(*target_faction);
}

float GameObject::GetObjectBoundingRadius() const
{
    //FIXME:
    // 1. This is clearly hack way because GameObjectDisplayInfoEntry have 6 floats related to GO sizes, but better that use DEFAULT_WORLD_OBJECT_SIZE
    // 2. In some cases this must be only interactive size, not GO size, current way can affect creature target point auto-selection in strange ways for big underground/virtual GOs
    if (GameObjectDisplayInfoEntry const* dispEntry = sGameObjectDisplayInfoStore.LookupEntry(GetGOInfo()->displayId))
        return fabs(dispEntry->unknown12) * GetObjectScale();

    return DEFAULT_WORLD_OBJECT_SIZE;
}

bool GameObject::IsInSkillupList(Player* player) const
{
    return m_SkillupSet.find(player->GetObjectGuid()) != m_SkillupSet.end();
}

void GameObject::AddToSkillupList(Player* player)
{
    m_SkillupSet.insert(player->GetObjectGuid());
}<|MERGE_RESOLUTION|>--- conflicted
+++ resolved
@@ -1450,7 +1450,6 @@
                     {
                         case 179785:                        // Silverwing Flag
                             // check if it's correct bg
-<<<<<<< HEAD
                             if(bg->GetTypeID(true) == BATTLEGROUND_WS)
                                 bg->EventPlayerClickedOnFlag(player, this);
                             break;
@@ -1460,17 +1459,6 @@
                             break;
                         case 184142:                        // Netherstorm Flag
                             if(bg->GetTypeID(true) == BATTLEGROUND_EY)
-=======
-                            if (bg->GetTypeID() == BATTLEGROUND_WS)
-                                bg->EventPlayerClickedOnFlag(player, this);
-                            break;
-                        case 179786:                        // Warsong Flag
-                            if (bg->GetTypeID() == BATTLEGROUND_WS)
-                                bg->EventPlayerClickedOnFlag(player, this);
-                            break;
-                        case 184142:                        // Netherstorm Flag
-                            if (bg->GetTypeID() == BATTLEGROUND_EY)
->>>>>>> 1b2b7936
                                 bg->EventPlayerClickedOnFlag(player, this);
                             break;
                     }
