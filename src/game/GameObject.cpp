/*
 * Copyright (C) 2005-2010 MaNGOS <http://getmangos.com/>
 *
 * This program is free software; you can redistribute it and/or modify
 * it under the terms of the GNU General Public License as published by
 * the Free Software Foundation; either version 2 of the License, or
 * (at your option) any later version.
 *
 * This program is distributed in the hope that it will be useful,
 * but WITHOUT ANY WARRANTY; without even the implied warranty of
 * MERCHANTABILITY or FITNESS FOR A PARTICULAR PURPOSE.  See the
 * GNU General Public License for more details.
 *
 * You should have received a copy of the GNU General Public License
 * along with this program; if not, write to the Free Software
 * Foundation, Inc., 59 Temple Place, Suite 330, Boston, MA  02111-1307  USA
 */

#include "GameObject.h"
#include "QuestDef.h"
#include "ObjectMgr.h"
#include "PoolManager.h"
#include "SpellMgr.h"
#include "Spell.h"
#include "UpdateMask.h"
#include "Opcodes.h"
#include "WorldPacket.h"
#include "World.h"
#include "Database/DatabaseEnv.h"
#include "LootMgr.h"
#include "GridNotifiers.h"
#include "GridNotifiersImpl.h"
#include "CellImpl.h"
#include "InstanceData.h"
#include "BattleGround.h"
#include "BattleGroundAV.h"
#include "Util.h"
#include "ScriptCalls.h"

GameObject::GameObject() : WorldObject()
{
    m_objectType |= TYPEMASK_GAMEOBJECT;
    m_objectTypeId = TYPEID_GAMEOBJECT;

    m_updateFlag = (UPDATEFLAG_HIGHGUID | UPDATEFLAG_HAS_POSITION | UPDATEFLAG_POSITION | UPDATEFLAG_ROTATION);

    m_valuesCount = GAMEOBJECT_END;
    m_respawnTime = 0;
    m_respawnDelayTime = 25;
    m_lootState = GO_NOT_READY;
    m_spawnedByDefault = true;
    m_useTimes = 0;
    m_spellId = 0;
    m_cooldownTime = 0;
    m_goInfo = NULL;

    m_DBTableGuid = 0;
    m_rotation = 0;
}

GameObject::~GameObject()
{
}

void GameObject::AddToWorld()
{
    ///- Register the gameobject for guid lookup
    if(!IsInWorld())
        GetMap()->GetObjectsStore().insert<GameObject>(GetGUID(), (GameObject*)this);

    Object::AddToWorld();
}

void GameObject::RemoveFromWorld()
{
    ///- Remove the gameobject from the accessor
    if(IsInWorld())
    {
        // Remove GO from owner
        ObjectGuid owner_guid = GetOwnerGUID();
        if (!owner_guid.IsEmpty())
        {
            if (Unit* owner = ObjectAccessor::GetUnit(*this,owner_guid))
                owner->RemoveGameObject(this,false);
            else
            {
                sLog.outError("Delete %s with SpellId %u LinkedGO %u that lost references to owner %s GO list. Crash possible later.",
                    GetObjectGuid().GetString().c_str(), m_spellId, GetGOInfo()->GetLinkedGameObjectEntry(), owner_guid.GetString().c_str());
            }
        }

        GetMap()->GetObjectsStore().erase<GameObject>(GetGUID(), (GameObject*)NULL);
    }

    Object::RemoveFromWorld();
}

bool GameObject::Create(uint32 guidlow, uint32 name_id, Map *map, uint32 phaseMask, float x, float y, float z, float ang, float rotation0, float rotation1, float rotation2, float rotation3, uint8 animprogress, GOState go_state)
{
    MANGOS_ASSERT(map);
    Relocate(x,y,z,ang);
    SetMap(map);
    SetPhaseMask(phaseMask,false);

    if(!IsPositionValid())
    {
        sLog.outError("Gameobject (GUID: %u Entry: %u ) not created. Suggested coordinates isn't valid (X: %f Y: %f)",guidlow,name_id,x,y);
        return false;
    }

    GameObjectInfo const* goinfo = ObjectMgr::GetGameObjectInfo(name_id);
    if (!goinfo)
    {
        sLog.outErrorDb("Gameobject (GUID: %u Entry: %u) not created: it have not exist entry in `gameobject_template`. Map: %u  (X: %f Y: %f Z: %f) ang: %f rotation0: %f rotation1: %f rotation2: %f rotation3: %f",guidlow, name_id, map->GetId(), x, y, z, ang, rotation0, rotation1, rotation2, rotation3);
        return false;
    }

    Object::_Create(ObjectGuid(HIGHGUID_GAMEOBJECT, goinfo->id, guidlow));

    m_goInfo = goinfo;

    if (goinfo->type >= MAX_GAMEOBJECT_TYPE)
    {
        sLog.outErrorDb("Gameobject (GUID: %u Entry: %u) not created: it have not exist GO type '%u' in `gameobject_template`. It's will crash client if created.",guidlow,name_id,goinfo->type);
        return false;
    }

    SetObjectScale(goinfo->size);

    SetFloatValue(GAMEOBJECT_PARENTROTATION+0, rotation0);
    SetFloatValue(GAMEOBJECT_PARENTROTATION+1, rotation1);

    UpdateRotationFields(rotation2,rotation3);              // GAMEOBJECT_FACING, GAMEOBJECT_ROTATION, GAMEOBJECT_PARENTROTATION+2/3

    SetUInt32Value(GAMEOBJECT_FACTION, goinfo->faction);
    SetUInt32Value(GAMEOBJECT_FLAGS, goinfo->flags);

    if (goinfo->type == GAMEOBJECT_TYPE_TRANSPORT)
        SetFlag(GAMEOBJECT_FLAGS, (GO_FLAG_TRANSPORT | GO_FLAG_NODESPAWN));

    SetEntry(goinfo->id);

    SetUInt32Value(GAMEOBJECT_DISPLAYID, goinfo->displayId);

    // GAMEOBJECT_BYTES_1, index at 0, 1, 2 and 3
    SetGoState(go_state);
    SetGoType(GameobjectTypes(goinfo->type));
    SetGoArtKit(0);                                         // unknown what this is
    SetGoAnimProgress(animprogress);

    //Notify the map's instance data.
    //Only works if you create the object in it, not if it is moves to that map.
    //Normally non-players do not teleport to other maps.
    if(map->IsDungeon() && ((InstanceMap*)map)->GetInstanceData())
    {
        ((InstanceMap*)map)->GetInstanceData()->OnObjectCreate(this);
    }

    if (goinfo->type == GAMEOBJECT_TYPE_TRANSPORT)
    {
        SetUInt32Value(GAMEOBJECT_LEVEL, goinfo->transport.pause);
        if (goinfo->transport.startOpen)
            SetGoState(GO_STATE_ACTIVE);
    }

    return true;
}

<<<<<<< HEAD
void GameObject::Update(uint32 update_diff, uint32 /*tick_diff*/)
=======
void GameObject::Update(uint32 /*p_time*/)
>>>>>>> f57ec56b
{
    if (GetObjectGuid().IsMOTransport())
    {
        //((Transport*)this)->Update(p_time);
        return;
    }

    switch (m_lootState)
    {
        case GO_NOT_READY:
        {
            switch(GetGoType())
            {
                case GAMEOBJECT_TYPE_TRAP:
                {
                    // Arming Time for GAMEOBJECT_TYPE_TRAP (6)
                    Unit* owner = GetOwner();
                    if (owner && ((Player*)owner)->isInCombat())
                        m_cooldownTime = time(NULL) + GetGOInfo()->trap.startDelay;
                    m_lootState = GO_READY;
                    break;
                }
                case GAMEOBJECT_TYPE_FISHINGNODE:
                {
                    // fishing code (bobber ready)
                    if (time(NULL) > m_respawnTime - FISHING_BOBBER_READY_TIME)
                    {
                        // splash bobber (bobber ready now)
                        Unit* caster = GetOwner();
                        if (caster && caster->GetTypeId() == TYPEID_PLAYER)
                        {
                            SetGoState(GO_STATE_ACTIVE);
                            // SetUInt32Value(GAMEOBJECT_FLAGS, GO_FLAG_NODESPAWN);

                            UpdateData udata;
                            WorldPacket packet;
                            BuildValuesUpdateBlockForPlayer(&udata,((Player*)caster));
                            udata.BuildPacket(&packet);
                            ((Player*)caster)->GetSession()->SendPacket(&packet);

                            SendGameObjectCustomAnim(GetGUID());
                        }

                        m_lootState = GO_READY;             // can be successfully open with some chance
                    }
                    return;
                }
                default:
                    m_lootState = GO_READY;                 // for other GO is same switched without delay to GO_READY
                    break;
            }
            // NO BREAK for switch (m_lootState)
        }
        case GO_READY:
        {
            if (m_respawnTime > 0)                          // timer on
            {
                if (m_respawnTime <= time(NULL))            // timer expired
                {
                    m_respawnTime = 0;
                    ClearAllUsesData();

                    switch (GetGoType())
                    {
                        case GAMEOBJECT_TYPE_FISHINGNODE:   // can't fish now
                        {
                            Unit* caster = GetOwner();
                            if (caster && caster->GetTypeId() == TYPEID_PLAYER)
                            {
                                caster->FinishSpell(CURRENT_CHANNELED_SPELL);

                                WorldPacket data(SMSG_FISH_NOT_HOOKED,0);
                                ((Player*)caster)->GetSession()->SendPacket(&data);
                            }
                            // can be deleted
                            m_lootState = GO_JUST_DEACTIVATED;
                            return;
                        }
                        case GAMEOBJECT_TYPE_DOOR:
                        case GAMEOBJECT_TYPE_BUTTON:
                            //we need to open doors if they are closed (add there another condition if this code breaks some usage, but it need to be here for battlegrounds)
                            if (GetGoState() != GO_STATE_READY)
                                ResetDoorOrButton();
                            //flags in AB are type_button and we need to add them here so no break!
                        default:
                            if (!m_spawnedByDefault)        // despawn timer
                            {
                                // can be despawned or destroyed
                                SetLootState(GO_JUST_DEACTIVATED);
                                return;
                            }

                            // respawn timer
                            GetMap()->Add(this);
                            break;
                    }
                }
            }

            if (isSpawned())
            {
                // traps can have time and can not have
                GameObjectInfo const* goInfo = GetGOInfo();
                if (goInfo->type == GAMEOBJECT_TYPE_TRAP)
                {
                    if (m_cooldownTime >= time(NULL))
                        return;

                    // traps
                    Unit* owner = GetOwner();
                    Unit* ok = NULL;                        // pointer to appropriate target if found any

                    bool IsBattleGroundTrap = false;
                    //FIXME: this is activation radius (in different casting radius that must be selected from spell data)
                    //TODO: move activated state code (cast itself) to GO_ACTIVATED, in this place only check activating and set state
                    float radius = float(goInfo->trap.radius);
                    if (!radius)
                    {
                        if (goInfo->trap.cooldown != 3)     // cast in other case (at some triggering/linked go/etc explicit call)
                            return;
                        else
                        {
                            if (m_respawnTime > 0)
                                break;

                            // battlegrounds gameobjects has data2 == 0 && data5 == 3
                            radius = float(goInfo->trap.cooldown);
                            IsBattleGroundTrap = true;
                        }
                    }

                    // Note: this hack with search required until GO casting not implemented
                    // search unfriendly creature
                    if (owner && goInfo->trap.charges > 0)  // hunter trap
                    {
                        MaNGOS::AnyUnfriendlyUnitInObjectRangeCheck u_check(this, owner, radius);
                        MaNGOS::UnitSearcher<MaNGOS::AnyUnfriendlyUnitInObjectRangeCheck> checker(ok, u_check);
                        Cell::VisitGridObjects(this,checker, radius);
                        if (!ok)
                            Cell::VisitWorldObjects(this,checker, radius);
                    }
                    else                                    // environmental trap
                    {
                        // environmental damage spells already have around enemies targeting but this not help in case nonexistent GO casting support

                        // affect only players
                        Player* p_ok = NULL;
                        MaNGOS::AnyPlayerInObjectRangeCheck p_check(this, radius);
                        MaNGOS::PlayerSearcher<MaNGOS::AnyPlayerInObjectRangeCheck>  checker(p_ok, p_check);
                        Cell::VisitWorldObjects(this,checker, radius);
                        ok = p_ok;
                    }

                    if (ok)
                    {
                        Unit *caster =  owner ? owner : ok;

                        caster->CastSpell(ok, goInfo->trap.spellId, true, NULL, NULL, GetGUID());
                        // use template cooldown if provided
                        m_cooldownTime = time(NULL) + (goInfo->trap.cooldown ? goInfo->trap.cooldown : uint32(4));

                        // count charges
                        if (goInfo->trap.charges > 0)
                            AddUse();

                        if (IsBattleGroundTrap && ok->GetTypeId() == TYPEID_PLAYER)
                        {
                            //BattleGround gameobjects case
                            if (((Player*)ok)->InBattleGround())
                                if (BattleGround *bg = ((Player*)ok)->GetBattleGround())
                                    bg->HandleTriggerBuff(GetGUID());
                        }
                    }
                }

                if (uint32 max_charges = goInfo->GetCharges())
                {
                    if (m_useTimes >= max_charges)
                    {
                        m_useTimes = 0;
                        SetLootState(GO_JUST_DEACTIVATED);  // can be despawned or destroyed
                    }
                }
            }
            break;
        }
        case GO_ACTIVATED:
        {
            switch(GetGoType())
            {
                case GAMEOBJECT_TYPE_DOOR:
                case GAMEOBJECT_TYPE_BUTTON:
                    if (GetGOInfo()->GetAutoCloseTime() && (m_cooldownTime < time(NULL)))
                        ResetDoorOrButton();
                    break;
                case GAMEOBJECT_TYPE_GOOBER:
                    if (m_cooldownTime < time(NULL))
                    {
                        RemoveFlag(GAMEOBJECT_FLAGS, GO_FLAG_IN_USE);

                        SetLootState(GO_JUST_DEACTIVATED);
                        m_cooldownTime = 0;
                    }
                    break;
                case GAMEOBJECT_TYPE_CHEST:
                    if (m_groupLootId)
                    {
                        if(update_diff < m_groupLootTimer)
                            m_groupLootTimer -= update_diff;
                        else
                            StopGroupLoot();
                    }
                    break;
                default:
                    break;
            }
            break;
        }
        case GO_JUST_DEACTIVATED:
        {
            // if Gameobject should cast spell, then this, but some GOs (type = 10) should be destroyed
            if (GetGoType() == GAMEOBJECT_TYPE_GOOBER)
            {
                uint32 spellId = GetGOInfo()->goober.spellId;

                if (spellId)
                {
                    for (GuidsSet::const_iterator itr = m_UniqueUsers.begin(); itr != m_UniqueUsers.end(); ++itr)
                    {
                        if (Player* owner = GetMap()->GetPlayer(*itr))
                            owner->CastSpell(owner, spellId, false, NULL, NULL, GetGUID());
                    }

                    ClearAllUsesData();
                }

                SetGoState(GO_STATE_READY);

                //any return here in case battleground traps
            }

            if (GetOwnerGUID())
            {
                if (Unit* owner = GetOwner())
                    owner->RemoveGameObject(this, false);

                SetRespawnTime(0);
                Delete();
                return;
            }

            // burning flags in some battlegrounds, if you find better condition, just add it
            if (GetGOInfo()->IsDespawnAtAction() || GetGoAnimProgress() > 0)
            {
                SendObjectDeSpawnAnim(GetGUID());
                //reset flags
                SetUInt32Value(GAMEOBJECT_FLAGS, GetGOInfo()->flags);
            }

            loot.clear();
            SetLootState(GO_READY);

            if (!m_respawnDelayTime)
                return;

            // since pool system can fail to roll unspawned object, this one can remain spawned, so must set respawn nevertheless
            m_respawnTime = m_spawnedByDefault ? time(NULL) + m_respawnDelayTime : 0;

            // if option not set then object will be saved at grid unload
            if (sWorld.getConfig(CONFIG_BOOL_SAVE_RESPAWN_TIME_IMMEDIATLY))
                SaveRespawnTime();

            // if part of pool, let pool system schedule new spawn instead of just scheduling respawn
            if (uint16 poolid = GetDBTableGUIDLow() ? sPoolMgr.IsPartOfAPool<GameObject>(GetDBTableGUIDLow()) : 0)
                sPoolMgr.UpdatePool<GameObject>(poolid, GetDBTableGUIDLow());

            // can be not in world at pool despawn
            if (IsInWorld())
                UpdateObjectVisibility();

            break;
        }
    }
}

void GameObject::Refresh()
{
    // not refresh despawned not casted GO (despawned casted GO destroyed in all cases anyway)
    if(m_respawnTime > 0 && m_spawnedByDefault)
        return;

    if(isSpawned())
        GetMap()->Add(this);
}

void GameObject::AddUniqueUse(Player* player)
{
    AddUse();

    if (m_firstUser.IsEmpty())
        m_firstUser = player->GetObjectGuid();

    m_UniqueUsers.insert(player->GetObjectGuid());
    
}

void GameObject::Delete()
{
    SendObjectDeSpawnAnim(GetGUID());

    SetGoState(GO_STATE_READY);
    SetUInt32Value(GAMEOBJECT_FLAGS, GetGOInfo()->flags);

    uint16 poolid = GetDBTableGUIDLow() ? sPoolMgr.IsPartOfAPool<GameObject>(GetDBTableGUIDLow()) : 0;
    if (poolid)
        sPoolMgr.UpdatePool<GameObject>(poolid, GetDBTableGUIDLow());
    else
        AddObjectToRemoveList();
}

void GameObject::getFishLoot(Loot *fishloot, Player* loot_owner)
{
    fishloot->clear();

    uint32 zone, subzone;
    GetZoneAndAreaId(zone,subzone);

    // if subzone loot exist use it
    if (!fishloot->FillLoot(subzone, LootTemplates_Fishing, loot_owner, true, true))
        // else use zone loot (must exist in like case)
        fishloot->FillLoot(zone, LootTemplates_Fishing, loot_owner,true);
}

void GameObject::SaveToDB()
{
    // this should only be used when the gameobject has already been loaded
    // preferably after adding to map, because mapid may not be valid otherwise
    GameObjectData const *data = sObjectMgr.GetGOData(m_DBTableGuid);
    if(!data)
    {
        sLog.outError("GameObject::SaveToDB failed, cannot get gameobject data!");
        return;
    }

    SaveToDB(GetMapId(), data->spawnMask, data->phaseMask);
}

void GameObject::SaveToDB(uint32 mapid, uint8 spawnMask, uint32 phaseMask)
{
    const GameObjectInfo *goI = GetGOInfo();

    if (!goI)
        return;

    if (!m_DBTableGuid)
        m_DBTableGuid = GetGUIDLow();
    // update in loaded data (changing data only in this place)
    GameObjectData& data = sObjectMgr.NewGOData(m_DBTableGuid);

    // data->guid = guid don't must be update at save
    data.id = GetEntry();
    data.mapid = mapid;
    data.phaseMask = phaseMask;
    data.posX = GetPositionX();
    data.posY = GetPositionY();
    data.posZ = GetPositionZ();
    data.orientation = GetOrientation();
    data.rotation0 = GetFloatValue(GAMEOBJECT_PARENTROTATION+0);
    data.rotation1 = GetFloatValue(GAMEOBJECT_PARENTROTATION+1);
    data.rotation2 = GetFloatValue(GAMEOBJECT_PARENTROTATION+2);
    data.rotation3 = GetFloatValue(GAMEOBJECT_PARENTROTATION+3);
    data.spawntimesecs = m_spawnedByDefault ? (int32)m_respawnDelayTime : -(int32)m_respawnDelayTime;
    data.animprogress = GetGoAnimProgress();
    data.go_state = GetGoState();
    data.spawnMask = spawnMask;

    // updated in DB
    std::ostringstream ss;
    ss << "INSERT INTO gameobject VALUES ( "
        << m_DBTableGuid << ", "
        << GetEntry() << ", "
        << mapid << ", "
        << uint32(spawnMask) << ","                         // cast to prevent save as symbol
        << uint16(GetPhaseMask()) << ","                    // prevent out of range error
        << GetPositionX() << ", "
        << GetPositionY() << ", "
        << GetPositionZ() << ", "
        << GetOrientation() << ", "
        << GetFloatValue(GAMEOBJECT_PARENTROTATION) << ", "
        << GetFloatValue(GAMEOBJECT_PARENTROTATION+1) << ", "
        << GetFloatValue(GAMEOBJECT_PARENTROTATION+2) << ", "
        << GetFloatValue(GAMEOBJECT_PARENTROTATION+3) << ", "
        << m_respawnDelayTime << ", "
        << uint32(GetGoAnimProgress()) << ", "
        << uint32(GetGoState()) << ")";

    WorldDatabase.BeginTransaction();
    WorldDatabase.PExecuteLog("DELETE FROM gameobject WHERE guid = '%u'", m_DBTableGuid);
    WorldDatabase.PExecuteLog("%s", ss.str().c_str());
    WorldDatabase.CommitTransaction();
}

bool GameObject::LoadFromDB(uint32 guid, Map *map)
{
    GameObjectData const* data = sObjectMgr.GetGOData(guid);

    if( !data )
    {
        sLog.outErrorDb("Gameobject (GUID: %u) not found in table `gameobject`, can't load. ",guid);
        return false;
    }

    uint32 entry = data->id;
    //uint32 map_id = data->mapid;                          // already used before call
    uint32 phaseMask = data->phaseMask;
    float x = data->posX;
    float y = data->posY;
    float z = data->posZ;
    float ang = data->orientation;

    float rotation0 = data->rotation0;
    float rotation1 = data->rotation1;
    float rotation2 = data->rotation2;
    float rotation3 = data->rotation3;

    uint8 animprogress = data->animprogress;
    GOState go_state = data->go_state;

    m_DBTableGuid = guid;
    if (map->GetInstanceId() != 0) guid = sObjectMgr.GenerateLowGuid(HIGHGUID_GAMEOBJECT);

    if (!Create(guid,entry, map, phaseMask, x, y, z, ang, rotation0, rotation1, rotation2, rotation3, animprogress, go_state) )
        return false;

    if (!GetGOInfo()->GetDespawnPossibility() && !GetGOInfo()->IsDespawnAtAction() && data->spawntimesecs >= 0)
    {
        SetFlag(GAMEOBJECT_FLAGS, GO_FLAG_NODESPAWN);
        m_spawnedByDefault = true;
        m_respawnDelayTime = 0;
        m_respawnTime = 0;
    }
    else
    {
        if(data->spawntimesecs >= 0)
        {
            m_spawnedByDefault = true;
            m_respawnDelayTime = data->spawntimesecs;
            m_respawnTime = sObjectMgr.GetGORespawnTime(m_DBTableGuid, map->GetInstanceId());

            // ready to respawn
            if(m_respawnTime && m_respawnTime <= time(NULL))
            {
                m_respawnTime = 0;
                sObjectMgr.SaveGORespawnTime(m_DBTableGuid,GetInstanceId(),0);
            }
        }
        else
        {
            m_spawnedByDefault = false;
            m_respawnDelayTime = -data->spawntimesecs;
            m_respawnTime = 0;
        }
    }

    return true;
}

void GameObject::DeleteFromDB()
{
    sObjectMgr.SaveGORespawnTime(m_DBTableGuid,GetInstanceId(),0);
    sObjectMgr.DeleteGOData(m_DBTableGuid);
    WorldDatabase.PExecuteLog("DELETE FROM gameobject WHERE guid = '%u'", m_DBTableGuid);
    WorldDatabase.PExecuteLog("DELETE FROM game_event_gameobject WHERE guid = '%u'", m_DBTableGuid);
    WorldDatabase.PExecuteLog("DELETE FROM gameobject_battleground WHERE guid = '%u'", m_DBTableGuid);
}

GameObjectInfo const *GameObject::GetGOInfo() const
{
    return m_goInfo;
}

/*********************************************************/
/***                    QUEST SYSTEM                   ***/
/*********************************************************/
bool GameObject::HasQuest(uint32 quest_id) const
{
    QuestRelationsMapBounds bounds = sObjectMgr.GetGOQuestRelationsMapBounds(GetEntry());
    for(QuestRelationsMap::const_iterator itr = bounds.first; itr != bounds.second; ++itr)
    {
        if (itr->second == quest_id)
            return true;
    }
    return false;
}

bool GameObject::HasInvolvedQuest(uint32 quest_id) const
{
    QuestRelationsMapBounds bounds = sObjectMgr.GetGOQuestInvolvedRelationsMapBounds(GetEntry());
    for(QuestRelationsMap::const_iterator itr = bounds.first; itr != bounds.second; ++itr)
    {
        if (itr->second == quest_id)
            return true;
    }
    return false;
}

bool GameObject::IsTransport() const
{
    // If something is marked as a transport, don't transmit an out of range packet for it.
    GameObjectInfo const * gInfo = GetGOInfo();
    if(!gInfo) return false;
    return gInfo->type == GAMEOBJECT_TYPE_TRANSPORT || gInfo->type == GAMEOBJECT_TYPE_MO_TRANSPORT;
}

// is Dynamic transport = non-stop Transport
bool GameObject::IsDynTransport() const
{
    // If something is marked as a transport, don't transmit an out of range packet for it.
    GameObjectInfo const * gInfo = GetGOInfo();
    if(!gInfo) return false;
    return gInfo->type == GAMEOBJECT_TYPE_MO_TRANSPORT || (gInfo->type == GAMEOBJECT_TYPE_TRANSPORT && !gInfo->transport.pause);
}

Unit* GameObject::GetOwner() const
{
    return ObjectAccessor::GetUnit(*this, GetOwnerGUID());
}

void GameObject::SaveRespawnTime()
{
    if(m_respawnTime > time(NULL) && m_spawnedByDefault)
        sObjectMgr.SaveGORespawnTime(m_DBTableGuid,GetInstanceId(),m_respawnTime);
}

bool GameObject::isVisibleForInState(Player const* u, WorldObject const* viewPoint, bool inVisibleList) const
{
    // Not in world
    if(!IsInWorld() || !u->IsInWorld())
        return false;

    // invisible at client always
    if(!GetGOInfo()->displayId)
        return false;

    // Transport always visible at this step implementation
    if(IsTransport() && IsInMap(u))
        return true;

    // quick check visibility false cases for non-GM-mode
    if(!u->isGameMaster())
    {
        // despawned and then not visible for non-GM in GM-mode
        if(!isSpawned())
            return false;

        // special invisibility cases
        if(GetGOInfo()->type == GAMEOBJECT_TYPE_TRAP && GetGOInfo()->trap.stealthed)
        {
            if(u->HasAura(2836) && u->isInFront(this, 15.0f))   // hack, maybe values are wrong
                return true;

            if (GetOwner() && u->IsFriendlyTo(GetOwner()))
                return true;

            if(m_lootState == GO_READY)
                return false;
        }
    }

    // check distance
    return IsWithinDistInMap(viewPoint,World::GetMaxVisibleDistanceForObject() +
        (inVisibleList ? World::GetVisibleObjectGreyDistance() : 0.0f), false);
}

void GameObject::Respawn()
{
    if(m_spawnedByDefault && m_respawnTime > 0)
    {
        m_respawnTime = time(NULL);
        sObjectMgr.SaveGORespawnTime(m_DBTableGuid,GetInstanceId(),0);
    }
}

bool GameObject::ActivateToQuest(Player *pTarget)const
{
    // if GO is ReqCreatureOrGoN for quest
    if (pTarget->HasQuestForGO(GetEntry()))
        return true;

    if (!sObjectMgr.IsGameObjectForQuests(GetEntry()))
        return false;

    switch(GetGoType())
    {
        case GAMEOBJECT_TYPE_QUESTGIVER:
        {
            // Not fully clear when GO's can activate/deactivate
            // For cases where GO has additional (except quest itself),
            // these conditions are not sufficient/will fail.
            // Never expect flags|4 for these GO's? (NF-note: It doesn't appear it's expected)

            QuestRelationsMapBounds bounds = sObjectMgr.GetGOQuestRelationsMapBounds(GetEntry());

            for(QuestRelationsMap::const_iterator itr = bounds.first; itr != bounds.second; ++itr)
            {
                const Quest *qInfo = sObjectMgr.GetQuestTemplate(itr->second);

                if (pTarget->CanTakeQuest(qInfo, false))
                    return true;
            }

            bounds = sObjectMgr.GetGOQuestInvolvedRelationsMapBounds(GetEntry());

            for(QuestRelationsMap::const_iterator itr = bounds.first; itr != bounds.second; ++itr)
            {
                if ((pTarget->GetQuestStatus(itr->second) == QUEST_STATUS_INCOMPLETE || pTarget->GetQuestStatus(itr->second) == QUEST_STATUS_COMPLETE)
                    && !pTarget->GetQuestRewardStatus(itr->second))
                    return true;
            }

            break;
        }
        // scan GO chest with loot including quest items
        case GAMEOBJECT_TYPE_CHEST:
        {
            if (pTarget->GetQuestStatus(GetGOInfo()->chest.questId) == QUEST_STATUS_INCOMPLETE)
                return true;

            if (LootTemplates_Gameobject.HaveQuestLootForPlayer(GetGOInfo()->GetLootId(), pTarget))
            {
                //look for battlegroundAV for some objects which are only activated after mine gots captured by own team
                if (GetEntry() == BG_AV_OBJECTID_MINE_N || GetEntry() == BG_AV_OBJECTID_MINE_S)
                    if (BattleGround *bg = pTarget->GetBattleGround())
                        if (bg->GetTypeID(true) == BATTLEGROUND_AV && !(((BattleGroundAV*)bg)->PlayerCanDoMineQuest(GetEntry(),pTarget->GetTeam())))
                            return false;
                return true;
            }
            break;
        }
        case GAMEOBJECT_TYPE_GENERIC:
        {
            if (pTarget->GetQuestStatus(GetGOInfo()->_generic.questID) == QUEST_STATUS_INCOMPLETE)
                return true;
            break;
        }
        case GAMEOBJECT_TYPE_SPELL_FOCUS:
        {
            if (pTarget->GetQuestStatus(GetGOInfo()->spellFocus.questID) == QUEST_STATUS_INCOMPLETE)
                return true;
            break;
        }
        case GAMEOBJECT_TYPE_GOOBER:
        {
            if (pTarget->GetQuestStatus(GetGOInfo()->goober.questId) == QUEST_STATUS_INCOMPLETE)
                return true;
            break;
        }
        default:
            break;
    }

    return false;
}

void GameObject::SummonLinkedTrapIfAny()
{
    uint32 linkedEntry = GetGOInfo()->GetLinkedGameObjectEntry();
    if (!linkedEntry)
        return;

    GameObject* linkedGO = new GameObject;
    if (!linkedGO->Create(sObjectMgr.GenerateLowGuid(HIGHGUID_GAMEOBJECT), linkedEntry, GetMap(),
         GetPhaseMask(), GetPositionX(), GetPositionY(), GetPositionZ(), GetOrientation(), 0.0f, 0.0f, 0.0f, 0.0f, GO_ANIMPROGRESS_DEFAULT, GO_STATE_READY))
    {
        delete linkedGO;
        linkedGO = NULL;
        return;
    }

    linkedGO->SetRespawnTime(GetRespawnDelay());
    linkedGO->SetSpellId(GetSpellId());

    if (GetOwnerGUID())
    {
        linkedGO->SetOwnerGUID(GetOwnerGUID());
        linkedGO->SetUInt32Value(GAMEOBJECT_LEVEL, GetUInt32Value(GAMEOBJECT_LEVEL));
    }

    GetMap()->Add(linkedGO);
}

void GameObject::TriggeringLinkedGameObject( uint32 trapEntry, Unit* target)
{
    GameObjectInfo const* trapInfo = sGOStorage.LookupEntry<GameObjectInfo>(trapEntry);
    if(!trapInfo || trapInfo->type!=GAMEOBJECT_TYPE_TRAP)
        return;

    SpellEntry const* trapSpell = sSpellStore.LookupEntry(trapInfo->trap.spellId);
    if(!trapSpell)                                          // checked at load already
        return;

    float range = GetSpellMaxRange(sSpellRangeStore.LookupEntry(trapSpell->rangeIndex));

    // search nearest linked GO
    GameObject* trapGO = NULL;
    {
        // using original GO distance
        MaNGOS::NearestGameObjectEntryInObjectRangeCheck go_check(*target,trapEntry,range);
        MaNGOS::GameObjectLastSearcher<MaNGOS::NearestGameObjectEntryInObjectRangeCheck> checker(trapGO,go_check);

        Cell::VisitGridObjects(this, checker, range);
    }

    // found correct GO
    // FIXME: when GO casting will be implemented trap must cast spell to target
    if(trapGO)
        target->CastSpell(target, trapSpell, true, NULL, NULL, GetGUID());
}

GameObject* GameObject::LookupFishingHoleAround(float range)
{
    GameObject* ok = NULL;

    MaNGOS::NearestGameObjectFishingHoleCheck u_check(*this, range);
    MaNGOS::GameObjectSearcher<MaNGOS::NearestGameObjectFishingHoleCheck> checker(ok, u_check);
    Cell::VisitGridObjects(this,checker, range);

    return ok;
}

void GameObject::ResetDoorOrButton()
{
    if (m_lootState == GO_READY || m_lootState == GO_JUST_DEACTIVATED)
        return;

    SwitchDoorOrButton(false);
    SetLootState(GO_JUST_DEACTIVATED);
    m_cooldownTime = 0;
}

void GameObject::UseDoorOrButton(uint32 time_to_restore, bool alternative /* = false */)
{
    if(m_lootState != GO_READY)
        return;

    if(!time_to_restore)
        time_to_restore = GetGOInfo()->GetAutoCloseTime();

    SwitchDoorOrButton(true,alternative);
    SetLootState(GO_ACTIVATED);

    m_cooldownTime = time(NULL) + time_to_restore;
}

void GameObject::SwitchDoorOrButton(bool activate, bool alternative /* = false */)
{
    if(activate)
        SetFlag(GAMEOBJECT_FLAGS, GO_FLAG_IN_USE);
    else
        RemoveFlag(GAMEOBJECT_FLAGS, GO_FLAG_IN_USE);

    if(GetGoState() == GO_STATE_READY)                      //if closed -> open
        SetGoState(alternative ? GO_STATE_ACTIVE_ALTERNATIVE : GO_STATE_ACTIVE);
    else                                                    //if open -> close
        SetGoState(GO_STATE_READY);
}

void GameObject::Use(Unit* user)
{
    // by default spell caster is user
    Unit* spellCaster = user;
    uint32 spellId = 0;
    bool triggered = false;

    if (user->GetTypeId() == TYPEID_PLAYER && Script->GOHello((Player*)user, this))
        return;

    switch(GetGoType())
    {
        case GAMEOBJECT_TYPE_DOOR:                          //0
        {
            //doors never really despawn, only reset to default state/flags
            UseDoorOrButton();

            // activate script
            GetMap()->ScriptsStart(sGameObjectScripts, GetDBTableGUIDLow(), spellCaster, this);
            return;
        }
        case GAMEOBJECT_TYPE_BUTTON:                        //1
        {
            //buttons never really despawn, only reset to default state/flags
            UseDoorOrButton();

            // activate script
            GetMap()->ScriptsStart(sGameObjectScripts, GetDBTableGUIDLow(), spellCaster, this);

            // triggering linked GO
            if (uint32 trapEntry = GetGOInfo()->button.linkedTrapId)
                TriggeringLinkedGameObject(trapEntry, user);

            return;
        }
        case GAMEOBJECT_TYPE_QUESTGIVER:                    //2
        {
            if (user->GetTypeId() != TYPEID_PLAYER)
                return;

            Player* player = (Player*)user;

            if (!Script->GOGossipHello(player, this))
            {
                player->PrepareGossipMenu(this, GetGOInfo()->questgiver.gossipID);
                player->SendPreparedGossip(this);
            }

            return;
        }
        case GAMEOBJECT_TYPE_CHEST:
        {
            if (user->GetTypeId() != TYPEID_PLAYER)
                return;

            // TODO: possible must be moved to loot release (in different from linked triggering)
            if (GetGOInfo()->chest.eventId)
            {
                DEBUG_LOG("Chest ScriptStart id %u for GO %u", GetGOInfo()->chest.eventId, GetDBTableGUIDLow());

                if (!Script->ProcessEventId(GetGOInfo()->chest.eventId, user, this, true))
                    GetMap()->ScriptsStart(sEventScripts, GetGOInfo()->chest.eventId, user, this);
            }

            // triggering linked GO
            if (uint32 trapEntry = GetGOInfo()->chest.linkedTrapId)
                TriggeringLinkedGameObject(trapEntry, user);

            return;
        }
        case GAMEOBJECT_TYPE_GENERIC:                       // 5
        {
            // No known way to exclude some - only different approach is to select despawnable GOs by Entry
            SetLootState(GO_JUST_DEACTIVATED);
            return;
        }
        case GAMEOBJECT_TYPE_CHAIR:                         //7 Sitting: Wooden bench, chairs
        {
            GameObjectInfo const* info = GetGOInfo();
            if (!info)
                return;

            if (user->GetTypeId() != TYPEID_PLAYER)
                return;

            Player* player = (Player*)user;

            // a chair may have n slots. we have to calculate their positions and teleport the player to the nearest one

            // check if the db is sane
            if (info->chair.slots > 0)
            {
                float lowestDist = DEFAULT_VISIBILITY_DISTANCE;

                float x_lowest = GetPositionX();
                float y_lowest = GetPositionY();

                // the object orientation + 1/2 pi
                // every slot will be on that straight line
                float orthogonalOrientation = GetOrientation()+M_PI_F*0.5f;
                // find nearest slot
                for(uint32 i=0; i<info->chair.slots; ++i)
                {
                    // the distance between this slot and the center of the go - imagine a 1D space
                    float relativeDistance = (info->size*i)-(info->size*(info->chair.slots-1)/2.0f);

                    float x_i = GetPositionX() + relativeDistance * cos(orthogonalOrientation);
                    float y_i = GetPositionY() + relativeDistance * sin(orthogonalOrientation);

                    // calculate the distance between the player and this slot
                    float thisDistance = player->GetDistance2d(x_i, y_i);

                    /* debug code. It will spawn a npc on each slot to visualize them.
                    Creature* helper = player->SummonCreature(14496, x_i, y_i, GetPositionZ(), GetOrientation(), TEMPSUMMON_TIMED_OR_DEAD_DESPAWN, 10000);
                    std::ostringstream output;
                    output << i << ": thisDist: " << thisDistance;
                    helper->MonsterSay(output.str().c_str(), LANG_UNIVERSAL, 0);
                    */

                    if (thisDistance <= lowestDist)
                    {
                        lowestDist = thisDistance;
                        x_lowest = x_i;
                        y_lowest = y_i;
                    }
                }
                player->TeleportTo(GetMapId(), x_lowest, y_lowest, GetPositionZ(), GetOrientation(),TELE_TO_NOT_LEAVE_TRANSPORT | TELE_TO_NOT_LEAVE_COMBAT | TELE_TO_NOT_UNSUMMON_PET);
            }
            else
            {
                // fallback, will always work
                player->TeleportTo(GetMapId(), GetPositionX(), GetPositionY(), GetPositionZ(), GetOrientation(),TELE_TO_NOT_LEAVE_TRANSPORT | TELE_TO_NOT_LEAVE_COMBAT | TELE_TO_NOT_UNSUMMON_PET);
            }
            player->SetStandState(UNIT_STAND_STATE_SIT_LOW_CHAIR+info->chair.height);
            return;
        }
        case GAMEOBJECT_TYPE_SPELL_FOCUS:
        {
            // triggering linked GO
            if (uint32 trapEntry = GetGOInfo()->spellFocus.linkedTrapId)
                TriggeringLinkedGameObject(trapEntry, user);

            // some may be activated in addition? Conditions for this? (ex: entry 181616)
            break;
        }
        case GAMEOBJECT_TYPE_GOOBER:                        //10
        {
            GameObjectInfo const* info = GetGOInfo();

            if (user->GetTypeId() == TYPEID_PLAYER)
            {
                Player* player = (Player*)user;

                if (info->goober.pageId)                    // show page...
                {
                    WorldPacket data(SMSG_GAMEOBJECT_PAGETEXT, 8);
                    data << GetGUID();
                    player->GetSession()->SendPacket(&data);
                }
                else if (info->goober.gossipID)             // ...or gossip, if page does not exist
                {
                    if (!Script->GOGossipHello(player, this))
                    {
                        player->PrepareGossipMenu(this, info->goober.gossipID);
                        player->SendPreparedGossip(this);
                    }
                }

                if (info->goober.eventId)
                {
                    DEBUG_FILTER_LOG(LOG_FILTER_AI_AND_MOVEGENSS, "Goober ScriptStart id %u for GO entry %u (GUID %u).", info->goober.eventId, GetEntry(), GetDBTableGUIDLow());

                    if (!Script->ProcessEventId(info->goober.eventId, player, this, true))
                        GetMap()->ScriptsStart(sEventScripts, info->goober.eventId, player, this);
                }

                // possible quest objective for active quests
                if (info->goober.questId && sObjectMgr.GetQuestTemplate(info->goober.questId))
                {
                    //Quest require to be active for GO using
                    if (player->GetQuestStatus(info->goober.questId) != QUEST_STATUS_INCOMPLETE)
                        break;
                }

                player->RewardPlayerAndGroupAtCast(this);

            }

            if (uint32 trapEntry = info->goober.linkedTrapId)
                TriggeringLinkedGameObject(trapEntry, user);

            SetFlag(GAMEOBJECT_FLAGS, GO_FLAG_IN_USE);
            SetLootState(GO_ACTIVATED);

            uint32 time_to_restore = info->GetAutoCloseTime();

            // this appear to be ok, however others exist in addition to this that should have custom (ex: 190510, 188692, 187389)
            if (time_to_restore && info->goober.customAnim)
                SendGameObjectCustomAnim(GetGUID());
            else
                SetGoState(GO_STATE_ACTIVE);

            m_cooldownTime = time(NULL) + time_to_restore;

            // cast this spell later if provided
            spellId = info->goober.spellId;

            // database may contain a dummy spell, so it need replacement by actually existing
            switch(spellId)
            {
                case 34448: spellId = 26566; break;
                case 34452: spellId = 26572; break;
                case 37639: spellId = 36326; break;
                case 45367: spellId = 45371; break;
                case 45370: spellId = 45368; break;
            }

            break;
        }
        case GAMEOBJECT_TYPE_CAMERA:                        //13
        {
            GameObjectInfo const* info = GetGOInfo();
            if (!info)
                return;

            if (user->GetTypeId() != TYPEID_PLAYER)
                return;

            Player* player = (Player*)user;

            if (info->camera.cinematicId)
                player->SendCinematicStart(info->camera.cinematicId);

            if (info->camera.eventID)
            {
                if (!Script->ProcessEventId(info->camera.eventID, player, this, true))
                    GetMap()->ScriptsStart(sEventScripts, info->camera.eventID, player, this);
            }

            return;
        }
        case GAMEOBJECT_TYPE_FISHINGNODE:                   //17 fishing bobber
        {
            if (user->GetTypeId() != TYPEID_PLAYER)
                return;

            Player* player = (Player*)user;

            if (player->GetGUID() != GetOwnerGUID())
                return;

            switch(getLootState())
            {
                case GO_READY:                              // ready for loot
                {
                    // 1) skill must be >= base_zone_skill
                    // 2) if skill == base_zone_skill => 5% chance
                    // 3) chance is linear dependence from (base_zone_skill-skill)

                    uint32 zone, subzone;
                    GetZoneAndAreaId(zone,subzone);

                    int32 zone_skill = sObjectMgr.GetFishingBaseSkillLevel(subzone);
                    if (!zone_skill)
                        zone_skill = sObjectMgr.GetFishingBaseSkillLevel(zone);

                    //provide error, no fishable zone or area should be 0
                    if (!zone_skill)
                        sLog.outErrorDb("Fishable areaId %u are not properly defined in `skill_fishing_base_level`.",subzone);

                    int32 skill = player->GetSkillValue(SKILL_FISHING);
                    int32 chance = skill - zone_skill + 5;
                    int32 roll = irand(1,100);

                    DEBUG_LOG("Fishing check (skill: %i zone min skill: %i chance %i roll: %i",skill,zone_skill,chance,roll);

                    if (skill >= zone_skill && chance >= roll)
                    {
                        // prevent removing GO at spell cancel
                        player->RemoveGameObject(this,false);
                        SetOwnerGUID(player->GetGUID());

                        //fish catched
                        player->UpdateFishingSkill();

                        //TODO: find reasonable value for fishing hole search
                        GameObject* ok = LookupFishingHoleAround(20.0f + CONTACT_DISTANCE);
                        if (ok)
                        {
                            ok->Use(player);
                            SetLootState(GO_JUST_DEACTIVATED);
                        }
                        else
                            player->SendLoot(GetObjectGuid(),LOOT_FISHING);
                    }
                    else
                    {
                        // fish escaped, can be deleted now
                        SetLootState(GO_JUST_DEACTIVATED);

                        WorldPacket data(SMSG_FISH_ESCAPED, 0);
                        player->GetSession()->SendPacket(&data);
                    }
                    break;
                }
                case GO_JUST_DEACTIVATED:                   // nothing to do, will be deleted at next update
                    break;
                default:
                {
                    SetLootState(GO_JUST_DEACTIVATED);

                    WorldPacket data(SMSG_FISH_NOT_HOOKED, 0);
                    player->GetSession()->SendPacket(&data);
                    break;
                }
            }

            player->FinishSpell(CURRENT_CHANNELED_SPELL);
            return;
        }
        case GAMEOBJECT_TYPE_SUMMONING_RITUAL:              //18
        {
            if (user->GetTypeId() != TYPEID_PLAYER)
                return;

            Player* player = (Player*)user;

            Unit* owner = GetOwner();

            GameObjectInfo const* info = GetGOInfo();

            if (owner)
            {
                if (owner->GetTypeId() != TYPEID_PLAYER)
                    return;

                // accept only use by player from same group as owner, excluding owner itself (unique use already added in spell effect)
                if (player == (Player*)owner || (info->summoningRitual.castersGrouped && !player->IsInSameRaidWith(((Player*)owner))))
                    return;

                // expect owner to already be channeling, so if not...
                if (!owner->GetCurrentSpell(CURRENT_CHANNELED_SPELL))
                    return;

                // in case summoning ritual caster is GO creator
                spellCaster = owner;
            }
            else
            {
                if (!m_firstUser.IsEmpty() && player->GetObjectGuid() != m_firstUser && info->summoningRitual.castersGrouped)
                {
                    if (Group* group = player->GetGroup())
                    {
                        if (!group->IsMember(m_firstUser))
                            return;
                    }
                    else
                        return;
                }

                spellCaster = player;
            }

            AddUniqueUse(player);

            if (info->summoningRitual.animSpell)
            {
                player->CastSpell(player, info->summoningRitual.animSpell, true);

                // for this case, summoningRitual.spellId is always triggered
                triggered = true;
            }

            // full amount unique participants including original summoner, need more
            if (GetUniqueUseCount() < info->summoningRitual.reqParticipants)
                return;

            spellCaster = GetMap()->GetPlayer(m_firstUser);

            spellId = info->summoningRitual.spellId;

            if (spellId == 62330)                           // GO store nonexistent spell, replace by expected
                spellId = 61993;

            // spell have reagent and mana cost but it not expected use its
            // it triggered spell in fact casted at currently channeled GO
            triggered = true;

            // finish owners spell
            if (owner)
                owner->FinishSpell(CURRENT_CHANNELED_SPELL);

            // can be deleted now, if
            if (!info->summoningRitual.ritualPersistent)
                SetLootState(GO_JUST_DEACTIVATED);
            // reset ritual for this GO
            else
                ClearAllUsesData();

            // go to end function to spell casting
            break;
        }
        case GAMEOBJECT_TYPE_SPELLCASTER:                   //22
        {
            SetUInt32Value(GAMEOBJECT_FLAGS, GO_FLAG_LOCKED);

            GameObjectInfo const* info = GetGOInfo();
            if (!info)
                return;

            if (info->spellcaster.partyOnly)
            {
                Unit* caster = GetOwner();
                if (!caster || caster->GetTypeId() != TYPEID_PLAYER)
                    return;

                if (user->GetTypeId() != TYPEID_PLAYER || !((Player*)user)->IsInSameRaidWith((Player*)caster))
                    return;
            }

            spellId = info->spellcaster.spellId;

            AddUse();
            break;
        }
        case GAMEOBJECT_TYPE_MEETINGSTONE:                  //23
        {
            GameObjectInfo const* info = GetGOInfo();

            if (user->GetTypeId() != TYPEID_PLAYER)
                return;

            Player* player = (Player*)user;

            Player* targetPlayer = ObjectAccessor::FindPlayer(player->GetSelectionGuid());

            // accept only use by player from same group for caster except caster itself
            if (!targetPlayer || targetPlayer == player || !targetPlayer->IsInSameGroupWith(player))
                return;

            //required lvl checks!
            uint8 level = player->getLevel();
            if (level < info->meetingstone.minLevel || level > info->meetingstone.maxLevel)
                return;

            level = targetPlayer->getLevel();
            if (level < info->meetingstone.minLevel || level > info->meetingstone.maxLevel)
                return;

            if (info->id == 194097)
                spellId = 61994;                            // Ritual of Summoning
            else
                spellId = 59782;                            // Summoning Stone Effect

            break;
        }
        case GAMEOBJECT_TYPE_FLAGSTAND:                     // 24
        {
            if (user->GetTypeId() != TYPEID_PLAYER)
                return;

            Player* player = (Player*)user;

            if (player->CanUseBattleGroundObject())
            {
                // in battleground check
                BattleGround *bg = player->GetBattleGround();
                if (!bg)
                    return;
                if (player->GetVehicle())
                    return;
                // BG flag click
                // AB:
                // 15001
                // 15002
                // 15003
                // 15004
                // 15005
                bg->EventPlayerClickedOnFlag(player, this);
                return;                                     //we don't need to delete flag ... it is despawned!
            }
            break;
        }
        case GAMEOBJECT_TYPE_FISHINGHOLE:                   // 25
        {
            if (user->GetTypeId() != TYPEID_PLAYER)
                return;

            Player* player = (Player*)user;

            player->SendLoot(GetObjectGuid(), LOOT_FISHINGHOLE);
            player->UpdateAchievementCriteria(ACHIEVEMENT_CRITERIA_TYPE_FISH_IN_GAMEOBJECT, GetGOInfo()->id);
            return;
        }
        case GAMEOBJECT_TYPE_FLAGDROP:                      // 26
        {
            if (user->GetTypeId() != TYPEID_PLAYER)
                return;

            Player* player = (Player*)user;

            if (player->CanUseBattleGroundObject())
            {
                // in battleground check
                BattleGround *bg = player->GetBattleGround();
                if (!bg)
                    return;
                if (player->GetVehicle())
                    return;
                // BG flag dropped
                // WS:
                // 179785 - Silverwing Flag
                // 179786 - Warsong Flag
                // EotS:
                // 184142 - Netherstorm Flag
                GameObjectInfo const* info = GetGOInfo();
                if (info)
                {
                    switch(info->id)
                    {
                        case 179785:                        // Silverwing Flag
                            // check if it's correct bg
                            if (bg->GetTypeID(true) == BATTLEGROUND_WS)
                                bg->EventPlayerClickedOnFlag(player, this);
                            break;
                        case 179786:                        // Warsong Flag
                            if (bg->GetTypeID(true) == BATTLEGROUND_WS)
                                bg->EventPlayerClickedOnFlag(player, this);
                            break;
                        case 184142:                        // Netherstorm Flag
                            if (bg->GetTypeID(true) == BATTLEGROUND_EY)
                                bg->EventPlayerClickedOnFlag(player, this);
                            break;
                    }
                }
                //this cause to call return, all flags must be deleted here!!
                spellId = 0;
                Delete();
            }
            break;
        }
        case GAMEOBJECT_TYPE_BARBER_CHAIR:                  //32
        {
            GameObjectInfo const* info = GetGOInfo();
            if (!info)
                return;

            if (user->GetTypeId() != TYPEID_PLAYER)
                return;

            Player* player = (Player*)user;

            // fallback, will always work
            player->TeleportTo(GetMapId(), GetPositionX(), GetPositionY(), GetPositionZ(), GetOrientation(),TELE_TO_NOT_LEAVE_TRANSPORT | TELE_TO_NOT_LEAVE_COMBAT | TELE_TO_NOT_UNSUMMON_PET);

            WorldPacket data(SMSG_ENABLE_BARBER_SHOP, 0);
            player->GetSession()->SendPacket(&data);

            player->SetStandState(UNIT_STAND_STATE_SIT_LOW_CHAIR+info->barberChair.chairheight);
            return;
        }
        default:
            sLog.outError("GameObject::Use unhandled GameObject type %u (entry %u).", GetGoType(), GetEntry());
            break;
    }

    if (!spellId)
        return;

    SpellEntry const *spellInfo = sSpellStore.LookupEntry(spellId);
    if (!spellInfo)
    {
        sLog.outError("WORLD: unknown spell id %u at use action for gameobject (Entry: %u GoType: %u )", spellId,GetEntry(),GetGoType());
        return;
    }

    Spell *spell = new Spell(spellCaster, spellInfo, triggered,GetGUID());

    // spell target is user of GO
    SpellCastTargets targets;
    targets.setUnitTarget(user);

    spell->prepare(&targets);
}

// overwrite WorldObject function for proper name localization
const char* GameObject::GetNameForLocaleIdx(int32 loc_idx) const
{
    if (loc_idx >= 0)
    {
        GameObjectLocale const *cl = sObjectMgr.GetGameObjectLocale(GetEntry());
        if (cl)
        {
            if (cl->Name.size() > (size_t)loc_idx && !cl->Name[loc_idx].empty())
                return cl->Name[loc_idx].c_str();
        }
    }

    return GetName();
}

void GameObject::UpdateRotationFields(float rotation2 /*=0.0f*/, float rotation3 /*=0.0f*/)
{
    static double const atan_pow = atan(pow(2.0f, -20.0f));

    double f_rot1 = sin(GetOrientation() / 2.0f);
    double f_rot2 = cos(GetOrientation() / 2.0f);

    int64 i_rot1 = int64(f_rot1 / atan_pow *(f_rot2 >= 0 ? 1.0f : -1.0f));
    int64 rotation = (i_rot1 << 43 >> 43) & 0x00000000001FFFFF;

    //float f_rot2 = sin(0.0f / 2.0f);
    //int64 i_rot2 = f_rot2 / atan(pow(2.0f, -20.0f));
    //rotation |= (((i_rot2 << 22) >> 32) >> 11) & 0x000003FFFFE00000;

    //float f_rot3 = sin(0.0f / 2.0f);
    //int64 i_rot3 = f_rot3 / atan(pow(2.0f, -21.0f));
    //rotation |= (i_rot3 >> 42) & 0x7FFFFC0000000000;

    m_rotation = rotation;

    if(rotation2==0.0f && rotation3==0.0f)
    {
        rotation2 = (float)f_rot1;
        rotation3 = (float)f_rot2;
    }

    SetFloatValue(GAMEOBJECT_PARENTROTATION+2, rotation2);
    SetFloatValue(GAMEOBJECT_PARENTROTATION+3, rotation3);
}

bool GameObject::IsHostileTo(Unit const* unit) const
{
    // always non-hostile to GM in GM mode
    if(unit->GetTypeId()==TYPEID_PLAYER && ((Player const*)unit)->isGameMaster())
        return false;

    // test owner instead if have
    if (Unit const* owner = GetOwner())
        return owner->IsHostileTo(unit);

    if (Unit const* targetOwner = unit->GetCharmerOrOwner())
        return IsHostileTo(targetOwner);

    // for not set faction case (wild object) use hostile case
    if(!GetGOInfo()->faction)
        return true;

    // faction base cases
    FactionTemplateEntry const*tester_faction = sFactionTemplateStore.LookupEntry(GetGOInfo()->faction);
    FactionTemplateEntry const*target_faction = unit->getFactionTemplateEntry();
    if(!tester_faction || !target_faction)
        return false;

    // GvP forced reaction and reputation case
    if(unit->GetTypeId()==TYPEID_PLAYER)
    {
        // forced reaction
        if(tester_faction->faction)
        {
            if(ReputationRank const* force = ((Player*)unit)->GetReputationMgr().GetForcedRankIfAny(tester_faction))
                return *force <= REP_HOSTILE;

            // apply reputation state
            FactionEntry const* raw_tester_faction = sFactionStore.LookupEntry(tester_faction->faction);
            if(raw_tester_faction && raw_tester_faction->reputationListID >=0 )
                return ((Player const*)unit)->GetReputationMgr().GetRank(raw_tester_faction) <= REP_HOSTILE;
        }
    }

    // common faction based case (GvC,GvP)
    return tester_faction->IsHostileTo(*target_faction);
}

bool GameObject::IsFriendlyTo(Unit const* unit) const
{
    // always friendly to GM in GM mode
    if(unit->GetTypeId()==TYPEID_PLAYER && ((Player const*)unit)->isGameMaster())
        return true;

    // test owner instead if have
    if (Unit const* owner = GetOwner())
        return owner->IsFriendlyTo(unit);

    if (Unit const* targetOwner = unit->GetCharmerOrOwner())
        return IsFriendlyTo(targetOwner);

    // for not set faction case (wild object) use hostile case
    if(!GetGOInfo()->faction)
        return false;

    // faction base cases
    FactionTemplateEntry const*tester_faction = sFactionTemplateStore.LookupEntry(GetGOInfo()->faction);
    FactionTemplateEntry const*target_faction = unit->getFactionTemplateEntry();
    if(!tester_faction || !target_faction)
        return false;

    // GvP forced reaction and reputation case
    if(unit->GetTypeId()==TYPEID_PLAYER)
    {
        // forced reaction
        if(tester_faction->faction)
        {
            if(ReputationRank const* force =((Player*)unit)->GetReputationMgr().GetForcedRankIfAny(tester_faction))
                return *force >= REP_FRIENDLY;

            // apply reputation state
            if(FactionEntry const* raw_tester_faction = sFactionStore.LookupEntry(tester_faction->faction))
                if(raw_tester_faction->reputationListID >=0 )
                    return ((Player const*)unit)->GetReputationMgr().GetRank(raw_tester_faction) >= REP_FRIENDLY;
        }
    }

    // common faction based case (GvC,GvP)
    return tester_faction->IsFriendlyTo(*target_faction);
}

float GameObject::GetObjectBoundingRadius() const
{
    //FIXME:
    // 1. This is clearly hack way because GameObjectDisplayInfoEntry have 6 floats related to GO sizes, but better that use DEFAULT_WORLD_OBJECT_SIZE
    // 2. In some cases this must be only interactive size, not GO size, current way can affect creature target point auto-selection in strange ways for big underground/virtual GOs
    if (GameObjectDisplayInfoEntry const* dispEntry = sGameObjectDisplayInfoStore.LookupEntry(GetGOInfo()->displayId))
        return fabs(dispEntry->unknown12) * GetObjectScale();

    return DEFAULT_WORLD_OBJECT_SIZE;
}

bool GameObject::IsInSkillupList(Player* player) const
{
    return m_SkillupSet.find(player->GetObjectGuid()) != m_SkillupSet.end();
}

void GameObject::AddToSkillupList(Player* player)
{
    m_SkillupSet.insert(player->GetObjectGuid());
}<|MERGE_RESOLUTION|>--- conflicted
+++ resolved
@@ -166,11 +166,7 @@
     return true;
 }
 
-<<<<<<< HEAD
-void GameObject::Update(uint32 update_diff, uint32 /*tick_diff*/)
-=======
-void GameObject::Update(uint32 /*p_time*/)
->>>>>>> f57ec56b
+void GameObject::Update(uint32 update_diff)
 {
     if (GetObjectGuid().IsMOTransport())
     {
