/*
 * Copyright (C) 2005-2010 MaNGOS <http://getmangos.com/>
 *
 * This program is free software; you can redistribute it and/or modify
 * it under the terms of the GNU General Public License as published by
 * the Free Software Foundation; either version 2 of the License, or
 * (at your option) any later version.
 *
 * This program is distributed in the hope that it will be useful,
 * but WITHOUT ANY WARRANTY; without even the implied warranty of
 * MERCHANTABILITY or FITNESS FOR A PARTICULAR PURPOSE.  See the
 * GNU General Public License for more details.
 *
 * You should have received a copy of the GNU General Public License
 * along with this program; if not, write to the Free Software
 * Foundation, Inc., 59 Temple Place, Suite 330, Boston, MA  02111-1307  USA
 */

#include "Common.h"
#include "QuestDef.h"
#include "GameObject.h"
#include "ObjectMgr.h"
#include "PoolManager.h"
#include "SpellMgr.h"
#include "Spell.h"
#include "UpdateMask.h"
#include "Opcodes.h"
#include "WorldPacket.h"
#include "World.h"
#include "Database/DatabaseEnv.h"
#include "LootMgr.h"
#include "GridNotifiers.h"
#include "GridNotifiersImpl.h"
#include "CellImpl.h"
#include "InstanceData.h"
#include "BattleGround.h"
#include "BattleGroundAV.h"
#include "OutdoorPvPMgr.h"
#include "Util.h"
#include "ScriptCalls.h"

GameObject::GameObject() : WorldObject(), m_goValue(new GameObjectValue)
{
    m_objectType |= TYPEMASK_GAMEOBJECT;
    m_objectTypeId = TYPEID_GAMEOBJECT;

    m_updateFlag = (UPDATEFLAG_HIGHGUID | UPDATEFLAG_HAS_POSITION | UPDATEFLAG_POSITION | UPDATEFLAG_ROTATION);

    m_valuesCount = GAMEOBJECT_END;
    m_respawnTime = 0;
    m_respawnDelayTime = 25;
    m_lootState = GO_NOT_READY;
    m_spawnedByDefault = true;
    m_usetimes = 0;
    m_spellId = 0;
    m_cooldownTime = 0;
    m_goInfo = NULL;
<<<<<<< HEAD
    m_goData = NULL;
=======
    m_ritualOwner = NULL;
>>>>>>> 1bf69315

    m_DBTableGuid = 0;
    m_rotation = 0;
}

GameObject::~GameObject()
{
    delete m_goValue;
}

void GameObject::AddToWorld()
{
    ///- Register the gameobject for guid lookup
    if(!IsInWorld())
    {
        if(m_zoneScript)
            m_zoneScript->OnGameObjectCreate(this, true);

        GetMap()->GetObjectsStore().insert<GameObject>(GetGUID(), (GameObject*)this);
    }

    Object::AddToWorld();
}

void GameObject::RemoveFromWorld()
{
    ///- Remove the gameobject from the accessor
    if(IsInWorld())
    {
        if(m_zoneScript)
            m_zoneScript->OnGameObjectCreate(this, false);

        // Remove GO from owner
        ObjectGuid owner_guid = GetOwnerGUID();
        if (!owner_guid.IsEmpty())
        {
            if (Unit* owner = ObjectAccessor::GetUnit(*this,owner_guid))
                owner->RemoveGameObject(this,false);
            else
            {
                sLog.outError("Delete %s with SpellId %u LinkedGO %u that lost references to owner %s GO list. Crash possible later.",
                    GetObjectGuid().GetString().c_str(), m_spellId, GetGOInfo()->GetLinkedGameObjectEntry(), owner_guid.GetString().c_str());
            }
        }

        GetMap()->GetObjectsStore().erase<GameObject>(GetGUID(), (GameObject*)NULL);
    }

    Object::RemoveFromWorld();
}

bool GameObject::Create(uint32 guidlow, uint32 name_id, Map *map, uint32 phaseMask, float x, float y, float z, float ang, float rotation0, float rotation1, float rotation2, float rotation3, uint32 animprogress, GOState go_state, uint32 artKit)
{
    ASSERT(map);
    Relocate(x,y,z,ang);
    SetMap(map);
    SetPhaseMask(phaseMask,false);

    if(!IsPositionValid())
    {
        sLog.outError("Gameobject (GUID: %u Entry: %u ) not created. Suggested coordinates isn't valid (X: %f Y: %f)",guidlow,name_id,x,y);
        return false;
    }

    GameObjectInfo const* goinfo = ObjectMgr::GetGameObjectInfo(name_id);
    if (!goinfo)
    {
        sLog.outErrorDb("Gameobject (GUID: %u Entry: %u) not created: it have not exist entry in `gameobject_template`. Map: %u  (X: %f Y: %f Z: %f) ang: %f rotation0: %f rotation1: %f rotation2: %f rotation3: %f",guidlow, name_id, map->GetId(), x, y, z, ang, rotation0, rotation1, rotation2, rotation3);
        return false;
    }

    Object::_Create(guidlow, goinfo->id, HIGHGUID_GAMEOBJECT);

    m_goInfo = goinfo;

    if (goinfo->type >= MAX_GAMEOBJECT_TYPE)
    {
        sLog.outErrorDb("Gameobject (GUID: %u Entry: %u) not created: it have not exist GO type '%u' in `gameobject_template`. It's will crash client if created.",guidlow,name_id,goinfo->type);
        return false;
    }

    SetObjectScale(goinfo->size);

    SetFloatValue(GAMEOBJECT_PARENTROTATION+0, rotation0);
    SetFloatValue(GAMEOBJECT_PARENTROTATION+1, rotation1);

    UpdateRotationFields(rotation2,rotation3);              // GAMEOBJECT_FACING, GAMEOBJECT_ROTATION, GAMEOBJECT_PARENTROTATION+2/3

    SetUInt32Value(GAMEOBJECT_FACTION, goinfo->faction);
    SetUInt32Value(GAMEOBJECT_FLAGS, goinfo->flags);

    SetEntry(goinfo->id);

    SetUInt32Value(GAMEOBJECT_DISPLAYID, goinfo->displayId);

    // GAMEOBJECT_BYTES_1, index at 0, 1, 2 and 3
    SetGoState(go_state);
    SetGoType(GameobjectTypes(goinfo->type));
    SetGoArtKit(0);                                         // unknown what this is
    SetGoAnimProgress(animprogress);

    SetByteValue(GAMEOBJECT_BYTES_1, 2, artKit);

    if (goinfo->type == GAMEOBJECT_TYPE_DESTRUCTIBLE_BUILDING)
        m_goValue->destructibleBuilding.health = goinfo->destructibleBuilding.intactNumHits + goinfo->destructibleBuilding.damagedNumHits;

    //Notify the map's instance data.
    //Only works if you create the object in it, not if it is moves to that map.
    //Normally non-players do not teleport to other maps.
    if(map->IsDungeon() && ((InstanceMap*)map)->GetInstanceData())
        ((InstanceMap*)map)->GetInstanceData()->OnObjectCreate(this);

    SetZoneScript();

    if (goinfo->type == GAMEOBJECT_TYPE_TRANSPORT)
    {
        SetUInt32Value(GAMEOBJECT_LEVEL, goinfo->transport.pause);
        if (goinfo->transport.startOpen)
            SetGoState(GO_STATE_ACTIVE);
    }

    return true;
}

void GameObject::Update(uint32 diff)
{
    if (GetObjectGuid().IsMOTransport())
    {
        //((Transport*)this)->Update(p_time);
        return;
    }

    switch (m_lootState)
    {
        case GO_NOT_READY:
        {
            switch(GetGoType())
            {
                case GAMEOBJECT_TYPE_TRAP:
                {
                    // Arming Time for GAMEOBJECT_TYPE_TRAP (6)
                    Unit* owner = GetOwner();
                    if (owner && ((Player*)owner)->isInCombat())
                        m_cooldownTime = time(NULL) + GetGOInfo()->trap.startDelay;
                    m_lootState = GO_READY;
                    break;
                }
                case GAMEOBJECT_TYPE_FISHINGNODE:
                {
                    // fishing code (bobber ready)
                    if( time(NULL) > m_respawnTime - FISHING_BOBBER_READY_TIME )
                    {
                        // splash bobber (bobber ready now)
                        Unit* caster = GetOwner();
                        if(caster && caster->GetTypeId()==TYPEID_PLAYER)
                        {
                            SetGoState(GO_STATE_ACTIVE);
                            SetUInt32Value(GAMEOBJECT_FLAGS, GO_FLAG_NODESPAWN);

                            UpdateData udata;
                            WorldPacket packet;
                            BuildValuesUpdateBlockForPlayer(&udata,((Player*)caster));
                            udata.BuildPacket(&packet);
                            ((Player*)caster)->GetSession()->SendPacket(&packet);

                            SendGameObjectCustomAnim(GetGUID());
                        }

                        m_lootState = GO_READY;                 // can be successfully open with some chance
                    }
                    return;
                }
                default:
                    m_lootState = GO_READY;                         // for other GOis same switched without delay to GO_READY
                    break;
            }
            // NO BREAK for switch (m_lootState)
        }
        case GO_READY:
        {
            if (m_respawnTime > 0)                          // timer on
            {
                if (m_respawnTime <= time(NULL))            // timer expired
                {
                    m_respawnTime = 0;
                    m_SkillupList.clear();
                    m_usetimes = 0;

                    switch (GetGoType())
                    {
                        case GAMEOBJECT_TYPE_FISHINGNODE:   //  can't fish now
                        {
                            Unit* caster = GetOwner();
                            if(caster && caster->GetTypeId()==TYPEID_PLAYER)
                            {
                                caster->FinishSpell(CURRENT_CHANNELED_SPELL);

                                WorldPacket data(SMSG_FISH_NOT_HOOKED,0);
                                ((Player*)caster)->GetSession()->SendPacket(&data);
                            }
                            // can be delete
                            m_lootState = GO_JUST_DEACTIVATED;
                            return;
                        }
                        case GAMEOBJECT_TYPE_DOOR:
                        case GAMEOBJECT_TYPE_BUTTON:
                            //we need to open doors if they are closed (add there another condition if this code breaks some usage, but it need to be here for battlegrounds)
                            if (GetGoState() != GO_STATE_READY)
                                ResetDoorOrButton();
                            //flags in AB are type_button and we need to add them here so no break!
                        default:
                            if (!m_spawnedByDefault)        // despawn timer
                            {
                                                            // can be despawned or destroyed
                                SetLootState(GO_JUST_DEACTIVATED);
                                return;
                            }
                                                            // respawn timer
                            GetMap()->Add(this);
                            break;
                    }
                }
            }

            if(isSpawned())
            {
                // traps can have time and can not have
                GameObjectInfo const* goInfo = GetGOInfo();
                if (goInfo->type == GAMEOBJECT_TYPE_TRAP)
                {
                    if (m_cooldownTime >= time(NULL))
                        return;

                    // traps
                    Unit* owner = GetOwner();
                    Unit* ok = NULL;                        // pointer to appropriate target if found any

                    bool IsBattleGroundTrap = false;
                    //FIXME: this is activation radius (in different casting radius that must be selected from spell data)
                    //TODO: move activated state code (cast itself) to GO_ACTIVATED, in this place only check activating and set state
                    float radius = float(goInfo->trap.radius);
                    if (!radius)
                    {
                        if (goInfo->trap.cooldown != 3)     // cast in other case (at some triggering/linked go/etc explicit call)
                            return;
                        else
                        {
                            if (m_respawnTime > 0)
                                break;

                            // battlegrounds gameobjects has data2 == 0 && data5 == 3
                            radius = float(goInfo->trap.cooldown);
                            IsBattleGroundTrap = true;
                        }
                    }

                    // Note: this hack with search required until GO casting not implemented
                    // search unfriendly creature
                    if (owner && goInfo->trap.charges > 0)  // hunter trap
                    {
                        MaNGOS::AnyUnfriendlyUnitInObjectRangeCheck u_check(this, owner, radius);
                        MaNGOS::UnitSearcher<MaNGOS::AnyUnfriendlyUnitInObjectRangeCheck> checker(this,ok, u_check);
                        Cell::VisitGridObjects(this,checker, radius);
                        if(!ok)
                            Cell::VisitWorldObjects(this,checker, radius);
                    }
                    else                                    // environmental trap
                    {
                        // environmental damage spells already have around enemies targeting but this not help in case nonexistent GO casting support

                        // affect only players
                        Player* p_ok = NULL;
                        MaNGOS::AnyPlayerInObjectRangeCheck p_check(this, radius);
                        MaNGOS::PlayerSearcher<MaNGOS::AnyPlayerInObjectRangeCheck>  checker(this,p_ok, p_check);
                        Cell::VisitWorldObjects(this,checker, radius);
                        ok = p_ok;
                    }

                    if (ok)
                    {
                        Unit *caster =  owner ? owner : ok;

                        caster->CastSpell(ok, goInfo->trap.spellId, true, NULL, NULL, GetGUID());
                        // use template cooldown if provided
                        m_cooldownTime = time(NULL) + (goInfo->trap.cooldown ? goInfo->trap.cooldown : uint32(4));

                        // count charges
                        if (goInfo->trap.charges > 0)
                            AddUse();

                        if (IsBattleGroundTrap && ok->GetTypeId() == TYPEID_PLAYER)
                        {
                            //BattleGround gameobjects case
                            if (((Player*)ok)->InBattleGround())
                                if (BattleGround *bg = ((Player*)ok)->GetBattleGround())
                                    bg->HandleTriggerBuff(GetGUID());
                        }
                    }
                }

                if (uint32 max_charges = goInfo->GetCharges())
                {
                    if (m_usetimes >= max_charges)
                    {
                        m_usetimes = 0;
                        SetLootState(GO_JUST_DEACTIVATED);  // can be despawned or destroyed
                    }
                }
            }
            break;
        }
        case GO_ACTIVATED:
        {
            switch(GetGoType())
            {
                case GAMEOBJECT_TYPE_DOOR:
                case GAMEOBJECT_TYPE_BUTTON:
                    if (GetGOInfo()->GetAutoCloseTime() && (m_cooldownTime < time(NULL)))
                        ResetDoorOrButton();
                    break;
                case GAMEOBJECT_TYPE_GOOBER:
                    if (m_cooldownTime < time(NULL))
                    {
                        RemoveFlag(GAMEOBJECT_FLAGS, GO_FLAG_IN_USE);

                        SetLootState(GO_JUST_DEACTIVATED);
                        m_cooldownTime = 0;
                    }
                    break;
                case GAMEOBJECT_TYPE_CHEST:
                    if (m_groupLootId)
                    {
                        if(diff < m_groupLootTimer)
                            m_groupLootTimer -= diff;
                        else
                            StopGroupLoot();
                    }
                    break;
                default:
                    break;
            }
            break;
        }
        case GO_JUST_DEACTIVATED:
        {
            //if Gameobject should cast spell, then this, but some GOs (type = 10) should be destroyed
            if (GetGoType() == GAMEOBJECT_TYPE_GOOBER)
            {
                uint32 spellId = GetGOInfo()->goober.spellId;

                if(spellId)
                {
                    std::set<uint32>::const_iterator it = m_unique_users.begin();
                    std::set<uint32>::const_iterator end = m_unique_users.end();
                    for (; it != end; it++)
                    {
                        if (Unit* owner = Unit::GetUnit(*this, uint64(*it)))
                            owner->CastSpell(owner, spellId, false, NULL, NULL, GetGUID());
                    }

                    m_unique_users.clear();
                    m_usetimes = 0;
                }

                SetGoState(GO_STATE_READY);

                //any return here in case battleground traps
            }

            if(GetOwnerGUID())
            {
                if(Unit* owner = GetOwner())
                    owner->RemoveGameObject(this, false);

                SetRespawnTime(0);
                Delete();
                return;
            }

            //burning flags in some battlegrounds, if you find better condition, just add it
            if (GetGOInfo()->IsDespawnAtAction() || GetGoAnimProgress() > 0)
            {
                SendObjectDeSpawnAnim(GetGUID());
                //reset flags
                SetUInt32Value(GAMEOBJECT_FLAGS, GetGOInfo()->flags);
            }

            loot.clear();
            SetLootState(GO_READY);

            if(!m_respawnDelayTime)
                return;

            // since pool system can fail to roll unspawned object, this one can remain spawned, so must set respawn nevertheless
            m_respawnTime = m_spawnedByDefault ? time(NULL) + m_respawnDelayTime : 0;

            // if option not set then object will be saved at grid unload
            if(sWorld.getConfig(CONFIG_BOOL_SAVE_RESPAWN_TIME_IMMEDIATLY))
                SaveRespawnTime();

            // if part of pool, let pool system schedule new spawn instead of just scheduling respawn
            if(uint16 poolid = GetDBTableGUIDLow() ? sPoolMgr.IsPartOfAPool<GameObject>(GetDBTableGUIDLow()) : 0)
                sPoolMgr.UpdatePool<GameObject>(poolid, GetDBTableGUIDLow());

            // can be not in world at pool despawn
            if (IsInWorld())
                UpdateObjectVisibility();

            break;
        }
    }
}

void GameObject::Refresh()
{
    // not refresh despawned not casted GO (despawned casted GO destroyed in all cases anyway)
    if(m_respawnTime > 0 && m_spawnedByDefault)
        return;

    if(isSpawned())
        GetMap()->Add(this);
}

void GameObject::AddUniqueUse(Player* player)
{
    AddUse();
    m_unique_users.insert(player->GetGUIDLow());
}

void GameObject::Delete()
{
    SendObjectDeSpawnAnim(GetGUID());

    SetGoState(GO_STATE_READY);
    SetUInt32Value(GAMEOBJECT_FLAGS, GetGOInfo()->flags);

    uint16 poolid = GetDBTableGUIDLow() ? sPoolMgr.IsPartOfAPool<GameObject>(GetDBTableGUIDLow()) : 0;
    if (poolid)
        sPoolMgr.UpdatePool<GameObject>(poolid, GetDBTableGUIDLow());
    else
        AddObjectToRemoveList();
}

void GameObject::getFishLoot(Loot *fishloot, Player* loot_owner)
{
    fishloot->clear();

    uint32 zone, subzone;
    GetZoneAndAreaId(zone,subzone);

    // if subzone loot exist use it
    if (!fishloot->FillLoot(subzone, LootTemplates_Fishing, loot_owner, true, true))
        // else use zone loot (must exist in like case)
        fishloot->FillLoot(zone, LootTemplates_Fishing, loot_owner,true);
}

void GameObject::SaveToDB()
{
    // this should only be used when the gameobject has already been loaded
    // preferably after adding to map, because mapid may not be valid otherwise
    GameObjectData const *data = sObjectMgr.GetGOData(m_DBTableGuid);
    if(!data)
    {
        sLog.outError("GameObject::SaveToDB failed, cannot get gameobject data!");
        return;
    }

    SaveToDB(GetMapId(), data->spawnMask, data->phaseMask);
}

void GameObject::SaveToDB(uint32 mapid, uint8 spawnMask, uint32 phaseMask)
{
    const GameObjectInfo *goI = GetGOInfo();

    if (!goI)
        return;

    if (!m_DBTableGuid)
        m_DBTableGuid = GetGUIDLow();
    // update in loaded data (changing data only in this place)
    GameObjectData& data = sObjectMgr.NewGOData(m_DBTableGuid);

    // data->guid = guid don't must be update at save
    data.id = GetEntry();
    data.mapid = mapid;
    data.phaseMask = phaseMask;
    data.posX = GetPositionX();
    data.posY = GetPositionY();
    data.posZ = GetPositionZ();
    data.orientation = GetOrientation();
    data.rotation0 = GetFloatValue(GAMEOBJECT_PARENTROTATION+0);
    data.rotation1 = GetFloatValue(GAMEOBJECT_PARENTROTATION+1);
    data.rotation2 = GetFloatValue(GAMEOBJECT_PARENTROTATION+2);
    data.rotation3 = GetFloatValue(GAMEOBJECT_PARENTROTATION+3);
    data.spawntimesecs = m_spawnedByDefault ? (int32)m_respawnDelayTime : -(int32)m_respawnDelayTime;
    data.animprogress = GetGoAnimProgress();
    data.go_state = GetGoState();
    data.spawnMask = spawnMask;

    // updated in DB
    std::ostringstream ss;
    ss << "INSERT INTO gameobject VALUES ( "
        << m_DBTableGuid << ", "
        << GetEntry() << ", "
        << mapid << ", "
        << uint32(spawnMask) << ","                         // cast to prevent save as symbol
        << uint16(GetPhaseMask()) << ","                    // prevent out of range error
        << GetPositionX() << ", "
        << GetPositionY() << ", "
        << GetPositionZ() << ", "
        << GetOrientation() << ", "
        << GetFloatValue(GAMEOBJECT_PARENTROTATION) << ", "
        << GetFloatValue(GAMEOBJECT_PARENTROTATION+1) << ", "
        << GetFloatValue(GAMEOBJECT_PARENTROTATION+2) << ", "
        << GetFloatValue(GAMEOBJECT_PARENTROTATION+3) << ", "
        << m_respawnDelayTime << ", "
        << uint32(GetGoAnimProgress()) << ", "
        << uint32(GetGoState()) << ")";

    WorldDatabase.BeginTransaction();
    WorldDatabase.PExecuteLog("DELETE FROM gameobject WHERE guid = '%u'", m_DBTableGuid);
    WorldDatabase.PExecuteLog("%s", ss.str().c_str());
    WorldDatabase.CommitTransaction();
}

bool GameObject::LoadFromDB(uint32 guid, Map *map)
{
    GameObjectData const* data = sObjectMgr.GetGOData(guid);

    if( !data )
    {
        sLog.outErrorDb("Gameobject (GUID: %u) not found in table `gameobject`, can't load. ",guid);
        return false;
    }

    uint32 entry = data->id;
    //uint32 map_id = data->mapid;                          // already used before call
    uint32 phaseMask = data->phaseMask;
    float x = data->posX;
    float y = data->posY;
    float z = data->posZ;
    float ang = data->orientation;

    float rotation0 = data->rotation0;
    float rotation1 = data->rotation1;
    float rotation2 = data->rotation2;
    float rotation3 = data->rotation3;

    uint32 animprogress = data->animprogress;
    GOState go_state = data->go_state;

    m_DBTableGuid = guid;
    if (map->GetInstanceId() != 0) guid = sObjectMgr.GenerateLowGuid(HIGHGUID_GAMEOBJECT);

    if (!Create(guid,entry, map, phaseMask, x, y, z, ang, rotation0, rotation1, rotation2, rotation3, animprogress, go_state) )
        return false;

    if (!GetGOInfo()->GetDespawnPossibility() && !GetGOInfo()->IsDespawnAtAction() && data->spawntimesecs >= 0)
    {
        SetFlag(GAMEOBJECT_FLAGS, GO_FLAG_NODESPAWN);
        m_spawnedByDefault = true;
        m_respawnDelayTime = 0;
        m_respawnTime = 0;
    }
    else
    {
        if(data->spawntimesecs >= 0)
        {
            m_spawnedByDefault = true;
            m_respawnDelayTime = data->spawntimesecs;
            m_respawnTime = sObjectMgr.GetGORespawnTime(m_DBTableGuid, map->GetInstanceId());

            // ready to respawn
            if(m_respawnTime && m_respawnTime <= time(NULL))
            {
                m_respawnTime = 0;
                sObjectMgr.SaveGORespawnTime(m_DBTableGuid,GetInstanceId(),0);
            }
        }
        else
        {
            m_spawnedByDefault = false;
            m_respawnDelayTime = -data->spawntimesecs;
            m_respawnTime = 0;
        }
    }

    m_goData = data;

    return true;
}

void GameObject::DeleteFromDB()
{
    sObjectMgr.SaveGORespawnTime(m_DBTableGuid,GetInstanceId(),0);
    sObjectMgr.DeleteGOData(m_DBTableGuid);
    WorldDatabase.PExecuteLog("DELETE FROM gameobject WHERE guid = '%u'", m_DBTableGuid);
    WorldDatabase.PExecuteLog("DELETE FROM game_event_gameobject WHERE guid = '%u'", m_DBTableGuid);
    WorldDatabase.PExecuteLog("DELETE FROM gameobject_battleground WHERE guid = '%u'", m_DBTableGuid);
}

/*********************************************************/
/***                    QUEST SYSTEM                   ***/
/*********************************************************/
bool GameObject::hasQuest(uint32 quest_id) const
{
    QuestRelations const& qr = sObjectMgr.mGOQuestRelations;
    for(QuestRelations::const_iterator itr = qr.lower_bound(GetEntry()); itr != qr.upper_bound(GetEntry()); ++itr)
    {
        if(itr->second==quest_id)
            return true;
    }
    return false;
}

bool GameObject::hasInvolvedQuest(uint32 quest_id) const
{
    QuestRelations const& qr = sObjectMgr.mGOQuestInvolvedRelations;
    for(QuestRelations::const_iterator itr = qr.lower_bound(GetEntry()); itr != qr.upper_bound(GetEntry()); ++itr)
    {
        if(itr->second==quest_id)
            return true;
    }
    return false;
}

bool GameObject::IsTransport() const
{
    // If something is marked as a transport, don't transmit an out of range packet for it.
    GameObjectInfo const * gInfo = GetGOInfo();
    if(!gInfo) return false;
    return gInfo->type == GAMEOBJECT_TYPE_TRANSPORT || gInfo->type == GAMEOBJECT_TYPE_MO_TRANSPORT;
}

// is Dynamic transport = non-stop Transport
bool GameObject::IsDynTransport() const
{
    // If something is marked as a transport, don't transmit an out of range packet for it.
    GameObjectInfo const * gInfo = GetGOInfo();
    if(!gInfo) return false;
    return gInfo->type == GAMEOBJECT_TYPE_MO_TRANSPORT || (gInfo->type == GAMEOBJECT_TYPE_TRANSPORT && !gInfo->transport.pause);
}

Unit* GameObject::GetOwner() const
{
    return ObjectAccessor::GetUnit(*this, GetOwnerGUID());
}

void GameObject::SaveRespawnTime()
{
    if(m_goData && m_goData->dbData && m_respawnTime > time(NULL) && m_spawnedByDefault)
        sObjectMgr.SaveGORespawnTime(m_DBTableGuid,GetInstanceId(),m_respawnTime);
}

bool GameObject::isVisibleForInState(Player const* u, WorldObject const* viewPoint, bool inVisibleList) const
{
    // Not in world
    if(!IsInWorld() || !u->IsInWorld())
        return false;

    // invisible at client always
    if(!GetGOInfo()->displayId)
        return false;

    // Transport always visible at this step implementation
    if(IsTransport() && IsInMap(u))
        return true;

    // quick check visibility false cases for non-GM-mode
    if(!u->isGameMaster())
    {
        // despawned and then not visible for non-GM in GM-mode
        if(!isSpawned())
            return false;

        // special invisibility cases
        /* TODO: implement trap stealth, take look at spell 2836
        if(GetGOInfo()->type == GAMEOBJECT_TYPE_TRAP && GetGOInfo()->trap.stealthed && u->IsHostileTo(GetOwner()))
        {
            if(check stuff here)
                return false;
        }*/
    }

    // check distance
    return IsWithinDistInMap(viewPoint,World::GetMaxVisibleDistanceForObject() +
        (inVisibleList ? World::GetVisibleObjectGreyDistance() : 0.0f), false);
}

void GameObject::Respawn()
{
    if(m_spawnedByDefault && m_respawnTime > 0)
    {
        m_respawnTime = time(NULL);
        sObjectMgr.SaveGORespawnTime(m_DBTableGuid,GetInstanceId(),0);
    }
}

bool GameObject::ActivateToQuest( Player *pTarget)const
{
    if(!sObjectMgr.IsGameObjectForQuests(GetEntry()))
        return false;

    switch(GetGoType())
    {
        // scan GO chest with loot including quest items
        case GAMEOBJECT_TYPE_CHEST:
        {
            if(LootTemplates_Gameobject.HaveQuestLootForPlayer(GetGOInfo()->GetLootId(), pTarget))
            {
                //look for battlegroundAV for some objects which are only activated after mine gots captured by own team
                if (GetEntry() == BG_AV_OBJECTID_MINE_N || GetEntry() == BG_AV_OBJECTID_MINE_S)
                    if (BattleGround *bg = pTarget->GetBattleGround())
                        if (bg->GetTypeID() == BATTLEGROUND_AV && !(((BattleGroundAV*)bg)->PlayerCanDoMineQuest(GetEntry(),pTarget->GetTeam())))
                            return false;
                return true;
            }
            break;
        }
        case GAMEOBJECT_TYPE_GOOBER:
        {
            if(pTarget->GetQuestStatus(GetGOInfo()->goober.questId) == QUEST_STATUS_INCOMPLETE)
                return true;
            break;
        }
        default:
            break;
    }

    return false;
}

void GameObject::SummonLinkedTrapIfAny()
{
    uint32 linkedEntry = GetGOInfo()->GetLinkedGameObjectEntry();
    if (!linkedEntry)
        return;

    GameObject* linkedGO = new GameObject;
    if (!linkedGO->Create(sObjectMgr.GenerateLowGuid(HIGHGUID_GAMEOBJECT), linkedEntry, GetMap(),
         GetPhaseMask(), GetPositionX(), GetPositionY(), GetPositionZ(), GetOrientation(), 0.0f, 0.0f, 0.0f, 0.0f, 100, GO_STATE_READY))
    {
        delete linkedGO;
        linkedGO = NULL;
        return;
    }

    linkedGO->SetRespawnTime(GetRespawnDelay());
    linkedGO->SetSpellId(GetSpellId());

    if (GetOwnerGUID())
    {
        linkedGO->SetOwnerGUID(GetOwnerGUID());
        linkedGO->SetUInt32Value(GAMEOBJECT_LEVEL, GetUInt32Value(GAMEOBJECT_LEVEL));
    }

    GetMap()->Add(linkedGO);
}

void GameObject::TriggeringLinkedGameObject( uint32 trapEntry, Unit* target)
{
    GameObjectInfo const* trapInfo = sGOStorage.LookupEntry<GameObjectInfo>(trapEntry);
    if(!trapInfo || trapInfo->type!=GAMEOBJECT_TYPE_TRAP)
        return;

    SpellEntry const* trapSpell = sSpellStore.LookupEntry(trapInfo->trap.spellId);
    if(!trapSpell)                                          // checked at load already
        return;

    float range = GetSpellMaxRange(sSpellRangeStore.LookupEntry(trapSpell->rangeIndex));

    // search nearest linked GO
    GameObject* trapGO = NULL;
    {
        // using original GO distance
        MaNGOS::NearestGameObjectEntryInObjectRangeCheck go_check(*target,trapEntry,range);
        MaNGOS::GameObjectLastSearcher<MaNGOS::NearestGameObjectEntryInObjectRangeCheck> checker(this, trapGO,go_check);

        Cell::VisitGridObjects(this, checker, range);
    }

    // found correct GO
    // FIXME: when GO casting will be implemented trap must cast spell to target
    if(trapGO)
        target->CastSpell(target, trapSpell, true, NULL, NULL, GetGUID());
}

GameObject* GameObject::LookupFishingHoleAround(float range)
{
    GameObject* ok = NULL;

    MaNGOS::NearestGameObjectFishingHole u_check(*this, range);
    MaNGOS::GameObjectSearcher<MaNGOS::NearestGameObjectFishingHole> checker(this, ok, u_check);
    Cell::VisitGridObjects(this,checker, range);

    return ok;
}

void GameObject::ResetDoorOrButton()
{
    if (m_lootState == GO_READY || m_lootState == GO_JUST_DEACTIVATED)
        return;

    SwitchDoorOrButton(false);
    SetLootState(GO_JUST_DEACTIVATED);
    m_cooldownTime = 0;
}

void GameObject::UseDoorOrButton(uint32 time_to_restore, bool alternative /* = false */)
{
    if(m_lootState != GO_READY)
        return;

    if(!time_to_restore)
        time_to_restore = GetGOInfo()->GetAutoCloseTime();

    SwitchDoorOrButton(true,alternative);
    SetLootState(GO_ACTIVATED);

    m_cooldownTime = time(NULL) + time_to_restore;
}

void GameObject::SetGoArtKit(uint8 kit)
{
    SetByteValue(GAMEOBJECT_BYTES_1, 2, kit);
    GameObjectData *data = const_cast<GameObjectData*>(sObjectMgr.GetGOData(m_DBTableGuid));
    if(data)
        data->artKit = kit;
}

void GameObject::SetGoArtKit(uint8 artkit, GameObject *go, uint32 lowguid)
{
    const GameObjectData *data = NULL;
    if(go)
    {
        go->SetGoArtKit(artkit);
        data = go->GetGOData();
    }
    else if(lowguid)
        data = sObjectMgr.GetGOData(lowguid);

    if(data)
        const_cast<GameObjectData*>(data)->artKit = artkit;
}

void GameObject::SwitchDoorOrButton(bool activate, bool alternative /* = false */)
{
    if(activate)
        SetFlag(GAMEOBJECT_FLAGS, GO_FLAG_IN_USE);
    else
        RemoveFlag(GAMEOBJECT_FLAGS, GO_FLAG_IN_USE);

    if(GetGoState() == GO_STATE_READY)                      //if closed -> open
        SetGoState(alternative ? GO_STATE_ACTIVE_ALTERNATIVE : GO_STATE_ACTIVE);
    else                                                    //if open -> close
        SetGoState(GO_STATE_READY);
}

void GameObject::Use(Unit* user)
{
    // by default spell caster is user
    Unit* spellCaster = user;
    uint32 spellId = 0;
    bool triggered = false;

    if (user->GetTypeId() == TYPEID_PLAYER && Script->GOHello((Player*)user, this))
        return;

    switch(GetGoType())
    {
        case GAMEOBJECT_TYPE_DOOR:                          //0
        {
            //doors never really despawn, only reset to default state/flags
            UseDoorOrButton();

            // activate script
            GetMap()->ScriptsStart(sGameObjectScripts, GetDBTableGUIDLow(), spellCaster, this);
            return;
        }
        case GAMEOBJECT_TYPE_BUTTON:                        //1
        {
            //buttons never really despawn, only reset to default state/flags
            UseDoorOrButton();

            // activate script
            GetMap()->ScriptsStart(sGameObjectScripts, GetDBTableGUIDLow(), spellCaster, this);

            // triggering linked GO
            if (uint32 trapEntry = GetGOInfo()->button.linkedTrapId)
                TriggeringLinkedGameObject(trapEntry, user);

            return;
        }
        case GAMEOBJECT_TYPE_QUESTGIVER:                    //2
        {
            if (user->GetTypeId() != TYPEID_PLAYER)
                return;

            Player* player = (Player*)user;

            if (!Script->GOGossipHello(player, this))
            {
                player->PrepareGossipMenu(this, GetGOInfo()->questgiver.gossipID);
                player->SendPreparedGossip(this);
            }

            return;
        }
        case GAMEOBJECT_TYPE_CHEST:
        {
            if (user->GetTypeId() != TYPEID_PLAYER)
                return;

            // TODO: possible must be moved to loot release (in different from linked triggering)
            if (GetGOInfo()->chest.eventId)
            {
                DEBUG_LOG("Chest ScriptStart id %u for GO %u", GetGOInfo()->chest.eventId, GetDBTableGUIDLow());

                if (!Script->ProcessEventId(GetGOInfo()->chest.eventId, user, this, true))
                    GetMap()->ScriptsStart(sEventScripts, GetGOInfo()->chest.eventId, user, this);
            }

            // triggering linked GO
            if (uint32 trapEntry = GetGOInfo()->chest.linkedTrapId)
                TriggeringLinkedGameObject(trapEntry, user);

            return;
        }
        case GAMEOBJECT_TYPE_CHAIR:                         //7 Sitting: Wooden bench, chairs
        {
            GameObjectInfo const* info = GetGOInfo();
            if (!info)
                return;

            if (user->GetTypeId() != TYPEID_PLAYER)
                return;

            Player* player = (Player*)user;

            // a chair may have n slots. we have to calculate their positions and teleport the player to the nearest one

            // check if the db is sane
            if (info->chair.slots > 0)
            {
                float lowestDist = DEFAULT_VISIBILITY_DISTANCE;

                float x_lowest = GetPositionX();
                float y_lowest = GetPositionY();

                // the object orientation + 1/2 pi
                // every slot will be on that straight line
                float orthogonalOrientation = GetOrientation()+M_PI_F*0.5f;
                // find nearest slot
                for(uint32 i=0; i<info->chair.slots; ++i)
                {
                    // the distance between this slot and the center of the go - imagine a 1D space
                    float relativeDistance = (info->size*i)-(info->size*(info->chair.slots-1)/2.0f);

                    float x_i = GetPositionX() + relativeDistance * cos(orthogonalOrientation);
                    float y_i = GetPositionY() + relativeDistance * sin(orthogonalOrientation);

                    // calculate the distance between the player and this slot
                    float thisDistance = player->GetDistance2d(x_i, y_i);

                    /* debug code. It will spawn a npc on each slot to visualize them.
                    Creature* helper = player->SummonCreature(14496, x_i, y_i, GetPositionZ(), GetOrientation(), TEMPSUMMON_TIMED_OR_DEAD_DESPAWN, 10000);
                    std::ostringstream output;
                    output << i << ": thisDist: " << thisDistance;
                    helper->MonsterSay(output.str().c_str(), LANG_UNIVERSAL, 0);
                    */

                    if (thisDistance <= lowestDist)
                    {
                        lowestDist = thisDistance;
                        x_lowest = x_i;
                        y_lowest = y_i;
                    }
                }
                player->TeleportTo(GetMapId(), x_lowest, y_lowest, GetPositionZ(), GetOrientation(),TELE_TO_NOT_LEAVE_TRANSPORT | TELE_TO_NOT_LEAVE_COMBAT | TELE_TO_NOT_UNSUMMON_PET);
            }
            else
            {
                // fallback, will always work
                player->TeleportTo(GetMapId(), GetPositionX(), GetPositionY(), GetPositionZ(), GetOrientation(),TELE_TO_NOT_LEAVE_TRANSPORT | TELE_TO_NOT_LEAVE_COMBAT | TELE_TO_NOT_UNSUMMON_PET);
            }
            player->SetStandState(UNIT_STAND_STATE_SIT_LOW_CHAIR+info->chair.height);
            return;
        }
        case GAMEOBJECT_TYPE_SPELL_FOCUS:
        {
            // triggering linked GO
            if (uint32 trapEntry = GetGOInfo()->spellFocus.linkedTrapId)
                TriggeringLinkedGameObject(trapEntry, user);

            // some may be activated in addition? Conditions for this? (ex: entry 181616)
            break;
        }
        case GAMEOBJECT_TYPE_GOOBER:                        //10
        {
            GameObjectInfo const* info = GetGOInfo();

            if(user->GetTypeId()==TYPEID_PLAYER)
            {
                Player* player = (Player*)user;

                if (info->goober.pageId)                    // show page...
                {
                    WorldPacket data(SMSG_GAMEOBJECT_PAGETEXT, 8);
                    data << GetGUID();
                    player->GetSession()->SendPacket(&data);
                }
                else if (info->goober.gossipID)             // ...or gossip, if page does not exist
                {
                    if (!Script->GOGossipHello(player, this))
                    {
                        player->PrepareGossipMenu(this, info->goober.gossipID);
                        player->SendPreparedGossip(this);
                    }
                }

                if (info->goober.eventId)
                {
                    DEBUG_FILTER_LOG(LOG_FILTER_AI_AND_MOVEGENSS, "Goober ScriptStart id %u for GO entry %u (GUID %u).", info->goober.eventId, GetEntry(), GetDBTableGUIDLow());

                    if (!Script->ProcessEventId(info->goober.eventId, player, this, true))
                        GetMap()->ScriptsStart(sEventScripts, info->goober.eventId, player, this);
                }

                // possible quest objective for active quests
                if (info->goober.questId && sObjectMgr.GetQuestTemplate(info->goober.questId))
                {
                    //Quest require to be active for GO using
                    if (player->GetQuestStatus(info->goober.questId) != QUEST_STATUS_INCOMPLETE)
                        break;
                }

                player->RewardPlayerAndGroupAtCast(this);

            }

            if (uint32 trapEntry = info->goober.linkedTrapId)
                TriggeringLinkedGameObject(trapEntry, user);

            SetFlag(GAMEOBJECT_FLAGS, GO_FLAG_IN_USE);
            SetLootState(GO_ACTIVATED);

            uint32 time_to_restore = info->GetAutoCloseTime();

            // this appear to be ok, however others exist in addition to this that should have custom (ex: 190510, 188692, 187389)
            if (time_to_restore && info->goober.customAnim)
                SendGameObjectCustomAnim(GetGUID());
            else
                SetGoState(GO_STATE_ACTIVE);

            m_cooldownTime = time(NULL) + time_to_restore;

            // cast this spell later if provided
            spellId = info->goober.spellId;

            // database may contain a dummy spell, so it need replacement by actually existing
            switch(spellId)
            {
                case 34448: spellId = 26566; break;
                case 34452: spellId = 26572; break;
                case 37639: spellId = 36326; break;
                case 45367: spellId = 45371; break;
                case 45370: spellId = 45368; break;
            }

            break;
        }
        case GAMEOBJECT_TYPE_CAMERA:                        //13
        {
            GameObjectInfo const* info = GetGOInfo();
            if(!info)
                return;

            if (user->GetTypeId() != TYPEID_PLAYER)
                return;

            Player* player = (Player*)user;

            if (info->camera.cinematicId)
                player->SendCinematicStart(info->camera.cinematicId);

            if (info->camera.eventID)
            {
                if (!Script->ProcessEventId(info->camera.eventID, player, this, true))
                    GetMap()->ScriptsStart(sEventScripts, info->camera.eventID, player, this);
            }

            return;
        }
        case GAMEOBJECT_TYPE_FISHINGNODE:                   //17 fishing bobber
        {
            if (user->GetTypeId() != TYPEID_PLAYER)
                return;

            Player* player = (Player*)user;

            if (player->GetGUID() != GetOwnerGUID())
                return;

            switch(getLootState())
            {
                case GO_READY:                              // ready for loot
                {
                    // 1) skill must be >= base_zone_skill
                    // 2) if skill == base_zone_skill => 5% chance
                    // 3) chance is linear dependence from (base_zone_skill-skill)

                    uint32 zone, subzone;
                    GetZoneAndAreaId(zone,subzone);

                    int32 zone_skill = sObjectMgr.GetFishingBaseSkillLevel(subzone);
                    if (!zone_skill)
                        zone_skill = sObjectMgr.GetFishingBaseSkillLevel(zone);

                    //provide error, no fishable zone or area should be 0
                    if (!zone_skill)
                        sLog.outErrorDb("Fishable areaId %u are not properly defined in `skill_fishing_base_level`.",subzone);

                    int32 skill = player->GetSkillValue(SKILL_FISHING);
                    int32 chance = skill - zone_skill + 5;
                    int32 roll = irand(1,100);

                    DEBUG_LOG("Fishing check (skill: %i zone min skill: %i chance %i roll: %i",skill,zone_skill,chance,roll);

                    if (skill >= zone_skill && chance >= roll)
                    {
                        // prevent removing GO at spell cancel
                        player->RemoveGameObject(this,false);
                        SetOwnerGUID(player->GetGUID());

                        //fish catched
                        player->UpdateFishingSkill();

                        //TODO: find reasonable value for fishing hole search
                        GameObject* ok = LookupFishingHoleAround(20.0f + CONTACT_DISTANCE);
                        if (ok)
                        {
                            ok->Use(player);
                            SetLootState(GO_JUST_DEACTIVATED);
                        }
                        else
                            player->SendLoot(GetGUID(),LOOT_FISHING);
                    }
                    else
                    {
                        // fish escaped, can be deleted now
                        SetLootState(GO_JUST_DEACTIVATED);

                        WorldPacket data(SMSG_FISH_ESCAPED, 0);
                        player->GetSession()->SendPacket(&data);
                    }
                    break;
                }
                case GO_JUST_DEACTIVATED:                   // nothing to do, will be deleted at next update
                    break;
                default:
                {
                    SetLootState(GO_JUST_DEACTIVATED);

                    WorldPacket data(SMSG_FISH_NOT_HOOKED, 0);
                    player->GetSession()->SendPacket(&data);
                    break;
                }
            }

            player->FinishSpell(CURRENT_CHANNELED_SPELL);
            return;
        }
        case GAMEOBJECT_TYPE_SUMMONING_RITUAL:              //18
        {
            if (user->GetTypeId() != TYPEID_PLAYER)
                return;

            Player* player = (Player*)user;

            Unit* owner = GetOwner();

            GameObjectInfo const* info = GetGOInfo();

            // ritual owner is set for GO's without owner (not summoned)
            if (!m_ritualOwner && !owner)
                m_ritualOwner = player;

            if (owner)
            {
                if (owner->GetTypeId() != TYPEID_PLAYER)
                    return;

                // accept only use by player from same group as owner, excluding owner itself (unique use already added in spell effect)
                if (player == (Player*)owner || (info->summoningRitual.castersGrouped && !player->IsInSameRaidWith(((Player*)owner))))
                    return;

                // expect owner to already be channeling, so if not...
                if (!owner->GetCurrentSpell(CURRENT_CHANNELED_SPELL))
                    return;

                // in case summoning ritual caster is GO creator
                spellCaster = owner;
            }
            else
            {
                if (player != m_ritualOwner && (info->summoningRitual.castersGrouped && !player->IsInSameRaidWith(m_ritualOwner)))
                    return;

                spellCaster = player;
            }

            AddUniqueUse(player);

            if (info->summoningRitual.animSpell)
            {
                player->CastSpell(player, info->summoningRitual.animSpell, true);

                // for this case, summoningRitual.spellId is always triggered
                triggered = true;
            }

            // full amount unique participants including original summoner
            if (GetUniqueUseCount() == info->summoningRitual.reqParticipants)
            {
                spellCaster = m_ritualOwner ? m_ritualOwner : spellCaster;

                spellId = info->summoningRitual.spellId;

                if (spellId == 62330)                       // GO store nonexistent spell, replace by expected
                {
                    // spell have reagent and mana cost but it not expected use its
                    // it triggered spell in fact casted at currently channeled GO
                    spellId = 61993;
                    triggered = true;
                }

                // finish owners spell
                if (owner)
                    owner->FinishSpell(CURRENT_CHANNELED_SPELL);

                // can be deleted now, if
                if (!info->summoningRitual.ritualPersistent)
                    SetLootState(GO_JUST_DEACTIVATED);
                else
                {
                    // reset ritual for this GO
                    m_ritualOwner = NULL;
                    m_unique_users.clear();
                    m_usetimes = 0;
                }
            }
            else
            {
                return;
            }

            // go to end function to spell casting
            break;
        }
        case GAMEOBJECT_TYPE_SPELLCASTER:                   //22
        {
            SetUInt32Value(GAMEOBJECT_FLAGS,2);

            GameObjectInfo const* info = GetGOInfo();
            if (!info)
                return;

            if (info->spellcaster.partyOnly)
            {
                Unit* caster = GetOwner();
                if (!caster || caster->GetTypeId() != TYPEID_PLAYER)
                    return;

                if (user->GetTypeId() != TYPEID_PLAYER || !((Player*)user)->IsInSameRaidWith((Player*)caster))
                    return;
            }

            spellId = info->spellcaster.spellId;

            AddUse();
            break;
        }
        case GAMEOBJECT_TYPE_MEETINGSTONE:                  //23
        {
            GameObjectInfo const* info = GetGOInfo();

            if (user->GetTypeId() != TYPEID_PLAYER)
                return;

            Player* player = (Player*)user;

            Player* targetPlayer = ObjectAccessor::FindPlayer(player->GetSelection());

            // accept only use by player from same group for caster except caster itself
            if (!targetPlayer || targetPlayer == player || !targetPlayer->IsInSameGroupWith(player))
                return;

            //required lvl checks!
            uint8 level = player->getLevel();
            if (level < info->meetingstone.minLevel || level > info->meetingstone.maxLevel)
                return;

            level = targetPlayer->getLevel();
            if (level < info->meetingstone.minLevel || level > info->meetingstone.maxLevel)
                return;

            if (info->id == 194097)
                spellId = 61994;                            // Ritual of Summoning
            else
                spellId = 59782;                            // Summoning Stone Effect

            break;
        }
        case GAMEOBJECT_TYPE_FLAGSTAND:                     // 24
        {
            if (user->GetTypeId() != TYPEID_PLAYER)
                return;

            Player* player = (Player*)user;

            if (player->CanUseBattleGroundObject())
            {
                // in battleground check
                BattleGround *bg = player->GetBattleGround();
                if (!bg)
                    return;
                if (player->GetVehicle())
                    return;
                // BG flag click
                // AB:
                // 15001
                // 15002
                // 15003
                // 15004
                // 15005
                bg->EventPlayerClickedOnFlag(player, this);
                return;                                     //we don;t need to delete flag ... it is despawned!
            }
            break;
        }
        case GAMEOBJECT_TYPE_FISHINGHOLE:                   // 25
        {
            if (user->GetTypeId() != TYPEID_PLAYER)
                return;

            Player* player = (Player*)user;

            player->SendLoot(GetGUID(), LOOT_FISHINGHOLE);
            player->UpdateAchievementCriteria(ACHIEVEMENT_CRITERIA_TYPE_FISH_IN_GAMEOBJECT, GetGOInfo()->id);
            return;
        }
        case GAMEOBJECT_TYPE_FLAGDROP:                      // 26
        {
            if (user->GetTypeId() != TYPEID_PLAYER)
                return;

            Player* player = (Player*)user;

            if (player->CanUseBattleGroundObject())
            {
                // in battleground check
                BattleGround *bg = player->GetBattleGround();
                if (!bg)
                    return;
                if (player->GetVehicle())
                    return;
                // BG flag dropped
                // WS:
                // 179785 - Silverwing Flag
                // 179786 - Warsong Flag
                // EotS:
                // 184142 - Netherstorm Flag
                GameObjectInfo const* info = GetGOInfo();
                if (info)
                {
                    switch(info->id)
                    {
                        case 179785:                        // Silverwing Flag
                            // check if it's correct bg
                            if(bg->GetTypeID() == BATTLEGROUND_WS)
                                bg->EventPlayerClickedOnFlag(player, this);
                            break;
                        case 179786:                        // Warsong Flag
                            if(bg->GetTypeID() == BATTLEGROUND_WS)
                                bg->EventPlayerClickedOnFlag(player, this);
                            break;
                        case 184142:                        // Netherstorm Flag
                            if(bg->GetTypeID() == BATTLEGROUND_EY)
                                bg->EventPlayerClickedOnFlag(player, this);
                            break;
                    }
                }
                //this cause to call return, all flags must be deleted here!!
                spellId = 0;
                Delete();
            }
            break;
        }
        case GAMEOBJECT_TYPE_BARBER_CHAIR:                  //32
        {
            GameObjectInfo const* info = GetGOInfo();
            if (!info)
                return;

            if (user->GetTypeId() != TYPEID_PLAYER)
                return;

            Player* player = (Player*)user;

            // fallback, will always work
            player->TeleportTo(GetMapId(), GetPositionX(), GetPositionY(), GetPositionZ(), GetOrientation(),TELE_TO_NOT_LEAVE_TRANSPORT | TELE_TO_NOT_LEAVE_COMBAT | TELE_TO_NOT_UNSUMMON_PET);

            WorldPacket data(SMSG_ENABLE_BARBER_SHOP, 0);
            player->GetSession()->SendPacket(&data);

            player->SetStandState(UNIT_STAND_STATE_SIT_LOW_CHAIR+info->barberChair.chairheight);
            return;
        }
        default:
            sLog.outError("GameObject::Use unhandled GameObject type %u (entry %u).", GetGoType(), GetEntry());
            break;
    }

    if (!spellId)
        return;

    SpellEntry const *spellInfo = sSpellStore.LookupEntry( spellId );
    if (!spellInfo)
    {
        if(user->GetTypeId() != TYPEID_PLAYER || !sOutdoorPvPMgr.HandleCustomSpell((Player*)user,spellId,this))
            sLog.outError("WORLD: unknown spell id %u at use action for gameobject (Entry: %u GoType: %u )", spellId,GetEntry(),GetGoType());
        else
            sLog.outDebug("WORLD: %u non-dbc spell was handled by OutdoorPvP", spellId);
        return;
    }

    Spell *spell = new Spell(spellCaster, spellInfo, triggered,GetGUID());

    // spell target is user of GO
    SpellCastTargets targets;
    targets.setUnitTarget( user );

    spell->prepare(&targets);
}

// overwrite WorldObject function for proper name localization
const char* GameObject::GetNameForLocaleIdx(int32 loc_idx) const
{
    if (loc_idx >= 0)
    {
        GameObjectLocale const *cl = sObjectMgr.GetGameObjectLocale(GetEntry());
        if (cl)
        {
            if (cl->Name.size() > (size_t)loc_idx && !cl->Name[loc_idx].empty())
                return cl->Name[loc_idx].c_str();
        }
    }

    return GetName();
}

void GameObject::UpdateRotationFields(float rotation2 /*=0.0f*/, float rotation3 /*=0.0f*/)
{
    static double const atan_pow = atan(pow(2.0f, -20.0f));

    double f_rot1 = sin(GetOrientation() / 2.0f);
    double f_rot2 = cos(GetOrientation() / 2.0f);

    int64 i_rot1 = int64(f_rot1 / atan_pow *(f_rot2 >= 0 ? 1.0f : -1.0f));
    int64 rotation = (i_rot1 << 43 >> 43) & 0x00000000001FFFFF;

    //float f_rot2 = sin(0.0f / 2.0f);
    //int64 i_rot2 = f_rot2 / atan(pow(2.0f, -20.0f));
    //rotation |= (((i_rot2 << 22) >> 32) >> 11) & 0x000003FFFFE00000;

    //float f_rot3 = sin(0.0f / 2.0f);
    //int64 i_rot3 = f_rot3 / atan(pow(2.0f, -21.0f));
    //rotation |= (i_rot3 >> 42) & 0x7FFFFC0000000000;

    m_rotation = rotation;

    if(rotation2==0.0f && rotation3==0.0f)
    {
        rotation2 = (float)f_rot1;
        rotation3 = (float)f_rot2;
    }

    SetFloatValue(GAMEOBJECT_PARENTROTATION+2, rotation2);
    SetFloatValue(GAMEOBJECT_PARENTROTATION+3, rotation3);
}

bool GameObject::IsHostileTo(Unit const* unit) const
{
    // always non-hostile to GM in GM mode
    if(unit->GetTypeId()==TYPEID_PLAYER && ((Player const*)unit)->isGameMaster())
        return false;

    // test owner instead if have
    if (Unit const* owner = GetOwner())
        return owner->IsHostileTo(unit);

    if (Unit const* targetOwner = unit->GetCharmerOrOwner())
        return IsHostileTo(targetOwner);

    // for not set faction case (wild object) use hostile case
    if(!GetGOInfo()->faction)
        return true;

    // faction base cases
    FactionTemplateEntry const*tester_faction = sFactionTemplateStore.LookupEntry(GetGOInfo()->faction);
    FactionTemplateEntry const*target_faction = unit->getFactionTemplateEntry();
    if(!tester_faction || !target_faction)
        return false;

    // GvP forced reaction and reputation case
    if(unit->GetTypeId()==TYPEID_PLAYER)
    {
        // forced reaction
        if(tester_faction->faction)
        {
            if(ReputationRank const* force = ((Player*)unit)->GetReputationMgr().GetForcedRankIfAny(tester_faction))
                return *force <= REP_HOSTILE;

            // apply reputation state
            FactionEntry const* raw_tester_faction = sFactionStore.LookupEntry(tester_faction->faction);
            if(raw_tester_faction && raw_tester_faction->reputationListID >=0 )
                return ((Player const*)unit)->GetReputationMgr().GetRank(raw_tester_faction) <= REP_HOSTILE;
        }
    }

    // common faction based case (GvC,GvP)
    return tester_faction->IsHostileTo(*target_faction);
}

bool GameObject::IsFriendlyTo(Unit const* unit) const
{
    // always friendly to GM in GM mode
    if(unit->GetTypeId()==TYPEID_PLAYER && ((Player const*)unit)->isGameMaster())
        return true;

    // test owner instead if have
    if (Unit const* owner = GetOwner())
        return owner->IsFriendlyTo(unit);

    if (Unit const* targetOwner = unit->GetCharmerOrOwner())
        return IsFriendlyTo(targetOwner);

    // for not set faction case (wild object) use hostile case
    if(!GetGOInfo()->faction)
        return false;

    // faction base cases
    FactionTemplateEntry const*tester_faction = sFactionTemplateStore.LookupEntry(GetGOInfo()->faction);
    FactionTemplateEntry const*target_faction = unit->getFactionTemplateEntry();
    if(!tester_faction || !target_faction)
        return false;

    // GvP forced reaction and reputation case
    if(unit->GetTypeId()==TYPEID_PLAYER)
    {
        // forced reaction
        if(tester_faction->faction)
        {
            if(ReputationRank const* force =((Player*)unit)->GetReputationMgr().GetForcedRankIfAny(tester_faction))
                return *force >= REP_FRIENDLY;

            // apply reputation state
            if(FactionEntry const* raw_tester_faction = sFactionStore.LookupEntry(tester_faction->faction))
                if(raw_tester_faction->reputationListID >=0 )
                    return ((Player const*)unit)->GetReputationMgr().GetRank(raw_tester_faction) >= REP_FRIENDLY;
        }
    }

    // common faction based case (GvC,GvP)
    return tester_faction->IsFriendlyTo(*target_faction);
}

float GameObject::GetObjectBoundingRadius() const
{
    //FIXME:
    // 1. This is clearly hack way because GameObjectDisplayInfoEntry have 6 floats related to GO sizes, but better that use DEFAULT_WORLD_OBJECT_SIZE
    // 2. In some cases this must be only interactive size, not GO size, current way can affect creature target point auto-selection in strange ways for big underground/virtual GOs
    if (GameObjectDisplayInfoEntry const* dispEntry = sGameObjectDisplayInfoStore.LookupEntry(GetGOInfo()->displayId))
        return fabs(dispEntry->unknown12) * GetObjectScale();

    return DEFAULT_WORLD_OBJECT_SIZE;
}<|MERGE_RESOLUTION|>--- conflicted
+++ resolved
@@ -55,11 +55,8 @@
     m_spellId = 0;
     m_cooldownTime = 0;
     m_goInfo = NULL;
-<<<<<<< HEAD
     m_goData = NULL;
-=======
     m_ritualOwner = NULL;
->>>>>>> 1bf69315
 
     m_DBTableGuid = 0;
     m_rotation = 0;
