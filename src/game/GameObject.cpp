--- conflicted
+++ resolved
@@ -1300,18 +1300,14 @@
 
 void GameObject::UpdateRotationFields(float rotation2 /*=0.0f*/, float rotation3 /*=0.0f*/)
 {
-<<<<<<< HEAD
-    int64 rotation = 0;
-=======
     static double const atan_pow = atan(pow(2.0f, -20.0f));
-
-    SetFloatValue(GAMEOBJECT_FACING, GetOrientation());
->>>>>>> 9e3e28d5
 
     double f_rot1 = sin(GetOrientation() / 2.0f);
     double f_rot2 = cos(GetOrientation() / 2.0f);
 
-<<<<<<< HEAD
+    int64 i_rot1 = int64(f_rot1 / atan_pow *(f_rot2 >= 0 ? 1.0f : -1.0f));
+    int64 rotation = (i_rot1 << 43 >> 43) & 0x00000000001FFFFF;
+
     //float f_rot2 = sin(0.0f / 2.0f);
     //int64 i_rot2 = f_rot2 / atan(pow(2.0f, -20.0f));
     //rotation |= (((i_rot2 << 22) >> 32) >> 11) & 0x000003FFFFE00000;
@@ -1321,11 +1317,6 @@
     //rotation |= (i_rot3 >> 42) & 0x7FFFFC0000000000;
 
     m_rotation = rotation;
-=======
-    int64 i_rot1 = int64(f_rot1 / atan_pow *(f_rot2 >= 0 ? 1.0f : -1.0f));
-    int64 rotation = (i_rot1 << 43 >> 43) & 0x00000000001FFFFF;
-    SetUInt64Value(GAMEOBJECT_ROTATION, rotation);
->>>>>>> 9e3e28d5
 
     if(rotation2==0.0f && rotation3==0.0f)
     {
