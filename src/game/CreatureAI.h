--- conflicted
+++ resolved
@@ -252,12 +252,9 @@
         virtual bool canReachByRangeAttack(Unit*) { return false; }
 
         ///== Helper functions =============================
-<<<<<<< HEAD
         bool AttackByType(WeaponAttackType attType = BASE_ATTACK);
-=======
 
         /// This function is used to do the actual melee damage (if possible)
->>>>>>> e94efc68
         bool DoMeleeAttackIfReady();
 
         /// Internal helper function, to check if a spell can be cast
