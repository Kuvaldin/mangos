--- conflicted
+++ resolved
@@ -4220,11 +4220,9 @@
     // set pet to defensive mode by default (some classes can't control controlled pets in fact).
     pet->GetCharmInfo()->SetReactState(REACT_DEFENSIVE);
 
-<<<<<<< HEAD
+    // calculate proper level
     uint32 level = (creatureTarget->getLevel() < (player->getLevel() - 5)) ? (player->getLevel() - 5) : creatureTarget->getLevel();
 
-=======
->>>>>>> 9f56c7fa
     // prepare visual effect for levelup
     pet->SetUInt32Value(UNIT_FIELD_LEVEL, level - 1);
 
