/*
 * Copyright (C) 2005-2010 MaNGOS <http://getmangos.com/>
 *
 * This program is free software; you can redistribute it and/or modify
 * it under the terms of the GNU General Public License as published by
 * the Free Software Foundation; either version 2 of the License, or
 * (at your option) any later version.
 *
 * This program is distributed in the hope that it will be useful,
 * but WITHOUT ANY WARRANTY; without even the implied warranty of
 * MERCHANTABILITY or FITNESS FOR A PARTICULAR PURPOSE.  See the
 * GNU General Public License for more details.
 *
 * You should have received a copy of the GNU General Public License
 * along with this program; if not, write to the Free Software
 * Foundation, Inc., 59 Temple Place, Suite 330, Boston, MA  02111-1307  USA
 */

#include "Common.h"
#include "Database/DatabaseEnv.h"
#include "DBCStores.h"
#include "ObjectMgr.h"
#include "ObjectGuid.h"
#include "Player.h"
#include "Item.h"
#include "GameObject.h"
#include "Opcodes.h"
#include "Chat.h"
#include "ObjectAccessor.h"
#include "MapManager.h"
#include "Language.h"
#include "World.h"
#include "GameEventMgr.h"
#include "SpellMgr.h"
#include "PoolManager.h"
#include "AccountMgr.h"
#include "GMTicketMgr.h"
#include "WaypointManager.h"
#include "Util.h"
#include <cctype>
#include <iostream>
#include <fstream>
#include <map>

#include "TargetedMovementGenerator.h"                      // for HandleNpcUnFollowCommand

static uint32 ReputationRankStrIndex[MAX_REPUTATION_RANK] =
{
    LANG_REP_HATED,    LANG_REP_HOSTILE, LANG_REP_UNFRIENDLY, LANG_REP_NEUTRAL,
    LANG_REP_FRIENDLY, LANG_REP_HONORED, LANG_REP_REVERED,    LANG_REP_EXALTED
};

//mute player for some times
bool ChatHandler::HandleMuteCommand(char* args)
{
<<<<<<< HEAD
    char* nameStr;
    char* delayStr;
    extractOptFirstArg(args, &nameStr, &delayStr);
    if (!delayStr)
        return false;
=======
    char* nameStr = ExtractOptArg(&args);
>>>>>>> 1bf69315

    Player* target;
    uint64 target_guid;
    std::string target_name;
    if (!extractPlayerTarget(nameStr, &target, &target_guid, &target_name))
<<<<<<< HEAD
=======
        return false;

    uint32 notspeaktime;
    if (!ExtractUInt32(&args, notspeaktime))
>>>>>>> 1bf69315
        return false;

    uint32 account_id = target ? target->GetSession()->GetAccountId() : sObjectMgr.GetPlayerAccountIdByGUID(target_guid);

    // find only player from same account if any
    if (!target)
    {
        if (WorldSession* session = sWorld.FindSession(account_id))
            target = session->GetPlayer();
    }

    // must have strong lesser security level
    if (HasLowerSecurity(target, target_guid, true))
        return false;

    time_t mutetime = time(NULL) + notspeaktime*60;

    if (target)
        target->GetSession()->m_muteTime = mutetime;

    LoginDatabase.PExecute("UPDATE account SET mutetime = " UI64FMTD " WHERE id = '%u'", uint64(mutetime), account_id);

    if (target)
        ChatHandler(target).PSendSysMessage(LANG_YOUR_CHAT_DISABLED, notspeaktime);

    std::string nameLink = playerLink(target_name);

    PSendSysMessage(LANG_YOU_DISABLE_CHAT, nameLink.c_str(), notspeaktime);
    return true;
}

//unmute player
bool ChatHandler::HandleUnmuteCommand(char* args)
{
    Player* target;
    uint64 target_guid;
    std::string target_name;
    if (!extractPlayerTarget(args, &target, &target_guid, &target_name))
        return false;

    uint32 account_id = target ? target->GetSession()->GetAccountId() : sObjectMgr.GetPlayerAccountIdByGUID(target_guid);

    // find only player from same account if any
    if (!target)
    {
        if (WorldSession* session = sWorld.FindSession(account_id))
            target = session->GetPlayer();
    }

    // must have strong lesser security level
    if (HasLowerSecurity(target, target_guid, true))
        return false;

    if (target)
    {
        if (target->CanSpeak())
        {
            SendSysMessage(LANG_CHAT_ALREADY_ENABLED);
            SetSentErrorMessage(true);
            return false;
        }

        target->GetSession()->m_muteTime = 0;
    }

    LoginDatabase.PExecute("UPDATE account SET mutetime = '0' WHERE id = '%u'", account_id);

    if (target)
        ChatHandler(target).PSendSysMessage(LANG_YOUR_CHAT_ENABLED);

    std::string nameLink = playerLink(target_name);

    PSendSysMessage(LANG_YOU_ENABLE_CHAT, nameLink.c_str());
    return true;
}

void ChatHandler::ShowTriggerTargetListHelper( uint32 id, AreaTrigger const* at, bool subpart /*= false*/ )
{
    if (m_session)
    {
        char dist_buf[50];
        if(!subpart)
        {
            float dist = m_session->GetPlayer()->GetDistance2d(at->target_X, at->target_Y);
            snprintf(dist_buf, 50, GetMangosString(LANG_TRIGGER_DIST), dist);
        }
        else
            dist_buf[0] = '\0';

        PSendSysMessage(LANG_TRIGGER_TARGET_LIST_CHAT,
            subpart ? " -> " : "", id, id, at->target_mapId, at->target_X, at->target_Y, at->target_Z, dist_buf);
    }
    else
        PSendSysMessage(LANG_TRIGGER_TARGET_LIST_CONSOLE,
            subpart ? " -> " : "", id, at->target_mapId, at->target_X, at->target_Y, at->target_Z);
}

void ChatHandler::ShowTriggerListHelper( AreaTriggerEntry const * atEntry )
{

    char const* tavern = sObjectMgr.IsTavernAreaTrigger(atEntry->id) ? GetMangosString(LANG_TRIGGER_TAVERN) : "";
    char const* quest = sObjectMgr.GetQuestForAreaTrigger(atEntry->id) ? GetMangosString(LANG_TRIGGER_QUEST) : "";

    if (m_session)
    {
        float dist = m_session->GetPlayer()->GetDistance2d(atEntry->x, atEntry->y);
        char dist_buf[50];
        snprintf(dist_buf, 50, GetMangosString(LANG_TRIGGER_DIST), dist);

        PSendSysMessage(LANG_TRIGGER_LIST_CHAT,
            atEntry->id, atEntry->id, atEntry->mapid, atEntry->x, atEntry->y, atEntry->z, dist_buf, tavern, quest);
    }
    else
        PSendSysMessage(LANG_TRIGGER_LIST_CONSOLE,
            atEntry->id, atEntry->mapid, atEntry->x, atEntry->y, atEntry->z, tavern, quest);

    if (AreaTrigger const* at = sObjectMgr.GetAreaTrigger(atEntry->id))
        ShowTriggerTargetListHelper(atEntry->id, at, true);
}

bool ChatHandler::HandleTriggerCommand(char* args)
{
    AreaTriggerEntry const* atEntry = NULL;

    Player* pl = m_session ? m_session->GetPlayer() : NULL;

    // select by args
    if (*args)
    {
        char *atId = extractKeyFromLink(args, "Hareatrigger");
        if (!atId)
            return false;

        int32 i_atId = atoi(atId);

        if (!i_atId)
            return false;

        atEntry = sAreaTriggerStore.LookupEntry(i_atId);

        if (!atEntry)
        {
            PSendSysMessage(LANG_COMMAND_GOAREATRNOTFOUND, i_atId);
            SetSentErrorMessage(true);
            return false;
        }
    }
    // find nearest
    else
    {
        if (!m_session)
            return false;

        float dist2 = MAP_SIZE*MAP_SIZE;

        Player* pl = m_session->GetPlayer();

        // Search triggers
        for (uint32 id = 0; id < sAreaTriggerStore.GetNumRows (); ++id)
        {
            AreaTriggerEntry const *atTestEntry = sAreaTriggerStore.LookupEntry (id);
            if (!atTestEntry)
                continue;

            if (atTestEntry->mapid != m_session->GetPlayer()->GetMapId())
                continue;

            float dx = atTestEntry->x - pl->GetPositionX();
            float dy = atTestEntry->y - pl->GetPositionY();

            float test_dist2 = dx*dx + dy*dy;

            if (test_dist2 >= dist2)
                continue;

            dist2 = test_dist2;
            atEntry = atTestEntry;
        }

        if (!atEntry)
        {
            SendSysMessage(LANG_COMMAND_NOTRIGGERFOUND);
            SetSentErrorMessage(true);
            return false;
        }
    }

    ShowTriggerListHelper(atEntry);

    int loc_idx = GetSessionDbLocaleIndex();

    AreaTrigger const* at = sObjectMgr.GetAreaTrigger(atEntry->id);
    if (at)
        PSendSysMessage(LANG_TRIGGER_REQ_LEVEL, at->requiredLevel);

    if (uint32 quest_id = sObjectMgr.GetQuestForAreaTrigger(atEntry->id))
    {
        SendSysMessage(LANG_TRIGGER_EXPLORE_QUEST);
        ShowQuestListHelper(quest_id, loc_idx, pl);
    }

    if (at)
    {
        if (at->requiredItem || at->requiredItem2)
        {
            SendSysMessage(LANG_TRIGGER_REQ_ITEMS);

            if (at->requiredItem)
                ShowItemListHelper(at->requiredItem, loc_idx, pl);
            if (at->requiredItem2)
                ShowItemListHelper(at->requiredItem2, loc_idx, pl);
        }

        if (at->requiredQuest)
        {
            SendSysMessage(LANG_TRIGGER_REQ_QUEST_NORMAL);
            ShowQuestListHelper(at->requiredQuest, loc_idx, pl);
        }

        if (at->heroicKey || at->heroicKey2)
        {
            SendSysMessage(LANG_TRIGGER_REQ_KEYS_HEROIC);

            if (at->heroicKey)
                ShowItemListHelper(at->heroicKey, loc_idx, pl);
            if (at->heroicKey2)
                ShowItemListHelper(at->heroicKey2, loc_idx, pl);
        }

        if (at->requiredQuestHeroic)
        {
            SendSysMessage(LANG_TRIGGER_REQ_QUEST_HEROIC);
            ShowQuestListHelper(at->requiredQuestHeroic, loc_idx, pl);
        }
    }

    return true;
}

bool ChatHandler::HandleTriggerActiveCommand(char* /*args*/)
{
    uint32 counter = 0;                                     // Counter for figure out that we found smth.

    Player* pl = m_session->GetPlayer();

    // Search in AreaTable.dbc
    for (uint32 id = 0; id < sAreaTriggerStore.GetNumRows (); ++id)
    {
        AreaTriggerEntry const *atEntry = sAreaTriggerStore.LookupEntry (id);
        if (!atEntry)
            continue;

        if (!IsPointInAreaTriggerZone(atEntry, pl->GetMapId(), pl->GetPositionX(), pl->GetPositionY(), pl->GetPositionZ()))
            continue;

        ShowTriggerListHelper(atEntry);

        ++counter;
    }

    if (counter == 0)                                      // if counter == 0 then we found nth
        SendSysMessage (LANG_COMMAND_NOTRIGGERFOUND);

    return true;
}

bool ChatHandler::HandleTriggerNearCommand(char* args)
{
    float distance = (!*args) ? 10.0f : (float)atof(args);
    float dist2 =  distance*distance;
    uint32 counter = 0;                                     // Counter for figure out that we found smth.

    Player* pl = m_session->GetPlayer();

    // Search triggers
    for (uint32 id = 0; id < sAreaTriggerStore.GetNumRows (); ++id)
    {
        AreaTriggerEntry const *atEntry = sAreaTriggerStore.LookupEntry (id);
        if (!atEntry)
            continue;

        if (atEntry->mapid != m_session->GetPlayer()->GetMapId())
            continue;

        float dx = atEntry->x - pl->GetPositionX();
        float dy = atEntry->y - pl->GetPositionY();

        if (dx*dx + dy*dy > dist2)
            continue;

        ShowTriggerListHelper(atEntry);

        ++counter;
    }

    // Search trigger targets
    for (uint32 id = 0; id < sAreaTriggerStore.GetNumRows (); ++id)
    {
        AreaTriggerEntry const *atEntry = sAreaTriggerStore.LookupEntry (id);
        if (!atEntry)
            continue;

        AreaTrigger const* at = sObjectMgr.GetAreaTrigger(atEntry->id);
        if (!at)
            continue;

        if (at->target_mapId != m_session->GetPlayer()->GetMapId())
            continue;

        float dx = at->target_X - pl->GetPositionX();
        float dy = at->target_Y - pl->GetPositionY();

        if (dx*dx + dy*dy > dist2)
            continue;

        ShowTriggerTargetListHelper(atEntry->id, at);

        ++counter;
    }

    if (counter == 0)                                      // if counter == 0 then we found nth
        SendSysMessage (LANG_COMMAND_NOTRIGGERFOUND);

    return true;
}

static char const* const areatriggerKeys[] =
{
    "Hareatrigger",
    "Hareatrigger_target",
    NULL
};

bool ChatHandler::HandleGoTriggerCommand(char* args)
{
    Player* _player = m_session->GetPlayer();

    if (!*args)
        return false;

    int keyIdx;                                             // not index

    char *atId = extractKeyFromLink(args, areatriggerKeys, &keyIdx);
    if (!atId)
        return false;

    int32 i_atId = atoi(atId);

    if (!i_atId)
        return false;

    AreaTriggerEntry const* atEntry = sAreaTriggerStore.LookupEntry(i_atId);
    if (!atEntry)
    {
        PSendSysMessage(LANG_COMMAND_GOAREATRNOTFOUND, i_atId);
        SetSentErrorMessage(true);
        return false;
    }

    char* target_str = strtok(NULL, " ");
    if (target_str)
    {
        int l = strlen(target_str);
        if (strncmp(target_str, "target", l) != 0)
            return false;
    }

    if (target_str != NULL)
    {
        AreaTrigger const* at = sObjectMgr.GetAreaTrigger(i_atId);
        if (!at)
        {
            PSendSysMessage(LANG_AREATRIGER_NOT_HAS_TARGET, i_atId);
            SetSentErrorMessage(true);
            return false;
        }

        return HandleGoHelper(_player, at->target_mapId, at->target_X, at->target_Y, &at->target_Z);
    }
    else
        return HandleGoHelper(_player, atEntry->mapid, atEntry->x, atEntry->y, &atEntry->z);
}

bool ChatHandler::HandleGoGraveyardCommand(char* args)
{
    Player* _player = m_session->GetPlayer();

    if (!*args)
        return false;

    char *gyId = strtok(args, " ");
    if (!gyId)
        return false;

    int32 i_gyId = atoi(gyId);

    if (!i_gyId)
        return false;

    WorldSafeLocsEntry const* gy = sWorldSafeLocsStore.LookupEntry(i_gyId);
    if (!gy)
    {
        PSendSysMessage(LANG_COMMAND_GRAVEYARDNOEXIST,i_gyId);
        SetSentErrorMessage(true);
        return false;
    }

    return HandleGoHelper(_player, gy->map_id, gy->x, gy->y, &gy->z);
}

/** \brief Teleport the GM to the specified creature
*
* .go creature <GUID>     --> TP using creature.guid
* .go creature azuregos   --> TP player to the mob with this name
*                             Warning: If there is more than one mob with this name
*                                      you will be teleported to the first one that is found.
* .go creature id 6109    --> TP player to the mob, that has this creature_template.entry
*                             Warning: If there is more than one mob with this "id"
*                                      you will be teleported to the first one that is found.
*/
//teleport to creature
bool ChatHandler::HandleGoCreatureCommand(char* args)
{
    if (!*args)
        return false;

    Player* _player = m_session->GetPlayer();

    // "id" or number or [name] Shift-click form |color|Hcreature:creature_id|h[name]|h|r
    char* pParam1 = extractKeyFromLink(args, "Hcreature");
    if (!pParam1)
        return false;

    CreatureData const* data = NULL;


    // User wants to teleport to the NPC's template entry
    if (strcmp(pParam1, "id") == 0)
    {
        // number or [name] Shift-click form |color|Hcreature_entry:creature_id|h[name]|h|r
        char* tail = strtok(NULL,"");
        if (!tail)
            return false;
        char* cId = extractKeyFromLink(tail,"Hcreature_entry");
        if (!cId)
            return false;

        int32 tEntry = atoi(cId);
        if (!tEntry)
            return false;

        if (!sObjectMgr.GetCreatureTemplate(tEntry))
        {
            SendSysMessage(LANG_COMMAND_GOCREATNOTFOUND);
            SetSentErrorMessage(true);
            return false;
        }

        FindCreatureData worker(tEntry, m_session ? m_session->GetPlayer() : NULL);

        sObjectMgr.DoCreatureData(worker);

        CreatureDataPair const* dataPair = worker.GetResult();
        if (!dataPair)
        {
            SendSysMessage(LANG_COMMAND_GOCREATNOTFOUND);
            SetSentErrorMessage(true);
            return false;
        }

        data = &dataPair->second;
    }
    else
    {
        int32 lowguid = atoi(pParam1);

        // Number is invalid - maybe the user specified the mob's name
        if (lowguid)
        {
            data = sObjectMgr.GetCreatureData(lowguid);
            if (!data)
            {
                SendSysMessage(LANG_COMMAND_GOCREATNOTFOUND);
                SetSentErrorMessage(true);
                return false;
            }
        }
        else
        {
            std::string name = pParam1;
            WorldDatabase.escape_string(name);
            QueryResult *result = WorldDatabase.PQuery("SELECT guid FROM creature, creature_template WHERE creature.id = creature_template.entry AND creature_template.name "_LIKE_" "_CONCAT3_("'%%'","'%s'","'%%'"), name.c_str());
            if (!result)
            {
                SendSysMessage(LANG_COMMAND_GOCREATNOTFOUND);
                SetSentErrorMessage(true);
                return false;
            }

            FindCreatureData worker(0, m_session ? m_session->GetPlayer() : NULL);

            do {
                Field *fields = result->Fetch();
                uint32 guid = fields[0].GetUInt32();

                CreatureDataPair const* cr_data = sObjectMgr.GetCreatureDataPair(guid);
                if (!cr_data)
                    continue;

                worker(*cr_data);

            } while (result->NextRow());

            delete result;

            CreatureDataPair const* dataPair = worker.GetResult();
            if (!dataPair)
            {
                SendSysMessage(LANG_COMMAND_GOCREATNOTFOUND);
                SetSentErrorMessage(true);
                return false;
            }

            data = &dataPair->second;
        }
    }

    return HandleGoHelper(_player, data->mapid, data->posX, data->posY, &data->posZ);
}

//teleport to gameobject
bool ChatHandler::HandleGoObjectCommand(char* args)
{
    if (!*args)
        return false;

    Player* _player = m_session->GetPlayer();

    // number or [name] Shift-click form |color|Hgameobject:go_guid|h[name]|h|r
    char* pParam1 = extractKeyFromLink(args, "Hgameobject");
    if (!pParam1)
        return false;

    GameObjectData const* data = NULL;

    // User wants to teleport to the NPC's template entry
    if (strcmp(pParam1, "id") == 0)
    {
        // number or [name] Shift-click form |color|Hgameobject_entry:creature_id|h[name]|h|r
        char* tail = strtok(NULL,"");
        if (!tail)
            return false;
        char* cId = extractKeyFromLink(tail,"Hgameobject_entry");
        if (!cId)
            return false;

        int32 tEntry = atoi(cId);
        if (!tEntry)
            return false;

        if (!sObjectMgr.GetGameObjectInfo(tEntry))
        {
            SendSysMessage(LANG_COMMAND_GOOBJNOTFOUND);
            SetSentErrorMessage(true);
            return false;
        }

        FindGOData worker(tEntry, m_session ? m_session->GetPlayer() : NULL);

        sObjectMgr.DoGOData(worker);

        GameObjectDataPair const* dataPair = worker.GetResult();

        if (!dataPair)
        {
            SendSysMessage(LANG_COMMAND_GOOBJNOTFOUND);
            SetSentErrorMessage(true);
            return false;
        }

        data = &dataPair->second;
    }
    else
    {
        int32 guid = atoi(pParam1);

        if (guid)
        {
            // by DB guid
            data = sObjectMgr.GetGOData(guid);
            if (!data)
            {
                SendSysMessage(LANG_COMMAND_GOOBJNOTFOUND);
                SetSentErrorMessage(true);
                return false;
            }
        }
        else
        {
            std::string name = pParam1;
            WorldDatabase.escape_string(name);
            QueryResult *result = WorldDatabase.PQuery("SELECT guid FROM gameobject, gameobject_template WHERE gameobject.id = gameobject_template.entry AND gameobject_template.name "_LIKE_" "_CONCAT3_("'%%'","'%s'","'%%'"), name.c_str());
            if (!result)
            {
                SendSysMessage(LANG_COMMAND_GOOBJNOTFOUND);
                SetSentErrorMessage(true);
                return false;
            }

            FindGOData worker(0, m_session ? m_session->GetPlayer() : NULL);

            do {
                Field *fields = result->Fetch();
                uint32 guid = fields[0].GetUInt32();

                GameObjectDataPair const* go_data = sObjectMgr.GetGODataPair(guid);
                if (!go_data)
                    continue;

                worker(*go_data);

            } while (result->NextRow());

            delete result;

            GameObjectDataPair const* dataPair = worker.GetResult();
            if (!dataPair)
            {
                SendSysMessage(LANG_COMMAND_GOOBJNOTFOUND);
                SetSentErrorMessage(true);
                return false;
            }

            data = &dataPair->second;
        }
    }

    return HandleGoHelper(_player, data->mapid, data->posX, data->posY, &data->posZ);
}

bool ChatHandler::HandleGameObjectTargetCommand(char* args)
{
    Player* pl = m_session->GetPlayer();
    QueryResult *result;
    GameEventMgr::ActiveEvents const& activeEventsList = sGameEventMgr.GetActiveEventList();
    if (*args)
    {
        // number or [name] Shift-click form |color|Hgameobject_entry:go_id|h[name]|h|r
        char* cId = extractKeyFromLink(args, "Hgameobject_entry");
        if (!cId)
            return false;

        uint32 id = atol(cId);

        if (id)
            result = WorldDatabase.PQuery("SELECT guid, id, position_x, position_y, position_z, orientation, map, (POW(position_x - '%f', 2) + POW(position_y - '%f', 2) + POW(position_z - '%f', 2)) AS order_ FROM gameobject WHERE map = '%i' AND id = '%u' ORDER BY order_ ASC LIMIT 1",
                pl->GetPositionX(), pl->GetPositionY(), pl->GetPositionZ(), pl->GetMapId(),id);
        else
        {
            std::string name = cId;
            WorldDatabase.escape_string(name);
            result = WorldDatabase.PQuery(
                "SELECT guid, id, position_x, position_y, position_z, orientation, map, (POW(position_x - %f, 2) + POW(position_y - %f, 2) + POW(position_z - %f, 2)) AS order_ "
                "FROM gameobject,gameobject_template WHERE gameobject_template.entry = gameobject.id AND map = %i AND name "_LIKE_" "_CONCAT3_("'%%'","'%s'","'%%'")" ORDER BY order_ ASC LIMIT 1",
                pl->GetPositionX(), pl->GetPositionY(), pl->GetPositionZ(), pl->GetMapId(),name.c_str());
        }
    }
    else
    {
        std::ostringstream eventFilter;
        eventFilter << " AND (event IS NULL ";
        bool initString = true;

        for (GameEventMgr::ActiveEvents::const_iterator itr = activeEventsList.begin(); itr != activeEventsList.end(); ++itr)
        {
            if (initString)
            {
                eventFilter  <<  "OR event IN (" <<*itr;
                initString =false;
            }
            else
                eventFilter << "," << *itr;
        }

        if (!initString)
            eventFilter << "))";
        else
            eventFilter << ")";

        result = WorldDatabase.PQuery("SELECT gameobject.guid, id, position_x, position_y, position_z, orientation, map, "
            "(POW(position_x - %f, 2) + POW(position_y - %f, 2) + POW(position_z - %f, 2)) AS order_ FROM gameobject "
            "LEFT OUTER JOIN game_event_gameobject on gameobject.guid=game_event_gameobject.guid WHERE map = '%i' %s ORDER BY order_ ASC LIMIT 10",
            m_session->GetPlayer()->GetPositionX(), m_session->GetPlayer()->GetPositionY(), m_session->GetPlayer()->GetPositionZ(), m_session->GetPlayer()->GetMapId(),eventFilter.str().c_str());
    }

    if (!result)
    {
        SendSysMessage(LANG_COMMAND_TARGETOBJNOTFOUND);
        return true;
    }

    bool found = false;
    float x, y, z, o;
    uint32 lowguid, id;
    uint16 mapid, pool_id;

    do
    {
        Field *fields = result->Fetch();
        lowguid = fields[0].GetUInt32();
        id =      fields[1].GetUInt32();
        x =       fields[2].GetFloat();
        y =       fields[3].GetFloat();
        z =       fields[4].GetFloat();
        o =       fields[5].GetFloat();
        mapid =   fields[6].GetUInt16();
        pool_id = sPoolMgr.IsPartOfAPool<GameObject>(lowguid);
        if (!pool_id || sPoolMgr.IsSpawnedObject<GameObject>(lowguid))
            found = true;
    } while (result->NextRow() && (!found));

    delete result;

    if (!found)
    {
        PSendSysMessage(LANG_GAMEOBJECT_NOT_EXIST,id);
        return false;
    }

    GameObjectInfo const* goI = ObjectMgr::GetGameObjectInfo(id);

    if (!goI)
    {
        PSendSysMessage(LANG_GAMEOBJECT_NOT_EXIST,id);
        return false;
    }

    GameObject* target = m_session->GetPlayer()->GetMap()->GetGameObject(MAKE_NEW_GUID(lowguid,id,HIGHGUID_GAMEOBJECT));

    PSendSysMessage(LANG_GAMEOBJECT_DETAIL, lowguid, goI->name, lowguid, id, x, y, z, mapid, o);

    if (target)
    {
        time_t curRespawnDelay = target->GetRespawnTimeEx()-time(NULL);
        if (curRespawnDelay < 0)
            curRespawnDelay = 0;

        std::string curRespawnDelayStr = secsToTimeString(curRespawnDelay,true);
        std::string defRespawnDelayStr = secsToTimeString(target->GetRespawnDelay(),true);

        PSendSysMessage(LANG_COMMAND_RAWPAWNTIMES, defRespawnDelayStr.c_str(),curRespawnDelayStr.c_str());

        ShowNpcOrGoSpawnInformation<GameObject>(target->GetDBTableGUIDLow());
    }
    return true;
}

//delete object by selection or guid
bool ChatHandler::HandleGameObjectDeleteCommand(char* args)
{
    // number or [name] Shift-click form |color|Hgameobject:go_guid|h[name]|h|r
    char* cId = extractKeyFromLink(args, "Hgameobject");
    if (!cId)
        return false;

    uint32 lowguid = atoi(cId);
    if (!lowguid)
        return false;

    GameObject* obj = NULL;

    // by DB guid
    if (GameObjectData const* go_data = sObjectMgr.GetGOData(lowguid))
        obj = GetObjectGlobalyWithGuidOrNearWithDbGuid(lowguid,go_data->id);

    if (!obj)
    {
        PSendSysMessage(LANG_COMMAND_OBJNOTFOUND, lowguid);
        SetSentErrorMessage(true);
        return false;
    }

    uint64 owner_guid = obj->GetOwnerGUID();
    if (owner_guid)
    {
        Unit* owner = ObjectAccessor::GetUnit(*m_session->GetPlayer(),owner_guid);
        if (!owner || !IS_PLAYER_GUID(owner_guid))
        {
            PSendSysMessage(LANG_COMMAND_DELOBJREFERCREATURE, GUID_LOPART(owner_guid), obj->GetGUIDLow());
            SetSentErrorMessage(true);
            return false;
        }

        owner->RemoveGameObject(obj,false);
    }

    obj->SetRespawnTime(0);                                 // not save respawn time
    obj->Delete();
    obj->DeleteFromDB();

    PSendSysMessage(LANG_COMMAND_DELOBJMESSAGE, obj->GetGUIDLow());

    return true;
}

//turn selected object
bool ChatHandler::HandleGameObjectTurnCommand(char* args)
{
    // number or [name] Shift-click form |color|Hgameobject:go_id|h[name]|h|r
    char* cId = extractKeyFromLink(args, "Hgameobject");
    if (!cId)
        return false;

    uint32 lowguid = atoi(cId);
    if (!lowguid)
        return false;

    GameObject* obj = NULL;

    // by DB guid
    if (GameObjectData const* go_data = sObjectMgr.GetGOData(lowguid))
        obj = GetObjectGlobalyWithGuidOrNearWithDbGuid(lowguid,go_data->id);

    if (!obj)
    {
        PSendSysMessage(LANG_COMMAND_OBJNOTFOUND, lowguid);
        SetSentErrorMessage(true);
        return false;
    }

    char* po = strtok(NULL, " ");
    float o;

    if (po)
    {
        o = (float)atof(po);
    }
    else
    {
        Player *chr = m_session->GetPlayer();
        o = chr->GetOrientation();
    }

    Map* map = obj->GetMap();
    map->Remove(obj,false);

    obj->Relocate(obj->GetPositionX(), obj->GetPositionY(), obj->GetPositionZ(), o);
    obj->UpdateRotationFields();

    map->Add(obj);

    obj->SaveToDB();
    obj->Refresh();

    PSendSysMessage(LANG_COMMAND_TURNOBJMESSAGE, obj->GetGUIDLow(), obj->GetGOInfo()->name, obj->GetGUIDLow());

    return true;
}

//move selected object
bool ChatHandler::HandleGameObjectMoveCommand(char* args)
{
    // number or [name] Shift-click form |color|Hgameobject:go_guid|h[name]|h|r
    char* cId = extractKeyFromLink(args,"Hgameobject");
    if (!cId)
        return false;

    uint32 lowguid = atoi(cId);
    if (!lowguid)
        return false;

    GameObject* obj = NULL;

    // by DB guid
    if (GameObjectData const* go_data = sObjectMgr.GetGOData(lowguid))
        obj = GetObjectGlobalyWithGuidOrNearWithDbGuid(lowguid,go_data->id);

    if (!obj)
    {
        PSendSysMessage(LANG_COMMAND_OBJNOTFOUND, lowguid);
        SetSentErrorMessage(true);
        return false;
    }

    char* px = strtok(NULL, " ");
    char* py = strtok(NULL, " ");
    char* pz = strtok(NULL, " ");

    if (!px)
    {
        Player *chr = m_session->GetPlayer();

        Map* map = obj->GetMap();
        map->Remove(obj,false);

        obj->Relocate(chr->GetPositionX(), chr->GetPositionY(), chr->GetPositionZ(), obj->GetOrientation());

        map->Add(obj);
    }
    else
    {
        if (!py || !pz)
            return false;

        float x = (float)atof(px);
        float y = (float)atof(py);
        float z = (float)atof(pz);

        if (!MapManager::IsValidMapCoord(obj->GetMapId(),x,y,z))
        {
            PSendSysMessage(LANG_INVALID_TARGET_COORD,x,y,obj->GetMapId());
            SetSentErrorMessage(true);
            return false;
        }

        Map* map = obj->GetMap();
        map->Remove(obj,false);

        obj->Relocate(x, y, z, obj->GetOrientation());

        map->Add(obj);
    }

    obj->SaveToDB();
    obj->Refresh();

    PSendSysMessage(LANG_COMMAND_MOVEOBJMESSAGE, obj->GetGUIDLow(), obj->GetGOInfo()->name, obj->GetGUIDLow());

    return true;
}

//spawn go
bool ChatHandler::HandleGameObjectAddCommand(char* args)
{
    if (!*args)
        return false;

    // number or [name] Shift-click form |color|Hgameobject_entry:go_id|h[name]|h|r
    char* cId = extractKeyFromLink(args, "Hgameobject_entry");
    if (!cId)
        return false;

    uint32 id = atol(cId);
    if (!id)
        return false;

    char* spawntimeSecs = strtok(NULL, " ");

    const GameObjectInfo *gInfo = ObjectMgr::GetGameObjectInfo(id);

    if (!gInfo)
    {
        PSendSysMessage(LANG_GAMEOBJECT_NOT_EXIST,id);
        SetSentErrorMessage(true);
        return false;
    }

    if (gInfo->displayId && !sGameObjectDisplayInfoStore.LookupEntry(gInfo->displayId))
    {
        // report to DB errors log as in loading case
        sLog.outErrorDb("Gameobject (Entry %u GoType: %u) have invalid displayId (%u), not spawned.",id, gInfo->type, gInfo->displayId);
        PSendSysMessage(LANG_GAMEOBJECT_HAVE_INVALID_DATA,id);
        SetSentErrorMessage(true);
        return false;
    }

    Player *chr = m_session->GetPlayer();
    float x = float(chr->GetPositionX());
    float y = float(chr->GetPositionY());
    float z = float(chr->GetPositionZ());
    float o = float(chr->GetOrientation());
    Map *map = chr->GetMap();

    GameObject* pGameObj = new GameObject;
    uint32 db_lowGUID = sObjectMgr.GenerateLowGuid(HIGHGUID_GAMEOBJECT);

    if (!pGameObj->Create(db_lowGUID, gInfo->id, map, chr->GetPhaseMaskForSpawn(), x, y, z, o, 0.0f, 0.0f, 0.0f, 0.0f, 0, GO_STATE_READY))
    {
        delete pGameObj;
        return false;
    }

    if (spawntimeSecs)
    {
        uint32 value = atoi((char*)spawntimeSecs);
        pGameObj->SetRespawnTime(value);
        //DEBUG_LOG("*** spawntimeSecs: %d", value);
    }

    // fill the gameobject data and save to the db
    pGameObj->SaveToDB(map->GetId(), (1 << map->GetSpawnMode()),chr->GetPhaseMaskForSpawn());

    // this will generate a new guid if the object is in an instance
    if (!pGameObj->LoadFromDB(db_lowGUID, map))
    {
        delete pGameObj;
        return false;
    }

    DEBUG_LOG(GetMangosString(LANG_GAMEOBJECT_CURRENT), gInfo->name, db_lowGUID, x, y, z, o);

    map->Add(pGameObj);

    // TODO: is it really necessary to add both the real and DB table guid here ?
    sObjectMgr.AddGameobjectToGrid(db_lowGUID, sObjectMgr.GetGOData(db_lowGUID));

    PSendSysMessage(LANG_GAMEOBJECT_ADD,id,gInfo->name,db_lowGUID,x,y,z);
    return true;
}

//set pahsemask for selected object
bool ChatHandler::HandleGameObjectPhaseCommand(char* args)
{
    // number or [name] Shift-click form |color|Hgameobject:go_id|h[name]|h|r
    char* cId = extractKeyFromLink(args, "Hgameobject");
    if (!cId)
        return false;

    uint32 lowguid = atoi(cId);
    if (!lowguid)
        return false;

    GameObject* obj = NULL;

    // by DB guid
    if (GameObjectData const* go_data = sObjectMgr.GetGOData(lowguid))
        obj = GetObjectGlobalyWithGuidOrNearWithDbGuid(lowguid,go_data->id);

    if (!obj)
    {
        PSendSysMessage(LANG_COMMAND_OBJNOTFOUND, lowguid);
        SetSentErrorMessage(true);
        return false;
    }

    char* phaseStr = strtok (NULL, " ");
    uint32 phasemask = phaseStr? atoi(phaseStr) : 0;
    if (phasemask == 0)
    {
        SendSysMessage(LANG_BAD_VALUE);
        SetSentErrorMessage(true);
        return false;
    }

    obj->SetPhaseMask(phasemask,true);
    obj->SaveToDB();
    return true;
}

bool ChatHandler::HandleGameObjectNearCommand(char* args)
{
    float distance = (!*args) ? 10.0f : (float)atof(args);
    uint32 count = 0;

    Player* pl = m_session->GetPlayer();
    QueryResult *result = WorldDatabase.PQuery("SELECT guid, id, position_x, position_y, position_z, map, "
        "(POW(position_x - '%f', 2) + POW(position_y - '%f', 2) + POW(position_z - '%f', 2)) AS order_ "
        "FROM gameobject WHERE map='%u' AND (POW(position_x - '%f', 2) + POW(position_y - '%f', 2) + POW(position_z - '%f', 2)) <= '%f' ORDER BY order_",
        pl->GetPositionX(), pl->GetPositionY(), pl->GetPositionZ(),
        pl->GetMapId(), pl->GetPositionX(), pl->GetPositionY(), pl->GetPositionZ(),distance*distance);

    if (result)
    {
        do
        {
            Field *fields = result->Fetch();
            uint32 guid = fields[0].GetUInt32();
            uint32 entry = fields[1].GetUInt32();
            float x = fields[2].GetFloat();
            float y = fields[3].GetFloat();
            float z = fields[4].GetFloat();
            int mapid = fields[5].GetUInt16();

            GameObjectInfo const * gInfo = ObjectMgr::GetGameObjectInfo(entry);

            if (!gInfo)
                continue;

            PSendSysMessage(LANG_GO_MIXED_LIST_CHAT, guid, PrepareStringNpcOrGoSpawnInformation<GameObject>(guid).c_str(), entry, guid, gInfo->name, x, y, z, mapid);

            ++count;
        } while (result->NextRow());

        delete result;
    }

    PSendSysMessage(LANG_COMMAND_NEAROBJMESSAGE,distance,count);
    return true;
}

bool ChatHandler::HandleGUIDCommand(char* /*args*/)
{
    uint64 guid = m_session->GetPlayer()->GetSelection();

    if (guid == 0)
    {
        SendSysMessage(LANG_NO_SELECTION);
        SetSentErrorMessage(true);
        return false;
    }

    PSendSysMessage(LANG_OBJECT_GUID, GUID_LOPART(guid), GUID_HIPART(guid));
    return true;
}

void ChatHandler::ShowAchievementListHelper(AchievementEntry const * achEntry, LocaleConstant loc, time_t const* date /*= NULL*/, Player* target /*= NULL */ )
{
    std::string name = achEntry->name[loc];

    ObjectGuid guid = target ? target->GetObjectGuid() : ObjectGuid();

    // |color|Hachievement:achievement_id:player_guid_hex:completed_0_1:mm:dd:yy_from_2000:criteriaMask:0:0:0|h[name]|h|r
    std::ostringstream ss;
    if (m_session)
    {
        ss << achEntry->ID << " - |cffffffff|Hachievement:" << achEntry->ID << ":" << std::hex << guid.GetRawValue() << std::dec;
        if (date)
        {
            // complete date
            tm* aTm = localtime(date);
            ss << ":1:" << aTm->tm_mon+1 << ":" << aTm->tm_mday << ":" << (aTm->tm_year+1900-2000) << ":";

            // complete criteria mask (all bits set)
            ss << uint32(-1) << ":" << uint32(-1) << ":" << uint32(-1) << ":" << uint32(-1) << ":";
        }
        else
        {
            // complete date
            ss << ":0:0:0:-1:";

            // complete criteria mask
            if (target)
            {
                uint32 criteriaMask[4] = {0, 0, 0, 0};

                if (AchievementMgr const* mgr = target ? &target->GetAchievementMgr() : NULL)
                    if (AchievementCriteriaEntryList const* criteriaList = sAchievementMgr.GetAchievementCriteriaByAchievement(achEntry->ID))
                        for (AchievementCriteriaEntryList::const_iterator itr = criteriaList->begin(); itr != criteriaList->end(); ++itr)
                            if (mgr->IsCompletedCriteria(*itr, achEntry))
                                criteriaMask[((*itr)->showOrder - 1) / 32] |= (1 << (((*itr)->showOrder - 1) % 32));

                for (int i = 0; i < 4; ++i)
                    ss << criteriaMask[i] << ":";
            }
            else
                ss << "0:0:0:0:";
        }

        ss << "|h[" << name << " " << localeNames[loc] << "]|h|r";
    }
    else
        ss << achEntry->ID << " - " << name << " " << localeNames[loc];

    if (target && date)
        ss << " [" << TimeToTimestampStr(*date) << "]";

    SendSysMessage(ss.str().c_str());
}

bool ChatHandler::HandleLookupAchievementCommand(char* args)
{
    if (!*args)
        return false;

    // Can be NULL at console call
    Player *target = getSelectedPlayer();

    std::string namepart = args;
    std::wstring wnamepart;

    if (!Utf8toWStr(namepart, wnamepart))
        return false;

    // converting string that we try to find to lower case
    wstrToLower(wnamepart);

    uint32 counter = 0;                                     // Counter for figure out that we found smth.

    for (uint32 id = 0; id < sAchievementStore.GetNumRows(); ++id)
    {
        AchievementEntry const *achEntry = sAchievementStore.LookupEntry(id);
        if (!achEntry)
            continue;

        int loc = GetSessionDbcLocale();
        std::string name = achEntry->name[loc];
        if (name.empty())
            continue;

        if (!Utf8FitTo(name, wnamepart))
        {
            loc = 0;
            for(; loc < MAX_LOCALE; ++loc)
            {
                if (loc == GetSessionDbcLocale())
                    continue;

                name = achEntry->name[loc];
                if (name.empty())
                    continue;

                if (Utf8FitTo(name, wnamepart))
                    break;
            }
        }

        if (loc < MAX_LOCALE)
        {
            CompletedAchievementData const* completed = target ? target->GetAchievementMgr().GetCompleteData(id) : NULL;
            ShowAchievementListHelper(achEntry, LocaleConstant(loc), completed ? &completed->date : NULL, target);
            counter++;
        }
    }

    if (counter == 0)                                       // if counter == 0 then we found nth
        SendSysMessage(LANG_COMMAND_ACHIEVEMENT_NOTFOUND);
    return true;
}

bool ChatHandler::HandleCharacterAchievementsCommand(char* args)
{
    Player* target;
    if (!extractPlayerTarget(args, &target))
        return false;

    LocaleConstant loc = GetSessionDbcLocale();

    CompletedAchievementMap const& complitedList = target->GetAchievementMgr().GetCompletedAchievements();
    for(CompletedAchievementMap::const_iterator itr = complitedList.begin(); itr != complitedList.end(); ++itr)
    {
        AchievementEntry const *achEntry = sAchievementStore.LookupEntry(itr->first);
        ShowAchievementListHelper(achEntry, loc, &itr->second.date, target);
    }
    return true;
}

void ChatHandler::ShowFactionListHelper( FactionEntry const * factionEntry, LocaleConstant loc, FactionState const* repState /*= NULL*/, Player * target /*= NULL */ )
{
    std::string name = factionEntry->name[loc];

    // send faction in "id - [faction] rank reputation [visible] [at war] [own team] [unknown] [invisible] [inactive]" format
    // or              "id - [faction] [no reputation]" format
    std::ostringstream ss;
    if (m_session)
        ss << factionEntry->ID << " - |cffffffff|Hfaction:" << factionEntry->ID << "|h[" << name << " " << localeNames[loc] << "]|h|r";
    else
        ss << factionEntry->ID << " - " << name << " " << localeNames[loc];

    if (repState)                               // and then target!=NULL also
    {
        ReputationRank rank = target->GetReputationMgr().GetRank(factionEntry);
        std::string rankName = GetMangosString(ReputationRankStrIndex[rank]);

        ss << " " << rankName << "|h|r (" << target->GetReputationMgr().GetReputation(factionEntry) << ")";

        if (repState->Flags & FACTION_FLAG_VISIBLE)
            ss << GetMangosString(LANG_FACTION_VISIBLE);
        if (repState->Flags & FACTION_FLAG_AT_WAR)
            ss << GetMangosString(LANG_FACTION_ATWAR);
        if (repState->Flags & FACTION_FLAG_PEACE_FORCED)
            ss << GetMangosString(LANG_FACTION_PEACE_FORCED);
        if (repState->Flags & FACTION_FLAG_HIDDEN)
            ss << GetMangosString(LANG_FACTION_HIDDEN);
        if (repState->Flags & FACTION_FLAG_INVISIBLE_FORCED)
            ss << GetMangosString(LANG_FACTION_INVISIBLE_FORCED);
        if (repState->Flags & FACTION_FLAG_INACTIVE)
            ss << GetMangosString(LANG_FACTION_INACTIVE);
    }
    else if (target)
        ss << GetMangosString(LANG_FACTION_NOREPUTATION);

    SendSysMessage(ss.str().c_str());
}

bool ChatHandler::HandleLookupFactionCommand(char* args)
{
    if (!*args)
        return false;

    // Can be NULL at console call
    Player *target = getSelectedPlayer();

    std::string namepart = args;
    std::wstring wnamepart;

    if (!Utf8toWStr(namepart, wnamepart))
        return false;

    // converting string that we try to find to lower case
    wstrToLower(wnamepart);

    uint32 counter = 0;                                     // Counter for figure out that we found smth.

    for (uint32 id = 0; id < sFactionStore.GetNumRows(); ++id)
    {
        FactionEntry const *factionEntry = sFactionStore.LookupEntry(id);
        if (factionEntry)
        {
            int loc = GetSessionDbcLocale();
            std::string name = factionEntry->name[loc];
            if (name.empty())
                continue;

            if (!Utf8FitTo(name, wnamepart))
            {
                loc = 0;
                for(; loc < MAX_LOCALE; ++loc)
                {
                    if (loc == GetSessionDbcLocale())
                        continue;

                    name = factionEntry->name[loc];
                    if (name.empty())
                        continue;

                    if (Utf8FitTo(name, wnamepart))
                        break;
                }
            }

            if (loc < MAX_LOCALE)
            {
                FactionState const* repState = target ? target->GetReputationMgr().GetState(factionEntry) : NULL;
                ShowFactionListHelper(factionEntry, LocaleConstant(loc), repState, target);
                counter++;
            }
        }
    }

    if (counter == 0)                                       // if counter == 0 then we found nth
        SendSysMessage(LANG_COMMAND_FACTION_NOTFOUND);
    return true;
}

<<<<<<< HEAD
bool ChatHandler::HandleModifyPowerTypeCommand(char* args)
{
    if(!*args)
        return false;

    int32 type = atoi((char*)args);

    if (type < 0 || type >= MAX_POWERS)
    {
        SendSysMessage(LANG_BAD_VALUE);
        SetSentErrorMessage(true);
        return false;
    }

    Unit* target = getSelectedUnit();
    if (!target)
    {
        SendSysMessage(LANG_SELECT_CHAR_OR_CREATURE);
        SetSentErrorMessage(true);
        return false;
    }

    target->setPowerType(Powers(type));

    return true;
}

bool ChatHandler::HandleModifyRepCommand(char* args)
{
=======
bool ChatHandler::HandleModifyRepCommand(char* args)
{
>>>>>>> 1bf69315
    if (!*args)
        return false;

    Player* target = NULL;
    target = getSelectedPlayer();

    if (!target)
    {
        SendSysMessage(LANG_PLAYER_NOT_FOUND);
        SetSentErrorMessage(true);
        return false;
    }

    // check online security
    if (HasLowerSecurity(target, 0))
        return false;

    char* factionTxt = extractKeyFromLink(args, "Hfaction");
    if (!factionTxt)
        return false;

    uint32 factionId = atoi(factionTxt);

    int32 amount = 0;
    char *rankTxt = strtok(NULL, " ");
    if (!factionTxt || !rankTxt)
        return false;

    amount = atoi(rankTxt);
    if ((amount == 0) && (rankTxt[0] != '-') && !isdigit(rankTxt[0]))
    {
        std::string rankStr = rankTxt;
        std::wstring wrankStr;
        if (!Utf8toWStr(rankStr, wrankStr))
            return false;
        wstrToLower(wrankStr);

        int r = 0;
        amount = -42000;
        for (; r < MAX_REPUTATION_RANK; ++r)
        {
            std::string rank = GetMangosString(ReputationRankStrIndex[r]);
            if (rank.empty())
                continue;

            std::wstring wrank;
            if (!Utf8toWStr(rank, wrank))
                continue;

            wstrToLower(wrank);

            if (wrank.substr(0, wrankStr.size()) == wrankStr)
            {
                char *deltaTxt = strtok(NULL, " ");
                if (deltaTxt)
                {
                    int32 delta = atoi(deltaTxt);
                    if ((delta < 0) || (delta > ReputationMgr::PointsInRank[r] -1))
                    {
                        PSendSysMessage(LANG_COMMAND_FACTION_DELTA, (ReputationMgr::PointsInRank[r]-1));
                        SetSentErrorMessage(true);
                        return false;
                    }
                    amount += delta;
                }
                break;
            }
            amount += ReputationMgr::PointsInRank[r];
        }
        if (r >= MAX_REPUTATION_RANK)
        {
            PSendSysMessage(LANG_COMMAND_FACTION_INVPARAM, rankTxt);
            SetSentErrorMessage(true);
            return false;
        }
    }

    FactionEntry const *factionEntry = sFactionStore.LookupEntry(factionId);

    if (!factionEntry)
    {
        PSendSysMessage(LANG_COMMAND_FACTION_UNKNOWN, factionId);
        SetSentErrorMessage(true);
        return false;
    }

    if (factionEntry->reputationListID < 0)
    {
        PSendSysMessage(LANG_COMMAND_FACTION_NOREP_ERROR, factionEntry->name[GetSessionDbcLocale()], factionId);
        SetSentErrorMessage(true);
        return false;
    }

    target->GetReputationMgr().SetReputation(factionEntry,amount);
    PSendSysMessage(LANG_COMMAND_MODIFY_REP, factionEntry->name[GetSessionDbcLocale()], factionId,
        GetNameLink(target).c_str(), target->GetReputationMgr().GetReputation(factionEntry));
    return true;
}

//-----------------------Npc Commands-----------------------
//add spawn of creature
bool ChatHandler::HandleNpcAddCommand(char* args)
{
    if (!*args)
        return false;
    char* charID = extractKeyFromLink(args, "Hcreature_entry");
    if (!charID)
        return false;

    char* team = strtok(NULL, " ");
    int32 teamval = 0;
    if (team) { teamval = atoi(team); }
    if (teamval < 0) { teamval = 0; }

    uint32 id  = atoi(charID);

    Player *chr = m_session->GetPlayer();
    float x = chr->GetPositionX();
    float y = chr->GetPositionY();
    float z = chr->GetPositionZ();
    float o = chr->GetOrientation();
    Map *map = chr->GetMap();

    Creature* pCreature = new Creature;
    if (!pCreature->Create(sObjectMgr.GenerateLowGuid(HIGHGUID_UNIT), map, chr->GetPhaseMaskForSpawn(), id, (uint32)teamval))
    {
        delete pCreature;
        return false;
    }

    pCreature->Relocate(x,y,z,o);

    if (!pCreature->IsPositionValid())
    {
        sLog.outError("Creature (guidlow %d, entry %d) not created. Suggested coordinates isn't valid (X: %f Y: %f)",pCreature->GetGUIDLow(),pCreature->GetEntry(),pCreature->GetPositionX(),pCreature->GetPositionY());
        delete pCreature;
        return false;
    }

    pCreature->SaveToDB(map->GetId(), (1 << map->GetSpawnMode()), chr->GetPhaseMaskForSpawn());

    uint32 db_guid = pCreature->GetDBTableGUIDLow();

    // To call _LoadGoods(); _LoadQuests(); CreateTrainerSpells();
    pCreature->LoadFromDB(db_guid, map);

    map->Add(pCreature);
    sObjectMgr.AddCreatureToGrid(db_guid, sObjectMgr.GetCreatureData(db_guid));
    return true;
}

//add item in vendorlist
bool ChatHandler::HandleNpcAddVendorItemCommand(char* args)
{
    if (!*args)
        return false;

    char* pitem  = extractKeyFromLink(args, "Hitem");
    if (!pitem)
    {
        SendSysMessage(LANG_COMMAND_NEEDITEMSEND);
        SetSentErrorMessage(true);
        return false;
    }

    uint32 itemId = atol(pitem);

    char* fmaxcount = strtok(NULL, " ");                    //add maxcount, default: 0
    uint32 maxcount = 0;
    if (fmaxcount)
        maxcount = atol(fmaxcount);

    char* fincrtime = strtok(NULL, " ");                    //add incrtime, default: 0
    uint32 incrtime = 0;
    if (fincrtime)
        incrtime = atol(fincrtime);

    char* fextendedcost = strtok(NULL, " ");                //add ExtendedCost, default: 0
    uint32 extendedcost = fextendedcost ? atol(fextendedcost) : 0;

    Creature* vendor = getSelectedCreature();

    uint32 vendor_entry = vendor ? vendor->GetEntry() : 0;

    if (!sObjectMgr.IsVendorItemValid(vendor_entry, itemId, maxcount, incrtime, extendedcost, m_session->GetPlayer()))
    {
        SetSentErrorMessage(true);
        return false;
    }

    sObjectMgr.AddVendorItem(vendor_entry,itemId,maxcount,incrtime,extendedcost);

    ItemPrototype const* pProto = ObjectMgr::GetItemPrototype(itemId);

    PSendSysMessage(LANG_ITEM_ADDED_TO_LIST,itemId,pProto->Name1,maxcount,incrtime,extendedcost);
    return true;
}

//del item from vendor list
bool ChatHandler::HandleNpcDelVendorItemCommand(char* args)
{
    if (!*args)
        return false;

    Creature* vendor = getSelectedCreature();
    if (!vendor || !vendor->isVendor())
    {
        SendSysMessage(LANG_COMMAND_VENDORSELECTION);
        SetSentErrorMessage(true);
        return false;
    }

    char* pitem  = extractKeyFromLink(args, "Hitem");
    if (!pitem)
    {
        SendSysMessage(LANG_COMMAND_NEEDITEMSEND);
        SetSentErrorMessage(true);
        return false;
    }
    uint32 itemId = atol(pitem);

    if (!sObjectMgr.RemoveVendorItem(vendor->GetEntry(), itemId))
    {
        PSendSysMessage(LANG_ITEM_NOT_IN_LIST,itemId);
        SetSentErrorMessage(true);
        return false;
    }

    ItemPrototype const* pProto = ObjectMgr::GetItemPrototype(itemId);

    PSendSysMessage(LANG_ITEM_DELETED_FROM_LIST,itemId,pProto->Name1);
    return true;
}

//add move for creature
bool ChatHandler::HandleNpcAddMoveCommand(char* args)
{
    if (!*args)
        return false;

    char* guid_str = strtok(args, " ");
    char* wait_str = strtok(NULL, " ");

    uint32 lowguid = atoi(guid_str);

    Creature* pCreature = NULL;

    /* FIXME: impossible without entry
    if (lowguid)
        pCreature = ObjectAccessor::GetCreature(*m_session->GetPlayer(),MAKE_GUID(lowguid,HIGHGUID_UNIT));
    */

    // attempt check creature existence by DB data
    if (!pCreature)
    {
        CreatureData const* data = sObjectMgr.GetCreatureData(lowguid);
        if (!data)
        {
            PSendSysMessage(LANG_COMMAND_CREATGUIDNOTFOUND, lowguid);
            SetSentErrorMessage(true);
            return false;
        }
    }
    else
    {
        // obtain real GUID for DB operations
        lowguid = pCreature->GetDBTableGUIDLow();
    }

    int wait = wait_str ? atoi(wait_str) : 0;

    if (wait < 0)
        wait = 0;

    Player* player = m_session->GetPlayer();

    sWaypointMgr.AddLastNode(lowguid, player->GetPositionX(), player->GetPositionY(), player->GetPositionZ(), player->GetOrientation(), wait, 0);

    // update movement type
    WorldDatabase.PExecuteLog("UPDATE creature SET MovementType = '%u' WHERE guid = '%u'", WAYPOINT_MOTION_TYPE,lowguid);
    if (pCreature)
    {
        pCreature->SetDefaultMovementType(WAYPOINT_MOTION_TYPE);
        pCreature->GetMotionMaster()->Initialize();
        if (pCreature->isAlive())                            // dead creature will reset movement generator at respawn
        {
            pCreature->setDeathState(JUST_DIED);
            pCreature->Respawn();
        }
        pCreature->SaveToDB();
    }

    SendSysMessage(LANG_WAYPOINT_ADDED);

    return true;
}

//change level of creature or pet
bool ChatHandler::HandleNpcChangeLevelCommand(char* args)
{
    if (!*args)
        return false;

    uint8 lvl = (uint8) atoi(args);
    if (lvl < 1 || lvl > sWorld.getConfig(CONFIG_UINT32_MAX_PLAYER_LEVEL) + 3)
    {
        SendSysMessage(LANG_BAD_VALUE);
        SetSentErrorMessage(true);
        return false;
    }

    Creature* pCreature = getSelectedCreature();
    if (!pCreature)
    {
        SendSysMessage(LANG_SELECT_CREATURE);
        SetSentErrorMessage(true);
        return false;
    }

    if (pCreature->isPet())
    {
        if (((Pet*)pCreature)->getPetType()==HUNTER_PET)
        {
            pCreature->SetUInt32Value(UNIT_FIELD_PETNEXTLEVELEXP, sObjectMgr.GetXPForPetLevel(lvl));
            pCreature->SetUInt32Value(UNIT_FIELD_PETEXPERIENCE, 0);
        }
        ((Pet*)pCreature)->GivePetLevel(lvl);
    }
    else
    {
        pCreature->SetMaxHealth(100 + 30*lvl);
        pCreature->SetHealth(100 + 30*lvl);
        pCreature->SetLevel(lvl);
        pCreature->SaveToDB();
    }

    return true;
}

//set npcflag of creature
bool ChatHandler::HandleNpcFlagCommand(char* args)
{
    if (!*args)
        return false;

    uint32 npcFlags = (uint32) atoi(args);

    Creature* pCreature = getSelectedCreature();

    if (!pCreature)
    {
        SendSysMessage(LANG_SELECT_CREATURE);
        SetSentErrorMessage(true);
        return false;
    }

    pCreature->SetUInt32Value(UNIT_NPC_FLAGS, npcFlags);

    WorldDatabase.PExecuteLog("UPDATE creature_template SET npcflag = '%u' WHERE entry = '%u'", npcFlags, pCreature->GetEntry());

    SendSysMessage(LANG_VALUE_SAVED_REJOIN);

    return true;
}

bool ChatHandler::HandleNpcDeleteCommand(char* args)
{
    Creature* unit = NULL;

    if (*args)
    {
        // number or [name] Shift-click form |color|Hcreature:creature_guid|h[name]|h|r
        char* cId = extractKeyFromLink(args, "Hcreature");
        if (!cId)
            return false;

        uint32 lowguid = atoi(cId);
        if (!lowguid)
            return false;

        if (CreatureData const* cr_data = sObjectMgr.GetCreatureData(lowguid))
            unit = m_session->GetPlayer()->GetMap()->GetCreature(MAKE_NEW_GUID(lowguid, cr_data->id, HIGHGUID_UNIT));
    }
    else
        unit = getSelectedCreature();

    if (!unit || unit->isPet() || unit->isTotem() || unit->isVehicle())
    {
        SendSysMessage(LANG_SELECT_CREATURE);
        SetSentErrorMessage(true);
        return false;
    }

    // Delete the creature
    unit->CombatStop();
    unit->DeleteFromDB();
    unit->AddObjectToRemoveList();

    SendSysMessage(LANG_COMMAND_DELCREATMESSAGE);

    return true;
}

//move selected creature
bool ChatHandler::HandleNpcMoveCommand(char* args)
{
    uint32 lowguid = 0;

    Creature* pCreature = getSelectedCreature();

    if (!pCreature)
    {
        // number or [name] Shift-click form |color|Hcreature:creature_guid|h[name]|h|r
        char* cId = extractKeyFromLink(args, "Hcreature");
        if (!cId)
            return false;

        lowguid = atoi(cId);

        /* FIXME: impossibel without entry
        if (lowguid)
            pCreature = ObjectAccessor::GetCreature(*m_session->GetPlayer(),MAKE_GUID(lowguid,HIGHGUID_UNIT));
        */

        // Attempting creature load from DB data
        if (!pCreature)
        {
            CreatureData const* data = sObjectMgr.GetCreatureData(lowguid);
            if (!data)
            {
                PSendSysMessage(LANG_COMMAND_CREATGUIDNOTFOUND, lowguid);
                SetSentErrorMessage(true);
                return false;
            }

            uint32 map_id = data->mapid;

            if (m_session->GetPlayer()->GetMapId() != map_id)
            {
                PSendSysMessage(LANG_COMMAND_CREATUREATSAMEMAP, lowguid);
                SetSentErrorMessage(true);
                return false;
            }
        }
        else
        {
            lowguid = pCreature->GetDBTableGUIDLow();
        }
    }
    else
    {
        lowguid = pCreature->GetDBTableGUIDLow();
    }

    float x = m_session->GetPlayer()->GetPositionX();
    float y = m_session->GetPlayer()->GetPositionY();
    float z = m_session->GetPlayer()->GetPositionZ();
    float o = m_session->GetPlayer()->GetOrientation();

    if (pCreature)
    {
        if (CreatureData const* data = sObjectMgr.GetCreatureData(pCreature->GetDBTableGUIDLow()))
        {
            const_cast<CreatureData*>(data)->posX = x;
            const_cast<CreatureData*>(data)->posY = y;
            const_cast<CreatureData*>(data)->posZ = z;
            const_cast<CreatureData*>(data)->orientation = o;
        }
        pCreature->GetMap()->CreatureRelocation(pCreature,x, y, z,o);
        pCreature->GetMotionMaster()->Initialize();
        if (pCreature->isAlive())                            // dead creature will reset movement generator at respawn
        {
            pCreature->setDeathState(JUST_DIED);
            pCreature->Respawn();
        }
    }

    WorldDatabase.PExecuteLog("UPDATE creature SET position_x = '%f', position_y = '%f', position_z = '%f', orientation = '%f' WHERE guid = '%u'", x, y, z, o, lowguid);
    PSendSysMessage(LANG_COMMAND_CREATUREMOVED);
    return true;
}

/**HandleNpcSetMoveTypeCommand
 * Set the movement type for an NPC.<br/>
 * <br/>
 * Valid movement types are:
 * <ul>
 * <li> stay - NPC wont move </li>
 * <li> random - NPC will move randomly according to the spawndist </li>
 * <li> way - NPC will move with given waypoints set </li>
 * </ul>
 * additional parameter: NODEL - so no waypoints are deleted, if you
 *                       change the movement type
 */
bool ChatHandler::HandleNpcSetMoveTypeCommand(char* args)
{
    if (!*args)
        return false;

    // 3 arguments:
    // GUID (optional - you can also select the creature)
    // stay|random|way (determines the kind of movement)
    // NODEL (optional - tells the system NOT to delete any waypoints)
    //        this is very handy if you want to do waypoints, that are
    //        later switched on/off according to special events (like escort
    //        quests, etc)
    char* guid_str = strtok(args, " ");
    char* type_str = strtok(NULL, " ");
    char* dontdel_str = strtok(NULL, " ");

    bool doNotDelete = false;

    if (!guid_str)
        return false;

    uint32 lowguid = 0;
    Creature* pCreature = NULL;

    if (dontdel_str)
    {
        //sLog.outError("DEBUG: All 3 params are set");

        // All 3 params are set
        // GUID
        // type
        // doNotDEL
        if (stricmp(dontdel_str, "NODEL") == 0)
        {
            //sLog.outError("DEBUG: doNotDelete = true;");
            doNotDelete = true;
        }
    }
    else
    {
        // Only 2 params - but maybe NODEL is set
        if (type_str)
        {
            sLog.outError("DEBUG: Only 2 params ");
            if (stricmp(type_str, "NODEL") == 0)
            {
                //sLog.outError("DEBUG: type_str, NODEL ");
                doNotDelete = true;
                type_str = NULL;
            }
        }
    }

    if (!type_str)                                           // case .setmovetype $move_type (with selected creature)
    {
        type_str = guid_str;
        pCreature = getSelectedCreature();
        if (!pCreature || pCreature->isPet())
            return false;
        lowguid = pCreature->GetDBTableGUIDLow();
    }
    else                                                    // case .setmovetype #creature_guid $move_type (with selected creature)
    {
        lowguid = atoi((char*)guid_str);

        /* impossible without entry
        if (lowguid)
            pCreature = ObjectAccessor::GetCreature(*m_session->GetPlayer(),MAKE_GUID(lowguid,HIGHGUID_UNIT));
        */

        // attempt check creature existence by DB data
        if (!pCreature)
        {
            CreatureData const* data = sObjectMgr.GetCreatureData(lowguid);
            if (!data)
            {
                PSendSysMessage(LANG_COMMAND_CREATGUIDNOTFOUND, lowguid);
                SetSentErrorMessage(true);
                return false;
            }
        }
        else
        {
            lowguid = pCreature->GetDBTableGUIDLow();
        }
    }

    // now lowguid is low guid really existing creature
    // and pCreature point (maybe) to this creature or NULL

    MovementGeneratorType move_type;

    std::string type = type_str;

    if (type == "stay")
        move_type = IDLE_MOTION_TYPE;
    else if (type == "random")
        move_type = RANDOM_MOTION_TYPE;
    else if (type == "way")
        move_type = WAYPOINT_MOTION_TYPE;
    else
        return false;

    // update movement type
    if (doNotDelete == false)
        sWaypointMgr.DeletePath(lowguid);

    if (pCreature)
    {
        pCreature->SetDefaultMovementType(move_type);
        pCreature->GetMotionMaster()->Initialize();
        if (pCreature->isAlive())                            // dead creature will reset movement generator at respawn
        {
            pCreature->setDeathState(JUST_DIED);
            pCreature->Respawn();
        }
        pCreature->SaveToDB();
    }
    if (doNotDelete == false)
    {
        PSendSysMessage(LANG_MOVE_TYPE_SET,type_str);
    }
    else
    {
        PSendSysMessage(LANG_MOVE_TYPE_SET_NODEL,type_str);
    }

    return true;
}

//set model of creature
bool ChatHandler::HandleNpcSetModelCommand(char* args)
{
    if (!*args)
        return false;

    uint32 displayId = (uint32) atoi(args);

    Creature *pCreature = getSelectedCreature();

    if (!pCreature || pCreature->isPet())
    {
        SendSysMessage(LANG_SELECT_CREATURE);
        SetSentErrorMessage(true);
        return false;
    }

    pCreature->SetDisplayId(displayId);
    pCreature->SetNativeDisplayId(displayId);

    pCreature->SaveToDB();

    return true;
}
//set faction of creature
bool ChatHandler::HandleNpcFactionIdCommand(char* args)
{
    if (!*args)
        return false;

    uint32 factionId = (uint32) atoi(args);

    if (!sFactionTemplateStore.LookupEntry(factionId))
    {
        PSendSysMessage(LANG_WRONG_FACTION, factionId);
        SetSentErrorMessage(true);
        return false;
    }

    Creature* pCreature = getSelectedCreature();

    if (!pCreature)
    {
        SendSysMessage(LANG_SELECT_CREATURE);
        SetSentErrorMessage(true);
        return false;
    }

    pCreature->setFaction(factionId);

    // faction is set in creature_template - not inside creature

    // update in memory
    if (CreatureInfo const *cinfo = pCreature->GetCreatureInfo())
    {
        const_cast<CreatureInfo*>(cinfo)->faction_A = factionId;
        const_cast<CreatureInfo*>(cinfo)->faction_H = factionId;
    }

    // and DB
    WorldDatabase.PExecuteLog("UPDATE creature_template SET faction_A = '%u', faction_H = '%u' WHERE entry = '%u'", factionId, factionId, pCreature->GetEntry());

    return true;
}
//set spawn dist of creature
bool ChatHandler::HandleNpcSpawnDistCommand(char* args)
{
    if (!*args)
        return false;

    float option = (float)atof(args);
    if (option < 0.0f)
    {
        SendSysMessage(LANG_BAD_VALUE);
        return false;
    }

    MovementGeneratorType mtype = IDLE_MOTION_TYPE;
    if (option >0.0f)
        mtype = RANDOM_MOTION_TYPE;

    Creature *pCreature = getSelectedCreature();
    uint32 u_guidlow = 0;

    if (pCreature)
        u_guidlow = pCreature->GetDBTableGUIDLow();
    else
        return false;

    pCreature->SetRespawnRadius((float)option);
    pCreature->SetDefaultMovementType(mtype);
    pCreature->GetMotionMaster()->Initialize();
    if (pCreature->isAlive())                                // dead creature will reset movement generator at respawn
    {
        pCreature->setDeathState(JUST_DIED);
        pCreature->Respawn();
    }

    WorldDatabase.PExecuteLog("UPDATE creature SET spawndist=%f, MovementType=%i WHERE guid=%u",option,mtype,u_guidlow);
    PSendSysMessage(LANG_COMMAND_SPAWNDIST,option);
    return true;
}
//spawn time handling
bool ChatHandler::HandleNpcSpawnTimeCommand(char* args)
{
    if (!*args)
        return false;

    char* stime = strtok(args, " ");

    if (!stime)
        return false;

    int i_stime = atoi(stime);

    if (i_stime < 0)
    {
        SendSysMessage(LANG_BAD_VALUE);
        SetSentErrorMessage(true);
        return false;
    }

    Creature *pCreature = getSelectedCreature();
    uint32 u_guidlow = 0;

    if (pCreature)
        u_guidlow = pCreature->GetDBTableGUIDLow();
    else
        return false;

    WorldDatabase.PExecuteLog("UPDATE creature SET spawntimesecs=%i WHERE guid=%u",i_stime,u_guidlow);
    pCreature->SetRespawnDelay((uint32)i_stime);
    PSendSysMessage(LANG_COMMAND_SPAWNTIME,i_stime);

    return true;
}
//npc follow handling
bool ChatHandler::HandleNpcFollowCommand(char* /*args*/)
{
    Player *player = m_session->GetPlayer();
    Creature *creature = getSelectedCreature();

    if (!creature)
    {
        PSendSysMessage(LANG_SELECT_CREATURE);
        SetSentErrorMessage(true);
        return false;
    }

    // Follow player - Using pet's default dist and angle
    creature->GetMotionMaster()->MoveFollow(player, PET_FOLLOW_DIST, PET_DEFAULT_FOLLOW_ANGLE);

    PSendSysMessage(LANG_CREATURE_FOLLOW_YOU_NOW, creature->GetName());
    return true;
}
//npc unfollow handling
bool ChatHandler::HandleNpcUnFollowCommand(char* /*args*/)
{
    Player *player = m_session->GetPlayer();
    Creature *creature = getSelectedCreature();

    if (!creature)
    {
        PSendSysMessage(LANG_SELECT_CREATURE);
        SetSentErrorMessage(true);
        return false;
    }

    if (creature->GetMotionMaster()->empty() ||
        creature->GetMotionMaster()->GetCurrentMovementGeneratorType ()!=FOLLOW_MOTION_TYPE)
    {
        PSendSysMessage(LANG_CREATURE_NOT_FOLLOW_YOU);
        SetSentErrorMessage(true);
        return false;
    }

    FollowMovementGenerator<Creature> const* mgen
        = static_cast<FollowMovementGenerator<Creature> const*>((creature->GetMotionMaster()->top()));

    if (mgen->GetTarget() != player)
    {
        PSendSysMessage(LANG_CREATURE_NOT_FOLLOW_YOU);
        SetSentErrorMessage(true);
        return false;
    }

    // reset movement
    creature->GetMotionMaster()->MovementExpired(true);

    PSendSysMessage(LANG_CREATURE_NOT_FOLLOW_YOU_NOW, creature->GetName());
    return true;
}
//npc tame handling
bool ChatHandler::HandleNpcTameCommand(char* /*args*/)
{
    Creature *creatureTarget = getSelectedCreature ();
    if (!creatureTarget || creatureTarget->isPet ())
    {
        PSendSysMessage (LANG_SELECT_CREATURE);
        SetSentErrorMessage (true);
        return false;
    }

    Player *player = m_session->GetPlayer ();

    if (player->GetPetGUID())
    {
        SendSysMessage(LANG_YOU_ALREADY_HAVE_PET);
        SetSentErrorMessage(true);
        return false;
    }

    CreatureInfo const* cInfo = creatureTarget->GetCreatureInfo();

    if (!cInfo->isTameable(player->CanTameExoticPets()))
    {
        PSendSysMessage(LANG_CREATURE_NON_TAMEABLE,cInfo->Entry);
        SetSentErrorMessage(true);
        return false;
    }

    // Everything looks OK, create new pet
    Pet* pet = player->CreateTamedPetFrom (creatureTarget);
    if (!pet)
    {
        PSendSysMessage (LANG_CREATURE_NON_TAMEABLE,cInfo->Entry);
        SetSentErrorMessage (true);
        return false;
    }

    // place pet before player
    float x,y,z;
    player->GetClosePoint(x, y, z, creatureTarget->GetObjectBoundingRadius(), CONTACT_DISTANCE);
    pet->Relocate (x,y,z,M_PI_F-player->GetOrientation ());

    // set pet to defensive mode by default (some classes can't control controlled pets in fact).
    pet->GetCharmInfo()->SetReactState(REACT_DEFENSIVE);

    // calculate proper level
    uint32 level = (creatureTarget->getLevel() < (player->getLevel() - 5)) ? (player->getLevel() - 5) : creatureTarget->getLevel();

    // prepare visual effect for levelup
    pet->SetUInt32Value(UNIT_FIELD_LEVEL, level - 1);

    // add to world
    pet->GetMap()->Add((Creature*)pet);

    // visual effect for levelup
    pet->SetUInt32Value(UNIT_FIELD_LEVEL, level);

    // caster have pet now
    player->SetPet(pet);

    pet->SavePetToDB(PET_SAVE_AS_CURRENT);
    player->PetSpellInitialize();

    return true;
}
//npc phasemask handling
//change phasemask of creature or pet
bool ChatHandler::HandleNpcSetPhaseCommand(char* args)
{
    if (!*args)
        return false;

    uint32 phasemask = (uint32) atoi(args);
    if (phasemask == 0)
    {
        SendSysMessage(LANG_BAD_VALUE);
        SetSentErrorMessage(true);
        return false;
    }

    Creature* pCreature = getSelectedCreature();
    if (!pCreature)
    {
        SendSysMessage(LANG_SELECT_CREATURE);
        SetSentErrorMessage(true);
        return false;
    }

    pCreature->SetPhaseMask(phasemask,true);

    if (!pCreature->isPet())
        pCreature->SaveToDB();

    return true;
}
//npc deathstate handling
bool ChatHandler::HandleNpcSetDeathStateCommand(char* args)
{
    if (!*args)
        return false;

    Creature* pCreature = getSelectedCreature();
    if (!pCreature || pCreature->isPet())
    {
        SendSysMessage(LANG_SELECT_CREATURE);
        SetSentErrorMessage(true);
        return false;
    }

    if (strncmp(args, "on", 3) == 0)
        pCreature->SetDeadByDefault(true);
    else if (strncmp(args, "off", 4) == 0)
        pCreature->SetDeadByDefault(false);
    else
    {
        SendSysMessage(LANG_USE_BOL);
        SetSentErrorMessage(true);
        return false;
    }

    pCreature->SaveToDB();
    pCreature->Respawn();

    return true;
}

//TODO: NpcCommands that need to be fixed :

bool ChatHandler::HandleNpcNameCommand(char* /*args*/)
{
    /* Temp. disabled
    if (!*args)
        return false;

    if (strlen((char*)args)>75)
    {
        PSendSysMessage(LANG_TOO_LONG_NAME, strlen((char*)args)-75);
        return true;
    }

    for (uint8 i = 0; i < strlen(args); ++i)
    {
        if (!isalpha(args[i]) && args[i]!=' ')
        {
            SendSysMessage(LANG_CHARS_ONLY);
            return false;
        }
    }

    uint64 guid;
    guid = m_session->GetPlayer()->GetSelection();
    if (guid == 0)
    {
        SendSysMessage(LANG_NO_SELECTION);
        return true;
    }

    Creature* pCreature = ObjectAccessor::GetCreature(*m_session->GetPlayer(), guid);

    if (!pCreature)
    {
        SendSysMessage(LANG_SELECT_CREATURE);
        return true;
    }

    pCreature->SetName(args);
    uint32 idname = sObjectMgr.AddCreatureTemplate(pCreature->GetName());
    pCreature->SetUInt32Value(OBJECT_FIELD_ENTRY, idname);

    pCreature->SaveToDB();
    */

    return true;
}

bool ChatHandler::HandleNpcSubNameCommand(char* /*args*/)
{
    /* Temp. disabled

    if (!*args)
        args = "";

    if (strlen((char*)args)>75)
    {

        PSendSysMessage(LANG_TOO_LONG_SUBNAME, strlen((char*)args)-75);
        return true;
    }

    for (uint8 i = 0; i < strlen(args); i++)
    {
        if (!isalpha(args[i]) && args[i]!=' ')
        {
            SendSysMessage(LANG_CHARS_ONLY);
            return false;
        }
    }
    uint64 guid;
    guid = m_session->GetPlayer()->GetSelection();
    if (guid == 0)
    {
        SendSysMessage(LANG_NO_SELECTION);
        return true;
    }

    Creature* pCreature = ObjectAccessor::GetCreature(*m_session->GetPlayer(), guid);

    if (!pCreature)
    {
        SendSysMessage(LANG_SELECT_CREATURE);
        return true;
    }

    uint32 idname = sObjectMgr.AddCreatureSubName(pCreature->GetName(),args,pCreature->GetUInt32Value(UNIT_FIELD_DISPLAYID));
    pCreature->SetUInt32Value(OBJECT_FIELD_ENTRY, idname);

    pCreature->SaveToDB();
    */
    return true;
}

//move item to other slot
bool ChatHandler::HandleItemMoveCommand(char* args)
{
    if (!*args)
        return false;
    uint8 srcslot, dstslot;

    char* pParam1 = strtok(args, " ");
    if (!pParam1)
        return false;

    char* pParam2 = strtok(NULL, " ");
    if (!pParam2)
        return false;

    srcslot = (uint8)atoi(pParam1);
    dstslot = (uint8)atoi(pParam2);

    if (srcslot == dstslot)
        return true;

    if (!m_session->GetPlayer()->IsValidPos(INVENTORY_SLOT_BAG_0, srcslot, true))
        return false;

    // can be autostore pos
    if (!m_session->GetPlayer()->IsValidPos(INVENTORY_SLOT_BAG_0, dstslot, false))
        return false;

    uint16 src = ((INVENTORY_SLOT_BAG_0 << 8) | srcslot);
    uint16 dst = ((INVENTORY_SLOT_BAG_0 << 8) | dstslot);

    m_session->GetPlayer()->SwapItem(src, dst);

    return true;
}

//demorph player or unit
bool ChatHandler::HandleDeMorphCommand(char* /*args*/)
{
    Unit *target = getSelectedUnit();
    if (!target)
        target = m_session->GetPlayer();


    // check online security
    else if (target->GetTypeId() == TYPEID_PLAYER && HasLowerSecurity((Player*)target, 0))
        return false;

    target->DeMorph();

    return true;
}

//morph creature or player
bool ChatHandler::HandleModifyMorphCommand(char* args)
{
    if (!*args)
        return false;

    uint16 display_id = (uint16)atoi(args);

    Unit *target = getSelectedUnit();
    if (!target)
        target = m_session->GetPlayer();

    // check online security
    else if (target->GetTypeId() == TYPEID_PLAYER && HasLowerSecurity((Player*)target, 0))
        return false;

    target->SetDisplayId(display_id);

    return true;
}

//kick player
bool ChatHandler::HandleKickPlayerCommand(char *args)
{
    Player* target;
    if (!extractPlayerTarget(args, &target))
        return false;

    if (m_session && target == m_session->GetPlayer())
    {
        SendSysMessage(LANG_COMMAND_KICKSELF);
        SetSentErrorMessage(true);
        return false;
    }

    // check online security
    if (HasLowerSecurity(target, 0))
        return false;

    // send before target pointer invalidate
    PSendSysMessage(LANG_COMMAND_KICKMESSAGE, GetNameLink(target).c_str());
    target->GetSession()->KickPlayer();
    return true;
}

//set temporary phase mask for player
bool ChatHandler::HandleModifyPhaseCommand(char* args)
{
    if (!*args)
        return false;

    uint32 phasemask = (uint32)atoi(args);

    Unit *target = getSelectedUnit();
    if (!target)
        target = m_session->GetPlayer();

    // check online security
    else if (target->GetTypeId() == TYPEID_PLAYER && HasLowerSecurity((Player*)target, 0))
        return false;

    target->SetPhaseMask(phasemask,true);

    return true;
}

//show info of player
bool ChatHandler::HandlePInfoCommand(char* args)
{
    Player* target;
    uint64 target_guid;
    std::string target_name;
    if (!extractPlayerTarget(args, &target, &target_guid,& target_name))
        return false;

    uint32 accId = 0;
    uint32 money = 0;
    uint32 total_player_time = 0;
    uint32 level = 0;
    uint32 latency = 0;

    // get additional information from Player object
    if (target)
    {
        // check online security
        if (HasLowerSecurity(target, 0))
            return false;

        accId = target->GetSession()->GetAccountId();
        money = target->GetMoney();
        total_player_time = target->GetTotalPlayedTime();
        level = target->getLevel();
        latency = target->GetSession()->GetLatency();
    }
    // get additional information from DB
    else
    {
        // check offline security
        if (HasLowerSecurity(NULL, target_guid))
            return false;

        //                                                     0          1      2      3
        QueryResult *result = CharacterDatabase.PQuery("SELECT totaltime, level, money, account FROM characters WHERE guid = '%u'", GUID_LOPART(target_guid));
        if (!result)
            return false;

        Field *fields = result->Fetch();
        total_player_time = fields[0].GetUInt32();
        level = fields[1].GetUInt32();
        money = fields[2].GetUInt32();
        accId = fields[3].GetUInt32();
        delete result;
    }

    std::string username = GetMangosString(LANG_ERROR);
    std::string last_ip = GetMangosString(LANG_ERROR);
    AccountTypes security = SEC_PLAYER;
    std::string last_login = GetMangosString(LANG_ERROR);

    QueryResult* result = LoginDatabase.PQuery("SELECT username,gmlevel,last_ip,last_login FROM account WHERE id = '%u'",accId);
    if (result)
    {
        Field* fields = result->Fetch();
        username = fields[0].GetCppString();
        security = (AccountTypes)fields[1].GetUInt32();

        if (GetAccessLevel() >= security)
        {
            last_ip = fields[2].GetCppString();
            last_login = fields[3].GetCppString();
        }
        else
        {
            last_ip = "-";
            last_login = "-";
        }

        delete result;
    }

    std::string nameLink = playerLink(target_name);

    PSendSysMessage(LANG_PINFO_ACCOUNT, (target?"":GetMangosString(LANG_OFFLINE)), nameLink.c_str(), GUID_LOPART(target_guid), username.c_str(), accId, security, last_ip.c_str(), last_login.c_str(), latency);

    std::string timeStr = secsToTimeString(total_player_time,true,true);
    uint32 gold = money /GOLD;
    uint32 silv = (money % GOLD) / SILVER;
    uint32 copp = (money % GOLD) % SILVER;
    PSendSysMessage(LANG_PINFO_LEVEL,  timeStr.c_str(), level, gold,silv,copp);

    return true;
}

//show tickets
void ChatHandler::ShowTicket(uint64 guid, char const* text, char const* time)
{
    std::string name;
    if (!sObjectMgr.GetPlayerNameByGUID(guid, name))
        name = GetMangosString(LANG_UNKNOWN);

    std::string nameLink = playerLink(name);

    PSendSysMessage(LANG_COMMAND_TICKETVIEW, nameLink.c_str(),time,text);
}

//ticket commands
bool ChatHandler::HandleTicketCommand(char* args)
{
    char* px = strtok(args, " ");

    // ticket<end>
    if (!px)
    {
        if (!m_session)
        {
            SendSysMessage(LANG_PLAYER_NOT_FOUND);
            SetSentErrorMessage(true);
            return false;
        }

        size_t count = sTicketMgr.GetTicketCount();

        bool accept = m_session->GetPlayer()->isAcceptTickets();

        PSendSysMessage(LANG_COMMAND_TICKETCOUNT, count, accept ?  GetMangosString(LANG_ON) : GetMangosString(LANG_OFF));
        return true;
    }

    // ticket on
    if (strncmp(px, "on", 3) == 0)
    {
        if (!m_session)
        {
            SendSysMessage(LANG_PLAYER_NOT_FOUND);
            SetSentErrorMessage(true);
            return false;
        }

        m_session->GetPlayer()->SetAcceptTicket(true);
        SendSysMessage(LANG_COMMAND_TICKETON);
        return true;
    }

    // ticket off
    if (strncmp(px, "off", 4) == 0)
    {
        if (!m_session)
        {
            SendSysMessage(LANG_PLAYER_NOT_FOUND);
            SetSentErrorMessage(true);
            return false;
        }

        m_session->GetPlayer()->SetAcceptTicket(false);
        SendSysMessage(LANG_COMMAND_TICKETOFF);
        return true;
    }

    // ticket respond
    if (strncmp(px, "respond", 8) == 0)
    {
        char *name = strtok(NULL, " ");

        if (!name)
        {
            SendSysMessage(LANG_CMD_SYNTAX);
            SetSentErrorMessage(true);
            return false;
        }

        std::string plName = name;
        uint64 guid = sObjectMgr.GetPlayerGUIDByName(plName);

        if (!guid)
        {
            SendSysMessage(LANG_PLAYER_NOT_FOUND);
            SetSentErrorMessage(true);
            return false;
        }

        GMTicket* ticket = sTicketMgr.GetGMTicket(GUID_LOPART(guid));

        if (!ticket)
        {
            PSendSysMessage(LANG_COMMAND_TICKETNOTEXIST, GUID_LOPART(guid));
            SetSentErrorMessage(true);
            return false;
        }

        char* response = strtok(NULL, "");

        if (!response)
        {
            SendSysMessage(LANG_CMD_SYNTAX);
            SetSentErrorMessage(true);
            return false;
        }

        ticket->SetResponseText(response);

        if (Player* pl = sObjectMgr.GetPlayer(guid))
            pl->GetSession()->SendGMResponse(ticket);

        return true;
    }

    // ticket #num
    int num = atoi(px);
    if (num > 0)
    {
        QueryResult *result = CharacterDatabase.PQuery("SELECT guid,ticket_text,ticket_lastchange FROM character_ticket ORDER BY ticket_id ASC "_OFFSET_, num-1);

        if (!result)
        {
            PSendSysMessage(LANG_COMMAND_TICKETNOTEXIST, num);
            SetSentErrorMessage(true);
            return false;
        }

        Field* fields = result->Fetch();

        uint32 guid = fields[0].GetUInt32();
        char const* text = fields[1].GetString();
        char const* time = fields[2].GetString();

        ShowTicket(MAKE_NEW_GUID(guid, 0, HIGHGUID_PLAYER),text,time);
        delete result;
        return true;
    }

    uint64 target_guid;
    if (!extractPlayerTarget(px, NULL, &target_guid))
        return false;

    // ticket $char_name
    GMTicket* ticket = sTicketMgr.GetGMTicket(GUID_LOPART(target_guid));
    if (!ticket)
        return false;

    std::string time = TimeToTimestampStr(ticket->GetLastUpdate());

    ShowTicket(target_guid, ticket->GetText(), time.c_str());

    return true;
}

//dell all tickets
bool ChatHandler::HandleDelTicketCommand(char *args)
{
    char* px = strtok(args, " ");
    if (!px)
        return false;

    // delticket all
    if (strncmp(px, "all", 4) == 0)
    {
        sTicketMgr.DeleteAll();
        SendSysMessage(LANG_COMMAND_ALLTICKETDELETED);
        return true;
    }

    int num = (uint32)atoi(px);

    // delticket #num
    if (num > 0)
    {
        QueryResult* result = CharacterDatabase.PQuery("SELECT guid FROM character_ticket ORDER BY ticket_id ASC "_OFFSET_,num-1);
        if (!result)
        {
            PSendSysMessage(LANG_COMMAND_TICKETNOTEXIST, num);
            SetSentErrorMessage(true);
            return false;
        }
        Field* fields = result->Fetch();
        uint32 guid = fields[0].GetUInt32();
        delete result;

        sTicketMgr.Delete(guid);

        //notify player
        if (Player* pl = sObjectMgr.GetPlayer(ObjectGuid(HIGHGUID_PLAYER, guid)))
        {
            pl->GetSession()->SendGMTicketGetTicket(0x0A, 0);
            PSendSysMessage(LANG_COMMAND_TICKETPLAYERDEL, GetNameLink(pl).c_str());
        }
        else
            PSendSysMessage(LANG_COMMAND_TICKETDEL);

        return true;
    }

    Player* target;
    uint64 target_guid;
    std::string target_name;
    if (!extractPlayerTarget(px, &target, &target_guid, &target_name))
        return false;

    // delticket $char_name
    sTicketMgr.Delete(GUID_LOPART(target_guid));

    // notify players about ticket deleting
    if (target)
        target->GetSession()->SendGMTicketGetTicket(0x0A, 0);

    std::string nameLink = playerLink(target_name);

    PSendSysMessage(LANG_COMMAND_TICKETPLAYERDEL,nameLink.c_str());
    return true;
}

/**
 * Add a waypoint to a creature.
 *
 * The user can either select an npc or provide its GUID.
 *
 * The user can even select a visual waypoint - then the new waypoint
 * is placed *after* the selected one - this makes insertion of new
 * waypoints possible.
 *
 * eg:
 * .wp add 12345
 * -> adds a waypoint to the npc with the GUID 12345
 *
 * .wp add
 * -> adds a waypoint to the currently selected creature
 *
 *
 * @param args if the user did not provide a GUID, it is NULL
 *
 * @return true - command did succeed, false - something went wrong
 */
bool ChatHandler::HandleWpAddCommand(char* args)
{
    DEBUG_LOG("DEBUG: HandleWpAddCommand");

    // optional
    char* guid_str = NULL;

    if (*args)
    {
        guid_str = strtok(args, " ");
    }

    uint32 lowguid = 0;
    uint32 point = 0;
    Creature* target = getSelectedCreature();
    // Did player provide a GUID?
    if (!guid_str)
    {
        DEBUG_LOG("DEBUG: HandleWpAddCommand - No GUID provided");

        // No GUID provided
        // -> Player must have selected a creature

        if (!target || target->isPet())
        {
            SendSysMessage(LANG_SELECT_CREATURE);
            SetSentErrorMessage(true);
            return false;
        }
        if (target->GetEntry() == VISUAL_WAYPOINT)
        {
            DEBUG_LOG("DEBUG: HandleWpAddCommand - target->GetEntry() == VISUAL_WAYPOINT (1) ");

            QueryResult *result =
                WorldDatabase.PQuery("SELECT id, point FROM creature_movement WHERE wpguid = %u",
                target->GetGUIDLow());
            if (!result)
            {
                PSendSysMessage(LANG_WAYPOINT_NOTFOUNDSEARCH, target->GetGUIDLow());
                // User selected a visual spawnpoint -> get the NPC
                // Select NPC GUID
                // Since we compare float values, we have to deal with
                // some difficulties.
                // Here we search for all waypoints that only differ in one from 1 thousand
                // (0.001) - There is no other way to compare C++ floats with mySQL floats
                // See also: http://dev.mysql.com/doc/refman/5.0/en/problems-with-float.html
                const char* maxDIFF = "0.01";
                result = WorldDatabase.PQuery("SELECT id, point FROM creature_movement WHERE (abs(position_x - %f) <= %s ) and (abs(position_y - %f) <= %s ) and (abs(position_z - %f) <= %s )",
                    target->GetPositionX(), maxDIFF, target->GetPositionY(), maxDIFF, target->GetPositionZ(), maxDIFF);
                if (!result)
                {
                    PSendSysMessage(LANG_WAYPOINT_NOTFOUNDDBPROBLEM, target->GetGUIDLow());
                    SetSentErrorMessage(true);
                    return false;
                }
            }
            do
            {
                Field *fields = result->Fetch();
                lowguid = fields[0].GetUInt32();
                point   = fields[1].GetUInt32();
            } while (result->NextRow());
            delete result;

            CreatureData const* data = sObjectMgr.GetCreatureData(lowguid);
            if (!data)
            {
                PSendSysMessage(LANG_WAYPOINT_CREATNOTFOUND, lowguid);
                SetSentErrorMessage(true);
                return false;
            }

            target = m_session->GetPlayer()->GetMap()->GetCreature(MAKE_NEW_GUID(lowguid,data->id,HIGHGUID_UNIT));
            if (!target)
            {
                PSendSysMessage(LANG_WAYPOINT_NOTFOUNDDBPROBLEM, lowguid);
                SetSentErrorMessage(true);
                return false;
            }
        }
        else
        {
            lowguid = target->GetDBTableGUIDLow();
        }
    }
    else
    {
        DEBUG_LOG("DEBUG: HandleWpAddCommand - GUID provided");

        // GUID provided
        // Warn if player also selected a creature
        // -> Creature selection is ignored <-
        if (target)
        {
            SendSysMessage(LANG_WAYPOINT_CREATSELECTED);
        }
        lowguid = atoi((char*)guid_str);

        CreatureData const* data = sObjectMgr.GetCreatureData(lowguid);
        if (!data)
        {
            PSendSysMessage(LANG_WAYPOINT_CREATNOTFOUND, lowguid);
            SetSentErrorMessage(true);
            return false;
        }

        target = m_session->GetPlayer()->GetMap()->GetCreature(MAKE_NEW_GUID(lowguid,data->id,HIGHGUID_UNIT));
        if (!target || target->isPet())
        {
            PSendSysMessage(LANG_WAYPOINT_CREATNOTFOUND, lowguid);
            SetSentErrorMessage(true);
            return false;
        }
    }
    // lowguid -> GUID of the NPC
    // point   -> number of the waypoint (if not 0)
    DEBUG_LOG("DEBUG: HandleWpAddCommand - danach");

    DEBUG_LOG("DEBUG: HandleWpAddCommand - point == 0");

    Player* player = m_session->GetPlayer();
    sWaypointMgr.AddLastNode(lowguid, player->GetPositionX(), player->GetPositionY(), player->GetPositionZ(), player->GetOrientation(), 0, 0);

    // update movement type
    if (target)
    {
        target->SetDefaultMovementType(WAYPOINT_MOTION_TYPE);
        target->GetMotionMaster()->Initialize();
        if (target->isAlive())                               // dead creature will reset movement generator at respawn
        {
            target->setDeathState(JUST_DIED);
            target->Respawn();
        }
        target->SaveToDB();
    }
    else
        WorldDatabase.PExecuteLog("UPDATE creature SET MovementType = '%u' WHERE guid = '%u'", WAYPOINT_MOTION_TYPE,lowguid);

    PSendSysMessage(LANG_WAYPOINT_ADDED, point, lowguid);

    return true;
}                                                           // HandleWpAddCommand

/**
 * .wp modify emote | spell | text | del | move | add
 *
 * add -> add a WP after the selected visual waypoint
 *        User must select a visual waypoint and then issue ".wp modify add"
 *
 * emote <emoteID>
 *   User has selected a visual waypoint before.
 *   <emoteID> is added to this waypoint. Everytime the
 *   NPC comes to this waypoint, the emote is called.
 *
 * emote <GUID> <WPNUM> <emoteID>
 *   User has not selected visual waypoint before.
 *   For the waypoint <WPNUM> for the NPC with <GUID>
 *   an emote <emoteID> is added.
 *   Everytime the NPC comes to this waypoint, the emote is called.
 *
 *
 * info <GUID> <WPNUM> -> User did not select a visual waypoint and
 */
bool ChatHandler::HandleWpModifyCommand(char* args)
{
    DEBUG_LOG("DEBUG: HandleWpModifyCommand");

    if (!*args)
        return false;

    // first arg: add del text emote spell waittime move
    char* show_str = strtok(args, " ");
    if (!show_str)
    {
        return false;
    }

    std::string show = show_str;
    // Check
    // Remember: "show" must also be the name of a column!
    if ((show != "emote") && (show != "spell") && (show != "textid1") && (show != "textid2")
        && (show != "textid3") && (show != "textid4") && (show != "textid5")
        && (show != "waittime") && (show != "del") && (show != "move") && (show != "add")
        && (show != "model1") && (show != "model2") && (show != "orientation"))
    {
        return false;
    }

    // Next arg is: <GUID> <WPNUM> <ARGUMENT>

    // Did user provide a GUID
    // or did the user select a creature?
    // -> variable lowguid is filled with the GUID of the NPC
    uint32 lowguid = 0;
    uint32 point = 0;
    uint32 wpGuid = 0;
    Creature* target = getSelectedCreature();

    if (target)
    {
        DEBUG_LOG("DEBUG: HandleWpModifyCommand - User did select an NPC");

        // Did the user select a visual spawnpoint?
        if (target->GetEntry() != VISUAL_WAYPOINT)
        {
            PSendSysMessage(LANG_WAYPOINT_VP_SELECT);
            SetSentErrorMessage(true);
            return false;
        }

        wpGuid = target->GetGUIDLow();

        // The visual waypoint
        QueryResult *result =
            WorldDatabase.PQuery("SELECT id, point FROM creature_movement WHERE wpguid = %u LIMIT 1",
            target->GetGUIDLow());
        if (!result)
        {
            PSendSysMessage(LANG_WAYPOINT_NOTFOUNDDBPROBLEM, wpGuid);
            SetSentErrorMessage(true);
            return false;
        }
        DEBUG_LOG("DEBUG: HandleWpModifyCommand - After getting wpGuid");

        Field *fields = result->Fetch();
        lowguid = fields[0].GetUInt32();
        point   = fields[1].GetUInt32();

        // Cleanup memory
        DEBUG_LOG("DEBUG: HandleWpModifyCommand - Cleanup memory");
        delete result;
    }
    else
    {
        // User did provide <GUID> <WPNUM>

        char* guid_str = strtok((char*)NULL, " ");
        if (!guid_str)
        {
            SendSysMessage(LANG_WAYPOINT_NOGUID);
            return false;
        }
        lowguid = atoi((char*)guid_str);

        CreatureData const* data = sObjectMgr.GetCreatureData(lowguid);
        if (!data)
        {
            PSendSysMessage(LANG_WAYPOINT_CREATNOTFOUND, lowguid);
            SetSentErrorMessage(true);
            return false;
        }

        PSendSysMessage("DEBUG: GUID provided: %d", lowguid);

        char* point_str = strtok((char*)NULL, " ");
        if (!point_str)
        {
            SendSysMessage(LANG_WAYPOINT_NOWAYPOINTGIVEN);
            return false;
        }
        point    = atoi((char*)point_str);

        PSendSysMessage("DEBUG: wpNumber provided: %d", point);

        // Now we need the GUID of the visual waypoint
        // -> "del", "move", "add" command

        QueryResult *result = WorldDatabase.PQuery("SELECT wpguid FROM creature_movement WHERE id = '%u' AND point = '%u' LIMIT 1", lowguid, point);
        if (!result)
        {
            PSendSysMessage(LANG_WAYPOINT_NOTFOUNDSEARCH, lowguid, point);
            SetSentErrorMessage(true);
            return false;
        }

        Field *fields = result->Fetch();
        wpGuid  = fields[0].GetUInt32();

        // Free memory
        delete result;
    }

    char* arg_str = NULL;
    // Check for argument
    if ((show.find("text") == std::string::npos) && (show != "del") && (show != "move") && (show != "add"))
    {
        // Text is enclosed in "<>", all other arguments not
        if (show.find("text") != std::string::npos)
            arg_str = strtok((char*)NULL, "<>");
        else
            arg_str = strtok((char*)NULL, " ");

        if (!arg_str)
        {
            PSendSysMessage(LANG_WAYPOINT_ARGUMENTREQ, show_str);
            return false;
        }
    }

    DEBUG_LOG("DEBUG: HandleWpModifyCommand - Parameters parsed - now execute the command");

    // wpGuid  -> GUID of the waypoint creature
    // lowguid -> GUID of the NPC
    // point   -> waypoint number

    // Special functions:
    // add - move - del -> no args commands
    // Add a waypoint after the selected visual
    if (show == "add" && target)
    {
        PSendSysMessage("DEBUG: wp modify add, GUID: %u", lowguid);

        // Get the creature for which we read the waypoint
        CreatureData const* data = sObjectMgr.GetCreatureData(lowguid);
        if (!data)
        {
            PSendSysMessage(LANG_WAYPOINT_CREATNOTFOUND, lowguid);
            SetSentErrorMessage(true);
            return false;
        }

        Creature* npcCreature = m_session->GetPlayer()->GetMap()->GetCreature(MAKE_NEW_GUID(lowguid, data->id, HIGHGUID_UNIT));

        if (!npcCreature)
        {
            PSendSysMessage(LANG_WAYPOINT_NPCNOTFOUND);
            SetSentErrorMessage(true);
            return false;
        }

        DEBUG_LOG("DEBUG: HandleWpModifyCommand - add -- npcCreature");

        // What to do:
        // Add the visual spawnpoint (DB only)
        // Adjust the waypoints
        // Respawn the owner of the waypoints
        DEBUG_LOG("DEBUG: HandleWpModifyCommand - add");

        Player* chr = m_session->GetPlayer();
        Map *map = chr->GetMap();

        if (npcCreature)
        {
            npcCreature->GetMotionMaster()->Initialize();
            if (npcCreature->isAlive())                      // dead creature will reset movement generator at respawn
            {
                npcCreature->setDeathState(JUST_DIED);
                npcCreature->Respawn();
            }
        }

        // create the waypoint creature
        wpGuid = 0;
        Creature* wpCreature = new Creature;
        if (!wpCreature->Create(sObjectMgr.GenerateLowGuid(HIGHGUID_UNIT), map, chr->GetPhaseMaskForSpawn(), VISUAL_WAYPOINT,0))
        {
            PSendSysMessage(LANG_WAYPOINT_VP_NOTCREATED, VISUAL_WAYPOINT);
            delete wpCreature;
        }
        else
        {
            wpCreature->Relocate(chr->GetPositionX(), chr->GetPositionY(), chr->GetPositionZ(), chr->GetOrientation());

            if (!wpCreature->IsPositionValid())
            {
                sLog.outError("Creature (guidlow %d, entry %d) not created. Suggested coordinates isn't valid (X: %f Y: %f)",wpCreature->GetGUIDLow(),wpCreature->GetEntry(),wpCreature->GetPositionX(),wpCreature->GetPositionY());
                delete wpCreature;
            }
            else
            {
                wpCreature->SaveToDB(map->GetId(), (1 << map->GetSpawnMode()), chr->GetPhaseMaskForSpawn());
                // To call _LoadGoods(); _LoadQuests(); CreateTrainerSpells();
                wpCreature->LoadFromDB(wpCreature->GetDBTableGUIDLow(), map);
                map->Add(wpCreature);
                wpGuid = wpCreature->GetGUIDLow();
            }
        }

        sWaypointMgr.AddAfterNode(lowguid, point, chr->GetPositionX(), chr->GetPositionY(), chr->GetPositionZ(), 0, 0, wpGuid);

        if (!wpGuid)
            return false;

        PSendSysMessage(LANG_WAYPOINT_ADDED_NO, point+1);
        return true;
    }                                                       // add

    if (show == "del" && target)
    {
        PSendSysMessage("DEBUG: wp modify del, GUID: %u", lowguid);

        // Get the creature for which we read the waypoint
        CreatureData const* data = sObjectMgr.GetCreatureData(lowguid);
        if (!data)
        {
            PSendSysMessage(LANG_WAYPOINT_CREATNOTFOUND, lowguid);
            SetSentErrorMessage(true);
            return false;
        }

        Creature* npcCreature = m_session->GetPlayer()->GetMap()->GetCreature(MAKE_NEW_GUID(lowguid, data->id, HIGHGUID_UNIT));

        // wpCreature
        Creature* wpCreature = NULL;
        if (wpGuid != 0)
        {
            wpCreature = m_session->GetPlayer()->GetMap()->GetCreature(MAKE_NEW_GUID(wpGuid, VISUAL_WAYPOINT, HIGHGUID_UNIT));
            wpCreature->DeleteFromDB();
            wpCreature->AddObjectToRemoveList();
        }

        // What to do:
        // Remove the visual spawnpoint
        // Adjust the waypoints
        // Respawn the owner of the waypoints

        sWaypointMgr.DeleteNode(lowguid, point);

        if (npcCreature)
        {
            // Any waypoints left?
            QueryResult *result2 = WorldDatabase.PQuery("SELECT point FROM creature_movement WHERE id = '%u'",lowguid);
            if (!result2)
            {
                npcCreature->SetDefaultMovementType(RANDOM_MOTION_TYPE);
            }
            else
            {
                npcCreature->SetDefaultMovementType(WAYPOINT_MOTION_TYPE);
                delete result2;
            }
            npcCreature->GetMotionMaster()->Initialize();
            if (npcCreature->isAlive())                      // dead creature will reset movement generator at respawn
            {
                npcCreature->setDeathState(JUST_DIED);
                npcCreature->Respawn();
            }
            npcCreature->SaveToDB();
        }

        PSendSysMessage(LANG_WAYPOINT_REMOVED);
        return true;
    }                                                       // del

    if (show == "move" && target)
    {
        PSendSysMessage("DEBUG: wp move, GUID: %u", lowguid);

        Player *chr = m_session->GetPlayer();
        Map *map = chr->GetMap();
        {
            // Get the creature for which we read the waypoint
            CreatureData const* data = sObjectMgr.GetCreatureData(lowguid);
            if (!data)
            {
                PSendSysMessage(LANG_WAYPOINT_CREATNOTFOUND, lowguid);
                SetSentErrorMessage(true);
                return false;
            }

            Creature* npcCreature = m_session->GetPlayer()->GetMap()->GetCreature(MAKE_NEW_GUID(lowguid, data->id, HIGHGUID_UNIT));

            // wpCreature
            Creature* wpCreature = NULL;
            // What to do:
            // Move the visual spawnpoint
            // Respawn the owner of the waypoints
            if (wpGuid != 0)
            {
                wpCreature = m_session->GetPlayer()->GetMap()->GetCreature(MAKE_NEW_GUID(wpGuid, VISUAL_WAYPOINT, HIGHGUID_UNIT));
                wpCreature->DeleteFromDB();
                wpCreature->AddObjectToRemoveList();
                // re-create
                Creature* wpCreature2 = new Creature;
                if (!wpCreature2->Create(sObjectMgr.GenerateLowGuid(HIGHGUID_UNIT), map, chr->GetPhaseMaskForSpawn(), VISUAL_WAYPOINT, 0))
                {
                    PSendSysMessage(LANG_WAYPOINT_VP_NOTCREATED, VISUAL_WAYPOINT);
                    delete wpCreature2;
                    return false;
                }

                wpCreature2->Relocate(chr->GetPositionX(), chr->GetPositionY(), chr->GetPositionZ(), chr->GetOrientation());

                if (!wpCreature2->IsPositionValid())
                {
                    sLog.outError("Creature (guidlow %d, entry %d) not created. Suggested coordinates isn't valid (X: %f Y: %f)",wpCreature2->GetGUIDLow(),wpCreature2->GetEntry(),wpCreature2->GetPositionX(),wpCreature2->GetPositionY());
                    delete wpCreature2;
                    return false;
                }

                wpCreature2->SaveToDB(map->GetId(), (1 << map->GetSpawnMode()), chr->GetPhaseMaskForSpawn());
                // To call _LoadGoods(); _LoadQuests(); CreateTrainerSpells();
                wpCreature2->LoadFromDB(wpCreature2->GetDBTableGUIDLow(), map);
                map->Add(wpCreature2);
                //npcCreature->GetMap()->Add(wpCreature2);
            }

            sWaypointMgr.SetNodePosition(lowguid, point, chr->GetPositionX(), chr->GetPositionY(), chr->GetPositionZ());

            if (npcCreature)
            {
                npcCreature->GetMotionMaster()->Initialize();
                if (npcCreature->isAlive())                  // dead creature will reset movement generator at respawn
                {
                    npcCreature->setDeathState(JUST_DIED);
                    npcCreature->Respawn();
                }
            }
            PSendSysMessage(LANG_WAYPOINT_CHANGED);
        }
        return true;
    }                                                       // move

    // Create creature - npc that has the waypoint
    CreatureData const* data = sObjectMgr.GetCreatureData(lowguid);
    if (!data)
    {
        PSendSysMessage(LANG_WAYPOINT_CREATNOTFOUND, lowguid);
        SetSentErrorMessage(true);
        return false;
    }

    // set in game textids not supported
    if (show == "textid1" || show == "textid2" || show == "textid3" ||
        show == "textid4" || show == "textid5")
    {
        return false;
    }

    sWaypointMgr.SetNodeText(lowguid, point, show_str, arg_str);

    Creature* npcCreature = m_session->GetPlayer()->GetMap()->GetCreature(MAKE_NEW_GUID(lowguid, data->id, HIGHGUID_UNIT));
    if (npcCreature)
    {
        npcCreature->SetDefaultMovementType(WAYPOINT_MOTION_TYPE);
        npcCreature->GetMotionMaster()->Initialize();
        if (npcCreature->isAlive())                          // dead creature will reset movement generator at respawn
        {
            npcCreature->setDeathState(JUST_DIED);
            npcCreature->Respawn();
        }
    }
    PSendSysMessage(LANG_WAYPOINT_CHANGED_NO, show_str);

    return true;
}

/**
 * .wp show info | on | off
 *
 * info -> User has selected a visual waypoint before
 *
 * info <GUID> <WPNUM> -> User did not select a visual waypoint and
 *                        provided the GUID of the NPC and the number of
 *                        the waypoint.
 *
 * on -> User has selected an NPC; all visual waypoints for this
 *       NPC are added to the world
 *
 * on <GUID> -> User did not select an NPC - instead the GUID of the
 *              NPC is provided. All visual waypoints for this NPC
 *              are added from the world.
 *
 * off -> User has selected an NPC; all visual waypoints for this
 *        NPC are removed from the world.
 *
 * on <GUID> -> User did not select an NPC - instead the GUID of the
 *              NPC is provided. All visual waypoints for this NPC
 *              are removed from the world.
 *
 *
 */
bool ChatHandler::HandleWpShowCommand(char* args)
{
    DEBUG_LOG("DEBUG: HandleWpShowCommand");

    if (!*args)
        return false;

    // first arg: on, off, first, last
    char* show_str = strtok(args, " ");
    if (!show_str)
    {
        return false;
    }
    // second arg: GUID (optional, if a creature is selected)
    char* guid_str = strtok((char*)NULL, " ");
    DEBUG_LOG("DEBUG: HandleWpShowCommand: show_str: %s guid_str: %s", show_str, guid_str);
    //if (!guid_str) {
    //    return false;
    //}

    // Did user provide a GUID
    // or did the user select a creature?
    // -> variable lowguid is filled with the GUID
    Creature* target = getSelectedCreature();
    // Did player provide a GUID?
    if (!guid_str)
    {
        DEBUG_LOG("DEBUG: HandleWpShowCommand: !guid_str");
        // No GUID provided
        // -> Player must have selected a creature

        if (!target)
        {
            SendSysMessage(LANG_SELECT_CREATURE);
            SetSentErrorMessage(true);
            return false;
        }
    }
    else
    {
        DEBUG_LOG("DEBUG: HandleWpShowCommand: GUID provided");
        // GUID provided
        // Warn if player also selected a creature
        // -> Creature selection is ignored <-
        if (target)
        {
            SendSysMessage(LANG_WAYPOINT_CREATSELECTED);
        }

        uint32 lowguid = atoi((char*)guid_str);

        CreatureData const* data = sObjectMgr.GetCreatureData(lowguid);
        if (!data)
        {
            PSendSysMessage(LANG_WAYPOINT_CREATNOTFOUND, lowguid);
            SetSentErrorMessage(true);
            return false;
        }

        target = m_session->GetPlayer()->GetMap()->GetCreature(MAKE_NEW_GUID(lowguid,data->id,HIGHGUID_UNIT));

        if (!target)
        {
            PSendSysMessage(LANG_WAYPOINT_CREATNOTFOUND, lowguid);
            SetSentErrorMessage(true);
            return false;
        }
    }

    uint32 lowguid = target->GetDBTableGUIDLow();

    std::string show = show_str;
    uint32 Maxpoint;

    DEBUG_LOG("DEBUG: HandleWpShowCommand: lowguid: %u show: %s", lowguid, show_str);

    // Show info for the selected waypoint
    if (show == "info")
    {
        PSendSysMessage("DEBUG: wp info, GUID: %u", lowguid);

        // Check if the user did specify a visual waypoint
        if (target->GetEntry() != VISUAL_WAYPOINT)
        {
            PSendSysMessage(LANG_WAYPOINT_VP_SELECT);
            SetSentErrorMessage(true);
            return false;
        }

        //PSendSysMessage("wp on, GUID: %u", lowguid);

        //pCreature->GetPositionX();

        QueryResult *result =
            WorldDatabase.PQuery("SELECT id, point, waittime, emote, spell, textid1, textid2, textid3, textid4, textid5, model1, model2 FROM creature_movement WHERE wpguid = %u",
            target->GetGUIDLow());
        if (!result)
        {
            // Since we compare float values, we have to deal with
            // some difficulties.
            // Here we search for all waypoints that only differ in one from 1 thousand
            // (0.001) - There is no other way to compare C++ floats with mySQL floats
            // See also: http://dev.mysql.com/doc/refman/5.0/en/problems-with-float.html
            const char* maxDIFF = "0.01";
            PSendSysMessage(LANG_WAYPOINT_NOTFOUNDSEARCH, target->GetGUID());

            result = WorldDatabase.PQuery("SELECT id, point, waittime, emote, spell, textid1, textid2, textid3, textid4, textid5, model1, model2 FROM creature_movement WHERE (abs(position_x - %f) <= %s ) and (abs(position_y - %f) <= %s ) and (abs(position_z - %f) <= %s )",
                target->GetPositionX(), maxDIFF, target->GetPositionY(), maxDIFF, target->GetPositionZ(), maxDIFF);
            if (!result)
            {
                PSendSysMessage(LANG_WAYPOINT_NOTFOUNDDBPROBLEM, lowguid);
                SetSentErrorMessage(true);
                return false;
            }
        }
        do
        {
            Field *fields = result->Fetch();
            uint32 creGUID          = fields[0].GetUInt32();
            uint32 point            = fields[1].GetUInt32();
            int waittime            = fields[2].GetUInt32();
            uint32 emote            = fields[3].GetUInt32();
            uint32 spell            = fields[4].GetUInt32();
            uint32 textid[MAX_WAYPOINT_TEXT];
            for(int i = 0;  i < MAX_WAYPOINT_TEXT; ++i)
                textid[i]           = fields[5+i].GetUInt32();
            uint32 model1           = fields[10].GetUInt32();
            uint32 model2           = fields[11].GetUInt32();

            // Get the creature for which we read the waypoint
            Creature* wpCreature = m_session->GetPlayer()->GetMap()->GetCreature(MAKE_NEW_GUID(creGUID,VISUAL_WAYPOINT,HIGHGUID_UNIT));

            PSendSysMessage(LANG_WAYPOINT_INFO_TITLE, point, (wpCreature ? wpCreature->GetName() : "<not found>"), creGUID);
            PSendSysMessage(LANG_WAYPOINT_INFO_WAITTIME, waittime);
            PSendSysMessage(LANG_WAYPOINT_INFO_MODEL, 1, model1);
            PSendSysMessage(LANG_WAYPOINT_INFO_MODEL, 2, model2);
            PSendSysMessage(LANG_WAYPOINT_INFO_EMOTE, emote);
            PSendSysMessage(LANG_WAYPOINT_INFO_SPELL, spell);
            for(int i = 0;  i < MAX_WAYPOINT_TEXT; ++i)
                PSendSysMessage(LANG_WAYPOINT_INFO_TEXT, i+1, textid[i], (textid[i] ? GetMangosString(textid[i]) : ""));

        } while (result->NextRow());
        // Cleanup memory
        delete result;
        return true;
    }

    if (show == "on")
    {
        PSendSysMessage("DEBUG: wp on, GUID: %u", lowguid);

        QueryResult *result = WorldDatabase.PQuery("SELECT point, position_x,position_y,position_z FROM creature_movement WHERE id = '%u'",lowguid);
        if (!result)
        {
            PSendSysMessage(LANG_WAYPOINT_NOTFOUND, lowguid);
            SetSentErrorMessage(true);
            return false;
        }
        // Delete all visuals for this NPC
        QueryResult *result2 = WorldDatabase.PQuery("SELECT wpguid FROM creature_movement WHERE id = '%u' and wpguid <> 0", lowguid);
        if (result2)
        {
            bool hasError = false;
            do
            {
                Field *fields = result2->Fetch();
                uint32 wpguid = fields[0].GetUInt32();
                Creature* pCreature = m_session->GetPlayer()->GetMap()->GetCreature(MAKE_NEW_GUID(wpguid,VISUAL_WAYPOINT,HIGHGUID_UNIT));

                if (!pCreature)
                {
                    PSendSysMessage(LANG_WAYPOINT_NOTREMOVED, wpguid);
                    hasError = true;
                    WorldDatabase.PExecuteLog("DELETE FROM creature WHERE guid = '%u'", wpguid);
                }
                else
                {
                    pCreature->DeleteFromDB();
                    pCreature->AddObjectToRemoveList();
                }

            } while (result2->NextRow());
            delete result2;
            if (hasError)
            {
                PSendSysMessage(LANG_WAYPOINT_TOOFAR1);
                PSendSysMessage(LANG_WAYPOINT_TOOFAR2);
                PSendSysMessage(LANG_WAYPOINT_TOOFAR3);
            }
        }

        do
        {
            Field *fields = result->Fetch();
            uint32 point    = fields[0].GetUInt32();
            float x         = fields[1].GetFloat();
            float y         = fields[2].GetFloat();
            float z         = fields[3].GetFloat();

            uint32 id = VISUAL_WAYPOINT;

            Player *chr = m_session->GetPlayer();
            Map *map = chr->GetMap();
            float o = chr->GetOrientation();

            Creature* wpCreature = new Creature;
            if (!wpCreature->Create(sObjectMgr.GenerateLowGuid(HIGHGUID_UNIT), map, chr->GetPhaseMaskForSpawn(), id, 0))
            {
                PSendSysMessage(LANG_WAYPOINT_VP_NOTCREATED, id);
                delete wpCreature;
                delete result;
                return false;
            }

            wpCreature->Relocate(x, y, z, o);

            if (!wpCreature->IsPositionValid())
            {
                sLog.outError("Creature (guidlow %d, entry %d) not created. Suggested coordinates isn't valid (X: %f Y: %f)",wpCreature->GetGUIDLow(),wpCreature->GetEntry(),wpCreature->GetPositionX(),wpCreature->GetPositionY());
                delete wpCreature;
                delete result;
                return false;
            }

            wpCreature->SetVisibility(VISIBILITY_OFF);
            DEBUG_LOG("DEBUG: UPDATE creature_movement SET wpguid = '%u", wpCreature->GetGUIDLow());
            // set "wpguid" column to the visual waypoint
            WorldDatabase.PExecuteLog("UPDATE creature_movement SET wpguid = '%u' WHERE id = '%u' and point = '%u'", wpCreature->GetGUIDLow(), lowguid, point);

            wpCreature->SaveToDB(map->GetId(), (1 << map->GetSpawnMode()), chr->GetPhaseMaskForSpawn());
            // To call _LoadGoods(); _LoadQuests(); CreateTrainerSpells();
            wpCreature->LoadFromDB(wpCreature->GetDBTableGUIDLow(),map);
            map->Add(wpCreature);
            //wpCreature->GetMap()->Add(wpCreature);
        } while (result->NextRow());

        // Cleanup memory
        delete result;
        return true;
    }

    if (show == "first")
    {
        PSendSysMessage("DEBUG: wp first, GUID: %u", lowguid);

        QueryResult *result = WorldDatabase.PQuery("SELECT position_x,position_y,position_z FROM creature_movement WHERE point='1' AND id = '%u'",lowguid);
        if (!result)
        {
            PSendSysMessage(LANG_WAYPOINT_NOTFOUND, lowguid);
            SetSentErrorMessage(true);
            return false;
        }

        Field *fields = result->Fetch();
        float x         = fields[0].GetFloat();
        float y         = fields[1].GetFloat();
        float z         = fields[2].GetFloat();
        uint32 id = VISUAL_WAYPOINT;

        Player *chr = m_session->GetPlayer();
        float o = chr->GetOrientation();
        Map *map = chr->GetMap();

        Creature* pCreature = new Creature;
        if (!pCreature->Create(sObjectMgr.GenerateLowGuid(HIGHGUID_UNIT),map, chr->GetPhaseMaskForSpawn(), id, 0))
        {
            PSendSysMessage(LANG_WAYPOINT_VP_NOTCREATED, id);
            delete pCreature;
            delete result;
            return false;
        }

        pCreature->Relocate(x, y, z, o);

        if (!pCreature->IsPositionValid())
        {
            sLog.outError("Creature (guidlow %d, entry %d) not created. Suggested coordinates isn't valid (X: %f Y: %f)",pCreature->GetGUIDLow(),pCreature->GetEntry(),pCreature->GetPositionX(),pCreature->GetPositionY());
            delete pCreature;
            delete result;
            return false;
        }

        pCreature->SaveToDB(map->GetId(), (1 << map->GetSpawnMode()), chr->GetPhaseMaskForSpawn());
        pCreature->LoadFromDB(pCreature->GetDBTableGUIDLow(), map);
        map->Add(pCreature);
        //player->PlayerTalkClass->SendPointOfInterest(x, y, 6, 6, 0, "First Waypoint");

        // Cleanup memory
        delete result;
        return true;
    }

    if (show == "last")
    {
        PSendSysMessage("DEBUG: wp last, GUID: %u", lowguid);

        QueryResult *result = WorldDatabase.PQuery("SELECT MAX(point) FROM creature_movement WHERE id = '%u'", lowguid);
        if (result)
        {
            Maxpoint = (*result)[0].GetUInt32();

            delete result;
        }
        else
            Maxpoint = 0;

        result = WorldDatabase.PQuery("SELECT position_x,position_y,position_z FROM creature_movement WHERE point ='%u' AND id = '%u'", Maxpoint, lowguid);
        if (!result)
        {
            PSendSysMessage(LANG_WAYPOINT_NOTFOUNDLAST, lowguid);
            SetSentErrorMessage(true);
            return false;
        }
        Field *fields = result->Fetch();
        float x         = fields[0].GetFloat();
        float y         = fields[1].GetFloat();
        float z         = fields[2].GetFloat();
        uint32 id = VISUAL_WAYPOINT;

        Player *chr = m_session->GetPlayer();
        float o = chr->GetOrientation();
        Map *map = chr->GetMap();

        Creature* pCreature = new Creature;
        if (!pCreature->Create(sObjectMgr.GenerateLowGuid(HIGHGUID_UNIT), map, chr->GetPhaseMaskForSpawn(), id, 0))
        {
            PSendSysMessage(LANG_WAYPOINT_NOTCREATED, id);
            delete pCreature;
            delete result;
            return false;
        }

        pCreature->Relocate(x, y, z, o);

        if (!pCreature->IsPositionValid())
        {
            sLog.outError("Creature (guidlow %d, entry %d) not created. Suggested coordinates isn't valid (X: %f Y: %f)",pCreature->GetGUIDLow(),pCreature->GetEntry(),pCreature->GetPositionX(),pCreature->GetPositionY());
            delete pCreature;
            delete result;
            return false;
        }

        pCreature->SaveToDB(map->GetId(), (1 << map->GetSpawnMode()), chr->GetPhaseMaskForSpawn());
        pCreature->LoadFromDB(pCreature->GetDBTableGUIDLow(), map);
        map->Add(pCreature);
        //player->PlayerTalkClass->SendPointOfInterest(x, y, 6, 6, 0, "Last Waypoint");
        // Cleanup memory
        delete result;
        return true;
    }

    if (show == "off")
    {
        QueryResult *result = WorldDatabase.PQuery("SELECT guid FROM creature WHERE id = '%d'", VISUAL_WAYPOINT);
        if (!result)
        {
            SendSysMessage(LANG_WAYPOINT_VP_NOTFOUND);
            SetSentErrorMessage(true);
            return false;
        }
        bool hasError = false;
        do
        {
            Field *fields = result->Fetch();
            uint32 guid = fields[0].GetUInt32();
            Creature* pCreature = m_session->GetPlayer()->GetMap()->GetCreature(MAKE_NEW_GUID(guid,VISUAL_WAYPOINT,HIGHGUID_UNIT));
            if (!pCreature)
            {
                PSendSysMessage(LANG_WAYPOINT_NOTREMOVED, guid);
                hasError = true;
                WorldDatabase.PExecuteLog("DELETE FROM creature WHERE guid = '%u'", guid);
            }
            else
            {
                pCreature->DeleteFromDB();
                pCreature->AddObjectToRemoveList();
            }
        }while(result->NextRow());
        // set "wpguid" column to "empty" - no visual waypoint spawned
        WorldDatabase.PExecuteLog("UPDATE creature_movement SET wpguid = '0' WHERE wpguid <> '0'");

        if (hasError)
        {
            PSendSysMessage(LANG_WAYPOINT_TOOFAR1);
            PSendSysMessage(LANG_WAYPOINT_TOOFAR2);
            PSendSysMessage(LANG_WAYPOINT_TOOFAR3);
        }

        SendSysMessage(LANG_WAYPOINT_VP_ALLREMOVED);
        // Cleanup memory
        delete result;

        return true;
    }

    PSendSysMessage("DEBUG: wpshow - no valid command found");

    return true;
}                                                           // HandleWpShowCommand

bool ChatHandler::HandleWpExportCommand(char *args)
{
    if (!*args)
        return false;

    // Next arg is: <GUID> <ARGUMENT>

    // Did user provide a GUID
    // or did the user select a creature?
    // -> variable lowguid is filled with the GUID of the NPC
    uint32 lowguid = 0;
    Creature* target = getSelectedCreature();
    char* arg_str = NULL;
    if (target)
    {
        if (target->GetEntry() != VISUAL_WAYPOINT)
            lowguid = target->GetGUIDLow();
        else
        {
            QueryResult *result = WorldDatabase.PQuery("SELECT id FROM creature_movement WHERE wpguid = %u LIMIT 1", target->GetGUIDLow());
            if (!result)
            {
                PSendSysMessage(LANG_WAYPOINT_NOTFOUNDDBPROBLEM, target->GetGUIDLow());
                return true;
            }
            Field *fields = result->Fetch();
            lowguid = fields[0].GetUInt32();;
            delete result;
        }

        arg_str = strtok(args, " ");
    }
    else
    {
        // user provided <GUID>
        char* guid_str = strtok(args, " ");
        if (!guid_str)
        {
            SendSysMessage(LANG_WAYPOINT_NOGUID);
            return false;
        }
        lowguid = atoi((char*)guid_str);

        arg_str = strtok((char*)NULL, " ");
    }

    if (!arg_str)
    {
        PSendSysMessage(LANG_WAYPOINT_ARGUMENTREQ, "export");
        return false;
    }

    PSendSysMessage("DEBUG: wp export, GUID: %u", lowguid);

    QueryResult *result = WorldDatabase.PQuery(
    //          0      1           2           3           4            5       6       7         8      9      10       11       12       13       14       15
        "SELECT point, position_x, position_y, position_z, orientation, model1, model2, waittime, emote, spell, textid1, textid2, textid3, textid4, textid5, id FROM creature_movement WHERE id = '%u' ORDER BY point", lowguid);

    if (!result)
    {
        PSendSysMessage(LANG_WAYPOINT_NOTHINGTOEXPORT);
        SetSentErrorMessage(true);
        return false;
    }

    std::ofstream outfile;
    outfile.open (arg_str);

    do
    {
        Field *fields = result->Fetch();

        outfile << "INSERT INTO creature_movement ";
        outfile << "(id, point, position_x, position_y, position_z, orientation, model1, model2, waittime, emote, spell, textid1, textid2, textid3, textid4, textid5) VALUES ";

        outfile << "( ";
        outfile << fields[15].GetUInt32();                  // id
        outfile << ", ";
        outfile << fields[0].GetUInt32();                   // point
        outfile << ", ";
        outfile << fields[1].GetFloat();                    // position_x
        outfile << ", ";
        outfile << fields[2].GetFloat();                    // position_y
        outfile << ", ";
        outfile << fields[3].GetUInt32();                   // position_z
        outfile << ", ";
        outfile << fields[4].GetUInt32();                   // orientation
        outfile << ", ";
        outfile << fields[5].GetUInt32();                   // model1
        outfile << ", ";
        outfile << fields[6].GetUInt32();                   // model2
        outfile << ", ";
        outfile << fields[7].GetUInt16();                   // waittime
        outfile << ", ";
        outfile << fields[8].GetUInt32();                   // emote
        outfile << ", ";
        outfile << fields[9].GetUInt32();                   // spell
        outfile << ", ";
        outfile << fields[10].GetUInt32();                  // textid1
        outfile << ", ";
        outfile << fields[11].GetUInt32();                  // textid2
        outfile << ", ";
        outfile << fields[12].GetUInt32();                  // textid3
        outfile << ", ";
        outfile << fields[13].GetUInt32();                  // textid4
        outfile << ", ";
        outfile << fields[14].GetUInt32();                  // textid5
        outfile << ");\n ";

    } while (result->NextRow());
    delete result;

    PSendSysMessage(LANG_WAYPOINT_EXPORTED);
    outfile.close();

    return true;
}

bool ChatHandler::HandleWpImportCommand(char *args)
{
    if (!*args)
        return false;

    char* arg_str = strtok(args, " ");
    if (!arg_str)
        return false;

    std::string line;
    std::ifstream infile (arg_str);
    if (infile.is_open())
    {
        while (! infile.eof())
        {
            getline (infile,line);
            //cout << line << endl;
            QueryResult *result = WorldDatabase.Query(line.c_str());
            delete result;
        }
        infile.close();
    }
    PSendSysMessage(LANG_WAYPOINT_IMPORTED);

    return true;
}

//rename characters
bool ChatHandler::HandleCharacterRenameCommand(char* args)
{
    Player* target;
    uint64 target_guid;
    std::string target_name;
    if (!extractPlayerTarget(args, &target, &target_guid, &target_name))
        return false;

    if (target)
    {
        // check online security
        if (HasLowerSecurity(target, 0))
            return false;

        PSendSysMessage(LANG_RENAME_PLAYER, GetNameLink(target).c_str());
        target->SetAtLoginFlag(AT_LOGIN_RENAME);
        CharacterDatabase.PExecute("UPDATE characters SET at_login = at_login | '1' WHERE guid = '%u'", target->GetGUIDLow());
    }
    else
    {
        // check offline security
        if (HasLowerSecurity(NULL, target_guid))
            return false;

        std::string oldNameLink = playerLink(target_name);

        PSendSysMessage(LANG_RENAME_PLAYER_GUID, oldNameLink.c_str(), GUID_LOPART(target_guid));
        CharacterDatabase.PExecute("UPDATE characters SET at_login = at_login | '1' WHERE guid = '%u'", GUID_LOPART(target_guid));
    }

    return true;
}

// customize characters
bool ChatHandler::HandleCharacterCustomizeCommand(char* args)
{
    Player* target;
    uint64 target_guid;
    std::string target_name;
    if (!extractPlayerTarget(args, &target, &target_guid, &target_name))
        return false;

    if (target)
    {
        PSendSysMessage(LANG_CUSTOMIZE_PLAYER, GetNameLink(target).c_str());
        target->SetAtLoginFlag(AT_LOGIN_CUSTOMIZE);
        CharacterDatabase.PExecute("UPDATE characters SET at_login = at_login | '8' WHERE guid = '%u'", target->GetGUIDLow());
    }
    else
    {
        std::string oldNameLink = playerLink(target_name);

        PSendSysMessage(LANG_CUSTOMIZE_PLAYER_GUID, oldNameLink.c_str(), GUID_LOPART(target_guid));
        CharacterDatabase.PExecute("UPDATE characters SET at_login = at_login | '8' WHERE guid = '%u'", GUID_LOPART(target_guid));
    }

    return true;
}

bool ChatHandler::HandleCharacterReputationCommand(char* args)
{
    Player* target;
    if (!extractPlayerTarget(args, &target))
        return false;

    LocaleConstant loc = GetSessionDbcLocale();

    FactionStateList const& targetFSL = target->GetReputationMgr().GetStateList();
    for(FactionStateList::const_iterator itr = targetFSL.begin(); itr != targetFSL.end(); ++itr)
    {
        FactionEntry const *factionEntry = sFactionStore.LookupEntry(itr->second.ID);

        ShowFactionListHelper(factionEntry, loc, &itr->second, target);
    }
    return true;
}

//change standstate
bool ChatHandler::HandleModifyStandStateCommand(char* args)
{
    if (!*args)
        return false;

    uint32 anim_id = atoi(args);

    if (!sEmotesStore.LookupEntry(anim_id))
        return false;

    m_session->GetPlayer()->HandleEmoteState(anim_id);

    return true;
}

bool ChatHandler::HandleHonorAddCommand(char* args)
{
    if (!*args)
        return false;

    Player *target = getSelectedPlayer();
    if (!target)
    {
        SendSysMessage(LANG_PLAYER_NOT_FOUND);
        SetSentErrorMessage(true);
        return false;
    }

    // check online security
    if (HasLowerSecurity(target, 0))
        return false;

    float amount = (float)atof(args);
    target->RewardHonor(NULL, 1, amount);
    return true;
}

bool ChatHandler::HandleHonorAddKillCommand(char* /*args*/)
{
    Unit *target = getSelectedUnit();
    if (!target)
    {
        SendSysMessage(LANG_PLAYER_NOT_FOUND);
        SetSentErrorMessage(true);
        return false;
    }

    // check online security
    if (target->GetTypeId() == TYPEID_PLAYER && HasLowerSecurity((Player*)target, 0))
        return false;

    m_session->GetPlayer()->RewardHonor(target, 1);
    return true;
}

bool ChatHandler::HandleHonorUpdateCommand(char* /*args*/)
{
    Player *target = getSelectedPlayer();
    if (!target)
    {
        SendSysMessage(LANG_PLAYER_NOT_FOUND);
        SetSentErrorMessage(true);
        return false;
    }

    // check online security
    if (HasLowerSecurity(target, 0))
        return false;

    target->UpdateHonorFields();
    return true;
}

bool ChatHandler::HandleLookupEventCommand(char* args)
{
    if (!*args)
        return false;

    std::string namepart = args;
    std::wstring wnamepart;

    // converting string that we try to find to lower case
    if (!Utf8toWStr(namepart,wnamepart))
        return false;

    wstrToLower(wnamepart);

    uint32 counter = 0;

    GameEventMgr::GameEventDataMap const& events = sGameEventMgr.GetEventMap();
    GameEventMgr::ActiveEvents const& activeEvents = sGameEventMgr.GetActiveEventList();

    for(uint32 id = 0; id < events.size(); ++id)
    {
        GameEventData const& eventData = events[id];

        std::string descr = eventData.description;
        if (descr.empty())
            continue;

        if (Utf8FitTo(descr, wnamepart))
        {
            char const* active = activeEvents.find(id) != activeEvents.end() ? GetMangosString(LANG_ACTIVE) : "";

            if (m_session)
                PSendSysMessage(LANG_EVENT_ENTRY_LIST_CHAT, id, id, eventData.description.c_str(), active);
            else
                PSendSysMessage(LANG_EVENT_ENTRY_LIST_CONSOLE, id, eventData.description.c_str(), active);

            ++counter;
        }
    }

    if (counter==0)
        SendSysMessage(LANG_NOEVENTFOUND);

    return true;
}

bool ChatHandler::HandleEventListCommand(char* args)
{
    uint32 counter = 0;
    bool all = false;
    std::string arg = args;
    if (arg == "all")
        all = true;

    GameEventMgr::GameEventDataMap const& events = sGameEventMgr.GetEventMap();
    GameEventMgr::ActiveEvents const& activeEvents = sGameEventMgr.GetActiveEventList();

    char const* active = GetMangosString(LANG_ACTIVE);
    char const* inactive = GetMangosString(LANG_FACTION_INACTIVE);
    char const* state = "";

    for (uint32 event_id = 0; event_id < events.size(); ++event_id)
    {
        if (activeEvents.find(event_id) == activeEvents.end())
        {
            if (!all)
                continue;
            state = inactive;
        }
        else
            state = active;

        GameEventData const& eventData = events[event_id];

        if (m_session)
            PSendSysMessage(LANG_EVENT_ENTRY_LIST_CHAT, event_id, event_id, eventData.description.c_str(), state);
        else
            PSendSysMessage(LANG_EVENT_ENTRY_LIST_CONSOLE, event_id, eventData.description.c_str(), state);

        ++counter;
    }

    if (counter==0)
        SendSysMessage(LANG_NOEVENTFOUND);

    return true;
}

bool ChatHandler::HandleEventInfoCommand(char* args)
{
    if (!*args)
        return false;

    // id or [name] Shift-click form |color|Hgameevent:id|h[name]|h|r
    char* cId = extractKeyFromLink(args, "Hgameevent");
    if (!cId)
        return false;

    uint32 event_id = atoi(cId);

    GameEventMgr::GameEventDataMap const& events = sGameEventMgr.GetEventMap();

    if (event_id >=events.size())
    {
        SendSysMessage(LANG_EVENT_NOT_EXIST);
        SetSentErrorMessage(true);
        return false;
    }

    GameEventData const& eventData = events[event_id];
    if (!eventData.isValid())
    {
        SendSysMessage(LANG_EVENT_NOT_EXIST);
        SetSentErrorMessage(true);
        return false;
    }

    GameEventMgr::ActiveEvents const& activeEvents = sGameEventMgr.GetActiveEventList();
    bool active = activeEvents.find(event_id) != activeEvents.end();
    char const* activeStr = active ? GetMangosString(LANG_ACTIVE) : "";

    std::string startTimeStr = TimeToTimestampStr(eventData.start);
    std::string endTimeStr = TimeToTimestampStr(eventData.end);

    uint32 delay = sGameEventMgr.NextCheck(event_id);
    time_t nextTime = time(NULL)+delay;
    std::string nextStr = nextTime >= eventData.start && nextTime < eventData.end ? TimeToTimestampStr(time(NULL)+delay) : "-";

    std::string occurenceStr = secsToTimeString(eventData.occurence * MINUTE);
    std::string lengthStr = secsToTimeString(eventData.length * MINUTE);

    PSendSysMessage(LANG_EVENT_INFO,event_id,eventData.description.c_str(),activeStr,
        startTimeStr.c_str(),endTimeStr.c_str(),occurenceStr.c_str(),lengthStr.c_str(),
        nextStr.c_str());
    return true;
}

bool ChatHandler::HandleEventStartCommand(char* args)
{
    if (!*args)
        return false;

    // id or [name] Shift-click form |color|Hgameevent:id|h[name]|h|r
    char* cId = extractKeyFromLink(args, "Hgameevent");
    if (!cId)
        return false;

    int32 event_id = atoi(cId);

    GameEventMgr::GameEventDataMap const& events = sGameEventMgr.GetEventMap();

    if (event_id < 1 || event_id >=(int32)events.size())
    {
        SendSysMessage(LANG_EVENT_NOT_EXIST);
        SetSentErrorMessage(true);
        return false;
    }

    GameEventData const& eventData = events[event_id];
    if (!eventData.isValid())
    {
        SendSysMessage(LANG_EVENT_NOT_EXIST);
        SetSentErrorMessage(true);
        return false;
    }

    GameEventMgr::ActiveEvents const& activeEvents = sGameEventMgr.GetActiveEventList();
    if (activeEvents.find(event_id) != activeEvents.end())
    {
        PSendSysMessage(LANG_EVENT_ALREADY_ACTIVE,event_id);
        SetSentErrorMessage(true);
        return false;
    }

    PSendSysMessage(LANG_EVENT_STARTED, event_id, eventData.description.c_str());
    sGameEventMgr.StartEvent(event_id,true);
    return true;
}

bool ChatHandler::HandleEventStopCommand(char* args)
{
    if (!*args)
        return false;

    // id or [name] Shift-click form |color|Hgameevent:id|h[name]|h|r
    char* cId = extractKeyFromLink(args, "Hgameevent");
    if (!cId)
        return false;

    int32 event_id = atoi(cId);

    GameEventMgr::GameEventDataMap const& events = sGameEventMgr.GetEventMap();

    if (event_id < 1 || event_id >=(int32)events.size())
    {
        SendSysMessage(LANG_EVENT_NOT_EXIST);
        SetSentErrorMessage(true);
        return false;
    }

    GameEventData const& eventData = events[event_id];
    if (!eventData.isValid())
    {
        SendSysMessage(LANG_EVENT_NOT_EXIST);
        SetSentErrorMessage(true);
        return false;
    }

    GameEventMgr::ActiveEvents const& activeEvents = sGameEventMgr.GetActiveEventList();

    if (activeEvents.find(event_id) == activeEvents.end())
    {
        PSendSysMessage(LANG_EVENT_NOT_ACTIVE,event_id);
        SetSentErrorMessage(true);
        return false;
    }

    PSendSysMessage(LANG_EVENT_STOPPED, event_id, eventData.description.c_str());
    sGameEventMgr.StopEvent(event_id,true);
    return true;
}

bool ChatHandler::HandleCombatStopCommand(char* args)
{
    Player* target;
    if (!extractPlayerTarget(args, &target))
        return false;

    // check online security
    if (HasLowerSecurity(target, 0))
        return false;

    target->CombatStop();
    target->getHostileRefManager().deleteReferences();
    return true;
}

void ChatHandler::HandleLearnSkillRecipesHelper(Player* player,uint32 skill_id)
{
    uint32 classmask = player->getClassMask();

    for (uint32 j = 0; j < sSkillLineAbilityStore.GetNumRows(); ++j)
    {
        SkillLineAbilityEntry const *skillLine = sSkillLineAbilityStore.LookupEntry(j);
        if (!skillLine)
            continue;

        // wrong skill
        if (skillLine->skillId != skill_id)
            continue;

        // not high rank
        if (skillLine->forward_spellid)
            continue;

        // skip racial skills
        if (skillLine->racemask != 0)
            continue;

        // skip wrong class skills
        if (skillLine->classmask && (skillLine->classmask & classmask) == 0)
            continue;

        SpellEntry const* spellInfo = sSpellStore.LookupEntry(skillLine->spellId);
        if (!spellInfo || !SpellMgr::IsSpellValid(spellInfo,player,false))
            continue;

        player->learnSpell(skillLine->spellId, false);
    }
}

bool ChatHandler::HandleLearnAllCraftsCommand(char* /*args*/)
{
    for (uint32 i = 0; i < sSkillLineStore.GetNumRows(); ++i)
    {
        SkillLineEntry const *skillInfo = sSkillLineStore.LookupEntry(i);
        if (!skillInfo)
            continue;

        if ((skillInfo->categoryId == SKILL_CATEGORY_PROFESSION || skillInfo->categoryId == SKILL_CATEGORY_SECONDARY) &&
            skillInfo->canLink)                             // only prof. with recipes have
        {
            HandleLearnSkillRecipesHelper(m_session->GetPlayer(),skillInfo->id);
        }
    }

    SendSysMessage(LANG_COMMAND_LEARN_ALL_CRAFT);
    return true;
}

bool ChatHandler::HandleLearnAllRecipesCommand(char* args)
{
    //  Learns all recipes of specified profession and sets skill to max
    //  Example: .learn all_recipes enchanting

    Player* target = getSelectedPlayer();
    if (!target)
    {
        SendSysMessage(LANG_PLAYER_NOT_FOUND);
        return false;
    }

    if (!*args)
        return false;

    std::wstring wnamepart;

    if (!Utf8toWStr(args, wnamepart))
        return false;

    // converting string that we try to find to lower case
    wstrToLower(wnamepart);

    std::string name;

    SkillLineEntry const *targetSkillInfo = NULL;
    for (uint32 i = 1; i < sSkillLineStore.GetNumRows(); ++i)
    {
        SkillLineEntry const *skillInfo = sSkillLineStore.LookupEntry(i);
        if (!skillInfo)
            continue;

        if ((skillInfo->categoryId != SKILL_CATEGORY_PROFESSION &&
            skillInfo->categoryId != SKILL_CATEGORY_SECONDARY) ||
            !skillInfo->canLink)                            // only prof with recipes have set
            continue;

        int loc = GetSessionDbcLocale();
        name = skillInfo->name[loc];
        if (name.empty())
            continue;

        if (!Utf8FitTo(name, wnamepart))
        {
            loc = 0;
            for(; loc < MAX_LOCALE; ++loc)
            {
                if (loc==GetSessionDbcLocale())
                    continue;

                name = skillInfo->name[loc];
                if (name.empty())
                    continue;

                if (Utf8FitTo(name, wnamepart))
                    break;
            }
        }

        if (loc < MAX_LOCALE)
        {
            targetSkillInfo = skillInfo;
            break;
        }
    }

    if (!targetSkillInfo)
        return false;

    HandleLearnSkillRecipesHelper(target,targetSkillInfo->id);

    uint16 maxLevel = target->GetPureMaxSkillValue(targetSkillInfo->id);
    target->SetSkill(targetSkillInfo->id, maxLevel, maxLevel);
    PSendSysMessage(LANG_COMMAND_LEARN_ALL_RECIPES, name.c_str());
    return true;
}

bool ChatHandler::HandleLookupAccountEmailCommand(char* args)
{

    if (!*args)
        return false;

    std::string email = strtok(args, " ");
    char* limit_str = strtok(NULL, " ");
    uint32 limit = limit_str ? atoi(limit_str) : 100;

    LoginDatabase.escape_string(email);
    //                                                 0   1         2        3        4
    QueryResult *result = LoginDatabase.PQuery("SELECT id, username, last_ip, gmlevel, expansion FROM account WHERE email "_LIKE_" "_CONCAT3_("'%%'","'%s'","'%%'"), email.c_str ());

    return ShowAccountListHelper(result, &limit);
}

bool ChatHandler::HandleLookupAccountIpCommand(char* args)
{
    if (!*args)
        return false;

    std::string ip = strtok(args, " ");
    char* limit_str = strtok(NULL, " ");
    uint32 limit = limit_str ? atoi(limit_str) : 100;

    LoginDatabase.escape_string(ip);

    //                                                 0   1         2        3        4
    QueryResult *result = LoginDatabase.PQuery("SELECT id, username, last_ip, gmlevel, expansion FROM account WHERE last_ip "_LIKE_" "_CONCAT3_("'%%'","'%s'","'%%'"), ip.c_str ());

    return ShowAccountListHelper(result,&limit);
}

bool ChatHandler::HandleLookupAccountNameCommand(char* args)
{
    if (!*args)
        return false;

    std::string account = strtok(args, " ");
    char* limit_str = strtok(NULL, " ");
    uint32 limit = limit_str ? atoi(limit_str) : 100;

    if (!AccountMgr::normalizeString(account))
        return false;

    LoginDatabase.escape_string(account);
    //                                                 0   1         2        3        4
    QueryResult *result = LoginDatabase.PQuery("SELECT id, username, last_ip, gmlevel, expansion FROM account WHERE username "_LIKE_" "_CONCAT3_("'%%'","'%s'","'%%'"), account.c_str ());

    return ShowAccountListHelper(result, &limit);
}

bool ChatHandler::ShowAccountListHelper(QueryResult* result, uint32* limit, bool title, bool error)
{
    if (!result)
    {
        if (error)
            SendSysMessage(LANG_ACCOUNT_LIST_EMPTY);
        return true;
    }

    ///- Display the list of account/characters online
    if (!m_session && title)                                // not output header for online case
    {
        SendSysMessage(LANG_ACCOUNT_LIST_BAR);
        SendSysMessage(LANG_ACCOUNT_LIST_HEADER);
        SendSysMessage(LANG_ACCOUNT_LIST_BAR);
    }

    ///- Circle through accounts
    do
    {
        // check limit
        if (limit)
        {
            if (*limit == 0)
                break;
            --*limit;
        }

        Field *fields = result->Fetch();
        uint32 account = fields[0].GetUInt32();

        WorldSession* session = sWorld.FindSession(account);
        Player* player = session ? session->GetPlayer() : NULL;
        char const* char_name = player ? player->GetName() : " - ";

        if (m_session)
            PSendSysMessage(LANG_ACCOUNT_LIST_LINE_CHAT,
            account,fields[1].GetString(),char_name,fields[2].GetString(),fields[3].GetUInt32(),fields[4].GetUInt32());
        else
            PSendSysMessage(LANG_ACCOUNT_LIST_LINE_CONSOLE,
            account,fields[1].GetString(),char_name,fields[2].GetString(),fields[3].GetUInt32(),fields[4].GetUInt32());

    }while(result->NextRow());

    delete result;

    if (!m_session)                                         // not output header for online case
        SendSysMessage(LANG_ACCOUNT_LIST_BAR);

    return true;
}

bool ChatHandler::HandleLookupPlayerIpCommand(char* args)
{
    if (!*args)
        return false;

    std::string ip = strtok(args, " ");
    char* limit_str = strtok(NULL, " ");
    uint32 limit = limit_str ? atoi(limit_str) : 100;

    LoginDatabase.escape_string(ip);

    QueryResult* result = LoginDatabase.PQuery ("SELECT id,username FROM account WHERE last_ip "_LIKE_" "_CONCAT3_("'%%'","'%s'","'%%'"), ip.c_str ());

    return LookupPlayerSearchCommand(result, &limit);
}

bool ChatHandler::HandleLookupPlayerAccountCommand(char* args)
{
    if (!*args)
        return false;

    std::string account = strtok(args, " ");
    char* limit_str = strtok(NULL, " ");
    uint32 limit = limit_str ? atoi(limit_str) : 100;

    if (!AccountMgr::normalizeString(account))
        return false;

    LoginDatabase.escape_string(account);

    QueryResult* result = LoginDatabase.PQuery("SELECT id,username FROM account WHERE username "_LIKE_" "_CONCAT3_("'%%'","'%s'","'%%'"), account.c_str ());

    return LookupPlayerSearchCommand(result, &limit);
}

bool ChatHandler::HandleLookupPlayerEmailCommand(char* args)
{
    if (!*args)
        return false;

    std::string email = strtok(args, " ");
    char* limit_str = strtok(NULL, " ");
    uint32 limit = limit_str ? atoi(limit_str) : 100;

    LoginDatabase.escape_string(email);

    QueryResult* result = LoginDatabase.PQuery("SELECT id,username FROM account WHERE email "_LIKE_" "_CONCAT3_("'%%'","'%s'","'%%'"), email.c_str ());

    return LookupPlayerSearchCommand(result, &limit);
}

bool ChatHandler::LookupPlayerSearchCommand(QueryResult* result, uint32* limit)
{
    if (!result)
    {
        PSendSysMessage(LANG_NO_PLAYERS_FOUND);
        SetSentErrorMessage(true);
        return false;
    }

    uint32 limit_original = limit ? *limit : 100;

    uint32 limit_local = limit_original;

    if (!limit)
        limit = &limit_local;

    do
    {
        if (limit && *limit == 0)
            break;

        Field* fields = result->Fetch();
        uint32 acc_id = fields[0].GetUInt32();
        std::string acc_name = fields[1].GetCppString();

        ///- Get the characters for account id
        QueryResult *chars = CharacterDatabase.PQuery("SELECT guid, name, race, class, level FROM characters WHERE account = %u", acc_id);
        if (chars)
        {
            if (chars->GetRowCount())
            {
                PSendSysMessage(LANG_LOOKUP_PLAYER_ACCOUNT,acc_name.c_str(),acc_id);
                ShowPlayerListHelper(chars,limit,true,false);
            }
            else
                delete chars;
        }
    } while(result->NextRow());

    delete result;

    if (*limit == limit_original)                           // empty accounts only
    {
        PSendSysMessage(LANG_NO_PLAYERS_FOUND);
        SetSentErrorMessage(true);
        return false;
    }

    return true;
}

/// Triggering corpses expire check in world
bool ChatHandler::HandleServerCorpsesCommand(char* /*args*/)
{
    sObjectAccessor.RemoveOldCorpses();
    return true;
}

bool ChatHandler::HandleRepairitemsCommand(char* args)
{
    Player* target;
    if (!extractPlayerTarget(args, &target))
        return false;

    // check online security
    if (HasLowerSecurity(target, 0))
        return false;

    // Repair items
    target->DurabilityRepairAll(false, 0, false);

    PSendSysMessage(LANG_YOU_REPAIR_ITEMS, GetNameLink(target).c_str());
    if (needReportToTarget(target))
        ChatHandler(target).PSendSysMessage(LANG_YOUR_ITEMS_REPAIRED, GetNameLink().c_str());
    return true;
}

bool ChatHandler::HandleWaterwalkCommand(char* args)
{
    if (!*args)
        return false;

    Player *player = getSelectedPlayer();

    if (!player)
    {
        PSendSysMessage(LANG_NO_CHAR_SELECTED);
        SetSentErrorMessage(true);
        return false;
    }

    // check online security
    if (HasLowerSecurity(player, 0))
        return false;

    if (strncmp(args, "on", 3) == 0)
        player->SetMovement(MOVE_WATER_WALK);               // ON
    else if (strncmp(args, "off", 4) == 0)
        player->SetMovement(MOVE_LAND_WALK);                // OFF
    else
    {
        SendSysMessage(LANG_USE_BOL);
        return false;
    }

    PSendSysMessage(LANG_YOU_SET_WATERWALK, args, GetNameLink(player).c_str());
    if (needReportToTarget(player))
        ChatHandler(player).PSendSysMessage(LANG_YOUR_WATERWALK_SET, args, GetNameLink().c_str());
    return true;
}

bool ChatHandler::HandleLookupTitleCommand(char* args)
{
    if (!*args)
        return false;

    // can be NULL in console call
    Player* target = getSelectedPlayer();

    // title name have single string arg for player name
    char const* targetName = target ? target->GetName() : "NAME";

    std::string namepart = args;
    std::wstring wnamepart;

    if (!Utf8toWStr(namepart, wnamepart))
        return false;

    // converting string that we try to find to lower case
    wstrToLower(wnamepart);

    uint32 counter = 0;                                     // Counter for figure out that we found smth.

    // Search in CharTitles.dbc
    for (uint32 id = 0; id < sCharTitlesStore.GetNumRows(); id++)
    {
        CharTitlesEntry const *titleInfo = sCharTitlesStore.LookupEntry(id);
        if (titleInfo)
        {
            int loc = GetSessionDbcLocale();
            std::string name = titleInfo->name[loc];
            if (name.empty())
                continue;

            if (!Utf8FitTo(name, wnamepart))
            {
                loc = 0;
                for(; loc < MAX_LOCALE; ++loc)
                {
                    if (loc == GetSessionDbcLocale())
                        continue;

                    name = titleInfo->name[loc];
                    if (name.empty())
                        continue;

                    if (Utf8FitTo(name, wnamepart))
                        break;
                }
            }

            if (loc < MAX_LOCALE)
            {
                char const* knownStr = target && target->HasTitle(titleInfo) ? GetMangosString(LANG_KNOWN) : "";

                char const* activeStr = target && target->GetUInt32Value(PLAYER_CHOSEN_TITLE)==titleInfo->bit_index
                    ? GetMangosString(LANG_ACTIVE)
                    : "";

                char titleNameStr[80];
                snprintf(titleNameStr,80,name.c_str(),targetName);

                // send title in "id (idx:idx) - [namedlink locale]" format
                if (m_session)
                    PSendSysMessage(LANG_TITLE_LIST_CHAT,id,titleInfo->bit_index,id,titleNameStr,localeNames[loc],knownStr,activeStr);
                else
                    PSendSysMessage(LANG_TITLE_LIST_CONSOLE,id,titleInfo->bit_index,titleNameStr,localeNames[loc],knownStr,activeStr);

                ++counter;
            }
        }
    }
    if (counter == 0)                                       // if counter == 0 then we found nth
        SendSysMessage(LANG_COMMAND_NOTITLEFOUND);
    return true;
}

bool ChatHandler::HandleTitlesAddCommand(char* args)
{
    // number or [name] Shift-click form |color|Htitle:title_id|h[name]|h|r
    char* id_p = extractKeyFromLink(args, "Htitle");
    if (!id_p)
        return false;

    int32 id = atoi(id_p);
    if (id <= 0)
    {
        PSendSysMessage(LANG_INVALID_TITLE_ID, id);
        SetSentErrorMessage(true);
        return false;
    }

    Player * target = getSelectedPlayer();
    if (!target)
    {
        SendSysMessage(LANG_NO_CHAR_SELECTED);
        SetSentErrorMessage(true);
        return false;
    }

    // check online security
    if (HasLowerSecurity(target, 0))
        return false;

    CharTitlesEntry const* titleInfo = sCharTitlesStore.LookupEntry(id);
    if (!titleInfo)
    {
        PSendSysMessage(LANG_INVALID_TITLE_ID, id);
        SetSentErrorMessage(true);
        return false;
    }

    std::string tNameLink = GetNameLink(target);

    char const* targetName = target->GetName();
    char titleNameStr[80];
    snprintf(titleNameStr,80,titleInfo->name[GetSessionDbcLocale()],targetName);

    target->SetTitle(titleInfo);
    PSendSysMessage(LANG_TITLE_ADD_RES, id, titleNameStr, tNameLink.c_str());

    return true;
}

bool ChatHandler::HandleTitlesRemoveCommand(char* args)
{
    // number or [name] Shift-click form |color|Htitle:title_id|h[name]|h|r
    char* id_p = extractKeyFromLink(args, "Htitle");
    if (!id_p)
        return false;

    int32 id = atoi(id_p);
    if (id <= 0)
    {
        PSendSysMessage(LANG_INVALID_TITLE_ID, id);
        SetSentErrorMessage(true);
        return false;
    }

    Player * target = getSelectedPlayer();
    if (!target)
    {
        SendSysMessage(LANG_NO_CHAR_SELECTED);
        SetSentErrorMessage(true);
        return false;
    }

    // check online security
    if (HasLowerSecurity(target, 0))
        return false;

    CharTitlesEntry const* titleInfo = sCharTitlesStore.LookupEntry(id);
    if (!titleInfo)
    {
        PSendSysMessage(LANG_INVALID_TITLE_ID, id);
        SetSentErrorMessage(true);
        return false;
    }

    target->SetTitle(titleInfo,true);

    std::string tNameLink = GetNameLink(target);

    char const* targetName = target->GetName();
    char titleNameStr[80];
    snprintf(titleNameStr,80,titleInfo->name[GetSessionDbcLocale()],targetName);

    PSendSysMessage(LANG_TITLE_REMOVE_RES, id, titleNameStr, tNameLink.c_str());

    if (!target->HasTitle(target->GetInt32Value(PLAYER_CHOSEN_TITLE)))
    {
        target->SetUInt32Value(PLAYER_CHOSEN_TITLE,0);
        PSendSysMessage(LANG_CURRENT_TITLE_RESET, tNameLink.c_str());
    }

    return true;
}

//Edit Player KnownTitles
bool ChatHandler::HandleTitlesSetMaskCommand(char* args)
{
    if (!*args)
        return false;

    uint64 titles = 0;

    sscanf(args, UI64FMTD, &titles);

    Player *target = getSelectedPlayer();
    if (!target)
    {
        SendSysMessage(LANG_NO_CHAR_SELECTED);
        SetSentErrorMessage(true);
        return false;
    }

    // check online security
    if (HasLowerSecurity(target, 0))
        return false;

    uint64 titles2 = titles;

    for(uint32 i = 1; i < sCharTitlesStore.GetNumRows(); ++i)
        if (CharTitlesEntry const* tEntry = sCharTitlesStore.LookupEntry(i))
            titles2 &= ~(uint64(1) << tEntry->bit_index);

    titles &= ~titles2;                                     // remove nonexistent titles

    target->SetUInt64Value(PLAYER__FIELD_KNOWN_TITLES, titles);
    SendSysMessage(LANG_DONE);

    if (!target->HasTitle(target->GetInt32Value(PLAYER_CHOSEN_TITLE)))
    {
        target->SetUInt32Value(PLAYER_CHOSEN_TITLE, 0);
        PSendSysMessage(LANG_CURRENT_TITLE_RESET, GetNameLink(target).c_str());
    }

    return true;
}

bool ChatHandler::HandleCharacterTitlesCommand(char* args)
{
    Player* target;
    if (!extractPlayerTarget(args, &target))
        return false;

    LocaleConstant loc = GetSessionDbcLocale();
    char const* targetName = target->GetName();
    char const* knownStr = GetMangosString(LANG_KNOWN);

    // Search in CharTitles.dbc
    for (uint32 id = 0; id < sCharTitlesStore.GetNumRows(); id++)
    {
        CharTitlesEntry const *titleInfo = sCharTitlesStore.LookupEntry(id);
        if (titleInfo && target->HasTitle(titleInfo))
        {
            std::string name = titleInfo->name[loc];
            if (name.empty())
                continue;

            char const* activeStr = target && target->GetUInt32Value(PLAYER_CHOSEN_TITLE) == titleInfo->bit_index
                ? GetMangosString(LANG_ACTIVE)
                : "";

            char titleNameStr[80];
            snprintf(titleNameStr,80,name.c_str(),targetName);

            // send title in "id (idx:idx) - [namedlink locale]" format
            if (m_session)
                PSendSysMessage(LANG_TITLE_LIST_CHAT, id, titleInfo->bit_index, id, titleNameStr, localeNames[loc], knownStr, activeStr);
            else
                PSendSysMessage(LANG_TITLE_LIST_CONSOLE, id, titleInfo->bit_index, name.c_str(), localeNames[loc], knownStr, activeStr);
        }
    }
    return true;
}

bool ChatHandler::HandleTitlesCurrentCommand(char* args)
{
    // number or [name] Shift-click form |color|Htitle:title_id|h[name]|h|r
    char* id_p = extractKeyFromLink(args, "Htitle");
    if (!id_p)
        return false;

    int32 id = atoi(id_p);
    if (id <= 0)
    {
        PSendSysMessage(LANG_INVALID_TITLE_ID, id);
        SetSentErrorMessage(true);
        return false;
    }

    Player * target = getSelectedPlayer();
    if (!target)
    {
        SendSysMessage(LANG_NO_CHAR_SELECTED);
        SetSentErrorMessage(true);
        return false;
    }

    // check online security
    if (HasLowerSecurity(target, 0))
        return false;

    CharTitlesEntry const* titleInfo = sCharTitlesStore.LookupEntry(id);
    if (!titleInfo)
    {
        PSendSysMessage(LANG_INVALID_TITLE_ID, id);
        SetSentErrorMessage(true);
        return false;
    }

    std::string tNameLink = GetNameLink(target);

    target->SetTitle(titleInfo);                            // to be sure that title now known
    target->SetUInt32Value(PLAYER_CHOSEN_TITLE,titleInfo->bit_index);

    PSendSysMessage(LANG_TITLE_CURRENT_RES, id, titleInfo->name[GetSessionDbcLocale()], tNameLink.c_str());

    return true;
}<|MERGE_RESOLUTION|>--- conflicted
+++ resolved
@@ -53,27 +53,16 @@
 //mute player for some times
 bool ChatHandler::HandleMuteCommand(char* args)
 {
-<<<<<<< HEAD
-    char* nameStr;
-    char* delayStr;
-    extractOptFirstArg(args, &nameStr, &delayStr);
-    if (!delayStr)
-        return false;
-=======
     char* nameStr = ExtractOptArg(&args);
->>>>>>> 1bf69315
 
     Player* target;
     uint64 target_guid;
     std::string target_name;
     if (!extractPlayerTarget(nameStr, &target, &target_guid, &target_name))
-<<<<<<< HEAD
-=======
         return false;
 
     uint32 notspeaktime;
     if (!ExtractUInt32(&args, notspeaktime))
->>>>>>> 1bf69315
         return false;
 
     uint32 account_id = target ? target->GetSession()->GetAccountId() : sObjectMgr.GetPlayerAccountIdByGUID(target_guid);
@@ -1408,7 +1397,6 @@
     return true;
 }
 
-<<<<<<< HEAD
 bool ChatHandler::HandleModifyPowerTypeCommand(char* args)
 {
     if(!*args)
@@ -1438,10 +1426,6 @@
 
 bool ChatHandler::HandleModifyRepCommand(char* args)
 {
-=======
-bool ChatHandler::HandleModifyRepCommand(char* args)
-{
->>>>>>> 1bf69315
     if (!*args)
         return false;
 
