--- conflicted
+++ resolved
@@ -2016,34 +2016,6 @@
     char* pParam2 = strtok(NULL, " ");
     if (!pParam2)
         return false;
-<<<<<<< HEAD
-    }
-
-    char* px = strtok(NULL, " ");
-    char* py = strtok(NULL, " ");
-    char* pz = strtok(NULL, " ");
-
-    if (!px)
-    {
-        Player *chr = m_session->GetPlayer();
-
-        Map* map = obj->GetMap();
-        map->Remove(obj,false);
-
-        obj->Relocate(chr->GetPositionX(), chr->GetPositionY(), chr->GetPositionZ(), obj->GetOrientation());
-
-        map->Add(obj);
-    }
-    else
-    {
-        if(!py || !pz)
-            return false;
-
-        float x = (float)atof(px);
-        float y = (float)atof(py);
-        float z = (float)atof(pz);
-=======
->>>>>>> 9e3e28d5
 
     srcslot = (uint8)atoi(pParam1);
     dstslot = (uint8)atoi(pParam2);
@@ -2051,12 +2023,8 @@
     if(srcslot==dstslot)
         return true;
 
-<<<<<<< HEAD
-        obj->Relocate(x, y, z, obj->GetOrientation());
-=======
     if(!m_session->GetPlayer()->IsValidPos(INVENTORY_SLOT_BAG_0,srcslot))
         return false;
->>>>>>> 9e3e28d5
 
     if(!m_session->GetPlayer()->IsValidPos(INVENTORY_SLOT_BAG_0,dstslot))
         return false;
