/*
 * Copyright (C) 2005-2010 MaNGOS <http://getmangos.com/>
 *
 * This program is free software; you can redistribute it and/or modify
 * it under the terms of the GNU General Public License as published by
 * the Free Software Foundation; either version 2 of the License, or
 * (at your option) any later version.
 *
 * This program is distributed in the hope that it will be useful,
 * but WITHOUT ANY WARRANTY; without even the implied warranty of
 * MERCHANTABILITY or FITNESS FOR A PARTICULAR PURPOSE.  See the
 * GNU General Public License for more details.
 *
 * You should have received a copy of the GNU General Public License
 * along with this program; if not, write to the Free Software
 * Foundation, Inc., 59 Temple Place, Suite 330, Boston, MA  02111-1307  USA
 */

#include "Common.h"
#include "Database/DatabaseEnv.h"
#include "DBCStores.h"
#include "ObjectMgr.h"
#include "ObjectGuid.h"
#include "Player.h"
#include "Item.h"
#include "GameObject.h"
#include "Opcodes.h"
#include "Chat.h"
#include "ObjectAccessor.h"
#include "MapManager.h"
#include "Language.h"
#include "World.h"
#include "GameEventMgr.h"
#include "SpellMgr.h"
#include "PoolManager.h"
#include "AccountMgr.h"
#include "GMTicketMgr.h"
#include "WaypointManager.h"
#include "Util.h"
#include <cctype>
#include <iostream>
#include <fstream>
#include <map>

#include "TargetedMovementGenerator.h"                      // for HandleNpcUnFollowCommand

static uint32 ReputationRankStrIndex[MAX_REPUTATION_RANK] =
{
    LANG_REP_HATED,    LANG_REP_HOSTILE, LANG_REP_UNFRIENDLY, LANG_REP_NEUTRAL,
    LANG_REP_FRIENDLY, LANG_REP_HONORED, LANG_REP_REVERED,    LANG_REP_EXALTED
};

//mute player for some times
bool ChatHandler::HandleMuteCommand(char* args)
{
    char* nameStr = ExtractOptNotLastArg(&args);

    Player* target;
    uint64 target_guid;
    std::string target_name;
    if (!ExtractPlayerTarget(&nameStr, &target, &target_guid, &target_name))
        return false;

    uint32 notspeaktime;
    if (!ExtractUInt32(&args, notspeaktime))
        return false;

    uint32 account_id = target ? target->GetSession()->GetAccountId() : sObjectMgr.GetPlayerAccountIdByGUID(target_guid);

    // find only player from same account if any
    if (!target)
    {
        if (WorldSession* session = sWorld.FindSession(account_id))
            target = session->GetPlayer();
    }

    // must have strong lesser security level
    if (HasLowerSecurity(target, target_guid, true))
        return false;

    time_t mutetime = time(NULL) + notspeaktime*60;

    if (target)
        target->GetSession()->m_muteTime = mutetime;

    LoginDatabase.PExecute("UPDATE account SET mutetime = " UI64FMTD " WHERE id = '%u'", uint64(mutetime), account_id);

    if (target)
        ChatHandler(target).PSendSysMessage(LANG_YOUR_CHAT_DISABLED, notspeaktime);

    std::string nameLink = playerLink(target_name);

    PSendSysMessage(LANG_YOU_DISABLE_CHAT, nameLink.c_str(), notspeaktime);
    return true;
}

//unmute player
bool ChatHandler::HandleUnmuteCommand(char* args)
{
    Player* target;
    uint64 target_guid;
    std::string target_name;
    if (!ExtractPlayerTarget(&args, &target, &target_guid, &target_name))
        return false;

    uint32 account_id = target ? target->GetSession()->GetAccountId() : sObjectMgr.GetPlayerAccountIdByGUID(target_guid);

    // find only player from same account if any
    if (!target)
    {
        if (WorldSession* session = sWorld.FindSession(account_id))
            target = session->GetPlayer();
    }

    // must have strong lesser security level
    if (HasLowerSecurity(target, target_guid, true))
        return false;

    if (target)
    {
        if (target->CanSpeak())
        {
            SendSysMessage(LANG_CHAT_ALREADY_ENABLED);
            SetSentErrorMessage(true);
            return false;
        }

        target->GetSession()->m_muteTime = 0;
    }

    LoginDatabase.PExecute("UPDATE account SET mutetime = '0' WHERE id = '%u'", account_id);

    if (target)
        ChatHandler(target).PSendSysMessage(LANG_YOUR_CHAT_ENABLED);

    std::string nameLink = playerLink(target_name);

    PSendSysMessage(LANG_YOU_ENABLE_CHAT, nameLink.c_str());
    return true;
}

void ChatHandler::ShowTriggerTargetListHelper( uint32 id, AreaTrigger const* at, bool subpart /*= false*/ )
{
    if (m_session)
    {
        char dist_buf[50];
        if(!subpart)
        {
            float dist = m_session->GetPlayer()->GetDistance2d(at->target_X, at->target_Y);
            snprintf(dist_buf, 50, GetMangosString(LANG_TRIGGER_DIST), dist);
        }
        else
            dist_buf[0] = '\0';

        PSendSysMessage(LANG_TRIGGER_TARGET_LIST_CHAT,
            subpart ? " -> " : "", id, id, at->target_mapId, at->target_X, at->target_Y, at->target_Z, dist_buf);
    }
    else
        PSendSysMessage(LANG_TRIGGER_TARGET_LIST_CONSOLE,
            subpart ? " -> " : "", id, at->target_mapId, at->target_X, at->target_Y, at->target_Z);
}

void ChatHandler::ShowTriggerListHelper( AreaTriggerEntry const * atEntry )
{

    char const* tavern = sObjectMgr.IsTavernAreaTrigger(atEntry->id) ? GetMangosString(LANG_TRIGGER_TAVERN) : "";
    char const* quest = sObjectMgr.GetQuestForAreaTrigger(atEntry->id) ? GetMangosString(LANG_TRIGGER_QUEST) : "";

    if (m_session)
    {
        float dist = m_session->GetPlayer()->GetDistance2d(atEntry->x, atEntry->y);
        char dist_buf[50];
        snprintf(dist_buf, 50, GetMangosString(LANG_TRIGGER_DIST), dist);

        PSendSysMessage(LANG_TRIGGER_LIST_CHAT,
            atEntry->id, atEntry->id, atEntry->mapid, atEntry->x, atEntry->y, atEntry->z, dist_buf, tavern, quest);
    }
    else
        PSendSysMessage(LANG_TRIGGER_LIST_CONSOLE,
            atEntry->id, atEntry->mapid, atEntry->x, atEntry->y, atEntry->z, tavern, quest);

    if (AreaTrigger const* at = sObjectMgr.GetAreaTrigger(atEntry->id))
        ShowTriggerTargetListHelper(atEntry->id, at, true);
}

bool ChatHandler::HandleTriggerCommand(char* args)
{
    AreaTriggerEntry const* atEntry = NULL;

    Player* pl = m_session ? m_session->GetPlayer() : NULL;

    // select by args
    if (*args)
    {
        uint32 atId;
        if (!ExtractUint32KeyFromLink(&args, "Hareatrigger", atId))
            return false;

        if (!atId)
            return false;

        atEntry = sAreaTriggerStore.LookupEntry(atId);

        if (!atEntry)
        {
            PSendSysMessage(LANG_COMMAND_GOAREATRNOTFOUND, atId);
            SetSentErrorMessage(true);
            return false;
        }
    }
    // find nearest
    else
    {
        if (!m_session)
            return false;

        float dist2 = MAP_SIZE*MAP_SIZE;

        Player* pl = m_session->GetPlayer();

        // Search triggers
        for (uint32 id = 0; id < sAreaTriggerStore.GetNumRows (); ++id)
        {
            AreaTriggerEntry const *atTestEntry = sAreaTriggerStore.LookupEntry (id);
            if (!atTestEntry)
                continue;

            if (atTestEntry->mapid != m_session->GetPlayer()->GetMapId())
                continue;

            float dx = atTestEntry->x - pl->GetPositionX();
            float dy = atTestEntry->y - pl->GetPositionY();

            float test_dist2 = dx*dx + dy*dy;

            if (test_dist2 >= dist2)
                continue;

            dist2 = test_dist2;
            atEntry = atTestEntry;
        }

        if (!atEntry)
        {
            SendSysMessage(LANG_COMMAND_NOTRIGGERFOUND);
            SetSentErrorMessage(true);
            return false;
        }
    }

    ShowTriggerListHelper(atEntry);

    int loc_idx = GetSessionDbLocaleIndex();

    AreaTrigger const* at = sObjectMgr.GetAreaTrigger(atEntry->id);
    if (at)
        PSendSysMessage(LANG_TRIGGER_REQ_LEVEL, at->requiredLevel);

    if (uint32 quest_id = sObjectMgr.GetQuestForAreaTrigger(atEntry->id))
    {
        SendSysMessage(LANG_TRIGGER_EXPLORE_QUEST);
        ShowQuestListHelper(quest_id, loc_idx, pl);
    }

    if (at)
    {
        if (at->requiredItem || at->requiredItem2)
        {
            SendSysMessage(LANG_TRIGGER_REQ_ITEMS);

            if (at->requiredItem)
                ShowItemListHelper(at->requiredItem, loc_idx, pl);
            if (at->requiredItem2)
                ShowItemListHelper(at->requiredItem2, loc_idx, pl);
        }

        if (at->requiredQuest)
        {
            SendSysMessage(LANG_TRIGGER_REQ_QUEST_NORMAL);
            ShowQuestListHelper(at->requiredQuest, loc_idx, pl);
        }

        if (at->heroicKey || at->heroicKey2)
        {
            SendSysMessage(LANG_TRIGGER_REQ_KEYS_HEROIC);

            if (at->heroicKey)
                ShowItemListHelper(at->heroicKey, loc_idx, pl);
            if (at->heroicKey2)
                ShowItemListHelper(at->heroicKey2, loc_idx, pl);
        }

        if (at->requiredQuestHeroic)
        {
            SendSysMessage(LANG_TRIGGER_REQ_QUEST_HEROIC);
            ShowQuestListHelper(at->requiredQuestHeroic, loc_idx, pl);
        }
    }

    return true;
}

bool ChatHandler::HandleTriggerActiveCommand(char* /*args*/)
{
    uint32 counter = 0;                                     // Counter for figure out that we found smth.

    Player* pl = m_session->GetPlayer();

    // Search in AreaTable.dbc
    for (uint32 id = 0; id < sAreaTriggerStore.GetNumRows (); ++id)
    {
        AreaTriggerEntry const *atEntry = sAreaTriggerStore.LookupEntry (id);
        if (!atEntry)
            continue;

        if (!IsPointInAreaTriggerZone(atEntry, pl->GetMapId(), pl->GetPositionX(), pl->GetPositionY(), pl->GetPositionZ()))
            continue;

        ShowTriggerListHelper(atEntry);

        ++counter;
    }

    if (counter == 0)                                      // if counter == 0 then we found nth
        SendSysMessage (LANG_COMMAND_NOTRIGGERFOUND);

    return true;
}

bool ChatHandler::HandleTriggerNearCommand(char* args)
{
    float distance = (!*args) ? 10.0f : (float)atof(args);
    float dist2 =  distance*distance;
    uint32 counter = 0;                                     // Counter for figure out that we found smth.

    Player* pl = m_session->GetPlayer();

    // Search triggers
    for (uint32 id = 0; id < sAreaTriggerStore.GetNumRows (); ++id)
    {
        AreaTriggerEntry const *atEntry = sAreaTriggerStore.LookupEntry (id);
        if (!atEntry)
            continue;

        if (atEntry->mapid != m_session->GetPlayer()->GetMapId())
            continue;

        float dx = atEntry->x - pl->GetPositionX();
        float dy = atEntry->y - pl->GetPositionY();

        if (dx*dx + dy*dy > dist2)
            continue;

        ShowTriggerListHelper(atEntry);

        ++counter;
    }

    // Search trigger targets
    for (uint32 id = 0; id < sAreaTriggerStore.GetNumRows (); ++id)
    {
        AreaTriggerEntry const *atEntry = sAreaTriggerStore.LookupEntry (id);
        if (!atEntry)
            continue;

        AreaTrigger const* at = sObjectMgr.GetAreaTrigger(atEntry->id);
        if (!at)
            continue;

        if (at->target_mapId != m_session->GetPlayer()->GetMapId())
            continue;

        float dx = at->target_X - pl->GetPositionX();
        float dy = at->target_Y - pl->GetPositionY();

        if (dx*dx + dy*dy > dist2)
            continue;

        ShowTriggerTargetListHelper(atEntry->id, at);

        ++counter;
    }

    if (counter == 0)                                      // if counter == 0 then we found nth
        SendSysMessage (LANG_COMMAND_NOTRIGGERFOUND);

    return true;
}

static char const* const areatriggerKeys[] =
{
    "Hareatrigger",
    "Hareatrigger_target",
    NULL
};

bool ChatHandler::HandleGoTriggerCommand(char* args)
{
    Player* _player = m_session->GetPlayer();

    if (!*args)
        return false;

    char *atIdStr = ExtractKeyFromLink(&args, areatriggerKeys);
    if (!atIdStr)
        return false;

    uint32 atId;
    if (!ExtractUInt32(&atIdStr, atId))
        return false;

    if (!atId)
        return false;

    AreaTriggerEntry const* atEntry = sAreaTriggerStore.LookupEntry(atId);
    if (!atEntry)
    {
        PSendSysMessage(LANG_COMMAND_GOAREATRNOTFOUND, atId);
        SetSentErrorMessage(true);
        return false;
    }

    bool to_target = ExtractLiteralArg(&args, "target");
    if (!to_target && *args)                                // can be fail also at syntax error
        return false;

    if (to_target)
    {
        AreaTrigger const* at = sObjectMgr.GetAreaTrigger(atId);
        if (!at)
        {
            PSendSysMessage(LANG_AREATRIGER_NOT_HAS_TARGET, atId);
            SetSentErrorMessage(true);
            return false;
        }

        return HandleGoHelper(_player, at->target_mapId, at->target_X, at->target_Y, &at->target_Z);
    }
    else
        return HandleGoHelper(_player, atEntry->mapid, atEntry->x, atEntry->y, &atEntry->z);
}

bool ChatHandler::HandleGoGraveyardCommand(char* args)
{
    Player* _player = m_session->GetPlayer();

    uint32 gyId;
    if (!ExtractUInt32(&args, gyId))
        return false;

    WorldSafeLocsEntry const* gy = sWorldSafeLocsStore.LookupEntry(gyId);
    if (!gy)
    {
        PSendSysMessage(LANG_COMMAND_GRAVEYARDNOEXIST, gyId);
        SetSentErrorMessage(true);
        return false;
    }

    return HandleGoHelper(_player, gy->map_id, gy->x, gy->y, &gy->z);
}

enum CreatureLinkType
{
    CREATURE_LINK_RAW               =-1,                    // non-link case
    CREATURE_LINK_GUID              = 0,
    CREATURE_LINK_ENTRY             = 1,
};

static char const* const creatureKeys[] =
{
    "Hcreature",
    "Hcreature_entry",
    NULL
};

/** \brief Teleport the GM to the specified creature
*
* .go creature <GUID>     --> TP using creature.guid
* .go creature azuregos   --> TP player to the mob with this name
*                             Warning: If there is more than one mob with this name
*                                      you will be teleported to the first one that is found.
* .go creature id 6109    --> TP player to the mob, that has this creature_template.entry
*                             Warning: If there is more than one mob with this "id"
*                                      you will be teleported to the first one that is found.
*/
//teleport to creature
bool ChatHandler::HandleGoCreatureCommand(char* args)
{
    if (!*args)
        return false;

    Player* _player = m_session->GetPlayer();

    // "id" or number or [name] Shift-click form |color|Hcreature:creature_id|h[name]|h|r
    int crType;
    char* pParam1 = ExtractKeyFromLink(&args, creatureKeys, &crType);
    if (!pParam1)
        return false;

    // User wants to teleport to the NPC's template entry
    if (crType == CREATURE_LINK_RAW && strcmp(pParam1, "id") == 0)
    {
        // number or [name] Shift-click form |color|Hcreature_entry:creature_id|h[name]|h|r
        pParam1 = ExtractKeyFromLink(&args, "Hcreature_entry");
        if (!pParam1)
            return false;

        crType = CREATURE_LINK_ENTRY;
    }

    CreatureData const* data = NULL;

    switch(crType)
    {
        case CREATURE_LINK_ENTRY:
        {
            uint32 tEntry;
            if (!ExtractUInt32(&pParam1, tEntry))
                return false;

            if (!tEntry)
                return false;

            if (!sObjectMgr.GetCreatureTemplate(tEntry))
            {
                SendSysMessage(LANG_COMMAND_GOCREATNOTFOUND);
                SetSentErrorMessage(true);
                return false;
            }

            FindCreatureData worker(tEntry, m_session ? m_session->GetPlayer() : NULL);

            sObjectMgr.DoCreatureData(worker);

            CreatureDataPair const* dataPair = worker.GetResult();
            if (!dataPair)
            {
                SendSysMessage(LANG_COMMAND_GOCREATNOTFOUND);
                SetSentErrorMessage(true);
                return false;
            }

            data = &dataPair->second;
            break;
        }
        case CREATURE_LINK_GUID:
        {
            uint32 lowguid;
            if (!ExtractUInt32(&pParam1, lowguid))
                return false;

            data = sObjectMgr.GetCreatureData(lowguid);
            if (!data)
            {
                SendSysMessage(LANG_COMMAND_GOCREATNOTFOUND);
                SetSentErrorMessage(true);
                return false;
            }
            break;
        }
        case CREATURE_LINK_RAW:
        {
            uint32 lowguid;
            if (ExtractUInt32(&pParam1, lowguid))
            {
                data = sObjectMgr.GetCreatureData(lowguid);
                if (!data)
                {
                    SendSysMessage(LANG_COMMAND_GOCREATNOTFOUND);
                    SetSentErrorMessage(true);
                    return false;
                }
            }
            // Number is invalid - maybe the user specified the mob's name
            else
            {
                std::string name = pParam1;
                WorldDatabase.escape_string(name);
                QueryResult *result = WorldDatabase.PQuery("SELECT guid FROM creature, creature_template WHERE creature.id = creature_template.entry AND creature_template.name "_LIKE_" "_CONCAT3_("'%%'","'%s'","'%%'"), name.c_str());
                if (!result)
                {
                    SendSysMessage(LANG_COMMAND_GOCREATNOTFOUND);
                    SetSentErrorMessage(true);
                    return false;
                }

                FindCreatureData worker(0, m_session ? m_session->GetPlayer() : NULL);

                do {
                    Field *fields = result->Fetch();
                    uint32 guid = fields[0].GetUInt32();

                    CreatureDataPair const* cr_data = sObjectMgr.GetCreatureDataPair(guid);
                    if (!cr_data)
                        continue;

                    worker(*cr_data);

                } while (result->NextRow());

                delete result;

                CreatureDataPair const* dataPair = worker.GetResult();
                if (!dataPair)
                {
                    SendSysMessage(LANG_COMMAND_GOCREATNOTFOUND);
                    SetSentErrorMessage(true);
                    return false;
                }

                data = &dataPair->second;
            }
            break;
        }
    }

    return HandleGoHelper(_player, data->mapid, data->posX, data->posY, &data->posZ);
}

enum GameobjectLinkType
{
    GAMEOBJECT_LINK_RAW             =-1,                    // non-link case
    GAMEOBJECT_LINK_GUID            = 0,
    GAMEOBJECT_LINK_ENTRY           = 1,
};

static char const* const gameobjectKeys[] =
{
    "Hgameobject",
    "Hgameobject_entry",
    NULL
};

//teleport to gameobject
bool ChatHandler::HandleGoObjectCommand(char* args)
{
    Player* _player = m_session->GetPlayer();

    // number or [name] Shift-click form |color|Hgameobject:go_guid|h[name]|h|r
    int goType;
    char* pParam1 = ExtractKeyFromLink(&args, gameobjectKeys, &goType);
    if (!pParam1)
        return false;

    // User wants to teleport to the GO's template entry
    if (goType == GAMEOBJECT_LINK_RAW && strcmp(pParam1, "id") == 0)
    {
        // number or [name] Shift-click form |color|Hgameobject_entry:creature_id|h[name]|h|r
        pParam1 = ExtractKeyFromLink(&args, "Hgameobject_entry");
        if (!pParam1)
            return false;

        goType = GAMEOBJECT_LINK_ENTRY;
    }

    GameObjectData const* data = NULL;

    switch(goType)
    {
        case CREATURE_LINK_ENTRY:
        {
            uint32 tEntry;
            if (!ExtractUInt32(&pParam1, tEntry))
                return false;

            if (!tEntry)
                return false;

            if (!sObjectMgr.GetGameObjectInfo(tEntry))
            {
                SendSysMessage(LANG_COMMAND_GOOBJNOTFOUND);
                SetSentErrorMessage(true);
                return false;
            }

            FindGOData worker(tEntry, m_session ? m_session->GetPlayer() : NULL);

            sObjectMgr.DoGOData(worker);

            GameObjectDataPair const* dataPair = worker.GetResult();

            if (!dataPair)
            {
                SendSysMessage(LANG_COMMAND_GOOBJNOTFOUND);
                SetSentErrorMessage(true);
                return false;
            }

            data = &dataPair->second;
            break;
        }
        case GAMEOBJECT_LINK_GUID:
        {
            uint32 lowguid;
            if (!ExtractUInt32(&pParam1, lowguid))
                return false;

            // by DB guid
            data = sObjectMgr.GetGOData(lowguid);
            if (!data)
            {
                SendSysMessage(LANG_COMMAND_GOOBJNOTFOUND);
                SetSentErrorMessage(true);
                return false;
            }
            break;
        }
        case GAMEOBJECT_LINK_RAW:
        {
            uint32 lowguid;
            if (ExtractUInt32(&pParam1, lowguid))
            {
                // by DB guid
                data = sObjectMgr.GetGOData(lowguid);
                if (!data)
                {
                    SendSysMessage(LANG_COMMAND_GOOBJNOTFOUND);
                    SetSentErrorMessage(true);
                    return false;
                }
            }
            else
            {
                std::string name = pParam1;
                WorldDatabase.escape_string(name);
                QueryResult *result = WorldDatabase.PQuery("SELECT guid FROM gameobject, gameobject_template WHERE gameobject.id = gameobject_template.entry AND gameobject_template.name "_LIKE_" "_CONCAT3_("'%%'","'%s'","'%%'"), name.c_str());
                if (!result)
                {
                    SendSysMessage(LANG_COMMAND_GOOBJNOTFOUND);
                    SetSentErrorMessage(true);
                    return false;
                }

                FindGOData worker(0, m_session ? m_session->GetPlayer() : NULL);

                do {
                    Field *fields = result->Fetch();
                    uint32 guid = fields[0].GetUInt32();

                    GameObjectDataPair const* go_data = sObjectMgr.GetGODataPair(guid);
                    if (!go_data)
                        continue;

                    worker(*go_data);

                } while (result->NextRow());

                delete result;

                GameObjectDataPair const* dataPair = worker.GetResult();
                if (!dataPair)
                {
                    SendSysMessage(LANG_COMMAND_GOOBJNOTFOUND);
                    SetSentErrorMessage(true);
                    return false;
                }

                data = &dataPair->second;
            }
            break;
        }
    }

    return HandleGoHelper(_player, data->mapid, data->posX, data->posY, &data->posZ);
}

bool ChatHandler::HandleGameObjectTargetCommand(char* args)
{
    Player* pl = m_session->GetPlayer();
    QueryResult *result;
    GameEventMgr::ActiveEvents const& activeEventsList = sGameEventMgr.GetActiveEventList();
    if (*args)
    {
        // number or [name] Shift-click form |color|Hgameobject_entry:go_id|h[name]|h|r
        char* cId = ExtractKeyFromLink(&args, "Hgameobject_entry");
        if (!cId)
            return false;

        uint32 id;
        if (ExtractUInt32(&cId, id))
        {
            result = WorldDatabase.PQuery("SELECT guid, id, position_x, position_y, position_z, orientation, map, (POW(position_x - '%f', 2) + POW(position_y - '%f', 2) + POW(position_z - '%f', 2)) AS order_ FROM gameobject WHERE map = '%i' AND id = '%u' ORDER BY order_ ASC LIMIT 1",
                pl->GetPositionX(), pl->GetPositionY(), pl->GetPositionZ(), pl->GetMapId(),id);
        }
        else
        {
            std::string name = cId;
            WorldDatabase.escape_string(name);
            result = WorldDatabase.PQuery(
                "SELECT guid, id, position_x, position_y, position_z, orientation, map, (POW(position_x - %f, 2) + POW(position_y - %f, 2) + POW(position_z - %f, 2)) AS order_ "
                "FROM gameobject,gameobject_template WHERE gameobject_template.entry = gameobject.id AND map = %i AND name "_LIKE_" "_CONCAT3_("'%%'","'%s'","'%%'")" ORDER BY order_ ASC LIMIT 1",
                pl->GetPositionX(), pl->GetPositionY(), pl->GetPositionZ(), pl->GetMapId(),name.c_str());
        }
    }
    else
    {
        std::ostringstream eventFilter;
        eventFilter << " AND (event IS NULL ";
        bool initString = true;

        for (GameEventMgr::ActiveEvents::const_iterator itr = activeEventsList.begin(); itr != activeEventsList.end(); ++itr)
        {
            if (initString)
            {
                eventFilter  <<  "OR event IN (" <<*itr;
                initString =false;
            }
            else
                eventFilter << "," << *itr;
        }

        if (!initString)
            eventFilter << "))";
        else
            eventFilter << ")";

        result = WorldDatabase.PQuery("SELECT gameobject.guid, id, position_x, position_y, position_z, orientation, map, "
            "(POW(position_x - %f, 2) + POW(position_y - %f, 2) + POW(position_z - %f, 2)) AS order_ FROM gameobject "
            "LEFT OUTER JOIN game_event_gameobject on gameobject.guid=game_event_gameobject.guid WHERE map = '%i' %s ORDER BY order_ ASC LIMIT 10",
            m_session->GetPlayer()->GetPositionX(), m_session->GetPlayer()->GetPositionY(), m_session->GetPlayer()->GetPositionZ(), m_session->GetPlayer()->GetMapId(),eventFilter.str().c_str());
    }

    if (!result)
    {
        SendSysMessage(LANG_COMMAND_TARGETOBJNOTFOUND);
        return true;
    }

    bool found = false;
    float x, y, z, o;
    uint32 lowguid, id;
    uint16 mapid, pool_id;

    do
    {
        Field *fields = result->Fetch();
        lowguid = fields[0].GetUInt32();
        id =      fields[1].GetUInt32();
        x =       fields[2].GetFloat();
        y =       fields[3].GetFloat();
        z =       fields[4].GetFloat();
        o =       fields[5].GetFloat();
        mapid =   fields[6].GetUInt16();
        pool_id = sPoolMgr.IsPartOfAPool<GameObject>(lowguid);
        if (!pool_id || sPoolMgr.IsSpawnedObject<GameObject>(lowguid))
            found = true;
    } while (result->NextRow() && (!found));

    delete result;

    if (!found)
    {
        PSendSysMessage(LANG_GAMEOBJECT_NOT_EXIST,id);
        return false;
    }

    GameObjectInfo const* goI = ObjectMgr::GetGameObjectInfo(id);

    if (!goI)
    {
        PSendSysMessage(LANG_GAMEOBJECT_NOT_EXIST,id);
        return false;
    }

    GameObject* target = m_session->GetPlayer()->GetMap()->GetGameObject(ObjectGuid(HIGHGUID_GAMEOBJECT, id, lowguid));

    PSendSysMessage(LANG_GAMEOBJECT_DETAIL, lowguid, goI->name, lowguid, id, x, y, z, mapid, o);

    if (target)
    {
        time_t curRespawnDelay = target->GetRespawnTimeEx()-time(NULL);
        if (curRespawnDelay < 0)
            curRespawnDelay = 0;

        std::string curRespawnDelayStr = secsToTimeString(curRespawnDelay,true);
        std::string defRespawnDelayStr = secsToTimeString(target->GetRespawnDelay(),true);

        PSendSysMessage(LANG_COMMAND_RAWPAWNTIMES, defRespawnDelayStr.c_str(),curRespawnDelayStr.c_str());

        ShowNpcOrGoSpawnInformation<GameObject>(target->GetDBTableGUIDLow());
    }
    return true;
}

//delete object by selection or guid
bool ChatHandler::HandleGameObjectDeleteCommand(char* args)
{
    // number or [name] Shift-click form |color|Hgameobject:go_guid|h[name]|h|r
    uint32 lowguid;
    if (!ExtractUint32KeyFromLink(&args, "Hgameobject", lowguid))
        return false;

    if (!lowguid)
        return false;

    GameObject* obj = NULL;

    // by DB guid
    if (GameObjectData const* go_data = sObjectMgr.GetGOData(lowguid))
        obj = GetObjectGlobalyWithGuidOrNearWithDbGuid(lowguid,go_data->id);

    if (!obj)
    {
        PSendSysMessage(LANG_COMMAND_OBJNOTFOUND, lowguid);
        SetSentErrorMessage(true);
        return false;
    }

    uint64 owner_guid = obj->GetOwnerGUID();
    if (owner_guid)
    {
        Unit* owner = ObjectAccessor::GetUnit(*m_session->GetPlayer(),owner_guid);
        if (!owner || !IS_PLAYER_GUID(owner_guid))
        {
            PSendSysMessage(LANG_COMMAND_DELOBJREFERCREATURE, GUID_LOPART(owner_guid), obj->GetGUIDLow());
            SetSentErrorMessage(true);
            return false;
        }

        owner->RemoveGameObject(obj,false);
    }

    obj->SetRespawnTime(0);                                 // not save respawn time
    obj->Delete();
    obj->DeleteFromDB();

    PSendSysMessage(LANG_COMMAND_DELOBJMESSAGE, obj->GetGUIDLow());

    return true;
}

//turn selected object
bool ChatHandler::HandleGameObjectTurnCommand(char* args)
{
    // number or [name] Shift-click form |color|Hgameobject:go_id|h[name]|h|r
    uint32 lowguid;
    if (!ExtractUint32KeyFromLink(&args, "Hgameobject", lowguid))
        return false;

    if (!lowguid)
        return false;

    GameObject* obj = NULL;

    // by DB guid
    if (GameObjectData const* go_data = sObjectMgr.GetGOData(lowguid))
        obj = GetObjectGlobalyWithGuidOrNearWithDbGuid(lowguid,go_data->id);

    if (!obj)
    {
        PSendSysMessage(LANG_COMMAND_OBJNOTFOUND, lowguid);
        SetSentErrorMessage(true);
        return false;
    }

    float o;
    if (!ExtractOptFloat(&args, o, m_session->GetPlayer()->GetOrientation()))
        return false;

    Map* map = obj->GetMap();
    map->Remove(obj,false);

    obj->Relocate(obj->GetPositionX(), obj->GetPositionY(), obj->GetPositionZ(), o);
    obj->UpdateRotationFields();

    map->Add(obj);

    obj->SaveToDB();
    obj->Refresh();

    PSendSysMessage(LANG_COMMAND_TURNOBJMESSAGE, obj->GetGUIDLow(), obj->GetGOInfo()->name, obj->GetGUIDLow());

    return true;
}

//move selected object
bool ChatHandler::HandleGameObjectMoveCommand(char* args)
{
    // number or [name] Shift-click form |color|Hgameobject:go_guid|h[name]|h|r
    uint32 lowguid;
    if (!ExtractUint32KeyFromLink(&args, "Hgameobject", lowguid))
        return false;

    if (!lowguid)
        return false;

    GameObject* obj = NULL;

    // by DB guid
    if (GameObjectData const* go_data = sObjectMgr.GetGOData(lowguid))
        obj = GetObjectGlobalyWithGuidOrNearWithDbGuid(lowguid,go_data->id);

    if (!obj)
    {
        PSendSysMessage(LANG_COMMAND_OBJNOTFOUND, lowguid);
        SetSentErrorMessage(true);
        return false;
    }

    if (!args)
    {
        Player *chr = m_session->GetPlayer();

        Map* map = obj->GetMap();
        map->Remove(obj,false);

        obj->Relocate(chr->GetPositionX(), chr->GetPositionY(), chr->GetPositionZ(), obj->GetOrientation());

        map->Add(obj);
    }
    else
    {
        float x;
        if (!ExtractFloat(&args, x))
            return false;

        float y;
        if (!ExtractFloat(&args, y))
            return false;

        float z;
        if (!ExtractFloat(&args, z))
            return false;

        if (!MapManager::IsValidMapCoord(obj->GetMapId(), x, y, z))
        {
            PSendSysMessage(LANG_INVALID_TARGET_COORD, x, y, obj->GetMapId());
            SetSentErrorMessage(true);
            return false;
        }

        Map* map = obj->GetMap();
        map->Remove(obj,false);

        obj->Relocate(x, y, z, obj->GetOrientation());

        map->Add(obj);
    }

    obj->SaveToDB();
    obj->Refresh();

    PSendSysMessage(LANG_COMMAND_MOVEOBJMESSAGE, obj->GetGUIDLow(), obj->GetGOInfo()->name, obj->GetGUIDLow());

    return true;
}

//spawn go
bool ChatHandler::HandleGameObjectAddCommand(char* args)
{
    // number or [name] Shift-click form |color|Hgameobject_entry:go_id|h[name]|h|r
    uint32 id;
    if (!ExtractUint32KeyFromLink(&args, "Hgameobject_entry", id))
        return false;

    if (!id)
        return false;

    int32 spawntimeSecs;
    if (!ExtractOptInt32(&args, spawntimeSecs, 0))
        return false;

    const GameObjectInfo *gInfo = ObjectMgr::GetGameObjectInfo(id);

    if (!gInfo)
    {
        PSendSysMessage(LANG_GAMEOBJECT_NOT_EXIST,id);
        SetSentErrorMessage(true);
        return false;
    }

    if (gInfo->displayId && !sGameObjectDisplayInfoStore.LookupEntry(gInfo->displayId))
    {
        // report to DB errors log as in loading case
        sLog.outErrorDb("Gameobject (Entry %u GoType: %u) have invalid displayId (%u), not spawned.",id, gInfo->type, gInfo->displayId);
        PSendSysMessage(LANG_GAMEOBJECT_HAVE_INVALID_DATA,id);
        SetSentErrorMessage(true);
        return false;
    }

    Player *chr = m_session->GetPlayer();
    float x = float(chr->GetPositionX());
    float y = float(chr->GetPositionY());
    float z = float(chr->GetPositionZ());
    float o = float(chr->GetOrientation());
    Map *map = chr->GetMap();

    GameObject* pGameObj = new GameObject;
    uint32 db_lowGUID = sObjectMgr.GenerateLowGuid(HIGHGUID_GAMEOBJECT);

    if (!pGameObj->Create(db_lowGUID, gInfo->id, map, chr->GetPhaseMaskForSpawn(), x, y, z, o, 0.0f, 0.0f, 0.0f, 0.0f, GO_ANIMPROGRESS_DEFAULT, GO_STATE_READY))
    {
        delete pGameObj;
        return false;
    }

    if (spawntimeSecs)
        pGameObj->SetRespawnTime(spawntimeSecs);

    // fill the gameobject data and save to the db
    pGameObj->SaveToDB(map->GetId(), (1 << map->GetSpawnMode()),chr->GetPhaseMaskForSpawn());

    // this will generate a new guid if the object is in an instance
    if (!pGameObj->LoadFromDB(db_lowGUID, map))
    {
        delete pGameObj;
        return false;
    }

    DEBUG_LOG(GetMangosString(LANG_GAMEOBJECT_CURRENT), gInfo->name, db_lowGUID, x, y, z, o);

    map->Add(pGameObj);

    // TODO: is it really necessary to add both the real and DB table guid here ?
    sObjectMgr.AddGameobjectToGrid(db_lowGUID, sObjectMgr.GetGOData(db_lowGUID));

    PSendSysMessage(LANG_GAMEOBJECT_ADD,id,gInfo->name,db_lowGUID,x,y,z);
    return true;
}

//set pahsemask for selected object
bool ChatHandler::HandleGameObjectPhaseCommand(char* args)
{
    // number or [name] Shift-click form |color|Hgameobject:go_id|h[name]|h|r
    uint32 lowguid;
    if (!ExtractUint32KeyFromLink(&args, "Hgameobject", lowguid))
        return false;

    if (!lowguid)
        return false;

    GameObject* obj = NULL;

    // by DB guid
    if (GameObjectData const* go_data = sObjectMgr.GetGOData(lowguid))
        obj = GetObjectGlobalyWithGuidOrNearWithDbGuid(lowguid,go_data->id);

    if (!obj)
    {
        PSendSysMessage(LANG_COMMAND_OBJNOTFOUND, lowguid);
        SetSentErrorMessage(true);
        return false;
    }

    uint32 phasemask;
    if (!ExtractUInt32(&args, phasemask) || !phasemask)
    {
        SendSysMessage(LANG_BAD_VALUE);
        SetSentErrorMessage(true);
        return false;
    }

    obj->SetPhaseMask(phasemask,true);
    obj->SaveToDB();
    return true;
}

bool ChatHandler::HandleGameObjectNearCommand(char* args)
{
    float distance;
    if (!ExtractOptFloat(&args, distance, 10.0f))
        return false;

    uint32 count = 0;

    Player* pl = m_session->GetPlayer();
    QueryResult *result = WorldDatabase.PQuery("SELECT guid, id, position_x, position_y, position_z, map, "
        "(POW(position_x - '%f', 2) + POW(position_y - '%f', 2) + POW(position_z - '%f', 2)) AS order_ "
        "FROM gameobject WHERE map='%u' AND (POW(position_x - '%f', 2) + POW(position_y - '%f', 2) + POW(position_z - '%f', 2)) <= '%f' ORDER BY order_",
        pl->GetPositionX(), pl->GetPositionY(), pl->GetPositionZ(),
        pl->GetMapId(), pl->GetPositionX(), pl->GetPositionY(), pl->GetPositionZ(),distance*distance);

    if (result)
    {
        do
        {
            Field *fields = result->Fetch();
            uint32 guid = fields[0].GetUInt32();
            uint32 entry = fields[1].GetUInt32();
            float x = fields[2].GetFloat();
            float y = fields[3].GetFloat();
            float z = fields[4].GetFloat();
            int mapid = fields[5].GetUInt16();

            GameObjectInfo const * gInfo = ObjectMgr::GetGameObjectInfo(entry);

            if (!gInfo)
                continue;

            PSendSysMessage(LANG_GO_MIXED_LIST_CHAT, guid, PrepareStringNpcOrGoSpawnInformation<GameObject>(guid).c_str(), entry, guid, gInfo->name, x, y, z, mapid);

            ++count;
        } while (result->NextRow());

        delete result;
    }

    PSendSysMessage(LANG_COMMAND_NEAROBJMESSAGE,distance,count);
    return true;
}

bool ChatHandler::HandleGUIDCommand(char* /*args*/)
{
    uint64 guid = m_session->GetPlayer()->GetSelection();

    if (guid == 0)
    {
        SendSysMessage(LANG_NO_SELECTION);
        SetSentErrorMessage(true);
        return false;
    }

    PSendSysMessage(LANG_OBJECT_GUID, GUID_LOPART(guid), GUID_HIPART(guid));
    return true;
}

void ChatHandler::ShowAchievementListHelper(AchievementEntry const * achEntry, LocaleConstant loc, time_t const* date /*= NULL*/, Player* target /*= NULL */ )
{
    std::string name = achEntry->name[loc];

    ObjectGuid guid = target ? target->GetObjectGuid() : ObjectGuid();

    // |color|Hachievement:achievement_id:player_guid_hex:completed_0_1:mm:dd:yy_from_2000:criteriaMask:0:0:0|h[name]|h|r
    std::ostringstream ss;
    if (m_session)
    {
        ss << achEntry->ID << " - |cffffffff|Hachievement:" << achEntry->ID << ":" << std::hex << guid.GetRawValue() << std::dec;
        if (date)
        {
            // complete date
            tm* aTm = localtime(date);
            ss << ":1:" << aTm->tm_mon+1 << ":" << aTm->tm_mday << ":" << (aTm->tm_year+1900-2000) << ":";

            // complete criteria mask (all bits set)
            ss << uint32(-1) << ":" << uint32(-1) << ":" << uint32(-1) << ":" << uint32(-1) << ":";
        }
        else
        {
            // complete date
            ss << ":0:0:0:-1:";

            // complete criteria mask
            if (target)
            {
                uint32 criteriaMask[4] = {0, 0, 0, 0};

                if (AchievementMgr const* mgr = target ? &target->GetAchievementMgr() : NULL)
                    if (AchievementCriteriaEntryList const* criteriaList = sAchievementMgr.GetAchievementCriteriaByAchievement(achEntry->ID))
                        for (AchievementCriteriaEntryList::const_iterator itr = criteriaList->begin(); itr != criteriaList->end(); ++itr)
                            if (mgr->IsCompletedCriteria(*itr, achEntry))
                                criteriaMask[((*itr)->showOrder - 1) / 32] |= (1 << (((*itr)->showOrder - 1) % 32));

                for (int i = 0; i < 4; ++i)
                    ss << criteriaMask[i] << ":";
            }
            else
                ss << "0:0:0:0:";
        }

        ss << "|h[" << name << " " << localeNames[loc] << "]|h|r";
    }
    else
        ss << achEntry->ID << " - " << name << " " << localeNames[loc];

    if (target && date)
        ss << " [" << TimeToTimestampStr(*date) << "]";

    SendSysMessage(ss.str().c_str());
}

bool ChatHandler::HandleLookupAchievementCommand(char* args)
{
    if (!*args)
        return false;

    // Can be NULL at console call
    Player *target = getSelectedPlayer();

    std::string namepart = args;
    std::wstring wnamepart;

    if (!Utf8toWStr(namepart, wnamepart))
        return false;

    // converting string that we try to find to lower case
    wstrToLower(wnamepart);

    uint32 counter = 0;                                     // Counter for figure out that we found smth.

    for (uint32 id = 0; id < sAchievementStore.GetNumRows(); ++id)
    {
        AchievementEntry const *achEntry = sAchievementStore.LookupEntry(id);
        if (!achEntry)
            continue;

        int loc = GetSessionDbcLocale();
        std::string name = achEntry->name[loc];
        if (name.empty())
            continue;

        if (!Utf8FitTo(name, wnamepart))
        {
            loc = 0;
            for(; loc < MAX_LOCALE; ++loc)
            {
                if (loc == GetSessionDbcLocale())
                    continue;

                name = achEntry->name[loc];
                if (name.empty())
                    continue;

                if (Utf8FitTo(name, wnamepart))
                    break;
            }
        }

        if (loc < MAX_LOCALE)
        {
            CompletedAchievementData const* completed = target ? target->GetAchievementMgr().GetCompleteData(id) : NULL;
            ShowAchievementListHelper(achEntry, LocaleConstant(loc), completed ? &completed->date : NULL, target);
            counter++;
        }
    }

    if (counter == 0)                                       // if counter == 0 then we found nth
        SendSysMessage(LANG_COMMAND_ACHIEVEMENT_NOTFOUND);
    return true;
}

bool ChatHandler::HandleCharacterAchievementsCommand(char* args)
{
    Player* target;
    if (!ExtractPlayerTarget(&args, &target))
        return false;

    LocaleConstant loc = GetSessionDbcLocale();

    CompletedAchievementMap const& complitedList = target->GetAchievementMgr().GetCompletedAchievements();
    for(CompletedAchievementMap::const_iterator itr = complitedList.begin(); itr != complitedList.end(); ++itr)
    {
        AchievementEntry const *achEntry = sAchievementStore.LookupEntry(itr->first);
        ShowAchievementListHelper(achEntry, loc, &itr->second.date, target);
    }
    return true;
}

void ChatHandler::ShowFactionListHelper( FactionEntry const * factionEntry, LocaleConstant loc, FactionState const* repState /*= NULL*/, Player * target /*= NULL */ )
{
    std::string name = factionEntry->name[loc];

    // send faction in "id - [faction] rank reputation [visible] [at war] [own team] [unknown] [invisible] [inactive]" format
    // or              "id - [faction] [no reputation]" format
    std::ostringstream ss;
    if (m_session)
        ss << factionEntry->ID << " - |cffffffff|Hfaction:" << factionEntry->ID << "|h[" << name << " " << localeNames[loc] << "]|h|r";
    else
        ss << factionEntry->ID << " - " << name << " " << localeNames[loc];

    if (repState)                               // and then target!=NULL also
    {
        ReputationRank rank = target->GetReputationMgr().GetRank(factionEntry);
        std::string rankName = GetMangosString(ReputationRankStrIndex[rank]);

        ss << " " << rankName << "|h|r (" << target->GetReputationMgr().GetReputation(factionEntry) << ")";

        if (repState->Flags & FACTION_FLAG_VISIBLE)
            ss << GetMangosString(LANG_FACTION_VISIBLE);
        if (repState->Flags & FACTION_FLAG_AT_WAR)
            ss << GetMangosString(LANG_FACTION_ATWAR);
        if (repState->Flags & FACTION_FLAG_PEACE_FORCED)
            ss << GetMangosString(LANG_FACTION_PEACE_FORCED);
        if (repState->Flags & FACTION_FLAG_HIDDEN)
            ss << GetMangosString(LANG_FACTION_HIDDEN);
        if (repState->Flags & FACTION_FLAG_INVISIBLE_FORCED)
            ss << GetMangosString(LANG_FACTION_INVISIBLE_FORCED);
        if (repState->Flags & FACTION_FLAG_INACTIVE)
            ss << GetMangosString(LANG_FACTION_INACTIVE);
    }
    else if (target)
        ss << GetMangosString(LANG_FACTION_NOREPUTATION);

    SendSysMessage(ss.str().c_str());
}

bool ChatHandler::HandleLookupFactionCommand(char* args)
{
    if (!*args)
        return false;

    // Can be NULL at console call
    Player *target = getSelectedPlayer();

    std::string namepart = args;
    std::wstring wnamepart;

    if (!Utf8toWStr(namepart, wnamepart))
        return false;

    // converting string that we try to find to lower case
    wstrToLower(wnamepart);

    uint32 counter = 0;                                     // Counter for figure out that we found smth.

    for (uint32 id = 0; id < sFactionStore.GetNumRows(); ++id)
    {
        FactionEntry const *factionEntry = sFactionStore.LookupEntry(id);
        if (factionEntry)
        {
            int loc = GetSessionDbcLocale();
            std::string name = factionEntry->name[loc];
            if (name.empty())
                continue;

            if (!Utf8FitTo(name, wnamepart))
            {
                loc = 0;
                for(; loc < MAX_LOCALE; ++loc)
                {
                    if (loc == GetSessionDbcLocale())
                        continue;

                    name = factionEntry->name[loc];
                    if (name.empty())
                        continue;

                    if (Utf8FitTo(name, wnamepart))
                        break;
                }
            }

            if (loc < MAX_LOCALE)
            {
                FactionState const* repState = target ? target->GetReputationMgr().GetState(factionEntry) : NULL;
                ShowFactionListHelper(factionEntry, LocaleConstant(loc), repState, target);
                counter++;
            }
        }
    }

    if (counter == 0)                                       // if counter == 0 then we found nth
        SendSysMessage(LANG_COMMAND_FACTION_NOTFOUND);
    return true;
}

bool ChatHandler::HandleModifyPowerTypeCommand(char* args)
{
    if(!*args)
        return false;

    int32 type = atoi((char*)args);

    if (type < 0 || type >= MAX_POWERS)
    {
        SendSysMessage(LANG_BAD_VALUE);
        SetSentErrorMessage(true);
        return false;
    }

    Unit* target = getSelectedUnit();
    if (!target)
    {
        SendSysMessage(LANG_SELECT_CHAR_OR_CREATURE);
        SetSentErrorMessage(true);
        return false;
    }

    target->setPowerType(Powers(type));

    return true;
}

bool ChatHandler::HandleModifyRepCommand(char* args)
{
    if (!*args)
        return false;

    Player* target = NULL;
    target = getSelectedPlayer();

    if (!target)
    {
        SendSysMessage(LANG_PLAYER_NOT_FOUND);
        SetSentErrorMessage(true);
        return false;
    }

    // check online security
    if (HasLowerSecurity(target, 0))
        return false;

    uint32 factionId;
    if (!ExtractUint32KeyFromLink(&args, "Hfaction", factionId))
        return false;

    if (!factionId)
        return false;

    int32 amount = 0;
    if (!ExtractInt32(&args, amount))
    {
        char *rankTxt = ExtractLiteralArg(&args);
        if (!rankTxt)
            return false;

        std::string rankStr = rankTxt;
        std::wstring wrankStr;
        if (!Utf8toWStr(rankStr, wrankStr))
            return false;
        wstrToLower(wrankStr);

        int r = 0;
        amount = -42000;
        for (; r < MAX_REPUTATION_RANK; ++r)
        {
            std::string rank = GetMangosString(ReputationRankStrIndex[r]);
            if (rank.empty())
                continue;

            std::wstring wrank;
            if (!Utf8toWStr(rank, wrank))
                continue;

            wstrToLower(wrank);

            if (wrank.substr(0, wrankStr.size()) == wrankStr)
            {
                int32 delta;
                if (!ExtractInt32(&args, delta) || (delta < 0) || (delta > ReputationMgr::PointsInRank[r] -1))
                {
                    PSendSysMessage(LANG_COMMAND_FACTION_DELTA, (ReputationMgr::PointsInRank[r]-1));
                    SetSentErrorMessage(true);
                    return false;
                }
                amount += delta;
                break;
            }
            amount += ReputationMgr::PointsInRank[r];
        }
        if (r >= MAX_REPUTATION_RANK)
        {
            PSendSysMessage(LANG_COMMAND_FACTION_INVPARAM, rankTxt);
            SetSentErrorMessage(true);
            return false;
        }
    }

    FactionEntry const *factionEntry = sFactionStore.LookupEntry(factionId);

    if (!factionEntry)
    {
        PSendSysMessage(LANG_COMMAND_FACTION_UNKNOWN, factionId);
        SetSentErrorMessage(true);
        return false;
    }

    if (factionEntry->reputationListID < 0)
    {
        PSendSysMessage(LANG_COMMAND_FACTION_NOREP_ERROR, factionEntry->name[GetSessionDbcLocale()], factionId);
        SetSentErrorMessage(true);
        return false;
    }

    target->GetReputationMgr().SetReputation(factionEntry,amount);
    PSendSysMessage(LANG_COMMAND_MODIFY_REP, factionEntry->name[GetSessionDbcLocale()], factionId,
        GetNameLink(target).c_str(), target->GetReputationMgr().GetReputation(factionEntry));
    return true;
}

//-----------------------Npc Commands-----------------------
//add spawn of creature
bool ChatHandler::HandleNpcAddCommand(char* args)
{
    if (!*args)
        return false;

    uint32 id;
    if (!ExtractUint32KeyFromLink(&args, "Hcreature_entry", id))
        return false;

    uint32 team;
    if (!ExtractOptUInt32(&args, team, 0))
        return false;

    Player *chr = m_session->GetPlayer();
    float x = chr->GetPositionX();
    float y = chr->GetPositionY();
    float z = chr->GetPositionZ();
    float o = chr->GetOrientation();
    Map *map = chr->GetMap();

    Creature* pCreature = new Creature;
    if (!pCreature->Create(sObjectMgr.GenerateLowGuid(HIGHGUID_UNIT), map, chr->GetPhaseMaskForSpawn(), id, team))
    {
        delete pCreature;
        return false;
    }

    pCreature->Relocate(x,y,z,o);

    if (!pCreature->IsPositionValid())
    {
        sLog.outError("Creature (guidlow %d, entry %d) not created. Suggested coordinates isn't valid (X: %f Y: %f)",pCreature->GetGUIDLow(),pCreature->GetEntry(),pCreature->GetPositionX(),pCreature->GetPositionY());
        delete pCreature;
        return false;
    }

    pCreature->SaveToDB(map->GetId(), (1 << map->GetSpawnMode()), chr->GetPhaseMaskForSpawn());

    uint32 db_guid = pCreature->GetDBTableGUIDLow();

    // To call _LoadGoods(); _LoadQuests(); CreateTrainerSpells();
    pCreature->LoadFromDB(db_guid, map);

    map->Add(pCreature);
    sObjectMgr.AddCreatureToGrid(db_guid, sObjectMgr.GetCreatureData(db_guid));
    return true;
}

//add item in vendorlist
bool ChatHandler::HandleNpcAddVendorItemCommand(char* args)
{
    uint32 itemId;
    if (!ExtractUint32KeyFromLink(&args, "Hitem", itemId))
    {
        SendSysMessage(LANG_COMMAND_NEEDITEMSEND);
        SetSentErrorMessage(true);
        return false;
    }

    uint32 maxcount;
    if (!ExtractOptUInt32(&args, maxcount, 0))
        return false;

    uint32 incrtime;
    if (!ExtractOptUInt32(&args, incrtime, 0))
        return false;

    uint32 extendedcost;
    if (!ExtractOptUInt32(&args, extendedcost, 0))
        return false;

    Creature* vendor = getSelectedCreature();

    uint32 vendor_entry = vendor ? vendor->GetEntry() : 0;

    if (!sObjectMgr.IsVendorItemValid(vendor_entry, itemId, maxcount, incrtime, extendedcost, m_session->GetPlayer()))
    {
        SetSentErrorMessage(true);
        return false;
    }

    sObjectMgr.AddVendorItem(vendor_entry,itemId,maxcount,incrtime,extendedcost);

    ItemPrototype const* pProto = ObjectMgr::GetItemPrototype(itemId);

    PSendSysMessage(LANG_ITEM_ADDED_TO_LIST,itemId,pProto->Name1,maxcount,incrtime,extendedcost);
    return true;
}

//del item from vendor list
bool ChatHandler::HandleNpcDelVendorItemCommand(char* args)
{
    if (!*args)
        return false;

    Creature* vendor = getSelectedCreature();
    if (!vendor || !vendor->isVendor())
    {
        SendSysMessage(LANG_COMMAND_VENDORSELECTION);
        SetSentErrorMessage(true);
        return false;
    }

    uint32 itemId;
    if (!ExtractUint32KeyFromLink(&args, "Hitem", itemId))
    {
        SendSysMessage(LANG_COMMAND_NEEDITEMSEND);
        SetSentErrorMessage(true);
        return false;
    }

    if (!sObjectMgr.RemoveVendorItem(vendor->GetEntry(), itemId))
    {
        PSendSysMessage(LANG_ITEM_NOT_IN_LIST,itemId);
        SetSentErrorMessage(true);
        return false;
    }

    ItemPrototype const* pProto = ObjectMgr::GetItemPrototype(itemId);

    PSendSysMessage(LANG_ITEM_DELETED_FROM_LIST,itemId,pProto->Name1);
    return true;
}

//add move for creature
bool ChatHandler::HandleNpcAddMoveCommand(char* args)
{
    uint32 lowguid;
    if (!ExtractUint32KeyFromLink(&args, "Hcreature", lowguid))
        return false;

    uint32 wait;
    if (!ExtractOptUInt32(&args, wait, 0))
        return false;

    CreatureData const* data = sObjectMgr.GetCreatureData(lowguid);
    if (!data)
    {
        PSendSysMessage(LANG_COMMAND_CREATGUIDNOTFOUND, lowguid);
        SetSentErrorMessage(true);
        return false;
    }

    Player* player = m_session->GetPlayer();

    if (player->GetMapId() != data->mapid)
    {
        PSendSysMessage(LANG_COMMAND_CREATUREATSAMEMAP, lowguid);
        SetSentErrorMessage(true);
        return false;
    }

    Creature* pCreature = player->GetMap()->GetCreature(ObjectGuid(HIGHGUID_UNIT, data->id, lowguid));

    sWaypointMgr.AddLastNode(lowguid, player->GetPositionX(), player->GetPositionY(), player->GetPositionZ(), player->GetOrientation(), wait, 0);

    // update movement type
    WorldDatabase.PExecuteLog("UPDATE creature SET MovementType = '%u' WHERE guid = '%u'", WAYPOINT_MOTION_TYPE,lowguid);
    if (pCreature)
    {
        pCreature->SetDefaultMovementType(WAYPOINT_MOTION_TYPE);
        pCreature->GetMotionMaster()->Initialize();
        if (pCreature->isAlive())                            // dead creature will reset movement generator at respawn
        {
            pCreature->SetDeathState(JUST_DIED);
            pCreature->Respawn();
        }
        pCreature->SaveToDB();
    }

    SendSysMessage(LANG_WAYPOINT_ADDED);

    return true;
}

//change level of creature or pet
bool ChatHandler::HandleNpcChangeLevelCommand(char* args)
{
    if (!*args)
        return false;

    uint8 lvl = (uint8) atoi(args);
    if (lvl < 1 || lvl > sWorld.getConfig(CONFIG_UINT32_MAX_PLAYER_LEVEL) + 3)
    {
        SendSysMessage(LANG_BAD_VALUE);
        SetSentErrorMessage(true);
        return false;
    }

    Creature* pCreature = getSelectedCreature();
    if (!pCreature)
    {
        SendSysMessage(LANG_SELECT_CREATURE);
        SetSentErrorMessage(true);
        return false;
    }

    if (pCreature->IsPet())
    {
        if (((Pet*)pCreature)->getPetType()==HUNTER_PET)
        {
            pCreature->SetUInt32Value(UNIT_FIELD_PETNEXTLEVELEXP, sObjectMgr.GetXPForPetLevel(lvl));
            pCreature->SetUInt32Value(UNIT_FIELD_PETEXPERIENCE, 0);
        }
        ((Pet*)pCreature)->GivePetLevel(lvl);
    }
    else
    {
        pCreature->SetMaxHealth(100 + 30*lvl);
        pCreature->SetHealth(100 + 30*lvl);
        pCreature->SetLevel(lvl);
        pCreature->SaveToDB();
    }

    return true;
}

//set npcflag of creature
bool ChatHandler::HandleNpcFlagCommand(char* args)
{
    if (!*args)
        return false;

    uint32 npcFlags = (uint32) atoi(args);

    Creature* pCreature = getSelectedCreature();

    if (!pCreature)
    {
        SendSysMessage(LANG_SELECT_CREATURE);
        SetSentErrorMessage(true);
        return false;
    }

    pCreature->SetUInt32Value(UNIT_NPC_FLAGS, npcFlags);

    WorldDatabase.PExecuteLog("UPDATE creature_template SET npcflag = '%u' WHERE entry = '%u'", npcFlags, pCreature->GetEntry());

    SendSysMessage(LANG_VALUE_SAVED_REJOIN);

    return true;
}

bool ChatHandler::HandleNpcDeleteCommand(char* args)
{
    Creature* unit = NULL;

    if (*args)
    {
        // number or [name] Shift-click form |color|Hcreature:creature_guid|h[name]|h|r
        uint32 lowguid;
        if (!ExtractUint32KeyFromLink(&args, "Hcreature", lowguid))
            return false;

        if (!lowguid)
            return false;

        if (CreatureData const* data = sObjectMgr.GetCreatureData(lowguid))
            unit = m_session->GetPlayer()->GetMap()->GetCreature(ObjectGuid(HIGHGUID_UNIT, data->id, lowguid));
    }
    else
        unit = getSelectedCreature();

<<<<<<< HEAD
    if (!unit || unit->isPet() || unit->isTotem())
=======
    if (!unit || unit->IsPet() || unit->IsTotem() || unit->IsVehicle())
>>>>>>> 24920ccf
    {
        SendSysMessage(LANG_SELECT_CREATURE);
        SetSentErrorMessage(true);
        return false;
    }

    // Delete the creature
    unit->CombatStop();
    unit->DeleteFromDB();
    unit->AddObjectToRemoveList();

    SendSysMessage(LANG_COMMAND_DELCREATMESSAGE);

    return true;
}

//move selected creature
bool ChatHandler::HandleNpcMoveCommand(char* args)
{
    uint32 lowguid = 0;

    Creature* pCreature = getSelectedCreature();

    if (!pCreature)
    {
        // number or [name] Shift-click form |color|Hcreature:creature_guid|h[name]|h|r
        if (!ExtractUint32KeyFromLink(&args, "Hcreature", lowguid))
            return false;

        CreatureData const* data = sObjectMgr.GetCreatureData(lowguid);
        if (!data)
        {
            PSendSysMessage(LANG_COMMAND_CREATGUIDNOTFOUND, lowguid);
            SetSentErrorMessage(true);
            return false;
        }

        Player* player = m_session->GetPlayer();

        if (player->GetMapId() != data->mapid)
        {
            PSendSysMessage(LANG_COMMAND_CREATUREATSAMEMAP, lowguid);
            SetSentErrorMessage(true);
            return false;
        }

        pCreature = player->GetMap()->GetCreature(ObjectGuid(HIGHGUID_UNIT, data->id, lowguid));
    }
    else
        lowguid = pCreature->GetDBTableGUIDLow();

    float x = m_session->GetPlayer()->GetPositionX();
    float y = m_session->GetPlayer()->GetPositionY();
    float z = m_session->GetPlayer()->GetPositionZ();
    float o = m_session->GetPlayer()->GetOrientation();

    if (pCreature)
    {
        if (CreatureData const* data = sObjectMgr.GetCreatureData(pCreature->GetDBTableGUIDLow()))
        {
            const_cast<CreatureData*>(data)->posX = x;
            const_cast<CreatureData*>(data)->posY = y;
            const_cast<CreatureData*>(data)->posZ = z;
            const_cast<CreatureData*>(data)->orientation = o;
        }
        pCreature->GetMap()->CreatureRelocation(pCreature,x, y, z,o);
        pCreature->GetMotionMaster()->Initialize();
        if (pCreature->isAlive())                            // dead creature will reset movement generator at respawn
        {
            pCreature->SetDeathState(JUST_DIED);
            pCreature->Respawn();
        }
    }

    WorldDatabase.PExecuteLog("UPDATE creature SET position_x = '%f', position_y = '%f', position_z = '%f', orientation = '%f' WHERE guid = '%u'", x, y, z, o, lowguid);
    PSendSysMessage(LANG_COMMAND_CREATUREMOVED);
    return true;
}

/**HandleNpcSetMoveTypeCommand
 * Set the movement type for an NPC.<br/>
 * <br/>
 * Valid movement types are:
 * <ul>
 * <li> stay - NPC wont move </li>
 * <li> random - NPC will move randomly according to the spawndist </li>
 * <li> way - NPC will move with given waypoints set </li>
 * </ul>
 * additional parameter: NODEL - so no waypoints are deleted, if you
 *                       change the movement type
 */
bool ChatHandler::HandleNpcSetMoveTypeCommand(char* args)
{
    // 3 arguments:
    // GUID (optional - you can also select the creature)
    // stay|random|way (determines the kind of movement)
    // NODEL (optional - tells the system NOT to delete any waypoints)
    //        this is very handy if you want to do waypoints, that are
    //        later switched on/off according to special events (like escort
    //        quests, etc)

    uint32 lowguid;
    Creature* pCreature;
    if (!ExtractUInt32(&args, lowguid))                     // case .setmovetype $move_type (with selected creature)
    {
        pCreature = getSelectedCreature();
        if (!pCreature || pCreature->IsPet())
            return false;
        lowguid = pCreature->GetDBTableGUIDLow();
    }
    else                                                    // case .setmovetype #creature_guid $move_type (with guid)
    {
        CreatureData const* data = sObjectMgr.GetCreatureData(lowguid);
        if (!data)
        {
            PSendSysMessage(LANG_COMMAND_CREATGUIDNOTFOUND, lowguid);
            SetSentErrorMessage(true);
            return false;
        }

        Player* player = m_session->GetPlayer();

        if (player->GetMapId() != data->mapid)
        {
            PSendSysMessage(LANG_COMMAND_CREATUREATSAMEMAP, lowguid);
            SetSentErrorMessage(true);
            return false;
        }

        pCreature = player->GetMap()->GetCreature(ObjectGuid(HIGHGUID_UNIT, data->id, lowguid));
    }

    MovementGeneratorType move_type;
    char* type_str = ExtractLiteralArg(&args);
    if (strncmp(type_str, "stay", strlen(type_str)) == 0)
        move_type = IDLE_MOTION_TYPE;
    else if (strncmp(type_str, "random", strlen(type_str)) == 0)
        move_type = RANDOM_MOTION_TYPE;
    else if (strncmp(type_str, "way", strlen(type_str)) == 0)
        move_type = WAYPOINT_MOTION_TYPE;
    else
        return false;

    bool doNotDelete = ExtractLiteralArg(&args, "NODEL") != NULL;
    if (!doNotDelete && *args)                              // need fail if false in result wrong literal
        return false;

    // now lowguid is low guid really existing creature
    // and pCreature point (maybe) to this creature or NULL

    // update movement type
    if (!doNotDelete)
        sWaypointMgr.DeletePath(lowguid);

    if (pCreature)
    {
        pCreature->SetDefaultMovementType(move_type);
        pCreature->GetMotionMaster()->Initialize();
        if (pCreature->isAlive())                            // dead creature will reset movement generator at respawn
        {
            pCreature->SetDeathState(JUST_DIED);
            pCreature->Respawn();
        }
        pCreature->SaveToDB();
    }

    if (doNotDelete)
        PSendSysMessage(LANG_MOVE_TYPE_SET_NODEL,type_str);
    else
        PSendSysMessage(LANG_MOVE_TYPE_SET,type_str);

    return true;
}

//set model of creature
bool ChatHandler::HandleNpcSetModelCommand(char* args)
{
    if (!*args)
        return false;

    uint32 displayId = (uint32) atoi(args);

    Creature *pCreature = getSelectedCreature();

    if (!pCreature || pCreature->IsPet())
    {
        SendSysMessage(LANG_SELECT_CREATURE);
        SetSentErrorMessage(true);
        return false;
    }

    pCreature->SetDisplayId(displayId);
    pCreature->SetNativeDisplayId(displayId);

    pCreature->SaveToDB();

    return true;
}
//set faction of creature
bool ChatHandler::HandleNpcFactionIdCommand(char* args)
{
    if (!*args)
        return false;

    uint32 factionId = (uint32) atoi(args);

    if (!sFactionTemplateStore.LookupEntry(factionId))
    {
        PSendSysMessage(LANG_WRONG_FACTION, factionId);
        SetSentErrorMessage(true);
        return false;
    }

    Creature* pCreature = getSelectedCreature();

    if (!pCreature)
    {
        SendSysMessage(LANG_SELECT_CREATURE);
        SetSentErrorMessage(true);
        return false;
    }

    pCreature->setFaction(factionId);

    // faction is set in creature_template - not inside creature

    // update in memory
    if (CreatureInfo const *cinfo = pCreature->GetCreatureInfo())
    {
        const_cast<CreatureInfo*>(cinfo)->faction_A = factionId;
        const_cast<CreatureInfo*>(cinfo)->faction_H = factionId;
    }

    // and DB
    WorldDatabase.PExecuteLog("UPDATE creature_template SET faction_A = '%u', faction_H = '%u' WHERE entry = '%u'", factionId, factionId, pCreature->GetEntry());

    return true;
}
//set spawn dist of creature
bool ChatHandler::HandleNpcSpawnDistCommand(char* args)
{
    if (!*args)
        return false;

    float option = (float)atof(args);
    if (option < 0.0f)
    {
        SendSysMessage(LANG_BAD_VALUE);
        return false;
    }

    MovementGeneratorType mtype = IDLE_MOTION_TYPE;
    if (option >0.0f)
        mtype = RANDOM_MOTION_TYPE;

    Creature *pCreature = getSelectedCreature();
    uint32 u_guidlow = 0;

    if (pCreature)
        u_guidlow = pCreature->GetDBTableGUIDLow();
    else
        return false;

    pCreature->SetRespawnRadius((float)option);
    pCreature->SetDefaultMovementType(mtype);
    pCreature->GetMotionMaster()->Initialize();
    if (pCreature->isAlive())                                // dead creature will reset movement generator at respawn
    {
        pCreature->SetDeathState(JUST_DIED);
        pCreature->Respawn();
    }

    WorldDatabase.PExecuteLog("UPDATE creature SET spawndist=%f, MovementType=%i WHERE guid=%u",option,mtype,u_guidlow);
    PSendSysMessage(LANG_COMMAND_SPAWNDIST,option);
    return true;
}
//spawn time handling
bool ChatHandler::HandleNpcSpawnTimeCommand(char* args)
{
    uint32 stime;
    if (!ExtractUInt32(&args, stime))
        return false;

    Creature *pCreature = getSelectedCreature();
    if (!pCreature)
    {
        PSendSysMessage(LANG_SELECT_CREATURE);
        SetSentErrorMessage(true);
        return false;
    }

    uint32 u_guidlow = pCreature->GetDBTableGUIDLow();

    WorldDatabase.PExecuteLog("UPDATE creature SET spawntimesecs=%i WHERE guid=%u", stime, u_guidlow);
    pCreature->SetRespawnDelay(stime);
    PSendSysMessage(LANG_COMMAND_SPAWNTIME, stime);

    return true;
}
//npc follow handling
bool ChatHandler::HandleNpcFollowCommand(char* /*args*/)
{
    Player *player = m_session->GetPlayer();
    Creature *creature = getSelectedCreature();

    if (!creature)
    {
        PSendSysMessage(LANG_SELECT_CREATURE);
        SetSentErrorMessage(true);
        return false;
    }

    // Follow player - Using pet's default dist and angle
    creature->GetMotionMaster()->MoveFollow(player, PET_FOLLOW_DIST, PET_FOLLOW_ANGLE);

    PSendSysMessage(LANG_CREATURE_FOLLOW_YOU_NOW, creature->GetName());
    return true;
}
//npc unfollow handling
bool ChatHandler::HandleNpcUnFollowCommand(char* /*args*/)
{
    Player *player = m_session->GetPlayer();
    Creature *creature = getSelectedCreature();

    if (!creature)
    {
        PSendSysMessage(LANG_SELECT_CREATURE);
        SetSentErrorMessage(true);
        return false;
    }

    if (creature->GetMotionMaster()->empty() ||
        creature->GetMotionMaster()->GetCurrentMovementGeneratorType ()!=FOLLOW_MOTION_TYPE)
    {
        PSendSysMessage(LANG_CREATURE_NOT_FOLLOW_YOU);
        SetSentErrorMessage(true);
        return false;
    }

    FollowMovementGenerator<Creature> const* mgen
        = static_cast<FollowMovementGenerator<Creature> const*>((creature->GetMotionMaster()->top()));

    if (mgen->GetTarget() != player)
    {
        PSendSysMessage(LANG_CREATURE_NOT_FOLLOW_YOU);
        SetSentErrorMessage(true);
        return false;
    }

    // reset movement
    creature->GetMotionMaster()->MovementExpired(true);

    PSendSysMessage(LANG_CREATURE_NOT_FOLLOW_YOU_NOW, creature->GetName());
    return true;
}
<<<<<<< HEAD
=======
//npc tame handling
bool ChatHandler::HandleNpcTameCommand(char* /*args*/)
{
    Creature *creatureTarget = getSelectedCreature ();
    if (!creatureTarget || creatureTarget->IsPet ())
    {
        PSendSysMessage (LANG_SELECT_CREATURE);
        SetSentErrorMessage (true);
        return false;
    }

    Player *player = m_session->GetPlayer ();

    if (player->GetPetGUID())
    {
        SendSysMessage(LANG_YOU_ALREADY_HAVE_PET);
        SetSentErrorMessage(true);
        return false;
    }

    CreatureInfo const* cInfo = creatureTarget->GetCreatureInfo();

    if (!cInfo->isTameable(player->CanTameExoticPets()))
    {
        PSendSysMessage(LANG_CREATURE_NON_TAMEABLE,cInfo->Entry);
        SetSentErrorMessage(true);
        return false;
    }

    // Everything looks OK, create new pet
    Pet* pet = player->CreateTamedPetFrom (creatureTarget);
    if (!pet)
    {
        PSendSysMessage (LANG_CREATURE_NON_TAMEABLE,cInfo->Entry);
        SetSentErrorMessage (true);
        return false;
    }

    // place pet before player
    float x,y,z;
    player->GetClosePoint(x, y, z, creatureTarget->GetObjectBoundingRadius(), CONTACT_DISTANCE);
    pet->Relocate (x,y,z,M_PI_F-player->GetOrientation ());

    // set pet to defensive mode by default (some classes can't control controlled pets in fact).
    pet->GetCharmInfo()->SetReactState(REACT_DEFENSIVE);

    // calculate proper level
    uint32 level = (creatureTarget->getLevel() < (player->getLevel() - 5)) ? (player->getLevel() - 5) : creatureTarget->getLevel();

    // prepare visual effect for levelup
    pet->SetUInt32Value(UNIT_FIELD_LEVEL, level - 1);

    // add to world
    pet->GetMap()->Add((Creature*)pet);

    // visual effect for levelup
    pet->SetUInt32Value(UNIT_FIELD_LEVEL, level);

    // caster have pet now
    player->SetPet(pet);

    pet->SavePetToDB(PET_SAVE_AS_CURRENT);
    player->PetSpellInitialize();

    return true;
}
>>>>>>> 24920ccf
//npc phasemask handling
//change phasemask of creature or pet
bool ChatHandler::HandleNpcSetPhaseCommand(char* args)
{
    if (!*args)
        return false;

    uint32 phasemask = (uint32) atoi(args);
    if (phasemask == 0)
    {
        SendSysMessage(LANG_BAD_VALUE);
        SetSentErrorMessage(true);
        return false;
    }

    Creature* pCreature = getSelectedCreature();
    if (!pCreature)
    {
        SendSysMessage(LANG_SELECT_CREATURE);
        SetSentErrorMessage(true);
        return false;
    }

    pCreature->SetPhaseMask(phasemask,true);

    if (!pCreature->IsPet())
        pCreature->SaveToDB();

    return true;
}
//npc deathstate handling
bool ChatHandler::HandleNpcSetDeathStateCommand(char* args)
{
    bool value;
    if (!ExtractOnOff(&args, value))
    {
        SendSysMessage(LANG_USE_BOL);
        SetSentErrorMessage(true);
        return false;
    }

    Creature* pCreature = getSelectedCreature();
    if (!pCreature || pCreature->IsPet())
    {
        SendSysMessage(LANG_SELECT_CREATURE);
        SetSentErrorMessage(true);
        return false;
    }

    if (value)
        pCreature->SetDeadByDefault(true);
    else
        pCreature->SetDeadByDefault(false);

    pCreature->SaveToDB();
    pCreature->Respawn();

    return true;
}

//TODO: NpcCommands that need to be fixed :

bool ChatHandler::HandleNpcNameCommand(char* /*args*/)
{
    /* Temp. disabled
    if (!*args)
        return false;

    if (strlen((char*)args)>75)
    {
        PSendSysMessage(LANG_TOO_LONG_NAME, strlen((char*)args)-75);
        return true;
    }

    for (uint8 i = 0; i < strlen(args); ++i)
    {
        if (!isalpha(args[i]) && args[i]!=' ')
        {
            SendSysMessage(LANG_CHARS_ONLY);
            return false;
        }
    }

    uint64 guid;
    guid = m_session->GetPlayer()->GetSelection();
    if (guid == 0)
    {
        SendSysMessage(LANG_NO_SELECTION);
        return true;
    }

    Creature* pCreature = ObjectAccessor::GetCreature(*m_session->GetPlayer(), guid);

    if (!pCreature)
    {
        SendSysMessage(LANG_SELECT_CREATURE);
        return true;
    }

    pCreature->SetName(args);
    uint32 idname = sObjectMgr.AddCreatureTemplate(pCreature->GetName());
    pCreature->SetUInt32Value(OBJECT_FIELD_ENTRY, idname);

    pCreature->SaveToDB();
    */

    return true;
}

bool ChatHandler::HandleNpcSubNameCommand(char* /*args*/)
{
    /* Temp. disabled

    if (!*args)
        args = "";

    if (strlen((char*)args)>75)
    {

        PSendSysMessage(LANG_TOO_LONG_SUBNAME, strlen((char*)args)-75);
        return true;
    }

    for (uint8 i = 0; i < strlen(args); i++)
    {
        if (!isalpha(args[i]) && args[i]!=' ')
        {
            SendSysMessage(LANG_CHARS_ONLY);
            return false;
        }
    }
    uint64 guid;
    guid = m_session->GetPlayer()->GetSelection();
    if (guid == 0)
    {
        SendSysMessage(LANG_NO_SELECTION);
        return true;
    }

    Creature* pCreature = ObjectAccessor::GetCreature(*m_session->GetPlayer(), guid);

    if (!pCreature)
    {
        SendSysMessage(LANG_SELECT_CREATURE);
        return true;
    }

    uint32 idname = sObjectMgr.AddCreatureSubName(pCreature->GetName(),args,pCreature->GetUInt32Value(UNIT_FIELD_DISPLAYID));
    pCreature->SetUInt32Value(OBJECT_FIELD_ENTRY, idname);

    pCreature->SaveToDB();
    */
    return true;
}

//move item to other slot
bool ChatHandler::HandleItemMoveCommand(char* args)
{
    if (!*args)
        return false;
    uint8 srcslot, dstslot;

    char* pParam1 = strtok(args, " ");
    if (!pParam1)
        return false;

    char* pParam2 = strtok(NULL, " ");
    if (!pParam2)
        return false;

    srcslot = (uint8)atoi(pParam1);
    dstslot = (uint8)atoi(pParam2);

    if (srcslot == dstslot)
        return true;

    if (!m_session->GetPlayer()->IsValidPos(INVENTORY_SLOT_BAG_0, srcslot, true))
        return false;

    // can be autostore pos
    if (!m_session->GetPlayer()->IsValidPos(INVENTORY_SLOT_BAG_0, dstslot, false))
        return false;

    uint16 src = ((INVENTORY_SLOT_BAG_0 << 8) | srcslot);
    uint16 dst = ((INVENTORY_SLOT_BAG_0 << 8) | dstslot);

    m_session->GetPlayer()->SwapItem(src, dst);

    return true;
}

//demorph player or unit
bool ChatHandler::HandleDeMorphCommand(char* /*args*/)
{
    Unit *target = getSelectedUnit();
    if (!target)
        target = m_session->GetPlayer();


    // check online security
    else if (target->GetTypeId() == TYPEID_PLAYER && HasLowerSecurity((Player*)target, 0))
        return false;

    target->DeMorph();

    return true;
}

//morph creature or player
bool ChatHandler::HandleModifyMorphCommand(char* args)
{
    if (!*args)
        return false;

    uint16 display_id = (uint16)atoi(args);

    Unit *target = getSelectedUnit();
    if (!target)
        target = m_session->GetPlayer();

    // check online security
    else if (target->GetTypeId() == TYPEID_PLAYER && HasLowerSecurity((Player*)target, 0))
        return false;

    target->SetDisplayId(display_id);

    return true;
}

//kick player
bool ChatHandler::HandleKickPlayerCommand(char *args)
{
    Player* target;
    if (!ExtractPlayerTarget(&args, &target))
        return false;

    if (m_session && target == m_session->GetPlayer())
    {
        SendSysMessage(LANG_COMMAND_KICKSELF);
        SetSentErrorMessage(true);
        return false;
    }

    // check online security
    if (HasLowerSecurity(target, 0))
        return false;

    // send before target pointer invalidate
    PSendSysMessage(LANG_COMMAND_KICKMESSAGE, GetNameLink(target).c_str());
    target->GetSession()->KickPlayer();
    return true;
}

//set temporary phase mask for player
bool ChatHandler::HandleModifyPhaseCommand(char* args)
{
    if (!*args)
        return false;

    uint32 phasemask = (uint32)atoi(args);

    Unit *target = getSelectedUnit();
    if (!target)
        target = m_session->GetPlayer();

    // check online security
    else if (target->GetTypeId() == TYPEID_PLAYER && HasLowerSecurity((Player*)target, 0))
        return false;

    target->SetPhaseMask(phasemask,true);

    return true;
}

//show info of player
bool ChatHandler::HandlePInfoCommand(char* args)
{
    Player* target;
    uint64 target_guid;
    std::string target_name;
    if (!ExtractPlayerTarget(&args, &target, &target_guid, &target_name))
        return false;

    uint32 accId = 0;
    uint32 money = 0;
    uint32 total_player_time = 0;
    uint32 level = 0;
    uint32 latency = 0;

    // get additional information from Player object
    if (target)
    {
        // check online security
        if (HasLowerSecurity(target, 0))
            return false;

        accId = target->GetSession()->GetAccountId();
        money = target->GetMoney();
        total_player_time = target->GetTotalPlayedTime();
        level = target->getLevel();
        latency = target->GetSession()->GetLatency();
    }
    // get additional information from DB
    else
    {
        // check offline security
        if (HasLowerSecurity(NULL, target_guid))
            return false;

        //                                                     0          1      2      3
        QueryResult *result = CharacterDatabase.PQuery("SELECT totaltime, level, money, account FROM characters WHERE guid = '%u'", GUID_LOPART(target_guid));
        if (!result)
            return false;

        Field *fields = result->Fetch();
        total_player_time = fields[0].GetUInt32();
        level = fields[1].GetUInt32();
        money = fields[2].GetUInt32();
        accId = fields[3].GetUInt32();
        delete result;
    }

    std::string username = GetMangosString(LANG_ERROR);
    std::string last_ip = GetMangosString(LANG_ERROR);
    AccountTypes security = SEC_PLAYER;
    std::string last_login = GetMangosString(LANG_ERROR);

    QueryResult* result = LoginDatabase.PQuery("SELECT username,gmlevel,last_ip,last_login FROM account WHERE id = '%u'",accId);
    if (result)
    {
        Field* fields = result->Fetch();
        username = fields[0].GetCppString();
        security = (AccountTypes)fields[1].GetUInt32();

        if (GetAccessLevel() >= security)
        {
            last_ip = fields[2].GetCppString();
            last_login = fields[3].GetCppString();
        }
        else
        {
            last_ip = "-";
            last_login = "-";
        }

        delete result;
    }

    std::string nameLink = playerLink(target_name);

    PSendSysMessage(LANG_PINFO_ACCOUNT, (target?"":GetMangosString(LANG_OFFLINE)), nameLink.c_str(), GUID_LOPART(target_guid), username.c_str(), accId, security, last_ip.c_str(), last_login.c_str(), latency);

    std::string timeStr = secsToTimeString(total_player_time,true,true);
    uint32 gold = money /GOLD;
    uint32 silv = (money % GOLD) / SILVER;
    uint32 copp = (money % GOLD) % SILVER;
    PSendSysMessage(LANG_PINFO_LEVEL,  timeStr.c_str(), level, gold,silv,copp);

    return true;
}

//show tickets
void ChatHandler::ShowTicket(GMTicket const* ticket)
{
    std::string lastupdated = TimeToTimestampStr(ticket->GetLastUpdate());

    std::string name;
    if (!sObjectMgr.GetPlayerNameByGUID(ObjectGuid(HIGHGUID_PLAYER, ticket->GetPlayerLowGuid()), name))
        name = GetMangosString(LANG_UNKNOWN);

    std::string nameLink = playerLink(name);

    char const* response = ticket->GetResponse();

    PSendSysMessage(LANG_COMMAND_TICKETVIEW, nameLink.c_str(), lastupdated.c_str(), ticket->GetText());
    if (strlen(response))
        PSendSysMessage(LANG_COMMAND_TICKETRESPONSE, ticket->GetResponse());
}

//ticket commands
bool ChatHandler::HandleTicketCommand(char* args)
{
    char* px = ExtractLiteralArg(&args);

    // ticket<end>
    if (!px)
    {
        size_t count = sTicketMgr.GetTicketCount();

        if (m_session)
        {
            bool accept = m_session->GetPlayer()->isAcceptTickets();

            PSendSysMessage(LANG_COMMAND_TICKETCOUNT, count, accept ?  GetMangosString(LANG_ON) : GetMangosString(LANG_OFF));
        }
        else
            PSendSysMessage(LANG_COMMAND_TICKETCOUNT_CONSOLE, count);

        return true;
    }

    // ticket on
    if (strncmp(px, "on", 3) == 0)
    {
        if (!m_session)
        {
            SendSysMessage(LANG_PLAYER_NOT_FOUND);
            SetSentErrorMessage(true);
            return false;
        }

        m_session->GetPlayer()->SetAcceptTicket(true);
        SendSysMessage(LANG_COMMAND_TICKETON);
        return true;
    }

    // ticket off
    if (strncmp(px, "off", 4) == 0)
    {
        if (!m_session)
        {
            SendSysMessage(LANG_PLAYER_NOT_FOUND);
            SetSentErrorMessage(true);
            return false;
        }

        m_session->GetPlayer()->SetAcceptTicket(false);
        SendSysMessage(LANG_COMMAND_TICKETOFF);
        return true;
    }

    // ticket respond
    if (strncmp(px, "respond", 8) == 0)
    {
        GMTicket* ticket = NULL;

        // ticket respond #num
        uint32 num;
        if (ExtractUInt32(&args, num))
        {
            if (num == 0)
                return false;

            // mgr numbering tickets start from 0 
            ticket = sTicketMgr.GetGMTicketByOrderPos(num-1);

            if (!ticket)
            {
                PSendSysMessage(LANG_COMMAND_TICKETNOTEXIST, num);
                SetSentErrorMessage(true);
                return false;
            }
        }
        else
        {
            uint64 target_guid;
            std::string target_name;
            if (!ExtractPlayerTarget(&args, NULL, &target_guid, &target_name))
                return false;

            // ticket respond $char_name
            ticket = sTicketMgr.GetGMTicket(GUID_LOPART(target_guid));

            if (!ticket)
            {
                PSendSysMessage(LANG_COMMAND_TICKETNOTEXIST_NAME, target_name.c_str());
                SetSentErrorMessage(true);
                return false;
            }
        }

        // no response text?
        if (!*args)
            return false;

        ticket->SetResponseText(args);

        if (Player* pl = sObjectMgr.GetPlayer(ObjectGuid(HIGHGUID_PLAYER, ticket->GetPlayerLowGuid())))
            pl->GetSession()->SendGMResponse(ticket);

        return true;
    }

    // ticket #num
    uint32 num;
    if (ExtractUInt32(&px, num))
    {
        if (num == 0)
            return false;

        // mgr numbering tickets start from 0 
        GMTicket* ticket = sTicketMgr.GetGMTicketByOrderPos(num-1);
        if (!ticket)
        {
            PSendSysMessage(LANG_COMMAND_TICKETNOTEXIST, num);
            SetSentErrorMessage(true);
            return false;
        }

        ShowTicket(ticket);
        return true;
    }

    uint64 target_guid;
    std::string target_name;
    if (!ExtractPlayerTarget(&px, NULL, &target_guid, &target_name))
        return false;

    // ticket $char_name
    GMTicket* ticket = sTicketMgr.GetGMTicket(GUID_LOPART(target_guid));
    if (!ticket)
    {
        PSendSysMessage(LANG_COMMAND_TICKETNOTEXIST_NAME, target_name.c_str());
        SetSentErrorMessage(true);
        return false;
    }

    ShowTicket(ticket);

    return true;
}

//dell all tickets
bool ChatHandler::HandleDelTicketCommand(char *args)
{
    char* px = ExtractLiteralArg(&args);
    if (!px)
        return false;

    // delticket all
    if (strncmp(px, "all", 4) == 0)
    {
        sTicketMgr.DeleteAll();
        SendSysMessage(LANG_COMMAND_ALLTICKETDELETED);
        return true;
    }

    uint32 num;

    // delticket #num
    if (ExtractUInt32(&px, num))
    {
        if (num ==0)
            return false;

        // mgr numbering tickets start from 0 
        GMTicket* ticket = sTicketMgr.GetGMTicketByOrderPos(num-1);

        if (!ticket)
        {
            PSendSysMessage(LANG_COMMAND_TICKETNOTEXIST, num);
            SetSentErrorMessage(true);
            return false;
        }

        uint32 lowguid = ticket->GetPlayerLowGuid();

        sTicketMgr.Delete(lowguid);

        //notify player
        if (Player* pl = sObjectMgr.GetPlayer(ObjectGuid(HIGHGUID_PLAYER, lowguid)))
        {
            pl->GetSession()->SendGMTicketGetTicket(0x0A);
            PSendSysMessage(LANG_COMMAND_TICKETPLAYERDEL, GetNameLink(pl).c_str());
        }
        else
            PSendSysMessage(LANG_COMMAND_TICKETDEL);

        return true;
    }

    Player* target;
    uint64 target_guid;
    std::string target_name;
    if (!ExtractPlayerTarget(&px, &target, &target_guid, &target_name))
        return false;

    // delticket $char_name
    sTicketMgr.Delete(GUID_LOPART(target_guid));

    // notify players about ticket deleting
    if (target)
        target->GetSession()->SendGMTicketGetTicket(0x0A);

    std::string nameLink = playerLink(target_name);

    PSendSysMessage(LANG_COMMAND_TICKETPLAYERDEL,nameLink.c_str());
    return true;
}

/**
 * Add a waypoint to a creature.
 *
 * The user can either select an npc or provide its GUID.
 *
 * The user can even select a visual waypoint - then the new waypoint
 * is placed *after* the selected one - this makes insertion of new
 * waypoints possible.
 *
 * eg:
 * .wp add 12345
 * -> adds a waypoint to the npc with the GUID 12345
 *
 * .wp add
 * -> adds a waypoint to the currently selected creature
 *
 *
 * @param args if the user did not provide a GUID, it is NULL
 *
 * @return true - command did succeed, false - something went wrong
 */
bool ChatHandler::HandleWpAddCommand(char* args)
{
    DEBUG_LOG("DEBUG: HandleWpAddCommand");

    // optional
    char* guid_str = NULL;

    if (*args)
    {
        guid_str = strtok(args, " ");
    }

    uint32 lowguid = 0;
    uint32 point = 0;
    Creature* target = getSelectedCreature();
    // Did player provide a GUID?
    if (!guid_str)
    {
        DEBUG_LOG("DEBUG: HandleWpAddCommand - No GUID provided");

        // No GUID provided
        // -> Player must have selected a creature

        if (!target || target->IsPet())
        {
            SendSysMessage(LANG_SELECT_CREATURE);
            SetSentErrorMessage(true);
            return false;
        }
        if (target->GetEntry() == VISUAL_WAYPOINT)
        {
            DEBUG_LOG("DEBUG: HandleWpAddCommand - target->GetEntry() == VISUAL_WAYPOINT (1) ");

            QueryResult *result =
                WorldDatabase.PQuery("SELECT id, point FROM creature_movement WHERE wpguid = %u",
                target->GetGUIDLow());
            if (!result)
            {
                PSendSysMessage(LANG_WAYPOINT_NOTFOUNDSEARCH, target->GetGUIDLow());
                // User selected a visual spawnpoint -> get the NPC
                // Select NPC GUID
                // Since we compare float values, we have to deal with
                // some difficulties.
                // Here we search for all waypoints that only differ in one from 1 thousand
                // (0.001) - There is no other way to compare C++ floats with mySQL floats
                // See also: http://dev.mysql.com/doc/refman/5.0/en/problems-with-float.html
                const char* maxDIFF = "0.01";
                result = WorldDatabase.PQuery("SELECT id, point FROM creature_movement WHERE (abs(position_x - %f) <= %s ) and (abs(position_y - %f) <= %s ) and (abs(position_z - %f) <= %s )",
                    target->GetPositionX(), maxDIFF, target->GetPositionY(), maxDIFF, target->GetPositionZ(), maxDIFF);
                if (!result)
                {
                    PSendSysMessage(LANG_WAYPOINT_NOTFOUNDDBPROBLEM, target->GetGUIDLow());
                    SetSentErrorMessage(true);
                    return false;
                }
            }
            do
            {
                Field *fields = result->Fetch();
                lowguid = fields[0].GetUInt32();
                point   = fields[1].GetUInt32();
            } while (result->NextRow());
            delete result;

            CreatureData const* data = sObjectMgr.GetCreatureData(lowguid);
            if (!data)
            {
                PSendSysMessage(LANG_WAYPOINT_CREATNOTFOUND, lowguid);
                SetSentErrorMessage(true);
                return false;
            }

            target = m_session->GetPlayer()->GetMap()->GetCreature(ObjectGuid(HIGHGUID_UNIT, data->id, lowguid));
            if (!target)
            {
                PSendSysMessage(LANG_WAYPOINT_NOTFOUNDDBPROBLEM, lowguid);
                SetSentErrorMessage(true);
                return false;
            }
        }
        else
        {
            lowguid = target->GetDBTableGUIDLow();
        }
    }
    else
    {
        DEBUG_LOG("DEBUG: HandleWpAddCommand - GUID provided");

        // GUID provided
        // Warn if player also selected a creature
        // -> Creature selection is ignored <-
        if (target)
        {
            SendSysMessage(LANG_WAYPOINT_CREATSELECTED);
        }
        lowguid = atoi((char*)guid_str);

        CreatureData const* data = sObjectMgr.GetCreatureData(lowguid);
        if (!data)
        {
            PSendSysMessage(LANG_WAYPOINT_CREATNOTFOUND, lowguid);
            SetSentErrorMessage(true);
            return false;
        }

        target = m_session->GetPlayer()->GetMap()->GetCreature(ObjectGuid(HIGHGUID_UNIT, data->id, lowguid));
        if (!target || target->IsPet())
        {
            PSendSysMessage(LANG_WAYPOINT_CREATNOTFOUND, lowguid);
            SetSentErrorMessage(true);
            return false;
        }
    }
    // lowguid -> GUID of the NPC
    // point   -> number of the waypoint (if not 0)
    DEBUG_LOG("DEBUG: HandleWpAddCommand - danach");

    DEBUG_LOG("DEBUG: HandleWpAddCommand - point == 0");

    Player* player = m_session->GetPlayer();
    sWaypointMgr.AddLastNode(lowguid, player->GetPositionX(), player->GetPositionY(), player->GetPositionZ(), player->GetOrientation(), 0, 0);

    // update movement type
    if (target)
    {
        target->SetDefaultMovementType(WAYPOINT_MOTION_TYPE);
        target->GetMotionMaster()->Initialize();
        if (target->isAlive())                               // dead creature will reset movement generator at respawn
        {
            target->SetDeathState(JUST_DIED);
            target->Respawn();
        }
        target->SaveToDB();
    }
    else
        WorldDatabase.PExecuteLog("UPDATE creature SET MovementType = '%u' WHERE guid = '%u'", WAYPOINT_MOTION_TYPE,lowguid);

    PSendSysMessage(LANG_WAYPOINT_ADDED, point, lowguid);

    return true;
}                                                           // HandleWpAddCommand

/**
 * .wp modify emote | spell | text | del | move | add
 *
 * add -> add a WP after the selected visual waypoint
 *        User must select a visual waypoint and then issue ".wp modify add"
 *
 * emote <emoteID>
 *   User has selected a visual waypoint before.
 *   <emoteID> is added to this waypoint. Everytime the
 *   NPC comes to this waypoint, the emote is called.
 *
 * emote <GUID> <WPNUM> <emoteID>
 *   User has not selected visual waypoint before.
 *   For the waypoint <WPNUM> for the NPC with <GUID>
 *   an emote <emoteID> is added.
 *   Everytime the NPC comes to this waypoint, the emote is called.
 *
 *
 * info <GUID> <WPNUM> -> User did not select a visual waypoint and
 */
bool ChatHandler::HandleWpModifyCommand(char* args)
{
    DEBUG_LOG("DEBUG: HandleWpModifyCommand");

    if (!*args)
        return false;

    // first arg: add del text emote spell waittime move
    char* show_str = strtok(args, " ");
    if (!show_str)
    {
        return false;
    }

    std::string show = show_str;
    // Check
    // Remember: "show" must also be the name of a column!
    if ((show != "emote") && (show != "spell") && (show != "textid1") && (show != "textid2")
        && (show != "textid3") && (show != "textid4") && (show != "textid5")
        && (show != "waittime") && (show != "del") && (show != "move") && (show != "add")
        && (show != "model1") && (show != "model2") && (show != "orientation"))
    {
        return false;
    }

    // Next arg is: <GUID> <WPNUM> <ARGUMENT>

    // Did user provide a GUID
    // or did the user select a creature?
    // -> variable lowguid is filled with the GUID of the NPC
    uint32 lowguid = 0;
    uint32 point = 0;
    uint32 wpGuid = 0;
    Creature* target = getSelectedCreature();

    if (target)
    {
        DEBUG_LOG("DEBUG: HandleWpModifyCommand - User did select an NPC");

        // Did the user select a visual spawnpoint?
        if (target->GetEntry() != VISUAL_WAYPOINT)
        {
            PSendSysMessage(LANG_WAYPOINT_VP_SELECT);
            SetSentErrorMessage(true);
            return false;
        }

        wpGuid = target->GetGUIDLow();

        // The visual waypoint
        QueryResult *result =
            WorldDatabase.PQuery("SELECT id, point FROM creature_movement WHERE wpguid = %u LIMIT 1",
            target->GetGUIDLow());
        if (!result)
        {
            PSendSysMessage(LANG_WAYPOINT_NOTFOUNDDBPROBLEM, wpGuid);
            SetSentErrorMessage(true);
            return false;
        }
        DEBUG_LOG("DEBUG: HandleWpModifyCommand - After getting wpGuid");

        Field *fields = result->Fetch();
        lowguid = fields[0].GetUInt32();
        point   = fields[1].GetUInt32();

        // Cleanup memory
        DEBUG_LOG("DEBUG: HandleWpModifyCommand - Cleanup memory");
        delete result;
    }
    else
    {
        // User did provide <GUID> <WPNUM>

        char* guid_str = strtok((char*)NULL, " ");
        if (!guid_str)
        {
            SendSysMessage(LANG_WAYPOINT_NOGUID);
            return false;
        }
        lowguid = atoi((char*)guid_str);

        CreatureData const* data = sObjectMgr.GetCreatureData(lowguid);
        if (!data)
        {
            PSendSysMessage(LANG_WAYPOINT_CREATNOTFOUND, lowguid);
            SetSentErrorMessage(true);
            return false;
        }

        PSendSysMessage("DEBUG: GUID provided: %d", lowguid);

        char* point_str = strtok((char*)NULL, " ");
        if (!point_str)
        {
            SendSysMessage(LANG_WAYPOINT_NOWAYPOINTGIVEN);
            return false;
        }
        point    = atoi((char*)point_str);

        PSendSysMessage("DEBUG: wpNumber provided: %d", point);

        // Now we need the GUID of the visual waypoint
        // -> "del", "move", "add" command

        QueryResult *result = WorldDatabase.PQuery("SELECT wpguid FROM creature_movement WHERE id = '%u' AND point = '%u' LIMIT 1", lowguid, point);
        if (!result)
        {
            PSendSysMessage(LANG_WAYPOINT_NOTFOUNDSEARCH, lowguid, point);
            SetSentErrorMessage(true);
            return false;
        }

        Field *fields = result->Fetch();
        wpGuid  = fields[0].GetUInt32();

        // Free memory
        delete result;
    }

    char* arg_str = NULL;
    // Check for argument
    if ((show.find("text") == std::string::npos) && (show != "del") && (show != "move") && (show != "add"))
    {
        // Text is enclosed in "<>", all other arguments not
        if (show.find("text") != std::string::npos)
            arg_str = strtok((char*)NULL, "<>");
        else
            arg_str = strtok((char*)NULL, " ");

        if (!arg_str)
        {
            PSendSysMessage(LANG_WAYPOINT_ARGUMENTREQ, show_str);
            return false;
        }
    }

    DEBUG_LOG("DEBUG: HandleWpModifyCommand - Parameters parsed - now execute the command");

    // wpGuid  -> GUID of the waypoint creature
    // lowguid -> GUID of the NPC
    // point   -> waypoint number

    // Special functions:
    // add - move - del -> no args commands
    // Add a waypoint after the selected visual
    if (show == "add" && target)
    {
        PSendSysMessage("DEBUG: wp modify add, GUID: %u", lowguid);

        // Get the creature for which we read the waypoint
        CreatureData const* data = sObjectMgr.GetCreatureData(lowguid);
        if (!data)
        {
            PSendSysMessage(LANG_WAYPOINT_CREATNOTFOUND, lowguid);
            SetSentErrorMessage(true);
            return false;
        }

        Creature* npcCreature = m_session->GetPlayer()->GetMap()->GetCreature(ObjectGuid(HIGHGUID_UNIT, data->id, lowguid));

        if (!npcCreature)
        {
            PSendSysMessage(LANG_WAYPOINT_NPCNOTFOUND);
            SetSentErrorMessage(true);
            return false;
        }

        DEBUG_LOG("DEBUG: HandleWpModifyCommand - add -- npcCreature");

        // What to do:
        // Add the visual spawnpoint (DB only)
        // Adjust the waypoints
        // Respawn the owner of the waypoints
        DEBUG_LOG("DEBUG: HandleWpModifyCommand - add");

        Player* chr = m_session->GetPlayer();
        Map *map = chr->GetMap();

        if (npcCreature)
        {
            npcCreature->GetMotionMaster()->Initialize();
            if (npcCreature->isAlive())                      // dead creature will reset movement generator at respawn
            {
                npcCreature->SetDeathState(JUST_DIED);
                npcCreature->Respawn();
            }
        }

        // create the waypoint creature
        wpGuid = 0;
        Creature* wpCreature = new Creature;
        if (!wpCreature->Create(sObjectMgr.GenerateLowGuid(HIGHGUID_UNIT), map, chr->GetPhaseMaskForSpawn(), VISUAL_WAYPOINT,0))
        {
            PSendSysMessage(LANG_WAYPOINT_VP_NOTCREATED, VISUAL_WAYPOINT);
            delete wpCreature;
        }
        else
        {
            wpCreature->Relocate(chr->GetPositionX(), chr->GetPositionY(), chr->GetPositionZ(), chr->GetOrientation());

            if (!wpCreature->IsPositionValid())
            {
                sLog.outError("Creature (guidlow %d, entry %d) not created. Suggested coordinates isn't valid (X: %f Y: %f)",wpCreature->GetGUIDLow(),wpCreature->GetEntry(),wpCreature->GetPositionX(),wpCreature->GetPositionY());
                delete wpCreature;
            }
            else
            {
                wpCreature->SaveToDB(map->GetId(), (1 << map->GetSpawnMode()), chr->GetPhaseMaskForSpawn());
                // To call _LoadGoods(); _LoadQuests(); CreateTrainerSpells();
                wpCreature->LoadFromDB(wpCreature->GetDBTableGUIDLow(), map);
                map->Add(wpCreature);
                wpGuid = wpCreature->GetGUIDLow();
            }
        }

        sWaypointMgr.AddAfterNode(lowguid, point, chr->GetPositionX(), chr->GetPositionY(), chr->GetPositionZ(), 0, 0, wpGuid);

        if (!wpGuid)
            return false;

        PSendSysMessage(LANG_WAYPOINT_ADDED_NO, point+1);
        return true;
    }                                                       // add

    if (show == "del" && target)
    {
        PSendSysMessage("DEBUG: wp modify del, GUID: %u", lowguid);

        // Get the creature for which we read the waypoint
        CreatureData const* data = sObjectMgr.GetCreatureData(lowguid);
        if (!data)
        {
            PSendSysMessage(LANG_WAYPOINT_CREATNOTFOUND, lowguid);
            SetSentErrorMessage(true);
            return false;
        }

        Creature* npcCreature = m_session->GetPlayer()->GetMap()->GetCreature(ObjectGuid(HIGHGUID_UNIT, data->id, lowguid));

        // wpCreature
        Creature* wpCreature = NULL;
        if (wpGuid != 0)
        {
            wpCreature = m_session->GetPlayer()->GetMap()->GetCreature(ObjectGuid(HIGHGUID_UNIT, VISUAL_WAYPOINT, wpGuid));
            wpCreature->DeleteFromDB();
            wpCreature->AddObjectToRemoveList();
        }

        // What to do:
        // Remove the visual spawnpoint
        // Adjust the waypoints
        // Respawn the owner of the waypoints

        sWaypointMgr.DeleteNode(lowguid, point);

        if (npcCreature)
        {
            // Any waypoints left?
            QueryResult *result2 = WorldDatabase.PQuery("SELECT point FROM creature_movement WHERE id = '%u'",lowguid);
            if (!result2)
            {
                npcCreature->SetDefaultMovementType(RANDOM_MOTION_TYPE);
            }
            else
            {
                npcCreature->SetDefaultMovementType(WAYPOINT_MOTION_TYPE);
                delete result2;
            }
            npcCreature->GetMotionMaster()->Initialize();
            if (npcCreature->isAlive())                      // dead creature will reset movement generator at respawn
            {
                npcCreature->SetDeathState(JUST_DIED);
                npcCreature->Respawn();
            }
            npcCreature->SaveToDB();
        }

        PSendSysMessage(LANG_WAYPOINT_REMOVED);
        return true;
    }                                                       // del

    if (show == "move" && target)
    {
        PSendSysMessage("DEBUG: wp move, GUID: %u", lowguid);

        Player *chr = m_session->GetPlayer();
        Map *map = chr->GetMap();
        {
            // Get the creature for which we read the waypoint
            CreatureData const* data = sObjectMgr.GetCreatureData(lowguid);
            if (!data)
            {
                PSendSysMessage(LANG_WAYPOINT_CREATNOTFOUND, lowguid);
                SetSentErrorMessage(true);
                return false;
            }

            Creature* npcCreature = m_session->GetPlayer()->GetMap()->GetCreature(ObjectGuid(HIGHGUID_UNIT, data->id, lowguid));

            // wpCreature
            Creature* wpCreature = NULL;
            // What to do:
            // Move the visual spawnpoint
            // Respawn the owner of the waypoints
            if (wpGuid != 0)
            {
                wpCreature = m_session->GetPlayer()->GetMap()->GetCreature(ObjectGuid(HIGHGUID_UNIT, VISUAL_WAYPOINT, wpGuid));
                wpCreature->DeleteFromDB();
                wpCreature->AddObjectToRemoveList();
                // re-create
                Creature* wpCreature2 = new Creature;
                if (!wpCreature2->Create(sObjectMgr.GenerateLowGuid(HIGHGUID_UNIT), map, chr->GetPhaseMaskForSpawn(), VISUAL_WAYPOINT, 0))
                {
                    PSendSysMessage(LANG_WAYPOINT_VP_NOTCREATED, VISUAL_WAYPOINT);
                    delete wpCreature2;
                    return false;
                }

                wpCreature2->Relocate(chr->GetPositionX(), chr->GetPositionY(), chr->GetPositionZ(), chr->GetOrientation());

                if (!wpCreature2->IsPositionValid())
                {
                    sLog.outError("Creature (guidlow %d, entry %d) not created. Suggested coordinates isn't valid (X: %f Y: %f)",wpCreature2->GetGUIDLow(),wpCreature2->GetEntry(),wpCreature2->GetPositionX(),wpCreature2->GetPositionY());
                    delete wpCreature2;
                    return false;
                }

                wpCreature2->SaveToDB(map->GetId(), (1 << map->GetSpawnMode()), chr->GetPhaseMaskForSpawn());
                // To call _LoadGoods(); _LoadQuests(); CreateTrainerSpells();
                wpCreature2->LoadFromDB(wpCreature2->GetDBTableGUIDLow(), map);
                map->Add(wpCreature2);
                //npcCreature->GetMap()->Add(wpCreature2);
            }

            sWaypointMgr.SetNodePosition(lowguid, point, chr->GetPositionX(), chr->GetPositionY(), chr->GetPositionZ());

            if (npcCreature)
            {
                npcCreature->GetMotionMaster()->Initialize();
                if (npcCreature->isAlive())                  // dead creature will reset movement generator at respawn
                {
                    npcCreature->SetDeathState(JUST_DIED);
                    npcCreature->Respawn();
                }
            }
            PSendSysMessage(LANG_WAYPOINT_CHANGED);
        }
        return true;
    }                                                       // move

    // Create creature - npc that has the waypoint
    CreatureData const* data = sObjectMgr.GetCreatureData(lowguid);
    if (!data)
    {
        PSendSysMessage(LANG_WAYPOINT_CREATNOTFOUND, lowguid);
        SetSentErrorMessage(true);
        return false;
    }

    // set in game textids not supported
    if (show == "textid1" || show == "textid2" || show == "textid3" ||
        show == "textid4" || show == "textid5")
    {
        return false;
    }

    sWaypointMgr.SetNodeText(lowguid, point, show_str, arg_str);

    Creature* npcCreature = m_session->GetPlayer()->GetMap()->GetCreature(ObjectGuid(HIGHGUID_UNIT, data->id, lowguid));
    if (npcCreature)
    {
        npcCreature->SetDefaultMovementType(WAYPOINT_MOTION_TYPE);
        npcCreature->GetMotionMaster()->Initialize();
        if (npcCreature->isAlive())                          // dead creature will reset movement generator at respawn
        {
            npcCreature->SetDeathState(JUST_DIED);
            npcCreature->Respawn();
        }
    }
    PSendSysMessage(LANG_WAYPOINT_CHANGED_NO, show_str);

    return true;
}

/**
 * .wp show info | on | off
 *
 * info -> User has selected a visual waypoint before
 *
 * info <GUID> <WPNUM> -> User did not select a visual waypoint and
 *                        provided the GUID of the NPC and the number of
 *                        the waypoint.
 *
 * on -> User has selected an NPC; all visual waypoints for this
 *       NPC are added to the world
 *
 * on <GUID> -> User did not select an NPC - instead the GUID of the
 *              NPC is provided. All visual waypoints for this NPC
 *              are added from the world.
 *
 * off -> User has selected an NPC; all visual waypoints for this
 *        NPC are removed from the world.
 *
 * on <GUID> -> User did not select an NPC - instead the GUID of the
 *              NPC is provided. All visual waypoints for this NPC
 *              are removed from the world.
 *
 *
 */
bool ChatHandler::HandleWpShowCommand(char* args)
{
    DEBUG_LOG("DEBUG: HandleWpShowCommand");

    if (!*args)
        return false;

    // first arg: on, off, first, last
    char* show_str = strtok(args, " ");
    if (!show_str)
    {
        return false;
    }
    // second arg: GUID (optional, if a creature is selected)
    char* guid_str = strtok((char*)NULL, " ");
    DEBUG_LOG("DEBUG: HandleWpShowCommand: show_str: %s guid_str: %s", show_str, guid_str);
    //if (!guid_str) {
    //    return false;
    //}

    // Did user provide a GUID
    // or did the user select a creature?
    // -> variable lowguid is filled with the GUID
    Creature* target = getSelectedCreature();
    // Did player provide a GUID?
    if (!guid_str)
    {
        DEBUG_LOG("DEBUG: HandleWpShowCommand: !guid_str");
        // No GUID provided
        // -> Player must have selected a creature

        if (!target)
        {
            SendSysMessage(LANG_SELECT_CREATURE);
            SetSentErrorMessage(true);
            return false;
        }
    }
    else
    {
        DEBUG_LOG("DEBUG: HandleWpShowCommand: GUID provided");
        // GUID provided
        // Warn if player also selected a creature
        // -> Creature selection is ignored <-
        if (target)
        {
            SendSysMessage(LANG_WAYPOINT_CREATSELECTED);
        }

        uint32 lowguid = atoi((char*)guid_str);

        CreatureData const* data = sObjectMgr.GetCreatureData(lowguid);
        if (!data)
        {
            PSendSysMessage(LANG_WAYPOINT_CREATNOTFOUND, lowguid);
            SetSentErrorMessage(true);
            return false;
        }

        target = m_session->GetPlayer()->GetMap()->GetCreature(ObjectGuid(HIGHGUID_UNIT, data->id, lowguid));

        if (!target)
        {
            PSendSysMessage(LANG_WAYPOINT_CREATNOTFOUND, lowguid);
            SetSentErrorMessage(true);
            return false;
        }
    }

    uint32 lowguid = target->GetDBTableGUIDLow();

    std::string show = show_str;
    uint32 Maxpoint;

    DEBUG_LOG("DEBUG: HandleWpShowCommand: lowguid: %u show: %s", lowguid, show_str);

    // Show info for the selected waypoint
    if (show == "info")
    {
        PSendSysMessage("DEBUG: wp info, GUID: %u", lowguid);

        // Check if the user did specify a visual waypoint
        if (target->GetEntry() != VISUAL_WAYPOINT)
        {
            PSendSysMessage(LANG_WAYPOINT_VP_SELECT);
            SetSentErrorMessage(true);
            return false;
        }

        //PSendSysMessage("wp on, GUID: %u", lowguid);

        //pCreature->GetPositionX();

        QueryResult *result =
            WorldDatabase.PQuery("SELECT id, point, waittime, emote, spell, textid1, textid2, textid3, textid4, textid5, model1, model2 FROM creature_movement WHERE wpguid = %u",
            target->GetGUIDLow());
        if (!result)
        {
            // Since we compare float values, we have to deal with
            // some difficulties.
            // Here we search for all waypoints that only differ in one from 1 thousand
            // (0.001) - There is no other way to compare C++ floats with mySQL floats
            // See also: http://dev.mysql.com/doc/refman/5.0/en/problems-with-float.html
            const char* maxDIFF = "0.01";
            PSendSysMessage(LANG_WAYPOINT_NOTFOUNDSEARCH, target->GetGUID());

            result = WorldDatabase.PQuery("SELECT id, point, waittime, emote, spell, textid1, textid2, textid3, textid4, textid5, model1, model2 FROM creature_movement WHERE (abs(position_x - %f) <= %s ) and (abs(position_y - %f) <= %s ) and (abs(position_z - %f) <= %s )",
                target->GetPositionX(), maxDIFF, target->GetPositionY(), maxDIFF, target->GetPositionZ(), maxDIFF);
            if (!result)
            {
                PSendSysMessage(LANG_WAYPOINT_NOTFOUNDDBPROBLEM, lowguid);
                SetSentErrorMessage(true);
                return false;
            }
        }
        do
        {
            Field *fields = result->Fetch();
            uint32 wpGuid           = fields[0].GetUInt32();
            uint32 point            = fields[1].GetUInt32();
            int waittime            = fields[2].GetUInt32();
            uint32 emote            = fields[3].GetUInt32();
            uint32 spell            = fields[4].GetUInt32();
            uint32 textid[MAX_WAYPOINT_TEXT];
            for(int i = 0;  i < MAX_WAYPOINT_TEXT; ++i)
                textid[i]           = fields[5+i].GetUInt32();
            uint32 model1           = fields[10].GetUInt32();
            uint32 model2           = fields[11].GetUInt32();

            // Get the creature for which we read the waypoint
            Creature* wpCreature = m_session->GetPlayer()->GetMap()->GetCreature(ObjectGuid(HIGHGUID_UNIT, VISUAL_WAYPOINT, wpGuid));

            PSendSysMessage(LANG_WAYPOINT_INFO_TITLE, point, (wpCreature ? wpCreature->GetName() : "<not found>"), wpGuid);
            PSendSysMessage(LANG_WAYPOINT_INFO_WAITTIME, waittime);
            PSendSysMessage(LANG_WAYPOINT_INFO_MODEL, 1, model1);
            PSendSysMessage(LANG_WAYPOINT_INFO_MODEL, 2, model2);
            PSendSysMessage(LANG_WAYPOINT_INFO_EMOTE, emote);
            PSendSysMessage(LANG_WAYPOINT_INFO_SPELL, spell);
            for(int i = 0;  i < MAX_WAYPOINT_TEXT; ++i)
                PSendSysMessage(LANG_WAYPOINT_INFO_TEXT, i+1, textid[i], (textid[i] ? GetMangosString(textid[i]) : ""));

        } while (result->NextRow());
        // Cleanup memory
        delete result;
        return true;
    }

    if (show == "on")
    {
        PSendSysMessage("DEBUG: wp on, GUID: %u", lowguid);

        QueryResult *result = WorldDatabase.PQuery("SELECT point, position_x,position_y,position_z FROM creature_movement WHERE id = '%u'",lowguid);
        if (!result)
        {
            PSendSysMessage(LANG_WAYPOINT_NOTFOUND, lowguid);
            SetSentErrorMessage(true);
            return false;
        }
        // Delete all visuals for this NPC
        QueryResult *result2 = WorldDatabase.PQuery("SELECT wpguid FROM creature_movement WHERE id = '%u' and wpguid <> 0", lowguid);
        if (result2)
        {
            bool hasError = false;
            do
            {
                Field *fields = result2->Fetch();
                uint32 wpGuid = fields[0].GetUInt32();
                Creature* pCreature = m_session->GetPlayer()->GetMap()->GetCreature(ObjectGuid(HIGHGUID_UNIT, VISUAL_WAYPOINT, wpGuid));

                if (!pCreature)
                {
                    PSendSysMessage(LANG_WAYPOINT_NOTREMOVED, wpGuid);
                    hasError = true;
                    WorldDatabase.PExecuteLog("DELETE FROM creature WHERE guid = '%u'", wpGuid);
                }
                else
                {
                    pCreature->DeleteFromDB();
                    pCreature->AddObjectToRemoveList();
                }

            } while (result2->NextRow());
            delete result2;
            if (hasError)
            {
                PSendSysMessage(LANG_WAYPOINT_TOOFAR1);
                PSendSysMessage(LANG_WAYPOINT_TOOFAR2);
                PSendSysMessage(LANG_WAYPOINT_TOOFAR3);
            }
        }

        do
        {
            Field *fields = result->Fetch();
            uint32 point    = fields[0].GetUInt32();
            float x         = fields[1].GetFloat();
            float y         = fields[2].GetFloat();
            float z         = fields[3].GetFloat();

            uint32 id = VISUAL_WAYPOINT;

            Player *chr = m_session->GetPlayer();
            Map *map = chr->GetMap();
            float o = chr->GetOrientation();

            Creature* wpCreature = new Creature;
            if (!wpCreature->Create(sObjectMgr.GenerateLowGuid(HIGHGUID_UNIT), map, chr->GetPhaseMaskForSpawn(), id, 0))
            {
                PSendSysMessage(LANG_WAYPOINT_VP_NOTCREATED, id);
                delete wpCreature;
                delete result;
                return false;
            }

            wpCreature->Relocate(x, y, z, o);

            if (!wpCreature->IsPositionValid())
            {
                sLog.outError("Creature (guidlow %d, entry %d) not created. Suggested coordinates isn't valid (X: %f Y: %f)",wpCreature->GetGUIDLow(),wpCreature->GetEntry(),wpCreature->GetPositionX(),wpCreature->GetPositionY());
                delete wpCreature;
                delete result;
                return false;
            }

            wpCreature->SetVisibility(VISIBILITY_OFF);
            DEBUG_LOG("DEBUG: UPDATE creature_movement SET wpguid = '%u", wpCreature->GetGUIDLow());
            // set "wpguid" column to the visual waypoint
            WorldDatabase.PExecuteLog("UPDATE creature_movement SET wpguid = '%u' WHERE id = '%u' and point = '%u'", wpCreature->GetGUIDLow(), lowguid, point);

            wpCreature->SaveToDB(map->GetId(), (1 << map->GetSpawnMode()), chr->GetPhaseMaskForSpawn());
            // To call _LoadGoods(); _LoadQuests(); CreateTrainerSpells();
            wpCreature->LoadFromDB(wpCreature->GetDBTableGUIDLow(),map);
            map->Add(wpCreature);
            //wpCreature->GetMap()->Add(wpCreature);
        } while (result->NextRow());

        // Cleanup memory
        delete result;
        return true;
    }

    if (show == "first")
    {
        PSendSysMessage("DEBUG: wp first, GUID: %u", lowguid);

        QueryResult *result = WorldDatabase.PQuery("SELECT position_x,position_y,position_z FROM creature_movement WHERE point='1' AND id = '%u'",lowguid);
        if (!result)
        {
            PSendSysMessage(LANG_WAYPOINT_NOTFOUND, lowguid);
            SetSentErrorMessage(true);
            return false;
        }

        Field *fields = result->Fetch();
        float x         = fields[0].GetFloat();
        float y         = fields[1].GetFloat();
        float z         = fields[2].GetFloat();
        uint32 id = VISUAL_WAYPOINT;

        Player *chr = m_session->GetPlayer();
        float o = chr->GetOrientation();
        Map *map = chr->GetMap();

        Creature* pCreature = new Creature;
        if (!pCreature->Create(sObjectMgr.GenerateLowGuid(HIGHGUID_UNIT),map, chr->GetPhaseMaskForSpawn(), id, 0))
        {
            PSendSysMessage(LANG_WAYPOINT_VP_NOTCREATED, id);
            delete pCreature;
            delete result;
            return false;
        }

        pCreature->Relocate(x, y, z, o);

        if (!pCreature->IsPositionValid())
        {
            sLog.outError("Creature (guidlow %d, entry %d) not created. Suggested coordinates isn't valid (X: %f Y: %f)",pCreature->GetGUIDLow(),pCreature->GetEntry(),pCreature->GetPositionX(),pCreature->GetPositionY());
            delete pCreature;
            delete result;
            return false;
        }

        pCreature->SaveToDB(map->GetId(), (1 << map->GetSpawnMode()), chr->GetPhaseMaskForSpawn());
        pCreature->LoadFromDB(pCreature->GetDBTableGUIDLow(), map);
        map->Add(pCreature);
        //player->PlayerTalkClass->SendPointOfInterest(x, y, 6, 6, 0, "First Waypoint");

        // Cleanup memory
        delete result;
        return true;
    }

    if (show == "last")
    {
        PSendSysMessage("DEBUG: wp last, GUID: %u", lowguid);

        QueryResult *result = WorldDatabase.PQuery("SELECT MAX(point) FROM creature_movement WHERE id = '%u'", lowguid);
        if (result)
        {
            Maxpoint = (*result)[0].GetUInt32();

            delete result;
        }
        else
            Maxpoint = 0;

        result = WorldDatabase.PQuery("SELECT position_x,position_y,position_z FROM creature_movement WHERE point ='%u' AND id = '%u'", Maxpoint, lowguid);
        if (!result)
        {
            PSendSysMessage(LANG_WAYPOINT_NOTFOUNDLAST, lowguid);
            SetSentErrorMessage(true);
            return false;
        }
        Field *fields = result->Fetch();
        float x         = fields[0].GetFloat();
        float y         = fields[1].GetFloat();
        float z         = fields[2].GetFloat();
        uint32 id = VISUAL_WAYPOINT;

        Player *chr = m_session->GetPlayer();
        float o = chr->GetOrientation();
        Map *map = chr->GetMap();

        Creature* pCreature = new Creature;
        if (!pCreature->Create(sObjectMgr.GenerateLowGuid(HIGHGUID_UNIT), map, chr->GetPhaseMaskForSpawn(), id, 0))
        {
            PSendSysMessage(LANG_WAYPOINT_NOTCREATED, id);
            delete pCreature;
            delete result;
            return false;
        }

        pCreature->Relocate(x, y, z, o);

        if (!pCreature->IsPositionValid())
        {
            sLog.outError("Creature (guidlow %d, entry %d) not created. Suggested coordinates isn't valid (X: %f Y: %f)",pCreature->GetGUIDLow(),pCreature->GetEntry(),pCreature->GetPositionX(),pCreature->GetPositionY());
            delete pCreature;
            delete result;
            return false;
        }

        pCreature->SaveToDB(map->GetId(), (1 << map->GetSpawnMode()), chr->GetPhaseMaskForSpawn());
        pCreature->LoadFromDB(pCreature->GetDBTableGUIDLow(), map);
        map->Add(pCreature);
        //player->PlayerTalkClass->SendPointOfInterest(x, y, 6, 6, 0, "Last Waypoint");
        // Cleanup memory
        delete result;
        return true;
    }

    if (show == "off")
    {
        QueryResult *result = WorldDatabase.PQuery("SELECT guid FROM creature WHERE id = '%d'", VISUAL_WAYPOINT);
        if (!result)
        {
            SendSysMessage(LANG_WAYPOINT_VP_NOTFOUND);
            SetSentErrorMessage(true);
            return false;
        }
        bool hasError = false;
        do
        {
            Field *fields = result->Fetch();
            uint32 wpGuid = fields[0].GetUInt32();
            Creature* pCreature = m_session->GetPlayer()->GetMap()->GetCreature(ObjectGuid(HIGHGUID_UNIT, VISUAL_WAYPOINT, wpGuid));
            if (!pCreature)
            {
                PSendSysMessage(LANG_WAYPOINT_NOTREMOVED, wpGuid);
                hasError = true;
                WorldDatabase.PExecuteLog("DELETE FROM creature WHERE guid = '%u'", wpGuid);
            }
            else
            {
                pCreature->DeleteFromDB();
                pCreature->AddObjectToRemoveList();
            }
        }while(result->NextRow());
        // set "wpguid" column to "empty" - no visual waypoint spawned
        WorldDatabase.PExecuteLog("UPDATE creature_movement SET wpguid = '0' WHERE wpguid <> '0'");

        if (hasError)
        {
            PSendSysMessage(LANG_WAYPOINT_TOOFAR1);
            PSendSysMessage(LANG_WAYPOINT_TOOFAR2);
            PSendSysMessage(LANG_WAYPOINT_TOOFAR3);
        }

        SendSysMessage(LANG_WAYPOINT_VP_ALLREMOVED);
        // Cleanup memory
        delete result;

        return true;
    }

    PSendSysMessage("DEBUG: wpshow - no valid command found");

    return true;
}                                                           // HandleWpShowCommand

bool ChatHandler::HandleWpExportCommand(char *args)
{
    if (!*args)
        return false;

    // Next arg is: <GUID> <ARGUMENT>

    // Did user provide a GUID
    // or did the user select a creature?
    // -> variable lowguid is filled with the GUID of the NPC
    uint32 lowguid = 0;
    Creature* target = getSelectedCreature();
    char* arg_str = NULL;
    if (target)
    {
        if (target->GetEntry() != VISUAL_WAYPOINT)
            lowguid = target->GetGUIDLow();
        else
        {
            QueryResult *result = WorldDatabase.PQuery("SELECT id FROM creature_movement WHERE wpguid = %u LIMIT 1", target->GetGUIDLow());
            if (!result)
            {
                PSendSysMessage(LANG_WAYPOINT_NOTFOUNDDBPROBLEM, target->GetGUIDLow());
                return true;
            }
            Field *fields = result->Fetch();
            lowguid = fields[0].GetUInt32();;
            delete result;
        }

        arg_str = strtok(args, " ");
    }
    else
    {
        // user provided <GUID>
        char* guid_str = strtok(args, " ");
        if (!guid_str)
        {
            SendSysMessage(LANG_WAYPOINT_NOGUID);
            return false;
        }
        lowguid = atoi((char*)guid_str);

        arg_str = strtok((char*)NULL, " ");
    }

    if (!arg_str)
    {
        PSendSysMessage(LANG_WAYPOINT_ARGUMENTREQ, "export");
        return false;
    }

    PSendSysMessage("DEBUG: wp export, GUID: %u", lowguid);

    QueryResult *result = WorldDatabase.PQuery(
    //          0      1           2           3           4            5       6       7         8      9      10       11       12       13       14       15
        "SELECT point, position_x, position_y, position_z, orientation, model1, model2, waittime, emote, spell, textid1, textid2, textid3, textid4, textid5, id FROM creature_movement WHERE id = '%u' ORDER BY point", lowguid);

    if (!result)
    {
        PSendSysMessage(LANG_WAYPOINT_NOTHINGTOEXPORT);
        SetSentErrorMessage(true);
        return false;
    }

    std::ofstream outfile;
    outfile.open (arg_str);

    do
    {
        Field *fields = result->Fetch();

        outfile << "INSERT INTO creature_movement ";
        outfile << "(id, point, position_x, position_y, position_z, orientation, model1, model2, waittime, emote, spell, textid1, textid2, textid3, textid4, textid5) VALUES ";

        outfile << "( ";
        outfile << fields[15].GetUInt32();                  // id
        outfile << ", ";
        outfile << fields[0].GetUInt32();                   // point
        outfile << ", ";
        outfile << fields[1].GetFloat();                    // position_x
        outfile << ", ";
        outfile << fields[2].GetFloat();                    // position_y
        outfile << ", ";
        outfile << fields[3].GetUInt32();                   // position_z
        outfile << ", ";
        outfile << fields[4].GetUInt32();                   // orientation
        outfile << ", ";
        outfile << fields[5].GetUInt32();                   // model1
        outfile << ", ";
        outfile << fields[6].GetUInt32();                   // model2
        outfile << ", ";
        outfile << fields[7].GetUInt16();                   // waittime
        outfile << ", ";
        outfile << fields[8].GetUInt32();                   // emote
        outfile << ", ";
        outfile << fields[9].GetUInt32();                   // spell
        outfile << ", ";
        outfile << fields[10].GetUInt32();                  // textid1
        outfile << ", ";
        outfile << fields[11].GetUInt32();                  // textid2
        outfile << ", ";
        outfile << fields[12].GetUInt32();                  // textid3
        outfile << ", ";
        outfile << fields[13].GetUInt32();                  // textid4
        outfile << ", ";
        outfile << fields[14].GetUInt32();                  // textid5
        outfile << ");\n ";

    } while (result->NextRow());
    delete result;

    PSendSysMessage(LANG_WAYPOINT_EXPORTED);
    outfile.close();

    return true;
}

bool ChatHandler::HandleWpImportCommand(char *args)
{
    if (!*args)
        return false;

    char* arg_str = strtok(args, " ");
    if (!arg_str)
        return false;

    std::string line;
    std::ifstream infile (arg_str);
    if (infile.is_open())
    {
        while (! infile.eof())
        {
            getline (infile,line);
            //cout << line << endl;
            QueryResult *result = WorldDatabase.Query(line.c_str());
            delete result;
        }
        infile.close();
    }
    PSendSysMessage(LANG_WAYPOINT_IMPORTED);

    return true;
}

//rename characters
bool ChatHandler::HandleCharacterRenameCommand(char* args)
{
    Player* target;
    uint64 target_guid;
    std::string target_name;
    if (!ExtractPlayerTarget(&args, &target, &target_guid, &target_name))
        return false;

    if (target)
    {
        // check online security
        if (HasLowerSecurity(target, 0))
            return false;

        PSendSysMessage(LANG_RENAME_PLAYER, GetNameLink(target).c_str());
        target->SetAtLoginFlag(AT_LOGIN_RENAME);
        CharacterDatabase.PExecute("UPDATE characters SET at_login = at_login | '1' WHERE guid = '%u'", target->GetGUIDLow());
    }
    else
    {
        // check offline security
        if (HasLowerSecurity(NULL, target_guid))
            return false;

        std::string oldNameLink = playerLink(target_name);

        PSendSysMessage(LANG_RENAME_PLAYER_GUID, oldNameLink.c_str(), GUID_LOPART(target_guid));
        CharacterDatabase.PExecute("UPDATE characters SET at_login = at_login | '1' WHERE guid = '%u'", GUID_LOPART(target_guid));
    }

    return true;
}

// customize characters
bool ChatHandler::HandleCharacterCustomizeCommand(char* args)
{
    Player* target;
    uint64 target_guid;
    std::string target_name;
    if (!ExtractPlayerTarget(&args, &target, &target_guid, &target_name))
        return false;

    if (target)
    {
        PSendSysMessage(LANG_CUSTOMIZE_PLAYER, GetNameLink(target).c_str());
        target->SetAtLoginFlag(AT_LOGIN_CUSTOMIZE);
        CharacterDatabase.PExecute("UPDATE characters SET at_login = at_login | '8' WHERE guid = '%u'", target->GetGUIDLow());
    }
    else
    {
        std::string oldNameLink = playerLink(target_name);

        PSendSysMessage(LANG_CUSTOMIZE_PLAYER_GUID, oldNameLink.c_str(), GUID_LOPART(target_guid));
        CharacterDatabase.PExecute("UPDATE characters SET at_login = at_login | '8' WHERE guid = '%u'", GUID_LOPART(target_guid));
    }

    return true;
}

bool ChatHandler::HandleCharacterReputationCommand(char* args)
{
    Player* target;
    if (!ExtractPlayerTarget(&args, &target))
        return false;

    LocaleConstant loc = GetSessionDbcLocale();

    FactionStateList const& targetFSL = target->GetReputationMgr().GetStateList();
    for(FactionStateList::const_iterator itr = targetFSL.begin(); itr != targetFSL.end(); ++itr)
    {
        FactionEntry const *factionEntry = sFactionStore.LookupEntry(itr->second.ID);

        ShowFactionListHelper(factionEntry, loc, &itr->second, target);
    }
    return true;
}

//change standstate
bool ChatHandler::HandleModifyStandStateCommand(char* args)
{
    uint32 anim_id;
    if (!ExtractUInt32(&args, anim_id))
        return false;

    if (!sEmotesStore.LookupEntry(anim_id))
        return false;

    m_session->GetPlayer()->HandleEmoteState(anim_id);

    return true;
}

bool ChatHandler::HandleHonorAddCommand(char* args)
{
    if (!*args)
        return false;

    Player *target = getSelectedPlayer();
    if (!target)
    {
        SendSysMessage(LANG_PLAYER_NOT_FOUND);
        SetSentErrorMessage(true);
        return false;
    }

    // check online security
    if (HasLowerSecurity(target, 0))
        return false;

    float amount = (float)atof(args);
    target->RewardHonor(NULL, 1, amount);
    return true;
}

bool ChatHandler::HandleHonorAddKillCommand(char* /*args*/)
{
    Unit *target = getSelectedUnit();
    if (!target)
    {
        SendSysMessage(LANG_PLAYER_NOT_FOUND);
        SetSentErrorMessage(true);
        return false;
    }

    // check online security
    if (target->GetTypeId() == TYPEID_PLAYER && HasLowerSecurity((Player*)target, 0))
        return false;

    m_session->GetPlayer()->RewardHonor(target, 1);
    return true;
}

bool ChatHandler::HandleHonorUpdateCommand(char* /*args*/)
{
    Player *target = getSelectedPlayer();
    if (!target)
    {
        SendSysMessage(LANG_PLAYER_NOT_FOUND);
        SetSentErrorMessage(true);
        return false;
    }

    // check online security
    if (HasLowerSecurity(target, 0))
        return false;

    target->UpdateHonorFields();
    return true;
}

bool ChatHandler::HandleLookupEventCommand(char* args)
{
    if (!*args)
        return false;

    std::string namepart = args;
    std::wstring wnamepart;

    // converting string that we try to find to lower case
    if (!Utf8toWStr(namepart,wnamepart))
        return false;

    wstrToLower(wnamepart);

    uint32 counter = 0;

    GameEventMgr::GameEventDataMap const& events = sGameEventMgr.GetEventMap();
    GameEventMgr::ActiveEvents const& activeEvents = sGameEventMgr.GetActiveEventList();

    for(uint32 id = 0; id < events.size(); ++id)
    {
        GameEventData const& eventData = events[id];

        std::string descr = eventData.description;
        if (descr.empty())
            continue;

        if (Utf8FitTo(descr, wnamepart))
        {
            char const* active = activeEvents.find(id) != activeEvents.end() ? GetMangosString(LANG_ACTIVE) : "";

            if (m_session)
                PSendSysMessage(LANG_EVENT_ENTRY_LIST_CHAT, id, id, eventData.description.c_str(), active);
            else
                PSendSysMessage(LANG_EVENT_ENTRY_LIST_CONSOLE, id, eventData.description.c_str(), active);

            ++counter;
        }
    }

    if (counter==0)
        SendSysMessage(LANG_NOEVENTFOUND);

    return true;
}

bool ChatHandler::HandleEventListCommand(char* args)
{
    uint32 counter = 0;
    bool all = false;
    std::string arg = args;
    if (arg == "all")
        all = true;

    GameEventMgr::GameEventDataMap const& events = sGameEventMgr.GetEventMap();
    GameEventMgr::ActiveEvents const& activeEvents = sGameEventMgr.GetActiveEventList();

    char const* active = GetMangosString(LANG_ACTIVE);
    char const* inactive = GetMangosString(LANG_FACTION_INACTIVE);
    char const* state = "";

    for (uint32 event_id = 0; event_id < events.size(); ++event_id)
    {
        if (activeEvents.find(event_id) == activeEvents.end())
        {
            if (!all)
                continue;
            state = inactive;
        }
        else
            state = active;

        GameEventData const& eventData = events[event_id];

        if (m_session)
            PSendSysMessage(LANG_EVENT_ENTRY_LIST_CHAT, event_id, event_id, eventData.description.c_str(), state);
        else
            PSendSysMessage(LANG_EVENT_ENTRY_LIST_CONSOLE, event_id, eventData.description.c_str(), state);

        ++counter;
    }

    if (counter==0)
        SendSysMessage(LANG_NOEVENTFOUND);

    return true;
}

bool ChatHandler::HandleEventInfoCommand(char* args)
{
    if (!*args)
        return false;

    // id or [name] Shift-click form |color|Hgameevent:id|h[name]|h|r
    uint32 event_id;
    if (!ExtractUint32KeyFromLink(&args, "Hgameevent", event_id))
        return false;

    GameEventMgr::GameEventDataMap const& events = sGameEventMgr.GetEventMap();

    if (event_id >=events.size())
    {
        SendSysMessage(LANG_EVENT_NOT_EXIST);
        SetSentErrorMessage(true);
        return false;
    }

    GameEventData const& eventData = events[event_id];
    if (!eventData.isValid())
    {
        SendSysMessage(LANG_EVENT_NOT_EXIST);
        SetSentErrorMessage(true);
        return false;
    }

    GameEventMgr::ActiveEvents const& activeEvents = sGameEventMgr.GetActiveEventList();
    bool active = activeEvents.find(event_id) != activeEvents.end();
    char const* activeStr = active ? GetMangosString(LANG_ACTIVE) : "";

    std::string startTimeStr = TimeToTimestampStr(eventData.start);
    std::string endTimeStr = TimeToTimestampStr(eventData.end);

    uint32 delay = sGameEventMgr.NextCheck(event_id);
    time_t nextTime = time(NULL)+delay;
    std::string nextStr = nextTime >= eventData.start && nextTime < eventData.end ? TimeToTimestampStr(time(NULL)+delay) : "-";

    std::string occurenceStr = secsToTimeString(eventData.occurence * MINUTE);
    std::string lengthStr = secsToTimeString(eventData.length * MINUTE);

    PSendSysMessage(LANG_EVENT_INFO,event_id,eventData.description.c_str(),activeStr,
        startTimeStr.c_str(),endTimeStr.c_str(),occurenceStr.c_str(),lengthStr.c_str(),
        nextStr.c_str());
    return true;
}

bool ChatHandler::HandleEventStartCommand(char* args)
{
    if (!*args)
        return false;

    // id or [name] Shift-click form |color|Hgameevent:id|h[name]|h|r
    uint32 event_id;
    if (!ExtractUint32KeyFromLink(&args, "Hgameevent", event_id))
        return false;

    GameEventMgr::GameEventDataMap const& events = sGameEventMgr.GetEventMap();

    if (event_id < 1 || event_id >=(int32)events.size())
    {
        SendSysMessage(LANG_EVENT_NOT_EXIST);
        SetSentErrorMessage(true);
        return false;
    }

    GameEventData const& eventData = events[event_id];
    if (!eventData.isValid())
    {
        SendSysMessage(LANG_EVENT_NOT_EXIST);
        SetSentErrorMessage(true);
        return false;
    }

    GameEventMgr::ActiveEvents const& activeEvents = sGameEventMgr.GetActiveEventList();
    if (activeEvents.find(event_id) != activeEvents.end())
    {
        PSendSysMessage(LANG_EVENT_ALREADY_ACTIVE,event_id);
        SetSentErrorMessage(true);
        return false;
    }

    PSendSysMessage(LANG_EVENT_STARTED, event_id, eventData.description.c_str());
    sGameEventMgr.StartEvent(event_id,true);
    return true;
}

bool ChatHandler::HandleEventStopCommand(char* args)
{
    if (!*args)
        return false;

    // id or [name] Shift-click form |color|Hgameevent:id|h[name]|h|r
    uint32 event_id;
    if (!ExtractUint32KeyFromLink(&args, "Hgameevent", event_id))
        return false;

    GameEventMgr::GameEventDataMap const& events = sGameEventMgr.GetEventMap();

    if (event_id < 1 || event_id >=(int32)events.size())
    {
        SendSysMessage(LANG_EVENT_NOT_EXIST);
        SetSentErrorMessage(true);
        return false;
    }

    GameEventData const& eventData = events[event_id];
    if (!eventData.isValid())
    {
        SendSysMessage(LANG_EVENT_NOT_EXIST);
        SetSentErrorMessage(true);
        return false;
    }

    GameEventMgr::ActiveEvents const& activeEvents = sGameEventMgr.GetActiveEventList();

    if (activeEvents.find(event_id) == activeEvents.end())
    {
        PSendSysMessage(LANG_EVENT_NOT_ACTIVE,event_id);
        SetSentErrorMessage(true);
        return false;
    }

    PSendSysMessage(LANG_EVENT_STOPPED, event_id, eventData.description.c_str());
    sGameEventMgr.StopEvent(event_id,true);
    return true;
}

bool ChatHandler::HandleCombatStopCommand(char* args)
{
    Player* target;
    if (!ExtractPlayerTarget(&args, &target))
        return false;

    // check online security
    if (HasLowerSecurity(target, 0))
        return false;

    target->CombatStop();
    target->getHostileRefManager().deleteReferences();
    return true;
}

void ChatHandler::HandleLearnSkillRecipesHelper(Player* player,uint32 skill_id)
{
    uint32 classmask = player->getClassMask();

    for (uint32 j = 0; j < sSkillLineAbilityStore.GetNumRows(); ++j)
    {
        SkillLineAbilityEntry const *skillLine = sSkillLineAbilityStore.LookupEntry(j);
        if (!skillLine)
            continue;

        // wrong skill
        if (skillLine->skillId != skill_id)
            continue;

        // not high rank
        if (skillLine->forward_spellid)
            continue;

        // skip racial skills
        if (skillLine->racemask != 0)
            continue;

        // skip wrong class skills
        if (skillLine->classmask && (skillLine->classmask & classmask) == 0)
            continue;

        SpellEntry const* spellInfo = sSpellStore.LookupEntry(skillLine->spellId);
        if (!spellInfo || !SpellMgr::IsSpellValid(spellInfo,player,false))
            continue;

        player->learnSpell(skillLine->spellId, false);
    }
}

bool ChatHandler::HandleLearnAllCraftsCommand(char* /*args*/)
{
    for (uint32 i = 0; i < sSkillLineStore.GetNumRows(); ++i)
    {
        SkillLineEntry const *skillInfo = sSkillLineStore.LookupEntry(i);
        if (!skillInfo)
            continue;

        if ((skillInfo->categoryId == SKILL_CATEGORY_PROFESSION || skillInfo->categoryId == SKILL_CATEGORY_SECONDARY) &&
            skillInfo->canLink)                             // only prof. with recipes have
        {
            HandleLearnSkillRecipesHelper(m_session->GetPlayer(),skillInfo->id);
        }
    }

    SendSysMessage(LANG_COMMAND_LEARN_ALL_CRAFT);
    return true;
}

bool ChatHandler::HandleLearnAllRecipesCommand(char* args)
{
    //  Learns all recipes of specified profession and sets skill to max
    //  Example: .learn all_recipes enchanting

    Player* target = getSelectedPlayer();
    if (!target)
    {
        SendSysMessage(LANG_PLAYER_NOT_FOUND);
        return false;
    }

    if (!*args)
        return false;

    std::wstring wnamepart;

    if (!Utf8toWStr(args, wnamepart))
        return false;

    // converting string that we try to find to lower case
    wstrToLower(wnamepart);

    std::string name;

    SkillLineEntry const *targetSkillInfo = NULL;
    for (uint32 i = 1; i < sSkillLineStore.GetNumRows(); ++i)
    {
        SkillLineEntry const *skillInfo = sSkillLineStore.LookupEntry(i);
        if (!skillInfo)
            continue;

        if ((skillInfo->categoryId != SKILL_CATEGORY_PROFESSION &&
            skillInfo->categoryId != SKILL_CATEGORY_SECONDARY) ||
            !skillInfo->canLink)                            // only prof with recipes have set
            continue;

        int loc = GetSessionDbcLocale();
        name = skillInfo->name[loc];
        if (name.empty())
            continue;

        if (!Utf8FitTo(name, wnamepart))
        {
            loc = 0;
            for(; loc < MAX_LOCALE; ++loc)
            {
                if (loc==GetSessionDbcLocale())
                    continue;

                name = skillInfo->name[loc];
                if (name.empty())
                    continue;

                if (Utf8FitTo(name, wnamepart))
                    break;
            }
        }

        if (loc < MAX_LOCALE)
        {
            targetSkillInfo = skillInfo;
            break;
        }
    }

    if (!targetSkillInfo)
        return false;

    HandleLearnSkillRecipesHelper(target,targetSkillInfo->id);

    uint16 maxLevel = target->GetPureMaxSkillValue(targetSkillInfo->id);
    target->SetSkill(targetSkillInfo->id, maxLevel, maxLevel);
    PSendSysMessage(LANG_COMMAND_LEARN_ALL_RECIPES, name.c_str());
    return true;
}

bool ChatHandler::HandleLookupAccountEmailCommand(char* args)
{
    char* emailStr = ExtractQuotedOrLiteralArg(&args);
    if (!emailStr)
        return false;

    uint32 limit;
    if (!ExtractOptUInt32(&args, limit, 100))
        return false;

    std::string email = emailStr;
    LoginDatabase.escape_string(email);
    //                                                 0   1         2        3        4
    QueryResult *result = LoginDatabase.PQuery("SELECT id, username, last_ip, gmlevel, expansion FROM account WHERE email "_LIKE_" "_CONCAT3_("'%%'","'%s'","'%%'"), email.c_str ());

    return ShowAccountListHelper(result, &limit);
}

bool ChatHandler::HandleLookupAccountIpCommand(char* args)
{
    char* ipStr = ExtractQuotedOrLiteralArg(&args);
    if (!ipStr)
        return false;

    uint32 limit;
    if (!ExtractOptUInt32(&args, limit, 100))
        return false;

    std::string ip = ipStr;
    LoginDatabase.escape_string(ip);

    //                                                 0   1         2        3        4
    QueryResult *result = LoginDatabase.PQuery("SELECT id, username, last_ip, gmlevel, expansion FROM account WHERE last_ip "_LIKE_" "_CONCAT3_("'%%'","'%s'","'%%'"), ip.c_str ());

    return ShowAccountListHelper(result,&limit);
}

bool ChatHandler::HandleLookupAccountNameCommand(char* args)
{
    char* accountStr = ExtractQuotedOrLiteralArg(&args);
    if (!accountStr)
        return false;

    uint32 limit;
    if (!ExtractOptUInt32(&args, limit, 100))
        return false;

    std::string account = accountStr;
    if (!AccountMgr::normalizeString(account))
        return false;

    LoginDatabase.escape_string(account);
    //                                                 0   1         2        3        4
    QueryResult *result = LoginDatabase.PQuery("SELECT id, username, last_ip, gmlevel, expansion FROM account WHERE username "_LIKE_" "_CONCAT3_("'%%'","'%s'","'%%'"), account.c_str ());

    return ShowAccountListHelper(result, &limit);
}

bool ChatHandler::ShowAccountListHelper(QueryResult* result, uint32* limit, bool title, bool error)
{
    if (!result)
    {
        if (error)
            SendSysMessage(LANG_ACCOUNT_LIST_EMPTY);
        return true;
    }

    ///- Display the list of account/characters online
    if (!m_session && title)                                // not output header for online case
    {
        SendSysMessage(LANG_ACCOUNT_LIST_BAR);
        SendSysMessage(LANG_ACCOUNT_LIST_HEADER);
        SendSysMessage(LANG_ACCOUNT_LIST_BAR);
    }

    ///- Circle through accounts
    do
    {
        // check limit
        if (limit)
        {
            if (*limit == 0)
                break;
            --*limit;
        }

        Field *fields = result->Fetch();
        uint32 account = fields[0].GetUInt32();

        WorldSession* session = sWorld.FindSession(account);
        Player* player = session ? session->GetPlayer() : NULL;
        char const* char_name = player ? player->GetName() : " - ";

        if (m_session)
            PSendSysMessage(LANG_ACCOUNT_LIST_LINE_CHAT,
            account,fields[1].GetString(),char_name,fields[2].GetString(),fields[3].GetUInt32(),fields[4].GetUInt32());
        else
            PSendSysMessage(LANG_ACCOUNT_LIST_LINE_CONSOLE,
            account,fields[1].GetString(),char_name,fields[2].GetString(),fields[3].GetUInt32(),fields[4].GetUInt32());

    }while(result->NextRow());

    delete result;

    if (!m_session)                                         // not output header for online case
        SendSysMessage(LANG_ACCOUNT_LIST_BAR);

    return true;
}

bool ChatHandler::HandleLookupPlayerIpCommand(char* args)
{
    char* ipStr = ExtractQuotedOrLiteralArg(&args);
    if (!ipStr)
        return false;

    uint32 limit;
    if (!ExtractOptUInt32(&args, limit, 100))
        return false;

    std::string ip = ipStr;
    LoginDatabase.escape_string(ip);

    QueryResult* result = LoginDatabase.PQuery ("SELECT id,username FROM account WHERE last_ip "_LIKE_" "_CONCAT3_("'%%'","'%s'","'%%'"), ip.c_str ());

    return LookupPlayerSearchCommand(result, &limit);
}

bool ChatHandler::HandleLookupPlayerAccountCommand(char* args)
{
    char* accountStr = ExtractQuotedOrLiteralArg(&args);
    if (!accountStr)
        return false;

    uint32 limit;
    if (!ExtractOptUInt32(&args, limit, 100))
        return false;

    std::string account = accountStr;
    if (!AccountMgr::normalizeString(account))
        return false;

    LoginDatabase.escape_string(account);

    QueryResult* result = LoginDatabase.PQuery("SELECT id,username FROM account WHERE username "_LIKE_" "_CONCAT3_("'%%'","'%s'","'%%'"), account.c_str ());

    return LookupPlayerSearchCommand(result, &limit);
}

bool ChatHandler::HandleLookupPlayerEmailCommand(char* args)
{
    char* emailStr = ExtractQuotedOrLiteralArg(&args);
    if (!emailStr)
        return false;

    uint32 limit;
    if (!ExtractOptUInt32(&args, limit, 100))
        return false;

    std::string email = emailStr;
    LoginDatabase.escape_string(email);

    QueryResult* result = LoginDatabase.PQuery("SELECT id,username FROM account WHERE email "_LIKE_" "_CONCAT3_("'%%'","'%s'","'%%'"), email.c_str ());

    return LookupPlayerSearchCommand(result, &limit);
}

bool ChatHandler::LookupPlayerSearchCommand(QueryResult* result, uint32* limit)
{
    if (!result)
    {
        PSendSysMessage(LANG_NO_PLAYERS_FOUND);
        SetSentErrorMessage(true);
        return false;
    }

    uint32 limit_original = limit ? *limit : 100;

    uint32 limit_local = limit_original;

    if (!limit)
        limit = &limit_local;

    do
    {
        if (limit && *limit == 0)
            break;

        Field* fields = result->Fetch();
        uint32 acc_id = fields[0].GetUInt32();
        std::string acc_name = fields[1].GetCppString();

        ///- Get the characters for account id
        QueryResult *chars = CharacterDatabase.PQuery("SELECT guid, name, race, class, level FROM characters WHERE account = %u", acc_id);
        if (chars)
        {
            if (chars->GetRowCount())
            {
                PSendSysMessage(LANG_LOOKUP_PLAYER_ACCOUNT,acc_name.c_str(),acc_id);
                ShowPlayerListHelper(chars,limit,true,false);
            }
            else
                delete chars;
        }
    } while(result->NextRow());

    delete result;

    if (*limit == limit_original)                           // empty accounts only
    {
        PSendSysMessage(LANG_NO_PLAYERS_FOUND);
        SetSentErrorMessage(true);
        return false;
    }

    return true;
}

/// Triggering corpses expire check in world
bool ChatHandler::HandleServerCorpsesCommand(char* /*args*/)
{
    sObjectAccessor.RemoveOldCorpses();
    return true;
}

bool ChatHandler::HandleRepairitemsCommand(char* args)
{
    Player* target;
    if (!ExtractPlayerTarget(&args, &target))
        return false;

    // check online security
    if (HasLowerSecurity(target, 0))
        return false;

    // Repair items
    target->DurabilityRepairAll(false, 0, false);

    PSendSysMessage(LANG_YOU_REPAIR_ITEMS, GetNameLink(target).c_str());
    if (needReportToTarget(target))
        ChatHandler(target).PSendSysMessage(LANG_YOUR_ITEMS_REPAIRED, GetNameLink().c_str());
    return true;
}

bool ChatHandler::HandleWaterwalkCommand(char* args)
{
    bool value;
    if (!ExtractOnOff(&args, value))
    {
        SendSysMessage(LANG_USE_BOL);
        SetSentErrorMessage(true);
        return false;
    }

    Player *player = getSelectedPlayer();

    if (!player)
    {
        PSendSysMessage(LANG_NO_CHAR_SELECTED);
        SetSentErrorMessage(true);
        return false;
    }

    // check online security
    if (HasLowerSecurity(player, 0))
        return false;

    if (value)
        player->SetMovement(MOVE_WATER_WALK);               // ON
    else
        player->SetMovement(MOVE_LAND_WALK);                // OFF

    PSendSysMessage(LANG_YOU_SET_WATERWALK, args, GetNameLink(player).c_str());
    if (needReportToTarget(player))
        ChatHandler(player).PSendSysMessage(LANG_YOUR_WATERWALK_SET, args, GetNameLink().c_str());
    return true;
}

bool ChatHandler::HandleLookupTitleCommand(char* args)
{
    if (!*args)
        return false;

    // can be NULL in console call
    Player* target = getSelectedPlayer();

    // title name have single string arg for player name
    char const* targetName = target ? target->GetName() : "NAME";

    std::string namepart = args;
    std::wstring wnamepart;

    if (!Utf8toWStr(namepart, wnamepart))
        return false;

    // converting string that we try to find to lower case
    wstrToLower(wnamepart);

    uint32 counter = 0;                                     // Counter for figure out that we found smth.

    // Search in CharTitles.dbc
    for (uint32 id = 0; id < sCharTitlesStore.GetNumRows(); id++)
    {
        CharTitlesEntry const *titleInfo = sCharTitlesStore.LookupEntry(id);
        if (titleInfo)
        {
            int loc = GetSessionDbcLocale();
            std::string name = titleInfo->name[loc];
            if (name.empty())
                continue;

            if (!Utf8FitTo(name, wnamepart))
            {
                loc = 0;
                for(; loc < MAX_LOCALE; ++loc)
                {
                    if (loc == GetSessionDbcLocale())
                        continue;

                    name = titleInfo->name[loc];
                    if (name.empty())
                        continue;

                    if (Utf8FitTo(name, wnamepart))
                        break;
                }
            }

            if (loc < MAX_LOCALE)
            {
                char const* knownStr = target && target->HasTitle(titleInfo) ? GetMangosString(LANG_KNOWN) : "";

                char const* activeStr = target && target->GetUInt32Value(PLAYER_CHOSEN_TITLE)==titleInfo->bit_index
                    ? GetMangosString(LANG_ACTIVE)
                    : "";

                char titleNameStr[80];
                snprintf(titleNameStr,80,name.c_str(),targetName);

                // send title in "id (idx:idx) - [namedlink locale]" format
                if (m_session)
                    PSendSysMessage(LANG_TITLE_LIST_CHAT,id,titleInfo->bit_index,id,titleNameStr,localeNames[loc],knownStr,activeStr);
                else
                    PSendSysMessage(LANG_TITLE_LIST_CONSOLE,id,titleInfo->bit_index,titleNameStr,localeNames[loc],knownStr,activeStr);

                ++counter;
            }
        }
    }
    if (counter == 0)                                       // if counter == 0 then we found nth
        SendSysMessage(LANG_COMMAND_NOTITLEFOUND);
    return true;
}

bool ChatHandler::HandleTitlesAddCommand(char* args)
{
    // number or [name] Shift-click form |color|Htitle:title_id|h[name]|h|r
    uint32 id;
    if (!ExtractUint32KeyFromLink(&args, "Htitle", id))
        return false;

    if (id <= 0)
    {
        PSendSysMessage(LANG_INVALID_TITLE_ID, id);
        SetSentErrorMessage(true);
        return false;
    }

    Player * target = getSelectedPlayer();
    if (!target)
    {
        SendSysMessage(LANG_NO_CHAR_SELECTED);
        SetSentErrorMessage(true);
        return false;
    }

    // check online security
    if (HasLowerSecurity(target, 0))
        return false;

    CharTitlesEntry const* titleInfo = sCharTitlesStore.LookupEntry(id);
    if (!titleInfo)
    {
        PSendSysMessage(LANG_INVALID_TITLE_ID, id);
        SetSentErrorMessage(true);
        return false;
    }

    std::string tNameLink = GetNameLink(target);

    char const* targetName = target->GetName();
    char titleNameStr[80];
    snprintf(titleNameStr,80,titleInfo->name[GetSessionDbcLocale()],targetName);

    target->SetTitle(titleInfo);
    PSendSysMessage(LANG_TITLE_ADD_RES, id, titleNameStr, tNameLink.c_str());

    return true;
}

bool ChatHandler::HandleTitlesRemoveCommand(char* args)
{
    // number or [name] Shift-click form |color|Htitle:title_id|h[name]|h|r
    uint32 id;
    if (!ExtractUint32KeyFromLink(&args, "Htitle", id))
        return false;

    if (id <= 0)
    {
        PSendSysMessage(LANG_INVALID_TITLE_ID, id);
        SetSentErrorMessage(true);
        return false;
    }

    Player * target = getSelectedPlayer();
    if (!target)
    {
        SendSysMessage(LANG_NO_CHAR_SELECTED);
        SetSentErrorMessage(true);
        return false;
    }

    // check online security
    if (HasLowerSecurity(target, 0))
        return false;

    CharTitlesEntry const* titleInfo = sCharTitlesStore.LookupEntry(id);
    if (!titleInfo)
    {
        PSendSysMessage(LANG_INVALID_TITLE_ID, id);
        SetSentErrorMessage(true);
        return false;
    }

    target->SetTitle(titleInfo,true);

    std::string tNameLink = GetNameLink(target);

    char const* targetName = target->GetName();
    char titleNameStr[80];
    snprintf(titleNameStr,80,titleInfo->name[GetSessionDbcLocale()],targetName);

    PSendSysMessage(LANG_TITLE_REMOVE_RES, id, titleNameStr, tNameLink.c_str());

    if (!target->HasTitle(target->GetInt32Value(PLAYER_CHOSEN_TITLE)))
    {
        target->SetUInt32Value(PLAYER_CHOSEN_TITLE,0);
        PSendSysMessage(LANG_CURRENT_TITLE_RESET, tNameLink.c_str());
    }

    return true;
}

//Edit Player KnownTitles
bool ChatHandler::HandleTitlesSetMaskCommand(char* args)
{
    if (!*args)
        return false;

    uint64 titles = 0;

    sscanf(args, UI64FMTD, &titles);

    Player *target = getSelectedPlayer();
    if (!target)
    {
        SendSysMessage(LANG_NO_CHAR_SELECTED);
        SetSentErrorMessage(true);
        return false;
    }

    // check online security
    if (HasLowerSecurity(target, 0))
        return false;

    uint64 titles2 = titles;

    for(uint32 i = 1; i < sCharTitlesStore.GetNumRows(); ++i)
        if (CharTitlesEntry const* tEntry = sCharTitlesStore.LookupEntry(i))
            titles2 &= ~(uint64(1) << tEntry->bit_index);

    titles &= ~titles2;                                     // remove nonexistent titles

    target->SetUInt64Value(PLAYER__FIELD_KNOWN_TITLES, titles);
    SendSysMessage(LANG_DONE);

    if (!target->HasTitle(target->GetInt32Value(PLAYER_CHOSEN_TITLE)))
    {
        target->SetUInt32Value(PLAYER_CHOSEN_TITLE, 0);
        PSendSysMessage(LANG_CURRENT_TITLE_RESET, GetNameLink(target).c_str());
    }

    return true;
}

bool ChatHandler::HandleCharacterTitlesCommand(char* args)
{
    Player* target;
    if (!ExtractPlayerTarget(&args, &target))
        return false;

    LocaleConstant loc = GetSessionDbcLocale();
    char const* targetName = target->GetName();
    char const* knownStr = GetMangosString(LANG_KNOWN);

    // Search in CharTitles.dbc
    for (uint32 id = 0; id < sCharTitlesStore.GetNumRows(); id++)
    {
        CharTitlesEntry const *titleInfo = sCharTitlesStore.LookupEntry(id);
        if (titleInfo && target->HasTitle(titleInfo))
        {
            std::string name = titleInfo->name[loc];
            if (name.empty())
                continue;

            char const* activeStr = target && target->GetUInt32Value(PLAYER_CHOSEN_TITLE) == titleInfo->bit_index
                ? GetMangosString(LANG_ACTIVE)
                : "";

            char titleNameStr[80];
            snprintf(titleNameStr,80,name.c_str(),targetName);

            // send title in "id (idx:idx) - [namedlink locale]" format
            if (m_session)
                PSendSysMessage(LANG_TITLE_LIST_CHAT, id, titleInfo->bit_index, id, titleNameStr, localeNames[loc], knownStr, activeStr);
            else
                PSendSysMessage(LANG_TITLE_LIST_CONSOLE, id, titleInfo->bit_index, name.c_str(), localeNames[loc], knownStr, activeStr);
        }
    }
    return true;
}

bool ChatHandler::HandleTitlesCurrentCommand(char* args)
{
    // number or [name] Shift-click form |color|Htitle:title_id|h[name]|h|r
    uint32 id;
    if (!ExtractUint32KeyFromLink(&args, "Htitle", id))
        return false;

    if (id <= 0)
    {
        PSendSysMessage(LANG_INVALID_TITLE_ID, id);
        SetSentErrorMessage(true);
        return false;
    }

    Player * target = getSelectedPlayer();
    if (!target)
    {
        SendSysMessage(LANG_NO_CHAR_SELECTED);
        SetSentErrorMessage(true);
        return false;
    }

    // check online security
    if (HasLowerSecurity(target, 0))
        return false;

    CharTitlesEntry const* titleInfo = sCharTitlesStore.LookupEntry(id);
    if (!titleInfo)
    {
        PSendSysMessage(LANG_INVALID_TITLE_ID, id);
        SetSentErrorMessage(true);
        return false;
    }

    std::string tNameLink = GetNameLink(target);

    target->SetTitle(titleInfo);                            // to be sure that title now known
    target->SetUInt32Value(PLAYER_CHOSEN_TITLE,titleInfo->bit_index);

    PSendSysMessage(LANG_TITLE_CURRENT_RES, id, titleInfo->name[GetSessionDbcLocale()], tNameLink.c_str());

    return true;
}<|MERGE_RESOLUTION|>--- conflicted
+++ resolved
@@ -1832,11 +1832,7 @@
     else
         unit = getSelectedCreature();
 
-<<<<<<< HEAD
-    if (!unit || unit->isPet() || unit->isTotem())
-=======
-    if (!unit || unit->IsPet() || unit->IsTotem() || unit->IsVehicle())
->>>>>>> 24920ccf
+    if (!unit || unit->IsPet() || unit->IsTotem())
     {
         SendSysMessage(LANG_SELECT_CREATURE);
         SetSentErrorMessage(true);
@@ -2192,75 +2188,6 @@
     PSendSysMessage(LANG_CREATURE_NOT_FOLLOW_YOU_NOW, creature->GetName());
     return true;
 }
-<<<<<<< HEAD
-=======
-//npc tame handling
-bool ChatHandler::HandleNpcTameCommand(char* /*args*/)
-{
-    Creature *creatureTarget = getSelectedCreature ();
-    if (!creatureTarget || creatureTarget->IsPet ())
-    {
-        PSendSysMessage (LANG_SELECT_CREATURE);
-        SetSentErrorMessage (true);
-        return false;
-    }
-
-    Player *player = m_session->GetPlayer ();
-
-    if (player->GetPetGUID())
-    {
-        SendSysMessage(LANG_YOU_ALREADY_HAVE_PET);
-        SetSentErrorMessage(true);
-        return false;
-    }
-
-    CreatureInfo const* cInfo = creatureTarget->GetCreatureInfo();
-
-    if (!cInfo->isTameable(player->CanTameExoticPets()))
-    {
-        PSendSysMessage(LANG_CREATURE_NON_TAMEABLE,cInfo->Entry);
-        SetSentErrorMessage(true);
-        return false;
-    }
-
-    // Everything looks OK, create new pet
-    Pet* pet = player->CreateTamedPetFrom (creatureTarget);
-    if (!pet)
-    {
-        PSendSysMessage (LANG_CREATURE_NON_TAMEABLE,cInfo->Entry);
-        SetSentErrorMessage (true);
-        return false;
-    }
-
-    // place pet before player
-    float x,y,z;
-    player->GetClosePoint(x, y, z, creatureTarget->GetObjectBoundingRadius(), CONTACT_DISTANCE);
-    pet->Relocate (x,y,z,M_PI_F-player->GetOrientation ());
-
-    // set pet to defensive mode by default (some classes can't control controlled pets in fact).
-    pet->GetCharmInfo()->SetReactState(REACT_DEFENSIVE);
-
-    // calculate proper level
-    uint32 level = (creatureTarget->getLevel() < (player->getLevel() - 5)) ? (player->getLevel() - 5) : creatureTarget->getLevel();
-
-    // prepare visual effect for levelup
-    pet->SetUInt32Value(UNIT_FIELD_LEVEL, level - 1);
-
-    // add to world
-    pet->GetMap()->Add((Creature*)pet);
-
-    // visual effect for levelup
-    pet->SetUInt32Value(UNIT_FIELD_LEVEL, level);
-
-    // caster have pet now
-    player->SetPet(pet);
-
-    pet->SavePetToDB(PET_SAVE_AS_CURRENT);
-    player->PetSpellInitialize();
-
-    return true;
-}
->>>>>>> 24920ccf
 //npc phasemask handling
 //change phasemask of creature or pet
 bool ChatHandler::HandleNpcSetPhaseCommand(char* args)
