/*
 * Copyright (C) 2005-2010 MaNGOS <http://getmangos.com/>
 *
 * This program is free software; you can redistribute it and/or modify
 * it under the terms of the GNU General Public License as published by
 * the Free Software Foundation; either version 2 of the License, or
 * (at your option) any later version.
 *
 * This program is distributed in the hope that it will be useful,
 * but WITHOUT ANY WARRANTY; without even the implied warranty of
 * MERCHANTABILITY or FITNESS FOR A PARTICULAR PURPOSE.  See the
 * GNU General Public License for more details.
 *
 * You should have received a copy of the GNU General Public License
 * along with this program; if not, write to the Free Software
 * Foundation, Inc., 59 Temple Place, Suite 330, Boston, MA  02111-1307  USA
 */

/** \file
    \ingroup world
*/

#include "Common.h"
#include "Database/DatabaseEnv.h"
#include "Config/ConfigEnv.h"
#include "SystemConfig.h"
#include "Log.h"
#include "Opcodes.h"
#include "WorldSession.h"
#include "WorldPacket.h"
#include "Weather.h"
#include "Player.h"
#include "Vehicle.h"
#include "SkillExtraItems.h"
#include "SkillDiscovery.h"
#include "World.h"
#include "AccountMgr.h"
#include "AchievementMgr.h"
#include "AuctionHouseMgr.h"
#include "ObjectMgr.h"
#include "CreatureEventAIMgr.h"
#include "SpellMgr.h"
#include "Chat.h"
#include "DBCStores.h"
#include "LootMgr.h"
#include "ItemEnchantmentMgr.h"
#include "MapManager.h"
#include "ScriptCalls.h"
#include "CreatureAIRegistry.h"
#include "Policies/SingletonImp.h"
#include "BattleGroundMgr.h"
#include "Language.h"
#include "TemporarySummon.h"
#include "VMapFactory.h"
#include "GameEventMgr.h"
#include "PoolManager.h"
#include "Database/DatabaseImpl.h"
#include "GridNotifiersImpl.h"
#include "CellImpl.h"
#include "InstanceSaveMgr.h"
#include "WaypointManager.h"
#include "GMTicketMgr.h"
#include "Util.h"
#include "AuctionHouseBot.h"
#include "CharacterDatabaseCleaner.h"

INSTANTIATE_SINGLETON_1( World );

volatile bool World::m_stopEvent = false;
uint8 World::m_ExitCode = SHUTDOWN_EXIT_CODE;
volatile uint32 World::m_worldLoopCounter = 0;

float World::m_MaxVisibleDistanceOnContinents = DEFAULT_VISIBILITY_DISTANCE;
float World::m_MaxVisibleDistanceInInctances  = DEFAULT_VISIBILITY_INSTANCE;
float World::m_MaxVisibleDistanceInBGArenas   = DEFAULT_VISIBILITY_BGARENAS;
float World::m_MaxVisibleDistanceForObject    = DEFAULT_VISIBILITY_DISTANCE;

float World::m_MaxVisibleDistanceInFlight     = DEFAULT_VISIBILITY_DISTANCE;
float World::m_VisibleUnitGreyDistance        = 0;
float World::m_VisibleObjectGreyDistance      = 0;

//movement anticheat
bool World::m_EnableMvAnticheat = true;
uint32 World::m_TeleportToPlaneAlarms = 50;
uint32 World::m_MistimingAlarms = 20;
uint32 World::m_MistimingDelta = 10000;

/// World constructor
World::World()
{
    m_playerLimit = 0;
    m_allowMovement = true;
    m_ShutdownMask = 0;
    m_ShutdownTimer = 0;
    m_gameTime=time(NULL);
    m_startTime=m_gameTime;
    m_maxActiveSessionCount = 0;
    m_maxQueuedSessionCount = 0;
    m_resultQueue = NULL;
    m_NextDailyQuestReset = 0;
    m_NextWeeklyQuestReset = 0;
    m_scheduledScripts = 0;

    m_defaultDbcLocale = LOCALE_enUS;
    m_availableDbcLocaleMask = 0;

    for(int i = 0; i < CONFIG_UINT32_VALUE_COUNT; ++i)
        m_configUint32Values[i] = 0;

    for(int i = 0; i < CONFIG_INT32_VALUE_COUNT; ++i)
        m_configInt32Values[i] = 0;

    for(int i = 0; i < CONFIG_FLOAT_VALUE_COUNT; ++i)
        m_configFloatValues[i] = 0.0f;

    for(int i = 0; i < CONFIG_BOOL_VALUE_COUNT; ++i)
        m_configBoolValues[i] = false;
}

/// World destructor
World::~World()
{
    ///- Empty the kicked session set
    while (!m_sessions.empty())
    {
        // not remove from queue, prevent loading new sessions
        delete m_sessions.begin()->second;
        m_sessions.erase(m_sessions.begin());
    }

    ///- Empty the WeatherMap
    for (WeatherMap::const_iterator itr = m_weathers.begin(); itr != m_weathers.end(); ++itr)
        delete itr->second;

    m_weathers.clear();

    CliCommandHolder* command;
    while (cliCmdQueue.next(command))
        delete command;

    VMAP::VMapFactory::clear();

    if(m_resultQueue) delete m_resultQueue;

    //TODO free addSessQueue
}

/// Find a player in a specified zone
Player* World::FindPlayerInZone(uint32 zone)
{
    ///- circle through active sessions and return the first player found in the zone
    SessionMap::const_iterator itr;
    for (itr = m_sessions.begin(); itr != m_sessions.end(); ++itr)
    {
        if(!itr->second)
            continue;
        Player *player = itr->second->GetPlayer();
        if(!player)
            continue;
        if( player->IsInWorld() && player->GetZoneId() == zone )
        {
            // Used by the weather system. We return the player to broadcast the change weather message to him and all players in the zone.
            return player;
        }
    }
    return NULL;
}

/// Find a session by its id
WorldSession* World::FindSession(uint32 id) const
{
    SessionMap::const_iterator itr = m_sessions.find(id);

    if(itr != m_sessions.end())
        return itr->second;                                 // also can return NULL for kicked session
    else
        return NULL;
}

/// Remove a given session
bool World::RemoveSession(uint32 id)
{
    ///- Find the session, kick the user, but we can't delete session at this moment to prevent iterator invalidation
    SessionMap::const_iterator itr = m_sessions.find(id);

    if(itr != m_sessions.end() && itr->second)
    {
        if (itr->second->PlayerLoading())
            return false;
        itr->second->KickPlayer();
    }

    return true;
}

void World::AddSession(WorldSession* s)
{
    addSessQueue.add(s);
}

void
World::AddSession_ (WorldSession* s)
{
    ASSERT (s);

    //NOTE - Still there is race condition in WorldSession* being used in the Sockets

    ///- kick already loaded player with same account (if any) and remove session
    ///- if player is in loading and want to load again, return
    if (!RemoveSession (s->GetAccountId ()))
    {
        s->KickPlayer ();
        delete s;                                           // session not added yet in session list, so not listed in queue
        return;
    }

    // decrease session counts only at not reconnection case
    bool decrease_session = true;

    // if session already exist, prepare to it deleting at next world update
    // NOTE - KickPlayer() should be called on "old" in RemoveSession()
    {
        SessionMap::const_iterator old = m_sessions.find(s->GetAccountId ());

        if(old != m_sessions.end())
        {
            // prevent decrease sessions count if session queued
            if(RemoveQueuedPlayer(old->second))
                decrease_session = false;
            // not remove replaced session form queue if listed
            delete old->second;
        }
    }

    m_sessions[s->GetAccountId ()] = s;

    uint32 Sessions = GetActiveAndQueuedSessionCount ();
    uint32 pLimit = GetPlayerAmountLimit ();
    uint32 QueueSize = GetQueueSize ();                     //number of players in the queue

    //so we don't count the user trying to
    //login as a session and queue the socket that we are using
    if(decrease_session)
        --Sessions;

    if (pLimit > 0 && Sessions >= pLimit && s->GetSecurity () == SEC_PLAYER )
    {
        AddQueuedPlayer (s);
        UpdateMaxSessionCounters ();
        DETAIL_LOG("PlayerQueue: Account id %u is in Queue Position (%u).", s->GetAccountId (), ++QueueSize);
        return;
    }

    WorldPacket packet(SMSG_AUTH_RESPONSE, 1 + 4 + 1 + 4 + 1);
    packet << uint8 (AUTH_OK);
    packet << uint32 (0);                                   // BillingTimeRemaining
    packet << uint8 (0);                                    // BillingPlanFlags
    packet << uint32 (0);                                   // BillingTimeRested
    packet << uint8 (s->Expansion());                       // 0 - normal, 1 - TBC, must be set in database manually for each account
    s->SendPacket (&packet);

    s->SendAddonsInfo();

    WorldPacket pkt(SMSG_CLIENTCACHE_VERSION, 4);
    pkt << uint32(getConfig(CONFIG_UINT32_CLIENTCACHE_VERSION));
    s->SendPacket(&pkt);

    s->SendTutorialsData();

    UpdateMaxSessionCounters ();

    // Updates the population
    if (pLimit > 0)
    {
        float popu = float(GetActiveSessionCount());        // updated number of users on the server
        popu /= pLimit;
        popu *= 2;
        loginDatabase.PExecute ("UPDATE realmlist SET population = '%f' WHERE id = '%d'", popu, realmID);
        DETAIL_LOG("Server Population (%f).", popu);
    }
}

int32 World::GetQueuePos(WorldSession* sess)
{
    uint32 position = 1;

    for(Queue::const_iterator iter = m_QueuedPlayer.begin(); iter != m_QueuedPlayer.end(); ++iter, ++position)
        if((*iter) == sess)
            return position;

    return 0;
}

void World::AddQueuedPlayer(WorldSession* sess)
{
    sess->SetInQueue(true);
    m_QueuedPlayer.push_back (sess);

    // The 1st SMSG_AUTH_RESPONSE needs to contain other info too.
    WorldPacket packet (SMSG_AUTH_RESPONSE, 1 + 4 + 1 + 4 + 1 + 4 + 1);
    packet << uint8 (AUTH_WAIT_QUEUE);
    packet << uint32 (0);                                   // BillingTimeRemaining
    packet << uint8 (0);                                    // BillingPlanFlags
    packet << uint32 (0);                                   // BillingTimeRested
    packet << uint8 (sess->Expansion());                    // 0 - normal, 1 - TBC, must be set in database manually for each account
    packet << uint32(GetQueuePos (sess));                   // position in queue
    packet << uint8(0);                                     // unk 3.3.0
    sess->SendPacket (&packet);
}

bool World::RemoveQueuedPlayer(WorldSession* sess)
{
    // sessions count including queued to remove (if removed_session set)
    uint32 sessions = GetActiveSessionCount();

    uint32 position = 1;
    Queue::iterator iter = m_QueuedPlayer.begin();

    // search to remove and count skipped positions
    bool found = false;

    for(;iter != m_QueuedPlayer.end(); ++iter, ++position)
    {
        if(*iter==sess)
        {
            sess->SetInQueue(false);
            iter = m_QueuedPlayer.erase(iter);
            found = true;                                   // removing queued session
            break;
        }
    }

    // iter point to next socked after removed or end()
    // position store position of removed socket and then new position next socket after removed

    // if session not queued then we need decrease sessions count
    if(!found && sessions)
        --sessions;

    // accept first in queue
    if( (!m_playerLimit || (int32)sessions < m_playerLimit) && !m_QueuedPlayer.empty() )
    {
        WorldSession* pop_sess = m_QueuedPlayer.front();
        pop_sess->SetInQueue(false);
        pop_sess->SendAuthWaitQue(0);
        pop_sess->SendAddonsInfo();

        WorldPacket pkt(SMSG_CLIENTCACHE_VERSION, 4);
        pkt << uint32(getConfig(CONFIG_UINT32_CLIENTCACHE_VERSION));
        pop_sess->SendPacket(&pkt);

        pop_sess->SendAccountDataTimes(GLOBAL_CACHE_MASK);
        pop_sess->SendTutorialsData();

        m_QueuedPlayer.pop_front();

        // update iter to point first queued socket or end() if queue is empty now
        iter = m_QueuedPlayer.begin();
        position = 1;
    }

    // update position from iter to end()
    // iter point to first not updated socket, position store new position
    for(; iter != m_QueuedPlayer.end(); ++iter, ++position)
        (*iter)->SendAuthWaitQue(position);

    return found;
}

/// Find a Weather object by the given zoneid
Weather* World::FindWeather(uint32 id) const
{
    WeatherMap::const_iterator itr = m_weathers.find(id);

    if(itr != m_weathers.end())
        return itr->second;
    else
        return 0;
}

/// Remove a Weather object for the given zoneid
void World::RemoveWeather(uint32 id)
{
    // not called at the moment. Kept for completeness
    WeatherMap::iterator itr = m_weathers.find(id);

    if(itr != m_weathers.end())
    {
        delete itr->second;
        m_weathers.erase(itr);
    }
}

/// Add a Weather object to the list
Weather* World::AddWeather(uint32 zone_id)
{
    WeatherZoneChances const* weatherChances = sObjectMgr.GetWeatherChances(zone_id);

    // zone not have weather, ignore
    if(!weatherChances)
        return NULL;

    Weather* w = new Weather(zone_id,weatherChances);
    m_weathers[w->GetZone()] = w;
    w->ReGenerate();
    w->UpdateWeather();
    return w;
}

/// Initialize config values
void World::LoadConfigSettings(bool reload)
{
    if(reload)
    {
        if(!sConfig.Reload())
        {
            sLog.outError("World settings reload fail: can't read settings from %s.",sConfig.GetFilename().c_str());
            return;
        }
    }

    ///- Read the version of the configuration file and warn the user in case of emptiness or mismatch
    uint32 confVersion = sConfig.GetIntDefault("ConfVersion", 0);
    if(!confVersion)
    {
        sLog.outError("*****************************************************************************");
        sLog.outError(" WARNING: mangosd.conf does not include a ConfVersion variable.");
        sLog.outError("          Your configuration file may be out of date!");
        sLog.outError("*****************************************************************************");
        Log::WaitBeforeContinueIfNeed();
    }
    else
    {
        if (confVersion < _MANGOSDCONFVERSION)
        {
            sLog.outError("*****************************************************************************");
            sLog.outError(" WARNING: Your mangosd.conf version indicates your conf file is out of date!");
            sLog.outError("          Please check for updates, as your current default values may cause");
            sLog.outError("          unexpected behavior.");
            sLog.outError("*****************************************************************************");
            Log::WaitBeforeContinueIfNeed();
        }
    }

    ///- Read the player limit and the Message of the day from the config file
    SetPlayerLimit( sConfig.GetIntDefault("PlayerLimit", DEFAULT_PLAYER_LIMIT), true );
    SetMotd( sConfig.GetStringDefault("Motd", "Welcome to the Massive Network Game Object Server." ) );

    ///- Read all rates from the config file
    setConfigPos(CONFIG_FLOAT_RATE_HEALTH, "Rate.Health", 1.0f);
    setConfigPos(CONFIG_FLOAT_RATE_POWER_MANA, "Rate.Mana", 1.0f);
    setConfig(CONFIG_FLOAT_RATE_POWER_RAGE_INCOME, "Rate.Rage.Income", 1.0f);
    setConfigPos(CONFIG_FLOAT_RATE_POWER_RAGE_LOSS, "Rate.Rage.Loss", 1.0f);
    setConfig(CONFIG_FLOAT_RATE_POWER_RUNICPOWER_INCOME, "Rate.RunicPower.Income", 1.0f);
    setConfigPos(CONFIG_FLOAT_RATE_POWER_RUNICPOWER_LOSS,   "Rate.RunicPower.Loss",   1.0f);
    setConfig(CONFIG_FLOAT_RATE_POWER_FOCUS,          "Rate.Focus", 1.0f);
    setConfigPos(CONFIG_FLOAT_RATE_SKILL_DISCOVERY,      "Rate.Skill.Discovery",      1.0f);
    setConfigPos(CONFIG_FLOAT_RATE_DROP_ITEM_POOR,       "Rate.Drop.Item.Poor",       1.0f);
    setConfigPos(CONFIG_FLOAT_RATE_DROP_ITEM_NORMAL,     "Rate.Drop.Item.Normal",     1.0f);
    setConfigPos(CONFIG_FLOAT_RATE_DROP_ITEM_UNCOMMON,   "Rate.Drop.Item.Uncommon",   1.0f);
    setConfigPos(CONFIG_FLOAT_RATE_DROP_ITEM_RARE,       "Rate.Drop.Item.Rare",       1.0f);
    setConfigPos(CONFIG_FLOAT_RATE_DROP_ITEM_EPIC,       "Rate.Drop.Item.Epic",       1.0f);
    setConfigPos(CONFIG_FLOAT_RATE_DROP_ITEM_LEGENDARY,  "Rate.Drop.Item.Legendary",  1.0f);
    setConfigPos(CONFIG_FLOAT_RATE_DROP_ITEM_ARTIFACT,   "Rate.Drop.Item.Artifact",   1.0f);
    setConfigPos(CONFIG_FLOAT_RATE_DROP_ITEM_REFERENCED, "Rate.Drop.Item.Referenced", 1.0f);
    setConfigPos(CONFIG_FLOAT_RATE_DROP_MONEY,           "Rate.Drop.Money", 1.0f);
    setConfig(CONFIG_FLOAT_RATE_XP_KILL,    "Rate.XP.Kill",    1.0f);
    setConfig(CONFIG_FLOAT_RATE_XP_QUEST,   "Rate.XP.Quest",   1.0f);
    setConfig(CONFIG_FLOAT_RATE_XP_EXPLORE, "Rate.XP.Explore", 1.0f);
    setConfig(CONFIG_FLOAT_RATE_REPUTATION_GAIN,           "Rate.Reputation.Gain", 1.0f);
    setConfig(CONFIG_FLOAT_RATE_REPUTATION_LOWLEVEL_KILL,  "Rate.Reputation.LowLevel.Kill", 1.0f);
    setConfig(CONFIG_FLOAT_RATE_REPUTATION_LOWLEVEL_QUEST, "Rate.Reputation.LowLevel.Quest", 1.0f);
    setConfigPos(CONFIG_FLOAT_RATE_CREATURE_NORMAL_DAMAGE,          "Rate.Creature.Normal.Damage", 1.0f);
    setConfigPos(CONFIG_FLOAT_RATE_CREATURE_ELITE_ELITE_DAMAGE,     "Rate.Creature.Elite.Elite.Damage", 1.0f);
    setConfigPos(CONFIG_FLOAT_RATE_CREATURE_ELITE_RAREELITE_DAMAGE, "Rate.Creature.Elite.RAREELITE.Damage", 1.0f);
    setConfigPos(CONFIG_FLOAT_RATE_CREATURE_ELITE_WORLDBOSS_DAMAGE, "Rate.Creature.Elite.WORLDBOSS.Damage", 1.0f);
    setConfigPos(CONFIG_FLOAT_RATE_CREATURE_ELITE_RARE_DAMAGE,      "Rate.Creature.Elite.RARE.Damage", 1.0f);
    setConfigPos(CONFIG_FLOAT_RATE_CREATURE_NORMAL_HP,          "Rate.Creature.Normal.HP", 1.0f);
    setConfigPos(CONFIG_FLOAT_RATE_CREATURE_ELITE_ELITE_HP,     "Rate.Creature.Elite.Elite.HP", 1.0f);
    setConfigPos(CONFIG_FLOAT_RATE_CREATURE_ELITE_RAREELITE_HP, "Rate.Creature.Elite.RAREELITE.HP", 1.0f);
    setConfigPos(CONFIG_FLOAT_RATE_CREATURE_ELITE_WORLDBOSS_HP, "Rate.Creature.Elite.WORLDBOSS.HP", 1.0f);
    setConfigPos(CONFIG_FLOAT_RATE_CREATURE_ELITE_RARE_HP,      "Rate.Creature.Elite.RARE.HP", 1.0f);
    setConfigPos(CONFIG_FLOAT_RATE_CREATURE_NORMAL_SPELLDAMAGE,          "Rate.Creature.Normal.SpellDamage", 1.0f);
    setConfigPos(CONFIG_FLOAT_RATE_CREATURE_ELITE_ELITE_SPELLDAMAGE,     "Rate.Creature.Elite.Elite.SpellDamage", 1.0f);
    setConfigPos(CONFIG_FLOAT_RATE_CREATURE_ELITE_RAREELITE_SPELLDAMAGE, "Rate.Creature.Elite.RAREELITE.SpellDamage", 1.0f);
    setConfigPos(CONFIG_FLOAT_RATE_CREATURE_ELITE_WORLDBOSS_SPELLDAMAGE, "Rate.Creature.Elite.WORLDBOSS.SpellDamage", 1.0f);
    setConfigPos(CONFIG_FLOAT_RATE_CREATURE_ELITE_RARE_SPELLDAMAGE,      "Rate.Creature.Elite.RARE.SpellDamage", 1.0f);
    setConfigPos(CONFIG_FLOAT_RATE_CREATURE_AGGRO, "Rate.Creature.Aggro", 1.0f);
    setConfig(CONFIG_FLOAT_RATE_REST_INGAME,                    "Rate.Rest.InGame", 1.0f);
    setConfig(CONFIG_FLOAT_RATE_REST_OFFLINE_IN_TAVERN_OR_CITY, "Rate.Rest.Offline.InTavernOrCity", 1.0f);
    setConfig(CONFIG_FLOAT_RATE_REST_OFFLINE_IN_WILDERNESS,     "Rate.Rest.Offline.InWilderness", 1.0f);
    setConfigPos(CONFIG_FLOAT_RATE_DAMAGE_FALL,  "Rate.Damage.Fall", 1.0f);
    setConfigPos(CONFIG_FLOAT_RATE_AUCTION_TIME, "Rate.Auction.Time", 1.0f);
    setConfig(CONFIG_FLOAT_RATE_AUCTION_DEPOSIT, "Rate.Auction.Deposit", 1.0f);
    setConfig(CONFIG_FLOAT_RATE_AUCTION_CUT,     "Rate.Auction.Cut", 1.0f);
    setConfig(CONFIG_FLOAT_RATE_HONOR, "Rate.Honor",1.0f);
    setConfigPos(CONFIG_FLOAT_RATE_MINING_AMOUNT, "Rate.Mining.Amount", 1.0f);
    setConfigPos(CONFIG_FLOAT_RATE_MINING_NEXT,   "Rate.Mining.Next", 1.0f);
    setConfigPos(CONFIG_FLOAT_RATE_INSTANCE_RESET_TIME, "Rate.InstanceResetTime", 1.0f);
    setConfigPos(CONFIG_FLOAT_RATE_TALENT, "Rate.Talent", 1.0f);
    setConfigPos(CONFIG_FLOAT_RATE_CORPSE_DECAY_LOOTED, "Rate.Corpse.Decay.Looted", 0.1f);

    setConfigMinMax(CONFIG_FLOAT_RATE_TARGET_POS_RECALCULATION_RANGE, "TargetPosRecalculateRange", 1.5f, CONTACT_DISTANCE, ATTACK_DISTANCE);

    setConfigPos(CONFIG_FLOAT_RATE_DURABILITY_LOSS_DAMAGE, "DurabilityLossChance.Damage", 0.5f);
    setConfigPos(CONFIG_FLOAT_RATE_DURABILITY_LOSS_ABSORB, "DurabilityLossChance.Absorb", 0.5f);
    setConfigPos(CONFIG_FLOAT_RATE_DURABILITY_LOSS_PARRY,  "DurabilityLossChance.Parry",  0.05f);
    setConfigPos(CONFIG_FLOAT_RATE_DURABILITY_LOSS_BLOCK,  "DurabilityLossChance.Block",  0.05f);

    setConfigPos(CONFIG_FLOAT_LISTEN_RANGE_SAY,       "ListenRange.Say",       25.0f);
    setConfigPos(CONFIG_FLOAT_LISTEN_RANGE_YELL,      "ListenRange.Yell",     300.0f);
    setConfigPos(CONFIG_FLOAT_LISTEN_RANGE_TEXTEMOTE, "ListenRange.TextEmote", 25.0f);

    setConfigPos(CONFIG_FLOAT_GROUP_XP_DISTANCE, "MaxGroupXPDistance", 74.0f);
    setConfigPos(CONFIG_FLOAT_SIGHT_GUARDER,     "GuarderSight",       50.0f);
    setConfigPos(CONFIG_FLOAT_SIGHT_MONSTER,     "MonsterSight",       50.0f);

    setConfigPos(CONFIG_FLOAT_CREATURE_FAMILY_ASSISTANCE_RADIUS,      "CreatureFamilyAssistanceRadius",     10.0f);
    setConfigPos(CONFIG_FLOAT_CREATURE_FAMILY_FLEE_ASSISTANCE_RADIUS, "CreatureFamilyFleeAssistanceRadius", 30.0f);

    ///- Read movement anticheat from the config file
    setConfigMinMax(CONFIG_UINT32_ANTICHEAT_TELEPORTTOPLANE_ALARMS, "Anticheat.Movement.TeleportToPlaneAlarms", 50, 20, 100);
    setConfigMinMax(CONFIG_UINT32_ANTICHEAT_MISTIMING_DELTA, "Anticheat.Movement.MistimingDelta", 10000, 1000, 15000);
    setConfigMinMax(CONFIG_UINT32_ANTICHEAT_MISTIMING_ALARMS, "Anticheat.Movement.MistimingAlarms", 20, 10, 50);
    setConfig(CONFIG_BOOL_ANTICHEAT_ENABLE, "Anticheat.Movement.Enable", true);

    m_EnableMvAnticheat = sConfig.GetBoolDefault("Anticheat.Movement.Enable",true);
    if (m_EnableMvAnticheat) {
    m_TeleportToPlaneAlarms = sConfig.GetIntDefault("Anticheat.Movement.TeleportToPlaneAlarms",50);
    m_MistimingDelta = sConfig.GetIntDefault("Anticheat.Movement.MistimingDelta",10000);
    m_MistimingAlarms = sConfig.GetIntDefault("Anticheat.Movement.MistimingAlarms",20);
    sLog.outDebug("Anticheat parameters %i, %i, %i",m_TeleportToPlaneAlarms,m_MistimingAlarms,m_MistimingDelta);
    } else sLog.outError("Anticheat movement disabled");

    ///- Read other configuration items from the config file

    // movement anticheat
    m_MvAnticheatEnable                     = sConfig.GetBoolDefault("Anticheat.Movement.Enable",false);
    m_MvAnticheatKick                       = sConfig.GetBoolDefault("Anticheat.Movement.Kick",false);
    m_MvAnticheatAnnounce                   = sConfig.GetBoolDefault("Anticheat.Movement.Announce",false);
    m_MvAnticheatAlarmCount                 = (uint32)sConfig.GetIntDefault("Anticheat.Movement.AlarmCount", 5);
    m_MvAnticheatAlarmPeriod                = (uint32)sConfig.GetIntDefault("Anticheat.Movement.AlarmTime", 5000);
    m_MvAntiCheatBan                        = (unsigned char)sConfig.GetIntDefault("Anticheat.Movement.BanType",0);
    m_MvAnticheatBanTime                    = sConfig.GetStringDefault("Anticheat.Movement.BanTime","1m");
    m_MvAnticheatGmLevel                    = (unsigned char)sConfig.GetIntDefault("Anticheat.Movement.GmLevel",0);
    m_MvAnticheatKill                       = sConfig.GetBoolDefault("Anticheat.Movement.Kill",false);
    m_MvAnticheatMaxXYT                     = sConfig.GetFloatDefault("Anticheat.Movement.MaxXYT",0.04f);
    m_MvAnticheatIgnoreAfterTeleport        = (uint16)sConfig.GetIntDefault("Anticheat.Movement.IgnoreSecAfterTeleport",10);

    m_MvAnticheatSpeedCheck                 = sConfig.GetBoolDefault("Anticheat.Movement.DetectSpeedHack",1);
    m_MvAnticheatWaterCheck                 = sConfig.GetBoolDefault("Anticheat.Movement.DetectWaterWalk",1);
    m_MvAnticheatFlyCheck                   = sConfig.GetBoolDefault("Anticheat.Movement.DetectFlyHack",1);
    m_MvAnticheatMountainCheck              = sConfig.GetBoolDefault("Anticheat.Movement.DetectMountainHack",1);
    m_MvAnticheatJumpCheck                  = sConfig.GetBoolDefault("Anticheat.Movement.DetectAirJumpHack",1);
    m_MvAnticheatTeleportCheck              = sConfig.GetBoolDefault("Anticheat.Movement.DetectTeleportHack",1);
    m_MvAnticheatTeleport2PlaneCheck        = sConfig.GetBoolDefault("Anticheat.Movement.DetectTeleport2PlaneHack",0);

    setConfigMinMax(CONFIG_UINT32_COMPRESSION, "Compression", 1, 1, 9);
    setConfig(CONFIG_BOOL_ADDON_CHANNEL, "AddonChannel", true);
    setConfig(CONFIG_BOOL_CLEAN_CHARACTER_DB, "CleanCharacterDB", true);
    setConfig(CONFIG_BOOL_GRID_UNLOAD, "GridUnload", true);
    setConfigPos(CONFIG_UINT32_INTERVAL_SAVE, "PlayerSave.Interval", 15 * MINUTE * IN_MILLISECONDS);
    setConfigMinMax(CONFIG_UINT32_MIN_LEVEL_STAT_SAVE, "PlayerSave.Stats.MinLevel", 0, 0, MAX_LEVEL);
    setConfig(CONFIG_BOOL_STATS_SAVE_ONLY_ON_LOGOUT, "PlayerSave.Stats.SaveOnlyOnLogout", true);

    setConfigMin(CONFIG_UINT32_INTERVAL_GRIDCLEAN, "GridCleanUpDelay", 5 * MINUTE * IN_MILLISECONDS, MIN_GRID_DELAY);
    if (reload)
        sMapMgr.SetGridCleanUpDelay(getConfig(CONFIG_UINT32_INTERVAL_GRIDCLEAN));

    setConfigMin(CONFIG_UINT32_INTERVAL_MAPUPDATE, "MapUpdateInterval", 100, MIN_MAP_UPDATE_DELAY);
    if (reload)
        sMapMgr.SetMapUpdateInterval(getConfig(CONFIG_UINT32_INTERVAL_MAPUPDATE));

    setConfig(CONFIG_UINT32_INTERVAL_CHANGEWEATHER, "ChangeWeatherInterval", 10 * MINUTE * IN_MILLISECONDS);

    if (configNoReload(reload, CONFIG_UINT32_PORT_WORLD, "WorldServerPort", DEFAULT_WORLDSERVER_PORT))
        setConfig(CONFIG_UINT32_PORT_WORLD, "WorldServerPort", DEFAULT_WORLDSERVER_PORT);

    if (configNoReload(reload, CONFIG_UINT32_SOCKET_SELECTTIME, "SocketSelectTime", DEFAULT_SOCKET_SELECT_TIME))
        setConfig(CONFIG_UINT32_SOCKET_SELECTTIME, "SocketSelectTime", DEFAULT_SOCKET_SELECT_TIME);

    if (configNoReload(reload, CONFIG_UINT32_GAME_TYPE, "GameType", 0))
        setConfig(CONFIG_UINT32_GAME_TYPE, "GameType", 0);

    if (configNoReload(reload, CONFIG_UINT32_REALM_ZONE, "RealmZone", REALM_ZONE_DEVELOPMENT))
        setConfig(CONFIG_UINT32_REALM_ZONE, "RealmZone", REALM_ZONE_DEVELOPMENT);

    setConfig(CONFIG_BOOL_ALLOW_TWO_SIDE_ACCOUNTS,            "AllowTwoSide.Accounts", true);
    setConfig(CONFIG_BOOL_ALLOW_TWO_SIDE_INTERACTION_CHAT,    "AllowTwoSide.Interaction.Chat", false);
    setConfig(CONFIG_BOOL_ALLOW_TWO_SIDE_INTERACTION_CHANNEL, "AllowTwoSide.Interaction.Channel", false);
    setConfig(CONFIG_BOOL_ALLOW_TWO_SIDE_INTERACTION_GROUP,   "AllowTwoSide.Interaction.Group", false);
    setConfig(CONFIG_BOOL_ALLOW_TWO_SIDE_INTERACTION_GUILD,   "AllowTwoSide.Interaction.Guild", false);
    setConfig(CONFIG_BOOL_ALLOW_TWO_SIDE_INTERACTION_AUCTION, "AllowTwoSide.Interaction.Auction", false);
    setConfig(CONFIG_BOOL_ALLOW_TWO_SIDE_INTERACTION_MAIL,    "AllowTwoSide.Interaction.Mail", false);
    setConfig(CONFIG_BOOL_ALLOW_TWO_SIDE_WHO_LIST,            "AllowTwoSide.WhoList", false);
    setConfig(CONFIG_BOOL_ALLOW_TWO_SIDE_ADD_FRIEND,          "AllowTwoSide.AddFriend", false);

    setConfig(CONFIG_UINT32_STRICT_PLAYER_NAMES,  "StrictPlayerNames",  0);
    setConfig(CONFIG_UINT32_STRICT_CHARTER_NAMES, "StrictCharterNames", 0);
    setConfig(CONFIG_UINT32_STRICT_PET_NAMES,     "StrictPetNames",     0);

    setConfigMinMax(CONFIG_UINT32_MIN_PLAYER_NAME,  "MinPlayerName",  2, 1, MAX_PLAYER_NAME);
    setConfigMinMax(CONFIG_UINT32_MIN_CHARTER_NAME, "MinCharterName", 2, 1, MAX_CHARTER_NAME);
    setConfigMinMax(CONFIG_UINT32_MIN_PET_NAME,     "MinPetName",     2, 1, MAX_PET_NAME);

    setConfig(CONFIG_UINT32_CHARACTERS_CREATING_DISABLED, "CharactersCreatingDisabled", 0);

    setConfigMinMax(CONFIG_UINT32_CHARACTERS_PER_REALM, "CharactersPerRealm", 10, 1, 10);

    // must be after CONFIG_UINT32_CHARACTERS_PER_REALM
    setConfigMin(CONFIG_UINT32_CHARACTERS_PER_ACCOUNT, "CharactersPerAccount", 50, getConfig(CONFIG_UINT32_CHARACTERS_PER_REALM));

    setConfigMinMax(CONFIG_UINT32_HEROIC_CHARACTERS_PER_REALM, "HeroicCharactersPerRealm", 1, 1, 10);

    setConfig(CONFIG_UINT32_MIN_LEVEL_FOR_HEROIC_CHARACTER_CREATING, "MinLevelForHeroicCharacterCreating", 55);

    setConfigMinMax(CONFIG_UINT32_SKIP_CINEMATICS, "SkipCinematics", 0, 0, 2);

    setConfigMinMax(CONFIG_UINT32_MIN_DUALSPEC_LEVEL, "MinDualSpecLevel", 40, 40, 80);

    if (configNoReload(reload, CONFIG_UINT32_MAX_PLAYER_LEVEL, "MaxPlayerLevel", DEFAULT_MAX_LEVEL))
        setConfigMinMax(CONFIG_UINT32_MAX_PLAYER_LEVEL, "MaxPlayerLevel", DEFAULT_MAX_LEVEL, 1, DEFAULT_MAX_LEVEL);

    setConfigMinMax(CONFIG_UINT32_START_PLAYER_LEVEL, "StartPlayerLevel", 1, 1, getConfig(CONFIG_UINT32_MAX_PLAYER_LEVEL));
    setConfigMinMax(CONFIG_UINT32_START_HEROIC_PLAYER_LEVEL, "StartHeroicPlayerLevel", 55, 1, getConfig(CONFIG_UINT32_MAX_PLAYER_LEVEL));

    setConfigMinMax(CONFIG_UINT32_START_PLAYER_MONEY, "StartPlayerMoney", 0, 0, MAX_MONEY_AMOUNT);

    setConfigPos(CONFIG_UINT32_MAX_HONOR_POINTS, "MaxHonorPoints", 75000);

    setConfigMinMax(CONFIG_UINT32_START_HONOR_POINTS, "StartHonorPoints", 0, 0, getConfig(CONFIG_UINT32_MAX_HONOR_POINTS));

    setConfigPos(CONFIG_UINT32_MAX_ARENA_POINTS, "MaxArenaPoints", 5000);

    setConfigMinMax(CONFIG_UINT32_START_ARENA_POINTS, "StartArenaPoints", 0, 0, getConfig(CONFIG_UINT32_MAX_ARENA_POINTS));

    setConfig(CONFIG_BOOL_ALL_TAXI_PATHS, "AllFlightPaths", false);

    setConfig(CONFIG_BOOL_INSTANCE_IGNORE_LEVEL, "Instance.IgnoreLevel", false);
    setConfig(CONFIG_BOOL_INSTANCE_IGNORE_RAID,  "Instance.IgnoreRaid", false);

    setConfig(CONFIG_BOOL_CAST_UNSTUCK, "CastUnstuck", true);
    setConfig(CONFIG_UINT32_MAX_SPELL_CASTS_IN_CHAIN, "MaxSpellCastsInChain", 10);
    setConfig(CONFIG_UINT32_INSTANCE_RESET_TIME_HOUR, "Instance.ResetTimeHour", 4);
    setConfig(CONFIG_UINT32_INSTANCE_UNLOAD_DELAY,    "Instance.UnloadDelay", 30 * MINUTE * IN_MILLISECONDS);

    setConfig(CONFIG_UINT32_MAX_PRIMARY_TRADE_SKILL, "MaxPrimaryTradeSkill", 2);
    setConfigMinMax(CONFIG_UINT32_MIN_PETITION_SIGNS, "MinPetitionSigns", 9, 0, 9);

    setConfig(CONFIG_UINT32_GM_LOGIN_STATE,    "GM.LoginState",    2);
    setConfig(CONFIG_UINT32_GM_VISIBLE_STATE,  "GM.Visible",       2);
    setConfig(CONFIG_UINT32_GM_ACCEPT_TICKETS, "GM.AcceptTickets", 2);
    setConfig(CONFIG_UINT32_GM_CHAT,           "GM.Chat",          2);
    setConfig(CONFIG_UINT32_GM_WISPERING_TO,   "GM.WhisperingTo",  2);

    setConfig(CONFIG_UINT32_GM_LEVEL_IN_GM_LIST,  "GM.InGMList.Level",  SEC_ADMINISTRATOR);
    setConfig(CONFIG_UINT32_GM_LEVEL_IN_WHO_LIST, "GM.InWhoList.Level", SEC_ADMINISTRATOR);
    setConfig(CONFIG_BOOL_GM_LOG_TRADE,           "GM.LogTrade", false);

    setConfigMinMax(CONFIG_UINT32_START_GM_LEVEL, "GM.StartLevel", 1, getConfig(CONFIG_UINT32_START_PLAYER_LEVEL), MAX_LEVEL);
    setConfig(CONFIG_BOOL_GM_LOWER_SECURITY, "GM.LowerSecurity", false);
    setConfig(CONFIG_BOOL_GM_ALLOW_ACHIEVEMENT_GAINS, "GM.AllowAchievementGain", true);

    setConfig(CONFIG_UINT32_GROUP_VISIBILITY, "Visibility.GroupMode", 0);

    setConfig(CONFIG_UINT32_MAIL_DELIVERY_DELAY, "MailDeliveryDelay", HOUR);

    setConfigPos(CONFIG_UINT32_UPTIME_UPDATE, "UpdateUptimeInterval", 10);
    if (reload)
    {
        m_timers[WUPDATE_UPTIME].SetInterval(getConfig(CONFIG_UINT32_UPTIME_UPDATE)*MINUTE*IN_MILLISECONDS);
        m_timers[WUPDATE_UPTIME].Reset();
    }

    setConfig(CONFIG_UINT32_SKILL_CHANCE_ORANGE, "SkillChance.Orange", 100);
    setConfig(CONFIG_UINT32_SKILL_CHANCE_YELLOW, "SkillChance.Yellow", 75);
    setConfig(CONFIG_UINT32_SKILL_CHANCE_GREEN,  "SkillChance.Green",  25);
    setConfig(CONFIG_UINT32_SKILL_CHANCE_GREY,   "SkillChance.Grey",   0);

    setConfigPos(CONFIG_UINT32_SKILL_CHANCE_MINING_STEPS,   "SkillChance.MiningSteps",   75);
    setConfigPos(CONFIG_UINT32_SKILL_CHANCE_SKINNING_STEPS, "SkillChance.SkinningSteps", 75);

    setConfig(CONFIG_BOOL_SKILL_PROSPECTING, "SkillChance.Prospecting", false);
    setConfig(CONFIG_BOOL_SKILL_MILLING,     "SkillChance.Milling",     false);

    setConfigPos(CONFIG_UINT32_SKILL_GAIN_CRAFTING,  "SkillGain.Crafting",  1);
    setConfigPos(CONFIG_UINT32_SKILL_GAIN_DEFENSE,   "SkillGain.Defense",   1);
    setConfigPos(CONFIG_UINT32_SKILL_GAIN_GATHERING, "SkillGain.Gathering", 1);
    setConfig(CONFIG_UINT32_SKILL_GAIN_WEAPON,       "SkillGain.Weapon",    1);

    setConfig(CONFIG_UINT32_MAX_OVERSPEED_PINGS, "MaxOverspeedPings", 2);
    if (getConfig(CONFIG_UINT32_MAX_OVERSPEED_PINGS) != 0 && getConfig(CONFIG_UINT32_MAX_OVERSPEED_PINGS) < 2)
    {
        sLog.outError("MaxOverspeedPings (%i) must be in range 2..infinity (or 0 to disable check). Set to 2.", getConfig(CONFIG_UINT32_MAX_OVERSPEED_PINGS));
        setConfig(CONFIG_UINT32_MAX_OVERSPEED_PINGS, 2);
    }

    setConfig(CONFIG_BOOL_SAVE_RESPAWN_TIME_IMMEDIATLY, "SaveRespawnTimeImmediately", true);
    setConfig(CONFIG_BOOL_WEATHER, "ActivateWeather", true);

    setConfig(CONFIG_BOOL_ALWAYS_MAX_SKILL_FOR_LEVEL, "AlwaysMaxSkillForLevel", false);

    if (configNoReload(reload, CONFIG_UINT32_EXPANSION, "Expansion", MAX_EXPANSION))
        setConfigMinMax(CONFIG_UINT32_EXPANSION, "Expansion", MAX_EXPANSION, 0, MAX_EXPANSION);

    setConfig(CONFIG_UINT32_CHATFLOOD_MESSAGE_COUNT, "ChatFlood.MessageCount", 10);
    setConfig(CONFIG_UINT32_CHATFLOOD_MESSAGE_DELAY, "ChatFlood.MessageDelay", 1);
    setConfig(CONFIG_UINT32_CHATFLOOD_MUTE_TIME,     "ChatFlood.MuteTime", 10);

    setConfig(CONFIG_BOOL_EVENT_ANNOUNCE, "Event.Announce", false);

    setConfig(CONFIG_UINT32_CREATURE_FAMILY_ASSISTANCE_DELAY, "CreatureFamilyAssistanceDelay", 1500);
    setConfig(CONFIG_UINT32_CREATURE_FAMILY_FLEE_DELAY,       "CreatureFamilyFleeDelay",       7000);

    setConfig(CONFIG_UINT32_WORLD_BOSS_LEVEL_DIFF, "WorldBossLevelDiff", 3);

    // note: disable value (-1) will assigned as 0xFFFFFFF, to prevent overflow at calculations limit it to max possible player level MAX_LEVEL(100)
    setConfig(CONFIG_UINT32_QUEST_LOW_LEVEL_HIDE_DIFF, "Quests.LowLevelHideDiff", 4);
    if (getConfig(CONFIG_UINT32_QUEST_LOW_LEVEL_HIDE_DIFF) > MAX_LEVEL)
        setConfig(CONFIG_UINT32_QUEST_LOW_LEVEL_HIDE_DIFF, MAX_LEVEL);
    setConfig(CONFIG_UINT32_QUEST_HIGH_LEVEL_HIDE_DIFF, "Quests.HighLevelHideDiff", 7);
    if (getConfig(CONFIG_UINT32_QUEST_HIGH_LEVEL_HIDE_DIFF) > MAX_LEVEL)
        setConfig(CONFIG_UINT32_QUEST_HIGH_LEVEL_HIDE_DIFF, MAX_LEVEL);

    setConfigMinMax(CONFIG_UINT32_QUEST_DAILY_RESET_HOUR, "Quests.Daily.ResetHour", 6, 0, 23);
    setConfigMinMax(CONFIG_UINT32_QUEST_WEEKLY_RESET_WEEK_DAY, "Quests.Weekly.ResetWeekDay", 3, 0, 6);
    setConfigMinMax(CONFIG_UINT32_QUEST_WEEKLY_RESET_HOUR, "Quests.Weekly.ResetHour", 6, 0 , 23);

    setConfig(CONFIG_BOOL_DETECT_POS_COLLISION, "DetectPosCollision", true);

    setConfig(CONFIG_BOOL_RESTRICTED_LFG_CHANNEL,      "Channel.RestrictedLfg", true);
    setConfig(CONFIG_BOOL_SILENTLY_GM_JOIN_TO_CHANNEL, "Channel.SilentlyGMJoin", false);

    setConfig(CONFIG_BOOL_TALENTS_INSPECTING,           "TalentsInspecting", true);
    setConfig(CONFIG_BOOL_CHAT_FAKE_MESSAGE_PREVENTING, "ChatFakeMessagePreventing", false);

    setConfig(CONFIG_UINT32_CHAT_STRICT_LINK_CHECKING_SEVERITY, "ChatStrictLinkChecking.Severity", 0);
    setConfig(CONFIG_UINT32_CHAT_STRICT_LINK_CHECKING_KICK,     "ChatStrictLinkChecking.Kick", 0);

    setConfigPos(CONFIG_UINT32_CORPSE_DECAY_NORMAL,    "Corpse.Decay.NORMAL",    60);
    setConfigPos(CONFIG_UINT32_CORPSE_DECAY_RARE,      "Corpse.Decay.RARE",      300);
    setConfigPos(CONFIG_UINT32_CORPSE_DECAY_ELITE,     "Corpse.Decay.ELITE",     300);
    setConfigPos(CONFIG_UINT32_CORPSE_DECAY_RAREELITE, "Corpse.Decay.RAREELITE", 300);
    setConfigPos(CONFIG_UINT32_CORPSE_DECAY_WORLDBOSS, "Corpse.Decay.WORLDBOSS", 3600);

    setConfig(CONFIG_INT32_DEATH_SICKNESS_LEVEL, "Death.SicknessLevel", 11);

    setConfig(CONFIG_BOOL_DEATH_CORPSE_RECLAIM_DELAY_PVP, "Death.CorpseReclaimDelay.PvP", true);
    setConfig(CONFIG_BOOL_DEATH_CORPSE_RECLAIM_DELAY_PVE, "Death.CorpseReclaimDelay.PvE", true);
    setConfig(CONFIG_BOOL_DEATH_BONES_WORLD,              "Death.Bones.World", true);
    setConfig(CONFIG_BOOL_DEATH_BONES_BG_OR_ARENA,        "Death.Bones.BattlegroundOrArena", true);

    setConfig(CONFIG_FLOAT_THREAT_RADIUS, "ThreatRadius", 100.0f);

    // always use declined names in the russian client
    if (getConfig(CONFIG_UINT32_REALM_ZONE) == REALM_ZONE_RUSSIAN)
        setConfig(CONFIG_BOOL_DECLINED_NAMES_USED, true);
    else
        setConfig(CONFIG_BOOL_DECLINED_NAMES_USED, "DeclinedNames", false);

    setConfig(CONFIG_BOOL_BATTLEGROUND_CAST_DESERTER,                  "Battleground.CastDeserter", true);
    setConfigMinMax(CONFIG_UINT32_BATTLEGROUND_QUEUE_ANNOUNCER_JOIN,   "Battleground.QueueAnnouncer.Join", 0, 0, 2);
    setConfig(CONFIG_BOOL_BATTLEGROUND_QUEUE_ANNOUNCER_START,          "Battleground.QueueAnnouncer.Start", false);
    setConfig(CONFIG_UINT32_BATTLEGROUND_INVITATION_TYPE,              "Battleground.InvitationType", 0);
    setConfig(CONFIG_UINT32_BATTLEGROUND_PREMATURE_FINISH_TIMER,       "BattleGround.PrematureFinishTimer", 5 * MINUTE * IN_MILLISECONDS);
    setConfig(CONFIG_UINT32_BATTLEGROUND_PREMADE_GROUP_WAIT_FOR_MATCH, "BattleGround.PremadeGroupWaitForMatch", 30 * MINUTE * IN_MILLISECONDS);
    setConfigMinMax(CONFIG_UINT32_RANDOM_BG_RESET_HOUR,                "BattleGround.Random.ResetHour", 6, 0, 23);
    setConfig(CONFIG_UINT32_ARENA_MAX_RATING_DIFFERENCE,               "Arena.MaxRatingDifference", 150);
    setConfig(CONFIG_UINT32_ARENA_RATING_DISCARD_TIMER,                "Arena.RatingDiscardTimer", 10 * MINUTE * IN_MILLISECONDS);
    setConfig(CONFIG_BOOL_ARENA_AUTO_DISTRIBUTE_POINTS,                "Arena.AutoDistributePoints", false);
    setConfig(CONFIG_UINT32_ARENA_AUTO_DISTRIBUTE_INTERVAL_DAYS,       "Arena.AutoDistributeInterval", 7);
    setConfig(CONFIG_BOOL_ARENA_QUEUE_ANNOUNCER_JOIN,                  "Arena.QueueAnnouncer.Join", false);
    setConfig(CONFIG_BOOL_ARENA_QUEUE_ANNOUNCER_EXIT,                  "Arena.QueueAnnouncer.Exit", false);
    setConfig(CONFIG_UINT32_ARENA_SEASON_ID,                           "Arena.ArenaSeason.ID", 1);
    setConfig(CONFIG_BOOL_ARENA_SEASON_IN_PROGRESS,                    "Arena.ArenaSeason.InProgress", true);

    setConfig(CONFIG_BOOL_OFFHAND_CHECK_AT_TALENTS_RESET, "OffhandCheckAtTalentsReset", false);

    setConfig(CONFIG_BOOL_KICK_PLAYER_ON_BAD_PACKET, "Network.KickOnBadPacket", false);

    if(int clientCacheId = sConfig.GetIntDefault("ClientCacheVersion", 0))
    {
        // overwrite DB/old value
        if(clientCacheId > 0)
        {
            setConfig(CONFIG_UINT32_CLIENTCACHE_VERSION, clientCacheId);
            sLog.outString("Client cache version set to: %u", clientCacheId);
        }
        else
            sLog.outError("ClientCacheVersion can't be negative %d, ignored.", clientCacheId);
    }

    setConfig(CONFIG_UINT32_INSTANT_LOGOUT, "InstantLogout", SEC_MODERATOR);

    setConfigMin(CONFIG_UINT32_GUILD_EVENT_LOG_COUNT, "Guild.EventLogRecordsCount", GUILD_EVENTLOG_MAX_RECORDS, GUILD_EVENTLOG_MAX_RECORDS);
    setConfigMin(CONFIG_UINT32_GUILD_BANK_EVENT_LOG_COUNT, "Guild.BankEventLogRecordsCount", GUILD_BANK_MAX_LOGS, GUILD_BANK_MAX_LOGS);

    setConfig(CONFIG_UINT32_TIMERBAR_FATIGUE_GMLEVEL, "TimerBar.Fatigue.GMLevel", SEC_CONSOLE);
    setConfig(CONFIG_UINT32_TIMERBAR_FATIGUE_MAX,     "TimerBar.Fatigue.Max", 60);
    setConfig(CONFIG_UINT32_TIMERBAR_BREATH_GMLEVEL,  "TimerBar.Breath.GMLevel", SEC_CONSOLE);
    setConfig(CONFIG_UINT32_TIMERBAR_BREATH_MAX,      "TimerBar.Breath.Max", 180);
    setConfig(CONFIG_UINT32_TIMERBAR_FIRE_GMLEVEL,    "TimerBar.Fire.GMLevel", SEC_CONSOLE);
    setConfig(CONFIG_UINT32_TIMERBAR_FIRE_MAX,        "TimerBar.Fire.Max", 1);

    m_VisibleUnitGreyDistance = sConfig.GetFloatDefault("Visibility.Distance.Grey.Unit", 1);
    if(m_VisibleUnitGreyDistance >  MAX_VISIBILITY_DISTANCE)
    {
        sLog.outError("Visibility.Distance.Grey.Unit can't be greater %f",MAX_VISIBILITY_DISTANCE);
        m_VisibleUnitGreyDistance = MAX_VISIBILITY_DISTANCE;
    }
    m_VisibleObjectGreyDistance = sConfig.GetFloatDefault("Visibility.Distance.Grey.Object", 10);
    if(m_VisibleObjectGreyDistance >  MAX_VISIBILITY_DISTANCE)
    {
        sLog.outError("Visibility.Distance.Grey.Object can't be greater %f",MAX_VISIBILITY_DISTANCE);
        m_VisibleObjectGreyDistance = MAX_VISIBILITY_DISTANCE;
    }

    //visibility on continents
    m_MaxVisibleDistanceOnContinents      = sConfig.GetFloatDefault("Visibility.Distance.Continents",     DEFAULT_VISIBILITY_DISTANCE);
    if(m_MaxVisibleDistanceOnContinents < 45*getConfig(CONFIG_FLOAT_RATE_CREATURE_AGGRO))
    {
        sLog.outError("Visibility.Distance.Continents can't be less max aggro radius %f", 45*getConfig(CONFIG_FLOAT_RATE_CREATURE_AGGRO));
        m_MaxVisibleDistanceOnContinents = 45*getConfig(CONFIG_FLOAT_RATE_CREATURE_AGGRO);
    }
    else if(m_MaxVisibleDistanceOnContinents + m_VisibleUnitGreyDistance >  MAX_VISIBILITY_DISTANCE)
    {
        sLog.outError("Visibility.Distance.Continents can't be greater %f",MAX_VISIBILITY_DISTANCE - m_VisibleUnitGreyDistance);
        m_MaxVisibleDistanceOnContinents = MAX_VISIBILITY_DISTANCE - m_VisibleUnitGreyDistance;
    }

    //visibility in instances
    m_MaxVisibleDistanceInInctances        = sConfig.GetFloatDefault("Visibility.Distance.Instances",       DEFAULT_VISIBILITY_INSTANCE);
    if(m_MaxVisibleDistanceInInctances < 45*getConfig(CONFIG_FLOAT_RATE_CREATURE_AGGRO))
    {
        sLog.outError("Visibility.Distance.Instances can't be less max aggro radius %f",45*getConfig(CONFIG_FLOAT_RATE_CREATURE_AGGRO));
        m_MaxVisibleDistanceInInctances = 45*getConfig(CONFIG_FLOAT_RATE_CREATURE_AGGRO);
    }
    else if(m_MaxVisibleDistanceInInctances + m_VisibleUnitGreyDistance >  MAX_VISIBILITY_DISTANCE)
    {
        sLog.outError("Visibility.Distance.Instances can't be greater %f",MAX_VISIBILITY_DISTANCE - m_VisibleUnitGreyDistance);
        m_MaxVisibleDistanceInInctances = MAX_VISIBILITY_DISTANCE - m_VisibleUnitGreyDistance;
    }

    //visibility in BG/Arenas
    m_MaxVisibleDistanceInBGArenas        = sConfig.GetFloatDefault("Visibility.Distance.BGArenas",       DEFAULT_VISIBILITY_BGARENAS);
    if(m_MaxVisibleDistanceInBGArenas < 45*getConfig(CONFIG_FLOAT_RATE_CREATURE_AGGRO))
    {
        sLog.outError("Visibility.Distance.BGArenas can't be less max aggro radius %f",45*getConfig(CONFIG_FLOAT_RATE_CREATURE_AGGRO));
        m_MaxVisibleDistanceInBGArenas = 45*getConfig(CONFIG_FLOAT_RATE_CREATURE_AGGRO);
    }
    else if(m_MaxVisibleDistanceInBGArenas + m_VisibleUnitGreyDistance >  MAX_VISIBILITY_DISTANCE)
    {
        sLog.outError("Visibility.Distance.BGArenas can't be greater %f",MAX_VISIBILITY_DISTANCE - m_VisibleUnitGreyDistance);
        m_MaxVisibleDistanceInBGArenas = MAX_VISIBILITY_DISTANCE - m_VisibleUnitGreyDistance;
    }

    m_MaxVisibleDistanceForObject    = sConfig.GetFloatDefault("Visibility.Distance.Object",   DEFAULT_VISIBILITY_DISTANCE);
    if(m_MaxVisibleDistanceForObject < INTERACTION_DISTANCE)
    {
        sLog.outError("Visibility.Distance.Object can't be less max aggro radius %f",float(INTERACTION_DISTANCE));
        m_MaxVisibleDistanceForObject = INTERACTION_DISTANCE;
    }
    else if(m_MaxVisibleDistanceForObject + m_VisibleObjectGreyDistance >  MAX_VISIBILITY_DISTANCE)
    {
        sLog.outError("Visibility.Distance.Object can't be greater %f",MAX_VISIBILITY_DISTANCE-m_VisibleObjectGreyDistance);
        m_MaxVisibleDistanceForObject = MAX_VISIBILITY_DISTANCE - m_VisibleObjectGreyDistance;
    }
    m_MaxVisibleDistanceInFlight    = sConfig.GetFloatDefault("Visibility.Distance.InFlight",      DEFAULT_VISIBILITY_DISTANCE);
    if(m_MaxVisibleDistanceInFlight + m_VisibleObjectGreyDistance > MAX_VISIBILITY_DISTANCE)
    {
        sLog.outError("Visibility.Distance.InFlight can't be greater %f",MAX_VISIBILITY_DISTANCE-m_VisibleObjectGreyDistance);
        m_MaxVisibleDistanceInFlight = MAX_VISIBILITY_DISTANCE - m_VisibleObjectGreyDistance;
    }

    ///- Load the CharDelete related config options
    setConfigMinMax(CONFIG_UINT32_CHARDELETE_METHOD, "CharDelete.Method", 0, 0, 1);
    setConfigMinMax(CONFIG_UINT32_CHARDELETE_MIN_LEVEL, "CharDelete.MinLevel", 0, 0, getConfig(CONFIG_UINT32_MAX_PLAYER_LEVEL));
    setConfigPos(CONFIG_UINT32_CHARDELETE_KEEP_DAYS, "CharDelete.KeepDays", 30);

    ///- Read the "Data" directory from the config file
    std::string dataPath = sConfig.GetStringDefault("DataDir","./");
    if( dataPath.at(dataPath.length()-1)!='/' && dataPath.at(dataPath.length()-1)!='\\' )
        dataPath.append("/");

    if(reload)
    {
        if(dataPath!=m_dataPath)
            sLog.outError("DataDir option can't be changed at mangosd.conf reload, using current value (%s).",m_dataPath.c_str());
    }
    else
    {
        m_dataPath = dataPath;
        sLog.outString("Using DataDir %s",m_dataPath.c_str());
    }

    bool enableLOS = sConfig.GetBoolDefault("vmap.enableLOS", false);
    bool enableHeight = sConfig.GetBoolDefault("vmap.enableHeight", false);
    std::string ignoreMapIds = sConfig.GetStringDefault("vmap.ignoreMapIds", "");
    std::string ignoreSpellIds = sConfig.GetStringDefault("vmap.ignoreSpellIds", "");
    VMAP::VMapFactory::createOrGetVMapManager()->setEnableLineOfSightCalc(enableLOS);
    VMAP::VMapFactory::createOrGetVMapManager()->setEnableHeightCalc(enableHeight);
    VMAP::VMapFactory::createOrGetVMapManager()->preventMapsFromBeingUsed(ignoreMapIds.c_str());
    VMAP::VMapFactory::preventSpellsFromBeingTestedForLoS(ignoreSpellIds.c_str());
    sLog.outString( "WORLD: VMap support included. LineOfSight:%i, getHeight:%i",enableLOS, enableHeight);
    sLog.outString( "WORLD: VMap data directory is: %svmaps",m_dataPath.c_str());
    sLog.outString( "WORLD: VMap config keys are: vmap.enableLOS, vmap.enableHeight, vmap.ignoreMapIds, vmap.ignoreSpellIds");
}

/// Initialize the World
void World::SetInitialWorldSettings()
{
    ///- Initialize the random number generator
    srand((unsigned int)time(NULL));

    ///- Time server startup
    uint32 uStartTime = getMSTime();

    ///- Initialize config settings
    LoadConfigSettings();

    ///- Init highest guids before any table loading to prevent using not initialized guids in some code.
    sObjectMgr.SetHighestGuids();

    ///- Check the existence of the map files for all races' startup areas.
    if(   !MapManager::ExistMapAndVMap(0,-6240.32f, 331.033f)
        ||!MapManager::ExistMapAndVMap(0,-8949.95f,-132.493f)
        ||!MapManager::ExistMapAndVMap(0,-8949.95f,-132.493f)
        ||!MapManager::ExistMapAndVMap(1,-618.518f,-4251.67f)
        ||!MapManager::ExistMapAndVMap(0, 1676.35f, 1677.45f)
        ||!MapManager::ExistMapAndVMap(1, 10311.3f, 832.463f)
        ||!MapManager::ExistMapAndVMap(1,-2917.58f,-257.98f)
        ||m_configUint32Values[CONFIG_UINT32_EXPANSION] && (
        !MapManager::ExistMapAndVMap(530,10349.6f,-6357.29f) || !MapManager::ExistMapAndVMap(530,-3961.64f,-13931.2f) ) )
    {
        sLog.outError("Correct *.map files not found in path '%smaps' or *.vmap/*vmdir files in '%svmaps'. Please place *.map/*.vmap/*.vmdir files in appropriate directories or correct the DataDir value in the mangosd.conf file.",m_dataPath.c_str(),m_dataPath.c_str());
        exit(1);
    }

    ///- Loading strings. Getting no records means core load has to be canceled because no error message can be output.
    sLog.outString();
    sLog.outString("Loading MaNGOS strings...");
    if (!sObjectMgr.LoadMangosStrings())
        exit(1);                                            // Error message displayed in function already

    ///- Update the realm entry in the database with the realm type from the config file
    //No SQL injection as values are treated as integers

    // not send custom type REALM_FFA_PVP to realm list
    uint32 server_type = IsFFAPvPRealm() ? REALM_TYPE_PVP : getConfig(CONFIG_UINT32_GAME_TYPE);
    uint32 realm_zone = getConfig(CONFIG_UINT32_REALM_ZONE);
    loginDatabase.PExecute("UPDATE realmlist SET icon = %u, timezone = %u WHERE id = '%d'", server_type, realm_zone, realmID);

    ///- Remove the bones (they should not exist in DB though) and old corpses after a restart
    CharacterDatabase.PExecute("DELETE FROM corpse WHERE corpse_type = '0' OR time < (UNIX_TIMESTAMP()-'%u')", 3*DAY);

    ///- Load the DBC files
    sLog.outString("Initialize data stores...");
    LoadDBCStores(m_dataPath);
    DetectDBCLang();

    sLog.outString( "Loading Script Names...");
    sObjectMgr.LoadScriptNames();

    sLog.outString( "Loading InstanceTemplate..." );
    sObjectMgr.LoadInstanceTemplate();

    sLog.outString( "Loading SkillLineAbilityMultiMap Data..." );
    sSpellMgr.LoadSkillLineAbilityMap();

    ///- Clean up and pack instances
    sLog.outString( "Cleaning up instances..." );
    sInstanceSaveMgr.CleanupInstances();                // must be called before `creature_respawn`/`gameobject_respawn` tables

    sLog.outString( "Packing instances..." );
    sInstanceSaveMgr.PackInstances();

    sLog.outString( "Packing groups..." );
    sObjectMgr.PackGroupIds();

    sLog.outString();
    sLog.outString( "Loading Localization strings..." );
    sObjectMgr.LoadCreatureLocales();
    sObjectMgr.LoadGameObjectLocales();
    sObjectMgr.LoadItemLocales();
    sObjectMgr.LoadQuestLocales();
    sObjectMgr.LoadNpcTextLocales();
    sObjectMgr.LoadPageTextLocales();
    sObjectMgr.LoadGossipMenuItemsLocales();
    sObjectMgr.LoadPointOfInterestLocales();
    sObjectMgr.SetDBCLocaleIndex(GetDefaultDbcLocale());        // Get once for all the locale index of DBC language (console/broadcasts)
    sLog.outString( ">>> Localization strings loaded" );
    sLog.outString();

    sLog.outString( "Loading Page Texts..." );
    sObjectMgr.LoadPageTexts();

    sLog.outString( "Loading Game Object Templates..." );   // must be after LoadPageTexts
    sObjectMgr.LoadGameobjectInfo();

    sLog.outString( "Loading Spell Chain Data..." );
    sSpellMgr.LoadSpellChains();

    sLog.outString( "Loading Spell Elixir types..." );
    sSpellMgr.LoadSpellElixirs();

    sLog.outString( "Loading Spell Learn Skills..." );
    sSpellMgr.LoadSpellLearnSkills();                        // must be after LoadSpellChains

    sLog.outString( "Loading Spell Learn Spells..." );
    sSpellMgr.LoadSpellLearnSpells();

    sLog.outString( "Loading Spell Proc Event conditions..." );
    sSpellMgr.LoadSpellProcEvents();

    sLog.outString( "Loading Spell Bonus Data..." );
    sSpellMgr.LoadSpellBonuses();                           // must be after LoadSpellChains

    sLog.outString( "Loading Spell Proc Item Enchant..." );
    sSpellMgr.LoadSpellProcItemEnchant();                   // must be after LoadSpellChains

    sLog.outString( "Loading Aggro Spells Definitions...");
    sSpellMgr.LoadSpellThreats();

    sLog.outString( "Loading NPC Texts..." );
    sObjectMgr.LoadGossipText();

    sLog.outString( "Loading Item Random Enchantments Table..." );
    LoadRandomEnchantmentsTable();

    sLog.outString( "Loading Items..." );                   // must be after LoadRandomEnchantmentsTable and LoadPageTexts
    sObjectMgr.LoadItemPrototypes();

    sLog.outString( "Loading Creature Model Based Info Data..." );
    sObjectMgr.LoadCreatureModelInfo();

    sLog.outString( "Loading Equipment templates...");
    sObjectMgr.LoadEquipmentTemplates();

    sLog.outString( "Loading Creature templates..." );
    sObjectMgr.LoadCreatureTemplates();

    sLog.outString( "Loading SpellsScriptTarget...");
    sSpellMgr.LoadSpellScriptTarget();                       // must be after LoadCreatureTemplates and LoadGameobjectInfo

    sLog.outString( "Loading ItemRequiredTarget...");
    sObjectMgr.LoadItemRequiredTarget();

    sLog.outString( "Loading Creature Reputation OnKill Data..." );
    sObjectMgr.LoadReputationOnKill();

    sLog.outString( "Loading Points Of Interest Data..." );
    sObjectMgr.LoadPointsOfInterest();

    sLog.outString( "Loading Creature Data..." );
    sObjectMgr.LoadCreatures();

    sLog.outString( "Loading pet levelup spells..." );
    sSpellMgr.LoadPetLevelupSpellMap();

    sLog.outString( "Loading pet default spell additional to levelup spells..." );
    sSpellMgr.LoadPetDefaultSpells();

    sLog.outString( "Loading Creature Addon Data..." );
    sLog.outString();
    sObjectMgr.LoadCreatureAddons();                            // must be after LoadCreatureTemplates() and LoadCreatures()
    sLog.outString( ">>> Creature Addon Data loaded" );
    sLog.outString();

    sLog.outString( "Loading Creature Respawn Data..." );   // must be after PackInstances()
    sObjectMgr.LoadCreatureRespawnTimes();

    sLog.outString( "Loading Gameobject Data..." );
    sObjectMgr.LoadGameobjects();

    sLog.outString( "Loading Gameobject Respawn Data..." ); // must be after PackInstances()
    sObjectMgr.LoadGameobjectRespawnTimes();

    sLog.outString( "Loading Objects Pooling Data...");
    sPoolMgr.LoadFromDB();

    sLog.outString( "Loading Game Event Data...");
    sLog.outString();
    sGameEventMgr.LoadFromDB();
    sLog.outString( ">>> Game Event Data loaded" );
    sLog.outString();

    sLog.outString( "Loading Weather Data..." );
    sObjectMgr.LoadWeatherZoneChances();

    sLog.outString( "Loading Quests..." );
    sObjectMgr.LoadQuests();                                    // must be loaded after DBCs, creature_template, item_template, gameobject tables

    sLog.outString( "Loading Quest POI" );
    sObjectMgr.LoadQuestPOI();

    sLog.outString( "Loading Quests Relations..." );
    sLog.outString();
    sObjectMgr.LoadQuestRelations();                            // must be after quest load
    sLog.outString( ">>> Quests Relations loaded" );
    sLog.outString();

    sLog.outString( "Loading UNIT_NPC_FLAG_SPELLCLICK Data..." );
    sObjectMgr.LoadNPCSpellClickSpells();

    sLog.outString( "Loading SpellArea Data..." );          // must be after quest load
    sSpellMgr.LoadSpellAreas();

    sLog.outString( "Loading AreaTrigger definitions..." );
    sObjectMgr.LoadAreaTriggerTeleports();                      // must be after item template load

    sLog.outString( "Loading Quest Area Triggers..." );
    sObjectMgr.LoadQuestAreaTriggers();                         // must be after LoadQuests

    sLog.outString( "Loading Tavern Area Triggers..." );
    sObjectMgr.LoadTavernAreaTriggers();

    sLog.outString( "Loading AreaTrigger script names..." );
    sObjectMgr.LoadAreaTriggerScripts();

    sLog.outString( "Loading Graveyard-zone links...");
    sObjectMgr.LoadGraveyardZones();

    sLog.outString( "Loading Spell target coordinates..." );
    sSpellMgr.LoadSpellTargetPositions();

    sLog.outString( "Loading spell pet auras..." );
    sSpellMgr.LoadSpellPetAuras();

    sLog.outString( "Loading Player Create Info & Level Stats..." );
    sLog.outString();
    sObjectMgr.LoadPlayerInfo();
    sLog.outString( ">>> Player Create Info & Level Stats loaded" );
    sLog.outString();

    sLog.outString( "Loading Exploration BaseXP Data..." );
    sObjectMgr.LoadExplorationBaseXP();

    sLog.outString( "Loading Pet Name Parts..." );
    sObjectMgr.LoadPetNames();

    CharacterDatabaseCleaner::CleanDatabase();

    sLog.outString( "Loading the max pet number..." );
    sObjectMgr.LoadPetNumber();

    sLog.outString( "Loading pet level stats..." );
    sObjectMgr.LoadPetLevelInfo();

    sLog.outString( "Loading Player Corpses..." );
    sObjectMgr.LoadCorpses();

    sLog.outString( "Loading Player level dependent mail rewards..." );
    sObjectMgr.LoadMailLevelRewards();

    sLog.outString( "Loading Spell disabled..." );
    sObjectMgr.LoadSpellDisabledEntrys();

    sLog.outString( "Loading Loot Tables..." );
    sLog.outString();
    LoadLootTables();
    sLog.outString( ">>> Loot Tables loaded" );
    sLog.outString();

    sLog.outString( "Loading Skill Discovery Table..." );
    LoadSkillDiscoveryTable();

    sLog.outString( "Loading Skill Extra Item Table..." );
    LoadSkillExtraItemTable();

    sLog.outString( "Loading Skill Fishing base level requirements..." );
    sObjectMgr.LoadFishingBaseSkillLevel();

    sLog.outString( "Loading Achievements..." );
    sLog.outString();
    sAchievementMgr.LoadAchievementReferenceList();
    sAchievementMgr.LoadAchievementCriteriaList();
    sAchievementMgr.LoadAchievementCriteriaRequirements();
    sAchievementMgr.LoadRewards();
    sAchievementMgr.LoadRewardLocales();
    sAchievementMgr.LoadCompletedAchievements();
    sLog.outString( ">>> Achievements loaded" );
    sLog.outString();

    ///- Load dynamic data tables from the database
    sLog.outString( "Loading Auctions..." );
    sLog.outString();
    sAuctionMgr.LoadAuctionItems();
    sAuctionMgr.LoadAuctions();
    sLog.outString( ">>> Auctions loaded" );
    sLog.outString();

    sLog.outString( "Loading Guilds..." );
    sObjectMgr.LoadGuilds();

    sLog.outString( "Loading ArenaTeams..." );
    sObjectMgr.LoadArenaTeams();

    sLog.outString( "Loading Groups..." );
    sObjectMgr.LoadGroups();

    sLog.outString( "Loading ReservedNames..." );
    sObjectMgr.LoadReservedPlayersNames();

    sLog.outString( "Loading GameObjects for quests..." );
    sObjectMgr.LoadGameObjectForQuests();

    sLog.outString( "Loading BattleMasters..." );
    sBattleGroundMgr.LoadBattleMastersEntry();

    sLog.outString( "Loading BattleGround event indexes..." );
    sBattleGroundMgr.LoadBattleEventIndexes();

    sLog.outString( "Loading GameTeleports..." );
    sObjectMgr.LoadGameTele();

    sLog.outString( "Loading Npc Text Id..." );
    sObjectMgr.LoadNpcTextId();                                 // must be after load Creature and NpcText

    sLog.outString( "Loading Gossip scripts..." );
    sObjectMgr.LoadGossipScripts();                             // must be before gossip menu options

    sLog.outString( "Loading Gossip menus..." );
    sObjectMgr.LoadGossipMenu();

    sLog.outString( "Loading Gossip menu options..." );
    sObjectMgr.LoadGossipMenuItems();

    sLog.outString( "Loading Vendors..." );
    sObjectMgr.LoadVendors();                                   // must be after load CreatureTemplate and ItemTemplate

    sLog.outString( "Loading Trainers..." );
    sObjectMgr.LoadTrainerSpell();                              // must be after load CreatureTemplate

    sLog.outString( "Loading Waypoint scripts..." );            // before loading from creature_movement
    sObjectMgr.LoadCreatureMovementScripts();

    sLog.outString( "Loading Waypoints..." );
    sLog.outString();
    sWaypointMgr.Load();

    sLog.outString( "Loading GM tickets...");
    sTicketMgr.LoadGMTickets();

    ///- Handle outdated emails (delete/return)
    sLog.outString( "Returning old mails..." );
    sObjectMgr.ReturnOrDeleteOldMails(false);

    ///- Load and initialize scripts
    sLog.outString( "Loading Scripts..." );
    sLog.outString();
    sObjectMgr.LoadQuestStartScripts();                         // must be after load Creature/Gameobject(Template/Data) and QuestTemplate
    sObjectMgr.LoadQuestEndScripts();                           // must be after load Creature/Gameobject(Template/Data) and QuestTemplate
    sObjectMgr.LoadSpellScripts();                              // must be after load Creature/Gameobject(Template/Data)
    sObjectMgr.LoadGameObjectScripts();                         // must be after load Creature/Gameobject(Template/Data)
    sObjectMgr.LoadEventScripts();                              // must be after load Creature/Gameobject(Template/Data)
    sLog.outString( ">>> Scripts loaded" );
    sLog.outString();

    sLog.outString( "Loading Scripts text locales..." );    // must be after Load*Scripts calls
    sObjectMgr.LoadDbScriptStrings();

    sLog.outString( "Loading CreatureEventAI Texts...");
    sEventAIMgr.LoadCreatureEventAI_Texts(false);       // false, will checked in LoadCreatureEventAI_Scripts

    sLog.outString( "Loading CreatureEventAI Summons...");
    sEventAIMgr.LoadCreatureEventAI_Summons(false);     // false, will checked in LoadCreatureEventAI_Scripts

    sLog.outString( "Loading CreatureEventAI Scripts...");
    sEventAIMgr.LoadCreatureEventAI_Scripts();

    sLog.outString( "Initializing Scripts..." );
    if(!LoadScriptingModule())
        exit(1);

    ///- Initialize game time and timers
    sLog.outString( "DEBUG:: Initialize game time and timers" );
    m_gameTime = time(NULL);
    m_startTime=m_gameTime;

    tm local;
    time_t curr;
    time(&curr);
    local=*(localtime(&curr));                              // dereference and assign
    char isoDate[128];
    sprintf( isoDate, "%04d-%02d-%02d %02d:%02d:%02d",
        local.tm_year+1900, local.tm_mon+1, local.tm_mday, local.tm_hour, local.tm_min, local.tm_sec);

    loginDatabase.PExecute("INSERT INTO uptime (realmid, starttime, startstring, uptime) VALUES('%u', " UI64FMTD ", '%s', 0)", realmID, uint64(m_startTime), isoDate);

    static uint32 abtimer = 0;
    abtimer = sConfig.GetIntDefault("AutoBroadcast.Timer", 60000);

    m_timers[WUPDATE_OBJECTS].SetInterval(0);
    m_timers[WUPDATE_SESSIONS].SetInterval(0);
    m_timers[WUPDATE_WEATHERS].SetInterval(1*IN_MILLISECONDS);
    m_timers[WUPDATE_AUCTIONS].SetInterval(MINUTE*IN_MILLISECONDS);
    m_timers[WUPDATE_UPTIME].SetInterval(m_configUint32Values[CONFIG_UINT32_UPTIME_UPDATE]*MINUTE*IN_MILLISECONDS);
                                                            //Update "uptime" table based on configuration entry in minutes.
    m_timers[WUPDATE_CORPSES].SetInterval(3*HOUR*IN_MILLISECONDS);
    m_timers[WUPDATE_DELETECHARS].SetInterval(DAY*IN_MILLISECONDS); // check for chars to delete every day
    m_timers[WUPDATE_AUTOBROADCAST].SetInterval(abtimer);

    //to set mailtimer to return mails every day between 4 and 5 am
    //mailtimer is increased when updating auctions
    //one second is 1000 -(tested on win system)
    mail_timer = uint32((((localtime( &m_gameTime )->tm_hour + 20) % 24)* HOUR * IN_MILLISECONDS) / m_timers[WUPDATE_AUCTIONS].GetInterval() );
                                                            //1440
    mail_timer_expires = uint32( (DAY * IN_MILLISECONDS) / (m_timers[WUPDATE_AUCTIONS].GetInterval()));
    DEBUG_LOG("Mail timer set to: %u, mail return is called every %u minutes", mail_timer, mail_timer_expires);

    ///- Initialize static helper structures
    AIRegistry::Initialize();
    Player::InitVisibleBits();

    ///- Initialize MapManager
    sLog.outString( "Starting Map System" );
    sMapMgr.Initialize();

    ///- Initialize Battlegrounds
    sLog.outString( "Starting BattleGround System" );
    sBattleGroundMgr.CreateInitialBattleGrounds();
    sBattleGroundMgr.InitAutomaticArenaPointDistribution();

    //Not sure if this can be moved up in the sequence (with static data loading) as it uses MapManager
    sLog.outString( "Loading Transports..." );
    sMapMgr.LoadTransports();

    sLog.outString("Deleting expired bans..." );
    loginDatabase.Execute("DELETE FROM ip_banned WHERE unbandate<=UNIX_TIMESTAMP() AND unbandate<>bandate");

    sLog.outString("Calculate next daily quest reset time..." );
    InitDailyQuestResetTime();

    sLog.outString("Calculate next weekly quest reset time..." );
    InitWeeklyQuestResetTime();

    sLog.outString("Calculate random battleground reset time..." );
    InitRandomBGResetTime();

    sLog.outString("Starting objects Pooling system..." );
    sPoolMgr.Initialize();

    sLog.outString("Starting Game Event system..." );
    uint32 nextGameEvent = sGameEventMgr.Initialize();
    m_timers[WUPDATE_EVENTS].SetInterval(nextGameEvent);    //depend on next event

    sLog.outString("Initialize AuctionHouseBot...");
    auctionbot.Initialize();

    // Delete all characters which have been deleted X days before
    Player::DeleteOldCharacters();

    sLog.outString("Starting Autobroadcast system by Xeross..." );
<<<<<<< HEAD

=======
>>>>>>> d2f0ace8
    sLog.outString( "WORLD: World initialized" );

    uint32 uStartInterval = getMSTimeDiff(uStartTime, getMSTime());
    sLog.outString( "SERVER STARTUP TIME: %i minutes %i seconds", uStartInterval / 60000, (uStartInterval % 60000) / 1000 );
}

void World::DetectDBCLang()
{
    uint32 m_lang_confid = sConfig.GetIntDefault("DBC.Locale", 255);

    if(m_lang_confid != 255 && m_lang_confid >= MAX_LOCALE)
    {
        sLog.outError("Incorrect DBC.Locale! Must be >= 0 and < %d (set to 0)",MAX_LOCALE);
        m_lang_confid = LOCALE_enUS;
    }

    ChrRacesEntry const* race = sChrRacesStore.LookupEntry(1);

    std::string availableLocalsStr;

    int default_locale = MAX_LOCALE;
    for (int i = MAX_LOCALE-1; i >= 0; --i)
    {
        if ( strlen(race->name[i]) > 0)                     // check by race names
        {
            default_locale = i;
            m_availableDbcLocaleMask |= (1 << i);
            availableLocalsStr += localeNames[i];
            availableLocalsStr += " ";
        }
    }

    if( default_locale != m_lang_confid && m_lang_confid < MAX_LOCALE &&
        (m_availableDbcLocaleMask & (1 << m_lang_confid)) )
    {
        default_locale = m_lang_confid;
    }

    if(default_locale >= MAX_LOCALE)
    {
        sLog.outError("Unable to determine your DBC Locale! (corrupt DBC?)");
        exit(1);
    }

    m_defaultDbcLocale = LocaleConstant(default_locale);

    sLog.outString("Using %s DBC Locale as default. All available DBC locales: %s",localeNames[m_defaultDbcLocale],availableLocalsStr.empty() ? "<none>" : availableLocalsStr.c_str());
    sLog.outString();
}

/// Update the World !
void World::Update(uint32 diff)
{
    ///- Update the different timers
    for(int i = 0; i < WUPDATE_COUNT; ++i)
    {
        if (m_timers[i].GetCurrent()>=0)
            m_timers[i].Update(diff);
        else
            m_timers[i].SetCurrent(0);
    }

    ///- Update the game time and check for shutdown time
    _UpdateGameTime();

    /// Handle daily quests reset time
    if (m_gameTime > m_NextDailyQuestReset)
        ResetDailyQuests();

    /// Handle weekly quests reset time
    if (m_gameTime > m_NextWeeklyQuestReset)
        ResetWeeklyQuests();

    if (m_gameTime > m_NextRandomBGReset)
        ResetRandomBG();

    /// <ul><li> Handle auctions when the timer has passed
    if (m_timers[WUPDATE_AUCTIONS].Passed())
    {
        auctionbot.Update();
        m_timers[WUPDATE_AUCTIONS].Reset();

        ///- Update mails (return old mails with item, or delete them)
        //(tested... works on win)
        if (++mail_timer > mail_timer_expires)
        {
            mail_timer = 0;
            sObjectMgr.ReturnOrDeleteOldMails(true);
        }

        ///- Handle expired auctions
        sAuctionMgr.Update();
    }

    /// <li> Handle session updates when the timer has passed
    if (m_timers[WUPDATE_SESSIONS].Passed())
    {
        m_timers[WUPDATE_SESSIONS].Reset();

        UpdateSessions(diff);
    }

    /// <li> Handle weather updates when the timer has passed
    if (m_timers[WUPDATE_WEATHERS].Passed())
    {
        m_timers[WUPDATE_WEATHERS].Reset();

        ///- Send an update signal to Weather objects
        WeatherMap::iterator itr, next;
        for (itr = m_weathers.begin(); itr != m_weathers.end(); itr = next)
        {
            next = itr;
            ++next;

            ///- and remove Weather objects for zones with no player
                                                            //As interval > WorldTick
            if(!itr->second->Update(m_timers[WUPDATE_WEATHERS].GetInterval()))
            {
                delete itr->second;
                m_weathers.erase(itr);
            }
        }
    }
    /// <li> Update uptime table
    if (m_timers[WUPDATE_UPTIME].Passed())
    {
        uint32 tmpDiff = uint32(m_gameTime - m_startTime);
        uint32 maxClientsNum = GetMaxActiveSessionCount();

        m_timers[WUPDATE_UPTIME].Reset();
        loginDatabase.PExecute("UPDATE uptime SET uptime = %u, maxplayers = %u WHERE realmid = %u AND starttime = " UI64FMTD, tmpDiff, maxClientsNum, realmID, uint64(m_startTime));
    }

    /// <li> Handle all other objects
    if (m_timers[WUPDATE_OBJECTS].Passed())
    {
        m_timers[WUPDATE_OBJECTS].Reset();
        ///- Update objects when the timer has passed (maps, transport, creatures,...)
        sMapMgr.Update(diff);                // As interval = 0

        sBattleGroundMgr.Update(diff);
    }

    ///- Delete all characters which have been deleted X days before
    if (m_timers[WUPDATE_DELETECHARS].Passed())
    {
        m_timers[WUPDATE_DELETECHARS].Reset();
        Player::DeleteOldCharacters();
    }

    // execute callbacks from sql queries that were queued recently
    UpdateResultQueue();

    ///- Erase corpses once every 20 minutes
    if (m_timers[WUPDATE_CORPSES].Passed())
    {
        m_timers[WUPDATE_CORPSES].Reset();

        sObjectAccessor.RemoveOldCorpses();
    }

    ///- Process Game events when necessary
    if (m_timers[WUPDATE_EVENTS].Passed())
    {
        m_timers[WUPDATE_EVENTS].Reset();                   // to give time for Update() to be processed
        uint32 nextGameEvent = sGameEventMgr.Update();
        m_timers[WUPDATE_EVENTS].SetInterval(nextGameEvent);
        m_timers[WUPDATE_EVENTS].Reset();
    }
    static uint32 autobroadcaston = 0;
    autobroadcaston = sConfig.GetIntDefault("AutoBroadcast.On", 0);
    if(autobroadcaston == 1)
    {
        if (m_timers[WUPDATE_AUTOBROADCAST].Passed())
        {
            m_timers[WUPDATE_AUTOBROADCAST].Reset();
            SendBroadcast();
        }
    }

    /// </ul>
    ///- Move all creatures with "delayed move" and remove and delete all objects with "delayed remove"
    sMapMgr.RemoveAllObjectsInRemoveList();

    // update the instance reset times
    sInstanceSaveMgr.Update();

    // And last, but not least handle the issued cli commands
    ProcessCliCommands();
}

/// Send a packet to all players (except self if mentioned)
void World::SendGlobalMessage(WorldPacket *packet, WorldSession *self, uint32 team)
{
    SessionMap::const_iterator itr;
    for (itr = m_sessions.begin(); itr != m_sessions.end(); ++itr)
    {
        if (itr->second &&
            itr->second->GetPlayer() &&
            itr->second->GetPlayer()->IsInWorld() &&
            itr->second != self &&
            (team == 0 || itr->second->GetPlayer()->GetTeam() == team) )
        {
            itr->second->SendPacket(packet);
        }
    }
}

namespace MaNGOS
{
    class WorldWorldTextBuilder
    {
        public:
            typedef std::vector<WorldPacket*> WorldPacketList;
            explicit WorldWorldTextBuilder(int32 textId, va_list* args = NULL) : i_textId(textId), i_args(args) {}
            void operator()(WorldPacketList& data_list, int32 loc_idx)
            {
                char const* text = sObjectMgr.GetMangosString(i_textId,loc_idx);

                if(i_args)
                {
                    // we need copy va_list before use or original va_list will corrupted
                    va_list ap;
                    va_copy(ap,*i_args);

                    char str [2048];
                    vsnprintf(str,2048,text, ap );
                    va_end(ap);

                    do_helper(data_list,&str[0]);
                }
                else
                    do_helper(data_list,(char*)text);
            }
        private:
            char* lineFromMessage(char*& pos) { char* start = strtok(pos,"\n"); pos = NULL; return start; }
            void do_helper(WorldPacketList& data_list, char* text)
            {
                char* pos = text;

                while(char* line = lineFromMessage(pos))
                {
                    WorldPacket* data = new WorldPacket();

                    uint32 lineLength = (line ? strlen(line) : 0) + 1;

                    data->Initialize(SMSG_MESSAGECHAT, 100);                // guess size
                    *data << uint8(CHAT_MSG_SYSTEM);
                    *data << uint32(LANG_UNIVERSAL);
                    *data << uint64(0);
                    *data << uint32(0);                                     // can be chat msg group or something
                    *data << uint64(0);
                    *data << uint32(lineLength);
                    *data << line;
                    *data << uint8(0);

                    data_list.push_back(data);
                }
            }

            int32 i_textId;
            va_list* i_args;
    };
}                                                           // namespace MaNGOS

/// Send a System Message to all players (except self if mentioned)
void World::SendWorldText(int32 string_id, ...)
{
    va_list ap;
    va_start(ap, string_id);

    MaNGOS::WorldWorldTextBuilder wt_builder(string_id, &ap);
    MaNGOS::LocalizedPacketListDo<MaNGOS::WorldWorldTextBuilder> wt_do(wt_builder);
    for(SessionMap::const_iterator itr = m_sessions.begin(); itr != m_sessions.end(); ++itr)
    {
        if(!itr->second || !itr->second->GetPlayer() || !itr->second->GetPlayer()->IsInWorld() )
            continue;

        wt_do(itr->second->GetPlayer());
    }

    va_end(ap);
}

/// DEPRICATED, only for debug purpose. Send a System Message to all players (except self if mentioned)
void World::SendGlobalText(const char* text, WorldSession *self)
{
    WorldPacket data;

    // need copy to prevent corruption by strtok call in LineFromMessage original string
    char* buf = mangos_strdup(text);
    char* pos = buf;

    while(char* line = ChatHandler::LineFromMessage(pos))
    {
        ChatHandler::FillMessageData(&data, NULL, CHAT_MSG_SYSTEM, LANG_UNIVERSAL, NULL, 0, line, NULL);
        SendGlobalMessage(&data, self);
    }

    delete [] buf;
}

/// Send a packet to all players (or players selected team) in the zone (except self if mentioned)
void World::SendZoneMessage(uint32 zone, WorldPacket *packet, WorldSession *self, uint32 team)
{
    SessionMap::const_iterator itr;
    for (itr = m_sessions.begin(); itr != m_sessions.end(); ++itr)
    {
        if (itr->second &&
            itr->second->GetPlayer() &&
            itr->second->GetPlayer()->IsInWorld() &&
            itr->second->GetPlayer()->GetZoneId() == zone &&
            itr->second != self &&
            (team == 0 || itr->second->GetPlayer()->GetTeam() == team) )
        {
            itr->second->SendPacket(packet);
        }
    }
}

/// Send a System Message to all players in the zone (except self if mentioned)
void World::SendZoneText(uint32 zone, const char* text, WorldSession *self, uint32 team)
{
    WorldPacket data;
    ChatHandler::FillMessageData(&data, NULL, CHAT_MSG_SYSTEM, LANG_UNIVERSAL, NULL, 0, text, NULL);
    SendZoneMessage(zone, &data, self,team);
}

/// Kick (and save) all players
void World::KickAll()
{
    m_QueuedPlayer.clear();                                 // prevent send queue update packet and login queued sessions

    // session not removed at kick and will removed in next update tick
    for (SessionMap::const_iterator itr = m_sessions.begin(); itr != m_sessions.end(); ++itr)
        itr->second->KickPlayer();
}

/// Kick (and save) all players with security level less `sec`
void World::KickAllLess(AccountTypes sec)
{
    // session not removed at kick and will removed in next update tick
    for (SessionMap::const_iterator itr = m_sessions.begin(); itr != m_sessions.end(); ++itr)
        if(itr->second->GetSecurity() < sec)
            itr->second->KickPlayer();
}

/// Ban an account or ban an IP address, duration will be parsed using TimeStringToSecs if it is positive, otherwise permban
BanReturn World::BanAccount(BanMode mode, std::string nameOrIP, std::string duration, std::string reason, std::string author)
{
    loginDatabase.escape_string(nameOrIP);
    loginDatabase.escape_string(reason);
    std::string safe_author=author;
    loginDatabase.escape_string(safe_author);

    uint32 duration_secs = TimeStringToSecs(duration);
    QueryResult *resultAccounts = NULL;                     //used for kicking

    ///- Update the database with ban information
    switch(mode)
    {
        case BAN_IP:
            //No SQL injection as strings are escaped
            resultAccounts = loginDatabase.PQuery("SELECT id FROM account WHERE last_ip = '%s'",nameOrIP.c_str());
            loginDatabase.PExecute("INSERT INTO ip_banned VALUES ('%s',UNIX_TIMESTAMP(),UNIX_TIMESTAMP()+%u,'%s','%s')",nameOrIP.c_str(),duration_secs,safe_author.c_str(),reason.c_str());
            break;
        case BAN_ACCOUNT:
            //No SQL injection as string is escaped
            resultAccounts = loginDatabase.PQuery("SELECT id FROM account WHERE username = '%s'",nameOrIP.c_str());
            break;
        case BAN_CHARACTER:
            //No SQL injection as string is escaped
            resultAccounts = CharacterDatabase.PQuery("SELECT account FROM characters WHERE name = '%s'",nameOrIP.c_str());
            break;
        default:
            return BAN_SYNTAX_ERROR;
    }

    if(!resultAccounts)
    {
        if(mode==BAN_IP)
            return BAN_SUCCESS;                             // ip correctly banned but nobody affected (yet)
        else
            return BAN_NOTFOUND;                                // Nobody to ban
    }

    ///- Disconnect all affected players (for IP it can be several)
    do
    {
        Field* fieldsAccount = resultAccounts->Fetch();
        uint32 account = fieldsAccount->GetUInt32();

        if(mode!=BAN_IP)
        {
            //No SQL injection as strings are escaped
            loginDatabase.PExecute("INSERT INTO account_banned VALUES ('%u', UNIX_TIMESTAMP(), UNIX_TIMESTAMP()+%u, '%s', '%s', '1')",
                account,duration_secs,safe_author.c_str(),reason.c_str());
        }

        if (WorldSession* sess = FindSession(account))
            if(std::string(sess->GetPlayerName()) != author)
                sess->KickPlayer();
    }
    while( resultAccounts->NextRow() );

    delete resultAccounts;
    return BAN_SUCCESS;
}

/// Remove a ban from an account or IP address
bool World::RemoveBanAccount(BanMode mode, std::string nameOrIP)
{
    if (mode == BAN_IP)
    {
        loginDatabase.escape_string(nameOrIP);
        loginDatabase.PExecute("DELETE FROM ip_banned WHERE ip = '%s'",nameOrIP.c_str());
    }
    else
    {
        uint32 account = 0;
        if (mode == BAN_ACCOUNT)
            account = sAccountMgr.GetId (nameOrIP);
        else if (mode == BAN_CHARACTER)
            account = sObjectMgr.GetPlayerAccountIdByPlayerName (nameOrIP);

        if (!account)
            return false;

        //NO SQL injection as account is uint32
        loginDatabase.PExecute("UPDATE account_banned SET active = '0' WHERE id = '%u'",account);
    }
    return true;
}

/// Update the game time
void World::_UpdateGameTime()
{
    ///- update the time
    time_t thisTime = time(NULL);
    uint32 elapsed = uint32(thisTime - m_gameTime);
    m_gameTime = thisTime;

    ///- if there is a shutdown timer
    if(!m_stopEvent && m_ShutdownTimer > 0 && elapsed > 0)
    {
        ///- ... and it is overdue, stop the world (set m_stopEvent)
        if( m_ShutdownTimer <= elapsed )
        {
            if(!(m_ShutdownMask & SHUTDOWN_MASK_IDLE) || GetActiveAndQueuedSessionCount()==0)
                m_stopEvent = true;                         // exist code already set
            else
                m_ShutdownTimer = 1;                        // minimum timer value to wait idle state
        }
        ///- ... else decrease it and if necessary display a shutdown countdown to the users
        else
        {
            m_ShutdownTimer -= elapsed;

            ShutdownMsg();
        }
    }
}

/// Shutdown the server
void World::ShutdownServ(uint32 time, uint32 options, uint8 exitcode)
{
    // ignore if server shutdown at next tick
    if(m_stopEvent)
        return;

    m_ShutdownMask = options;
    m_ExitCode = exitcode;

    ///- If the shutdown time is 0, set m_stopEvent (except if shutdown is 'idle' with remaining sessions)
    if(time==0)
    {
        if(!(options & SHUTDOWN_MASK_IDLE) || GetActiveAndQueuedSessionCount()==0)
            m_stopEvent = true;                             // exist code already set
        else
            m_ShutdownTimer = 1;                            //So that the session count is re-evaluated at next world tick
    }
    ///- Else set the shutdown timer and warn users
    else
    {
        m_ShutdownTimer = time;
        ShutdownMsg(true);
    }
}

/// Display a shutdown message to the user(s)
void World::ShutdownMsg(bool show, Player* player)
{
    // not show messages for idle shutdown mode
    if(m_ShutdownMask & SHUTDOWN_MASK_IDLE)
        return;

    ///- Display a message every 12 hours, hours, 5 minutes, minute, 5 seconds and finally seconds
    if ( show ||
        (m_ShutdownTimer < 10) ||
                                                            // < 30 sec; every 5 sec
        (m_ShutdownTimer<30        && (m_ShutdownTimer % 5         )==0) ||
                                                            // < 5 min ; every 1 min
        (m_ShutdownTimer<5*MINUTE  && (m_ShutdownTimer % MINUTE    )==0) ||
                                                            // < 30 min ; every 5 min
        (m_ShutdownTimer<30*MINUTE && (m_ShutdownTimer % (5*MINUTE))==0) ||
                                                            // < 12 h ; every 1 h
        (m_ShutdownTimer<12*HOUR   && (m_ShutdownTimer % HOUR      )==0) ||
                                                            // > 12 h ; every 12 h
        (m_ShutdownTimer>12*HOUR   && (m_ShutdownTimer % (12*HOUR) )==0))
    {
        std::string str = secsToTimeString(m_ShutdownTimer);

        ServerMessageType msgid = (m_ShutdownMask & SHUTDOWN_MASK_RESTART) ? SERVER_MSG_RESTART_TIME : SERVER_MSG_SHUTDOWN_TIME;

        SendServerMessage(msgid,str.c_str(),player);
        DEBUG_LOG("Server is %s in %s",(m_ShutdownMask & SHUTDOWN_MASK_RESTART ? "restart" : "shuttingdown"),str.c_str());
    }
}

/// Cancel a planned server shutdown
void World::ShutdownCancel()
{
    // nothing cancel or too later
    if(!m_ShutdownTimer || m_stopEvent)
        return;

    ServerMessageType msgid = (m_ShutdownMask & SHUTDOWN_MASK_RESTART) ? SERVER_MSG_RESTART_CANCELLED : SERVER_MSG_SHUTDOWN_CANCELLED;

    m_ShutdownMask = 0;
    m_ShutdownTimer = 0;
    m_ExitCode = SHUTDOWN_EXIT_CODE;                       // to default value
    SendServerMessage(msgid);

    DEBUG_LOG("Server %s cancelled.",(m_ShutdownMask & SHUTDOWN_MASK_RESTART ? "restart" : "shuttingdown"));
}

/// Send a server message to the user(s)
void World::SendServerMessage(ServerMessageType type, const char *text, Player* player)
{
    WorldPacket data(SMSG_SERVER_MESSAGE, 50);              // guess size
    data << uint32(type);
    if(type <= SERVER_MSG_STRING)
        data << text;

    if(player)
        player->GetSession()->SendPacket(&data);
    else
        SendGlobalMessage( &data );
}

void World::UpdateSessions( uint32 diff )
{
    ///- Add new sessions
    WorldSession* sess;
    while(addSessQueue.next(sess))
        AddSession_ (sess);

    ///- Then send an update signal to remaining ones
    for (SessionMap::iterator itr = m_sessions.begin(), next; itr != m_sessions.end(); itr = next)
    {
        next = itr;
        ++next;
        ///- and remove not active sessions from the list
        if(!itr->second->Update(diff))                      // As interval = 0
        {
            RemoveQueuedPlayer (itr->second);
            delete itr->second;
            m_sessions.erase(itr);
        }
    }
}

// This handles the issued and queued CLI/RA commands
void World::ProcessCliCommands()
{
    CliCommandHolder::Print* zprint = NULL;
    void* callbackArg = NULL;
    CliCommandHolder* command;
    while (cliCmdQueue.next(command))
    {
        DEBUG_LOG("CLI command under processing...");
        zprint = command->m_print;
        callbackArg = command->m_callbackArg;
        CliHandler handler(command->m_cliAccountId, command->m_cliAccessLevel, callbackArg, zprint);
        handler.ParseCommands(command->m_command);

        if(command->m_commandFinished)
            command->m_commandFinished(callbackArg, !handler.HasSentErrorMessage());

        delete command;
    }
}

void World::SendBroadcast()
{
    std::string msg;
    static int nextid;

    QueryResult *result;
    if(nextid != 0)
    {
        result = loginDatabase.PQuery("SELECT `text`, `next` FROM `autobroadcast` WHERE `id` = %u", nextid);
    }
    else
    {
        result = loginDatabase.PQuery("SELECT `text`, `next` FROM `autobroadcast` ORDER BY RAND() LIMIT 1");
    }

    if(!result)
        return;

    Field *fields = result->Fetch();
    nextid  = fields[1].GetUInt32();
    msg = fields[0].GetString();
    delete result;

    static uint32 abcenter = 0;
    abcenter = sConfig.GetIntDefault("AutoBroadcast.Center", 0);
    if(abcenter == 0)
    {
        sWorld.SendWorldText(LANG_AUTO_BROADCAST, msg.c_str());

        sLog.outString("AutoBroadcast: '%s'",msg.c_str());
    }
    if(abcenter == 1)
    {
        WorldPacket data(SMSG_NOTIFICATION, (msg.size()+1));
        data << msg;
        sWorld.SendGlobalMessage(&data);

        sLog.outString("AutoBroadcast: '%s'",msg.c_str());
    }
    if(abcenter == 2)
    {
        sWorld.SendWorldText(LANG_AUTO_BROADCAST, msg.c_str());

        WorldPacket data(SMSG_NOTIFICATION, (msg.size()+1));
        data << msg;
        sWorld.SendGlobalMessage(&data);

        sLog.outString("AutoBroadcast: '%s'",msg.c_str());
   }
}

void World::InitResultQueue()
{
    m_resultQueue = new SqlResultQueue;
    CharacterDatabase.SetResultQueue(m_resultQueue);
}

void World::UpdateResultQueue()
{
    m_resultQueue->Update();
}

void World::UpdateRealmCharCount(uint32 accountId)
{
    CharacterDatabase.AsyncPQuery(this, &World::_UpdateRealmCharCount, accountId,
        "SELECT COUNT(guid) FROM characters WHERE account = '%u'", accountId);
}

void World::_UpdateRealmCharCount(QueryResult *resultCharCount, uint32 accountId)
{
    if (resultCharCount)
    {
        Field *fields = resultCharCount->Fetch();
        uint32 charCount = fields[0].GetUInt32();
        delete resultCharCount;
        loginDatabase.PExecute("DELETE FROM realmcharacters WHERE acctid= '%d' AND realmid = '%d'", accountId, realmID);
        loginDatabase.PExecute("INSERT INTO realmcharacters (numchars, acctid, realmid) VALUES (%u, %u, %u)", charCount, accountId, realmID);
    }
}

void World::InitWeeklyQuestResetTime()
{
    QueryResult * result = CharacterDatabase.Query("SELECT NextWeeklyQuestResetTime FROM saved_variables");
    if (!result)
        m_NextWeeklyQuestReset = time_t(time(NULL));        // game time not yet init
    else
        m_NextWeeklyQuestReset = time_t((*result)[0].GetUInt64());

    // generate time by config
    time_t curTime = time(NULL);
    tm localTm = *localtime(&curTime);

    int week_day_offset = localTm.tm_wday - int(getConfig(CONFIG_UINT32_QUEST_WEEKLY_RESET_WEEK_DAY));

    // current week reset time
    localTm.tm_hour = getConfig(CONFIG_UINT32_QUEST_WEEKLY_RESET_HOUR);
    localTm.tm_min  = 0;
    localTm.tm_sec  = 0;
    time_t nextWeekResetTime = mktime(&localTm);
    nextWeekResetTime -= week_day_offset * DAY;             // move time to proper day

    // next reset time before current moment
    if (curTime >= nextWeekResetTime)
        nextWeekResetTime += WEEK;

    // normalize reset time
    m_NextWeeklyQuestReset = m_NextWeeklyQuestReset < curTime ? nextWeekResetTime - WEEK : nextWeekResetTime;

    if (!result)
        CharacterDatabase.PExecute("INSERT INTO saved_variables (NextWeeklyQuestResetTime) VALUES ('"UI64FMTD"')", uint64(m_NextWeeklyQuestReset));
    else
        delete result;
}

void World::InitDailyQuestResetTime()
{
    QueryResult * result = CharacterDatabase.Query("SELECT NextDailyQuestResetTime FROM saved_variables");
    if (!result)
        m_NextDailyQuestReset = time_t(time(NULL));         // game time not yet init
    else
        m_NextDailyQuestReset = time_t((*result)[0].GetUInt64());

    // generate time by config
    time_t curTime = time(NULL);
    tm localTm = *localtime(&curTime);
    localTm.tm_hour = getConfig(CONFIG_UINT32_QUEST_DAILY_RESET_HOUR);
    localTm.tm_min  = 0;
    localTm.tm_sec  = 0;

    // current day reset time
    time_t nextDayResetTime = mktime(&localTm);

    // next reset time before current moment
    if (curTime >= nextDayResetTime)
        nextDayResetTime += DAY;

    // normalize reset time
    m_NextDailyQuestReset = m_NextDailyQuestReset < curTime ? nextDayResetTime - DAY : nextDayResetTime;

    if (!result)
        CharacterDatabase.PExecute("INSERT INTO saved_variables (NextDailyQuestResetTime) VALUES ('"UI64FMTD"')", uint64(m_NextDailyQuestReset));
    else
        delete result;
}

void World::InitRandomBGResetTime()
{
    QueryResult * result = CharacterDatabase.Query("SELECT NextRandomBGResetTime FROM saved_variables");
    if (!result)
        m_NextRandomBGReset = time_t(time(NULL));         // game time not yet init
    else
        m_NextRandomBGReset = time_t((*result)[0].GetUInt64());

    // generate time by config
    time_t curTime = time(NULL);
    tm localTm = *localtime(&curTime);
    localTm.tm_hour = getConfig(CONFIG_UINT32_RANDOM_BG_RESET_HOUR);
    localTm.tm_min  = 0;
    localTm.tm_sec  = 0;

    // current day reset time
    time_t nextDayResetTime = mktime(&localTm);

    // next reset time before current moment
    if (curTime >= nextDayResetTime)
        nextDayResetTime += DAY;

    // normalize reset time
    m_NextRandomBGReset = m_NextRandomBGReset < curTime ? nextDayResetTime - DAY : nextDayResetTime;

    if (!result)
        CharacterDatabase.PExecute("INSERT INTO saved_variables (NextRandomBGResetTime) VALUES ('"UI64FMTD"')", uint64(m_NextRandomBGReset));
    else
        delete result;
}

void World::ResetDailyQuests()
{
    DETAIL_LOG("Daily quests reset for all characters.");
    CharacterDatabase.Execute("DELETE FROM character_queststatus_daily");
    for(SessionMap::const_iterator itr = m_sessions.begin(); itr != m_sessions.end(); ++itr)
        if (itr->second->GetPlayer())
            itr->second->GetPlayer()->ResetDailyQuestStatus();

    m_NextDailyQuestReset = time_t(m_NextDailyQuestReset + DAY);
    CharacterDatabase.PExecute("UPDATE saved_variables SET NextDailyQuestResetTime = '"UI64FMTD"'", uint64(m_NextDailyQuestReset));
}

void World::ResetWeeklyQuests()
{
    DETAIL_LOG("Weekly quests reset for all characters.");
    CharacterDatabase.Execute("DELETE FROM character_queststatus_weekly");
    for(SessionMap::const_iterator itr = m_sessions.begin(); itr != m_sessions.end(); ++itr)
        if (itr->second->GetPlayer())
            itr->second->GetPlayer()->ResetWeeklyQuestStatus();

    m_NextWeeklyQuestReset = time_t(m_NextWeeklyQuestReset + WEEK);
    CharacterDatabase.PExecute("UPDATE saved_variables SET NextWeeklyQuestResetTime = '"UI64FMTD"'", uint64(m_NextWeeklyQuestReset));
}

void World::ResetRandomBG()
{
    sLog.outDetail("Random BG status reset for all characters.");
    CharacterDatabase.Execute("DELETE FROM character_battleground_random");
    for(SessionMap::const_iterator itr = m_sessions.begin(); itr != m_sessions.end(); ++itr)
        if (itr->second->GetPlayer())
            itr->second->GetPlayer()->SetRandomWinner(false);

    m_NextRandomBGReset = time_t(m_NextRandomBGReset + DAY);
    CharacterDatabase.PExecute("UPDATE saved_variables SET NextRandomBGResetTime = '"UI64FMTD"'", uint64(m_NextRandomBGReset));
}

void World::SetPlayerLimit( int32 limit, bool needUpdate )
{
    if (limit < -SEC_ADMINISTRATOR)
        limit = -SEC_ADMINISTRATOR;

    // lock update need
    bool db_update_need = needUpdate || (limit < 0) != (m_playerLimit < 0) || (limit < 0 && m_playerLimit < 0 && limit != m_playerLimit);

    m_playerLimit = limit;

    if (db_update_need)
        loginDatabase.PExecute("UPDATE realmlist SET allowedSecurityLevel = '%u' WHERE id = '%d'",uint8(GetPlayerSecurityLimit()),realmID);
}

void World::UpdateMaxSessionCounters()
{
    m_maxActiveSessionCount = std::max(m_maxActiveSessionCount,uint32(m_sessions.size()-m_QueuedPlayer.size()));
    m_maxQueuedSessionCount = std::max(m_maxQueuedSessionCount,uint32(m_QueuedPlayer.size()));
}

void World::LoadDBVersion()
{
    QueryResult* result = WorldDatabase.Query("SELECT version, creature_ai_version, cache_id FROM db_version LIMIT 1");
    if(result)
    {
        Field* fields = result->Fetch();

        m_DBVersion              = fields[0].GetCppString();
        m_CreatureEventAIVersion = fields[1].GetCppString();

        // will be overwrite by config values if different and non-0
        setConfig(CONFIG_UINT32_CLIENTCACHE_VERSION, fields[2].GetUInt32());
        delete result;
    }

    if(m_DBVersion.empty())
        m_DBVersion = "Unknown world database.";

    if(m_CreatureEventAIVersion.empty())
        m_CreatureEventAIVersion = "Unknown creature EventAI.";
}

void World::setConfig(eConfigUInt32Values index, char const* fieldname, uint32 defvalue)
{
    setConfig(index, sConfig.GetIntDefault(fieldname,defvalue));
}

void World::setConfig(eConfigInt32Values index, char const* fieldname, int32 defvalue)
{
    setConfig(index, sConfig.GetIntDefault(fieldname,defvalue));
}

void World::setConfig(eConfigFloatValues index, char const* fieldname, float defvalue)
{
    setConfig(index, sConfig.GetFloatDefault(fieldname,defvalue));
}

void World::setConfig( eConfigBoolValues index, char const* fieldname, bool defvalue )
{
    setConfig(index, sConfig.GetBoolDefault(fieldname,defvalue));
}

void World::setConfigPos(eConfigUInt32Values index, char const* fieldname, uint32 defvalue)
{
    setConfig(index, fieldname, defvalue);
    if (int32(getConfig(index)) < 0)
    {
        sLog.outError("%s (%i) can't be negative. Using %u instead.", fieldname, int32(getConfig(index)), defvalue);
        setConfig(index, defvalue);
    }
}

void World::setConfigPos(eConfigFloatValues index, char const* fieldname, float defvalue)
{
    setConfig(index, fieldname, defvalue);
    if (getConfig(index) < 0.0f)
    {
        sLog.outError("%s (%f) can't be negative. Using %f instead.", fieldname, getConfig(index), defvalue);
        setConfig(index, defvalue);
    }
}

void World::setConfigMin(eConfigUInt32Values index, char const* fieldname, uint32 defvalue, uint32 minvalue)
{
    setConfig(index, fieldname, defvalue);
    if (getConfig(index) < minvalue)
    {
        sLog.outError("%s (%u) must be >= %u. Using %u instead.", fieldname, getConfig(index), minvalue, minvalue);
        setConfig(index, minvalue);
    }
}

void World::setConfigMin(eConfigInt32Values index, char const* fieldname, int32 defvalue, int32 minvalue)
{
    setConfig(index, fieldname, defvalue);
    if (getConfig(index) < minvalue)
    {
        sLog.outError("%s (%i) must be >= %i. Using %i instead.", fieldname, getConfig(index), minvalue, minvalue);
        setConfig(index, minvalue);
    }
}

void World::setConfigMin(eConfigFloatValues index, char const* fieldname, float defvalue, float minvalue)
{
    setConfig(index, fieldname, defvalue);
    if (getConfig(index) < minvalue)
    {
        sLog.outError("%s (%f) must be >= %f. Using %f instead.", fieldname, getConfig(index), minvalue, minvalue);
        setConfig(index, minvalue);
    }
}

void World::setConfigMinMax(eConfigUInt32Values index, char const* fieldname, uint32 defvalue, uint32 minvalue, uint32 maxvalue)
{
    setConfig(index, fieldname, defvalue);
    if (getConfig(index) < minvalue)
    {
        sLog.outError("%s (%u) must be in range %u...%u. Using %u instead.", fieldname, getConfig(index), minvalue, maxvalue, minvalue);
        setConfig(index, minvalue);
    }
    else if (getConfig(index) > maxvalue)
    {
        sLog.outError("%s (%u) must be in range %u...%u. Using %u instead.", fieldname, getConfig(index), minvalue, maxvalue, maxvalue);
        setConfig(index, maxvalue);
    }
}

void World::setConfigMinMax(eConfigInt32Values index, char const* fieldname, int32 defvalue, int32 minvalue, int32 maxvalue)
{
    setConfig(index, fieldname, defvalue);
    if (getConfig(index) < minvalue)
    {
        sLog.outError("%s (%i) must be in range %i...%i. Using %i instead.", fieldname, getConfig(index), minvalue, maxvalue, minvalue);
        setConfig(index, minvalue);
    }
    else if (getConfig(index) > maxvalue)
    {
        sLog.outError("%s (%i) must be in range %i...%i. Using %i instead.", fieldname, getConfig(index), minvalue, maxvalue, maxvalue);
        setConfig(index, maxvalue);
    }
}

void World::setConfigMinMax(eConfigFloatValues index, char const* fieldname, float defvalue, float minvalue, float maxvalue)
{
    setConfig(index, fieldname, defvalue);
    if (getConfig(index) < minvalue)
    {
        sLog.outError("%s (%f) must be in range %f...%f. Using %f instead.", fieldname, getConfig(index), minvalue, maxvalue, minvalue);
        setConfig(index, minvalue);
    }
    else if (getConfig(index) > maxvalue)
    {
        sLog.outError("%s (%f) must be in range %f...%f. Using %f instead.", fieldname, getConfig(index), minvalue, maxvalue, maxvalue);
        setConfig(index, maxvalue);
    }
}

bool World::configNoReload(bool reload, eConfigUInt32Values index, char const* fieldname, uint32 defvalue)
{
    if (!reload)
        return true;

    uint32 val = sConfig.GetIntDefault(fieldname, defvalue);
    if (val != getConfig(index))
        sLog.outError("%s option can't be changed at mangosd.conf reload, using current value (%u).", fieldname, getConfig(index));

    return false;
}

bool World::configNoReload(bool reload, eConfigInt32Values index, char const* fieldname, int32 defvalue)
{
    if (!reload)
        return true;

    int32 val = sConfig.GetIntDefault(fieldname, defvalue);
    if (val != getConfig(index))
        sLog.outError("%s option can't be changed at mangosd.conf reload, using current value (%i).", fieldname, getConfig(index));

    return false;
}

bool World::configNoReload(bool reload, eConfigFloatValues index, char const* fieldname, float defvalue)
{
    if (!reload)
        return true;

    float val = sConfig.GetFloatDefault(fieldname, defvalue);
    if (val != getConfig(index))
        sLog.outError("%s option can't be changed at mangosd.conf reload, using current value (%f).", fieldname, getConfig(index));

    return false;
}

bool World::configNoReload(bool reload, eConfigBoolValues index, char const* fieldname, bool defvalue)
{
    if (!reload)
        return true;

    bool val = sConfig.GetBoolDefault(fieldname, defvalue);
    if (val != getConfig(index))
        sLog.outError("%s option can't be changed at mangosd.conf reload, using current value (%s).", fieldname, getConfig(index) ? "'true'" : "'false'");

    return false;
}<|MERGE_RESOLUTION|>--- conflicted
+++ resolved
@@ -533,28 +533,6 @@
     } else sLog.outError("Anticheat movement disabled");
 
     ///- Read other configuration items from the config file
-
-    // movement anticheat
-    m_MvAnticheatEnable                     = sConfig.GetBoolDefault("Anticheat.Movement.Enable",false);
-    m_MvAnticheatKick                       = sConfig.GetBoolDefault("Anticheat.Movement.Kick",false);
-    m_MvAnticheatAnnounce                   = sConfig.GetBoolDefault("Anticheat.Movement.Announce",false);
-    m_MvAnticheatAlarmCount                 = (uint32)sConfig.GetIntDefault("Anticheat.Movement.AlarmCount", 5);
-    m_MvAnticheatAlarmPeriod                = (uint32)sConfig.GetIntDefault("Anticheat.Movement.AlarmTime", 5000);
-    m_MvAntiCheatBan                        = (unsigned char)sConfig.GetIntDefault("Anticheat.Movement.BanType",0);
-    m_MvAnticheatBanTime                    = sConfig.GetStringDefault("Anticheat.Movement.BanTime","1m");
-    m_MvAnticheatGmLevel                    = (unsigned char)sConfig.GetIntDefault("Anticheat.Movement.GmLevel",0);
-    m_MvAnticheatKill                       = sConfig.GetBoolDefault("Anticheat.Movement.Kill",false);
-    m_MvAnticheatMaxXYT                     = sConfig.GetFloatDefault("Anticheat.Movement.MaxXYT",0.04f);
-    m_MvAnticheatIgnoreAfterTeleport        = (uint16)sConfig.GetIntDefault("Anticheat.Movement.IgnoreSecAfterTeleport",10);
-
-    m_MvAnticheatSpeedCheck                 = sConfig.GetBoolDefault("Anticheat.Movement.DetectSpeedHack",1);
-    m_MvAnticheatWaterCheck                 = sConfig.GetBoolDefault("Anticheat.Movement.DetectWaterWalk",1);
-    m_MvAnticheatFlyCheck                   = sConfig.GetBoolDefault("Anticheat.Movement.DetectFlyHack",1);
-    m_MvAnticheatMountainCheck              = sConfig.GetBoolDefault("Anticheat.Movement.DetectMountainHack",1);
-    m_MvAnticheatJumpCheck                  = sConfig.GetBoolDefault("Anticheat.Movement.DetectAirJumpHack",1);
-    m_MvAnticheatTeleportCheck              = sConfig.GetBoolDefault("Anticheat.Movement.DetectTeleportHack",1);
-    m_MvAnticheatTeleport2PlaneCheck        = sConfig.GetBoolDefault("Anticheat.Movement.DetectTeleport2PlaneHack",0);
-
     setConfigMinMax(CONFIG_UINT32_COMPRESSION, "Compression", 1, 1, 9);
     setConfig(CONFIG_BOOL_ADDON_CHANNEL, "AddonChannel", true);
     setConfig(CONFIG_BOOL_CLEAN_CHARACTER_DB, "CleanCharacterDB", true);
@@ -1351,10 +1329,7 @@
     Player::DeleteOldCharacters();
 
     sLog.outString("Starting Autobroadcast system by Xeross..." );
-<<<<<<< HEAD
-
-=======
->>>>>>> d2f0ace8
+
     sLog.outString( "WORLD: World initialized" );
 
     uint32 uStartInterval = getMSTimeDiff(uStartTime, getMSTime());
