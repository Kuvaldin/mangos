/*
 * Copyright (C) 2005-2010 MaNGOS <http://getmangos.com/>
 *
 * This program is free software; you can redistribute it and/or modify
 * it under the terms of the GNU General Public License as published by
 * the Free Software Foundation; either version 2 of the License, or
 * (at your option) any later version.
 *
 * This program is distributed in the hope that it will be useful,
 * but WITHOUT ANY WARRANTY; without even the implied warranty of
 * MERCHANTABILITY or FITNESS FOR A PARTICULAR PURPOSE.  See the
 * GNU General Public License for more details.
 *
 * You should have received a copy of the GNU General Public License
 * along with this program; if not, write to the Free Software
 * Foundation, Inc., 59 Temple Place, Suite 330, Boston, MA  02111-1307  USA
 */

/** \file
    \ingroup world
*/

#include "Common.h"
#include "Database/DatabaseEnv.h"
#include "Config/ConfigEnv.h"
#include "SystemConfig.h"
#include "Log.h"
#include "Opcodes.h"
#include "WorldSession.h"
#include "WorldPacket.h"
#include "Weather.h"
#include "Player.h"
#include "Vehicle.h"
#include "SkillExtraItems.h"
#include "SkillDiscovery.h"
#include "World.h"
#include "AccountMgr.h"
#include "AchievementMgr.h"
#include "AuctionHouseMgr.h"
#include "ObjectMgr.h"
#include "CreatureEventAIMgr.h"
#include "SpellMgr.h"
#include "Chat.h"
#include "DBCStores.h"
#include "LootMgr.h"
#include "ItemEnchantmentMgr.h"
#include "MapManager.h"
#include "ScriptCalls.h"
#include "CreatureAIRegistry.h"
#include "Policies/SingletonImp.h"
#include "BattleGroundMgr.h"
#include "Language.h"
#include "TemporarySummon.h"
#include "VMapFactory.h"
#include "GlobalEvents.h"
#include "GameEventMgr.h"
#include "PoolManager.h"
#include "Database/DatabaseImpl.h"
#include "GridNotifiersImpl.h"
#include "CellImpl.h"
#include "InstanceSaveMgr.h"
#include "WaypointManager.h"
#include "GMTicketMgr.h"
#include "Util.h"
#include "AuctionHouseBot.h"

INSTANTIATE_SINGLETON_1( World );

volatile bool World::m_stopEvent = false;
uint8 World::m_ExitCode = SHUTDOWN_EXIT_CODE;
volatile uint32 World::m_worldLoopCounter = 0;

float World::m_MaxVisibleDistanceOnContinents = DEFAULT_VISIBILITY_DISTANCE;
float World::m_MaxVisibleDistanceInInctances  = DEFAULT_VISIBILITY_INSTANCE;
float World::m_MaxVisibleDistanceInBGArenas   = DEFAULT_VISIBILITY_BGARENAS;
float World::m_MaxVisibleDistanceForObject    = DEFAULT_VISIBILITY_DISTANCE;

float World::m_MaxVisibleDistanceInFlight     = DEFAULT_VISIBILITY_DISTANCE;
float World::m_VisibleUnitGreyDistance        = 0;
float World::m_VisibleObjectGreyDistance      = 0;

/// World constructor
World::World()
{
    m_playerLimit = 0;
    m_allowMovement = true;
    m_ShutdownMask = 0;
    m_ShutdownTimer = 0;
    m_gameTime=time(NULL);
    m_startTime=m_gameTime;
    m_maxActiveSessionCount = 0;
    m_maxQueuedSessionCount = 0;
    m_resultQueue = NULL;
    m_NextDailyQuestReset = 0;
    m_scheduledScripts = 0;

    m_defaultDbcLocale = LOCALE_enUS;
    m_availableDbcLocaleMask = 0;

    for(int i = 0; i < CONFIG_UINT32_VALUE_COUNT; ++i)
        m_configUint32Values[i] = 0;

    for(int i = 0; i < CONFIG_INT32_VALUE_COUNT; ++i)
        m_configInt32Values[i] = 0;

    for(int i = 0; i < CONFIG_FLOAT_VALUE_COUNT; ++i)
        m_configFloatValues[i] = 0.0f;

    for(int i = 0; i < CONFIG_BOOL_VALUE_COUNT; ++i)
        m_configBoolValues[i] = false;
}

/// World destructor
World::~World()
{
    ///- Empty the kicked session set
    while (!m_sessions.empty())
    {
        // not remove from queue, prevent loading new sessions
        delete m_sessions.begin()->second;
        m_sessions.erase(m_sessions.begin());
    }

    ///- Empty the WeatherMap
    for (WeatherMap::const_iterator itr = m_weathers.begin(); itr != m_weathers.end(); ++itr)
        delete itr->second;

    m_weathers.clear();

    CliCommandHolder* command;
    while (cliCmdQueue.next(command))
        delete command;

    VMAP::VMapFactory::clear();

    if(m_resultQueue) delete m_resultQueue;

    //TODO free addSessQueue
}

/// Find a player in a specified zone
Player* World::FindPlayerInZone(uint32 zone)
{
    ///- circle through active sessions and return the first player found in the zone
    SessionMap::const_iterator itr;
    for (itr = m_sessions.begin(); itr != m_sessions.end(); ++itr)
    {
        if(!itr->second)
            continue;
        Player *player = itr->second->GetPlayer();
        if(!player)
            continue;
        if( player->IsInWorld() && player->GetZoneId() == zone )
        {
            // Used by the weather system. We return the player to broadcast the change weather message to him and all players in the zone.
            return player;
        }
    }
    return NULL;
}

/// Find a session by its id
WorldSession* World::FindSession(uint32 id) const
{
    SessionMap::const_iterator itr = m_sessions.find(id);

    if(itr != m_sessions.end())
        return itr->second;                                 // also can return NULL for kicked session
    else
        return NULL;
}

/// Remove a given session
bool World::RemoveSession(uint32 id)
{
    ///- Find the session, kick the user, but we can't delete session at this moment to prevent iterator invalidation
    SessionMap::const_iterator itr = m_sessions.find(id);

    if(itr != m_sessions.end() && itr->second)
    {
        if (itr->second->PlayerLoading())
            return false;
        itr->second->KickPlayer();
    }

    return true;
}

void World::AddSession(WorldSession* s)
{
    addSessQueue.add(s);
}

void
World::AddSession_ (WorldSession* s)
{
    ASSERT (s);

    //NOTE - Still there is race condition in WorldSession* being used in the Sockets

    ///- kick already loaded player with same account (if any) and remove session
    ///- if player is in loading and want to load again, return
    if (!RemoveSession (s->GetAccountId ()))
    {
        s->KickPlayer ();
        delete s;                                           // session not added yet in session list, so not listed in queue
        return;
    }

    // decrease session counts only at not reconnection case
    bool decrease_session = true;

    // if session already exist, prepare to it deleting at next world update
    // NOTE - KickPlayer() should be called on "old" in RemoveSession()
    {
        SessionMap::const_iterator old = m_sessions.find(s->GetAccountId ());

        if(old != m_sessions.end())
        {
            // prevent decrease sessions count if session queued
            if(RemoveQueuedPlayer(old->second))
                decrease_session = false;
            // not remove replaced session form queue if listed
            delete old->second;
        }
    }

    m_sessions[s->GetAccountId ()] = s;

    uint32 Sessions = GetActiveAndQueuedSessionCount ();
    uint32 pLimit = GetPlayerAmountLimit ();
    uint32 QueueSize = GetQueueSize ();                     //number of players in the queue

    //so we don't count the user trying to
    //login as a session and queue the socket that we are using
    if(decrease_session)
        --Sessions;

    if (pLimit > 0 && Sessions >= pLimit && s->GetSecurity () == SEC_PLAYER )
    {
        AddQueuedPlayer (s);
        UpdateMaxSessionCounters ();
        sLog.outDetail ("PlayerQueue: Account id %u is in Queue Position (%u).", s->GetAccountId (), ++QueueSize);
        return;
    }

    WorldPacket packet(SMSG_AUTH_RESPONSE, 1 + 4 + 1 + 4 + 1);
    packet << uint8 (AUTH_OK);
    packet << uint32 (0);                                   // BillingTimeRemaining
    packet << uint8 (0);                                    // BillingPlanFlags
    packet << uint32 (0);                                   // BillingTimeRested
    packet << uint8 (s->Expansion());                       // 0 - normal, 1 - TBC, must be set in database manually for each account
    s->SendPacket (&packet);

    s->SendAddonsInfo();

    WorldPacket pkt(SMSG_CLIENTCACHE_VERSION, 4);
    pkt << uint32(getConfig(CONFIG_UINT32_CLIENTCACHE_VERSION));
    s->SendPacket(&pkt);

    s->SendTutorialsData();

    UpdateMaxSessionCounters ();

    // Updates the population
    if (pLimit > 0)
    {
        float popu = float(GetActiveSessionCount());        // updated number of users on the server
        popu /= pLimit;
        popu *= 2;
        loginDatabase.PExecute ("UPDATE realmlist SET population = '%f' WHERE id = '%d'", popu, realmID);
        sLog.outDetail ("Server Population (%f).", popu);
    }
}

int32 World::GetQueuePos(WorldSession* sess)
{
    uint32 position = 1;

    for(Queue::const_iterator iter = m_QueuedPlayer.begin(); iter != m_QueuedPlayer.end(); ++iter, ++position)
        if((*iter) == sess)
            return position;

    return 0;
}

void World::AddQueuedPlayer(WorldSession* sess)
{
    sess->SetInQueue(true);
    m_QueuedPlayer.push_back (sess);

    // The 1st SMSG_AUTH_RESPONSE needs to contain other info too.
    WorldPacket packet (SMSG_AUTH_RESPONSE, 1 + 4 + 1 + 4 + 1 + 4 + 1);
    packet << uint8 (AUTH_WAIT_QUEUE);
    packet << uint32 (0);                                   // BillingTimeRemaining
    packet << uint8 (0);                                    // BillingPlanFlags
    packet << uint32 (0);                                   // BillingTimeRested
    packet << uint8 (sess->Expansion());                    // 0 - normal, 1 - TBC, must be set in database manually for each account
    packet << uint32(GetQueuePos (sess));                   // position in queue
    packet << uint8(0);                                     // unk 3.3.0
    sess->SendPacket (&packet);
}

bool World::RemoveQueuedPlayer(WorldSession* sess)
{
    // sessions count including queued to remove (if removed_session set)
    uint32 sessions = GetActiveSessionCount();

    uint32 position = 1;
    Queue::iterator iter = m_QueuedPlayer.begin();

    // search to remove and count skipped positions
    bool found = false;

    for(;iter != m_QueuedPlayer.end(); ++iter, ++position)
    {
        if(*iter==sess)
        {
            sess->SetInQueue(false);
            iter = m_QueuedPlayer.erase(iter);
            found = true;                                   // removing queued session
            break;
        }
    }

    // iter point to next socked after removed or end()
    // position store position of removed socket and then new position next socket after removed

    // if session not queued then we need decrease sessions count
    if(!found && sessions)
        --sessions;

    // accept first in queue
    if( (!m_playerLimit || (int32)sessions < m_playerLimit) && !m_QueuedPlayer.empty() )
    {
        WorldSession* pop_sess = m_QueuedPlayer.front();
        pop_sess->SetInQueue(false);
        pop_sess->SendAuthWaitQue(0);
        pop_sess->SendAddonsInfo();

        WorldPacket pkt(SMSG_CLIENTCACHE_VERSION, 4);
        pkt << uint32(getConfig(CONFIG_UINT32_CLIENTCACHE_VERSION));
        pop_sess->SendPacket(&pkt);

        pop_sess->SendAccountDataTimes(GLOBAL_CACHE_MASK);
        pop_sess->SendTutorialsData();

        m_QueuedPlayer.pop_front();

        // update iter to point first queued socket or end() if queue is empty now
        iter = m_QueuedPlayer.begin();
        position = 1;
    }

    // update position from iter to end()
    // iter point to first not updated socket, position store new position
    for(; iter != m_QueuedPlayer.end(); ++iter, ++position)
        (*iter)->SendAuthWaitQue(position);

    return found;
}

/// Find a Weather object by the given zoneid
Weather* World::FindWeather(uint32 id) const
{
    WeatherMap::const_iterator itr = m_weathers.find(id);

    if(itr != m_weathers.end())
        return itr->second;
    else
        return 0;
}

/// Remove a Weather object for the given zoneid
void World::RemoveWeather(uint32 id)
{
    // not called at the moment. Kept for completeness
    WeatherMap::iterator itr = m_weathers.find(id);

    if(itr != m_weathers.end())
    {
        delete itr->second;
        m_weathers.erase(itr);
    }
}

/// Add a Weather object to the list
Weather* World::AddWeather(uint32 zone_id)
{
    WeatherZoneChances const* weatherChances = sObjectMgr.GetWeatherChances(zone_id);

    // zone not have weather, ignore
    if(!weatherChances)
        return NULL;

    Weather* w = new Weather(zone_id,weatherChances);
    m_weathers[w->GetZone()] = w;
    w->ReGenerate();
    w->UpdateWeather();
    return w;
}

/// Initialize config values
void World::LoadConfigSettings(bool reload)
{
    if(reload)
    {
        if(!sConfig.Reload())
        {
            sLog.outError("World settings reload fail: can't read settings from %s.",sConfig.GetFilename().c_str());
            return;
        }
    }

    ///- Read the version of the configuration file and warn the user in case of emptiness or mismatch
    uint32 confVersion = sConfig.GetIntDefault("ConfVersion", 0);
    if(!confVersion)
    {
        sLog.outError("*****************************************************************************");
        sLog.outError(" WARNING: mangosd.conf does not include a ConfVersion variable.");
        sLog.outError("          Your configuration file may be out of date!");
        sLog.outError("*****************************************************************************");
        clock_t pause = 3000 + clock();
        while (pause > clock())
            ;                                               // empty body
    }
    else
    {
        if (confVersion < _MANGOSDCONFVERSION)
        {
            sLog.outError("*****************************************************************************");
            sLog.outError(" WARNING: Your mangosd.conf version indicates your conf file is out of date!");
            sLog.outError("          Please check for updates, as your current default values may cause");
            sLog.outError("          unexpected behavior.");
            sLog.outError("*****************************************************************************");
            clock_t pause = 3000 + clock();
            while (pause > clock())
                ;                                           // empty body
        }
    }

    ///- Read the player limit and the Message of the day from the config file
    SetPlayerLimit( sConfig.GetIntDefault("PlayerLimit", DEFAULT_PLAYER_LIMIT), true );
    SetMotd( sConfig.GetStringDefault("Motd", "Welcome to the Massive Network Game Object Server." ) );

    ///- Read all rates from the config file
    setConfigPos(CONFIG_FLOAT_RATE_HEALTH, "Rate.Health", 1.0f);
    setConfigPos(CONFIG_FLOAT_RATE_POWER_MANA, "Rate.Mana", 1.0f);
    setConfig(CONFIG_FLOAT_RATE_POWER_RAGE_INCOME, "Rate.Rage.Income", 1.0f);
    setConfigPos(CONFIG_FLOAT_RATE_POWER_RAGE_LOSS, "Rate.Rage.Loss", 1.0f);
    setConfig(CONFIG_FLOAT_RATE_POWER_RUNICPOWER_INCOME, "Rate.RunicPower.Income", 1.0f);
    setConfigPos(CONFIG_FLOAT_RATE_POWER_RUNICPOWER_LOSS,   "Rate.RunicPower.Loss",   1.0f);
    setConfig(CONFIG_FLOAT_RATE_POWER_FOCUS,          "Rate.Focus", 1.0f);
    setConfigPos(CONFIG_FLOAT_RATE_SKILL_DISCOVERY,      "Rate.Skill.Discovery",      1.0f);
    setConfigPos(CONFIG_FLOAT_RATE_DROP_ITEM_POOR,       "Rate.Drop.Item.Poor",       1.0f);
    setConfigPos(CONFIG_FLOAT_RATE_DROP_ITEM_NORMAL,     "Rate.Drop.Item.Normal",     1.0f);
    setConfigPos(CONFIG_FLOAT_RATE_DROP_ITEM_UNCOMMON,   "Rate.Drop.Item.Uncommon",   1.0f);
    setConfigPos(CONFIG_FLOAT_RATE_DROP_ITEM_RARE,       "Rate.Drop.Item.Rare",       1.0f);
    setConfigPos(CONFIG_FLOAT_RATE_DROP_ITEM_EPIC,       "Rate.Drop.Item.Epic",       1.0f);
    setConfigPos(CONFIG_FLOAT_RATE_DROP_ITEM_LEGENDARY,  "Rate.Drop.Item.Legendary",  1.0f);
    setConfigPos(CONFIG_FLOAT_RATE_DROP_ITEM_ARTIFACT,   "Rate.Drop.Item.Artifact",   1.0f);
    setConfigPos(CONFIG_FLOAT_RATE_DROP_ITEM_REFERENCED, "Rate.Drop.Item.Referenced", 1.0f);
    setConfigPos(CONFIG_FLOAT_RATE_DROP_MONEY,           "Rate.Drop.Money", 1.0f);
    setConfig(CONFIG_FLOAT_RATE_XP_KILL,    "Rate.XP.Kill",    1.0f);
    setConfig(CONFIG_FLOAT_RATE_XP_QUEST,   "Rate.XP.Quest",   1.0f);
    setConfig(CONFIG_FLOAT_RATE_XP_EXPLORE, "Rate.XP.Explore", 1.0f);
    setConfig(CONFIG_FLOAT_RATE_REPUTATION_GAIN,           "Rate.Reputation.Gain", 1.0f);
    setConfig(CONFIG_FLOAT_RATE_REPUTATION_LOWLEVEL_KILL,  "Rate.Reputation.LowLevel.Kill", 1.0f);
    setConfig(CONFIG_FLOAT_RATE_REPUTATION_LOWLEVEL_QUEST, "Rate.Reputation.LowLevel.Quest", 1.0f);
    setConfigPos(CONFIG_FLOAT_RATE_CREATURE_NORMAL_DAMAGE,          "Rate.Creature.Normal.Damage", 1.0f);
    setConfigPos(CONFIG_FLOAT_RATE_CREATURE_ELITE_ELITE_DAMAGE,     "Rate.Creature.Elite.Elite.Damage", 1.0f);
    setConfigPos(CONFIG_FLOAT_RATE_CREATURE_ELITE_RAREELITE_DAMAGE, "Rate.Creature.Elite.RAREELITE.Damage", 1.0f);
    setConfigPos(CONFIG_FLOAT_RATE_CREATURE_ELITE_WORLDBOSS_DAMAGE, "Rate.Creature.Elite.WORLDBOSS.Damage", 1.0f);
    setConfigPos(CONFIG_FLOAT_RATE_CREATURE_ELITE_RARE_DAMAGE,      "Rate.Creature.Elite.RARE.Damage", 1.0f);
    setConfigPos(CONFIG_FLOAT_RATE_CREATURE_NORMAL_HP,          "Rate.Creature.Normal.HP", 1.0f);
    setConfigPos(CONFIG_FLOAT_RATE_CREATURE_ELITE_ELITE_HP,     "Rate.Creature.Elite.Elite.HP", 1.0f);
    setConfigPos(CONFIG_FLOAT_RATE_CREATURE_ELITE_RAREELITE_HP, "Rate.Creature.Elite.RAREELITE.HP", 1.0f);
    setConfigPos(CONFIG_FLOAT_RATE_CREATURE_ELITE_WORLDBOSS_HP, "Rate.Creature.Elite.WORLDBOSS.HP", 1.0f);
    setConfigPos(CONFIG_FLOAT_RATE_CREATURE_ELITE_RARE_HP,      "Rate.Creature.Elite.RARE.HP", 1.0f);
    setConfigPos(CONFIG_FLOAT_RATE_CREATURE_NORMAL_SPELLDAMAGE,          "Rate.Creature.Normal.SpellDamage", 1.0f);
    setConfigPos(CONFIG_FLOAT_RATE_CREATURE_ELITE_ELITE_SPELLDAMAGE,     "Rate.Creature.Elite.Elite.SpellDamage", 1.0f);
    setConfigPos(CONFIG_FLOAT_RATE_CREATURE_ELITE_RAREELITE_SPELLDAMAGE, "Rate.Creature.Elite.RAREELITE.SpellDamage", 1.0f);
    setConfigPos(CONFIG_FLOAT_RATE_CREATURE_ELITE_WORLDBOSS_SPELLDAMAGE, "Rate.Creature.Elite.WORLDBOSS.SpellDamage", 1.0f);
    setConfigPos(CONFIG_FLOAT_RATE_CREATURE_ELITE_RARE_SPELLDAMAGE,      "Rate.Creature.Elite.RARE.SpellDamage", 1.0f);
    setConfigPos(CONFIG_FLOAT_RATE_CREATURE_AGGRO, "Rate.Creature.Aggro", 1.0f);
    setConfig(CONFIG_FLOAT_RATE_REST_INGAME,                    "Rate.Rest.InGame", 1.0f);
    setConfig(CONFIG_FLOAT_RATE_REST_OFFLINE_IN_TAVERN_OR_CITY, "Rate.Rest.Offline.InTavernOrCity", 1.0f);
    setConfig(CONFIG_FLOAT_RATE_REST_OFFLINE_IN_WILDERNESS,     "Rate.Rest.Offline.InWilderness", 1.0f);
    setConfigPos(CONFIG_FLOAT_RATE_DAMAGE_FALL,  "Rate.Damage.Fall", 1.0f);
    setConfigPos(CONFIG_FLOAT_RATE_AUCTION_TIME, "Rate.Auction.Time", 1.0f);
    setConfig(CONFIG_FLOAT_RATE_AUCTION_DEPOSIT, "Rate.Auction.Deposit", 1.0f);
    setConfig(CONFIG_FLOAT_RATE_AUCTION_CUT,     "Rate.Auction.Cut", 1.0f);
    setConfig(CONFIG_FLOAT_RATE_HONOR, "Rate.Honor",1.0f);
    setConfigPos(CONFIG_FLOAT_RATE_MINING_AMOUNT, "Rate.Mining.Amount", 1.0f);
    setConfigPos(CONFIG_FLOAT_RATE_MINING_NEXT,   "Rate.Mining.Next", 1.0f);
    setConfigPos(CONFIG_FLOAT_RATE_INSTANCE_RESET_TIME, "Rate.InstanceResetTime", 1.0f);
    setConfigPos(CONFIG_FLOAT_RATE_TALENT, "Rate.Talent", 1.0f);
    setConfigPos(CONFIG_FLOAT_RATE_CORPSE_DECAY_LOOTED, "Rate.Corpse.Decay.Looted", 0.1f);

    setConfigMinMax(CONFIG_FLOAT_RATE_TARGET_POS_RECALCULATION_RANGE, "TargetPosRecalculateRange", 1.5f, CONTACT_DISTANCE, ATTACK_DISTANCE);

    setConfigPos(CONFIG_FLOAT_RATE_DURABILITY_LOSS_DAMAGE, "DurabilityLossChance.Damage", 0.5f);
    setConfigPos(CONFIG_FLOAT_RATE_DURABILITY_LOSS_ABSORB, "DurabilityLossChance.Absorb", 0.5f);
    setConfigPos(CONFIG_FLOAT_RATE_DURABILITY_LOSS_PARRY,  "DurabilityLossChance.Parry",  0.05f);
    setConfigPos(CONFIG_FLOAT_RATE_DURABILITY_LOSS_BLOCK,  "DurabilityLossChance.Block",  0.05f);

    setConfigPos(CONFIG_FLOAT_LISTEN_RANGE_SAY,       "ListenRange.Say",       25.0f);
    setConfigPos(CONFIG_FLOAT_LISTEN_RANGE_YELL,      "ListenRange.Yell",     300.0f);
    setConfigPos(CONFIG_FLOAT_LISTEN_RANGE_TEXTEMOTE, "ListenRange.TextEmote", 25.0f);

    setConfigPos(CONFIG_FLOAT_GROUP_XP_DISTANCE, "MaxGroupXPDistance", 74.0f);
    setConfigPos(CONFIG_FLOAT_SIGHT_GUARDER,     "GuarderSight",       50.0f);
    setConfigPos(CONFIG_FLOAT_SIGHT_MONSTER,     "MonsterSight",       50.0f);

    setConfigPos(CONFIG_FLOAT_CREATURE_FAMILY_ASSISTANCE_RADIUS,      "CreatureFamilyAssistanceRadius",     10.0f);
    setConfigPos(CONFIG_FLOAT_CREATURE_FAMILY_FLEE_ASSISTANCE_RADIUS, "CreatureFamilyFleeAssistanceRadius", 30.0f);

    ///- Read other configuration items from the config file
    setConfigMinMax(CONFIG_UINT32_COMPRESSION, "Compression", 1, 1, 9);
    setConfig(CONFIG_BOOL_ADDON_CHANNEL, "AddonChannel", true);
    setConfig(CONFIG_BOOL_GRID_UNLOAD, "GridUnload", true);
    setConfigPos(CONFIG_UINT32_INTERVAL_SAVE, "PlayerSaveInterval", 15 * MINUTE * IN_MILISECONDS);

    setConfigMin(CONFIG_UINT32_INTERVAL_GRIDCLEAN, "GridCleanUpDelay", 5 * MINUTE * IN_MILISECONDS, MIN_GRID_DELAY);
    if (reload)
        sMapMgr.SetGridCleanUpDelay(getConfig(CONFIG_UINT32_INTERVAL_GRIDCLEAN));

    setConfigMin(CONFIG_UINT32_INTERVAL_MAPUPDATE, "MapUpdateInterval", 100, MIN_MAP_UPDATE_DELAY);
    if (reload)
        sMapMgr.SetMapUpdateInterval(getConfig(CONFIG_UINT32_INTERVAL_MAPUPDATE));

    setConfig(CONFIG_UINT32_INTERVAL_CHANGEWEATHER, "ChangeWeatherInterval", 10 * MINUTE * IN_MILISECONDS);

    if (configNoReload(reload, CONFIG_UINT32_PORT_WORLD, "WorldServerPort", DEFAULT_WORLDSERVER_PORT))
        setConfig(CONFIG_UINT32_PORT_WORLD, "WorldServerPort", DEFAULT_WORLDSERVER_PORT);

    if (configNoReload(reload, CONFIG_UINT32_SOCKET_SELECTTIME, "SocketSelectTime", DEFAULT_SOCKET_SELECT_TIME))
        setConfig(CONFIG_UINT32_SOCKET_SELECTTIME, "SocketSelectTime", DEFAULT_SOCKET_SELECT_TIME);

    if (configNoReload(reload, CONFIG_UINT32_GAME_TYPE, "GameType", 0))
        setConfig(CONFIG_UINT32_GAME_TYPE, "GameType", 0);

    if (configNoReload(reload, CONFIG_UINT32_REALM_ZONE, "RealmZone", REALM_ZONE_DEVELOPMENT))
        setConfig(CONFIG_UINT32_REALM_ZONE, "RealmZone", REALM_ZONE_DEVELOPMENT);

    setConfig(CONFIG_BOOL_ALLOW_TWO_SIDE_ACCOUNTS,            "AllowTwoSide.Accounts", false);
    setConfig(CONFIG_BOOL_ALLOW_TWO_SIDE_INTERACTION_CHAT,    "AllowTwoSide.Interaction.Chat", false);
    setConfig(CONFIG_BOOL_ALLOW_TWO_SIDE_INTERACTION_CHANNEL, "AllowTwoSide.Interaction.Channel", false);
    setConfig(CONFIG_BOOL_ALLOW_TWO_SIDE_INTERACTION_GROUP,   "AllowTwoSide.Interaction.Group", false);
    setConfig(CONFIG_BOOL_ALLOW_TWO_SIDE_INTERACTION_GUILD,   "AllowTwoSide.Interaction.Guild", false);
    setConfig(CONFIG_BOOL_ALLOW_TWO_SIDE_INTERACTION_AUCTION, "AllowTwoSide.Interaction.Auction", false);
    setConfig(CONFIG_BOOL_ALLOW_TWO_SIDE_INTERACTION_MAIL,    "AllowTwoSide.Interaction.Mail", false);
    setConfig(CONFIG_BOOL_ALLOW_TWO_SIDE_WHO_LIST,            "AllowTwoSide.WhoList", false);
    setConfig(CONFIG_BOOL_ALLOW_TWO_SIDE_ADD_FRIEND,          "AllowTwoSide.AddFriend", false);

    setConfig(CONFIG_UINT32_STRICT_PLAYER_NAMES,  "StrictPlayerNames",  0);
    setConfig(CONFIG_UINT32_STRICT_CHARTER_NAMES, "StrictCharterNames", 0);
    setConfig(CONFIG_UINT32_STRICT_PET_NAMES,     "StrictPetNames",     0);

    setConfigMinMax(CONFIG_UINT32_MIN_PLAYER_NAME,  "MinPlayerName",  2, 1, MAX_PLAYER_NAME);
    setConfigMinMax(CONFIG_UINT32_MIN_CHARTER_NAME, "MinCharterName", 2, 1, MAX_CHARTER_NAME);
    setConfigMinMax(CONFIG_UINT32_MIN_PET_NAME,     "MinPetName",     2, 1, MAX_PET_NAME);

    setConfig(CONFIG_UINT32_CHARACTERS_CREATING_DISABLED, "CharactersCreatingDisabled", 0);

    setConfigMinMax(CONFIG_UINT32_CHARACTERS_PER_REALM, "CharactersPerRealm", 10, 1, 10);

    // must be after CONFIG_UINT32_CHARACTERS_PER_REALM
    setConfigMin(CONFIG_UINT32_CHARACTERS_PER_ACCOUNT, "CharactersPerAccount", 50, getConfig(CONFIG_UINT32_CHARACTERS_PER_REALM));

    setConfigMinMax(CONFIG_UINT32_HEROIC_CHARACTERS_PER_REALM, "HeroicCharactersPerRealm", 1, 1, 10);

    setConfig(CONFIG_UINT32_MIN_LEVEL_FOR_HEROIC_CHARACTER_CREATING, "MinLevelForHeroicCharacterCreating", 55);

    setConfigMinMax(CONFIG_UINT32_SKIP_CINEMATICS, "SkipCinematics", 0, 0, 2);

    setConfigMinMax(CONFIG_MIN_DUALSPEC_LEVEL, "MinDualSpecLevel", 40, 40, 80);

<<<<<<< HEAD





=======
>>>>>>> c70dba0d
    if (configNoReload(reload, CONFIG_UINT32_MAX_PLAYER_LEVEL, "MaxPlayerLevel", DEFAULT_MAX_LEVEL))
        setConfigMinMax(CONFIG_UINT32_MAX_PLAYER_LEVEL, "MaxPlayerLevel", DEFAULT_MAX_LEVEL, 1, DEFAULT_MAX_LEVEL);

    setConfigMinMax(CONFIG_UINT32_START_PLAYER_LEVEL, "StartPlayerLevel", 1, 1, getConfig(CONFIG_UINT32_MAX_PLAYER_LEVEL));
    setConfigMinMax(CONFIG_UINT32_START_HEROIC_PLAYER_LEVEL, "StartHeroicPlayerLevel", 55, 1, getConfig(CONFIG_UINT32_MAX_PLAYER_LEVEL));

    setConfigMinMax(CONFIG_UINT32_START_PLAYER_MONEY, "StartPlayerMoney", 0, 0, MAX_MONEY_AMOUNT);

    setConfigPos(CONFIG_UINT32_MAX_HONOR_POINTS, "MaxHonorPoints", 75000);

    setConfigMinMax(CONFIG_UINT32_START_HONOR_POINTS, "StartHonorPoints", 0, 0, getConfig(CONFIG_UINT32_MAX_HONOR_POINTS));

    setConfigPos(CONFIG_UINT32_MAX_ARENA_POINTS, "MaxArenaPoints", 5000);

    setConfigMinMax(CONFIG_UINT32_START_ARENA_POINTS, "StartArenaPoints", 0, 0, getConfig(CONFIG_UINT32_MAX_ARENA_POINTS));

    setConfig(CONFIG_BOOL_ALL_TAXI_PATHS, "AllFlightPaths", false);

    setConfig(CONFIG_BOOL_INSTANCE_IGNORE_LEVEL, "Instance.IgnoreLevel", false);
    setConfig(CONFIG_BOOL_INSTANCE_IGNORE_RAID,  "Instance.IgnoreRaid", false);

    setConfig(CONFIG_BOOL_CAST_UNSTUCK, "CastUnstuck", true);
    setConfig(CONFIG_UINT32_MAX_SPELL_CASTS_IN_CHAIN, "MaxSpellCastsInChain", 10);
    setConfig(CONFIG_UINT32_INSTANCE_RESET_TIME_HOUR, "Instance.ResetTimeHour", 4);
    setConfig(CONFIG_UINT32_INSTANCE_UNLOAD_DELAY,    "Instance.UnloadDelay", 30 * MINUTE * IN_MILISECONDS);

    setConfig(CONFIG_UINT32_MAX_PRIMARY_TRADE_SKILL, "MaxPrimaryTradeSkill", 2);
    setConfigMinMax(CONFIG_UINT32_MIN_PETITION_SIGNS, "MinPetitionSigns", 9, 0, 9);

    setConfig(CONFIG_UINT32_GM_LOGIN_STATE,    "GM.LoginState",    2);
    setConfig(CONFIG_UINT32_GM_VISIBLE_STATE,  "GM.Visible",       2);
    setConfig(CONFIG_UINT32_GM_ACCEPT_TICKETS, "GM.AcceptTickets", 2);
    setConfig(CONFIG_UINT32_GM_CHAT,           "GM.Chat",          2);
    setConfig(CONFIG_UINT32_GM_WISPERING_TO,   "GM.WhisperingTo",  2);

    setConfig(CONFIG_UINT32_GM_LEVEL_IN_GM_LIST,  "GM.InGMList.Level",  SEC_ADMINISTRATOR);
    setConfig(CONFIG_UINT32_GM_LEVEL_IN_WHO_LIST, "GM.InWhoList.Level", SEC_ADMINISTRATOR);
    setConfig(CONFIG_BOOL_GM_LOG_TRADE,           "GM.LogTrade", false);

    setConfigMinMax(CONFIG_UINT32_START_GM_LEVEL, "GM.StartLevel", 1, getConfig(CONFIG_UINT32_START_PLAYER_LEVEL), MAX_LEVEL);
    setConfig(CONFIG_BOOL_GM_LOWER_SECURITY, "GM.LowerSecurity", false);
    setConfig(CONFIG_BOOL_GM_ALLOW_ACHIEVEMENT_GAINS, "GM.AllowAchievementGain", true);

    setConfig(CONFIG_UINT32_GROUP_VISIBILITY, "Visibility.GroupMode", 0);

    setConfig(CONFIG_UINT32_MAIL_DELIVERY_DELAY, "MailDeliveryDelay", HOUR);

    setConfigPos(CONFIG_UINT32_UPTIME_UPDATE, "UpdateUptimeInterval", 10);
    if (reload)
    {
        m_timers[WUPDATE_UPTIME].SetInterval(getConfig(CONFIG_UINT32_UPTIME_UPDATE)*MINUTE*IN_MILISECONDS);
        m_timers[WUPDATE_UPTIME].Reset();
    }

    setConfig(CONFIG_UINT32_SKILL_CHANCE_ORANGE, "SkillChance.Orange", 100);
    setConfig(CONFIG_UINT32_SKILL_CHANCE_YELLOW, "SkillChance.Yellow", 75);
    setConfig(CONFIG_UINT32_SKILL_CHANCE_GREEN,  "SkillChance.Green",  25);
    setConfig(CONFIG_UINT32_SKILL_CHANCE_GREY,   "SkillChance.Grey",   0);

    setConfigPos(CONFIG_UINT32_SKILL_CHANCE_MINING_STEPS,   "SkillChance.MiningSteps",   75);
    setConfigPos(CONFIG_UINT32_SKILL_CHANCE_SKINNING_STEPS, "SkillChance.SkinningSteps", 75);

    setConfig(CONFIG_BOOL_SKILL_PROSPECTING, "SkillChance.Prospecting", false);
    setConfig(CONFIG_BOOL_SKILL_MILLING,     "SkillChance.Milling",     false);

    setConfigPos(CONFIG_UINT32_SKILL_GAIN_CRAFTING,  "SkillGain.Crafting",  1);
    setConfigPos(CONFIG_UINT32_SKILL_GAIN_DEFENSE,   "SkillGain.Defense",   1);
    setConfigPos(CONFIG_UINT32_SKILL_GAIN_GATHERING, "SkillGain.Gathering", 1);
    setConfig(CONFIG_UINT32_SKILL_GAIN_WEAPON,       "SkillGain.Weapon",    1);

    setConfig(CONFIG_UINT32_MAX_OVERSPEED_PINGS, "MaxOverspeedPings", 2);
    if (getConfig(CONFIG_UINT32_MAX_OVERSPEED_PINGS) != 0 && getConfig(CONFIG_UINT32_MAX_OVERSPEED_PINGS) < 2)
    {
        sLog.outError("MaxOverspeedPings (%i) must be in range 2..infinity (or 0 to disable check). Set to 2.", getConfig(CONFIG_UINT32_MAX_OVERSPEED_PINGS));
        setConfig(CONFIG_UINT32_MAX_OVERSPEED_PINGS, 2);
    }

    setConfig(CONFIG_BOOL_SAVE_RESPAWN_TIME_IMMEDIATLY, "SaveRespawnTimeImmediately", true);
    setConfig(CONFIG_BOOL_WEATHER, "ActivateWeather", true);

    setConfig(CONFIG_BOOL_ALWAYS_MAX_SKILL_FOR_LEVEL, "AlwaysMaxSkillForLevel", false);

    if (configNoReload(reload, CONFIG_UINT32_EXPANSION, "Expansion", MAX_EXPANSION))
        setConfigMinMax(CONFIG_UINT32_EXPANSION, "Expansion", MAX_EXPANSION, 0, MAX_EXPANSION);

    setConfig(CONFIG_UINT32_CHATFLOOD_MESSAGE_COUNT, "ChatFlood.MessageCount", 10);
    setConfig(CONFIG_UINT32_CHATFLOOD_MESSAGE_DELAY, "ChatFlood.MessageDelay", 1);
    setConfig(CONFIG_UINT32_CHATFLOOD_MUTE_TIME,     "ChatFlood.MuteTime", 10);

    setConfig(CONFIG_BOOL_EVENT_ANNOUNCE, "Event.Announce", false);

    setConfig(CONFIG_UINT32_CREATURE_FAMILY_ASSISTANCE_DELAY, "CreatureFamilyAssistanceDelay", 1500);
    setConfig(CONFIG_UINT32_CREATURE_FAMILY_FLEE_DELAY,       "CreatureFamilyFleeDelay",       7000);

    setConfig(CONFIG_UINT32_WORLD_BOSS_LEVEL_DIFF, "WorldBossLevelDiff", 3);

    // note: disable value (-1) will assigned as 0xFFFFFFF, to prevent overflow at calculations limit it to max possible player level MAX_LEVEL(100)
    setConfig(CONFIG_UINT32_QUEST_LOW_LEVEL_HIDE_DIFF, "Quests.LowLevelHideDiff", 4);
    if (getConfig(CONFIG_UINT32_QUEST_LOW_LEVEL_HIDE_DIFF) > MAX_LEVEL)
        setConfig(CONFIG_UINT32_QUEST_LOW_LEVEL_HIDE_DIFF, MAX_LEVEL);
    setConfig(CONFIG_UINT32_QUEST_HIGH_LEVEL_HIDE_DIFF, "Quests.HighLevelHideDiff", 7);
    if (getConfig(CONFIG_UINT32_QUEST_HIGH_LEVEL_HIDE_DIFF) > MAX_LEVEL)
        setConfig(CONFIG_UINT32_QUEST_HIGH_LEVEL_HIDE_DIFF, MAX_LEVEL);

    setConfig(CONFIG_BOOL_DETECT_POS_COLLISION, "DetectPosCollision", true);

    setConfig(CONFIG_BOOL_RESTRICTED_LFG_CHANNEL,      "Channel.RestrictedLfg", true);
    setConfig(CONFIG_BOOL_SILENTLY_GM_JOIN_TO_CHANNEL, "Channel.SilentlyGMJoin", false);

    setConfig(CONFIG_BOOL_TALENTS_INSPECTING,           "TalentsInspecting", true);
    setConfig(CONFIG_BOOL_CHAT_FAKE_MESSAGE_PREVENTING, "ChatFakeMessagePreventing", false);

    setConfig(CONFIG_UINT32_CHAT_STRICT_LINK_CHECKING_SEVERITY, "ChatStrictLinkChecking.Severity", 0);
    setConfig(CONFIG_UINT32_CHAT_STRICT_LINK_CHECKING_KICK,     "ChatStrictLinkChecking.Kick", 0);

    setConfigPos(CONFIG_UINT32_CORPSE_DECAY_NORMAL,    "Corpse.Decay.NORMAL",    60);
    setConfigPos(CONFIG_UINT32_CORPSE_DECAY_RARE,      "Corpse.Decay.RARE",      300);
    setConfigPos(CONFIG_UINT32_CORPSE_DECAY_ELITE,     "Corpse.Decay.ELITE",     300);
    setConfigPos(CONFIG_UINT32_CORPSE_DECAY_RAREELITE, "Corpse.Decay.RAREELITE", 300);
    setConfigPos(CONFIG_UINT32_CORPSE_DECAY_WORLDBOSS, "Corpse.Decay.WORLDBOSS", 3600);

    setConfig(CONFIG_INT32_DEATH_SICKNESS_LEVEL, "Death.SicknessLevel", 11);

    setConfig(CONFIG_BOOL_DEATH_CORPSE_RECLAIM_DELAY_PVP, "Death.CorpseReclaimDelay.PvP", true);
    setConfig(CONFIG_BOOL_DEATH_CORPSE_RECLAIM_DELAY_PVE, "Death.CorpseReclaimDelay.PvE", true);
    setConfig(CONFIG_BOOL_DEATH_BONES_WORLD,              "Death.Bones.World", true);
    setConfig(CONFIG_BOOL_DEATH_BONES_BG_OR_ARENA,        "Death.Bones.BattlegroundOrArena", true);

    setConfig(CONFIG_FLOAT_THREAT_RADIUS, "ThreatRadius", 100.0f);

    // always use declined names in the russian client
    if (getConfig(CONFIG_UINT32_REALM_ZONE) == REALM_ZONE_RUSSIAN)
        setConfig(CONFIG_BOOL_DECLINED_NAMES_USED, true);
    else
        setConfig(CONFIG_BOOL_DECLINED_NAMES_USED, "DeclinedNames", false);

    setConfig(CONFIG_BOOL_BATTLEGROUND_CAST_DESERTER,              "Battleground.CastDeserter", true);
    setConfig(CONFIG_BOOL_BATTLEGROUND_QUEUE_ANNOUNCER_ENABLE,     "Battleground.QueueAnnouncer.Enable", false);
    setConfig(CONFIG_BOOL_BATTLEGROUND_QUEUE_ANNOUNCER_PLAYERONLY, "Battleground.QueueAnnouncer.PlayerOnly", false);

    setConfig(CONFIG_UINT32_BATTLEGROUND_INVITATION_TYPE,              "Battleground.InvitationType", 0);
    setConfig(CONFIG_UINT32_BATTLEGROUND_PREMATURE_FINISH_TIMER,       "BattleGround.PrematureFinishTimer", 5 * MINUTE * IN_MILISECONDS);
    setConfig(CONFIG_UINT32_BATTLEGROUND_PREMADE_GROUP_WAIT_FOR_MATCH, "BattleGround.PremadeGroupWaitForMatch", 30 * MINUTE * IN_MILISECONDS);
    setConfig(CONFIG_UINT32_ARENA_MAX_RATING_DIFFERENCE,               "Arena.MaxRatingDifference", 150);
    setConfig(CONFIG_UINT32_ARENA_RATING_DISCARD_TIMER,                "Arena.RatingDiscardTimer", 10 * MINUTE * IN_MILISECONDS);
    setConfig(CONFIG_BOOL_ARENA_AUTO_DISTRIBUTE_POINTS,                "Arena.AutoDistributePoints", false);
    setConfig(CONFIG_UINT32_ARENA_AUTO_DISTRIBUTE_INTERVAL_DAYS,       "Arena.AutoDistributeInterval", 7);
    setConfig(CONFIG_BOOL_ARENA_QUEUE_ANNOUNCER_ENABLE,                "Arena.QueueAnnouncer.Enable", false);
    setConfig(CONFIG_UINT32_ARENA_SEASON_ID,                           "Arena.ArenaSeason.ID", 1);
    setConfig(CONFIG_BOOL_ARENA_SEASON_IN_PROGRESS,                    "Arena.ArenaSeason.InProgress", true);

    setConfig(CONFIG_BOOL_OFFHAND_CHECK_AT_TALENTS_RESET, "OffhandCheckAtTalentsReset", false);

    if(int clientCacheId = sConfig.GetIntDefault("ClientCacheVersion", 0))
    {
        // overwrite DB/old value
        if(clientCacheId > 0)
        {
            setConfig(CONFIG_UINT32_CLIENTCACHE_VERSION, clientCacheId);
            sLog.outString("Client cache version set to: %u", clientCacheId);
        }
        else
            sLog.outError("ClientCacheVersion can't be negative %d, ignored.", clientCacheId);
    }

    setConfig(CONFIG_UINT32_INSTANT_LOGOUT, "InstantLogout", SEC_MODERATOR);

    setConfigMin(CONFIG_UINT32_GUILD_EVENT_LOG_COUNT, "Guild.EventLogRecordsCount", GUILD_EVENTLOG_MAX_RECORDS, GUILD_EVENTLOG_MAX_RECORDS);
    setConfigMin(CONFIG_UINT32_GUILD_BANK_EVENT_LOG_COUNT, "Guild.BankEventLogRecordsCount", GUILD_BANK_MAX_LOGS, GUILD_BANK_MAX_LOGS);

    setConfig(CONFIG_UINT32_TIMERBAR_FATIGUE_GMLEVEL, "TimerBar.Fatigue.GMLevel", SEC_CONSOLE);
    setConfig(CONFIG_UINT32_TIMERBAR_FATIGUE_MAX,     "TimerBar.Fatigue.Max", 60);
    setConfig(CONFIG_UINT32_TIMERBAR_BREATH_GMLEVEL,  "TimerBar.Breath.GMLevel", SEC_CONSOLE);
    setConfig(CONFIG_UINT32_TIMERBAR_BREATH_MAX,      "TimerBar.Breath.Max", 180);
    setConfig(CONFIG_UINT32_TIMERBAR_FIRE_GMLEVEL,    "TimerBar.Fire.GMLevel", SEC_CONSOLE);
    setConfig(CONFIG_UINT32_TIMERBAR_FIRE_MAX,        "TimerBar.Fire.Max", 1);

    m_VisibleUnitGreyDistance = sConfig.GetFloatDefault("Visibility.Distance.Grey.Unit", 1);
    if(m_VisibleUnitGreyDistance >  MAX_VISIBILITY_DISTANCE)
    {
        sLog.outError("Visibility.Distance.Grey.Unit can't be greater %f",MAX_VISIBILITY_DISTANCE);
        m_VisibleUnitGreyDistance = MAX_VISIBILITY_DISTANCE;
    }
    m_VisibleObjectGreyDistance = sConfig.GetFloatDefault("Visibility.Distance.Grey.Object", 10);
    if(m_VisibleObjectGreyDistance >  MAX_VISIBILITY_DISTANCE)
    {
        sLog.outError("Visibility.Distance.Grey.Object can't be greater %f",MAX_VISIBILITY_DISTANCE);
        m_VisibleObjectGreyDistance = MAX_VISIBILITY_DISTANCE;
    }

    //visibility on continents
    m_MaxVisibleDistanceOnContinents      = sConfig.GetFloatDefault("Visibility.Distance.Continents",     DEFAULT_VISIBILITY_DISTANCE);
    if(m_MaxVisibleDistanceOnContinents < 45*getConfig(CONFIG_FLOAT_RATE_CREATURE_AGGRO))
    {
        sLog.outError("Visibility.Distance.Continents can't be less max aggro radius %f", 45*getConfig(CONFIG_FLOAT_RATE_CREATURE_AGGRO));
        m_MaxVisibleDistanceOnContinents = 45*getConfig(CONFIG_FLOAT_RATE_CREATURE_AGGRO);
    }
    else if(m_MaxVisibleDistanceOnContinents + m_VisibleUnitGreyDistance >  MAX_VISIBILITY_DISTANCE)
    {
        sLog.outError("Visibility.Distance.Continents can't be greater %f",MAX_VISIBILITY_DISTANCE - m_VisibleUnitGreyDistance);
        m_MaxVisibleDistanceOnContinents = MAX_VISIBILITY_DISTANCE - m_VisibleUnitGreyDistance;
    }

    //visibility in instances
    m_MaxVisibleDistanceInInctances        = sConfig.GetFloatDefault("Visibility.Distance.Instances",       DEFAULT_VISIBILITY_INSTANCE);
    if(m_MaxVisibleDistanceInInctances < 45*getConfig(CONFIG_FLOAT_RATE_CREATURE_AGGRO))
    {
        sLog.outError("Visibility.Distance.Instances can't be less max aggro radius %f",45*getConfig(CONFIG_FLOAT_RATE_CREATURE_AGGRO));
        m_MaxVisibleDistanceInInctances = 45*getConfig(CONFIG_FLOAT_RATE_CREATURE_AGGRO);
    }
    else if(m_MaxVisibleDistanceInInctances + m_VisibleUnitGreyDistance >  MAX_VISIBILITY_DISTANCE)
    {
        sLog.outError("Visibility.Distance.Instances can't be greater %f",MAX_VISIBILITY_DISTANCE - m_VisibleUnitGreyDistance);
        m_MaxVisibleDistanceInInctances = MAX_VISIBILITY_DISTANCE - m_VisibleUnitGreyDistance;
    }

    //visibility in BG/Arenas
    m_MaxVisibleDistanceInBGArenas        = sConfig.GetFloatDefault("Visibility.Distance.BGArenas",       DEFAULT_VISIBILITY_BGARENAS);
    if(m_MaxVisibleDistanceInBGArenas < 45*getConfig(CONFIG_FLOAT_RATE_CREATURE_AGGRO))
    {
        sLog.outError("Visibility.Distance.BGArenas can't be less max aggro radius %f",45*getConfig(CONFIG_FLOAT_RATE_CREATURE_AGGRO));
        m_MaxVisibleDistanceInBGArenas = 45*getConfig(CONFIG_FLOAT_RATE_CREATURE_AGGRO);
    }
    else if(m_MaxVisibleDistanceInBGArenas + m_VisibleUnitGreyDistance >  MAX_VISIBILITY_DISTANCE)
    {
        sLog.outError("Visibility.Distance.BGArenas can't be greater %f",MAX_VISIBILITY_DISTANCE - m_VisibleUnitGreyDistance);
        m_MaxVisibleDistanceInBGArenas = MAX_VISIBILITY_DISTANCE - m_VisibleUnitGreyDistance;
    }

    m_MaxVisibleDistanceForObject    = sConfig.GetFloatDefault("Visibility.Distance.Object",   DEFAULT_VISIBILITY_DISTANCE);
    if(m_MaxVisibleDistanceForObject < INTERACTION_DISTANCE)
    {
        sLog.outError("Visibility.Distance.Object can't be less max aggro radius %f",float(INTERACTION_DISTANCE));
        m_MaxVisibleDistanceForObject = INTERACTION_DISTANCE;
    }
    else if(m_MaxVisibleDistanceForObject + m_VisibleObjectGreyDistance >  MAX_VISIBILITY_DISTANCE)
    {
        sLog.outError("Visibility.Distance.Object can't be greater %f",MAX_VISIBILITY_DISTANCE-m_VisibleObjectGreyDistance);
        m_MaxVisibleDistanceForObject = MAX_VISIBILITY_DISTANCE - m_VisibleObjectGreyDistance;
    }
    m_MaxVisibleDistanceInFlight    = sConfig.GetFloatDefault("Visibility.Distance.InFlight",      DEFAULT_VISIBILITY_DISTANCE);
    if(m_MaxVisibleDistanceInFlight + m_VisibleObjectGreyDistance > MAX_VISIBILITY_DISTANCE)
    {
        sLog.outError("Visibility.Distance.InFlight can't be greater %f",MAX_VISIBILITY_DISTANCE-m_VisibleObjectGreyDistance);
        m_MaxVisibleDistanceInFlight = MAX_VISIBILITY_DISTANCE - m_VisibleObjectGreyDistance;
    }

    ///- Read the "Data" directory from the config file
    std::string dataPath = sConfig.GetStringDefault("DataDir","./");
    if( dataPath.at(dataPath.length()-1)!='/' && dataPath.at(dataPath.length()-1)!='\\' )
        dataPath.append("/");

    if(reload)
    {
        if(dataPath!=m_dataPath)
            sLog.outError("DataDir option can't be changed at mangosd.conf reload, using current value (%s).",m_dataPath.c_str());
    }
    else
    {
        m_dataPath = dataPath;
        sLog.outString("Using DataDir %s",m_dataPath.c_str());
    }

    bool enableLOS = sConfig.GetBoolDefault("vmap.enableLOS", false);
    bool enableHeight = sConfig.GetBoolDefault("vmap.enableHeight", false);
    std::string ignoreMapIds = sConfig.GetStringDefault("vmap.ignoreMapIds", "");
    std::string ignoreSpellIds = sConfig.GetStringDefault("vmap.ignoreSpellIds", "");
    VMAP::VMapFactory::createOrGetVMapManager()->setEnableLineOfSightCalc(enableLOS);
    VMAP::VMapFactory::createOrGetVMapManager()->setEnableHeightCalc(enableHeight);
    VMAP::VMapFactory::createOrGetVMapManager()->preventMapsFromBeingUsed(ignoreMapIds.c_str());
    VMAP::VMapFactory::preventSpellsFromBeingTestedForLoS(ignoreSpellIds.c_str());
    sLog.outString( "WORLD: VMap support included. LineOfSight:%i, getHeight:%i",enableLOS, enableHeight);
    sLog.outString( "WORLD: VMap data directory is: %svmaps",m_dataPath.c_str());
    sLog.outString( "WORLD: VMap config keys are: vmap.enableLOS, vmap.enableHeight, vmap.ignoreMapIds, vmap.ignoreSpellIds");
}

/// Initialize the World
void World::SetInitialWorldSettings()
{
    ///- Initialize the random number generator
    srand((unsigned int)time(NULL));

    ///- Time server startup
    uint32 uStartTime = getMSTime();

    ///- Initialize config settings
    LoadConfigSettings();

    ///- Init highest guids before any table loading to prevent using not initialized guids in some code.
    sObjectMgr.SetHighestGuids();

    ///- Check the existence of the map files for all races' startup areas.
    if(   !MapManager::ExistMapAndVMap(0,-6240.32f, 331.033f)
        ||!MapManager::ExistMapAndVMap(0,-8949.95f,-132.493f)
        ||!MapManager::ExistMapAndVMap(0,-8949.95f,-132.493f)
        ||!MapManager::ExistMapAndVMap(1,-618.518f,-4251.67f)
        ||!MapManager::ExistMapAndVMap(0, 1676.35f, 1677.45f)
        ||!MapManager::ExistMapAndVMap(1, 10311.3f, 832.463f)
        ||!MapManager::ExistMapAndVMap(1,-2917.58f,-257.98f)
        ||m_configUint32Values[CONFIG_UINT32_EXPANSION] && (
        !MapManager::ExistMapAndVMap(530,10349.6f,-6357.29f) || !MapManager::ExistMapAndVMap(530,-3961.64f,-13931.2f) ) )
    {
        sLog.outError("Correct *.map files not found in path '%smaps' or *.vmap/*vmdir files in '%svmaps'. Please place *.map/*.vmap/*.vmdir files in appropriate directories or correct the DataDir value in the mangosd.conf file.",m_dataPath.c_str(),m_dataPath.c_str());
        exit(1);
    }

    ///- Loading strings. Getting no records means core load has to be canceled because no error message can be output.
    sLog.outString();
    sLog.outString("Loading MaNGOS strings...");
    if (!sObjectMgr.LoadMangosStrings())
        exit(1);                                            // Error message displayed in function already

    ///- Update the realm entry in the database with the realm type from the config file
    //No SQL injection as values are treated as integers

    // not send custom type REALM_FFA_PVP to realm list
    uint32 server_type = IsFFAPvPRealm() ? REALM_TYPE_PVP : getConfig(CONFIG_UINT32_GAME_TYPE);
    uint32 realm_zone = getConfig(CONFIG_UINT32_REALM_ZONE);
    loginDatabase.PExecute("UPDATE realmlist SET icon = %u, timezone = %u WHERE id = '%d'", server_type, realm_zone, realmID);

    ///- Remove the bones after a restart
    CharacterDatabase.PExecute("DELETE FROM corpse WHERE corpse_type = '0'");

    ///- Load the DBC files
    sLog.outString("Initialize data stores...");
    LoadDBCStores(m_dataPath);
    DetectDBCLang();

    sLog.outString( "Loading Script Names...");
    sObjectMgr.LoadScriptNames();

    sLog.outString( "Loading InstanceTemplate..." );
    sObjectMgr.LoadInstanceTemplate();

    sLog.outString( "Loading SkillLineAbilityMultiMap Data..." );
    sSpellMgr.LoadSkillLineAbilityMap();

    ///- Clean up and pack instances
    sLog.outString( "Cleaning up instances..." );
    sInstanceSaveMgr.CleanupInstances();                // must be called before `creature_respawn`/`gameobject_respawn` tables

    sLog.outString( "Packing instances..." );
    sInstanceSaveMgr.PackInstances();

    sLog.outString( "Packing groups..." );
    sObjectMgr.PackGroupIds();

    sLog.outString();
    sLog.outString( "Loading Localization strings..." );
    sObjectMgr.LoadCreatureLocales();
    sObjectMgr.LoadGameObjectLocales();
    sObjectMgr.LoadItemLocales();
    sObjectMgr.LoadQuestLocales();
    sObjectMgr.LoadNpcTextLocales();
    sObjectMgr.LoadPageTextLocales();
    sObjectMgr.LoadGossipMenuItemsLocales();
    sObjectMgr.LoadPointOfInterestLocales();
    sObjectMgr.SetDBCLocaleIndex(GetDefaultDbcLocale());        // Get once for all the locale index of DBC language (console/broadcasts)
    sLog.outString( ">>> Localization strings loaded" );
    sLog.outString();

    sLog.outString( "Loading Page Texts..." );
    sObjectMgr.LoadPageTexts();

    sLog.outString( "Loading Game Object Templates..." );   // must be after LoadPageTexts
    sObjectMgr.LoadGameobjectInfo();

    sLog.outString( "Loading Spell Chain Data..." );
    sSpellMgr.LoadSpellChains();

    sLog.outString( "Loading Spell Elixir types..." );
    sSpellMgr.LoadSpellElixirs();

    sLog.outString( "Loading Spell Learn Skills..." );
    sSpellMgr.LoadSpellLearnSkills();                        // must be after LoadSpellChains

    sLog.outString( "Loading Spell Learn Spells..." );
    sSpellMgr.LoadSpellLearnSpells();

    sLog.outString( "Loading Spell Proc Event conditions..." );
    sSpellMgr.LoadSpellProcEvents();

    sLog.outString( "Loading Spell Bonus Data..." );
    sSpellMgr.LoadSpellBonusess();

    sLog.outString( "Loading Spell Proc Item Enchant..." );
    sSpellMgr.LoadSpellProcItemEnchant();                    // must be after LoadSpellChains

    sLog.outString( "Loading Aggro Spells Definitions...");
    sSpellMgr.LoadSpellThreats();

    sLog.outString( "Loading NPC Texts..." );
    sObjectMgr.LoadGossipText();

    sLog.outString( "Loading Item Random Enchantments Table..." );
    LoadRandomEnchantmentsTable();

    sLog.outString( "Loading Items..." );                   // must be after LoadRandomEnchantmentsTable and LoadPageTexts
    sObjectMgr.LoadItemPrototypes();

    sLog.outString( "Loading Item Texts..." );
    sObjectMgr.LoadItemTexts();

    sLog.outString( "Loading Creature Model Based Info Data..." );
    sObjectMgr.LoadCreatureModelInfo();

    sLog.outString( "Loading Equipment templates...");
    sObjectMgr.LoadEquipmentTemplates();

    sLog.outString( "Loading Creature templates..." );
    sObjectMgr.LoadCreatureTemplates();

    sLog.outString( "Loading SpellsScriptTarget...");
    sSpellMgr.LoadSpellScriptTarget();                       // must be after LoadCreatureTemplates and LoadGameobjectInfo

    sLog.outString( "Loading ItemRequiredTarget...");
    sObjectMgr.LoadItemRequiredTarget();

    sLog.outString( "Loading Creature Reputation OnKill Data..." );
    sObjectMgr.LoadReputationOnKill();

    sLog.outString( "Loading Points Of Interest Data..." );
    sObjectMgr.LoadPointsOfInterest();

    sLog.outString( "Loading Creature Data..." );
    sObjectMgr.LoadCreatures();

    sLog.outString( "Loading pet levelup spells..." );
    sSpellMgr.LoadPetLevelupSpellMap();

    sLog.outString( "Loading pet default spell additional to levelup spells..." );
    sSpellMgr.LoadPetDefaultSpells();

    sLog.outString( "Loading Creature Addon Data..." );
    sLog.outString();
    sObjectMgr.LoadCreatureAddons();                            // must be after LoadCreatureTemplates() and LoadCreatures()
    sLog.outString( ">>> Creature Addon Data loaded" );
    sLog.outString();

    sLog.outString( "Loading Creature Respawn Data..." );   // must be after PackInstances()
    sObjectMgr.LoadCreatureRespawnTimes();

    sLog.outString( "Loading Gameobject Data..." );
    sObjectMgr.LoadGameobjects();

    sLog.outString( "Loading Gameobject Respawn Data..." ); // must be after PackInstances()
    sObjectMgr.LoadGameobjectRespawnTimes();

    sLog.outString( "Loading Objects Pooling Data...");
    sPoolMgr.LoadFromDB();

    sLog.outString( "Loading Game Event Data...");
    sLog.outString();
    sGameEventMgr.LoadFromDB();
    sLog.outString( ">>> Game Event Data loaded" );
    sLog.outString();

    sLog.outString( "Loading Weather Data..." );
    sObjectMgr.LoadWeatherZoneChances();

    sLog.outString( "Loading Quests..." );
    sObjectMgr.LoadQuests();                                    // must be loaded after DBCs, creature_template, item_template, gameobject tables

    sLog.outString( "Loading Quest POI" );
    sObjectMgr.LoadQuestPOI();

    sLog.outString( "Loading Quests Relations..." );
    sLog.outString();
    sObjectMgr.LoadQuestRelations();                            // must be after quest load
    sLog.outString( ">>> Quests Relations loaded" );
    sLog.outString();

    sLog.outString( "Loading UNIT_NPC_FLAG_SPELLCLICK Data..." );
    sObjectMgr.LoadNPCSpellClickSpells();

    sLog.outString( "Loading SpellArea Data..." );          // must be after quest load
    sSpellMgr.LoadSpellAreas();

    sLog.outString( "Loading AreaTrigger definitions..." );
    sObjectMgr.LoadAreaTriggerTeleports();                      // must be after item template load

    sLog.outString( "Loading Quest Area Triggers..." );
    sObjectMgr.LoadQuestAreaTriggers();                         // must be after LoadQuests

    sLog.outString( "Loading Tavern Area Triggers..." );
    sObjectMgr.LoadTavernAreaTriggers();

    sLog.outString( "Loading AreaTrigger script names..." );
    sObjectMgr.LoadAreaTriggerScripts();

    sLog.outString( "Loading Graveyard-zone links...");
    sObjectMgr.LoadGraveyardZones();

    sLog.outString( "Loading Spell target coordinates..." );
    sSpellMgr.LoadSpellTargetPositions();

    sLog.outString( "Loading spell pet auras..." );
    sSpellMgr.LoadSpellPetAuras();

    sLog.outString( "Loading Player Create Info & Level Stats..." );
    sLog.outString();
    sObjectMgr.LoadPlayerInfo();
    sLog.outString( ">>> Player Create Info & Level Stats loaded" );
    sLog.outString();

    sLog.outString( "Loading Exploration BaseXP Data..." );
    sObjectMgr.LoadExplorationBaseXP();

    sLog.outString( "Loading Pet Name Parts..." );
    sObjectMgr.LoadPetNames();

    sLog.outString( "Loading the max pet number..." );
    sObjectMgr.LoadPetNumber();

    sLog.outString( "Loading pet level stats..." );
    sObjectMgr.LoadPetLevelInfo();

    sLog.outString( "Loading Player Corpses..." );
    sObjectMgr.LoadCorpses();

    sLog.outString( "Loading Player level dependent mail rewards..." );
    sObjectMgr.LoadMailLevelRewards();

    sLog.outString( "Loading Spell disabled..." );
    sObjectMgr.LoadSpellDisabledEntrys();

    sLog.outString( "Loading Loot Tables..." );
    sLog.outString();
    LoadLootTables();
    sLog.outString( ">>> Loot Tables loaded" );
    sLog.outString();

    sLog.outString( "Loading Skill Discovery Table..." );
    LoadSkillDiscoveryTable();

    sLog.outString( "Loading Skill Extra Item Table..." );
    LoadSkillExtraItemTable();

    sLog.outString( "Loading Skill Fishing base level requirements..." );
    sObjectMgr.LoadFishingBaseSkillLevel();

    sLog.outString( "Loading Achievements..." );
    sLog.outString();
    sAchievementMgr.LoadAchievementReferenceList();
    sAchievementMgr.LoadAchievementCriteriaList();
    sAchievementMgr.LoadAchievementCriteriaRequirements();
    sAchievementMgr.LoadRewards();
    sAchievementMgr.LoadRewardLocales();
    sAchievementMgr.LoadCompletedAchievements();
    sLog.outString( ">>> Achievements loaded" );
    sLog.outString();

    ///- Load dynamic data tables from the database
    sLog.outString( "Loading Auctions..." );
    sLog.outString();
    sAuctionMgr.LoadAuctionItems();
    sAuctionMgr.LoadAuctions();
    sLog.outString( ">>> Auctions loaded" );
    sLog.outString();

    sLog.outString( "Loading Guilds..." );
    sObjectMgr.LoadGuilds();

    sLog.outString( "Loading ArenaTeams..." );
    sObjectMgr.LoadArenaTeams();

    sLog.outString( "Loading Groups..." );
    sObjectMgr.LoadGroups();

    sLog.outString( "Loading ReservedNames..." );
    sObjectMgr.LoadReservedPlayersNames();

    sLog.outString( "Loading GameObjects for quests..." );
    sObjectMgr.LoadGameObjectForQuests();

    sLog.outString( "Loading BattleMasters..." );
    sBattleGroundMgr.LoadBattleMastersEntry();

    sLog.outString( "Loading BattleGround event indexes..." );
    sBattleGroundMgr.LoadBattleEventIndexes();

    sLog.outString( "Loading GameTeleports..." );
    sObjectMgr.LoadGameTele();

    sLog.outString( "Loading Npc Text Id..." );
    sObjectMgr.LoadNpcTextId();                                 // must be after load Creature and NpcText

    sLog.outString( "Loading Gossip scripts..." );
    sObjectMgr.LoadGossipScripts();                             // must be before gossip menu options

    sLog.outString( "Loading Gossip menus..." );
    sObjectMgr.LoadGossipMenu();

    sLog.outString( "Loading Gossip menu options..." );
    sObjectMgr.LoadGossipMenuItems();

    sLog.outString( "Loading Vendors..." );
    sObjectMgr.LoadVendors();                                   // must be after load CreatureTemplate and ItemTemplate

    sLog.outString( "Loading Trainers..." );
    sObjectMgr.LoadTrainerSpell();                              // must be after load CreatureTemplate

    sLog.outString( "Loading Waypoints..." );
    sLog.outString();
    sWaypointMgr.Load();

    sLog.outString( "Loading GM tickets...");
    sTicketMgr.LoadGMTickets();

    ///- Handle outdated emails (delete/return)
    sLog.outString( "Returning old mails..." );
    sObjectMgr.ReturnOrDeleteOldMails(false);

    ///- Load and initialize scripts
    sLog.outString( "Loading Scripts..." );
    sLog.outString();
    sObjectMgr.LoadQuestStartScripts();                         // must be after load Creature/Gameobject(Template/Data) and QuestTemplate
    sObjectMgr.LoadQuestEndScripts();                           // must be after load Creature/Gameobject(Template/Data) and QuestTemplate
    sObjectMgr.LoadSpellScripts();                              // must be after load Creature/Gameobject(Template/Data)
    sObjectMgr.LoadGameObjectScripts();                         // must be after load Creature/Gameobject(Template/Data)
    sObjectMgr.LoadEventScripts();                              // must be after load Creature/Gameobject(Template/Data)
    sLog.outString( ">>> Scripts loaded" );
    sLog.outString();

    sLog.outString( "Loading Scripts text locales..." );    // must be after Load*Scripts calls
    sObjectMgr.LoadDbScriptStrings();

    sLog.outString( "Loading CreatureEventAI Texts...");
    sEventAIMgr.LoadCreatureEventAI_Texts(false);       // false, will checked in LoadCreatureEventAI_Scripts

    sLog.outString( "Loading CreatureEventAI Summons...");
    sEventAIMgr.LoadCreatureEventAI_Summons(false);     // false, will checked in LoadCreatureEventAI_Scripts

    sLog.outString( "Loading CreatureEventAI Scripts...");
    sEventAIMgr.LoadCreatureEventAI_Scripts();

    sLog.outString( "Initializing Scripts..." );
    if(!LoadScriptingModule())
        exit(1);

    ///- Initialize game time and timers
    sLog.outString( "DEBUG:: Initialize game time and timers" );
    m_gameTime = time(NULL);
    m_startTime=m_gameTime;

    tm local;
    time_t curr;
    time(&curr);
    local=*(localtime(&curr));                              // dereference and assign
    char isoDate[128];
    sprintf( isoDate, "%04d-%02d-%02d %02d:%02d:%02d",
        local.tm_year+1900, local.tm_mon+1, local.tm_mday, local.tm_hour, local.tm_min, local.tm_sec);

    loginDatabase.PExecute("INSERT INTO uptime (realmid, starttime, startstring, uptime) VALUES('%u', " UI64FMTD ", '%s', 0)", realmID, uint64(m_startTime), isoDate);

    static uint32 abtimer = 0;
    abtimer = sConfig.GetIntDefault("AutoBroadcast.Timer", 60000);

    m_timers[WUPDATE_OBJECTS].SetInterval(0);
    m_timers[WUPDATE_SESSIONS].SetInterval(0);
    m_timers[WUPDATE_WEATHERS].SetInterval(1*IN_MILISECONDS);
    m_timers[WUPDATE_AUCTIONS].SetInterval(MINUTE*IN_MILISECONDS);
    m_timers[WUPDATE_UPTIME].SetInterval(m_configUint32Values[CONFIG_UINT32_UPTIME_UPDATE]*MINUTE*IN_MILISECONDS);
                                                            //Update "uptime" table based on configuration entry in minutes.
    m_timers[WUPDATE_CORPSES].SetInterval(20*MINUTE*IN_MILISECONDS);
                                                            //erase corpses every 20 minutes
    m_timers[WUPDATE_AUTOBROADCAST].SetInterval(abtimer);
    //to set mailtimer to return mails every day between 4 and 5 am
    //mailtimer is increased when updating auctions
    //one second is 1000 -(tested on win system)
    mail_timer = uint32((((localtime( &m_gameTime )->tm_hour + 20) % 24)* HOUR * IN_MILISECONDS) / m_timers[WUPDATE_AUCTIONS].GetInterval() );
                                                            //1440
    mail_timer_expires = uint32( (DAY * IN_MILISECONDS) / (m_timers[WUPDATE_AUCTIONS].GetInterval()));
    sLog.outDebug("Mail timer set to: %u, mail return is called every %u minutes", mail_timer, mail_timer_expires);

    ///- Initilize static helper structures
    AIRegistry::Initialize();
    Player::InitVisibleBits();

    ///- Initialize MapManager
    sLog.outString( "Starting Map System" );
    sMapMgr.Initialize();

    ///- Initialize Battlegrounds
    sLog.outString( "Starting BattleGround System" );
    sBattleGroundMgr.CreateInitialBattleGrounds();
    sBattleGroundMgr.InitAutomaticArenaPointDistribution();

    //Not sure if this can be moved up in the sequence (with static data loading) as it uses MapManager
    sLog.outString( "Loading Transports..." );
    sMapMgr.LoadTransports();

    sLog.outString("Deleting expired bans..." );
    loginDatabase.Execute("DELETE FROM ip_banned WHERE unbandate<=UNIX_TIMESTAMP() AND unbandate<>bandate");

    sLog.outString("Calculate next daily quest reset time..." );
    InitDailyQuestResetTime();

    sLog.outString("Starting objects Pooling system..." );
    sPoolMgr.Initialize();

    sLog.outString("Starting Game Event system..." );
    uint32 nextGameEvent = sGameEventMgr.Initialize();
    m_timers[WUPDATE_EVENTS].SetInterval(nextGameEvent);    //depend on next event

    sLog.outString("Initialize AuctionHouseBot...");
    auctionbot.Initialize();

    sLog.outString("Starting Autobroadcast system by Xeross..." );
    sLog.outString( "WORLD: World initialized" );

    uint32 uStartInterval = getMSTimeDiff(uStartTime, getMSTime());
    sLog.outString( "SERVER STARTUP TIME: %i minutes %i seconds", uStartInterval / 60000, (uStartInterval % 60000) / 1000 );
}

void World::DetectDBCLang()
{
    uint32 m_lang_confid = sConfig.GetIntDefault("DBC.Locale", 255);

    if(m_lang_confid != 255 && m_lang_confid >= MAX_LOCALE)
    {
        sLog.outError("Incorrect DBC.Locale! Must be >= 0 and < %d (set to 0)",MAX_LOCALE);
        m_lang_confid = LOCALE_enUS;
    }

    ChrRacesEntry const* race = sChrRacesStore.LookupEntry(1);

    std::string availableLocalsStr;

    int default_locale = MAX_LOCALE;
    for (int i = MAX_LOCALE-1; i >= 0; --i)
    {
        if ( strlen(race->name[i]) > 0)                     // check by race names
        {
            default_locale = i;
            m_availableDbcLocaleMask |= (1 << i);
            availableLocalsStr += localeNames[i];
            availableLocalsStr += " ";
        }
    }

    if( default_locale != m_lang_confid && m_lang_confid < MAX_LOCALE &&
        (m_availableDbcLocaleMask & (1 << m_lang_confid)) )
    {
        default_locale = m_lang_confid;
    }

    if(default_locale >= MAX_LOCALE)
    {
        sLog.outError("Unable to determine your DBC Locale! (corrupt DBC?)");
        exit(1);
    }

    m_defaultDbcLocale = LocaleConstant(default_locale);

    sLog.outString("Using %s DBC Locale as default. All available DBC locales: %s",localeNames[m_defaultDbcLocale],availableLocalsStr.empty() ? "<none>" : availableLocalsStr.c_str());
    sLog.outString();
}

/// Update the World !
void World::Update(uint32 diff)
{
    ///- Update the different timers
    for(int i = 0; i < WUPDATE_COUNT; ++i)
        if(m_timers[i].GetCurrent()>=0)
            m_timers[i].Update(diff);
    else m_timers[i].SetCurrent(0);

    ///- Update the game time and check for shutdown time
    _UpdateGameTime();

    /// Handle daily quests reset time
    if(m_gameTime > m_NextDailyQuestReset)
    {
        ResetDailyQuests();
        m_NextDailyQuestReset += DAY;
    }

    /// <ul><li> Handle auctions when the timer has passed
    if (m_timers[WUPDATE_AUCTIONS].Passed())
    {
        auctionbot.Update();
        m_timers[WUPDATE_AUCTIONS].Reset();

        ///- Update mails (return old mails with item, or delete them)
        //(tested... works on win)
        if (++mail_timer > mail_timer_expires)
        {
            mail_timer = 0;
            sObjectMgr.ReturnOrDeleteOldMails(true);
        }

        ///- Handle expired auctions
        sAuctionMgr.Update();
    }

    /// <li> Handle session updates when the timer has passed
    if (m_timers[WUPDATE_SESSIONS].Passed())
    {
        m_timers[WUPDATE_SESSIONS].Reset();

        UpdateSessions(diff);
    }

    /// <li> Handle weather updates when the timer has passed
    if (m_timers[WUPDATE_WEATHERS].Passed())
    {
        m_timers[WUPDATE_WEATHERS].Reset();

        ///- Send an update signal to Weather objects
        WeatherMap::iterator itr, next;
        for (itr = m_weathers.begin(); itr != m_weathers.end(); itr = next)
        {
            next = itr;
            ++next;

            ///- and remove Weather objects for zones with no player
                                                            //As interval > WorldTick
            if(!itr->second->Update(m_timers[WUPDATE_WEATHERS].GetInterval()))
            {
                delete itr->second;
                m_weathers.erase(itr);
            }
        }
    }
    /// <li> Update uptime table
    if (m_timers[WUPDATE_UPTIME].Passed())
    {
        uint32 tmpDiff = uint32(m_gameTime - m_startTime);
        uint32 maxClientsNum = GetMaxActiveSessionCount();

        m_timers[WUPDATE_UPTIME].Reset();
        loginDatabase.PExecute("UPDATE uptime SET uptime = %u, maxplayers = %u WHERE realmid = %u AND starttime = " UI64FMTD, tmpDiff, maxClientsNum, realmID, uint64(m_startTime));
    }

    /// <li> Handle all other objects
    if (m_timers[WUPDATE_OBJECTS].Passed())
    {
        m_timers[WUPDATE_OBJECTS].Reset();
        ///- Update objects when the timer has passed (maps, transport, creatures,...)
        sMapMgr.Update(diff);                // As interval = 0

        sBattleGroundMgr.Update(diff);
    }

    // execute callbacks from sql queries that were queued recently
    UpdateResultQueue();

    ///- Erase corpses once every 20 minutes
    if (m_timers[WUPDATE_CORPSES].Passed())
    {
        m_timers[WUPDATE_CORPSES].Reset();

        CorpsesErase();
    }

    ///- Process Game events when necessary
    if (m_timers[WUPDATE_EVENTS].Passed())
    {
        m_timers[WUPDATE_EVENTS].Reset();                   // to give time for Update() to be processed
        uint32 nextGameEvent = sGameEventMgr.Update();
        m_timers[WUPDATE_EVENTS].SetInterval(nextGameEvent);
        m_timers[WUPDATE_EVENTS].Reset();
    }
    static uint32 autobroadcaston = 0;
    autobroadcaston = sConfig.GetIntDefault("AutoBroadcast.On", 0);
    if(autobroadcaston == 1)
    {
        if (m_timers[WUPDATE_AUTOBROADCAST].Passed())
        {
            m_timers[WUPDATE_AUTOBROADCAST].Reset();
            SendBroadcast();
        }
    }

    /// </ul>
    ///- Move all creatures with "delayed move" and remove and delete all objects with "delayed remove"
    sMapMgr.RemoveAllObjectsInRemoveList();

    // update the instance reset times
    sInstanceSaveMgr.Update();

    // And last, but not least handle the issued cli commands
    ProcessCliCommands();
}

/// Send a packet to all players (except self if mentioned)
void World::SendGlobalMessage(WorldPacket *packet, WorldSession *self, uint32 team)
{
    SessionMap::const_iterator itr;
    for (itr = m_sessions.begin(); itr != m_sessions.end(); ++itr)
    {
        if (itr->second &&
            itr->second->GetPlayer() &&
            itr->second->GetPlayer()->IsInWorld() &&
            itr->second != self &&
            (team == 0 || itr->second->GetPlayer()->GetTeam() == team) )
        {
            itr->second->SendPacket(packet);
        }
    }
}

namespace MaNGOS
{
    class WorldWorldTextBuilder
    {
        public:
            typedef std::vector<WorldPacket*> WorldPacketList;
            explicit WorldWorldTextBuilder(int32 textId, va_list* args = NULL) : i_textId(textId), i_args(args) {}
            void operator()(WorldPacketList& data_list, int32 loc_idx)
            {
                char const* text = sObjectMgr.GetMangosString(i_textId,loc_idx);

                if(i_args)
                {
                    // we need copy va_list before use or original va_list will corrupted
                    va_list ap;
                    va_copy(ap,*i_args);

                    char str [2048];
                    vsnprintf(str,2048,text, ap );
                    va_end(ap);

                    do_helper(data_list,&str[0]);
                }
                else
                    do_helper(data_list,(char*)text);
            }
        private:
            char* lineFromMessage(char*& pos) { char* start = strtok(pos,"\n"); pos = NULL; return start; }
            void do_helper(WorldPacketList& data_list, char* text)
            {
                char* pos = text;

                while(char* line = lineFromMessage(pos))
                {
                    WorldPacket* data = new WorldPacket();

                    uint32 lineLength = (line ? strlen(line) : 0) + 1;

                    data->Initialize(SMSG_MESSAGECHAT, 100);                // guess size
                    *data << uint8(CHAT_MSG_SYSTEM);
                    *data << uint32(LANG_UNIVERSAL);
                    *data << uint64(0);
                    *data << uint32(0);                                     // can be chat msg group or something
                    *data << uint64(0);
                    *data << uint32(lineLength);
                    *data << line;
                    *data << uint8(0);

                    data_list.push_back(data);
                }
            }

            int32 i_textId;
            va_list* i_args;
    };
}                                                           // namespace MaNGOS

/// Send a System Message to all players (except self if mentioned)
void World::SendWorldText(int32 string_id, ...)
{
    va_list ap;
    va_start(ap, string_id);

    MaNGOS::WorldWorldTextBuilder wt_builder(string_id, &ap);
    MaNGOS::LocalizedPacketListDo<MaNGOS::WorldWorldTextBuilder> wt_do(wt_builder);
    for(SessionMap::const_iterator itr = m_sessions.begin(); itr != m_sessions.end(); ++itr)
    {
        if(!itr->second || !itr->second->GetPlayer() || !itr->second->GetPlayer()->IsInWorld() )
            continue;

        wt_do(itr->second->GetPlayer());
    }

    va_end(ap);
}

/// DEPRICATED, only for debug purpose. Send a System Message to all players (except self if mentioned)
void World::SendGlobalText(const char* text, WorldSession *self)
{
    WorldPacket data;

    // need copy to prevent corruption by strtok call in LineFromMessage original string
    char* buf = mangos_strdup(text);
    char* pos = buf;

    while(char* line = ChatHandler::LineFromMessage(pos))
    {
        ChatHandler::FillMessageData(&data, NULL, CHAT_MSG_SYSTEM, LANG_UNIVERSAL, NULL, 0, line, NULL);
        SendGlobalMessage(&data, self);
    }

    delete [] buf;
}

/// Send a packet to all players (or players selected team) in the zone (except self if mentioned)
void World::SendZoneMessage(uint32 zone, WorldPacket *packet, WorldSession *self, uint32 team)
{
    SessionMap::const_iterator itr;
    for (itr = m_sessions.begin(); itr != m_sessions.end(); ++itr)
    {
        if (itr->second &&
            itr->second->GetPlayer() &&
            itr->second->GetPlayer()->IsInWorld() &&
            itr->second->GetPlayer()->GetZoneId() == zone &&
            itr->second != self &&
            (team == 0 || itr->second->GetPlayer()->GetTeam() == team) )
        {
            itr->second->SendPacket(packet);
        }
    }
}

/// Send a System Message to all players in the zone (except self if mentioned)
void World::SendZoneText(uint32 zone, const char* text, WorldSession *self, uint32 team)
{
    WorldPacket data;
    ChatHandler::FillMessageData(&data, NULL, CHAT_MSG_SYSTEM, LANG_UNIVERSAL, NULL, 0, text, NULL);
    SendZoneMessage(zone, &data, self,team);
}

/// Kick (and save) all players
void World::KickAll()
{
    m_QueuedPlayer.clear();                                 // prevent send queue update packet and login queued sessions

    // session not removed at kick and will removed in next update tick
    for (SessionMap::const_iterator itr = m_sessions.begin(); itr != m_sessions.end(); ++itr)
        itr->second->KickPlayer();
}

/// Kick (and save) all players with security level less `sec`
void World::KickAllLess(AccountTypes sec)
{
    // session not removed at kick and will removed in next update tick
    for (SessionMap::const_iterator itr = m_sessions.begin(); itr != m_sessions.end(); ++itr)
        if(itr->second->GetSecurity() < sec)
            itr->second->KickPlayer();
}

/// Ban an account or ban an IP address, duration will be parsed using TimeStringToSecs if it is positive, otherwise permban
BanReturn World::BanAccount(BanMode mode, std::string nameOrIP, std::string duration, std::string reason, std::string author)
{
    loginDatabase.escape_string(nameOrIP);
    loginDatabase.escape_string(reason);
    std::string safe_author=author;
    loginDatabase.escape_string(safe_author);

    uint32 duration_secs = TimeStringToSecs(duration);
    QueryResult *resultAccounts = NULL;                     //used for kicking

    ///- Update the database with ban information
    switch(mode)
    {
        case BAN_IP:
            //No SQL injection as strings are escaped
            resultAccounts = loginDatabase.PQuery("SELECT id FROM account WHERE last_ip = '%s'",nameOrIP.c_str());
            loginDatabase.PExecute("INSERT INTO ip_banned VALUES ('%s',UNIX_TIMESTAMP(),UNIX_TIMESTAMP()+%u,'%s','%s')",nameOrIP.c_str(),duration_secs,safe_author.c_str(),reason.c_str());
            break;
        case BAN_ACCOUNT:
            //No SQL injection as string is escaped
            resultAccounts = loginDatabase.PQuery("SELECT id FROM account WHERE username = '%s'",nameOrIP.c_str());
            break;
        case BAN_CHARACTER:
            //No SQL injection as string is escaped
            resultAccounts = CharacterDatabase.PQuery("SELECT account FROM characters WHERE name = '%s'",nameOrIP.c_str());
            break;
        default:
            return BAN_SYNTAX_ERROR;
    }

    if(!resultAccounts)
    {
        if(mode==BAN_IP)
            return BAN_SUCCESS;                             // ip correctly banned but nobody affected (yet)
        else
            return BAN_NOTFOUND;                                // Nobody to ban
    }

    ///- Disconnect all affected players (for IP it can be several)
    do
    {
        Field* fieldsAccount = resultAccounts->Fetch();
        uint32 account = fieldsAccount->GetUInt32();

        if(mode!=BAN_IP)
        {
            //No SQL injection as strings are escaped
            loginDatabase.PExecute("INSERT INTO account_banned VALUES ('%u', UNIX_TIMESTAMP(), UNIX_TIMESTAMP()+%u, '%s', '%s', '1')",
                account,duration_secs,safe_author.c_str(),reason.c_str());
        }

        if (WorldSession* sess = FindSession(account))
            if(std::string(sess->GetPlayerName()) != author)
                sess->KickPlayer();
    }
    while( resultAccounts->NextRow() );

    delete resultAccounts;
    return BAN_SUCCESS;
}

/// Remove a ban from an account or IP address
bool World::RemoveBanAccount(BanMode mode, std::string nameOrIP)
{
    if (mode == BAN_IP)
    {
        loginDatabase.escape_string(nameOrIP);
        loginDatabase.PExecute("DELETE FROM ip_banned WHERE ip = '%s'",nameOrIP.c_str());
    }
    else
    {
        uint32 account = 0;
        if (mode == BAN_ACCOUNT)
            account = sAccountMgr.GetId (nameOrIP);
        else if (mode == BAN_CHARACTER)
            account = sObjectMgr.GetPlayerAccountIdByPlayerName (nameOrIP);

        if (!account)
            return false;

        //NO SQL injection as account is uint32
        loginDatabase.PExecute("UPDATE account_banned SET active = '0' WHERE id = '%u'",account);
    }
    return true;
}

/// Update the game time
void World::_UpdateGameTime()
{
    ///- update the time
    time_t thisTime = time(NULL);
    uint32 elapsed = uint32(thisTime - m_gameTime);
    m_gameTime = thisTime;

    ///- if there is a shutdown timer
    if(!m_stopEvent && m_ShutdownTimer > 0 && elapsed > 0)
    {
        ///- ... and it is overdue, stop the world (set m_stopEvent)
        if( m_ShutdownTimer <= elapsed )
        {
            if(!(m_ShutdownMask & SHUTDOWN_MASK_IDLE) || GetActiveAndQueuedSessionCount()==0)
                m_stopEvent = true;                         // exist code already set
            else
                m_ShutdownTimer = 1;                        // minimum timer value to wait idle state
        }
        ///- ... else decrease it and if necessary display a shutdown countdown to the users
        else
        {
            m_ShutdownTimer -= elapsed;

            ShutdownMsg();
        }
    }
}

/// Shutdown the server
void World::ShutdownServ(uint32 time, uint32 options, uint8 exitcode)
{
    // ignore if server shutdown at next tick
    if(m_stopEvent)
        return;

    m_ShutdownMask = options;
    m_ExitCode = exitcode;

    ///- If the shutdown time is 0, set m_stopEvent (except if shutdown is 'idle' with remaining sessions)
    if(time==0)
    {
        if(!(options & SHUTDOWN_MASK_IDLE) || GetActiveAndQueuedSessionCount()==0)
            m_stopEvent = true;                             // exist code already set
        else
            m_ShutdownTimer = 1;                            //So that the session count is re-evaluated at next world tick
    }
    ///- Else set the shutdown timer and warn users
    else
    {
        m_ShutdownTimer = time;
        ShutdownMsg(true);
    }
}

/// Display a shutdown message to the user(s)
void World::ShutdownMsg(bool show, Player* player)
{
    // not show messages for idle shutdown mode
    if(m_ShutdownMask & SHUTDOWN_MASK_IDLE)
        return;

    ///- Display a message every 12 hours, hours, 5 minutes, minute, 5 seconds and finally seconds
    if ( show ||
        (m_ShutdownTimer < 10) ||
                                                            // < 30 sec; every 5 sec
        (m_ShutdownTimer<30        && (m_ShutdownTimer % 5         )==0) ||
                                                            // < 5 min ; every 1 min
        (m_ShutdownTimer<5*MINUTE  && (m_ShutdownTimer % MINUTE    )==0) ||
                                                            // < 30 min ; every 5 min
        (m_ShutdownTimer<30*MINUTE && (m_ShutdownTimer % (5*MINUTE))==0) ||
                                                            // < 12 h ; every 1 h
        (m_ShutdownTimer<12*HOUR   && (m_ShutdownTimer % HOUR      )==0) ||
                                                            // > 12 h ; every 12 h
        (m_ShutdownTimer>12*HOUR   && (m_ShutdownTimer % (12*HOUR) )==0))
    {
        std::string str = secsToTimeString(m_ShutdownTimer);

        ServerMessageType msgid = (m_ShutdownMask & SHUTDOWN_MASK_RESTART) ? SERVER_MSG_RESTART_TIME : SERVER_MSG_SHUTDOWN_TIME;

        SendServerMessage(msgid,str.c_str(),player);
        DEBUG_LOG("Server is %s in %s",(m_ShutdownMask & SHUTDOWN_MASK_RESTART ? "restart" : "shuttingdown"),str.c_str());
    }
}

/// Cancel a planned server shutdown
void World::ShutdownCancel()
{
    // nothing cancel or too later
    if(!m_ShutdownTimer || m_stopEvent)
        return;

    ServerMessageType msgid = (m_ShutdownMask & SHUTDOWN_MASK_RESTART) ? SERVER_MSG_RESTART_CANCELLED : SERVER_MSG_SHUTDOWN_CANCELLED;

    m_ShutdownMask = 0;
    m_ShutdownTimer = 0;
    m_ExitCode = SHUTDOWN_EXIT_CODE;                       // to default value
    SendServerMessage(msgid);

    DEBUG_LOG("Server %s cancelled.",(m_ShutdownMask & SHUTDOWN_MASK_RESTART ? "restart" : "shuttingdown"));
}

/// Send a server message to the user(s)
void World::SendServerMessage(ServerMessageType type, const char *text, Player* player)
{
    WorldPacket data(SMSG_SERVER_MESSAGE, 50);              // guess size
    data << uint32(type);
    if(type <= SERVER_MSG_STRING)
        data << text;

    if(player)
        player->GetSession()->SendPacket(&data);
    else
        SendGlobalMessage( &data );
}

void World::UpdateSessions( uint32 diff )
{
    ///- Add new sessions
    WorldSession* sess;
    while(addSessQueue.next(sess))
        AddSession_ (sess);

    ///- Then send an update signal to remaining ones
    for (SessionMap::iterator itr = m_sessions.begin(), next; itr != m_sessions.end(); itr = next)
    {
        next = itr;
        ++next;
        ///- and remove not active sessions from the list
        if(!itr->second->Update(diff))                      // As interval = 0
        {
            RemoveQueuedPlayer (itr->second);
            delete itr->second;
            m_sessions.erase(itr);
        }
    }
}

// This handles the issued and queued CLI commands
void World::ProcessCliCommands()
{
    CliCommandHolder::Print* zprint = NULL;

    CliCommandHolder* command;
    while (cliCmdQueue.next(command))
    {
        sLog.outDebug("CLI command under processing...");
        zprint = command->m_print;
        CliHandler(zprint).ParseCommands(command->m_command);
        delete command;
    }

    // print the console message here so it looks right
    if (zprint)
        zprint("mangos>");
}

void World::SendBroadcast()
{
    std::string msg;
    static int nextid;

    QueryResult *result;
    if(nextid != 0)
    {
        result = loginDatabase.PQuery("SELECT `text`, `next` FROM `autobroadcast` WHERE `id` = %u", nextid);
    }
    else
    {
        result = loginDatabase.PQuery("SELECT `text`, `next` FROM `autobroadcast` ORDER BY RAND() LIMIT 1");
    }

    if(!result)
        return;

    Field *fields = result->Fetch();
    nextid  = fields[1].GetUInt32();
    msg = fields[0].GetString();
    delete result;

    static uint32 abcenter = 0;
    abcenter = sConfig.GetIntDefault("AutoBroadcast.Center", 0);
    if(abcenter == 0)
    {
        sWorld.SendWorldText(LANG_AUTO_BROADCAST, msg.c_str());

        sLog.outString("AutoBroadcast: '%s'",msg.c_str());
    }
    if(abcenter == 1)
    {
        WorldPacket data(SMSG_NOTIFICATION, (msg.size()+1));
        data << msg;
        sWorld.SendGlobalMessage(&data);

        sLog.outString("AutoBroadcast: '%s'",msg.c_str());
    }
    if(abcenter == 2)
    {
        sWorld.SendWorldText(LANG_AUTO_BROADCAST, msg.c_str());

        WorldPacket data(SMSG_NOTIFICATION, (msg.size()+1));
        data << msg;
        sWorld.SendGlobalMessage(&data);

        sLog.outString("AutoBroadcast: '%s'",msg.c_str());
   }
}

void World::InitResultQueue()
{
    m_resultQueue = new SqlResultQueue;
    CharacterDatabase.SetResultQueue(m_resultQueue);
}

void World::UpdateResultQueue()
{
    m_resultQueue->Update();
}

void World::UpdateRealmCharCount(uint32 accountId)
{
    CharacterDatabase.AsyncPQuery(this, &World::_UpdateRealmCharCount, accountId,
        "SELECT COUNT(guid) FROM characters WHERE account = '%u'", accountId);
}

void World::_UpdateRealmCharCount(QueryResult *resultCharCount, uint32 accountId)
{
    if (resultCharCount)
    {
        Field *fields = resultCharCount->Fetch();
        uint32 charCount = fields[0].GetUInt32();
        delete resultCharCount;
        loginDatabase.PExecute("DELETE FROM realmcharacters WHERE acctid= '%d' AND realmid = '%d'", accountId, realmID);
        loginDatabase.PExecute("INSERT INTO realmcharacters (numchars, acctid, realmid) VALUES (%u, %u, %u)", charCount, accountId, realmID);
    }
}

void World::InitDailyQuestResetTime()
{
    time_t mostRecentQuestTime;

    QueryResult* result = CharacterDatabase.Query("SELECT MAX(time) FROM character_queststatus_daily");
    if(result)
    {
        Field *fields = result->Fetch();

        mostRecentQuestTime = (time_t)fields[0].GetUInt64();
        delete result;
    }
    else
        mostRecentQuestTime = 0;

    // client built-in time for reset is 6:00 AM
    // FIX ME: client not show day start time
    time_t curTime = time(NULL);
    tm localTm = *localtime(&curTime);
    localTm.tm_hour = 6;
    localTm.tm_min  = 0;
    localTm.tm_sec  = 0;

    // current day reset time
    time_t curDayResetTime = mktime(&localTm);

    // last reset time before current moment
    time_t resetTime = (curTime < curDayResetTime) ? curDayResetTime - DAY : curDayResetTime;

    // need reset (if we have quest time before last reset time (not processed by some reason)
    if(mostRecentQuestTime && mostRecentQuestTime <= resetTime)
        m_NextDailyQuestReset = mostRecentQuestTime;
    else
    {
        // plan next reset time
        m_NextDailyQuestReset = (curTime >= curDayResetTime) ? curDayResetTime + DAY : curDayResetTime;
    }
}

void World::ResetDailyQuests()
{
    sLog.outDetail("Daily quests reset for all characters.");
    CharacterDatabase.Execute("DELETE FROM character_queststatus_daily");
    for(SessionMap::const_iterator itr = m_sessions.begin(); itr != m_sessions.end(); ++itr)
        if(itr->second->GetPlayer())
            itr->second->GetPlayer()->ResetDailyQuestStatus();
}

void World::SetPlayerLimit( int32 limit, bool needUpdate )
{
    if(limit < -SEC_ADMINISTRATOR)
        limit = -SEC_ADMINISTRATOR;

    // lock update need
    bool db_update_need = needUpdate || (limit < 0) != (m_playerLimit < 0) || (limit < 0 && m_playerLimit < 0 && limit != m_playerLimit);

    m_playerLimit = limit;

    if(db_update_need)
        loginDatabase.PExecute("UPDATE realmlist SET allowedSecurityLevel = '%u' WHERE id = '%d'",uint8(GetPlayerSecurityLimit()),realmID);
}

void World::UpdateMaxSessionCounters()
{
    m_maxActiveSessionCount = std::max(m_maxActiveSessionCount,uint32(m_sessions.size()-m_QueuedPlayer.size()));
    m_maxQueuedSessionCount = std::max(m_maxQueuedSessionCount,uint32(m_QueuedPlayer.size()));
}

void World::LoadDBVersion()
{
    QueryResult* result = WorldDatabase.Query("SELECT version, creature_ai_version, cache_id FROM db_version LIMIT 1");
    if(result)
    {
        Field* fields = result->Fetch();

        m_DBVersion              = fields[0].GetCppString();
        m_CreatureEventAIVersion = fields[1].GetCppString();

        // will be overwrite by config values if different and non-0
        setConfig(CONFIG_UINT32_CLIENTCACHE_VERSION, fields[2].GetUInt32());
        delete result;
    }

    if(m_DBVersion.empty())
        m_DBVersion = "Unknown world database.";

    if(m_CreatureEventAIVersion.empty())
        m_CreatureEventAIVersion = "Unknown creature EventAI.";
}

void World::setConfig(eConfigUint32Values index, char const* fieldname, uint32 defvalue)
{
    setConfig(index, sConfig.GetIntDefault(fieldname,defvalue));
}

void World::setConfig(eConfigInt32Values index, char const* fieldname, int32 defvalue)
{
    setConfig(index, sConfig.GetIntDefault(fieldname,defvalue));
}

void World::setConfig(eConfigFLoatValues index, char const* fieldname, float defvalue)
{
    setConfig(index, sConfig.GetFloatDefault(fieldname,defvalue));
}

void World::setConfig( eConfigBoolValues index, char const* fieldname, bool defvalue )
{
    setConfig(index, sConfig.GetBoolDefault(fieldname,defvalue));
}

void World::setConfigPos(eConfigUint32Values index, char const* fieldname, uint32 defvalue)
{
    setConfig(index, fieldname, defvalue);
    if (int32(getConfig(index)) < 0)
    {
        sLog.outError("%s (%i) can't be negative. Using %u instead.", fieldname, int32(getConfig(index)), defvalue);
        setConfig(index, defvalue);
    }
}

void World::setConfigPos(eConfigFLoatValues index, char const* fieldname, float defvalue)
{
    setConfig(index, fieldname, defvalue);
    if (getConfig(index) < 0.0f)
    {
        sLog.outError("%s (%f) can't be negative. Using %f instead.", fieldname, getConfig(index), defvalue);
        setConfig(index, defvalue);
    }
}

void World::setConfigMin(eConfigUint32Values index, char const* fieldname, uint32 defvalue, uint32 minvalue)
{
    setConfig(index, fieldname, defvalue);
    if (getConfig(index) < minvalue)
    {
        sLog.outError("%s (%u) must be >= %u. Using %u instead.", fieldname, getConfig(index), minvalue, minvalue);
        setConfig(index, minvalue);
    }
}

void World::setConfigMin(eConfigInt32Values index, char const* fieldname, int32 defvalue, int32 minvalue)
{
    setConfig(index, fieldname, defvalue);
    if (getConfig(index) < minvalue)
    {
        sLog.outError("%s (%i) must be >= %i. Using %i instead.", fieldname, getConfig(index), minvalue, minvalue);
        setConfig(index, minvalue);
    }
}

void World::setConfigMin(eConfigFLoatValues index, char const* fieldname, float defvalue, float minvalue)
{
    setConfig(index, fieldname, defvalue);
    if (getConfig(index) < minvalue)
    {
        sLog.outError("%s (%f) must be >= %f. Using %f instead.", fieldname, getConfig(index), minvalue, minvalue);
        setConfig(index, minvalue);
    }
}

void World::setConfigMinMax(eConfigUint32Values index, char const* fieldname, uint32 defvalue, uint32 minvalue, uint32 maxvalue)
{
    setConfig(index, fieldname, defvalue);
    if (getConfig(index) < minvalue)
    {
        sLog.outError("%s (%u) must be in range %u...%u. Using %u instead.", fieldname, getConfig(index), minvalue, maxvalue, minvalue);
        setConfig(index, minvalue);
    }
    else if (getConfig(index) > maxvalue)
    {
        sLog.outError("%s (%u) must be in range %u...%u. Using %u instead.", fieldname, getConfig(index), minvalue, maxvalue, maxvalue);
        setConfig(index, maxvalue);
    }
}

void World::setConfigMinMax(eConfigInt32Values index, char const* fieldname, int32 defvalue, int32 minvalue, int32 maxvalue)
{
    setConfig(index, fieldname, defvalue);
    if (getConfig(index) < minvalue)
    {
        sLog.outError("%s (%i) must be in range %i...%i. Using %i instead.", fieldname, getConfig(index), minvalue, maxvalue, minvalue);
        setConfig(index, minvalue);
    }
    else if (getConfig(index) > maxvalue)
    {
        sLog.outError("%s (%i) must be in range %i...%i. Using %i instead.", fieldname, getConfig(index), minvalue, maxvalue, maxvalue);
        setConfig(index, maxvalue);
    }
}

void World::setConfigMinMax(eConfigFLoatValues index, char const* fieldname, float defvalue, float minvalue, float maxvalue)
{
    setConfig(index, fieldname, defvalue);
    if (getConfig(index) < minvalue)
    {
        sLog.outError("%s (%f) must be in range %f...%f. Using %f instead.", fieldname, getConfig(index), minvalue, maxvalue, minvalue);
        setConfig(index, minvalue);
    }
    else if (getConfig(index) > maxvalue)
    {
        sLog.outError("%s (%f) must be in range %f...%f. Using %f instead.", fieldname, getConfig(index), minvalue, maxvalue, maxvalue);
        setConfig(index, maxvalue);
    }
}

bool World::configNoReload(bool reload, eConfigUint32Values index, char const* fieldname, uint32 defvalue)
{
    if (!reload)
        return true;

    uint32 val = sConfig.GetIntDefault(fieldname, defvalue);
    if (val != getConfig(index))
        sLog.outError("%s option can't be changed at mangosd.conf reload, using current value (%u).", fieldname, getConfig(index));

    return false;
}

bool World::configNoReload(bool reload, eConfigInt32Values index, char const* fieldname, int32 defvalue)
{
    if (!reload)
        return true;

    int32 val = sConfig.GetIntDefault(fieldname, defvalue);
    if (val != getConfig(index))
        sLog.outError("%s option can't be changed at mangosd.conf reload, using current value (%i).", fieldname, getConfig(index));

    return false;
}

bool World::configNoReload(bool reload, eConfigFLoatValues index, char const* fieldname, float defvalue)
{
    if (!reload)
        return true;

    float val = sConfig.GetFloatDefault(fieldname, defvalue);
    if (val != getConfig(index))
        sLog.outError("%s option can't be changed at mangosd.conf reload, using current value (%f).", fieldname, getConfig(index));

    return false;
}

bool World::configNoReload(bool reload, eConfigBoolValues index, char const* fieldname, bool defvalue)
{
    if (!reload)
        return true;

    bool val = sConfig.GetBoolDefault(fieldname, defvalue);
    if (val != getConfig(index))
        sLog.outError("%s option can't be changed at mangosd.conf reload, using current value (%s).", fieldname, getConfig(index) ? "'true'" : "'false'");

    return false;
}<|MERGE_RESOLUTION|>--- conflicted
+++ resolved
@@ -576,14 +576,6 @@
 
     setConfigMinMax(CONFIG_MIN_DUALSPEC_LEVEL, "MinDualSpecLevel", 40, 40, 80);
 
-<<<<<<< HEAD
-
-
-
-
-
-=======
->>>>>>> c70dba0d
     if (configNoReload(reload, CONFIG_UINT32_MAX_PLAYER_LEVEL, "MaxPlayerLevel", DEFAULT_MAX_LEVEL))
         setConfigMinMax(CONFIG_UINT32_MAX_PLAYER_LEVEL, "MaxPlayerLevel", DEFAULT_MAX_LEVEL, 1, DEFAULT_MAX_LEVEL);
 
