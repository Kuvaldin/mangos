--- conflicted
+++ resolved
@@ -536,19 +536,6 @@
     } else sLog.outError("Anticheat movement disabled");
 
     ///- Read other configuration items from the config file
-
-    // movement anticheat
-    m_MvAnticheatEnable                     = sConfig.GetBoolDefault("Anticheat.Movement.Enable",false);
-    m_MvAnticheatKick                       = sConfig.GetBoolDefault("Anticheat.Movement.Kick",false);
-    m_MvAnticheatAlarmCount                 = (uint32)sConfig.GetIntDefault("Anticheat.Movement.AlarmCount", 5);
-    m_MvAnticheatAlarmPeriod                = (uint32)sConfig.GetIntDefault("Anticheat.Movement.AlarmTime", 5000);
-    m_MvAntiCheatBan                        = (unsigned char)sConfig.GetIntDefault("Anticheat.Movement.BanType",0);
-    m_MvAnticheatBanTime                    = sConfig.GetStringDefault("Anticheat.Movement.BanTime","1m");
-    m_MvAnticheatGmLevel                    = (unsigned char)sConfig.GetIntDefault("Anticheat.Movement.GmLevel",0);
-    m_MvAnticheatKill                       = sConfig.GetBoolDefault("Anticheat.Movement.Kill",false);
-    m_MvAnticheatMaxXYT                     = sConfig.GetFloatDefault("Anticheat.Movement.MaxXYT",0.04f);
-    m_MvAnticheatIgnoreAfterTeleport        = (uint16)sConfig.GetIntDefault("Anticheat.Movement.IgnoreSecAfterTeleport",10);
-
     setConfigMinMax(CONFIG_UINT32_COMPRESSION, "Compression", 1, 1, 9);
     setConfig(CONFIG_BOOL_ADDON_CHANNEL, "AddonChannel", true);
     setConfig(CONFIG_BOOL_GRID_UNLOAD, "GridUnload", true);
@@ -1339,10 +1326,7 @@
     Player::DeleteOldCharacters();
 
     sLog.outString("Starting Autobroadcast system by Xeross..." );
-<<<<<<< HEAD
-
-=======
->>>>>>> d7b60aa9
+
     sLog.outString( "WORLD: World initialized" );
 
     uint32 uStartInterval = getMSTimeDiff(uStartTime, getMSTime());
@@ -1417,14 +1401,7 @@
         ResetWeeklyQuests();
 
     if (m_gameTime > m_NextRandomBGReset)
-<<<<<<< HEAD
-    {
         ResetRandomBG();
-        m_NextRandomBGReset += DAY;
-    }
-=======
-        ResetRandomBG();
->>>>>>> d7b60aa9
 
     /// <ul><li> Handle auctions when the timer has passed
     if (m_timers[WUPDATE_AUCTIONS].Passed())
