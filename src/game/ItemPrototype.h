--- conflicted
+++ resolved
@@ -664,15 +664,11 @@
     }
 
     bool IsPotion() const { return Class==ITEM_CLASS_CONSUMABLE && SubClass==ITEM_SUBCLASS_POTION; }
-<<<<<<< HEAD
-    bool IsConjuredConsumable() const { return Class == ITEM_CLASS_CONSUMABLE && (Flags & ITEM_FLAGS_CONJURED); }
     bool IsVellum() const
     {
         return (Class == ITEM_CLASS_TRADE_GOODS && (1 << SubClass) & (1 << ITEM_SUBCLASS_ARMOR_ENCHANTMENT | 1 << ITEM_SUBCLASS_WEAPON_ENCHANTMENT));
     }
-=======
     bool IsConjuredConsumable() const { return Class == ITEM_CLASS_CONSUMABLE && (Flags & ITEM_FLAG_CONJURED); }
->>>>>>> 21d09445
 };
 
 // GCC have alternative #pragma pack() syntax and old gcc version not support pack(pop), also any gcc version not support it at some platform
