/*
 * Copyright (C) 2005-2011 MaNGOS <http://getmangos.com/>
 *
 * This program is free software; you can redistribute it and/or modify
 * it under the terms of the GNU General Public License as published by
 * the Free Software Foundation; either version 2 of the License, or
 * (at your option) any later version.
 *
 * This program is distributed in the hope that it will be useful,
 * but WITHOUT ANY WARRANTY; without even the implied warranty of
 * MERCHANTABILITY or FITNESS FOR A PARTICULAR PURPOSE.  See the
 * GNU General Public License for more details.
 *
 * You should have received a copy of the GNU General Public License
 * along with this program; if not, write to the Free Software
 * Foundation, Inc., 59 Temple Place, Suite 330, Boston, MA  02111-1307  USA
 */

#include "ObjectMgr.h"
#include "Database/DatabaseEnv.h"
#include "Database/SQLStorageImpl.h"
#include "Policies/SingletonImp.h"

#include "SQLStorages.h"
#include "Log.h"
#include "MapManager.h"
#include "ObjectGuid.h"
#include "ScriptMgr.h"
#include "SpellMgr.h"
#include "UpdateMask.h"
#include "World.h"
#include "Group.h"
#include "Guild.h"
#include "ArenaTeam.h"
#include "Transports.h"
#include "ProgressBar.h"
#include "Language.h"
#include "PoolManager.h"
#include "GameEventMgr.h"
#include "Spell.h"
#include "Chat.h"
#include "AccountMgr.h"
#include "MapPersistentStateMgr.h"
#include "SpellAuras.h"
#include "Util.h"
#include "WaypointManager.h"
#include "GossipDef.h"
#include "Mail.h"
#include "InstanceData.h"

#include <limits>

INSTANTIATE_SINGLETON_1(ObjectMgr);

bool normalizePlayerName(std::string& name)
{
    if(name.empty())
        return false;

    wchar_t wstr_buf[MAX_INTERNAL_PLAYER_NAME+1];
    size_t wstr_len = MAX_INTERNAL_PLAYER_NAME;

    if(!Utf8toWStr(name,&wstr_buf[0],wstr_len))
        return false;

    wstr_buf[0] = wcharToUpper(wstr_buf[0]);
    for(size_t i = 1; i < wstr_len; ++i)
        wstr_buf[i] = wcharToLower(wstr_buf[i]);

    if(!WStrToUtf8(wstr_buf,wstr_len,name))
        return false;

    return true;
}

LanguageDesc lang_description[LANGUAGES_COUNT] =
{
    { LANG_ADDON,           0, 0                       },
    { LANG_UNIVERSAL,       0, 0                       },
    { LANG_ORCISH,        669, SKILL_LANG_ORCISH       },
    { LANG_DARNASSIAN,    671, SKILL_LANG_DARNASSIAN   },
    { LANG_TAURAHE,       670, SKILL_LANG_TAURAHE      },
    { LANG_DWARVISH,      672, SKILL_LANG_DWARVEN      },
    { LANG_COMMON,        668, SKILL_LANG_COMMON       },
    { LANG_DEMONIC,       815, SKILL_LANG_DEMON_TONGUE },
    { LANG_TITAN,         816, SKILL_LANG_TITAN        },
    { LANG_THALASSIAN,    813, SKILL_LANG_THALASSIAN   },
    { LANG_DRACONIC,      814, SKILL_LANG_DRACONIC     },
    { LANG_KALIMAG,       817, SKILL_LANG_OLD_TONGUE   },
    { LANG_GNOMISH,      7340, SKILL_LANG_GNOMISH      },
    { LANG_TROLL,        7341, SKILL_LANG_TROLL        },
    { LANG_GUTTERSPEAK, 17737, SKILL_LANG_GUTTERSPEAK  },
    { LANG_DRAENEI,     29932, SKILL_LANG_DRAENEI      },
    { LANG_ZOMBIE,          0, 0                       },
    { LANG_GNOMISH_BINARY,  0, 0                       },
    { LANG_GOBLIN_BINARY,   0, 0                       }
};

LanguageDesc const* GetLanguageDescByID(uint32 lang)
{
    for(int i = 0; i < LANGUAGES_COUNT; ++i)
    {
        if(uint32(lang_description[i].lang_id) == lang)
            return &lang_description[i];
    }

    return NULL;
}

bool SpellClickInfo::IsFitToRequirements(Player const* player) const
{
    if(questStart)
    {
        // not in expected required quest state
        if (!player || ((!questStartCanActive || !player->IsActiveQuest(questStart)) && !player->GetQuestRewardStatus(questStart)))
            return false;
    }

    if(questEnd)
    {
        // not in expected forbidden quest state
        if(!player || player->GetQuestRewardStatus(questEnd))
            return false;
    }

    return true;
}

template<typename T>
T IdGenerator<T>::Generate()
{
    if (m_nextGuid >= std::numeric_limits<T>::max()-1)
    {
        sLog.outError("%s guid overflow!! Can't continue, shutting down server. ",m_name);
        World::StopNow(ERROR_EXIT_CODE);
    }
    return m_nextGuid++;
}

template uint32 IdGenerator<uint32>::Generate();
template uint64 IdGenerator<uint64>::Generate();

ObjectMgr::ObjectMgr() :
    m_CreatureFirstGuid(1),
    m_GameObjectFirstGuid(1),

    m_ArenaTeamIds("Arena team ids"),
    m_AuctionIds("Auction ids"),
    m_EquipmentSetIds("Equipment set ids"),
    m_GuildIds("Guild ids"),
    m_MailIds("Mail ids"),
    m_PetNumbers("Pet numbers"),
    m_GroupIds("Group ids")
{
    // Only zero condition left, others will be added while loading DB tables
    mConditions.resize(1);
}

ObjectMgr::~ObjectMgr()
{
    for( QuestMap::iterator i = mQuestTemplates.begin( ); i != mQuestTemplates.end( ); ++i )
        delete i->second;

    for(PetLevelInfoMap::iterator i = petInfo.begin( ); i != petInfo.end( ); ++i )
        delete[] i->second;

    // free only if loaded
    for (int class_ = 0; class_ < MAX_CLASSES; ++class_)
        delete[] playerClassInfo[class_].levelInfo;

    for (int race = 0; race < MAX_RACES; ++race)
        for (int class_ = 0; class_ < MAX_CLASSES; ++class_)
            delete[] playerInfo[race][class_].levelInfo;

    // free group and guild objects
    for (GroupMap::iterator itr = mGroupMap.begin(); itr != mGroupMap.end(); ++itr)
        delete itr->second;

    for (GuildMap::iterator itr = mGuildMap.begin(); itr != mGuildMap.end(); ++itr)
        delete itr->second;

    for (ArenaTeamMap::iterator itr = mArenaTeamMap.begin(); itr != mArenaTeamMap.end(); ++itr)
        delete itr->second;

    for (CacheVendorItemMap::iterator itr = m_mCacheVendorTemplateItemMap.begin(); itr != m_mCacheVendorTemplateItemMap.end(); ++itr)
        itr->second.Clear();

    for (CacheVendorItemMap::iterator itr = m_mCacheVendorItemMap.begin(); itr != m_mCacheVendorItemMap.end(); ++itr)
        itr->second.Clear();

    for (CacheTrainerSpellMap::iterator itr = m_mCacheTrainerSpellMap.begin(); itr != m_mCacheTrainerSpellMap.end(); ++itr)
        itr->second.Clear();
}

Group* ObjectMgr::GetGroupById(uint32 id) const
{
    GroupMap::const_iterator itr = mGroupMap.find(id);
    if (itr != mGroupMap.end())
        return itr->second;

    return NULL;
}

Guild* ObjectMgr::GetGuildById(uint32 GuildId) const
{
    GuildMap::const_iterator itr = mGuildMap.find(GuildId);
    if (itr != mGuildMap.end())
        return itr->second;

    return NULL;
}

Guild * ObjectMgr::GetGuildByName(const std::string& guildname) const
{
    for(GuildMap::const_iterator itr = mGuildMap.begin(); itr != mGuildMap.end(); ++itr)
        if (itr->second->GetName() == guildname)
            return itr->second;

    return NULL;
}

std::string ObjectMgr::GetGuildNameById(uint32 GuildId) const
{
    GuildMap::const_iterator itr = mGuildMap.find(GuildId);
    if (itr != mGuildMap.end())
        return itr->second->GetName();

    return "";
}

Guild* ObjectMgr::GetGuildByLeader(ObjectGuid guid) const
{
    for(GuildMap::const_iterator itr = mGuildMap.begin(); itr != mGuildMap.end(); ++itr)
        if (itr->second->GetLeaderGuid() == guid)
            return itr->second;

    return NULL;
}

ArenaTeam* ObjectMgr::GetArenaTeamById(uint32 arenateamid) const
{
    ArenaTeamMap::const_iterator itr = mArenaTeamMap.find(arenateamid);
    if (itr != mArenaTeamMap.end())
        return itr->second;

    return NULL;
}

ArenaTeam* ObjectMgr::GetArenaTeamByName(const std::string& arenateamname) const
{
    for(ArenaTeamMap::const_iterator itr = mArenaTeamMap.begin(); itr != mArenaTeamMap.end(); ++itr)
        if (itr->second->GetName() == arenateamname)
            return itr->second;

    return NULL;
}

ArenaTeam* ObjectMgr::GetArenaTeamByCaptain(ObjectGuid guid) const
{
    for(ArenaTeamMap::const_iterator itr = mArenaTeamMap.begin(); itr != mArenaTeamMap.end(); ++itr)
        if (itr->second->GetCaptainGuid() == guid)
            return itr->second;

    return NULL;
}

CreatureInfo const* ObjectMgr::GetCreatureTemplate(uint32 id)
{
    return sCreatureStorage.LookupEntry<CreatureInfo>(id);
}

void ObjectMgr::LoadCreatureLocales()
{
    mCreatureLocaleMap.clear();                              // need for reload case

    QueryResult *result = WorldDatabase.Query("SELECT entry,name_loc1,subname_loc1,name_loc2,subname_loc2,name_loc3,subname_loc3,name_loc4,subname_loc4,name_loc5,subname_loc5,name_loc6,subname_loc6,name_loc7,subname_loc7,name_loc8,subname_loc8 FROM locales_creature");

    if(!result)
    {
        barGoLink bar(1);

        bar.step();

        sLog.outString();
        sLog.outString(">> Loaded 0 creature locale strings. DB table `locales_creature` is empty.");
        return;
    }

    barGoLink bar((int)result->GetRowCount());

    do
    {
        Field *fields = result->Fetch();
        bar.step();

        uint32 entry = fields[0].GetUInt32();

        if (!GetCreatureTemplate(entry))
        {
            ERROR_DB_STRICT_LOG("Table `locales_creature` has data for not existed creature entry %u, skipped.", entry);
            continue;
        }

        CreatureLocale& data = mCreatureLocaleMap[entry];

        for(int i = 1; i < MAX_LOCALE; ++i)
        {
            std::string str = fields[1+2*(i-1)].GetCppString();
            if(!str.empty())
            {
                int idx = GetOrNewIndexForLocale(LocaleConstant(i));
                if(idx >= 0)
                {
                    if((int32)data.Name.size() <= idx)
                        data.Name.resize(idx+1);

                    data.Name[idx] = str;
                }
            }
            str = fields[1+2*(i-1)+1].GetCppString();
            if(!str.empty())
            {
                int idx = GetOrNewIndexForLocale(LocaleConstant(i));
                if(idx >= 0)
                {
                    if((int32)data.SubName.size() <= idx)
                        data.SubName.resize(idx+1);

                    data.SubName[idx] = str;
                }
            }
        }
    } while (result->NextRow());

    delete result;

    sLog.outString();
    sLog.outString( ">> Loaded %lu creature locale strings", (unsigned long)mCreatureLocaleMap.size() );
}

void ObjectMgr::LoadGossipMenuItemsLocales()
{
    mGossipMenuItemsLocaleMap.clear();                      // need for reload case

    QueryResult *result = WorldDatabase.Query("SELECT menu_id,id,"
        "option_text_loc1,box_text_loc1,option_text_loc2,box_text_loc2,"
        "option_text_loc3,box_text_loc3,option_text_loc4,box_text_loc4,"
        "option_text_loc5,box_text_loc5,option_text_loc6,box_text_loc6,"
        "option_text_loc7,box_text_loc7,option_text_loc8,box_text_loc8 "
        "FROM locales_gossip_menu_option");

    if(!result)
    {
        barGoLink bar(1);

        bar.step();

        sLog.outString();
        sLog.outString(">> Loaded 0 gossip_menu_option locale strings. DB table `locales_gossip_menu_option` is empty.");
        return;
    }

    barGoLink bar((int)result->GetRowCount());

    do
    {
        Field *fields = result->Fetch();
        bar.step();

        uint16 menuId   = fields[0].GetUInt16();
        uint16 id       = fields[1].GetUInt16();

        GossipMenuItemsMapBounds bounds = GetGossipMenuItemsMapBounds(menuId);

        bool found = false;
        if (bounds.first != bounds.second)
        {
            for (GossipMenuItemsMap::const_iterator itr = bounds.first; itr != bounds.second; ++itr)
            {
                if (itr->second.id == id)
                {
                    found = true;
                    break;
                }
            }
        }

        if (!found)
        {
            ERROR_DB_STRICT_LOG("Table `locales_gossip_menu_option` has data for nonexistent gossip menu %u item %u, skipped.", menuId, id);
            continue;
        }

        GossipMenuItemsLocale& data = mGossipMenuItemsLocaleMap[MAKE_PAIR32(menuId,id)];

        for(int i = 1; i < MAX_LOCALE; ++i)
        {
            std::string str = fields[2+2*(i-1)].GetCppString();
            if(!str.empty())
            {
                int idx = GetOrNewIndexForLocale(LocaleConstant(i));
                if(idx >= 0)
                {
                    if((int32)data.OptionText.size() <= idx)
                        data.OptionText.resize(idx+1);

                    data.OptionText[idx] = str;
                }
            }
            str = fields[2+2*(i-1)+1].GetCppString();
            if(!str.empty())
            {
                int idx = GetOrNewIndexForLocale(LocaleConstant(i));
                if(idx >= 0)
                {
                    if((int32)data.BoxText.size() <= idx)
                        data.BoxText.resize(idx+1);

                    data.BoxText[idx] = str;
                }
            }
        }
    } while (result->NextRow());

    delete result;

    sLog.outString();
    sLog.outString( ">> Loaded %lu gossip_menu_option locale strings", (unsigned long)mGossipMenuItemsLocaleMap.size() );
}

void ObjectMgr::LoadPointOfInterestLocales()
{
    mPointOfInterestLocaleMap.clear();                              // need for reload case

    QueryResult *result = WorldDatabase.Query("SELECT entry,icon_name_loc1,icon_name_loc2,icon_name_loc3,icon_name_loc4,icon_name_loc5,icon_name_loc6,icon_name_loc7,icon_name_loc8 FROM locales_points_of_interest");

    if(!result)
    {
        barGoLink bar(1);

        bar.step();

        sLog.outString();
        sLog.outString(">> Loaded 0 points_of_interest locale strings. DB table `locales_points_of_interest` is empty.");
        return;
    }

    barGoLink bar((int)result->GetRowCount());

    do
    {
        Field *fields = result->Fetch();
        bar.step();

        uint32 entry = fields[0].GetUInt32();

        if (!GetPointOfInterest(entry))
        {
            ERROR_DB_STRICT_LOG("Table `locales_points_of_interest` has data for nonexistent POI entry %u, skipped.", entry);
            continue;
        }

        PointOfInterestLocale& data = mPointOfInterestLocaleMap[entry];

        for(int i = 1; i < MAX_LOCALE; ++i)
        {
            std::string str = fields[i].GetCppString();
            if(str.empty())
                continue;

            int idx = GetOrNewIndexForLocale(LocaleConstant(i));
            if(idx >= 0)
            {
                if((int32)data.IconName.size() <= idx)
                    data.IconName.resize(idx+1);

                data.IconName[idx] = str;
            }
        }
    } while (result->NextRow());

    delete result;

    sLog.outString();
    sLog.outString( ">> Loaded %lu points_of_interest locale strings", (unsigned long)mPointOfInterestLocaleMap.size() );
}

struct SQLCreatureLoader : public SQLStorageLoaderBase<SQLCreatureLoader>
{
    template<class D>
    void convert_from_str(uint32 /*field_pos*/, char const *src, D &dst)
    {
        dst = D(sScriptMgr.GetScriptId(src));
    }
};

void ObjectMgr::LoadCreatureTemplates()
{
    SQLCreatureLoader loader;
    loader.Load(sCreatureStorage);

    sLog.outString( ">> Loaded %u creature definitions", sCreatureStorage.RecordCount );
    sLog.outString();

    std::set<uint32> difficultyEntries[MAX_DIFFICULTY - 1]; // already loaded difficulty 1 value in creatures
    std::set<uint32> hasDifficultyEntries[MAX_DIFFICULTY - 1]; // already loaded creatures with difficulty 1  values

    // check data correctness
    for(uint32 i = 1; i < sCreatureStorage.MaxEntry; ++i)
    {
        CreatureInfo const* cInfo = sCreatureStorage.LookupEntry<CreatureInfo>(i);
        if (!cInfo)
            continue;

        bool ok = true;                                     // bool to allow continue outside this loop
        for (uint32 diff = 0; diff < MAX_DIFFICULTY - 1 && ok; ++diff)
        {
            if (!cInfo->DifficultyEntry[diff])
                continue;
            ok = false;                                     // will be set to true at the end of this loop again

            CreatureInfo const* difficultyInfo = GetCreatureTemplate(cInfo->DifficultyEntry[diff]);
            if (!difficultyInfo)
            {
                sLog.outErrorDb("Creature (Entry: %u) have `difficulty_entry_%u`=%u but creature entry %u not exist.",
                    i, diff + 1, cInfo->DifficultyEntry[diff], cInfo->DifficultyEntry[diff]);
                continue;
            }

            if (difficultyEntries[diff].find(i) != difficultyEntries[diff].end())
            {
                sLog.outErrorDb("Creature (Entry: %u) listed as difficulty %u but have value in `difficulty_entry_%u`.", i, diff + 1, diff + 1);
                continue;
            }

            bool ok2 = true;
            for (uint32 diff2 = 0; diff2 < MAX_DIFFICULTY - 1 && ok2; ++diff2)
            {
                ok2 = false;
                if (difficultyEntries[diff2].find(cInfo->DifficultyEntry[diff]) != difficultyEntries[diff2].end())
                {
                    sLog.outErrorDb("Creature (Entry: %u) already listed as difficulty %u for another entry.", cInfo->DifficultyEntry[diff], diff2 + 1);
                    continue;
                }

                if (hasDifficultyEntries[diff2].find(cInfo->DifficultyEntry[diff]) != hasDifficultyEntries[diff2].end())
                {
                    sLog.outErrorDb("Creature (Entry: %u) have `difficulty_entry_%u`=%u but creature entry %u have difficulty %u entry also.",
                        i, diff + 1, cInfo->DifficultyEntry[diff], cInfo->DifficultyEntry[diff], diff2 + 1);
                    continue;
                }
                ok2 = true;
            }
            if (!ok2)
                continue;

            if (cInfo->unit_class != difficultyInfo->unit_class)
            {
                sLog.outErrorDb("Creature (Entry: %u, class %u) has different `unit_class` in difficulty %u mode (Entry: %u, class %u).",
                    i, cInfo->unit_class, diff + 1, cInfo->DifficultyEntry[diff], difficultyInfo->unit_class);
                continue;
            }

            if (cInfo->npcflag != difficultyInfo->npcflag)
            {
                sLog.outErrorDb("Creature (Entry: %u) has different `npcflag` in difficulty %u mode (Entry: %u).", i, diff + 1, cInfo->DifficultyEntry[diff]);
                continue;
            }

            if (cInfo->trainer_class != difficultyInfo->trainer_class)
            {
                sLog.outErrorDb("Creature (Entry: %u) has different `trainer_class` in difficulty %u mode (Entry: %u).", i, diff + 1, cInfo->DifficultyEntry[diff]);
                continue;
            }

            if (cInfo->trainer_race != difficultyInfo->trainer_race)
            {
                sLog.outErrorDb("Creature (Entry: %u) has different `trainer_race` in difficulty %u mode (Entry: %u).", i, diff + 1, cInfo->DifficultyEntry[diff]);
                continue;
            }

            if (cInfo->trainer_type != difficultyInfo->trainer_type)
            {
                sLog.outErrorDb("Creature (Entry: %u) has different `trainer_type` in difficulty %u mode (Entry: %u).", i, diff + 1, cInfo->DifficultyEntry[diff]);
                continue;
            }

            if (cInfo->trainer_spell != difficultyInfo->trainer_spell)
            {
                sLog.outErrorDb("Creature (Entry: %u) has different `trainer_spell` in difficulty %u mode (Entry: %u).", i, diff + 1, cInfo->DifficultyEntry[diff]);
                continue;
            }

            if (difficultyInfo->AIName && *difficultyInfo->AIName)
            {
                sLog.outErrorDb("Difficulty %u mode creature (Entry: %u) has `AIName`, but in any case will used difficulty 0 mode creature (Entry: %u) AIName.",
                    diff + 1, cInfo->DifficultyEntry[diff], i);
                continue;
            }

            if (difficultyInfo->ScriptID)
            {
                sLog.outErrorDb("Difficulty %u mode creature (Entry: %u) has `ScriptName`, but in any case will used difficulty 0 mode creature (Entry: %u) ScriptName.",
                    diff + 1, cInfo->DifficultyEntry[diff], i);
                continue;
            }

            hasDifficultyEntries[diff].insert(i);
            difficultyEntries[diff].insert(cInfo->DifficultyEntry[diff]);
            ok = true;
        }
        if (!ok)
            continue;

        FactionTemplateEntry const* factionTemplate = sFactionTemplateStore.LookupEntry(cInfo->faction_A);
        if (!factionTemplate)
            sLog.outErrorDb("Creature (Entry: %u) has nonexistent faction_A template (%u)", cInfo->Entry, cInfo->faction_A);

        factionTemplate = sFactionTemplateStore.LookupEntry(cInfo->faction_H);
        if (!factionTemplate)
            sLog.outErrorDb("Creature (Entry: %u) has nonexistent faction_H template (%u)", cInfo->Entry, cInfo->faction_H);

        for(int k = 0; k < MAX_KILL_CREDIT; ++k)
        {
            if(cInfo->KillCredit[k])
            {
                if(!GetCreatureTemplate(cInfo->KillCredit[k]))
                {
                    sLog.outErrorDb("Creature (Entry: %u) has nonexistent creature entry in `KillCredit%d` (%u)",cInfo->Entry,k+1,cInfo->KillCredit[k]);
                    const_cast<CreatureInfo*>(cInfo)->KillCredit[k] = 0;
                }
            }
        }

        // used later for scale
        CreatureDisplayInfoEntry const* displayScaleEntry = NULL;

        for(int i = 0; i < MAX_CREATURE_MODEL; ++i)
        {
            if (cInfo->ModelId[i])
            {
                CreatureDisplayInfoEntry const* displayEntry = sCreatureDisplayInfoStore.LookupEntry(cInfo->ModelId[i]);
                if(!displayEntry)
                {
                    sLog.outErrorDb("Creature (Entry: %u) has nonexistent modelid_%d (%u), can crash client", cInfo->Entry, i+1, cInfo->ModelId[i]);
                    const_cast<CreatureInfo*>(cInfo)->ModelId[i] = 0;
                }
                else if(!displayScaleEntry)
                    displayScaleEntry = displayEntry;

                CreatureModelInfo const* minfo = sCreatureModelStorage.LookupEntry<CreatureModelInfo>(cInfo->ModelId[i]);
                if (!minfo)
                    sLog.outErrorDb("Creature (Entry: %u) are using modelid_%d (%u), but creature_model_info are missing for this model.", cInfo->Entry, i+1, cInfo->ModelId[i]);
            }
        }

        if (!displayScaleEntry)
            sLog.outErrorDb("Creature (Entry: %u) has nonexistent modelid in modelid_1/modelid_2/modelid_3/modelid_4", cInfo->Entry);

        if (cInfo->powerType >= MAX_POWERS)
        {
            sLog.outErrorDb("Creature (Entry: %u) has invalid power type (%u)", cInfo->Entry, cInfo->powerType);
            const_cast<CreatureInfo*>(cInfo)->powerType = POWER_MANA;
        }

        // use below code for 0-checks for unit_class
        if (!cInfo->unit_class)
            ERROR_DB_STRICT_LOG("Creature (Entry: %u) not has proper unit_class(%u) for creature_template", cInfo->Entry, cInfo->unit_class);
        else if (((1 << (cInfo->unit_class-1)) & CLASSMASK_ALL_CREATURES) == 0)
            sLog.outErrorDb("Creature (Entry: %u) has invalid unit_class(%u) for creature_template", cInfo->Entry, cInfo->unit_class);

        if(cInfo->dmgschool >= MAX_SPELL_SCHOOL)
        {
            sLog.outErrorDb("Creature (Entry: %u) has invalid spell school value (%u) in `dmgschool`",cInfo->Entry,cInfo->dmgschool);
            const_cast<CreatureInfo*>(cInfo)->dmgschool = SPELL_SCHOOL_NORMAL;
        }

        if(cInfo->baseattacktime == 0)
            const_cast<CreatureInfo*>(cInfo)->baseattacktime  = BASE_ATTACK_TIME;

        if(cInfo->rangeattacktime == 0)
            const_cast<CreatureInfo*>(cInfo)->rangeattacktime = BASE_ATTACK_TIME;

        if(cInfo->npcflag & UNIT_NPC_FLAG_SPELLCLICK)
        {
            sLog.outErrorDb("Creature (Entry: %u) has dynamic flag UNIT_NPC_FLAG_SPELLCLICK (%u) set, it expect to be set by code base at `npc_spellclick_spells` content.",cInfo->Entry,UNIT_NPC_FLAG_SPELLCLICK);
            const_cast<CreatureInfo*>(cInfo)->npcflag &= ~UNIT_NPC_FLAG_SPELLCLICK;
        }

        if((cInfo->npcflag & UNIT_NPC_FLAG_TRAINER) && cInfo->trainer_type >= MAX_TRAINER_TYPE)
            sLog.outErrorDb("Creature (Entry: %u) has wrong trainer type %u",cInfo->Entry,cInfo->trainer_type);

        if(cInfo->type && !sCreatureTypeStore.LookupEntry(cInfo->type))
        {
            sLog.outErrorDb("Creature (Entry: %u) has invalid creature type (%u) in `type`",cInfo->Entry,cInfo->type);
            const_cast<CreatureInfo*>(cInfo)->type = CREATURE_TYPE_HUMANOID;
        }

        // must exist or used hidden but used in data horse case
        if(cInfo->family && !sCreatureFamilyStore.LookupEntry(cInfo->family) && cInfo->family != CREATURE_FAMILY_HORSE_CUSTOM )
        {
            sLog.outErrorDb("Creature (Entry: %u) has invalid creature family (%u) in `family`",cInfo->Entry,cInfo->family);
            const_cast<CreatureInfo*>(cInfo)->family = 0;
        }

        if(cInfo->InhabitType <= 0 || cInfo->InhabitType > INHABIT_ANYWHERE)
        {
            sLog.outErrorDb("Creature (Entry: %u) has wrong value (%u) in `InhabitType`, creature will not correctly walk/swim/fly",cInfo->Entry,cInfo->InhabitType);
            const_cast<CreatureInfo*>(cInfo)->InhabitType = INHABIT_ANYWHERE;
        }

        if(cInfo->PetSpellDataId)
        {
            CreatureSpellDataEntry const* spellDataId = sCreatureSpellDataStore.LookupEntry(cInfo->PetSpellDataId);
            if(!spellDataId)
                sLog.outErrorDb("Creature (Entry: %u) has non-existing PetSpellDataId (%u)", cInfo->Entry, cInfo->PetSpellDataId);
        }

        for(int j = 0; j < CREATURE_MAX_SPELLS; ++j)
        {
            if(cInfo->spells[j] && !sSpellStore.LookupEntry(cInfo->spells[j]))
            {
                sLog.outErrorDb("Creature (Entry: %u) has non-existing Spell%d (%u), set to 0", cInfo->Entry, j+1,cInfo->spells[j]);
                const_cast<CreatureInfo*>(cInfo)->spells[j] = 0;
            }
        }

        if (cInfo->VehicleId)
        {
            VehicleEntry const* pVehicleEntry = sVehicleStore.LookupEntry(cInfo->VehicleId);

            if (!pVehicleEntry)
            {
                sLog.outErrorDb("Creature (Entry: %u) has non-existing VehicleId (%u)", cInfo->Entry, cInfo->VehicleId);
                const_cast<CreatureInfo*>(cInfo)->VehicleId = 0;
            }
        }

        if(cInfo->MovementType >= MAX_DB_MOTION_TYPE)
        {
            sLog.outErrorDb("Creature (Entry: %u) has wrong movement generator type (%u), ignore and set to IDLE.",cInfo->Entry,cInfo->MovementType);
            const_cast<CreatureInfo*>(cInfo)->MovementType = IDLE_MOTION_TYPE;
        }

        if(cInfo->equipmentId > 0)                          // 0 no equipment
        {
            if(!GetEquipmentInfo(cInfo->equipmentId))
            {
                sLog.outErrorDb("Table `creature_template` have creature (Entry: %u) with equipment_id %u not found in table `creature_equip_template`, set to no equipment.", cInfo->Entry, cInfo->equipmentId);
                const_cast<CreatureInfo*>(cInfo)->equipmentId = 0;
            }
        }

        if(cInfo->vendorId > 0)
        {
            if(!(cInfo->npcflag & UNIT_NPC_FLAG_VENDOR))
                sLog.outErrorDb("Table `creature_template` have creature (Entry: %u) with vendor_id %u but not have flag UNIT_NPC_FLAG_VENDOR (%u), vendor items will ignored.", cInfo->Entry, cInfo->vendorId, UNIT_NPC_FLAG_VENDOR);
        }

        /// if not set custom creature scale then load scale from CreatureDisplayInfo.dbc
        if(cInfo->scale <= 0.0f)
        {
            if(displayScaleEntry)
                const_cast<CreatureInfo*>(cInfo)->scale = displayScaleEntry->scale;
            else
                const_cast<CreatureInfo*>(cInfo)->scale = DEFAULT_OBJECT_SCALE;
        }
    }
}

void ObjectMgr::ConvertCreatureAddonAuras(CreatureDataAddon* addon, char const* table, char const* guidEntryStr)
{
    // Now add the auras, format "spellid effectindex spellid effectindex..."
    char *p,*s;
    std::vector<int> val;
    s=p=(char*)reinterpret_cast<char const*>(addon->auras);
    if(p)
    {
        while (p[0]!=0)
        {
            ++p;
            if (p[0]==' ')
            {
                val.push_back(atoi(s));
                s=++p;
            }
        }
        if (p!=s)
            val.push_back(atoi(s));

        // free char* loaded memory
        delete[] (char*)reinterpret_cast<char const*>(addon->auras);

        // wrong list
        if (val.size()%2)
        {
            addon->auras = NULL;
            sLog.outErrorDb("Creature (%s: %u) has wrong `auras` data in `%s`.",guidEntryStr,addon->guidOrEntry,table);
            return;
        }
    }

    // empty list
    if(val.empty())
    {
        addon->auras = NULL;
        return;
    }

    // replace by new structures array
    const_cast<CreatureDataAddonAura*&>(addon->auras) = new CreatureDataAddonAura[val.size()/2+1];

    uint32 i=0;
    for(uint32 j = 0; j < val.size()/2; ++j)
    {
        CreatureDataAddonAura& cAura = const_cast<CreatureDataAddonAura&>(addon->auras[i]);
        cAura.spell_id = uint32(val[2*j+0]);
        cAura.effect_idx  = SpellEffectIndex(val[2*j+1]);
        if (cAura.effect_idx >= MAX_EFFECT_INDEX)
        {
            sLog.outErrorDb("Creature (%s: %u) has wrong effect %u for spell %u in `auras` field in `%s`.",guidEntryStr,addon->guidOrEntry,cAura.effect_idx,cAura.spell_id,table);
            continue;
        }
        SpellEntry const *AdditionalSpellInfo = sSpellStore.LookupEntry(cAura.spell_id);
        if (!AdditionalSpellInfo)
        {
            sLog.outErrorDb("Creature (%s: %u) has wrong spell %u defined in `auras` field in `%s`.",guidEntryStr,addon->guidOrEntry,cAura.spell_id,table);
            continue;
        }

        if (!AdditionalSpellInfo->Effect[cAura.effect_idx] || !AdditionalSpellInfo->EffectApplyAuraName[cAura.effect_idx])
        {
            sLog.outErrorDb("Creature (%s: %u) has not aura effect %u of spell %u defined in `auras` field in `%s`.",guidEntryStr,addon->guidOrEntry,cAura.effect_idx,cAura.spell_id,table);
            continue;
        }

        ++i;
    }

    // fill terminator element (after last added)
    CreatureDataAddonAura& endAura = const_cast<CreatureDataAddonAura&>(addon->auras[i]);
    endAura.spell_id   = 0;
    endAura.effect_idx = EFFECT_INDEX_0;
}

void ObjectMgr::LoadCreatureAddons(SQLStorage& creatureaddons, char const* entryName, char const* comment)
{
    creatureaddons.Load();

    sLog.outString(">> Loaded %u %s", creatureaddons.RecordCount, comment);
    sLog.outString();

    // check data correctness and convert 'auras'
    for(uint32 i = 1; i < creatureaddons.MaxEntry; ++i)
    {
        CreatureDataAddon const* addon = creatureaddons.LookupEntry<CreatureDataAddon>(i);
        if(!addon)
            continue;

        if (addon->mount)
        {
            if (!sCreatureDisplayInfoStore.LookupEntry(addon->mount))
            {
                sLog.outErrorDb("Creature (%s %u) have invalid displayInfoId for mount (%u) defined in `%s`.", entryName, addon->guidOrEntry, addon->mount, creatureaddons.GetTableName());
                const_cast<CreatureDataAddon*>(addon)->mount = 0;
            }
        }

        if (addon->sheath_state > SHEATH_STATE_RANGED)
            sLog.outErrorDb("Creature (%s %u) has unknown sheath state (%u) defined in `%s`.", entryName, addon->guidOrEntry, addon->sheath_state, creatureaddons.GetTableName());

        if (!sEmotesStore.LookupEntry(addon->emote))
        {
            sLog.outErrorDb("Creature (%s %u) have invalid emote (%u) defined in `%s`.", entryName, addon->guidOrEntry, addon->emote, creatureaddons.GetTableName());
            const_cast<CreatureDataAddon*>(addon)->emote = 0;
        }

        if (addon->splineFlags & (SPLINEFLAG_TRAJECTORY|SPLINEFLAG_UNKNOWN3))
        {
            sLog.outErrorDb("Creature (%s %u) spline flags mask defined in `%s` include forbidden flags (" I32FMT ") that can crash client, cleanup at load.", entryName, addon->guidOrEntry, creatureaddons.GetTableName(), (SPLINEFLAG_TRAJECTORY|SPLINEFLAG_UNKNOWN3));
            const_cast<CreatureDataAddon*>(addon)->splineFlags &= ~(SPLINEFLAG_TRAJECTORY|SPLINEFLAG_UNKNOWN3);
        }

        ConvertCreatureAddonAuras(const_cast<CreatureDataAddon*>(addon), creatureaddons.GetTableName(), entryName);
    }
}

void ObjectMgr::LoadCreatureAddons()
{
    LoadCreatureAddons(sCreatureInfoAddonStorage,"Entry","creature template addons");

    // check entry ids
    for(uint32 i = 1; i < sCreatureInfoAddonStorage.MaxEntry; ++i)
        if(CreatureDataAddon const* addon = sCreatureInfoAddonStorage.LookupEntry<CreatureDataAddon>(i))
            if(!sCreatureStorage.LookupEntry<CreatureInfo>(addon->guidOrEntry))
                sLog.outErrorDb("Creature (Entry: %u) does not exist but has a record in `%s`",addon->guidOrEntry, sCreatureInfoAddonStorage.GetTableName());

    LoadCreatureAddons(sCreatureDataAddonStorage,"GUID","creature addons");

    // check entry ids
    for(uint32 i = 1; i < sCreatureDataAddonStorage.MaxEntry; ++i)
        if(CreatureDataAddon const* addon = sCreatureDataAddonStorage.LookupEntry<CreatureDataAddon>(i))
            if(mCreatureDataMap.find(addon->guidOrEntry)==mCreatureDataMap.end())
                sLog.outErrorDb("Creature (GUID: %u) does not exist but has a record in `creature_addon`",addon->guidOrEntry);
}

EquipmentInfo const* ObjectMgr::GetEquipmentInfo(uint32 entry)
{
    return sEquipmentStorage.LookupEntry<EquipmentInfo>(entry);
}

void ObjectMgr::LoadEquipmentTemplates()
{
    sEquipmentStorage.Load();

    for(uint32 i=0; i < sEquipmentStorage.MaxEntry; ++i)
    {
        EquipmentInfo const* eqInfo = sEquipmentStorage.LookupEntry<EquipmentInfo>(i);

        if (!eqInfo)
            continue;

        for(uint8 j = 0; j < 3; ++j)
        {
            if (!eqInfo->equipentry[j])
               continue;

            ItemEntry const *dbcitem = sItemStore.LookupEntry(eqInfo->equipentry[j]);

            if (!dbcitem)
            {
                sLog.outErrorDb("Unknown item (entry=%u) in creature_equip_template.equipentry%u for entry = %u, forced to 0.", eqInfo->equipentry[j], j+1, i);
                const_cast<EquipmentInfo*>(eqInfo)->equipentry[j] = 0;
                continue;
            }

            if (dbcitem->InventoryType != INVTYPE_WEAPON &&
                dbcitem->InventoryType != INVTYPE_SHIELD &&
                dbcitem->InventoryType != INVTYPE_RANGED &&
                dbcitem->InventoryType != INVTYPE_2HWEAPON &&
                dbcitem->InventoryType != INVTYPE_WEAPONMAINHAND &&
                dbcitem->InventoryType != INVTYPE_WEAPONOFFHAND &&
                dbcitem->InventoryType != INVTYPE_HOLDABLE &&
                dbcitem->InventoryType != INVTYPE_THROWN &&
                dbcitem->InventoryType != INVTYPE_RANGEDRIGHT &&
                dbcitem->InventoryType != INVTYPE_RELIC)
            {
                sLog.outErrorDb("Item (entry=%u) in creature_equip_template.equipentry%u for entry = %u is not equipable in a hand, forced to 0.", eqInfo->equipentry[j], j+1, i);
                const_cast<EquipmentInfo*>(eqInfo)->equipentry[j] = 0;
            }
        }
    }
    sLog.outString( ">> Loaded %u equipment template", sEquipmentStorage.RecordCount );
    sLog.outString();
}

CreatureModelInfo const* ObjectMgr::GetCreatureModelInfo(uint32 modelid)
{
    return sCreatureModelStorage.LookupEntry<CreatureModelInfo>(modelid);
}

// generally models that does not have a gender(2), or has alternative model for same gender
uint32 ObjectMgr::GetCreatureModelAlternativeModel(uint32 modelId)
{
    if (const CreatureModelInfo *modelInfo = GetCreatureModelInfo(modelId))
        return modelInfo->modelid_alternative;

    return 0;
}

CreatureModelInfo const* ObjectMgr::GetCreatureModelRandomGender(uint32 display_id)
{
    CreatureModelInfo const *minfo = GetCreatureModelInfo(display_id);
    if(!minfo)
        return NULL;

    // If a model for another gender exists, 50% chance to use it
    if(minfo->modelid_other_gender != 0 && urand(0,1) == 0)
    {
        CreatureModelInfo const *minfo_tmp = GetCreatureModelInfo(minfo->modelid_other_gender);
        if(!minfo_tmp)
        {
            sLog.outErrorDb("Model (Entry: %u) has modelid_other_gender %u not found in table `creature_model_info`. ", minfo->modelid, minfo->modelid_other_gender);
            return minfo;                                   // not fatal, just use the previous one
        }
        else
            return minfo_tmp;
    }
    else
        return minfo;
}

uint32 ObjectMgr::GetModelForRace(uint32 sourceModelId, uint32 racemask)
{
    uint32 modelId = 0;

    CreatureModelRaceMapBounds bounds = m_mCreatureModelRaceMap.equal_range(sourceModelId);

    for(CreatureModelRaceMap::const_iterator itr = bounds.first; itr != bounds.second; ++itr)
    {
        if (!(itr->second.racemask & racemask))
            continue;

        if (itr->second.creature_entry)
        {
            const CreatureInfo *cInfo = GetCreatureTemplate(itr->second.creature_entry);
            modelId = Creature::ChooseDisplayId(cInfo);
        }
        else
        {
            modelId = itr->second.modelid_racial;
        }
    }

    return modelId;
}

void ObjectMgr::LoadCreatureModelInfo()
{
    sCreatureModelStorage.Load();

    // post processing
    for(uint32 i = 1; i < sCreatureModelStorage.MaxEntry; ++i)
    {
        CreatureModelInfo const *minfo = sCreatureModelStorage.LookupEntry<CreatureModelInfo>(i);
        if (!minfo)
            continue;

        if (!sCreatureDisplayInfoStore.LookupEntry(minfo->modelid))
            sLog.outErrorDb("Table `creature_model_info` has model for nonexistent model id (%u).", minfo->modelid);

        if (minfo->gender >= MAX_GENDER)
        {
            sLog.outErrorDb("Table `creature_model_info` has invalid gender (%u) for model id (%u).", uint32(minfo->gender), minfo->modelid);
            const_cast<CreatureModelInfo*>(minfo)->gender = GENDER_MALE;
        }

        if (minfo->modelid_other_gender)
        {
            if (minfo->modelid_other_gender == minfo->modelid)
            {
                sLog.outErrorDb("Table `creature_model_info` has redundant modelid_other_gender model (%u) defined for model id %u.", minfo->modelid_other_gender, minfo->modelid);
                const_cast<CreatureModelInfo*>(minfo)->modelid_other_gender = 0;
            }
            else if (!sCreatureDisplayInfoStore.LookupEntry(minfo->modelid_other_gender))
            {
                sLog.outErrorDb("Table `creature_model_info` has nonexistent modelid_other_gender model (%u) defined for model id %u.", minfo->modelid_other_gender, minfo->modelid);
                const_cast<CreatureModelInfo*>(minfo)->modelid_other_gender = 0;
            }
        }

        if (minfo->modelid_alternative)
        {
            if (minfo->modelid_alternative == minfo->modelid)
            {
                sLog.outErrorDb("Table `creature_model_info` has redundant modelid_alternative model (%u) defined for model id %u.", minfo->modelid_alternative, minfo->modelid);
                const_cast<CreatureModelInfo*>(minfo)->modelid_alternative = 0;
            }
            else if (!sCreatureDisplayInfoStore.LookupEntry(minfo->modelid_alternative))
            {
                sLog.outErrorDb("Table `creature_model_info` has nonexistent modelid_alternative model (%u) defined for model id %u.", minfo->modelid_alternative, minfo->modelid);
                const_cast<CreatureModelInfo*>(minfo)->modelid_alternative = 0;
            }
        }
    }

    // character races expected have model info data in table
    for(uint32 race = 1; race < sChrRacesStore.GetNumRows(); ++race)
    {
        ChrRacesEntry const* raceEntry = sChrRacesStore.LookupEntry(race);
        if (!raceEntry)
            continue;

        if (!((1 << (race-1)) & RACEMASK_ALL_PLAYABLE))
            continue;

        if (CreatureModelInfo const *minfo = GetCreatureModelInfo(raceEntry->model_f))
        {
            if (minfo->gender != GENDER_FEMALE)
                sLog.outErrorDb("Table `creature_model_info` have wrong gender %u for character race %u female model id %u", minfo->gender, race, raceEntry->model_f);

            if (minfo->modelid_other_gender != raceEntry->model_m)
                sLog.outErrorDb("Table `creature_model_info` have wrong other gender model id %u for character race %u female model id %u", minfo->modelid_other_gender, race, raceEntry->model_f);

            if (minfo->bounding_radius <= 0.0f)
            {
                sLog.outErrorDb("Table `creature_model_info` have wrong bounding_radius %f for character race %u female model id %u, use %f instead", minfo->bounding_radius, race, raceEntry->model_f, DEFAULT_WORLD_OBJECT_SIZE);
                const_cast<CreatureModelInfo*>(minfo)->bounding_radius = DEFAULT_WORLD_OBJECT_SIZE;
            }

            if (minfo->combat_reach != 1.5f)
            {
                sLog.outErrorDb("Table `creature_model_info` have wrong combat_reach %f for character race %u female model id %u, expected always 1.5f", minfo->combat_reach, race, raceEntry->model_f);
                const_cast<CreatureModelInfo*>(minfo)->combat_reach = 1.5f;
            }
        }
        else
            sLog.outErrorDb("Table `creature_model_info` expect have data for character race %u female model id %u", race, raceEntry->model_f);

        if (CreatureModelInfo const *minfo = GetCreatureModelInfo(raceEntry->model_m))
        {
            if (minfo->gender != GENDER_MALE)
                sLog.outErrorDb("Table `creature_model_info` have wrong gender %u for character race %u male model id %u", minfo->gender, race, raceEntry->model_m);

            if (minfo->modelid_other_gender != raceEntry->model_f)
                sLog.outErrorDb("Table `creature_model_info` have wrong other gender model id %u for character race %u male model id %u", minfo->modelid_other_gender, race, raceEntry->model_m);

            if (minfo->bounding_radius <= 0.0f)
            {
                sLog.outErrorDb("Table `creature_model_info` have wrong bounding_radius %f for character race %u male model id %u, use %f instead", minfo->bounding_radius, race, raceEntry->model_f, DEFAULT_WORLD_OBJECT_SIZE);
                const_cast<CreatureModelInfo*>(minfo)->bounding_radius = DEFAULT_WORLD_OBJECT_SIZE;
            }

            if (minfo->combat_reach != 1.5f)
            {
                sLog.outErrorDb("Table `creature_model_info` have wrong combat_reach %f for character race %u male model id %u, expected always 1.5f", minfo->combat_reach, race, raceEntry->model_m);
                const_cast<CreatureModelInfo*>(minfo)->combat_reach = 1.5f;
            }
        }
        else
            sLog.outErrorDb("Table `creature_model_info` expect have data for character race %u male model id %u", race, raceEntry->model_m);

    }

    sLog.outString( ">> Loaded %u creature model based info", sCreatureModelStorage.RecordCount );
    sLog.outString();
}

void ObjectMgr::LoadCreatureModelRace()
{
    m_mCreatureModelRaceMap.clear();                        // can be used for reload

    QueryResult* result = WorldDatabase.Query("SELECT modelid, racemask, creature_entry, modelid_racial FROM creature_model_race");

    if (!result)
    {
        barGoLink bar(1);

        bar.step();

        sLog.outString();
        sLog.outErrorDb(">> Loaded creature_model_race, table is empty!");
        return;
    }

    barGoLink bar( (int)result->GetRowCount() );

    uint32 count = 0;

    // model, racemask
    std::map<uint32, uint32> model2raceMask;

    do
    {
        bar.step();

        Field* fields = result->Fetch();

        CreatureModelRace raceData;

        raceData.modelid            = fields[0].GetUInt32();
        raceData.racemask           = fields[1].GetUInt32();
        raceData.creature_entry     = fields[2].GetUInt32();
        raceData.modelid_racial     = fields[3].GetUInt32();

        if (!sCreatureDisplayInfoStore.LookupEntry(raceData.modelid))
        {
            sLog.outErrorDb("Table `creature_model_race` has model for nonexistent model id (%u), skipping", raceData.modelid);
            continue;
        }

        if (!sCreatureModelStorage.LookupEntry<CreatureModelInfo>(raceData.modelid))
        {
            sLog.outErrorDb("Table `creature_model_race` modelid %u does not exist in creature_model_info, skipping", raceData.modelid);
            continue;
        }

        if (!raceData.racemask)
        {
            sLog.outErrorDb("Table `creature_model_race` modelid %u has no racemask defined, skipping", raceData.modelid);
            continue;
        }

        if (!(raceData.racemask & RACEMASK_ALL_PLAYABLE))
        {
            sLog.outErrorDb("Table `creature_model_race` modelid %u include invalid racemask, skipping", raceData.modelid);
            continue;
        }

        std::map<uint32, uint32>::const_iterator model2Race = model2raceMask.find(raceData.modelid);

        // can't have same mask for same model several times
        if (model2Race != model2raceMask.end())
        {
            if (model2Race->second & raceData.racemask)
            {
                sLog.outErrorDb("Table `creature_model_race` modelid %u with racemask %u has mask already included for same modelid, skipping", raceData.modelid, raceData.racemask);
                continue;
            }
        }

        model2raceMask[raceData.modelid] |= raceData.racemask;

        // creature_entry is the prefered way
        if (raceData.creature_entry)
        {
            if (raceData.modelid_racial)
                sLog.outErrorDb("Table `creature_model_race` modelid %u has modelid_racial for modelid %u but a creature_entry are already defined, modelid_racial will never be used.", raceData.modelid, raceData.modelid_racial);

            if (!sCreatureStorage.LookupEntry<CreatureInfo>(raceData.creature_entry))
            {
                sLog.outErrorDb("Table `creature_model_race` modelid %u has creature_entry for nonexistent creature_template (%u), skipping", raceData.modelid, raceData.creature_entry);
                continue;
            }
        }
        else if (raceData.modelid_racial)
        {
            if (!sCreatureDisplayInfoStore.LookupEntry(raceData.modelid_racial))
            {
                sLog.outErrorDb("Table `creature_model_race` modelid %u has modelid_racial for nonexistent model id (%u), skipping", raceData.modelid, raceData.modelid_racial);
                continue;
            }

            if (!sCreatureModelStorage.LookupEntry<CreatureModelInfo>(raceData.modelid_racial))
            {
                sLog.outErrorDb("Table `creature_model_race` modelid %u has modelid_racial %u, but are not defined in creature_model_info, skipping", raceData.modelid, raceData.modelid_racial);
                continue;
            }
        }
        else
        {
            sLog.outErrorDb("Table `creature_model_race` modelid %u does not have either creature_entry or modelid_racial defined, skipping", raceData.modelid);
            continue;
        }

        m_mCreatureModelRaceMap.insert(CreatureModelRaceMap::value_type(raceData.modelid, raceData));

        ++count;
    }
    while(result->NextRow());

    delete result;

    sLog.outString();
    sLog.outString( ">> Loaded %u creature_model_race entries", count);
}

void ObjectMgr::LoadCreatures()
{
    uint32 count = 0;
    //                                                0              1   2    3
    QueryResult *result = WorldDatabase.Query("SELECT creature.guid, id, map, modelid,"
    //   4             5           6           7           8            9              10         11
        "equipment_id, position_x, position_y, position_z, orientation, spawntimesecs, spawndist, currentwaypoint,"
    //   12         13       14          15            16         17         18     19
        "curhealth, curmana, DeathState, MovementType, spawnMask, phaseMask, event, pool_entry "
        "FROM creature LEFT OUTER JOIN game_event_creature ON creature.guid = game_event_creature.guid "
        "LEFT OUTER JOIN pool_creature ON creature.guid = pool_creature.guid");

    if(!result)
    {
        barGoLink bar(1);

        bar.step();

        sLog.outString();
        sLog.outErrorDb(">> Loaded 0 creature. DB table `creature` is empty.");
        return;
    }

    // build single time for check creature data
    std::set<uint32> difficultyCreatures[MAX_DIFFICULTY - 1];
    for (uint32 i = 0; i < sCreatureStorage.MaxEntry; ++i)
        if (CreatureInfo const* cInfo = sCreatureStorage.LookupEntry<CreatureInfo>(i))
            for (uint32 diff = 0; diff < MAX_DIFFICULTY - 1; ++diff)
                if (cInfo->DifficultyEntry[diff])
                    difficultyCreatures[diff].insert(cInfo->DifficultyEntry[diff]);

    // build single time for check spawnmask
    std::map<uint32,uint32> spawnMasks;
    for(uint32 i = 0; i < sMapStore.GetNumRows(); ++i)
        if(sMapStore.LookupEntry(i))
            for(int k = 0; k < MAX_DIFFICULTY; ++k)
                if (GetMapDifficultyData(i,Difficulty(k)))
                    spawnMasks[i] |= (1 << k);

    barGoLink bar((int)result->GetRowCount());

    do
    {
        Field *fields = result->Fetch();
        bar.step();

        uint32 guid         = fields[ 0].GetUInt32();
        uint32 entry        = fields[ 1].GetUInt32();

        CreatureInfo const* cInfo = GetCreatureTemplate(entry);
        if(!cInfo)
        {
            sLog.outErrorDb("Table `creature` has creature (GUID: %u) with non existing creature entry %u, skipped.", guid, entry);
            continue;
        }

        CreatureData& data = mCreatureDataMap[guid];

        data.id                 = entry;
        data.mapid              = fields[ 2].GetUInt32();
        data.modelid_override   = fields[ 3].GetUInt32();
        data.equipmentId        = fields[ 4].GetUInt32();
        data.posX               = fields[ 5].GetFloat();
        data.posY               = fields[ 6].GetFloat();
        data.posZ               = fields[ 7].GetFloat();
        data.orientation        = fields[ 8].GetFloat();
        data.spawntimesecs      = fields[ 9].GetUInt32();
        data.spawndist          = fields[10].GetFloat();
        data.currentwaypoint    = fields[11].GetUInt32();
        data.curhealth          = fields[12].GetUInt32();
        data.curmana            = fields[13].GetUInt32();
        data.is_dead            = fields[14].GetBool();
        data.movementType       = fields[15].GetUInt8();
        data.spawnMask          = fields[16].GetUInt8();
        data.phaseMask          = fields[17].GetUInt16();
        int16 gameEvent         = fields[18].GetInt16();
        int16 PoolId            = fields[19].GetInt16();

        MapEntry const* mapEntry = sMapStore.LookupEntry(data.mapid);
        if(!mapEntry)
        {
            sLog.outErrorDb("Table `creature` have creature (GUID: %u) that spawned at nonexistent map (Id: %u), skipped.",guid, data.mapid );
            continue;
        }

        if (data.spawnMask & ~spawnMasks[data.mapid])
            sLog.outErrorDb("Table `creature` have creature (GUID: %u) that have wrong spawn mask %u including not supported difficulty modes for map (Id: %u).",guid, data.spawnMask, data.mapid );

        bool ok = true;
        for (uint32 diff = 0; diff < MAX_DIFFICULTY - 1 && ok; ++diff)
        {
            if (difficultyCreatures[diff].find(data.id) != difficultyCreatures[diff].end())
            {
                sLog.outErrorDb("Table `creature` have creature (GUID: %u) that listed as difficulty %u template (entry: %u) in `creature_template`, skipped.",
                    guid, diff + 1, data.id );
                ok = false;
            }
        }
        if (!ok)
            continue;

        if (data.modelid_override > 0 && !sCreatureDisplayInfoStore.LookupEntry(data.modelid_override))
        {
            sLog.outErrorDb("Table `creature` GUID %u (entry %u) has model for nonexistent model id (%u), set to 0.", guid, data.id, data.modelid_override);
            data.modelid_override = 0;
        }

        if(data.equipmentId > 0)                            // -1 no equipment, 0 use default
        {
            if(!GetEquipmentInfo(data.equipmentId))
            {
                sLog.outErrorDb("Table `creature` have creature (Entry: %u) with equipment_id %u not found in table `creature_equip_template`, set to no equipment.", data.id, data.equipmentId);
                data.equipmentId = -1;
            }
        }

        if(cInfo->RegenHealth && data.curhealth < cInfo->minhealth)
        {
            sLog.outErrorDb("Table `creature` have creature (GUID: %u Entry: %u) with `creature_template`.`RegenHealth`=1 and low current health (%u), `creature_template`.`minhealth`=%u.",guid,data.id,data.curhealth, cInfo->minhealth );
            data.curhealth = cInfo->minhealth;
        }

        if(cInfo->flags_extra & CREATURE_FLAG_EXTRA_INSTANCE_BIND)
        {
            if(!mapEntry || !mapEntry->IsDungeon())
                sLog.outErrorDb("Table `creature` have creature (GUID: %u Entry: %u) with `creature_template`.`flags_extra` including CREATURE_FLAG_EXTRA_INSTANCE_BIND (%u) but creature are not in instance.",
                    guid, data.id, CREATURE_FLAG_EXTRA_INSTANCE_BIND);
        }

        if(cInfo->flags_extra & CREATURE_FLAG_EXTRA_AGGRO_ZONE)
        {
            if(!mapEntry || !mapEntry->IsDungeon())
                sLog.outErrorDb("Table `creature` have creature (GUID: %u Entry: %u) with `creature_template`.`flags_extra` including CREATURE_FLAG_EXTRA_AGGRO_ZONE (%u) but creature are not in instance.",
                    guid, data.id, CREATURE_FLAG_EXTRA_AGGRO_ZONE);
        }

        if(data.curmana < cInfo->minmana)
        {
            sLog.outErrorDb("Table `creature` have creature (GUID: %u Entry: %u) with low current mana (%u), `creature_template`.`minmana`=%u.",guid,data.id,data.curmana, cInfo->minmana );
            data.curmana = cInfo->minmana;
        }

        if(data.spawndist < 0.0f)
        {
            sLog.outErrorDb("Table `creature` have creature (GUID: %u Entry: %u) with `spawndist`< 0, set to 0.",guid,data.id );
            data.spawndist = 0.0f;
        }
        else if(data.movementType == RANDOM_MOTION_TYPE)
        {
            if(data.spawndist == 0.0f)
            {
                sLog.outErrorDb("Table `creature` have creature (GUID: %u Entry: %u) with `MovementType`=1 (random movement) but with `spawndist`=0, replace by idle movement type (0).",guid,data.id );
                data.movementType = IDLE_MOTION_TYPE;
            }
        }
        else if(data.movementType == IDLE_MOTION_TYPE)
        {
            if(data.spawndist != 0.0f)
            {
                sLog.outErrorDb("Table `creature` have creature (GUID: %u Entry: %u) with `MovementType`=0 (idle) have `spawndist`<>0, set to 0.",guid,data.id );
                data.spawndist = 0.0f;
            }
        }

        if(data.phaseMask==0)
        {
            sLog.outErrorDb("Table `creature` have creature (GUID: %u Entry: %u) with `phaseMask`=0 (not visible for anyone), set to 1.",guid,data.id );
            data.phaseMask = 1;
        }

        if (gameEvent==0 && PoolId==0)                      // if not this is to be managed by GameEvent System or Pool system
            AddCreatureToGrid(guid, &data);

        ++count;

    } while (result->NextRow());

    delete result;

    sLog.outString();
    sLog.outString( ">> Loaded %lu creatures", (unsigned long)mCreatureDataMap.size() );
}

void ObjectMgr::AddCreatureToGrid(uint32 guid, CreatureData const* data)
{
    uint8 mask = data->spawnMask;
    for(uint8 i = 0; mask != 0; i++, mask >>= 1)
    {
        if(mask & 1)
        {
            CellPair cell_pair = MaNGOS::ComputeCellPair(data->posX, data->posY);
            uint32 cell_id = (cell_pair.y_coord*TOTAL_NUMBER_OF_CELLS_PER_MAP) + cell_pair.x_coord;

            CellObjectGuids& cell_guids = mMapObjectGuids[MAKE_PAIR32(data->mapid,i)][cell_id];
            cell_guids.creatures.insert(guid);
        }
    }
}

void ObjectMgr::RemoveCreatureFromGrid(uint32 guid, CreatureData const* data)
{
    uint8 mask = data->spawnMask;
    for(uint8 i = 0; mask != 0; i++, mask >>= 1)
    {
        if(mask & 1)
        {
            CellPair cell_pair = MaNGOS::ComputeCellPair(data->posX, data->posY);
            uint32 cell_id = (cell_pair.y_coord*TOTAL_NUMBER_OF_CELLS_PER_MAP) + cell_pair.x_coord;

            CellObjectGuids& cell_guids = mMapObjectGuids[MAKE_PAIR32(data->mapid,i)][cell_id];
            cell_guids.creatures.erase(guid);
        }
    }
}

void ObjectMgr::LoadVehicleAccessories()
{
    m_VehicleAccessoryMap.clear();                           // needed for reload case

    uint32 count = 0;

    QueryResult* result = WorldDatabase.Query("SELECT `entry`,`accessory_entry`,`seat_id`,`minion` FROM `vehicle_accessory`");

    if (!result)
    {
        barGoLink bar(1);

        bar.step();

        sLog.outString();
        sLog.outErrorDb(">> Loaded 0 vehicle accessories. DB table `vehicle_accessory` is empty.");
        return;
    }

    barGoLink bar((int)result->GetRowCount());

    do
    {
        Field *fields = result->Fetch();
        bar.step();

        uint32 uiEntry       = fields[0].GetUInt32();
        uint32 uiAccessory   = fields[1].GetUInt32();
        int8   uiSeat        = int8(fields[2].GetInt16());
        bool   bMinion       = fields[3].GetBool();

        if (!sCreatureStorage.LookupEntry<CreatureInfo>(uiEntry))
        {
            sLog.outErrorDb("Table `vehicle_accessory`: creature template entry %u does not exist.", uiEntry);
            continue;
        }

        if (!sCreatureStorage.LookupEntry<CreatureInfo>(uiAccessory))
        {
            sLog.outErrorDb("Table `vehicle_accessory`: Accessory %u does not exist.", uiAccessory);
            continue;
        }

        m_VehicleAccessoryMap[uiEntry].push_back(VehicleAccessory(uiAccessory, uiSeat, bMinion));

        ++count;
    } while (result->NextRow());

    delete result;

    sLog.outString();
    sLog.outString(">> Loaded %u Vehicle Accessories", count);
}

void ObjectMgr::LoadGameobjects()
{
    uint32 count = 0;

    //                                                0                1   2    3           4           5           6
    QueryResult *result = WorldDatabase.Query("SELECT gameobject.guid, id, map, position_x, position_y, position_z, orientation,"
    //   7          8          9          10         11             12            13     14         15         16     17
        "rotation0, rotation1, rotation2, rotation3, spawntimesecs, animprogress, state, spawnMask, phaseMask, event, pool_entry "
        "FROM gameobject LEFT OUTER JOIN game_event_gameobject ON gameobject.guid = game_event_gameobject.guid "
        "LEFT OUTER JOIN pool_gameobject ON gameobject.guid = pool_gameobject.guid");

    if(!result)
    {
        barGoLink bar(1);

        bar.step();

        sLog.outString();
        sLog.outErrorDb(">> Loaded 0 gameobjects. DB table `gameobject` is empty.");
        return;
    }

    // build single time for check spawnmask
    std::map<uint32,uint32> spawnMasks;
    for(uint32 i = 0; i < sMapStore.GetNumRows(); ++i)
        if(sMapStore.LookupEntry(i))
            for(int k = 0; k < MAX_DIFFICULTY; ++k)
                if (GetMapDifficultyData(i,Difficulty(k)))
                    spawnMasks[i] |= (1 << k);

    barGoLink bar((int)result->GetRowCount());

    do
    {
        Field *fields = result->Fetch();
        bar.step();

        uint32 guid         = fields[ 0].GetUInt32();
        uint32 entry        = fields[ 1].GetUInt32();

        GameObjectInfo const* gInfo = GetGameObjectInfo(entry);
        if (!gInfo)
        {
            sLog.outErrorDb("Table `gameobject` has gameobject (GUID: %u) with non existing gameobject entry %u, skipped.", guid, entry);
            continue;
        }

        if(!gInfo->displayId)
        {
            switch(gInfo->type)
            {
                // can be invisible always and then not req. display id in like case
                case GAMEOBJECT_TYPE_TRAP:
                case GAMEOBJECT_TYPE_SPELL_FOCUS:
                    break;
                default:
                    sLog.outErrorDb("Gameobject (GUID: %u Entry %u GoType: %u) have displayId == 0 and then will always invisible in game.", guid, entry, gInfo->type);
                    break;
            }
        }
        else if (!sGameObjectDisplayInfoStore.LookupEntry(gInfo->displayId))
        {
            sLog.outErrorDb("Gameobject (GUID: %u Entry %u GoType: %u) have invalid displayId (%u), not loaded.", guid, entry, gInfo->type, gInfo->displayId);
            continue;
        }

        GameObjectData& data = mGameObjectDataMap[guid];

        data.id             = entry;
        data.mapid          = fields[ 2].GetUInt32();
        data.posX           = fields[ 3].GetFloat();
        data.posY           = fields[ 4].GetFloat();
        data.posZ           = fields[ 5].GetFloat();
        data.orientation    = fields[ 6].GetFloat();
        data.rotation0      = fields[ 7].GetFloat();
        data.rotation1      = fields[ 8].GetFloat();
        data.rotation2      = fields[ 9].GetFloat();
        data.rotation3      = fields[10].GetFloat();
        data.spawntimesecs  = fields[11].GetInt32();

        MapEntry const* mapEntry = sMapStore.LookupEntry(data.mapid);
        if(!mapEntry)
        {
            sLog.outErrorDb("Table `gameobject` have gameobject (GUID: %u Entry: %u) that spawned at nonexistent map (Id: %u), skip", guid, data.id, data.mapid);
            continue;
        }

        if (data.spawnMask & ~spawnMasks[data.mapid])
            sLog.outErrorDb("Table `gameobject` have gameobject (GUID: %u Entry: %u) that have wrong spawn mask %u including not supported difficulty modes for map (Id: %u), skip", guid, data.id, data.spawnMask, data.mapid);

        if (data.spawntimesecs == 0 && gInfo->IsDespawnAtAction())
        {
            sLog.outErrorDb("Table `gameobject` have gameobject (GUID: %u Entry: %u) with `spawntimesecs` (0) value, but gameobejct marked as despawnable at action.", guid, data.id);
        }

        data.animprogress   = fields[12].GetUInt32();

        uint32 go_state     = fields[13].GetUInt32();
        if (go_state >= MAX_GO_STATE)
        {
            sLog.outErrorDb("Table `gameobject` have gameobject (GUID: %u Entry: %u) with invalid `state` (%u) value, skip", guid, data.id, go_state);
            continue;
        }
        data.go_state       = GOState(go_state);

        data.spawnMask      = fields[14].GetUInt8();
        data.phaseMask      = fields[15].GetUInt16();
        int16 gameEvent     = fields[16].GetInt16();
        int16 PoolId        = fields[17].GetInt16();

        if (data.rotation2 < -1.0f || data.rotation2 > 1.0f)
        {
            sLog.outErrorDb("Table `gameobject` have gameobject (GUID: %u Entry: %u) with invalid rotation2 (%f) value, skip", guid, data.id, data.rotation2);
            continue;
        }

        if (data.rotation3 < -1.0f || data.rotation3 > 1.0f)
        {
            sLog.outErrorDb("Table `gameobject` have gameobject (GUID: %u Entry: %u) with invalid rotation3 (%f) value, skip", guid, data.id, data.rotation3);
            continue;
        }

        if(!MapManager::IsValidMapCoord(data.mapid, data.posX, data.posY, data.posZ, data.orientation))
        {
            sLog.outErrorDb("Table `gameobject` have gameobject (GUID: %u Entry: %u) with invalid coordinates, skip", guid, data.id);
            continue;
        }

        if(data.phaseMask == 0)
        {
            sLog.outErrorDb("Table `gameobject` have gameobject (GUID: %u Entry: %u) with `phaseMask`=0 (not visible for anyone), set to 1.", guid, data.id);
            data.phaseMask = 1;
        }

        if (gameEvent == 0 && PoolId == 0)                  // if not this is to be managed by GameEvent System or Pool system
            AddGameobjectToGrid(guid, &data);
        ++count;

    } while (result->NextRow());

    delete result;

    sLog.outString();
    sLog.outString( ">> Loaded %lu gameobjects", (unsigned long)mGameObjectDataMap.size());
}

void ObjectMgr::AddGameobjectToGrid(uint32 guid, GameObjectData const* data)
{
    uint8 mask = data->spawnMask;
    for(uint8 i = 0; mask != 0; i++, mask >>= 1)
    {
        if(mask & 1)
        {
            CellPair cell_pair = MaNGOS::ComputeCellPair(data->posX, data->posY);
            uint32 cell_id = (cell_pair.y_coord*TOTAL_NUMBER_OF_CELLS_PER_MAP) + cell_pair.x_coord;

            CellObjectGuids& cell_guids = mMapObjectGuids[MAKE_PAIR32(data->mapid,i)][cell_id];
            cell_guids.gameobjects.insert(guid);
        }
    }
}

void ObjectMgr::RemoveGameobjectFromGrid(uint32 guid, GameObjectData const* data)
{
    uint8 mask = data->spawnMask;
    for(uint8 i = 0; mask != 0; i++, mask >>= 1)
    {
        if(mask & 1)
        {
            CellPair cell_pair = MaNGOS::ComputeCellPair(data->posX, data->posY);
            uint32 cell_id = (cell_pair.y_coord*TOTAL_NUMBER_OF_CELLS_PER_MAP) + cell_pair.x_coord;

            CellObjectGuids& cell_guids = mMapObjectGuids[MAKE_PAIR32(data->mapid,i)][cell_id];
            cell_guids.gameobjects.erase(guid);
        }
    }
}

// name must be checked to correctness (if received) before call this function
uint64 ObjectMgr::GetPlayerGUIDByName(std::string name) const
{
    uint64 guid = 0;

    CharacterDatabase.escape_string(name);

    // Player name safe to sending to DB (checked at login) and this function using
    QueryResult *result = CharacterDatabase.PQuery("SELECT guid FROM characters WHERE name = '%s'", name.c_str());
    if(result)
    {
        guid = ObjectGuid(HIGHGUID_PLAYER, (*result)[0].GetUInt32()).GetRawValue();

        delete result;
    }

    return guid;
}

bool ObjectMgr::GetPlayerNameByGUID(ObjectGuid guid, std::string &name) const
{
    // prevent DB access for online player
    if(Player* player = GetPlayer(guid))
    {
        name = player->GetName();
        return true;
    }

    uint32 lowguid = guid.GetCounter();

    QueryResult *result = CharacterDatabase.PQuery("SELECT name FROM characters WHERE guid = '%u'", lowguid);

    if(result)
    {
        name = (*result)[0].GetCppString();
        delete result;
        return true;
    }

    return false;
}

Team ObjectMgr::GetPlayerTeamByGUID(ObjectGuid guid) const
{
    // prevent DB access for online player
    if (Player* player = GetPlayer(guid))
        return Player::TeamForRace(player->getRace());

    uint32 lowguid = guid.GetCounter();

    QueryResult *result = CharacterDatabase.PQuery("SELECT race FROM characters WHERE guid = '%u'", lowguid);

    if (result)
    {
        uint8 race = (*result)[0].GetUInt8();
        delete result;
        return Player::TeamForRace(race);
    }

    return TEAM_NONE;
}

uint32 ObjectMgr::GetPlayerAccountIdByGUID(ObjectGuid guid) const
{
    // prevent DB access for online player
    if(Player* player = GetPlayer(guid))
        return player->GetSession()->GetAccountId();

    uint32 lowguid = guid.GetCounter();

    QueryResult *result = CharacterDatabase.PQuery("SELECT account FROM characters WHERE guid = '%u'", lowguid);
    if (result)
    {
        uint32 acc = (*result)[0].GetUInt32();
        delete result;
        return acc;
    }

    return 0;
}

uint32 ObjectMgr::GetPlayerAccountIdByPlayerName(const std::string& name) const
{
    QueryResult *result = CharacterDatabase.PQuery("SELECT account FROM characters WHERE name = '%s'", name.c_str());
    if(result)
    {
        uint32 acc = (*result)[0].GetUInt32();
        delete result;
        return acc;
    }

    return 0;
}

void ObjectMgr::LoadItemLocales()
{
    mItemLocaleMap.clear();                                 // need for reload case

    QueryResult *result = WorldDatabase.Query("SELECT entry,name_loc1,description_loc1,name_loc2,description_loc2,name_loc3,description_loc3,name_loc4,description_loc4,name_loc5,description_loc5,name_loc6,description_loc6,name_loc7,description_loc7,name_loc8,description_loc8 FROM locales_item");

    if(!result)
    {
        barGoLink bar(1);

        bar.step();

        sLog.outString();
        sLog.outString(">> Loaded 0 Item locale strings. DB table `locales_item` is empty.");
        return;
    }

    barGoLink bar((int)result->GetRowCount());

    do
    {
        Field *fields = result->Fetch();
        bar.step();

        uint32 entry = fields[0].GetUInt32();

        if (!GetItemPrototype(entry))
        {
            ERROR_DB_STRICT_LOG("Table `locales_item` has data for nonexistent item entry %u, skipped.", entry);
            continue;
        }

        ItemLocale& data = mItemLocaleMap[entry];

        for(int i = 1; i < MAX_LOCALE; ++i)
        {
            std::string str = fields[1+2*(i-1)].GetCppString();
            if(!str.empty())
            {
                int idx = GetOrNewIndexForLocale(LocaleConstant(i));
                if(idx >= 0)
                {
                    if((int32)data.Name.size() <= idx)
                        data.Name.resize(idx+1);

                    data.Name[idx] = str;
                }
            }

            str = fields[1+2*(i-1)+1].GetCppString();
            if(!str.empty())
            {
                int idx = GetOrNewIndexForLocale(LocaleConstant(i));
                if(idx >= 0)
                {
                    if((int32)data.Description.size() <= idx)
                        data.Description.resize(idx+1);

                    data.Description[idx] = str;
                }
            }
        }
    } while (result->NextRow());

    delete result;

    sLog.outString();
    sLog.outString( ">> Loaded %lu Item locale strings", (unsigned long)mItemLocaleMap.size() );
}

struct SQLItemLoader : public SQLStorageLoaderBase<SQLItemLoader>
{
    template<class D>
    void convert_from_str(uint32 /*field_pos*/, char const *src, D &dst)
    {
        dst = D(sScriptMgr.GetScriptId(src));
    }
};

void ObjectMgr::LoadItemPrototypes()
{
    SQLItemLoader loader;
    loader.Load(sItemStorage);
    sLog.outString( ">> Loaded %u item prototypes", sItemStorage.RecordCount );
    sLog.outString();

    // check data correctness
    for(uint32 i = 1; i < sItemStorage.MaxEntry; ++i)
    {
        ItemPrototype const* proto = sItemStorage.LookupEntry<ItemPrototype >(i);
        ItemEntry const *dbcitem = sItemStore.LookupEntry(i);
        if(!proto)
        {
            /* to many errors, and possible not all items really used in game
            if (dbcitem)
                sLog.outErrorDb("Item (Entry: %u) doesn't exists in DB, but must exist.",i);
            */
            continue;
        }

        if(dbcitem)
        {
            if(proto->Class != dbcitem->Class)
            {
                sLog.outErrorDb("Item (Entry: %u) not correct class %u, must be %u (still using DB value).",i,proto->Class,dbcitem->Class);
                // It safe let use Class from DB
            }
            /* disabled: have some strange wrong cases for Subclass values.
               for enable also uncomment Subclass field in ItemEntry structure and in Itemfmt[]
            if(proto->SubClass != dbcitem->SubClass)
            {
                sLog.outErrorDb("Item (Entry: %u) not correct (Class: %u, Sub: %u) pair, must be (Class: %u, Sub: %u) (still using DB value).",i,proto->Class,proto->SubClass,dbcitem->Class,dbcitem->SubClass);
                // It safe let use Subclass from DB
            }
            */

            if(proto->Unk0 != dbcitem->Unk0)
            {
                sLog.outErrorDb("Item (Entry: %u) not correct %i Unk0, must be %i (still using DB value).",i,proto->Unk0,dbcitem->Unk0);
                // It safe let use Unk0 from DB
            }

            if(proto->Material != dbcitem->Material)
            {
                sLog.outErrorDb("Item (Entry: %u) not correct %i material, must be %i (still using DB value).",i,proto->Material,dbcitem->Material);
                // It safe let use Material from DB
            }

            if(proto->InventoryType != dbcitem->InventoryType)
            {
                sLog.outErrorDb("Item (Entry: %u) not correct %u inventory type, must be %u (still using DB value).",i,proto->InventoryType,dbcitem->InventoryType);
                // It safe let use InventoryType from DB
            }

            if(proto->DisplayInfoID != dbcitem->DisplayId)
            {
                sLog.outErrorDb("Item (Entry: %u) not correct %u display id, must be %u (using it).",i,proto->DisplayInfoID,dbcitem->DisplayId);
                const_cast<ItemPrototype*>(proto)->DisplayInfoID = dbcitem->DisplayId;
            }
            if(proto->Sheath != dbcitem->Sheath)
            {
                sLog.outErrorDb("Item (Entry: %u) not correct %u sheath, must be %u  (using it).",i,proto->Sheath,dbcitem->Sheath);
                const_cast<ItemPrototype*>(proto)->Sheath = dbcitem->Sheath;
            }
        }
        else
        {
            sLog.outErrorDb("Item (Entry: %u) not correct (not listed in list of existing items).",i);
        }

        if(proto->Class >= MAX_ITEM_CLASS)
        {
            sLog.outErrorDb("Item (Entry: %u) has wrong Class value (%u)",i,proto->Class);
            const_cast<ItemPrototype*>(proto)->Class = ITEM_CLASS_MISC;
        }

        if(proto->SubClass >= MaxItemSubclassValues[proto->Class])
        {
            sLog.outErrorDb("Item (Entry: %u) has wrong Subclass value (%u) for class %u",i,proto->SubClass,proto->Class);
            const_cast<ItemPrototype*>(proto)->SubClass = 0;// exist for all item classes
        }

        if(proto->Quality >= MAX_ITEM_QUALITY)
        {
            sLog.outErrorDb("Item (Entry: %u) has wrong Quality value (%u)",i,proto->Quality);
            const_cast<ItemPrototype*>(proto)->Quality = ITEM_QUALITY_NORMAL;
        }

        if (proto->Flags2 & ITEM_FLAG2_HORDE_ONLY)
        {
            if (FactionEntry const* faction = sFactionStore.LookupEntry(HORDE))
                if ((proto->AllowableRace & faction->BaseRepRaceMask[0]) == 0)
                    sLog.outErrorDb("Item (Entry: %u) have in `AllowableRace` races (%u) only not compatible with ITEM_FLAG2_HORDE_ONLY (%u) in Flags field, item any way will can't be equipped or use by this races.",
                        i, proto->AllowableRace, ITEM_FLAG2_HORDE_ONLY);

            if (proto->Flags2 & ITEM_FLAG2_ALLIANCE_ONLY)
                sLog.outErrorDb("Item (Entry: %u) have in `Flags2` flags ITEM_FLAG2_ALLIANCE_ONLY (%u) and ITEM_FLAG2_HORDE_ONLY (%u) in Flags field, this is wrong combination.",
                    i, ITEM_FLAG2_ALLIANCE_ONLY, ITEM_FLAG2_HORDE_ONLY);
        }
        else if (proto->Flags2 & ITEM_FLAG2_ALLIANCE_ONLY)
        {
            if (FactionEntry const* faction = sFactionStore.LookupEntry(ALLIANCE))
                if ((proto->AllowableRace & faction->BaseRepRaceMask[0]) == 0)
                    sLog.outErrorDb("Item (Entry: %u) have in `AllowableRace` races (%u) only not compatible with ITEM_FLAG2_ALLIANCE_ONLY (%u) in Flags field, item any way will can't be equipped or use by this races.",
                        i, proto->AllowableRace, ITEM_FLAG2_ALLIANCE_ONLY);
        }

        if(proto->BuyCount <= 0)
        {
            sLog.outErrorDb("Item (Entry: %u) has wrong BuyCount value (%u), set to default(1).",i,proto->BuyCount);
            const_cast<ItemPrototype*>(proto)->BuyCount = 1;
        }

        if(proto->InventoryType >= MAX_INVTYPE)
        {
            sLog.outErrorDb("Item (Entry: %u) has wrong InventoryType value (%u)",i,proto->InventoryType);
            const_cast<ItemPrototype*>(proto)->InventoryType = INVTYPE_NON_EQUIP;
        }

        if (proto->InventoryType != INVTYPE_NON_EQUIP)
        {
            if(proto->Flags & ITEM_FLAG_LOOTABLE)
            {
                sLog.outErrorDb("Item container (Entry: %u) has not allowed for containers flag ITEM_FLAG_LOOTABLE (%u), flag removed.", i, ITEM_FLAG_LOOTABLE);
                const_cast<ItemPrototype*>(proto)->Flags &= ~ITEM_FLAG_LOOTABLE;
            }

            if(proto->Flags & ITEM_FLAG_MILLABLE)
            {
                sLog.outErrorDb("Item container (Entry: %u) has not allowed for containers flag ITEM_FLAG_MILLABLE (%u), flag removed.", i, ITEM_FLAG_MILLABLE);
                const_cast<ItemPrototype*>(proto)->Flags &= ~ITEM_FLAG_MILLABLE;
            }

            if(proto->Flags & ITEM_FLAG_PROSPECTABLE)
            {
                sLog.outErrorDb("Item container (Entry: %u) has not allowed for containers flag ITEM_FLAG_PROSPECTABLE (%u), flag removed.", i, ITEM_FLAG_PROSPECTABLE);
                const_cast<ItemPrototype*>(proto)->Flags &= ~ITEM_FLAG_PROSPECTABLE;
            }
        }
        else if (proto->InventoryType != INVTYPE_BAG)
        {
            if (proto->ContainerSlots > 0)
            {
                sLog.outErrorDb("Non-container item (Entry: %u) has ContainerSlots (%u), set to 0.", i, proto->ContainerSlots);
                const_cast<ItemPrototype*>(proto)->ContainerSlots = 0;
            }
        }

        if(proto->RequiredSkill >= MAX_SKILL_TYPE)
        {
            sLog.outErrorDb("Item (Entry: %u) has wrong RequiredSkill value (%u)",i,proto->RequiredSkill);
            const_cast<ItemPrototype*>(proto)->RequiredSkill = 0;
        }

        {
            // can be used in equip slot, as page read use in inventory, or spell casting at use
            bool req = proto->InventoryType!=INVTYPE_NON_EQUIP || proto->PageText;
            if(!req)
            {
                for (int j = 0; j < MAX_ITEM_PROTO_SPELLS; ++j)
                {
                    if(proto->Spells[j].SpellId)
                    {
                        req = true;
                        break;
                    }
                }
            }

            if(req)
            {
                if(!(proto->AllowableClass & CLASSMASK_ALL_PLAYABLE))
                    sLog.outErrorDb("Item (Entry: %u) not have in `AllowableClass` any playable classes (%u) and can't be equipped or use.",i,proto->AllowableClass);

                if(!(proto->AllowableRace & RACEMASK_ALL_PLAYABLE))
                    sLog.outErrorDb("Item (Entry: %u) not have in `AllowableRace` any playable races (%u) and can't be equipped or use.",i,proto->AllowableRace);
            }
        }

        if(proto->RequiredSpell && !sSpellStore.LookupEntry(proto->RequiredSpell))
        {
            sLog.outErrorDb("Item (Entry: %u) have wrong (nonexistent) spell in RequiredSpell (%u)",i,proto->RequiredSpell);
            const_cast<ItemPrototype*>(proto)->RequiredSpell = 0;
        }

        if(proto->RequiredReputationRank >= MAX_REPUTATION_RANK)
            sLog.outErrorDb("Item (Entry: %u) has wrong reputation rank in RequiredReputationRank (%u), item can't be used.",i,proto->RequiredReputationRank);

        if(proto->RequiredReputationFaction)
        {
            if(!sFactionStore.LookupEntry(proto->RequiredReputationFaction))
            {
                sLog.outErrorDb("Item (Entry: %u) has wrong (not existing) faction in RequiredReputationFaction (%u)",i,proto->RequiredReputationFaction);
                const_cast<ItemPrototype*>(proto)->RequiredReputationFaction = 0;
            }

            if(proto->RequiredReputationRank == MIN_REPUTATION_RANK)
                sLog.outErrorDb("Item (Entry: %u) has min. reputation rank in RequiredReputationRank (0) but RequiredReputationFaction > 0, faction setting is useless.",i);
        }
        else if(proto->RequiredReputationRank > MIN_REPUTATION_RANK)
            sLog.outErrorDb("Item (Entry: %u) has RequiredReputationFaction ==0 but RequiredReputationRank > 0, rank setting is useless.",i);

        if(proto->MaxCount < -1)
        {
            sLog.outErrorDb("Item (Entry: %u) has too large negative in maxcount (%i), replace by value (-1) no storing limits.",i,proto->MaxCount);
            const_cast<ItemPrototype*>(proto)->MaxCount = -1;
        }

        if(proto->Stackable == 0)
        {
            sLog.outErrorDb("Item (Entry: %u) has wrong value in stackable (%i), replace by default 1.",i,proto->Stackable);
            const_cast<ItemPrototype*>(proto)->Stackable = 1;
        }
        else if(proto->Stackable < -1)
        {
            sLog.outErrorDb("Item (Entry: %u) has too large negative in stackable (%i), replace by value (-1) no stacking limits.",i,proto->Stackable);
            const_cast<ItemPrototype*>(proto)->Stackable = -1;
        }
        else if(proto->Stackable > 1000)
        {
            sLog.outErrorDb("Item (Entry: %u) has too large value in stackable (%u), replace by hardcoded upper limit (1000).",i,proto->Stackable);
            const_cast<ItemPrototype*>(proto)->Stackable = 1000;
        }

        if (proto->ContainerSlots)
        {
            if (proto->ContainerSlots > MAX_BAG_SIZE)
            {
                sLog.outErrorDb("Item (Entry: %u) has too large value in ContainerSlots (%u), replace by hardcoded limit (%u).",i,proto->ContainerSlots,MAX_BAG_SIZE);
                const_cast<ItemPrototype*>(proto)->ContainerSlots = MAX_BAG_SIZE;
            }
        }

        if(proto->StatsCount > MAX_ITEM_PROTO_STATS)
        {
            sLog.outErrorDb("Item (Entry: %u) has too large value in statscount (%u), replace by hardcoded limit (%u).",i,proto->StatsCount,MAX_ITEM_PROTO_STATS);
            const_cast<ItemPrototype*>(proto)->StatsCount = MAX_ITEM_PROTO_STATS;
        }

        for (int j = 0; j < MAX_ITEM_PROTO_STATS; ++j)
        {
            // for ItemStatValue != 0
            if(proto->ItemStat[j].ItemStatValue && proto->ItemStat[j].ItemStatType >= MAX_ITEM_MOD)
            {
                sLog.outErrorDb("Item (Entry: %u) has wrong stat_type%d (%u)",i,j+1,proto->ItemStat[j].ItemStatType);
                const_cast<ItemPrototype*>(proto)->ItemStat[j].ItemStatType = 0;
            }

            switch(proto->ItemStat[j].ItemStatType)
            {
                case ITEM_MOD_SPELL_HEALING_DONE:
                case ITEM_MOD_SPELL_DAMAGE_DONE:
                    sLog.outErrorDb("Item (Entry: %u) has deprecated stat_type%d (%u)",i,j+1,proto->ItemStat[j].ItemStatType);
                    break;
                default:
                    break;
            }
        }

        for (int j = 0; j < MAX_ITEM_PROTO_DAMAGES; ++j)
        {
            if(proto->Damage[j].DamageType >= MAX_SPELL_SCHOOL)
            {
                sLog.outErrorDb("Item (Entry: %u) has wrong dmg_type%d (%u)",i,j+1,proto->Damage[j].DamageType);
                const_cast<ItemPrototype*>(proto)->Damage[j].DamageType = 0;
            }
        }

        // special format
        if((proto->Spells[0].SpellId == SPELL_ID_GENERIC_LEARN) || (proto->Spells[0].SpellId == SPELL_ID_GENERIC_LEARN_PET))
        {
            // spell_1
            if(proto->Spells[0].SpellTrigger != ITEM_SPELLTRIGGER_ON_USE)
            {
                sLog.outErrorDb("Item (Entry: %u) has wrong item spell trigger value in spelltrigger_%d (%u) for special learning format",i,0+1,proto->Spells[0].SpellTrigger);
                const_cast<ItemPrototype*>(proto)->Spells[0].SpellId = 0;
                const_cast<ItemPrototype*>(proto)->Spells[0].SpellTrigger = ITEM_SPELLTRIGGER_ON_USE;
                const_cast<ItemPrototype*>(proto)->Spells[1].SpellId = 0;
                const_cast<ItemPrototype*>(proto)->Spells[1].SpellTrigger = ITEM_SPELLTRIGGER_ON_USE;
            }

            // spell_2 have learning spell
            if(proto->Spells[1].SpellTrigger != ITEM_SPELLTRIGGER_LEARN_SPELL_ID)
            {
                sLog.outErrorDb("Item (Entry: %u) has wrong item spell trigger value in spelltrigger_%d (%u) for special learning format.",i,1+1,proto->Spells[1].SpellTrigger);
                const_cast<ItemPrototype*>(proto)->Spells[0].SpellId = 0;
                const_cast<ItemPrototype*>(proto)->Spells[1].SpellId = 0;
                const_cast<ItemPrototype*>(proto)->Spells[1].SpellTrigger = ITEM_SPELLTRIGGER_ON_USE;
            }
            else if(!proto->Spells[1].SpellId)
            {
                sLog.outErrorDb("Item (Entry: %u) not has expected spell in spellid_%d in special learning format.",i,1+1);
                const_cast<ItemPrototype*>(proto)->Spells[0].SpellId = 0;
                const_cast<ItemPrototype*>(proto)->Spells[1].SpellTrigger = ITEM_SPELLTRIGGER_ON_USE;
            }
            else
            {
                SpellEntry const* spellInfo = sSpellStore.LookupEntry(proto->Spells[1].SpellId);
                if(!spellInfo)
                {
                    sLog.outErrorDb("Item (Entry: %u) has wrong (not existing) spell in spellid_%d (%u)",i,1+1,proto->Spells[1].SpellId);
                    const_cast<ItemPrototype*>(proto)->Spells[0].SpellId = 0;
                    const_cast<ItemPrototype*>(proto)->Spells[1].SpellId = 0;
                    const_cast<ItemPrototype*>(proto)->Spells[1].SpellTrigger = ITEM_SPELLTRIGGER_ON_USE;
                }
                // allowed only in special format
                else if((proto->Spells[1].SpellId==SPELL_ID_GENERIC_LEARN) || (proto->Spells[1].SpellId==SPELL_ID_GENERIC_LEARN_PET))
                {
                    sLog.outErrorDb("Item (Entry: %u) has broken spell in spellid_%d (%u)",i,1+1,proto->Spells[1].SpellId);
                    const_cast<ItemPrototype*>(proto)->Spells[0].SpellId = 0;
                    const_cast<ItemPrototype*>(proto)->Spells[1].SpellId = 0;
                    const_cast<ItemPrototype*>(proto)->Spells[1].SpellTrigger = ITEM_SPELLTRIGGER_ON_USE;
                }
            }

            // spell_3*,spell_4*,spell_5* is empty
            for (int j = 2; j < MAX_ITEM_PROTO_SPELLS; ++j)
            {
                if(proto->Spells[j].SpellTrigger != ITEM_SPELLTRIGGER_ON_USE)
                {
                    sLog.outErrorDb("Item (Entry: %u) has wrong item spell trigger value in spelltrigger_%d (%u)",i,j+1,proto->Spells[j].SpellTrigger);
                    const_cast<ItemPrototype*>(proto)->Spells[j].SpellId = 0;
                    const_cast<ItemPrototype*>(proto)->Spells[j].SpellTrigger = ITEM_SPELLTRIGGER_ON_USE;
                }
                else if(proto->Spells[j].SpellId != 0)
                {
                    sLog.outErrorDb("Item (Entry: %u) has wrong spell in spellid_%d (%u) for learning special format",i,j+1,proto->Spells[j].SpellId);
                    const_cast<ItemPrototype*>(proto)->Spells[j].SpellId = 0;
                }
            }
        }
        // normal spell list
        else
        {
            for (int j = 0; j < MAX_ITEM_PROTO_SPELLS; ++j)
            {
                if (proto->Spells[j].SpellTrigger >= MAX_ITEM_SPELLTRIGGER || proto->Spells[j].SpellTrigger == ITEM_SPELLTRIGGER_LEARN_SPELL_ID)
                {
                    sLog.outErrorDb("Item (Entry: %u) has wrong item spell trigger value in spelltrigger_%d (%u)",i,j+1,proto->Spells[j].SpellTrigger);
                    const_cast<ItemPrototype*>(proto)->Spells[j].SpellId = 0;
                    const_cast<ItemPrototype*>(proto)->Spells[j].SpellTrigger = ITEM_SPELLTRIGGER_ON_USE;
                }
                // on hit can be sued only at weapon
                else if (proto->Spells[j].SpellTrigger == ITEM_SPELLTRIGGER_CHANCE_ON_HIT)
                {
                    if(proto->Class != ITEM_CLASS_WEAPON)
                        sLog.outErrorDb("Item (Entry: %u) isn't weapon (Class: %u) but has on hit spelltrigger_%d (%u), it will not triggered.",i,proto->Class,j+1,proto->Spells[j].SpellTrigger);
                }

                if(proto->Spells[j].SpellId)
                {
                    SpellEntry const* spellInfo = sSpellStore.LookupEntry(proto->Spells[j].SpellId);
                    if(!spellInfo)
                    {
                        sLog.outErrorDb("Item (Entry: %u) has wrong (not existing) spell in spellid_%d (%u)",i,j+1,proto->Spells[j].SpellId);
                        const_cast<ItemPrototype*>(proto)->Spells[j].SpellId = 0;
                    }
                    // allowed only in special format
                    else if((proto->Spells[j].SpellId==SPELL_ID_GENERIC_LEARN) || (proto->Spells[j].SpellId==SPELL_ID_GENERIC_LEARN_PET))
                    {
                        sLog.outErrorDb("Item (Entry: %u) has broken spell in spellid_%d (%u)",i,j+1,proto->Spells[j].SpellId);
                        const_cast<ItemPrototype*>(proto)->Spells[j].SpellId = 0;
                    }
                }
            }
        }

        if(proto->Bonding >= MAX_BIND_TYPE)
            sLog.outErrorDb("Item (Entry: %u) has wrong Bonding value (%u)",i,proto->Bonding);

        if(proto->PageText)
        {
            if(!sPageTextStore.LookupEntry<PageText>(proto->PageText))
                sLog.outErrorDb("Item (Entry: %u) has non existing first page (Id:%u)", i,proto->PageText);
        }

        if(proto->LockID && !sLockStore.LookupEntry(proto->LockID))
            sLog.outErrorDb("Item (Entry: %u) has wrong LockID (%u)",i,proto->LockID);

        if(proto->Sheath >= MAX_SHEATHETYPE)
        {
            sLog.outErrorDb("Item (Entry: %u) has wrong Sheath (%u)",i,proto->Sheath);
            const_cast<ItemPrototype*>(proto)->Sheath = SHEATHETYPE_NONE;
        }

        if(proto->RandomProperty && !sItemRandomPropertiesStore.LookupEntry(GetItemEnchantMod(proto->RandomProperty)))
        {
            sLog.outErrorDb("Item (Entry: %u) has unknown (wrong or not listed in `item_enchantment_template`) RandomProperty (%u)",i,proto->RandomProperty);
            const_cast<ItemPrototype*>(proto)->RandomProperty = 0;
        }

        if(proto->RandomSuffix && !sItemRandomSuffixStore.LookupEntry(GetItemEnchantMod(proto->RandomSuffix)))
        {
            sLog.outErrorDb("Item (Entry: %u) has wrong RandomSuffix (%u)",i,proto->RandomSuffix);
            const_cast<ItemPrototype*>(proto)->RandomSuffix = 0;
        }

        if(proto->ItemSet && !sItemSetStore.LookupEntry(proto->ItemSet))
        {
            sLog.outErrorDb("Item (Entry: %u) have wrong ItemSet (%u)",i,proto->ItemSet);
            const_cast<ItemPrototype*>(proto)->ItemSet = 0;
        }

        if(proto->Area && !GetAreaEntryByAreaID(proto->Area))
            sLog.outErrorDb("Item (Entry: %u) has wrong Area (%u)",i,proto->Area);

        if(proto->Map && !sMapStore.LookupEntry(proto->Map))
            sLog.outErrorDb("Item (Entry: %u) has wrong Map (%u)",i,proto->Map);

        if(proto->BagFamily)
        {
            // check bits
            for(uint32 j = 0; j < sizeof(proto->BagFamily)*8; ++j)
            {
                uint32 mask = 1 << j;
                if((proto->BagFamily & mask)==0)
                    continue;

                ItemBagFamilyEntry const* bf = sItemBagFamilyStore.LookupEntry(j+1);
                if(!bf)
                {
                    sLog.outErrorDb("Item (Entry: %u) has bag family bit set not listed in ItemBagFamily.dbc, remove bit",i);
                    const_cast<ItemPrototype*>(proto)->BagFamily &= ~mask;
                    continue;
                }

                if(BAG_FAMILY_MASK_CURRENCY_TOKENS & mask)
                {
                    CurrencyTypesEntry const* ctEntry = sCurrencyTypesStore.LookupEntry(proto->ItemId);
                    if(!ctEntry)
                    {
                        sLog.outErrorDb("Item (Entry: %u) has currency bag family bit set in BagFamily but not listed in CurrencyTypes.dbc, remove bit",i);
                        const_cast<ItemPrototype*>(proto)->BagFamily &= ~mask;
                    }
                }
            }
        }

        if(proto->TotemCategory && !sTotemCategoryStore.LookupEntry(proto->TotemCategory))
            sLog.outErrorDb("Item (Entry: %u) has wrong TotemCategory (%u)",i,proto->TotemCategory);

        for (int j = 0; j < MAX_ITEM_PROTO_SOCKETS; ++j)
        {
            if(proto->Socket[j].Color && (proto->Socket[j].Color & SOCKET_COLOR_ALL) != proto->Socket[j].Color)
            {
                sLog.outErrorDb("Item (Entry: %u) has wrong socketColor_%d (%u)",i,j+1,proto->Socket[j].Color);
                const_cast<ItemPrototype*>(proto)->Socket[j].Color = 0;
            }
        }

        if(proto->GemProperties && !sGemPropertiesStore.LookupEntry(proto->GemProperties))
            sLog.outErrorDb("Item (Entry: %u) has wrong GemProperties (%u)",i,proto->GemProperties);

        if (proto->RequiredDisenchantSkill < -1)
        {
            sLog.outErrorDb("Item (Entry: %u) has wrong RequiredDisenchantSkill (%i), set to (-1).",i,proto->RequiredDisenchantSkill);
            const_cast<ItemPrototype*>(proto)->RequiredDisenchantSkill = -1;
        }
        else if (proto->RequiredDisenchantSkill != -1)
        {
            if (proto->Quality > ITEM_QUALITY_EPIC || proto->Quality < ITEM_QUALITY_UNCOMMON)
            {
                ERROR_DB_STRICT_LOG("Item (Entry: %u) has unexpected RequiredDisenchantSkill (%u) for non-disenchantable quality (%u), reset it.",i,proto->RequiredDisenchantSkill,proto->Quality);
                const_cast<ItemPrototype*>(proto)->RequiredDisenchantSkill = -1;
            }
            else if (proto->Class != ITEM_CLASS_WEAPON && proto->Class != ITEM_CLASS_ARMOR)
            {
                // some wrong data in wdb for unused items
                ERROR_DB_STRICT_LOG("Item (Entry: %u) has unexpected RequiredDisenchantSkill (%u) for non-disenchantable item class (%u), reset it.",i,proto->RequiredDisenchantSkill,proto->Class);
                const_cast<ItemPrototype*>(proto)->RequiredDisenchantSkill = -1;
            }
        }

        if (proto->DisenchantID)
        {
            if (proto->Quality > ITEM_QUALITY_EPIC || proto->Quality < ITEM_QUALITY_UNCOMMON)
            {
                sLog.outErrorDb("Item (Entry: %u) has wrong quality (%u) for disenchanting, remove disenchanting loot id.",i,proto->Quality);
                const_cast<ItemPrototype*>(proto)->DisenchantID = 0;
            }
            else if (proto->Class != ITEM_CLASS_WEAPON && proto->Class != ITEM_CLASS_ARMOR)
            {
                sLog.outErrorDb("Item (Entry: %u) has wrong item class (%u) for disenchanting, remove disenchanting loot id.",i,proto->Class);
                const_cast<ItemPrototype*>(proto)->DisenchantID = 0;
            }
            else if (proto->RequiredDisenchantSkill < 0)
            {
                sLog.outErrorDb("Item (Entry: %u) marked as non-disenchantable by RequiredDisenchantSkill == -1, remove disenchanting loot id.",i);
                const_cast<ItemPrototype*>(proto)->DisenchantID = 0;
            }
        }
        else
        {
            // lot DB cases
            if (proto->RequiredDisenchantSkill >= 0)
                ERROR_DB_STRICT_LOG("Item (Entry: %u) marked as disenchantable by RequiredDisenchantSkill, but not have disenchanting loot id.",i);
        }

        if(proto->FoodType >= MAX_PET_DIET)
        {
            sLog.outErrorDb("Item (Entry: %u) has wrong FoodType value (%u)",i,proto->FoodType);
            const_cast<ItemPrototype*>(proto)->FoodType = 0;
        }

        if(proto->ItemLimitCategory && !sItemLimitCategoryStore.LookupEntry(proto->ItemLimitCategory))
        {
            sLog.outErrorDb("Item (Entry: %u) has wrong LimitCategory value (%u)",i,proto->ItemLimitCategory);
            const_cast<ItemPrototype*>(proto)->ItemLimitCategory = 0;
        }

        if(proto->HolidayId && !sHolidaysStore.LookupEntry(proto->HolidayId))
        {
            sLog.outErrorDb("Item (Entry: %u) has wrong HolidayId value (%u)", i, proto->HolidayId);
            const_cast<ItemPrototype*>(proto)->HolidayId = 0;
        }

        if(proto->ExtraFlags)
        {
            if (proto->ExtraFlags & ~ITEM_EXTRA_ALL)
                sLog.outErrorDb("Item (Entry: %u) has wrong ExtraFlags (%u) with unused bits set",i,proto->ExtraFlags);

            if (proto->ExtraFlags & ITEM_EXTRA_NON_CONSUMABLE)
            {
                bool can_be_need = false;
                for (int j = 0; j < MAX_ITEM_PROTO_SPELLS; ++j)
                {
                    if(proto->Spells[j].SpellCharges < 0)
                    {
                        can_be_need = true;
                        break;
                    }
                }

                if (!can_be_need)
                {
                    sLog.outErrorDb("Item (Entry: %u) has redundant non-consumable flag in ExtraFlags, item not have negative charges", i);
                    const_cast<ItemPrototype*>(proto)->ExtraFlags &= ~ITEM_EXTRA_NON_CONSUMABLE;
                }
            }

            if (proto->ExtraFlags & ITEM_EXTRA_REAL_TIME_DURATION)
            {
                if (proto->Duration == 0)
                {
                    sLog.outErrorDb("Item (Entry: %u) has redundant real-time duration flag in ExtraFlags, item not have duration", i);
                    const_cast<ItemPrototype*>(proto)->ExtraFlags &= ~ITEM_EXTRA_REAL_TIME_DURATION;
                }
            }
        }
    }

    // check some dbc referenced items (avoid duplicate reports)
    std::set<uint32> notFoundOutfit;
    for (uint32 i = 1; i < sCharStartOutfitStore.GetNumRows(); ++i)
    {
        CharStartOutfitEntry const* entry = sCharStartOutfitStore.LookupEntry(i);
        if (!entry)
            continue;

        for(int j = 0; j < MAX_OUTFIT_ITEMS; ++j)
        {
            if (entry->ItemId[j] <= 0)
                continue;

            uint32 item_id = entry->ItemId[j];

            if (!GetItemPrototype(item_id))
                if (item_id != 40582)                       // nonexistent item by default but referenced in DBC, skip it from errors
                    notFoundOutfit.insert(item_id);
        }
    }

    for(std::set<uint32>::const_iterator itr = notFoundOutfit.begin(); itr != notFoundOutfit.end(); ++itr)
        sLog.outErrorDb("Item (Entry: %u) not exist in `item_template` but referenced in `CharStartOutfit.dbc`", *itr);
}


void ObjectMgr::LoadItemConverts()
{
    m_ItemRequiredTarget.clear();                           // needed for reload case

    uint32 count = 0;

    QueryResult *result = WorldDatabase.Query("SELECT entry,item FROM item_convert");

    if (!result)
    {
        barGoLink bar(1);

        bar.step();

        sLog.outString();
        sLog.outErrorDb(">> Loaded 0 Item converts . DB table `item_convert` is empty.");
        return;
    }

    barGoLink bar((int)result->GetRowCount());

    do
    {
        Field *fields = result->Fetch();
        bar.step();

        uint32 itemEntry    = fields[0].GetUInt32();
        uint32 itemTargetId = fields[1].GetUInt32();

        ItemPrototype const* pItemEntryProto = sItemStorage.LookupEntry<ItemPrototype>(itemEntry);
        if (!pItemEntryProto)
        {
            sLog.outErrorDb("Table `item_convert`: Item %u not exist in `item_template`.", itemEntry);
            continue;
        }

        ItemPrototype const* pItemTargetProto = sItemStorage.LookupEntry<ItemPrototype>(itemTargetId);
        if (!pItemTargetProto)
        {
            sLog.outErrorDb("Table `item_convert`: Item target %u for original item %u not exist in `item_template`.", itemTargetId, itemEntry);
            continue;
        }

        // 2 cases when item convert used
        // Boa item with reputation requirement
        if ((!(pItemEntryProto->Flags & ITEM_FLAG_BOA) || !pItemEntryProto->RequiredReputationFaction) &&
            // convertion to another team/race
            (pItemTargetProto->AllowableRace & pItemEntryProto->AllowableRace))
        {
            sLog.outErrorDb("Table `item_convert` not appropriate item %u conversion to %u. Table can be used for BoA items requirement drop or for conversion to another race/team use.", itemEntry, itemTargetId);
            continue;
        }

        m_ItemConvert[itemEntry] = itemTargetId;

        ++count;
    } while (result->NextRow());

    delete result;

    sLog.outString();
    sLog.outString(">> Loaded %u Item converts", count);
}


void ObjectMgr::LoadItemRequiredTarget()
{
    m_ItemRequiredTarget.clear();                           // needed for reload case

    uint32 count = 0;

    QueryResult *result = WorldDatabase.Query("SELECT entry,type,targetEntry FROM item_required_target");

    if (!result)
    {
        barGoLink bar(1);

        bar.step();

        sLog.outString();
        sLog.outErrorDb(">> Loaded 0 ItemRequiredTarget. DB table `item_required_target` is empty.");
        return;
    }

    barGoLink bar((int)result->GetRowCount());

    do
    {
        Field *fields = result->Fetch();
        bar.step();

        uint32 uiItemId      = fields[0].GetUInt32();
        uint32 uiType        = fields[1].GetUInt32();
        uint32 uiTargetEntry = fields[2].GetUInt32();

        ItemPrototype const* pItemProto = sItemStorage.LookupEntry<ItemPrototype>(uiItemId);

        if (!pItemProto)
        {
            sLog.outErrorDb("Table `item_required_target`: Entry %u listed for TargetEntry %u does not exist in `item_template`.",uiItemId,uiTargetEntry);
            continue;
        }

        bool bIsItemSpellValid = false;

        for(int i = 0; i < MAX_ITEM_PROTO_SPELLS; ++i)
        {
            if (SpellEntry const* pSpellInfo = sSpellStore.LookupEntry(pItemProto->Spells[i].SpellId))
            {
                if (pItemProto->Spells[i].SpellTrigger == ITEM_SPELLTRIGGER_ON_USE ||
                    pItemProto->Spells[i].SpellTrigger == ITEM_SPELLTRIGGER_ON_NO_DELAY_USE)
                {
                    SpellScriptTargetBounds bounds = sSpellMgr.GetSpellScriptTargetBounds(pSpellInfo->Id);
                    if (bounds.first != bounds.second)
                        break;

                    for (int j = 0; j < MAX_EFFECT_INDEX; ++j)
                    {
                        if (pSpellInfo->EffectImplicitTargetA[j] == TARGET_CHAIN_DAMAGE ||
                            pSpellInfo->EffectImplicitTargetB[j] == TARGET_CHAIN_DAMAGE ||
                            pSpellInfo->EffectImplicitTargetA[j] == TARGET_DUELVSPLAYER ||
                            pSpellInfo->EffectImplicitTargetB[j] == TARGET_DUELVSPLAYER)
                        {
                            bIsItemSpellValid = true;
                            break;
                        }
                    }
                    if (bIsItemSpellValid)
                        break;
                }
            }
        }

        if (!bIsItemSpellValid)
        {
            sLog.outErrorDb("Table `item_required_target`: Spell used by item %u does not have implicit target TARGET_CHAIN_DAMAGE(6), TARGET_DUELVSPLAYER(25), already listed in `spell_script_target` or doesn't have item spelltrigger.",uiItemId);
            continue;
        }

        if (!uiType || uiType > MAX_ITEM_REQ_TARGET_TYPE)
        {
            sLog.outErrorDb("Table `item_required_target`: Type %u for TargetEntry %u is incorrect.",uiType,uiTargetEntry);
            continue;
        }

        if (!uiTargetEntry)
        {
            sLog.outErrorDb("Table `item_required_target`: TargetEntry == 0 for Type (%u).",uiType);
            continue;
        }

        if (!sCreatureStorage.LookupEntry<CreatureInfo>(uiTargetEntry))
        {
            sLog.outErrorDb("Table `item_required_target`: creature template entry %u does not exist.",uiTargetEntry);
            continue;
        }

        m_ItemRequiredTarget.insert(ItemRequiredTargetMap::value_type(uiItemId,ItemRequiredTarget(ItemRequiredTargetType(uiType),uiTargetEntry)));

        ++count;
    } while (result->NextRow());

    delete result;

    sLog.outString();
    sLog.outString(">> Loaded %u Item required targets", count);
}

void ObjectMgr::LoadPetLevelInfo()
{
    // Loading levels data
    {
        //                                                 0               1      2   3     4    5    6    7     8    9      10      11      12
        QueryResult *result  = WorldDatabase.Query("SELECT creature_entry, level, hp, mana, str, agi, sta, inte, spi, armor, mindmg, maxdmg, attackpower FROM pet_levelstats");

        uint32 count = 0;

        if (!result)
        {
            barGoLink bar( 1 );
            bar.step();

            sLog.outString();
            sLog.outString(">> Loaded %u level pet stats definitions", count);
            sLog.outErrorDb("Error loading `pet_levelstats` table or empty table.");
            return;
        }

        barGoLink bar( (int)result->GetRowCount() );

        do
        {
            Field* fields = result->Fetch();

            uint32 creature_id = fields[0].GetUInt32();
            if(!sCreatureStorage.LookupEntry<CreatureInfo>(creature_id))
            {
                sLog.outErrorDb("Wrong creature id %u in `pet_levelstats` table, ignoring.",creature_id);
                continue;
            }

            uint32 current_level = fields[1].GetUInt32();
            if(current_level > sWorld.getConfig(CONFIG_UINT32_MAX_PLAYER_LEVEL))
            {
                if(current_level > STRONG_MAX_LEVEL)        // hardcoded level maximum
                    sLog.outErrorDb("Wrong (> %u) level %u in `pet_levelstats` table, ignoring.",STRONG_MAX_LEVEL,current_level);
                else
                {
                    DETAIL_LOG("Unused (> MaxPlayerLevel in mangosd.conf) level %u in `pet_levelstats` table, ignoring.",current_level);
                    ++count;                                // make result loading percent "expected" correct in case disabled detail mode for example.
                }
                continue;
            }
            else if(current_level < 1)
            {
                sLog.outErrorDb("Wrong (<1) level %u in `pet_levelstats` table, ignoring.",current_level);
                continue;
            }

            PetLevelInfo*& pInfoMapEntry = petInfo[creature_id];

            if(pInfoMapEntry==NULL)
                pInfoMapEntry =  new PetLevelInfo[sWorld.getConfig(CONFIG_UINT32_MAX_PLAYER_LEVEL)];

            // data for level 1 stored in [0] array element, ...
            PetLevelInfo* pLevelInfo = &pInfoMapEntry[current_level-1];

            pLevelInfo->health = fields[2].GetUInt16();
            pLevelInfo->mana   = fields[3].GetUInt16();
            pLevelInfo->armor  = fields[9].GetUInt16();
            pLevelInfo->mindmg = fields[10].GetUInt32();
            pLevelInfo->maxdmg = fields[11].GetUInt32();
            pLevelInfo->attackpower = fields[12].GetUInt32();

            for (int i = 0; i < MAX_STATS; i++)
            {
                pLevelInfo->stats[i] = fields[i+4].GetUInt16();
            }

            bar.step();
            ++count;
        }
        while (result->NextRow());

        delete result;

        sLog.outString();
        sLog.outString( ">> Loaded %u level pet stats definitions", count );
    }

    PetLevelInfo* petBaseInfo = petInfo[1];

    // Fill gaps and check integrity
    for (PetLevelInfoMap::iterator itr = petInfo.begin(); itr != petInfo.end(); ++itr)
    {
        if (itr->first == 1) continue; // No fill data for default pet! _Must_ be exist!

        PetLevelInfo* pInfo = itr->second;

        // fatal error if no level 1 and max health data
        if(!pInfo || pInfo[0].health == 0 || pInfo[sWorld.getConfig(CONFIG_UINT32_MAX_PLAYER_LEVEL)-1].health == 0 )
        {
            sLog.outErrorDb("Creature %u does not have pet stats data for Levels 1 or %u! Must be exist!",itr->first, sWorld.getConfig(CONFIG_UINT32_MAX_PLAYER_LEVEL));
            Log::WaitBeforeContinueIfNeed();
            exit(1);
        }

        // fill level gaps
        for (uint32 level = 1; level < sWorld.getConfig(CONFIG_UINT32_MAX_PLAYER_LEVEL); ++level)
        {
            if(   pInfo[level].health == 0
               || pInfo[level].mana == 0
               || pInfo[level].armor == 0
               || pInfo[level].mindmg == 0
               || pInfo[level].maxdmg == 0
               || pInfo[level].stats[STAT_STRENGTH] == 0
               || pInfo[level].stats[STAT_STAMINA] == 0
               || pInfo[level].stats[STAT_AGILITY] == 0
               || pInfo[level].stats[STAT_INTELLECT] == 0
               || pInfo[level].stats[STAT_SPIRIT] == 0
            )
            {
                DEBUG_LOG("Creature %u has no full data set for Level %i pet stats data, using approximated (from default pet progression) data",itr->first,level+1);

                if(pInfo[level].health == 0)
                    pInfo[level].health = uint16(pInfo[sWorld.getConfig(CONFIG_UINT32_MAX_PLAYER_LEVEL)-1].health * (petBaseInfo[level].health / petBaseInfo[sWorld.getConfig(CONFIG_UINT32_MAX_PLAYER_LEVEL)-1].health));

                if(pInfo[level].mana == 0)
                    pInfo[level].mana = uint16(pInfo[sWorld.getConfig(CONFIG_UINT32_MAX_PLAYER_LEVEL)-1].mana * (petBaseInfo[level].mana / petBaseInfo[sWorld.getConfig(CONFIG_UINT32_MAX_PLAYER_LEVEL)-1].mana));

                if(pInfo[level].armor == 0)
                    pInfo[level].armor = uint16(pInfo[sWorld.getConfig(CONFIG_UINT32_MAX_PLAYER_LEVEL)-1].armor * (petBaseInfo[level].armor / petBaseInfo[sWorld.getConfig(CONFIG_UINT32_MAX_PLAYER_LEVEL)-1].armor));

                if(pInfo[level].mindmg == 0)
                    pInfo[level].mindmg = uint16(pInfo[sWorld.getConfig(CONFIG_UINT32_MAX_PLAYER_LEVEL)-1].mindmg * (petBaseInfo[level].mindmg / petBaseInfo[sWorld.getConfig(CONFIG_UINT32_MAX_PLAYER_LEVEL)-1].mindmg));

                if(pInfo[level].maxdmg == 0)
                    pInfo[level].mana = uint16(pInfo[sWorld.getConfig(CONFIG_UINT32_MAX_PLAYER_LEVEL)-1].maxdmg * (petBaseInfo[level].maxdmg / petBaseInfo[sWorld.getConfig(CONFIG_UINT32_MAX_PLAYER_LEVEL)-1].maxdmg));

                if(pInfo[level].attackpower == 0)
                    pInfo[level].mana = uint16(pInfo[sWorld.getConfig(CONFIG_UINT32_MAX_PLAYER_LEVEL)-1].attackpower * (petBaseInfo[level].attackpower / petBaseInfo[sWorld.getConfig(CONFIG_UINT32_MAX_PLAYER_LEVEL)-1].attackpower));

                for (int i = 0; i < MAX_STATS; i++)
                {
                    if(pInfo[level].stats[i] == 0)
                        pInfo[level].stats[i] = uint16(pInfo[sWorld.getConfig(CONFIG_UINT32_MAX_PLAYER_LEVEL)-1].stats[i] * (petBaseInfo[level].stats[i] / petBaseInfo[sWorld.getConfig(CONFIG_UINT32_MAX_PLAYER_LEVEL)-1].stats[i]));
                }

            }
        }
    }
}

PetLevelInfo const* ObjectMgr::GetPetLevelInfo(uint32 creature_id, uint32 level) const
{
    if(level > sWorld.getConfig(CONFIG_UINT32_MAX_PLAYER_LEVEL))
        level = sWorld.getConfig(CONFIG_UINT32_MAX_PLAYER_LEVEL);

    PetLevelInfoMap::const_iterator itr = petInfo.find(creature_id);
    if(itr == petInfo.end())
        return NULL;

    return &itr->second[level-1];                           // data for level 1 stored in [0] array element, ...
}

void ObjectMgr::LoadPetScalingData()
{
    // Loading scaling data
    //                                                 0               1     2           3       4          5       6    7    8    9     10
    QueryResult *result  = WorldDatabase.Query("SELECT creature_entry, aura, healthbase, health, powerbase, power,  str, agi, sta, inte, spi,"
    //                                          11     12           13           14           15           16           17
                                               "armor, resistance1, resistance2, resistance3, resistance4, resistance5, resistance6," 
    //                                          18      19           20           21      22           23        24   25         26           27    28
                                               "apbase, apbasescale, attackpower, damage, spelldamage, spellhit, hit, expertize, attackspeed, crit, regen"
                                               " FROM pet_scaling_data");

    uint32 count = 0;

    if (!result)
    {
        barGoLink bar(1);
        bar.step();

        sLog.outString();
        sLog.outString(">> Loaded %u pet scaling data definitions", count);
        sLog.outErrorDb("Error loading `pet_scaling_data` table or table is empty.");
        return;
    }

    barGoLink bar( (int)result->GetRowCount() );

    m_PetScalingData.clear();

    do
    {
        Field* fields = result->Fetch();

        uint32 creature_id = fields[0].GetUInt32();

        if(creature_id && !sCreatureStorage.LookupEntry<CreatureInfo>(creature_id)) // in 0 creature_id storing default values. _must_ be exist.
        {
            sLog.outErrorDb("Wrong creature id %u in `pet_scaling_data` table, ignoring.",creature_id);
            continue;
        }

        PetScalingDataList*& pScalingDataList = m_PetScalingData[creature_id];

        if (pScalingDataList == NULL)
                pScalingDataList =  new PetScalingDataList;

        PetScalingData pScalingDataEntry;

        pScalingDataEntry.creatureID = fields[0].GetUInt32();
        pScalingDataEntry.requiredAura = fields[1].GetUInt32();
        pScalingDataEntry.healthBasepoint = fields[2].GetInt32();
        pScalingDataEntry.healthScale = fields[3].GetInt32();
        pScalingDataEntry.powerBasepoint = fields[4].GetInt32();
        pScalingDataEntry.powerScale = fields[5].GetInt32();
        for (int i = 0; i < MAX_STATS; i++)
        {
            pScalingDataEntry.statScale[i] = fields[i+6].GetInt32();
        }
        for (int i = 0; i < MAX_SPELL_SCHOOL; i++)
        {
            pScalingDataEntry.resistanceScale[i] = fields[i+11].GetInt32();
        }
        pScalingDataEntry.APBasepoint = fields[18].GetInt32();
        pScalingDataEntry.APBaseScale = fields[19].GetInt32();
        pScalingDataEntry.attackpowerScale = fields[20].GetInt32();
        pScalingDataEntry.damageScale = fields[21].GetInt32();
        pScalingDataEntry.spelldamageScale = fields[22].GetInt32();
        pScalingDataEntry.spellHitScale = fields[23].GetInt32();
        pScalingDataEntry.meleeHitScale = fields[24].GetInt32();
        pScalingDataEntry.expertizeScale = fields[25].GetInt32();
        pScalingDataEntry.attackspeedScale = fields[26].GetInt32();
        pScalingDataEntry.critScale = fields[27].GetInt32();
        pScalingDataEntry.powerregenScale = fields[28].GetInt32();

        pScalingDataList->push_back(pScalingDataEntry);

        ++count;
    }
    while (result->NextRow());

    delete result;

    sLog.outString();
    sLog.outString( ">> Loaded %u level pet scaling data definitions", count );
}

PetScalingDataList const* ObjectMgr::GetPetScalingData(uint32 creature_id) const
{
    PetScalingDataMap::const_iterator itr = m_PetScalingData.find(creature_id);

    if (itr == m_PetScalingData.end())
        return NULL;
    else
        return itr->second;
}

void ObjectMgr::LoadAntiCheatConfig()
{
    //                                                             0             1           2                 3           4
    QueryResult *result  = CharacterDatabase.Query("SELECT checktype, check_period,alarmscount, disableoperation, messagenum,"
    //                                                             5          6             7             8
                                                           "intparam1, intparam2,  floatparam1,  floatparam2,"
    //                                                            9              10        11             12
                                                           "action1,   actionparam1,  action2,  actionparam2,"
                                                           "description FROM anticheat_config");

    uint32 count = 0;

    if (!result)
    {
        barGoLink bar(1);
        bar.step();

        sLog.outString();
        sLog.outString(">> Loaded %u anticheat config definitions", count);
        sLog.outErrorDb("Error loading `anticheat_config` table or table is empty.");
        return;
    }

    barGoLink bar( (int)result->GetRowCount() );

    m_AntiCheatConfig.clear();

    do
    {
        Field* fields = result->Fetch();

        AntiCheatConfig AntiCheatConfigEntry;

        AntiCheatConfigEntry.checkType = fields[0].GetUInt32();

        if (AntiCheatConfigEntry.checkType > 9999)
        {
            sLog.outErrorDb("Wrong check type id %u in `anticheat_config` table, ignoring.",AntiCheatConfigEntry.checkType);
            continue;
        }

        AntiCheatConfigEntry.checkPeriod = fields[1].GetUInt32();
        AntiCheatConfigEntry.alarmsCount = fields[2].GetUInt32();
        AntiCheatConfigEntry.disableOperation = fields[3].GetBool();
        AntiCheatConfigEntry.messageNum  = fields[4].GetUInt32();

        for (int i=0; i < ANTICHEAT_CHECK_PARAMETERS; ++i )
        {
            AntiCheatConfigEntry.checkParam[i] = fields[5+i].GetUInt32();
        }

        for (int i=0; i < ANTICHEAT_CHECK_PARAMETERS; ++i )
        {
            AntiCheatConfigEntry.checkFloatParam[i] = fields[5+ANTICHEAT_CHECK_PARAMETERS+i].GetFloat();
        }

        for (int i=0; i < ANTICHEAT_ACTIONS; ++i )
        {
            AntiCheatConfigEntry.actionType[i] = fields[5+ANTICHEAT_CHECK_PARAMETERS*2+i*2].GetUInt32();
            AntiCheatConfigEntry.actionParam[i] = fields[6+ANTICHEAT_CHECK_PARAMETERS*2+i*2].GetUInt32();
        };

        AntiCheatConfigEntry.description  = fields[5+ANTICHEAT_CHECK_PARAMETERS*2+ANTICHEAT_ACTIONS*2].GetCppString();

        m_AntiCheatConfig.insert(std::make_pair(AntiCheatConfigEntry.checkType, AntiCheatConfigEntry));

        ++count;
    }
    while (result->NextRow());

    delete result;

    sLog.outString();
    sLog.outString( ">> Loaded %u anticheat config definitions", count );

}

AntiCheatConfig const* ObjectMgr::GetAntiCheatConfig(uint32 checkType) const
{
    AntiCheatConfigMap::const_iterator itr = m_AntiCheatConfig.find(checkType);
    if (itr == m_AntiCheatConfig.end())
        return NULL;
    else
        return &itr->second;
}


void ObjectMgr::LoadPlayerInfo()
{
    // Load playercreate
    {
        //                                                0     1      2    3     4           5           6
        QueryResult *result = WorldDatabase.Query("SELECT race, class, map, zone, position_x, position_y, position_z, orientation FROM playercreateinfo");

        uint32 count = 0;

        if (!result)
        {
            barGoLink bar( 1 );

            sLog.outString();
            sLog.outString( ">> Loaded %u player create definitions", count );
            sLog.outErrorDb( "Error loading `playercreateinfo` table or empty table.");
            Log::WaitBeforeContinueIfNeed();
            exit(1);
        }

        barGoLink bar( (int)result->GetRowCount() );

        do
        {
            Field* fields = result->Fetch();

            uint32 current_race  = fields[0].GetUInt32();
            uint32 current_class = fields[1].GetUInt32();
            uint32 mapId         = fields[2].GetUInt32();
            uint32 areaId        = fields[3].GetUInt32();
            float  positionX     = fields[4].GetFloat();
            float  positionY     = fields[5].GetFloat();
            float  positionZ     = fields[6].GetFloat();
            float  orientation   = fields[7].GetFloat();

            ChrRacesEntry const* rEntry = sChrRacesStore.LookupEntry(current_race);
            if(!rEntry || !((1 << (current_race-1)) & RACEMASK_ALL_PLAYABLE))
            {
                sLog.outErrorDb("Wrong race %u in `playercreateinfo` table, ignoring.",current_race);
                continue;
            }

            ChrClassesEntry const* cEntry = sChrClassesStore.LookupEntry(current_class);
            if(!cEntry || !((1 << (current_class-1)) & CLASSMASK_ALL_PLAYABLE))
            {
                sLog.outErrorDb("Wrong class %u in `playercreateinfo` table, ignoring.",current_class);
                continue;
            }

            // accept DB data only for valid position (and non instanceable)
            if( !MapManager::IsValidMapCoord(mapId,positionX,positionY,positionZ, orientation) )
            {
                sLog.outErrorDb("Wrong home position for class %u race %u pair in `playercreateinfo` table, ignoring.",current_class,current_race);
                continue;
            }

            if( sMapStore.LookupEntry(mapId)->Instanceable() )
            {
                sLog.outErrorDb("Home position in instanceable map for class %u race %u pair in `playercreateinfo` table, ignoring.",current_class,current_race);
                continue;
            }

            PlayerInfo* pInfo = &playerInfo[current_race][current_class];

            pInfo->mapId       = mapId;
            pInfo->areaId      = areaId;
            pInfo->positionX   = positionX;
            pInfo->positionY   = positionY;
            pInfo->positionZ   = positionZ;
            pInfo->orientation = orientation;

            pInfo->displayId_m = rEntry->model_m;
            pInfo->displayId_f = rEntry->model_f;

            bar.step();
            ++count;
        }
        while (result->NextRow());

        delete result;

        sLog.outString();
        sLog.outString( ">> Loaded %u player create definitions", count );
    }

    // Load playercreate items
    {
        //                                                0     1      2       3
        QueryResult *result = WorldDatabase.Query("SELECT race, class, itemid, amount FROM playercreateinfo_item");

        uint32 count = 0;

        if (!result)
        {
            barGoLink bar( 1 );

            bar.step();

            sLog.outString();
            sLog.outString( ">> Loaded %u custom player create items", count );
        }
        else
        {
            barGoLink bar( (int)result->GetRowCount() );

            do
            {
                Field* fields = result->Fetch();

                uint32 current_race = fields[0].GetUInt32();
                uint32 current_class = fields[1].GetUInt32();

                ChrRacesEntry const* rEntry = sChrRacesStore.LookupEntry(current_race);
                if(!rEntry || !((1 << (current_race-1)) & RACEMASK_ALL_PLAYABLE))
                {
                    sLog.outErrorDb("Wrong race %u in `playercreateinfo_item` table, ignoring.",current_race);
                    continue;
                }

                ChrClassesEntry const* cEntry = sChrClassesStore.LookupEntry(current_class);
                if(!cEntry || !((1 << (current_class-1)) & CLASSMASK_ALL_PLAYABLE))
                {
                    sLog.outErrorDb("Wrong class %u in `playercreateinfo_item` table, ignoring.",current_class);
                    continue;
                }

                PlayerInfo* pInfo = &playerInfo[current_race][current_class];

                uint32 item_id = fields[2].GetUInt32();

                if(!GetItemPrototype(item_id))
                {
                    sLog.outErrorDb("Item id %u (race %u class %u) in `playercreateinfo_item` table but not listed in `item_template`, ignoring.",item_id,current_race,current_class);
                    continue;
                }

                uint32 amount  = fields[3].GetUInt32();

                if(!amount)
                {
                    sLog.outErrorDb("Item id %u (class %u race %u) have amount==0 in `playercreateinfo_item` table, ignoring.",item_id,current_race,current_class);
                    continue;
                }

                pInfo->item.push_back(PlayerCreateInfoItem( item_id, amount));

                bar.step();
                ++count;
            }
            while(result->NextRow());

            delete result;

            sLog.outString();
            sLog.outString( ">> Loaded %u custom player create items", count );
        }
    }

    // Load playercreate spells
    {
        //                                                0     1      2
        QueryResult *result = WorldDatabase.Query("SELECT race, class, Spell FROM playercreateinfo_spell");

        uint32 count = 0;

        if (!result)
        {
            barGoLink bar( 1 );

            sLog.outString();
            sLog.outString( ">> Loaded %u player create spells", count );
            sLog.outErrorDb( "Error loading `playercreateinfo_spell` table or empty table.");
        }
        else
        {
            barGoLink bar( (int)result->GetRowCount() );

            do
            {
                Field* fields = result->Fetch();

                uint32 current_race = fields[0].GetUInt32();
                uint32 current_class = fields[1].GetUInt32();

                ChrRacesEntry const* rEntry = sChrRacesStore.LookupEntry(current_race);
                if(!rEntry || !((1 << (current_race-1)) & RACEMASK_ALL_PLAYABLE))
                {
                    sLog.outErrorDb("Wrong race %u in `playercreateinfo_spell` table, ignoring.",current_race);
                    continue;
                }

                ChrClassesEntry const* cEntry = sChrClassesStore.LookupEntry(current_class);
                if(!cEntry || !((1 << (current_class-1)) & CLASSMASK_ALL_PLAYABLE))
                {
                    sLog.outErrorDb("Wrong class %u in `playercreateinfo_spell` table, ignoring.",current_class);
                    continue;
                }

                uint32 spell_id = fields[2].GetUInt32();
                if (!sSpellStore.LookupEntry(spell_id))
                {
                    sLog.outErrorDb("Non existing spell %u in `playercreateinfo_spell` table, ignoring.", spell_id);
                    continue;
                }

                PlayerInfo* pInfo = &playerInfo[current_race][current_class];
                pInfo->spell.push_back(spell_id);

                bar.step();
                ++count;
            }
            while( result->NextRow() );

            delete result;

            sLog.outString();
            sLog.outString( ">> Loaded %u player create spells", count );
        }
    }

    // Load playercreate actions
    {
        //                                                0     1      2       3       4
        QueryResult *result = WorldDatabase.Query("SELECT race, class, button, action, type FROM playercreateinfo_action");

        uint32 count = 0;

        if (!result)
        {
            barGoLink bar( 1 );

            sLog.outString();
            sLog.outString( ">> Loaded %u player create actions", count );
            sLog.outErrorDb( "Error loading `playercreateinfo_action` table or empty table.");
        }
        else
        {
            barGoLink bar( (int)result->GetRowCount() );

            do
            {
                Field* fields = result->Fetch();

                uint32 current_race = fields[0].GetUInt32();
                uint32 current_class = fields[1].GetUInt32();

                ChrRacesEntry const* rEntry = sChrRacesStore.LookupEntry(current_race);
                if(!rEntry || !((1 << (current_race-1)) & RACEMASK_ALL_PLAYABLE))
                {
                    sLog.outErrorDb("Wrong race %u in `playercreateinfo_action` table, ignoring.",current_race);
                    continue;
                }

                ChrClassesEntry const* cEntry = sChrClassesStore.LookupEntry(current_class);
                if(!cEntry || !((1 << (current_class-1)) & CLASSMASK_ALL_PLAYABLE))
                {
                    sLog.outErrorDb("Wrong class %u in `playercreateinfo_action` table, ignoring.",current_class);
                    continue;
                }

                uint8 action_button  = fields[2].GetUInt8();
                uint32 action = fields[3].GetUInt32();
                uint8 action_type = fields[4].GetUInt8();

                if (!Player::IsActionButtonDataValid(action_button,action,action_type,NULL))
                    continue;

                PlayerInfo* pInfo = &playerInfo[current_race][current_class];
                pInfo->action.push_back(PlayerCreateInfoAction(action_button,action,action_type));

                bar.step();
                ++count;
            }
            while( result->NextRow() );

            delete result;

            sLog.outString();
            sLog.outString( ">> Loaded %u player create actions", count );
        }
    }

    // Loading levels data (class only dependent)
    {
        //                                                 0      1      2       3
        QueryResult *result  = WorldDatabase.Query("SELECT class, level, basehp, basemana FROM player_classlevelstats");

        uint32 count = 0;

        if (!result)
        {
            barGoLink bar( 1 );

            sLog.outString();
            sLog.outString( ">> Loaded %u level health/mana definitions", count );
            sLog.outErrorDb( "Error loading `player_classlevelstats` table or empty table.");
            Log::WaitBeforeContinueIfNeed();
            exit(1);
        }

        barGoLink bar( (int)result->GetRowCount() );

        do
        {
            Field* fields = result->Fetch();

            uint32 current_class = fields[0].GetUInt32();
            if(current_class >= MAX_CLASSES)
            {
                sLog.outErrorDb("Wrong class %u in `player_classlevelstats` table, ignoring.",current_class);
                continue;
            }

            uint32 current_level = fields[1].GetUInt32();
            if(current_level == 0)
            {
                sLog.outErrorDb("Wrong level %u in `player_classlevelstats` table, ignoring.",current_level);
                continue;
            }
            else if(current_level > sWorld.getConfig(CONFIG_UINT32_MAX_PLAYER_LEVEL))
            {
                if(current_level > STRONG_MAX_LEVEL)        // hardcoded level maximum
                    sLog.outErrorDb("Wrong (> %u) level %u in `player_classlevelstats` table, ignoring.",STRONG_MAX_LEVEL,current_level);
                else
                {
                    DETAIL_LOG("Unused (> MaxPlayerLevel in mangosd.conf) level %u in `player_classlevelstats` table, ignoring.",current_level);
                    ++count;                                // make result loading percent "expected" correct in case disabled detail mode for example.
                }
                continue;
            }

            PlayerClassInfo* pClassInfo = &playerClassInfo[current_class];

            if(!pClassInfo->levelInfo)
                pClassInfo->levelInfo = new PlayerClassLevelInfo[sWorld.getConfig(CONFIG_UINT32_MAX_PLAYER_LEVEL)];

            PlayerClassLevelInfo* pClassLevelInfo = &pClassInfo->levelInfo[current_level-1];

            pClassLevelInfo->basehealth = fields[2].GetUInt16();
            pClassLevelInfo->basemana   = fields[3].GetUInt16();

            bar.step();
            ++count;
        }
        while (result->NextRow());

        delete result;

        sLog.outString();
        sLog.outString( ">> Loaded %u level health/mana definitions", count );
    }

    // Fill gaps and check integrity
    for (int class_ = 0; class_ < MAX_CLASSES; ++class_)
    {
        // skip nonexistent classes
        if(!sChrClassesStore.LookupEntry(class_))
            continue;

        PlayerClassInfo* pClassInfo = &playerClassInfo[class_];

        // fatal error if no level 1 data
        if(!pClassInfo->levelInfo || pClassInfo->levelInfo[0].basehealth == 0 )
        {
            sLog.outErrorDb("Class %i Level 1 does not have health/mana data!",class_);
            Log::WaitBeforeContinueIfNeed();
            exit(1);
        }

        // fill level gaps
        for (uint32 level = 1; level < sWorld.getConfig(CONFIG_UINT32_MAX_PLAYER_LEVEL); ++level)
        {
            if(pClassInfo->levelInfo[level].basehealth == 0)
            {
                sLog.outErrorDb("Class %i Level %i does not have health/mana data. Using stats data of level %i.",class_,level+1, level);
                pClassInfo->levelInfo[level] = pClassInfo->levelInfo[level-1];
            }
        }
    }

    // Loading levels data (class/race dependent)
    {
        //                                                 0     1      2      3    4    5    6    7
        QueryResult *result  = WorldDatabase.Query("SELECT race, class, level, str, agi, sta, inte, spi FROM player_levelstats");

        uint32 count = 0;

        if (!result)
        {
            barGoLink bar( 1 );

            sLog.outString();
            sLog.outString( ">> Loaded %u level stats definitions", count );
            sLog.outErrorDb( "Error loading `player_levelstats` table or empty table.");
            Log::WaitBeforeContinueIfNeed();
            exit(1);
        }

        barGoLink bar( (int)result->GetRowCount() );

        do
        {
            Field* fields = result->Fetch();

            uint32 current_race = fields[0].GetUInt32();
            uint32 current_class = fields[1].GetUInt32();

            ChrRacesEntry const* rEntry = sChrRacesStore.LookupEntry(current_race);
            if(!rEntry || !((1 << (current_race-1)) & RACEMASK_ALL_PLAYABLE))
            {
                sLog.outErrorDb("Wrong race %u in `player_levelstats` table, ignoring.",current_race);
                continue;
            }

            ChrClassesEntry const* cEntry = sChrClassesStore.LookupEntry(current_class);
            if(!cEntry || !((1 << (current_class-1)) & CLASSMASK_ALL_PLAYABLE))
            {
                sLog.outErrorDb("Wrong class %u in `player_levelstats` table, ignoring.",current_class);
                continue;
            }

            uint32 current_level = fields[2].GetUInt32();
            if(current_level > sWorld.getConfig(CONFIG_UINT32_MAX_PLAYER_LEVEL))
            {
                if(current_level > STRONG_MAX_LEVEL)        // hardcoded level maximum
                    sLog.outErrorDb("Wrong (> %u) level %u in `player_levelstats` table, ignoring.",STRONG_MAX_LEVEL,current_level);
                else
                {
                    DETAIL_LOG("Unused (> MaxPlayerLevel in mangosd.conf) level %u in `player_levelstats` table, ignoring.",current_level);
                    ++count;                                // make result loading percent "expected" correct in case disabled detail mode for example.
                }
                continue;
            }

            PlayerInfo* pInfo = &playerInfo[current_race][current_class];

            if(!pInfo->levelInfo)
                pInfo->levelInfo = new PlayerLevelInfo[sWorld.getConfig(CONFIG_UINT32_MAX_PLAYER_LEVEL)];

            PlayerLevelInfo* pLevelInfo = &pInfo->levelInfo[current_level-1];

            for (int i = 0; i < MAX_STATS; i++)
            {
                pLevelInfo->stats[i] = fields[i+3].GetUInt8();
            }

            bar.step();
            ++count;
        }
        while (result->NextRow());

        delete result;

        sLog.outString();
        sLog.outString( ">> Loaded %u level stats definitions", count );
    }

    // Fill gaps and check integrity
    for (int race = 0; race < MAX_RACES; ++race)
    {
        // skip nonexistent races
        if(!((1 << (race-1)) & RACEMASK_ALL_PLAYABLE) || !sChrRacesStore.LookupEntry(race))
            continue;

        for (int class_ = 0; class_ < MAX_CLASSES; ++class_)
        {
            // skip nonexistent classes
            if(!((1 << (class_-1)) & CLASSMASK_ALL_PLAYABLE) || !sChrClassesStore.LookupEntry(class_))
                continue;

            PlayerInfo* pInfo = &playerInfo[race][class_];

            // skip non loaded combinations
            if(!pInfo->displayId_m || !pInfo->displayId_f)
                continue;

            // skip expansion races if not playing with expansion
            if (sWorld.getConfig(CONFIG_UINT32_EXPANSION) < 1 && (race == RACE_BLOODELF || race == RACE_DRAENEI))
                continue;

            // skip expansion classes if not playing with expansion
            if (sWorld.getConfig(CONFIG_UINT32_EXPANSION) < 2 && class_ == CLASS_DEATH_KNIGHT)
                continue;

            // fatal error if no level 1 data
            if(!pInfo->levelInfo || pInfo->levelInfo[0].stats[0] == 0 )
            {
                sLog.outErrorDb("Race %i Class %i Level 1 does not have stats data!",race,class_);
                Log::WaitBeforeContinueIfNeed();
                exit(1);
            }

            // fill level gaps
            for (uint32 level = 1; level < sWorld.getConfig(CONFIG_UINT32_MAX_PLAYER_LEVEL); ++level)
            {
                if(pInfo->levelInfo[level].stats[0] == 0)
                {
                    sLog.outErrorDb("Race %i Class %i Level %i does not have stats data. Using stats data of level %i.",race,class_,level+1, level);
                    pInfo->levelInfo[level] = pInfo->levelInfo[level-1];
                }
            }
        }
    }

    // Loading xp per level data
    {
        mPlayerXPperLevel.resize(sWorld.getConfig(CONFIG_UINT32_MAX_PLAYER_LEVEL));
        for (uint32 level = 0; level < sWorld.getConfig(CONFIG_UINT32_MAX_PLAYER_LEVEL); ++level)
            mPlayerXPperLevel[level] = 0;

        //                                                 0    1
        QueryResult *result  = WorldDatabase.Query("SELECT lvl, xp_for_next_level FROM player_xp_for_level");

        uint32 count = 0;

        if (!result)
        {
            barGoLink bar( 1 );

            sLog.outString();
            sLog.outString( ">> Loaded %u xp for level definitions", count );
            sLog.outErrorDb( "Error loading `player_xp_for_level` table or empty table.");
            Log::WaitBeforeContinueIfNeed();
            exit(1);
        }

        barGoLink bar( (int)result->GetRowCount() );

        do
        {
            Field* fields = result->Fetch();

            uint32 current_level = fields[0].GetUInt32();
            uint32 current_xp    = fields[1].GetUInt32();

            if(current_level >= sWorld.getConfig(CONFIG_UINT32_MAX_PLAYER_LEVEL))
            {
                if(current_level > STRONG_MAX_LEVEL)        // hardcoded level maximum
                    sLog.outErrorDb("Wrong (> %u) level %u in `player_xp_for_level` table, ignoring.", STRONG_MAX_LEVEL,current_level);
                else
                {
                    DETAIL_LOG("Unused (> MaxPlayerLevel in mangosd.conf) level %u in `player_xp_for_levels` table, ignoring.",current_level);
                    ++count;                                // make result loading percent "expected" correct in case disabled detail mode for example.
                }
                continue;
            }
            //PlayerXPperLevel
            mPlayerXPperLevel[current_level] = current_xp;
            bar.step();
            ++count;
        }
        while (result->NextRow());

        delete result;

        sLog.outString();
        sLog.outString( ">> Loaded %u xp for level definitions", count );
    }

    // fill level gaps
    for (uint32 level = 1; level < sWorld.getConfig(CONFIG_UINT32_MAX_PLAYER_LEVEL); ++level)
    {
        if( mPlayerXPperLevel[level] == 0)
        {
            sLog.outErrorDb("Level %i does not have XP for level data. Using data of level [%i] + 100.",level+1, level);
            mPlayerXPperLevel[level] = mPlayerXPperLevel[level-1]+100;
        }
    }
}

void ObjectMgr::GetPlayerClassLevelInfo(uint32 class_, uint32 level, PlayerClassLevelInfo* info) const
{
    if(level < 1 || class_ >= MAX_CLASSES)
        return;

    PlayerClassInfo const* pInfo = &playerClassInfo[class_];

    if(level > sWorld.getConfig(CONFIG_UINT32_MAX_PLAYER_LEVEL))
        level = sWorld.getConfig(CONFIG_UINT32_MAX_PLAYER_LEVEL);

    *info = pInfo->levelInfo[level-1];
}

void ObjectMgr::GetPlayerLevelInfo(uint32 race, uint32 class_, uint32 level, PlayerLevelInfo* info) const
{
    if(level < 1 || race   >= MAX_RACES || class_ >= MAX_CLASSES)
        return;

    PlayerInfo const* pInfo = &playerInfo[race][class_];
    if(pInfo->displayId_m==0 || pInfo->displayId_f==0)
        return;

    if(level <= sWorld.getConfig(CONFIG_UINT32_MAX_PLAYER_LEVEL))
        *info = pInfo->levelInfo[level-1];
    else
        BuildPlayerLevelInfo(race,class_,level,info);
}

void ObjectMgr::BuildPlayerLevelInfo(uint8 race, uint8 _class, uint8 level, PlayerLevelInfo* info) const
{
    // base data (last known level)
    *info = playerInfo[race][_class].levelInfo[sWorld.getConfig(CONFIG_UINT32_MAX_PLAYER_LEVEL)-1];

    for(int lvl = sWorld.getConfig(CONFIG_UINT32_MAX_PLAYER_LEVEL)-1; lvl < level; ++lvl)
    {
        switch(_class)
        {
            case CLASS_WARRIOR:
                info->stats[STAT_STRENGTH]  += (lvl > 23 ? 2: (lvl > 1  ? 1: 0));
                info->stats[STAT_STAMINA]   += (lvl > 23 ? 2: (lvl > 1  ? 1: 0));
                info->stats[STAT_AGILITY]   += (lvl > 36 ? 1: (lvl > 6 && (lvl%2) ? 1: 0));
                info->stats[STAT_INTELLECT] += (lvl > 9 && !(lvl%2) ? 1: 0);
                info->stats[STAT_SPIRIT]    += (lvl > 9 && !(lvl%2) ? 1: 0);
                break;
            case CLASS_PALADIN:
                info->stats[STAT_STRENGTH]  += (lvl > 3  ? 1: 0);
                info->stats[STAT_STAMINA]   += (lvl > 33 ? 2: (lvl > 1 ? 1: 0));
                info->stats[STAT_AGILITY]   += (lvl > 38 ? 1: (lvl > 7 && !(lvl%2) ? 1: 0));
                info->stats[STAT_INTELLECT] += (lvl > 6 && (lvl%2) ? 1: 0);
                info->stats[STAT_SPIRIT]    += (lvl > 7 ? 1: 0);
                break;
            case CLASS_HUNTER:
                info->stats[STAT_STRENGTH]  += (lvl > 4  ? 1: 0);
                info->stats[STAT_STAMINA]   += (lvl > 4  ? 1: 0);
                info->stats[STAT_AGILITY]   += (lvl > 33 ? 2: (lvl > 1 ? 1: 0));
                info->stats[STAT_INTELLECT] += (lvl > 8 && (lvl%2) ? 1: 0);
                info->stats[STAT_SPIRIT]    += (lvl > 38 ? 1: (lvl > 9 && !(lvl%2) ? 1: 0));
                break;
            case CLASS_ROGUE:
                info->stats[STAT_STRENGTH]  += (lvl > 5  ? 1: 0);
                info->stats[STAT_STAMINA]   += (lvl > 4  ? 1: 0);
                info->stats[STAT_AGILITY]   += (lvl > 16 ? 2: (lvl > 1 ? 1: 0));
                info->stats[STAT_INTELLECT] += (lvl > 8 && !(lvl%2) ? 1: 0);
                info->stats[STAT_SPIRIT]    += (lvl > 38 ? 1: (lvl > 9 && !(lvl%2) ? 1: 0));
                break;
            case CLASS_PRIEST:
                info->stats[STAT_STRENGTH]  += (lvl > 9 && !(lvl%2) ? 1: 0);
                info->stats[STAT_STAMINA]   += (lvl > 5  ? 1: 0);
                info->stats[STAT_AGILITY]   += (lvl > 38 ? 1: (lvl > 8 && (lvl%2) ? 1: 0));
                info->stats[STAT_INTELLECT] += (lvl > 22 ? 2: (lvl > 1 ? 1: 0));
                info->stats[STAT_SPIRIT]    += (lvl > 3  ? 1: 0);
                break;
            case CLASS_SHAMAN:
                info->stats[STAT_STRENGTH]  += (lvl > 34 ? 1: (lvl > 6 && (lvl%2) ? 1: 0));
                info->stats[STAT_STAMINA]   += (lvl > 4 ? 1: 0);
                info->stats[STAT_AGILITY]   += (lvl > 7 && !(lvl%2) ? 1: 0);
                info->stats[STAT_INTELLECT] += (lvl > 5 ? 1: 0);
                info->stats[STAT_SPIRIT]    += (lvl > 4 ? 1: 0);
                break;
            case CLASS_MAGE:
                info->stats[STAT_STRENGTH]  += (lvl > 9 && !(lvl%2) ? 1: 0);
                info->stats[STAT_STAMINA]   += (lvl > 5  ? 1: 0);
                info->stats[STAT_AGILITY]   += (lvl > 9 && !(lvl%2) ? 1: 0);
                info->stats[STAT_INTELLECT] += (lvl > 24 ? 2: (lvl > 1 ? 1: 0));
                info->stats[STAT_SPIRIT]    += (lvl > 33 ? 2: (lvl > 2 ? 1: 0));
                break;
            case CLASS_WARLOCK:
                info->stats[STAT_STRENGTH]  += (lvl > 9 && !(lvl%2) ? 1: 0);
                info->stats[STAT_STAMINA]   += (lvl > 38 ? 2: (lvl > 3 ? 1: 0));
                info->stats[STAT_AGILITY]   += (lvl > 9 && !(lvl%2) ? 1: 0);
                info->stats[STAT_INTELLECT] += (lvl > 33 ? 2: (lvl > 2 ? 1: 0));
                info->stats[STAT_SPIRIT]    += (lvl > 38 ? 2: (lvl > 3 ? 1: 0));
                break;
            case CLASS_DRUID:
                info->stats[STAT_STRENGTH]  += (lvl > 38 ? 2: (lvl > 6 && (lvl%2) ? 1: 0));
                info->stats[STAT_STAMINA]   += (lvl > 32 ? 2: (lvl > 4 ? 1: 0));
                info->stats[STAT_AGILITY]   += (lvl > 38 ? 2: (lvl > 8 && (lvl%2) ? 1: 0));
                info->stats[STAT_INTELLECT] += (lvl > 38 ? 3: (lvl > 4 ? 1: 0));
                info->stats[STAT_SPIRIT]    += (lvl > 38 ? 3: (lvl > 5 ? 1: 0));
        }
    }
}

void ObjectMgr::LoadGuilds()
{
    Guild *newGuild;
    uint32 count = 0;

    //                                                    0             1          2          3           4           5           6
    QueryResult *result = CharacterDatabase.Query("SELECT guild.guildid,guild.name,leaderguid,EmblemStyle,EmblemColor,BorderStyle,BorderColor,"
    //   7               8    9    10         11        12
        "BackgroundColor,info,motd,createdate,BankMoney,(SELECT COUNT(guild_bank_tab.guildid) FROM guild_bank_tab WHERE guild_bank_tab.guildid = guild.guildid) "
        "FROM guild ORDER BY guildid ASC");

    if( !result )
    {

        barGoLink bar( 1 );

        bar.step();

        sLog.outString();
        sLog.outString( ">> Loaded %u guild definitions", count );
        return;
    }

    // load guild ranks
    //                                                                0       1   2     3      4
    QueryResult *guildRanksResult   = CharacterDatabase.Query("SELECT guildid,rid,rname,rights,BankMoneyPerDay FROM guild_rank ORDER BY guildid ASC, rid ASC");

    // load guild members
    //                                                                0       1                 2    3     4       5                  6
    QueryResult *guildMembersResult = CharacterDatabase.Query("SELECT guildid,guild_member.guid,rank,pnote,offnote,BankResetTimeMoney,BankRemMoney,"
    //   7                 8                9                 10               11                12
        "BankResetTimeTab0,BankRemSlotsTab0,BankResetTimeTab1,BankRemSlotsTab1,BankResetTimeTab2,BankRemSlotsTab2,"
    //   13                14               15                16               17                18
        "BankResetTimeTab3,BankRemSlotsTab3,BankResetTimeTab4,BankRemSlotsTab4,BankResetTimeTab5,BankRemSlotsTab5,"
    //   19               20                21                22               23                      24
        "characters.name, characters.level, characters.class, characters.zone, characters.logout_time, characters.account "
        "FROM guild_member LEFT JOIN characters ON characters.guid = guild_member.guid ORDER BY guildid ASC");

    // load guild bank tab rights
    //                                                                      0       1     2   3       4
    QueryResult *guildBankTabRightsResult = CharacterDatabase.Query("SELECT guildid,TabId,rid,gbright,SlotPerDay FROM guild_bank_right ORDER BY guildid ASC, TabId ASC");

    barGoLink bar( (int)result->GetRowCount() );

    do
    {
        //Field *fields = result->Fetch();

        bar.step();
        ++count;

        newGuild = new Guild;
        if (!newGuild->LoadGuildFromDB(result) ||
            !newGuild->LoadRanksFromDB(guildRanksResult) ||
            !newGuild->LoadMembersFromDB(guildMembersResult) ||
            !newGuild->LoadBankRightsFromDB(guildBankTabRightsResult) ||
            !newGuild->CheckGuildStructure()
            )
        {
            newGuild->Disband();
            delete newGuild;
            continue;
        }
        newGuild->LoadGuildEventLogFromDB();
        newGuild->LoadGuildBankEventLogFromDB();
        newGuild->LoadGuildBankFromDB();
        AddGuild(newGuild);
    } while( result->NextRow() );

    delete result;
    delete guildRanksResult;
    delete guildMembersResult;
    delete guildBankTabRightsResult;

    //delete unused LogGuid records in guild_eventlog and guild_bank_eventlog table
    //you can comment these lines if you don't plan to change CONFIG_UINT32_GUILD_EVENT_LOG_COUNT and CONFIG_UINT32_GUILD_BANK_EVENT_LOG_COUNT
    CharacterDatabase.PExecute("DELETE FROM guild_eventlog WHERE LogGuid > '%u'", sWorld.getConfig(CONFIG_UINT32_GUILD_EVENT_LOG_COUNT));
    CharacterDatabase.PExecute("DELETE FROM guild_bank_eventlog WHERE LogGuid > '%u'", sWorld.getConfig(CONFIG_UINT32_GUILD_BANK_EVENT_LOG_COUNT));

    sLog.outString();
    sLog.outString( ">> Loaded %u guild definitions", count );
}

void ObjectMgr::LoadArenaTeams()
{
    uint32 count = 0;

    //                                                     0                      1    2           3    4               5
    QueryResult *result = CharacterDatabase.Query( "SELECT arena_team.arenateamid,name,captainguid,type,BackgroundColor,EmblemStyle,"
    //   6           7           8            9      10    	 11  	   12  		    13    	    14
        "EmblemColor,BorderStyle,BorderColor, rating,games_week,wins_week,games_season,wins_season,rank "
        "FROM arena_team LEFT JOIN arena_team_stats ON arena_team.arenateamid = arena_team_stats.arenateamid ORDER BY arena_team.arenateamid ASC" );

    if( !result )
    {

        barGoLink bar( 1 );

        bar.step();

        sLog.outString();
        sLog.outString( ">> Loaded %u arenateam definitions", count );
        return;
    }

    // load arena_team members
    QueryResult *arenaTeamMembersResult = CharacterDatabase.Query(
    //          0           1           2           3         4             5           6               7    8
        "SELECT arenateamid,member.guid,played_week,wons_week,played_season,wons_season,personal_rating,name,class "
        "FROM arena_team_member member LEFT JOIN characters chars on member.guid = chars.guid ORDER BY member.arenateamid ASC");

    barGoLink bar( (int)result->GetRowCount() );

    do
    {

        bar.step();
        ++count;

        ArenaTeam *newArenaTeam = new ArenaTeam;
        if (!newArenaTeam->LoadArenaTeamFromDB(result) ||
            !newArenaTeam->LoadMembersFromDB(arenaTeamMembersResult))
        {
            newArenaTeam->Disband(NULL);
            delete newArenaTeam;
            continue;
        }
        AddArenaTeam(newArenaTeam);
    }while( result->NextRow() );

    delete result;
    delete arenaTeamMembersResult;

    sLog.outString();
    sLog.outString( ">> Loaded %u arenateam definitions", count );
}

void ObjectMgr::LoadGroups()
{
    // -- loading groups --
    uint32 count = 0;
    //                                                    0         1              2           3           4              5      6      7      8      9      10     11     12     13         14          15              16          17
    QueryResult *result = CharacterDatabase.Query("SELECT mainTank, mainAssistant, lootMethod, looterGuid, lootThreshold, icon1, icon2, icon3, icon4, icon5, icon6, icon7, icon8, groupType, difficulty, raiddifficulty, leaderGuid, groupId FROM groups");

    if (!result)
    {
        barGoLink bar( 1 );

        bar.step();

        sLog.outString();
        sLog.outString( ">> Loaded %u group definitions", count );
        return;
    }

    barGoLink bar( (int)result->GetRowCount() );

    do
    {
        bar.step();
        Field *fields = result->Fetch();
        ++count;
        Group *group = new Group;
        if (!group->LoadGroupFromDB(fields))
        {
            group->Disband();
            delete group;
            continue;
        }
        AddGroup(group);
    }while( result->NextRow() );

    delete result;

    sLog.outString();
    sLog.outString( ">> Loaded %u group definitions", count );

    // -- loading members --
    count = 0;
    //                                       0           1          2         3
    result = CharacterDatabase.Query("SELECT memberGuid, assistant, subgroup, groupId FROM group_member ORDER BY groupId");
    if (!result)
    {
        barGoLink bar2( 1 );
        bar2.step();
    }
    else
    {
        Group* group = NULL;                                // used as cached pointer for avoid relookup group for each member

        barGoLink bar2( (int)result->GetRowCount() );
        do
        {
            bar2.step();
            Field *fields = result->Fetch();
            count++;

            uint32 memberGuidlow = fields[0].GetUInt32();
            ObjectGuid memberGuid = ObjectGuid(HIGHGUID_PLAYER, memberGuidlow);
            bool   assistent     = fields[1].GetBool();
            uint8  subgroup      = fields[2].GetUInt8();
            uint32 groupId       = fields[3].GetUInt32();
            if (!group || group->GetId() != groupId)
            {
                group = GetGroupById(groupId);
                if (!group)
                {
                    sLog.outErrorDb("Incorrect entry in group_member table : no group with Id %d for member %s!",
                        groupId, memberGuid.GetString().c_str());
                    CharacterDatabase.PExecute("DELETE FROM group_member WHERE memberGuid = '%u'", memberGuidlow);
                    continue;
                }
            }

            if (!group->LoadMemberFromDB(memberGuidlow, subgroup, assistent))
            {
                sLog.outErrorDb("Incorrect entry in group_member table : member %s cannot be added to group (Id: %u)!",
                    memberGuid.GetString().c_str(), groupId);
                CharacterDatabase.PExecute("DELETE FROM group_member WHERE memberGuid = '%u'", memberGuidlow);
            }
        }while( result->NextRow() );
        delete result;
    }

    // clean groups
    // TODO: maybe delete from the DB before loading in this case
    for (GroupMap::iterator itr = mGroupMap.begin(); itr != mGroupMap.end();)
    {
        if (itr->second->GetMembersCount() < 2)
        {
            itr->second->Disband();
            delete itr->second;
            mGroupMap.erase(itr++);
        }
        else
            ++itr;
    }

    // -- loading instances --
    count = 0;
    result = CharacterDatabase.Query(
        //      0                          1    2         3          4                    5
        "SELECT group_instance.leaderGuid, map, instance, permanent, instance.difficulty, resettime, "
        // 6
        "(SELECT COUNT(*) FROM character_instance WHERE guid = group_instance.leaderGuid AND instance = group_instance.instance AND permanent = 1 LIMIT 1), "
        // 7
        " groups.groupId "
        "FROM group_instance LEFT JOIN instance ON instance = id LEFT JOIN groups ON groups.leaderGUID = group_instance.leaderGUID ORDER BY leaderGuid"
    );

    if (!result)
    {
        barGoLink bar2( 1 );
        bar2.step();
    }
    else
    {
        Group* group = NULL;                                // used as cached pointer for avoid relookup group for each member

        barGoLink bar2( (int)result->GetRowCount() );
        do
        {
            bar2.step();
            Field *fields = result->Fetch();
            count++;

            uint32 leaderGuidLow = fields[0].GetUInt32();
            uint32 mapId = fields[1].GetUInt32();
            Difficulty diff = (Difficulty)fields[4].GetUInt8();
            uint32 groupId = fields[7].GetUInt32();

            if (!group || group->GetId() != groupId)
            {
                // find group id in map by leader low guid
                group = GetGroupById(groupId);
                if (!group)
                {
                    sLog.outErrorDb("Incorrect entry in group_instance table : no group with leader %d", leaderGuidLow);
                    continue;
                }
            }

            MapEntry const* mapEntry = sMapStore.LookupEntry(mapId);
            if (!mapEntry || !mapEntry->IsDungeon())
            {
                sLog.outErrorDb("Incorrect entry in group_instance table : no dungeon map %d", mapId);
                continue;
            }

            if (diff >= (mapEntry->IsRaid() ? MAX_RAID_DIFFICULTY : MAX_DUNGEON_DIFFICULTY))
            {
                sLog.outErrorDb("Wrong dungeon difficulty use in group_instance table: %d", diff + 1);
                diff = REGULAR_DIFFICULTY;                  // default for both difficaly types
            }

            DungeonPersistentState *state = (DungeonPersistentState*)sMapPersistentStateMgr.AddPersistentState(mapEntry, fields[2].GetUInt32(), Difficulty(diff), (time_t)fields[5].GetUInt64(), (fields[6].GetUInt32() == 0), true);
            group->BindToInstance(state, fields[3].GetBool(), true);
        }while( result->NextRow() );
        delete result;
    }

    sLog.outString();
    sLog.outString( ">> Loaded %u group-instance binds total", count );

    sLog.outString();
    sLog.outString( ">> Loaded %u group members total", count );
}

void ObjectMgr::LoadQuests()
{
    // For reload case
    for(QuestMap::const_iterator itr=mQuestTemplates.begin(); itr != mQuestTemplates.end(); ++itr)
        delete itr->second;

    mQuestTemplates.clear();

    m_ExclusiveQuestGroups.clear();

    //                                                0      1       2           3         4           5     6                7              8              9
    QueryResult *result = WorldDatabase.Query("SELECT entry, Method, ZoneOrSort, MinLevel, QuestLevel, Type, RequiredClasses, RequiredRaces, RequiredSkill, RequiredSkillValue,"
    //   10                   11                 12                     13                   14                     15                   16                17
        "RepObjectiveFaction, RepObjectiveValue, RequiredMinRepFaction, RequiredMinRepValue, RequiredMaxRepFaction, RequiredMaxRepValue, SuggestedPlayers, LimitTime,"
    //   18          19            20           21            22            23           24           25              26
        "QuestFlags, SpecialFlags, CharTitleId, PlayersSlain, BonusTalents, PrevQuestId, NextQuestId, ExclusiveGroup, NextQuestInChain,"
    //   27        28         29           30
        "RewXPId, SrcItemId, SrcItemCount, SrcSpell,"
    //   31     32       33          34               35                36       37             38              39              40              41
        "Title, Details, Objectives, OfferRewardText, RequestItemsText, EndText, CompletedText, ObjectiveText1, ObjectiveText2, ObjectiveText3, ObjectiveText4,"
    //   42          43          44          45          46          47          48             49             50             51             52             53
        "ReqItemId1, ReqItemId2, ReqItemId3, ReqItemId4, ReqItemId5, ReqItemId6, ReqItemCount1, ReqItemCount2, ReqItemCount3, ReqItemCount4, ReqItemCount5, ReqItemCount6,"
    //   54            55            56            57            58               59               60               61
        "ReqSourceId1, ReqSourceId2, ReqSourceId3, ReqSourceId4, ReqSourceCount1, ReqSourceCount2, ReqSourceCount3, ReqSourceCount4,"
    //   62                  63                  64                  65                  66                     67                     68                     69
        "ReqCreatureOrGOId1, ReqCreatureOrGOId2, ReqCreatureOrGOId3, ReqCreatureOrGOId4, ReqCreatureOrGOCount1, ReqCreatureOrGOCount2, ReqCreatureOrGOCount3, ReqCreatureOrGOCount4,"
    //   70             71             72             73
        "ReqSpellCast1, ReqSpellCast2, ReqSpellCast3, ReqSpellCast4,"
    //   74                75                76                77                78                79
        "RewChoiceItemId1, RewChoiceItemId2, RewChoiceItemId3, RewChoiceItemId4, RewChoiceItemId5, RewChoiceItemId6,"
    //   80                   81                   82                   83                   84                   85
        "RewChoiceItemCount1, RewChoiceItemCount2, RewChoiceItemCount3, RewChoiceItemCount4, RewChoiceItemCount5, RewChoiceItemCount6,"
    //   86          87          88          89          90             91             92             93
        "RewItemId1, RewItemId2, RewItemId3, RewItemId4, RewItemCount1, RewItemCount2, RewItemCount3, RewItemCount4,"
    //   94              95              96              97              98
        "RewRepFaction1, RewRepFaction2, RewRepFaction3, RewRepFaction4, RewRepFaction5,"
    //   99              100             101             102             103
        "RewRepValueId1, RewRepValueId2, RewRepValueId3, RewRepValueId4, RewRepValueId5,"
    //   104           105           106           107           108
        "RewRepValue1, RewRepValue2, RewRepValue3, RewRepValue4, RewRepValue5,"
    //   109               110                 111            112               113       114
        "RewHonorAddition, RewHonorMultiplier, RewOrReqMoney, RewMoneyMaxLevel, RewSpell, RewSpellCast,"
    //   115                116               117         118     119     120
        "RewMailTemplateId, RewMailDelaySecs, PointMapId, PointX, PointY, PointOpt,"
    //   121            122            123            124            125                 126                 127                 128
        "DetailsEmote1, DetailsEmote2, DetailsEmote3, DetailsEmote4, DetailsEmoteDelay1, DetailsEmoteDelay2, DetailsEmoteDelay3, DetailsEmoteDelay4,"
    //   129              130            131                132                133                134
        "IncompleteEmote, CompleteEmote, OfferRewardEmote1, OfferRewardEmote2, OfferRewardEmote3, OfferRewardEmote4,"
    //   135                     136                     137                     138
        "OfferRewardEmoteDelay1, OfferRewardEmoteDelay2, OfferRewardEmoteDelay3, OfferRewardEmoteDelay4,"
    //   139          140
        "StartScript, CompleteScript"
        " FROM quest_template");
    if (result == NULL)
    {
        barGoLink bar( 1 );
        bar.step();

        sLog.outString();
        sLog.outString( ">> Loaded 0 quests definitions" );
        sLog.outErrorDb("`quest_template` table is empty!");
        return;
    }

    // create multimap previous quest for each existing quest
    // some quests can have many previous maps set by NextQuestId in previous quest
    // for example set of race quests can lead to single not race specific quest
    barGoLink bar((int) result->GetRowCount() );
    do
    {
        bar.step();
        Field *fields = result->Fetch();

        Quest * newQuest = new Quest(fields);
        mQuestTemplates[newQuest->GetQuestId()] = newQuest;
    } while( result->NextRow() );

    delete result;

    // Post processing

    std::map<uint32,uint32> usedMailTemplates;

    for (QuestMap::iterator iter = mQuestTemplates.begin(); iter != mQuestTemplates.end(); ++iter)
    {
        Quest * qinfo = iter->second;

        // additional quest integrity checks (GO, creature_template and item_template must be loaded already)

        if (qinfo->GetQuestMethod() >= 3)
        {
            sLog.outErrorDb("Quest %u has `Method` = %u, expected values are 0, 1 or 2.",qinfo->GetQuestId(),qinfo->GetQuestMethod());
        }

        if (qinfo->m_SpecialFlags > QUEST_SPECIAL_FLAG_DB_ALLOWED)
        {
            sLog.outErrorDb("Quest %u has `SpecialFlags` = %u, above max flags not allowed for database.", qinfo->GetQuestId(), qinfo->m_SpecialFlags);
        }

        if (qinfo->HasQuestFlag(QUEST_FLAGS_DAILY) && qinfo->HasQuestFlag(QUEST_FLAGS_WEEKLY))
        {
            sLog.outErrorDb("Weekly Quest %u is marked as daily quest in `QuestFlags`, removed daily flag.",qinfo->GetQuestId());
            qinfo->m_QuestFlags &= ~QUEST_FLAGS_DAILY;
        }

        if (qinfo->HasQuestFlag(QUEST_FLAGS_DAILY))
        {
            if (!qinfo->HasSpecialFlag(QUEST_SPECIAL_FLAG_REPEATABLE))
            {
                sLog.outErrorDb("Daily Quest %u not marked as repeatable in `SpecialFlags`, added.",qinfo->GetQuestId());
                qinfo->SetSpecialFlag(QUEST_SPECIAL_FLAG_REPEATABLE);
            }
        }

        if (qinfo->HasQuestFlag(QUEST_FLAGS_WEEKLY))
        {
            if (!qinfo->HasSpecialFlag(QUEST_SPECIAL_FLAG_REPEATABLE))
            {
                sLog.outErrorDb("Weekly Quest %u not marked as repeatable in `SpecialFlags`, added.",qinfo->GetQuestId());
                qinfo->SetSpecialFlag(QUEST_SPECIAL_FLAG_REPEATABLE);
            }
        }

        if (qinfo->HasSpecialFlag(QUEST_SPECIAL_FLAG_MONTHLY))
        {
            if (!qinfo->HasSpecialFlag(QUEST_SPECIAL_FLAG_REPEATABLE))
            {
                sLog.outErrorDb("Monthly quest %u not marked as repeatable in `SpecialFlags`, added.", qinfo->GetQuestId());
                qinfo->SetSpecialFlag(QUEST_SPECIAL_FLAG_REPEATABLE);
            }
        }

        if (qinfo->HasQuestFlag(QUEST_FLAGS_AUTO_REWARDED))
        {
            // at auto-reward can be rewarded only RewChoiceItemId[0]
            for(int j = 1; j < QUEST_REWARD_CHOICES_COUNT; ++j )
            {
                if (uint32 id = qinfo->RewChoiceItemId[j])
                {
                    sLog.outErrorDb("Quest %u has `RewChoiceItemId%d` = %u but item from `RewChoiceItemId%d` can't be rewarded with quest flag QUEST_FLAGS_AUTO_REWARDED.",
                        qinfo->GetQuestId(),j+1,id,j+1);
                    // no changes, quest ignore this data
                }
            }
        }

        // client quest log visual (area case)
        if (qinfo->ZoneOrSort > 0)
        {
            if (!GetAreaEntryByAreaID(qinfo->ZoneOrSort))
            {
                sLog.outErrorDb("Quest %u has `ZoneOrSort` = %u (zone case) but zone with this id does not exist.",
                    qinfo->GetQuestId(),qinfo->ZoneOrSort);
                // no changes, quest not dependent from this value but can have problems at client
            }
        }
        // client quest log visual (sort case)
        if (qinfo->ZoneOrSort < 0)
        {
            QuestSortEntry const* qSort = sQuestSortStore.LookupEntry(-int32(qinfo->ZoneOrSort));
            if (!qSort)
            {
                sLog.outErrorDb("Quest %u has `ZoneOrSort` = %i (sort case) but quest sort with this id does not exist.",
                    qinfo->GetQuestId(),qinfo->ZoneOrSort);
                // no changes, quest not dependent from this value but can have problems at client (note some may be 0, we must allow this so no check)
            }

            //check for proper RequiredSkill value (skill case)
            if (uint32 skill_id = SkillByQuestSort(-int32(qinfo->ZoneOrSort)))
            {
                if (qinfo->RequiredSkill != skill_id)
                {
                    sLog.outErrorDb("Quest %u has `ZoneOrSort` = %i but `RequiredSkill` does not have a corresponding value (%u).",
                        qinfo->GetQuestId(),qinfo->ZoneOrSort,skill_id);
                    //override, and force proper value here?
                }
            }
        }

        // RequiredClasses, can be 0/CLASSMASK_ALL_PLAYABLE to allow any class
        if (qinfo->RequiredClasses)
        {
            if (!(qinfo->RequiredClasses & CLASSMASK_ALL_PLAYABLE))
            {
                sLog.outErrorDb("Quest %u does not contain any playable classes in `RequiredClasses` (%u), value set to 0 (all classes).", qinfo->GetQuestId(), qinfo->RequiredClasses);
                qinfo->RequiredClasses = 0;
            }
        }

        // RequiredRaces, can be 0/RACEMASK_ALL_PLAYABLE to allow any race
        if (qinfo->RequiredRaces)
        {
            if (!(qinfo->RequiredRaces & RACEMASK_ALL_PLAYABLE))
            {
                sLog.outErrorDb("Quest %u does not contain any playable races in `RequiredRaces` (%u), value set to 0 (all races).", qinfo->GetQuestId(), qinfo->RequiredRaces);
                qinfo->RequiredRaces = 0;
            }
        }

        // RequiredSkill, can be 0
        if (qinfo->RequiredSkill)
        {
            if (!sSkillLineStore.LookupEntry(qinfo->RequiredSkill))
            {
                sLog.outErrorDb("Quest %u has `RequiredSkill` = %u but this skill does not exist",
                    qinfo->GetQuestId(), qinfo->RequiredSkill);
            }
        }

        if (qinfo->RequiredSkillValue)
        {
            if (qinfo->RequiredSkillValue > sWorld.GetConfigMaxSkillValue())
            {
                sLog.outErrorDb("Quest %u has `RequiredSkillValue` = %u but max possible skill is %u, quest can't be done.",
                    qinfo->GetQuestId(),qinfo->RequiredSkillValue,sWorld.GetConfigMaxSkillValue());
                // no changes, quest can't be done for this requirement
            }
        }
        // else Skill quests can have 0 skill level, this is ok

        if (qinfo->RepObjectiveFaction && !sFactionStore.LookupEntry(qinfo->RepObjectiveFaction))
        {
            sLog.outErrorDb("Quest %u has `RepObjectiveFaction` = %u but faction template %u does not exist, quest can't be done.",
                qinfo->GetQuestId(),qinfo->RepObjectiveFaction,qinfo->RepObjectiveFaction);
            // no changes, quest can't be done for this requirement
        }

        if (qinfo->RequiredMinRepFaction && !sFactionStore.LookupEntry(qinfo->RequiredMinRepFaction))
        {
            sLog.outErrorDb("Quest %u has `RequiredMinRepFaction` = %u but faction template %u does not exist, quest can't be done.",
                qinfo->GetQuestId(),qinfo->RequiredMinRepFaction,qinfo->RequiredMinRepFaction);
            // no changes, quest can't be done for this requirement
        }

        if (qinfo->RequiredMaxRepFaction && !sFactionStore.LookupEntry(qinfo->RequiredMaxRepFaction))
        {
            sLog.outErrorDb("Quest %u has `RequiredMaxRepFaction` = %u but faction template %u does not exist, quest can't be done.",
                qinfo->GetQuestId(),qinfo->RequiredMaxRepFaction,qinfo->RequiredMaxRepFaction);
            // no changes, quest can't be done for this requirement
        }

        if (qinfo->RequiredMinRepValue && qinfo->RequiredMinRepValue > ReputationMgr::Reputation_Cap)
        {
            sLog.outErrorDb("Quest %u has `RequiredMinRepValue` = %d but max reputation is %u, quest can't be done.",
                qinfo->GetQuestId(),qinfo->RequiredMinRepValue,ReputationMgr::Reputation_Cap);
            // no changes, quest can't be done for this requirement
        }

        if (qinfo->RequiredMinRepValue && qinfo->RequiredMaxRepValue && qinfo->RequiredMaxRepValue <= qinfo->RequiredMinRepValue)
        {
            sLog.outErrorDb("Quest %u has `RequiredMaxRepValue` = %d and `RequiredMinRepValue` = %d, quest can't be done.",
                qinfo->GetQuestId(),qinfo->RequiredMaxRepValue,qinfo->RequiredMinRepValue);
            // no changes, quest can't be done for this requirement
        }

        if (!qinfo->RepObjectiveFaction && qinfo->RepObjectiveValue > 0 )
        {
            sLog.outErrorDb("Quest %u has `RepObjectiveValue` = %d but `RepObjectiveFaction` is 0, value has no effect",
                qinfo->GetQuestId(),qinfo->RepObjectiveValue);
            // warning
        }

        if (!qinfo->RequiredMinRepFaction && qinfo->RequiredMinRepValue > 0 )
        {
            sLog.outErrorDb("Quest %u has `RequiredMinRepValue` = %d but `RequiredMinRepFaction` is 0, value has no effect",
                qinfo->GetQuestId(),qinfo->RequiredMinRepValue);
            // warning
        }

        if (!qinfo->RequiredMaxRepFaction && qinfo->RequiredMaxRepValue > 0 )
        {
            sLog.outErrorDb("Quest %u has `RequiredMaxRepValue` = %d but `RequiredMaxRepFaction` is 0, value has no effect",
                qinfo->GetQuestId(),qinfo->RequiredMaxRepValue);
            // warning
        }

        if (qinfo->CharTitleId && !sCharTitlesStore.LookupEntry(qinfo->CharTitleId))
        {
            sLog.outErrorDb("Quest %u has `CharTitleId` = %u but CharTitle Id %u does not exist, quest can't be rewarded with title.",
                qinfo->GetQuestId(),qinfo->GetCharTitleId(),qinfo->GetCharTitleId());
            qinfo->CharTitleId = 0;
            // quest can't reward this title
        }

        if (qinfo->SrcItemId)
        {
            if (!sItemStorage.LookupEntry<ItemPrototype>(qinfo->SrcItemId))
            {
                sLog.outErrorDb("Quest %u has `SrcItemId` = %u but item with entry %u does not exist, quest can't be done.",
                    qinfo->GetQuestId(),qinfo->SrcItemId,qinfo->SrcItemId);
                qinfo->SrcItemId = 0;                       // quest can't be done for this requirement
            }
            else if (qinfo->SrcItemCount==0)
            {
                sLog.outErrorDb("Quest %u has `SrcItemId` = %u but `SrcItemCount` = 0, set to 1 but need fix in DB.",
                    qinfo->GetQuestId(),qinfo->SrcItemId);
                qinfo->SrcItemCount = 1;                    // update to 1 for allow quest work for backward compatibility with DB
            }
        }
        else if (qinfo->SrcItemCount>0)
        {
            sLog.outErrorDb("Quest %u has `SrcItemId` = 0 but `SrcItemCount` = %u, useless value.",
                qinfo->GetQuestId(),qinfo->SrcItemCount);
            qinfo->SrcItemCount=0;                          // no quest work changes in fact
        }

        if (qinfo->SrcSpell)
        {
            SpellEntry const* spellInfo = sSpellStore.LookupEntry(qinfo->SrcSpell);
            if (!spellInfo)
            {
                sLog.outErrorDb("Quest %u has `SrcSpell` = %u but spell %u doesn't exist, quest can't be done.",
                    qinfo->GetQuestId(),qinfo->SrcSpell,qinfo->SrcSpell);
                qinfo->SrcSpell = 0;                        // quest can't be done for this requirement
            }
            else if (!SpellMgr::IsSpellValid(spellInfo))
            {
                sLog.outErrorDb("Quest %u has `SrcSpell` = %u but spell %u is broken, quest can't be done.",
                    qinfo->GetQuestId(),qinfo->SrcSpell,qinfo->SrcSpell);
                qinfo->SrcSpell = 0;                        // quest can't be done for this requirement
            }
        }

        for(int j = 0; j < QUEST_ITEM_OBJECTIVES_COUNT; ++j )
        {
            if (uint32 id = qinfo->ReqItemId[j])
            {
                if (qinfo->ReqItemCount[j] == 0)
                {
                    sLog.outErrorDb("Quest %u has `ReqItemId%d` = %u but `ReqItemCount%d` = 0, quest can't be done.",
                        qinfo->GetQuestId(), j+1, id, j+1);
                    // no changes, quest can't be done for this requirement
                }

                qinfo->SetSpecialFlag(QUEST_SPECIAL_FLAG_DELIVER);

                if (!sItemStorage.LookupEntry<ItemPrototype>(id))
                {
                    sLog.outErrorDb("Quest %u has `ReqItemId%d` = %u but item with entry %u does not exist, quest can't be done.",
                        qinfo->GetQuestId(), j+1, id, id);
                    qinfo->ReqItemCount[j] = 0;             // prevent incorrect work of quest
                }
            }
            else if (qinfo->ReqItemCount[j] > 0)
            {
                sLog.outErrorDb("Quest %u has `ReqItemId%d` = 0 but `ReqItemCount%d` = %u, quest can't be done.",
                    qinfo->GetQuestId(), j+1, j+1, qinfo->ReqItemCount[j]);
                qinfo->ReqItemCount[j] = 0;                 // prevent incorrect work of quest
            }
        }

        for(int j = 0; j < QUEST_SOURCE_ITEM_IDS_COUNT; ++j )
        {
            if (uint32 id = qinfo->ReqSourceId[j])
            {
                if (!sItemStorage.LookupEntry<ItemPrototype>(id))
                {
                    sLog.outErrorDb("Quest %u has `ReqSourceId%d` = %u but item with entry %u does not exist, quest can't be done.",
                        qinfo->GetQuestId(),j+1,id,id);
                    // no changes, quest can't be done for this requirement
                }
            }
            else
            {
                if (qinfo->ReqSourceCount[j]>0)
                {
                    sLog.outErrorDb("Quest %u has `ReqSourceId%d` = 0 but `ReqSourceCount%d` = %u.",
                        qinfo->GetQuestId(),j+1,j+1,qinfo->ReqSourceCount[j]);
                    // no changes, quest ignore this data
                }
            }
        }

        for(int j = 0; j < QUEST_OBJECTIVES_COUNT; ++j )
        {
            if (uint32 id = qinfo->ReqSpell[j])
            {
                SpellEntry const* spellInfo = sSpellStore.LookupEntry(id);
                if (!spellInfo)
                {
                    sLog.outErrorDb("Quest %u has `ReqSpellCast%d` = %u but spell %u does not exist, quest can't be done.",
                        qinfo->GetQuestId(),j+1,id,id);
                    continue;
                }

                if (!qinfo->ReqCreatureOrGOId[j])
                {
                    bool found = false;
                    for(int k = 0; k < MAX_EFFECT_INDEX; ++k)
                    {
                        if ((spellInfo->Effect[k] == SPELL_EFFECT_QUEST_COMPLETE && uint32(spellInfo->EffectMiscValue[k]) == qinfo->QuestId) ||
                            spellInfo->Effect[k] == SPELL_EFFECT_SEND_EVENT)
                        {
                            found = true;
                            break;
                        }
                    }

                    if (found)
                    {
                        if (!qinfo->HasSpecialFlag(QUEST_SPECIAL_FLAG_EXPLORATION_OR_EVENT))
                        {
                            sLog.outErrorDb("Spell (id: %u) have SPELL_EFFECT_QUEST_COMPLETE or SPELL_EFFECT_SEND_EVENT for quest %u and ReqCreatureOrGOId%d = 0, but quest not have flag QUEST_SPECIAL_FLAG_EXPLORATION_OR_EVENT. Quest flags or ReqCreatureOrGOId%d must be fixed, quest modified to enable objective.",spellInfo->Id,qinfo->QuestId,j+1,j+1);

                            // this will prevent quest completing without objective
                            const_cast<Quest*>(qinfo)->SetSpecialFlag(QUEST_SPECIAL_FLAG_EXPLORATION_OR_EVENT);
                        }
                    }
                    else
                    {
                        sLog.outErrorDb("Quest %u has `ReqSpellCast%d` = %u and ReqCreatureOrGOId%d = 0 but spell %u does not have SPELL_EFFECT_QUEST_COMPLETE or SPELL_EFFECT_SEND_EVENT effect for this quest, quest can't be done.",
                            qinfo->GetQuestId(),j+1,id,j+1,id);
                        // no changes, quest can't be done for this requirement
                    }
                }
            }
        }

        for(int j = 0; j < QUEST_OBJECTIVES_COUNT; ++j )
        {
            int32 id = qinfo->ReqCreatureOrGOId[j];
            if (id < 0 && !sGOStorage.LookupEntry<GameObjectInfo>(-id))
            {
                sLog.outErrorDb("Quest %u has `ReqCreatureOrGOId%d` = %i but gameobject %u does not exist, quest can't be done.",
                    qinfo->GetQuestId(),j+1,id,uint32(-id));
                qinfo->ReqCreatureOrGOId[j] = 0;            // quest can't be done for this requirement
            }

            if (id > 0 && !sCreatureStorage.LookupEntry<CreatureInfo>(id))
            {
                sLog.outErrorDb("Quest %u has `ReqCreatureOrGOId%d` = %i but creature with entry %u does not exist, quest can't be done.",
                    qinfo->GetQuestId(),j+1,id,uint32(id));
                qinfo->ReqCreatureOrGOId[j] = 0;            // quest can't be done for this requirement
            }

            if (id)
            {
                // In fact SpeakTo and Kill are quite same: either you can speak to mob:SpeakTo or you can't:Kill/Cast

                qinfo->SetSpecialFlag(QuestSpecialFlags(QUEST_SPECIAL_FLAG_KILL_OR_CAST | QUEST_SPECIAL_FLAG_SPEAKTO));

                if (!qinfo->ReqCreatureOrGOCount[j])
                {
                    sLog.outErrorDb("Quest %u has `ReqCreatureOrGOId%d` = %u but `ReqCreatureOrGOCount%d` = 0, quest can't be done.",
                        qinfo->GetQuestId(),j+1,id,j+1);
                    // no changes, quest can be incorrectly done, but we already report this
                }
            }
            else if (qinfo->ReqCreatureOrGOCount[j]>0)
            {
                sLog.outErrorDb("Quest %u has `ReqCreatureOrGOId%d` = 0 but `ReqCreatureOrGOCount%d` = %u.",
                    qinfo->GetQuestId(),j+1,j+1,qinfo->ReqCreatureOrGOCount[j]);
                // no changes, quest ignore this data
            }
        }

        for(int j = 0; j < QUEST_REWARD_CHOICES_COUNT; ++j )
        {
            if (uint32 id = qinfo->RewChoiceItemId[j])
            {
                if (!sItemStorage.LookupEntry<ItemPrototype>(id))
                {
                    sLog.outErrorDb("Quest %u has `RewChoiceItemId%d` = %u but item with entry %u does not exist, quest will not reward this item.",
                        qinfo->GetQuestId(),j+1,id,id);
                    qinfo->RewChoiceItemId[j] = 0;          // no changes, quest will not reward this
                }

                if (!qinfo->RewChoiceItemCount[j])
                {
                    sLog.outErrorDb("Quest %u has `RewChoiceItemId%d` = %u but `RewChoiceItemCount%d` = 0, quest can't be done.",
                        qinfo->GetQuestId(),j+1,id,j+1);
                    // no changes, quest can't be done
                }
            }
            else if (qinfo->RewChoiceItemCount[j]>0)
            {
                sLog.outErrorDb("Quest %u has `RewChoiceItemId%d` = 0 but `RewChoiceItemCount%d` = %u.",
                    qinfo->GetQuestId(),j+1,j+1,qinfo->RewChoiceItemCount[j]);
                // no changes, quest ignore this data
            }
        }

        for(int j = 0; j < QUEST_REWARDS_COUNT; ++j )
        {
            if (uint32 id = qinfo->RewItemId[j])
            {
                if (!sItemStorage.LookupEntry<ItemPrototype>(id))
                {
                    sLog.outErrorDb("Quest %u has `RewItemId%d` = %u but item with entry %u does not exist, quest will not reward this item.",
                        qinfo->GetQuestId(),j+1,id,id);
                    qinfo->RewItemId[j] = 0;                // no changes, quest will not reward this item
                }

                if (!qinfo->RewItemCount[j])
                {
                    sLog.outErrorDb("Quest %u has `RewItemId%d` = %u but `RewItemCount%d` = 0, quest will not reward this item.",
                        qinfo->GetQuestId(),j+1,id,j+1);
                    // no changes
                }
            }
            else if (qinfo->RewItemCount[j]>0)
            {
                sLog.outErrorDb("Quest %u has `RewItemId%d` = 0 but `RewItemCount%d` = %u.",
                    qinfo->GetQuestId(),j+1,j+1,qinfo->RewItemCount[j]);
                // no changes, quest ignore this data
            }
        }

        for(int j = 0; j < QUEST_REPUTATIONS_COUNT; ++j)
        {
            if (qinfo->RewRepFaction[j])
            {
                if (abs(qinfo->RewRepValueId[j]) > 9)
                    sLog.outErrorDb("Quest %u has RewRepValueId%d = %i but value is not valid.", qinfo->GetQuestId(), j+1, qinfo->RewRepValueId[j]);

                if (!sFactionStore.LookupEntry(qinfo->RewRepFaction[j]))
                {
                    sLog.outErrorDb("Quest %u has `RewRepFaction%d` = %u but raw faction (faction.dbc) %u does not exist, quest will not reward reputation for this faction.",
                        qinfo->GetQuestId(),j+1,qinfo->RewRepFaction[j] ,qinfo->RewRepFaction[j]);
                    qinfo->RewRepFaction[j] = 0;            // quest will not reward this
                }
            }
            else if (qinfo->RewRepValue[j] != 0)
            {
                sLog.outErrorDb("Quest %u has `RewRepFaction%d` = 0 but `RewRepValue%d` = %i.",
                    qinfo->GetQuestId(),j+1,j+1,qinfo->RewRepValue[j]);
                // no changes, quest ignore this data
            }
        }

        if (qinfo->RewSpell)
        {
            SpellEntry const* spellInfo = sSpellStore.LookupEntry(qinfo->RewSpell);

            if (!spellInfo)
            {
                sLog.outErrorDb("Quest %u has `RewSpell` = %u but spell %u does not exist, spell removed as display reward.",
                    qinfo->GetQuestId(),qinfo->RewSpell,qinfo->RewSpell);
                qinfo->RewSpell = 0;                        // no spell reward will display for this quest
            }
            else if (!SpellMgr::IsSpellValid(spellInfo))
            {
                sLog.outErrorDb("Quest %u has `RewSpell` = %u but spell %u is broken, quest will not have a spell reward.",
                    qinfo->GetQuestId(),qinfo->RewSpell,qinfo->RewSpell);
                qinfo->RewSpell = 0;                        // no spell reward will display for this quest
            }
            else if (GetTalentSpellCost(qinfo->RewSpell))
            {
                sLog.outErrorDb("Quest %u has `RewSpell` = %u but spell %u is talent, quest will not have a spell reward.",
                    qinfo->GetQuestId(),qinfo->RewSpell,qinfo->RewSpell);
                qinfo->RewSpell = 0;                        // no spell reward will display for this quest
            }
        }

        if (qinfo->RewSpellCast)
        {
            SpellEntry const* spellInfo = sSpellStore.LookupEntry(qinfo->RewSpellCast);

            if (!spellInfo)
            {
                sLog.outErrorDb("Quest %u has `RewSpellCast` = %u but spell %u does not exist, quest will not have a spell reward.",
                    qinfo->GetQuestId(),qinfo->RewSpellCast,qinfo->RewSpellCast);
                qinfo->RewSpellCast = 0;                    // no spell will be casted on player
            }
            else if (!SpellMgr::IsSpellValid(spellInfo))
            {
                sLog.outErrorDb("Quest %u has `RewSpellCast` = %u but spell %u is broken, quest will not have a spell reward.",
                    qinfo->GetQuestId(),qinfo->RewSpellCast,qinfo->RewSpellCast);
                qinfo->RewSpellCast = 0;                    // no spell will be casted on player
            }
            else if (GetTalentSpellCost(qinfo->RewSpellCast))
            {
                sLog.outErrorDb("Quest %u has `RewSpell` = %u but spell %u is talent, quest will not have a spell reward.",
                    qinfo->GetQuestId(),qinfo->RewSpellCast,qinfo->RewSpellCast);
                qinfo->RewSpellCast = 0;                    // no spell will be casted on player
            }
        }

        if (qinfo->RewMailTemplateId)
        {
            if (!sMailTemplateStore.LookupEntry(qinfo->RewMailTemplateId))
            {
                sLog.outErrorDb("Quest %u has `RewMailTemplateId` = %u but mail template  %u does not exist, quest will not have a mail reward.",
                    qinfo->GetQuestId(),qinfo->RewMailTemplateId,qinfo->RewMailTemplateId);
                qinfo->RewMailTemplateId = 0;               // no mail will send to player
                qinfo->RewMailDelaySecs = 0;                // no mail will send to player
            }
            else if (usedMailTemplates.find(qinfo->RewMailTemplateId) != usedMailTemplates.end())
            {
                std::map<uint32,uint32>::const_iterator used_mt_itr = usedMailTemplates.find(qinfo->RewMailTemplateId);
                sLog.outErrorDb("Quest %u has `RewMailTemplateId` = %u but mail template  %u already used for quest %u, quest will not have a mail reward.",
                    qinfo->GetQuestId(),qinfo->RewMailTemplateId,qinfo->RewMailTemplateId,used_mt_itr->second);
                qinfo->RewMailTemplateId = 0;               // no mail will send to player
                qinfo->RewMailDelaySecs = 0;                // no mail will send to player
            }
            else
                usedMailTemplates[qinfo->RewMailTemplateId] = qinfo->GetQuestId();
        }

        if (qinfo->NextQuestInChain)
        {
            QuestMap::iterator qNextItr = mQuestTemplates.find(qinfo->NextQuestInChain);
            if (qNextItr == mQuestTemplates.end())
            {
                sLog.outErrorDb("Quest %u has `NextQuestInChain` = %u but quest %u does not exist, quest chain will not work.",
                    qinfo->GetQuestId(),qinfo->NextQuestInChain ,qinfo->NextQuestInChain );
                qinfo->NextQuestInChain = 0;
            }
            else
                qNextItr->second->prevChainQuests.push_back(qinfo->GetQuestId());
        }

        // fill additional data stores
        if (qinfo->PrevQuestId)
        {
            if (mQuestTemplates.find(abs(qinfo->GetPrevQuestId())) == mQuestTemplates.end())
            {
                sLog.outErrorDb("Quest %d has PrevQuestId %i, but no such quest", qinfo->GetQuestId(), qinfo->GetPrevQuestId());
            }
            else
            {
                qinfo->prevQuests.push_back(qinfo->PrevQuestId);
            }
        }

        if (qinfo->NextQuestId)
        {
            QuestMap::iterator qNextItr = mQuestTemplates.find(abs(qinfo->GetNextQuestId()));
            if (qNextItr == mQuestTemplates.end())
            {
                sLog.outErrorDb("Quest %d has NextQuestId %i, but no such quest", qinfo->GetQuestId(), qinfo->GetNextQuestId());
            }
            else
            {
                int32 signedQuestId = qinfo->NextQuestId < 0 ? -int32(qinfo->GetQuestId()) : int32(qinfo->GetQuestId());
                qNextItr->second->prevQuests.push_back(signedQuestId);
            }
        }

        if (qinfo->ExclusiveGroup)
            m_ExclusiveQuestGroups.insert(ExclusiveQuestGroupsMap::value_type(qinfo->ExclusiveGroup, qinfo->GetQuestId()));

        if (qinfo->LimitTime)
            qinfo->SetSpecialFlag(QUEST_SPECIAL_FLAG_TIMED);
    }

    // check QUEST_SPECIAL_FLAG_EXPLORATION_OR_EVENT for spell with SPELL_EFFECT_QUEST_COMPLETE
    for (uint32 i = 0; i < sSpellStore.GetNumRows(); ++i)
    {
        SpellEntry const *spellInfo = sSpellStore.LookupEntry(i);
        if (!spellInfo)
            continue;

        for(int j = 0; j < MAX_EFFECT_INDEX; ++j)
        {
            if (spellInfo->Effect[j] != SPELL_EFFECT_QUEST_COMPLETE)
                continue;

            uint32 quest_id = spellInfo->EffectMiscValue[j];

            Quest const* quest = GetQuestTemplate(quest_id);

            // some quest referenced in spells not exist (outdated spells)
            if (!quest)
                continue;

            if (!quest->HasSpecialFlag(QUEST_SPECIAL_FLAG_EXPLORATION_OR_EVENT))
            {
                sLog.outErrorDb("Spell (id: %u) have SPELL_EFFECT_QUEST_COMPLETE for quest %u , but quest does not have SpecialFlags QUEST_SPECIAL_FLAG_EXPLORATION_OR_EVENT (2) set. Quest SpecialFlags should be corrected to enable this objective.", spellInfo->Id, quest_id);

                // The below forced alteration has been disabled because of spell 33824 / quest 10162.
                // A startup error will still occur with proper data in quest_template, but it will be possible to sucessfully complete the quest with the expected data.

                // this will prevent quest completing without objective
                // const_cast<Quest*>(quest)->SetSpecialFlag(QUEST_SPECIAL_FLAG_EXPLORATION_OR_EVENT);
            }
        }
    }

    sLog.outString();
    sLog.outString( ">> Loaded %lu quests definitions", (unsigned long)mQuestTemplates.size() );
}

void ObjectMgr::LoadQuestLocales()
{
    mQuestLocaleMap.clear();                                // need for reload case

    QueryResult *result = WorldDatabase.Query("SELECT entry,"
        "Title_loc1,Details_loc1,Objectives_loc1,OfferRewardText_loc1,RequestItemsText_loc1,EndText_loc1,CompletedText_loc1,ObjectiveText1_loc1,ObjectiveText2_loc1,ObjectiveText3_loc1,ObjectiveText4_loc1,"
        "Title_loc2,Details_loc2,Objectives_loc2,OfferRewardText_loc2,RequestItemsText_loc2,EndText_loc2,CompletedText_loc2,ObjectiveText1_loc2,ObjectiveText2_loc2,ObjectiveText3_loc2,ObjectiveText4_loc2,"
        "Title_loc3,Details_loc3,Objectives_loc3,OfferRewardText_loc3,RequestItemsText_loc3,EndText_loc3,CompletedText_loc3,ObjectiveText1_loc3,ObjectiveText2_loc3,ObjectiveText3_loc3,ObjectiveText4_loc3,"
        "Title_loc4,Details_loc4,Objectives_loc4,OfferRewardText_loc4,RequestItemsText_loc4,EndText_loc4,CompletedText_loc4,ObjectiveText1_loc4,ObjectiveText2_loc4,ObjectiveText3_loc4,ObjectiveText4_loc4,"
        "Title_loc5,Details_loc5,Objectives_loc5,OfferRewardText_loc5,RequestItemsText_loc5,EndText_loc5,CompletedText_loc5,ObjectiveText1_loc5,ObjectiveText2_loc5,ObjectiveText3_loc5,ObjectiveText4_loc5,"
        "Title_loc6,Details_loc6,Objectives_loc6,OfferRewardText_loc6,RequestItemsText_loc6,EndText_loc6,CompletedText_loc6,ObjectiveText1_loc6,ObjectiveText2_loc6,ObjectiveText3_loc6,ObjectiveText4_loc6,"
        "Title_loc7,Details_loc7,Objectives_loc7,OfferRewardText_loc7,RequestItemsText_loc7,EndText_loc7,CompletedText_loc7,ObjectiveText1_loc7,ObjectiveText2_loc7,ObjectiveText3_loc7,ObjectiveText4_loc7,"
        "Title_loc8,Details_loc8,Objectives_loc8,OfferRewardText_loc8,RequestItemsText_loc8,EndText_loc8,CompletedText_loc8,ObjectiveText1_loc8,ObjectiveText2_loc8,ObjectiveText3_loc8,ObjectiveText4_loc8"
        " FROM locales_quest"
        );

    if(!result)
    {
        barGoLink bar(1);

        bar.step();

        sLog.outString();
        sLog.outString(">> Loaded 0 Quest locale strings. DB table `locales_quest` is empty.");
        return;
    }

    barGoLink bar((int)result->GetRowCount());

    do
    {
        Field *fields = result->Fetch();
        bar.step();

        uint32 entry = fields[0].GetUInt32();

        if (!GetQuestTemplate(entry))
        {
            ERROR_DB_STRICT_LOG("Table `locales_quest` has data for nonexistent quest entry %u, skipped.", entry);
            continue;
        }

        QuestLocale& data = mQuestLocaleMap[entry];

        for(int i = 1; i < MAX_LOCALE; ++i)
        {
            std::string str = fields[1+11*(i-1)].GetCppString();
            if(!str.empty())
            {
                int idx = GetOrNewIndexForLocale(LocaleConstant(i));
                if(idx >= 0)
                {
                    if((int32)data.Title.size() <= idx)
                        data.Title.resize(idx+1);

                    data.Title[idx] = str;
                }
            }
            str = fields[1+11*(i-1)+1].GetCppString();
            if(!str.empty())
            {
                int idx = GetOrNewIndexForLocale(LocaleConstant(i));
                if(idx >= 0)
                {
                    if((int32)data.Details.size() <= idx)
                        data.Details.resize(idx+1);

                    data.Details[idx] = str;
                }
            }
            str = fields[1+11*(i-1)+2].GetCppString();
            if(!str.empty())
            {
                int idx = GetOrNewIndexForLocale(LocaleConstant(i));
                if(idx >= 0)
                {
                    if((int32)data.Objectives.size() <= idx)
                        data.Objectives.resize(idx+1);

                    data.Objectives[idx] = str;
                }
            }
            str = fields[1+11*(i-1)+3].GetCppString();
            if(!str.empty())
            {
                int idx = GetOrNewIndexForLocale(LocaleConstant(i));
                if(idx >= 0)
                {
                    if((int32)data.OfferRewardText.size() <= idx)
                        data.OfferRewardText.resize(idx+1);

                    data.OfferRewardText[idx] = str;
                }
            }
            str = fields[1+11*(i-1)+4].GetCppString();
            if(!str.empty())
            {
                int idx = GetOrNewIndexForLocale(LocaleConstant(i));
                if(idx >= 0)
                {
                    if((int32)data.RequestItemsText.size() <= idx)
                        data.RequestItemsText.resize(idx+1);

                    data.RequestItemsText[idx] = str;
                }
            }
            str = fields[1+11*(i-1)+5].GetCppString();
            if(!str.empty())
            {
                int idx = GetOrNewIndexForLocale(LocaleConstant(i));
                if(idx >= 0)
                {
                    if((int32)data.EndText.size() <= idx)
                        data.EndText.resize(idx+1);

                    data.EndText[idx] = str;
                }
            }
            str = fields[1+11*(i-1)+6].GetCppString();
            if(!str.empty())
            {
                int idx = GetOrNewIndexForLocale(LocaleConstant(i));
                if(idx >= 0)
                {
                    if((int32)data.CompletedText.size() <= idx)
                        data.CompletedText.resize(idx+1);

                    data.CompletedText[idx] = str;
                }
            }
            for(int k = 0; k < 4; ++k)
            {
                str = fields[1+11*(i-1)+7+k].GetCppString();
                if(!str.empty())
                {
                    int idx = GetOrNewIndexForLocale(LocaleConstant(i));
                    if(idx >= 0)
                    {
                        if((int32)data.ObjectiveText[k].size() <= idx)
                            data.ObjectiveText[k].resize(idx+1);

                        data.ObjectiveText[k][idx] = str;
                    }
                }
            }
        }
    } while (result->NextRow());

    delete result;

    sLog.outString();
    sLog.outString( ">> Loaded %lu Quest locale strings", (unsigned long)mQuestLocaleMap.size() );
}

void ObjectMgr::LoadPageTexts()
{
    sPageTextStore.Free();                                  // for reload case

    sPageTextStore.Load();
    sLog.outString( ">> Loaded %u page texts", sPageTextStore.RecordCount );
    sLog.outString();

    for(uint32 i = 1; i < sPageTextStore.MaxEntry; ++i)
    {
        // check data correctness
        PageText const* page = sPageTextStore.LookupEntry<PageText>(i);
        if(!page)
            continue;

        if(page->Next_Page && !sPageTextStore.LookupEntry<PageText>(page->Next_Page))
        {
            sLog.outErrorDb("Page text (Id: %u) has not existing next page (Id:%u)", i,page->Next_Page);
            continue;
        }

        // detect circular reference
        std::set<uint32> checkedPages;
        for(PageText const* pageItr = page; pageItr; pageItr = sPageTextStore.LookupEntry<PageText>(pageItr->Next_Page))
        {
            if(!pageItr->Next_Page)
                break;
            checkedPages.insert(pageItr->Page_ID);
            if(checkedPages.find(pageItr->Next_Page)!=checkedPages.end())
            {
                std::ostringstream ss;
                ss<< "The text page(s) ";
                for (std::set<uint32>::iterator itr= checkedPages.begin();itr!=checkedPages.end(); ++itr)
                    ss << *itr << " ";
                ss << "create(s) a circular reference, which can cause the server to freeze. Changing Next_Page of page "
                    << pageItr->Page_ID <<" to 0";
                sLog.outErrorDb("%s", ss.str().c_str());
                const_cast<PageText*>(pageItr)->Next_Page = 0;
                break;
            }
        }
    }
}

void ObjectMgr::LoadPageTextLocales()
{
    mPageTextLocaleMap.clear();                             // need for reload case

    QueryResult *result = WorldDatabase.Query("SELECT entry,text_loc1,text_loc2,text_loc3,text_loc4,text_loc5,text_loc6,text_loc7,text_loc8 FROM locales_page_text");

    if(!result)
    {
        barGoLink bar(1);

        bar.step();

        sLog.outString();
        sLog.outString(">> Loaded 0 PageText locale strings. DB table `locales_page_text` is empty.");
        return;
    }

    barGoLink bar((int)result->GetRowCount());

    do
    {
        Field *fields = result->Fetch();
        bar.step();

        uint32 entry = fields[0].GetUInt32();

        if (!sPageTextStore.LookupEntry<PageText>(entry))
        {
            ERROR_DB_STRICT_LOG("Table `locales_page_text` has data for nonexistent page text entry %u, skipped.", entry);
            continue;
        }

        PageTextLocale& data = mPageTextLocaleMap[entry];

        for(int i = 1; i < MAX_LOCALE; ++i)
        {
            std::string str = fields[i].GetCppString();
            if(str.empty())
                continue;

            int idx = GetOrNewIndexForLocale(LocaleConstant(i));
            if(idx >= 0)
            {
                if((int32)data.Text.size() <= idx)
                    data.Text.resize(idx+1);

                data.Text[idx] = str;
            }
        }

    } while (result->NextRow());

    delete result;

    sLog.outString();
    sLog.outString( ">> Loaded %lu PageText locale strings", (unsigned long)mPageTextLocaleMap.size() );
}

struct SQLInstanceLoader : public SQLStorageLoaderBase<SQLInstanceLoader>
{
    template<class D>
    void convert_from_str(uint32 /*field_pos*/, char const *src, D &dst)
    {
        dst = D(sScriptMgr.GetScriptId(src));
    }
};

void ObjectMgr::LoadInstanceTemplate()
{
    SQLInstanceLoader loader;
    loader.Load(sInstanceTemplate);

    for(uint32 i = 0; i < sInstanceTemplate.MaxEntry; i++)
    {
        InstanceTemplate const* temp = GetInstanceTemplate(i);
        if (!temp)
            continue;

        MapEntry const* mapEntry = sMapStore.LookupEntry(temp->map);
        if (!mapEntry)
        {
            sLog.outErrorDb("ObjectMgr::LoadInstanceTemplate: bad mapid %d for template!", temp->map);
            sInstanceTemplate.EraseEntry(i);
            continue;
        }

        if (!mapEntry->Instanceable())
        {
            sLog.outErrorDb("ObjectMgr::LoadInstanceTemplate: non-instanceable mapid %d for template!", temp->map);
            sInstanceTemplate.EraseEntry(i);
            continue;
        }

        if (temp->parent > 0)
        {
            // check existence
            MapEntry const* parentEntry = sMapStore.LookupEntry(temp->parent);
            if (!parentEntry)
            {
                sLog.outErrorDb("ObjectMgr::LoadInstanceTemplate: bad parent map id %u for instance template %d template!",
                    parentEntry->MapID, temp->map);
                const_cast<InstanceTemplate*>(temp)->parent = 0;
                continue;
            }

            if (parentEntry->IsContinent())
            {
                sLog.outErrorDb("ObjectMgr::LoadInstanceTemplate: parent point to continent map id %u for instance template %d template, ignored, need be set only for non-continent parents!",
                    parentEntry->MapID,temp->map);
                const_cast<InstanceTemplate*>(temp)->parent = 0;
                continue;
            }
        }
    }

    sLog.outString( ">> Loaded %u Instance Template definitions", sInstanceTemplate.RecordCount );
    sLog.outString();
}

struct SQLWorldLoader : public SQLStorageLoaderBase<SQLWorldLoader>
{
    template<class D>
    void convert_from_str(uint32 /*field_pos*/, char const *src, D &dst)
    {
        dst = D(sScriptMgr.GetScriptId(src));
    }
};

void ObjectMgr::LoadWorldTemplate()
{
    SQLWorldLoader loader;
    loader.Load(sWorldTemplate, false);

    for(uint32 i = 0; i < sWorldTemplate.MaxEntry; i++)
    {
        WorldTemplate const* temp = GetWorldTemplate(i);
        if (!temp)
            continue;

        MapEntry const* mapEntry = sMapStore.LookupEntry(temp->map);
        if (!mapEntry)
        {
            sLog.outErrorDb("ObjectMgr::LoadWorldTemplate: bad mapid %d for template!", temp->map);
            sWorldTemplate.EraseEntry(i);
            continue;
        }

        if (mapEntry->Instanceable())
        {
            sLog.outErrorDb("ObjectMgr::LoadWorldTemplate: instanceable mapid %d for template!", temp->map);
            sWorldTemplate.EraseEntry(i);
            continue;
        }
    }

    sLog.outString( ">> Loaded %u World Template definitions", sWorldTemplate.RecordCount );
    sLog.outString();
}

GossipText const *ObjectMgr::GetGossipText(uint32 Text_ID) const
{
    GossipTextMap::const_iterator itr = mGossipText.find(Text_ID);
    if(itr != mGossipText.end())
        return &itr->second;
    return NULL;
}

void ObjectMgr::LoadGossipText()
{
    QueryResult *result = WorldDatabase.Query( "SELECT * FROM npc_text" );

    int count = 0;
    if( !result )
    {
        barGoLink bar( 1 );
        bar.step();

        sLog.outString();
        sLog.outString( ">> Loaded %u npc texts", count );
        return;
    }

    int cic;

    barGoLink bar( (int)result->GetRowCount() );

    do
    {
        ++count;
        cic = 0;

        Field *fields = result->Fetch();

        bar.step();

        uint32 Text_ID    = fields[cic++].GetUInt32();
        if(!Text_ID)
        {
            sLog.outErrorDb("Table `npc_text` has record wit reserved id 0, ignore.");
            continue;
        }

        GossipText& gText = mGossipText[Text_ID];

        for (int i=0; i< 8; i++)
        {
            gText.Options[i].Text_0           = fields[cic++].GetCppString();
            gText.Options[i].Text_1           = fields[cic++].GetCppString();

            gText.Options[i].Language         = fields[cic++].GetUInt32();
            gText.Options[i].Probability      = fields[cic++].GetFloat();

            for(int j=0; j < 3; ++j)
            {
                gText.Options[i].Emotes[j]._Delay  = fields[cic++].GetUInt32();
                gText.Options[i].Emotes[j]._Emote  = fields[cic++].GetUInt32();
            }
        }
    } while( result->NextRow() );

    sLog.outString();
    sLog.outString( ">> Loaded %u npc texts", count );
    delete result;
}

void ObjectMgr::LoadGossipTextLocales()
{
    mNpcTextLocaleMap.clear();                              // need for reload case

    QueryResult *result = WorldDatabase.Query("SELECT entry,"
        "Text0_0_loc1,Text0_1_loc1,Text1_0_loc1,Text1_1_loc1,Text2_0_loc1,Text2_1_loc1,Text3_0_loc1,Text3_1_loc1,Text4_0_loc1,Text4_1_loc1,Text5_0_loc1,Text5_1_loc1,Text6_0_loc1,Text6_1_loc1,Text7_0_loc1,Text7_1_loc1,"
        "Text0_0_loc2,Text0_1_loc2,Text1_0_loc2,Text1_1_loc2,Text2_0_loc2,Text2_1_loc2,Text3_0_loc2,Text3_1_loc1,Text4_0_loc2,Text4_1_loc2,Text5_0_loc2,Text5_1_loc2,Text6_0_loc2,Text6_1_loc2,Text7_0_loc2,Text7_1_loc2,"
        "Text0_0_loc3,Text0_1_loc3,Text1_0_loc3,Text1_1_loc3,Text2_0_loc3,Text2_1_loc3,Text3_0_loc3,Text3_1_loc1,Text4_0_loc3,Text4_1_loc3,Text5_0_loc3,Text5_1_loc3,Text6_0_loc3,Text6_1_loc3,Text7_0_loc3,Text7_1_loc3,"
        "Text0_0_loc4,Text0_1_loc4,Text1_0_loc4,Text1_1_loc4,Text2_0_loc4,Text2_1_loc4,Text3_0_loc4,Text3_1_loc1,Text4_0_loc4,Text4_1_loc4,Text5_0_loc4,Text5_1_loc4,Text6_0_loc4,Text6_1_loc4,Text7_0_loc4,Text7_1_loc4,"
        "Text0_0_loc5,Text0_1_loc5,Text1_0_loc5,Text1_1_loc5,Text2_0_loc5,Text2_1_loc5,Text3_0_loc5,Text3_1_loc1,Text4_0_loc5,Text4_1_loc5,Text5_0_loc5,Text5_1_loc5,Text6_0_loc5,Text6_1_loc5,Text7_0_loc5,Text7_1_loc5,"
        "Text0_0_loc6,Text0_1_loc6,Text1_0_loc6,Text1_1_loc6,Text2_0_loc6,Text2_1_loc6,Text3_0_loc6,Text3_1_loc1,Text4_0_loc6,Text4_1_loc6,Text5_0_loc6,Text5_1_loc6,Text6_0_loc6,Text6_1_loc6,Text7_0_loc6,Text7_1_loc6,"
        "Text0_0_loc7,Text0_1_loc7,Text1_0_loc7,Text1_1_loc7,Text2_0_loc7,Text2_1_loc7,Text3_0_loc7,Text3_1_loc1,Text4_0_loc7,Text4_1_loc7,Text5_0_loc7,Text5_1_loc7,Text6_0_loc7,Text6_1_loc7,Text7_0_loc7,Text7_1_loc7, "
        "Text0_0_loc8,Text0_1_loc8,Text1_0_loc8,Text1_1_loc8,Text2_0_loc8,Text2_1_loc8,Text3_0_loc8,Text3_1_loc1,Text4_0_loc8,Text4_1_loc8,Text5_0_loc8,Text5_1_loc8,Text6_0_loc8,Text6_1_loc8,Text7_0_loc8,Text7_1_loc8 "
        " FROM locales_npc_text");

    if(!result)
    {
        barGoLink bar(1);

        bar.step();

        sLog.outString();
        sLog.outString(">> Loaded 0 Quest locale strings. DB table `locales_npc_text` is empty.");
        return;
    }

    barGoLink bar((int)result->GetRowCount());

    do
    {
        Field *fields = result->Fetch();
        bar.step();

        uint32 entry = fields[0].GetUInt32();

        if (!GetGossipText(entry))
        {
            ERROR_DB_STRICT_LOG("Table `locales_npc_text` has data for nonexistent gossip text entry %u, skipped.", entry);
            continue;
        }

        NpcTextLocale& data = mNpcTextLocaleMap[entry];

        for(int i=1; i<MAX_LOCALE; ++i)
        {
            for(int j=0; j<8; ++j)
            {
                std::string str0 = fields[1+8*2*(i-1)+2*j].GetCppString();
                if(!str0.empty())
                {
                    int idx = GetOrNewIndexForLocale(LocaleConstant(i));
                    if(idx >= 0)
                    {
                        if((int32)data.Text_0[j].size() <= idx)
                            data.Text_0[j].resize(idx+1);

                        data.Text_0[j][idx] = str0;
                    }
                }
                std::string str1 = fields[1+8*2*(i-1)+2*j+1].GetCppString();
                if(!str1.empty())
                {
                    int idx = GetOrNewIndexForLocale(LocaleConstant(i));
                    if(idx >= 0)
                    {
                        if((int32)data.Text_1[j].size() <= idx)
                            data.Text_1[j].resize(idx+1);

                        data.Text_1[j][idx] = str1;
                    }
                }
            }
        }
    } while (result->NextRow());

    delete result;

    sLog.outString();
    sLog.outString( ">> Loaded %lu NpcText locale strings", (unsigned long)mNpcTextLocaleMap.size() );
}

//not very fast function but it is called only once a day, or on starting-up
void ObjectMgr::ReturnOrDeleteOldMails(bool serverUp)
{
    time_t basetime = time(NULL);
    DEBUG_LOG("Returning mails current time: hour: %d, minute: %d, second: %d ", localtime(&basetime)->tm_hour, localtime(&basetime)->tm_min, localtime(&basetime)->tm_sec);
    //delete all old mails without item and without body immediately, if starting server
    if (!serverUp)
        CharacterDatabase.PExecute("DELETE FROM mail WHERE expire_time < '" UI64FMTD "' AND has_items = '0' AND body = ''", (uint64)basetime);
    //                                                     0  1           2      3        4         5           6   7       8
    QueryResult* result = CharacterDatabase.PQuery("SELECT id,messageType,sender,receiver,has_items,expire_time,cod,checked,mailTemplateId FROM mail WHERE expire_time < '" UI64FMTD "'", (uint64)basetime);
    if ( !result )
    {
        barGoLink bar(1);
        bar.step();
        sLog.outString();
        sLog.outString(">> Only expired mails (need to be return or delete) or DB table `mail` is empty.");
        return;                                             // any mails need to be returned or deleted
    }

    //std::ostringstream delitems, delmails; //will be here for optimization
    //bool deletemail = false, deleteitem = false;
    //delitems << "DELETE FROM item_instance WHERE guid IN ( ";
    //delmails << "DELETE FROM mail WHERE id IN ( "

    barGoLink bar( (int)result->GetRowCount() );
    uint32 count = 0;
    Field *fields;

    do
    {
        bar.step();

        fields = result->Fetch();
        Mail *m = new Mail;
        m->messageID = fields[0].GetUInt32();
        m->messageType = fields[1].GetUInt8();
        m->sender = fields[2].GetUInt32();
        m->receiverGuid = ObjectGuid(HIGHGUID_PLAYER, fields[3].GetUInt32());
        bool has_items = fields[4].GetBool();
        m->expire_time = (time_t)fields[5].GetUInt64();
        m->deliver_time = 0;
        m->COD = fields[6].GetUInt32();
        m->checked = fields[7].GetUInt32();
        m->mailTemplateId = fields[8].GetInt16();

        Player *pl = 0;
        if (serverUp)
            pl = GetPlayer(m->receiverGuid);
        if (pl)
        {                                                   //this code will run very improbably (the time is between 4 and 5 am, in game is online a player, who has old mail
            //his in mailbox and he has already listed his mails )
            delete m;
            continue;
        }
        //delete or return mail:
        if (has_items)
        {
            QueryResult *resultItems = CharacterDatabase.PQuery("SELECT item_guid,item_template FROM mail_items WHERE mail_id='%u'", m->messageID);
            if(resultItems)
            {
                do
                {
                    Field *fields2 = resultItems->Fetch();

                    uint32 item_guid_low = fields2[0].GetUInt32();
                    uint32 item_template = fields2[1].GetUInt32();

                    m->AddItem(item_guid_low, item_template);
                }
                while (resultItems->NextRow());

                delete resultItems;
            }
            // if it is mail from non-player, or if it's already return mail, it shouldn't be returned, but deleted
            if (m->messageType != MAIL_NORMAL || (m->checked & (MAIL_CHECK_MASK_COD_PAYMENT | MAIL_CHECK_MASK_RETURNED)))
            {
                // mail open and then not returned
                for(MailItemInfoVec::iterator itr2 = m->items.begin(); itr2 != m->items.end(); ++itr2)
                    CharacterDatabase.PExecute("DELETE FROM item_instance WHERE guid = '%u'", itr2->item_guid);
            }
            else
            {
                // mail will be returned:
                CharacterDatabase.PExecute("UPDATE mail SET sender = '%u', receiver = '%u', expire_time = '" UI64FMTD "', deliver_time = '" UI64FMTD "',cod = '0', checked = '%u' WHERE id = '%u'",
                    m->receiverGuid.GetCounter(), m->sender, (uint64)(basetime + 30*DAY), (uint64)basetime, MAIL_CHECK_MASK_RETURNED, m->messageID);
                for (MailItemInfoVec::iterator itr2 = m->items.begin(); itr2 != m->items.end(); ++itr2)
                {
                    // update receiver in mail items for its proper delivery, and in instance_item for avoid lost item at sender delete
                    CharacterDatabase.PExecute("UPDATE mail_items SET receiver = %u WHERE item_guid = '%u'", m->sender, itr2->item_guid);
                    CharacterDatabase.PExecute("UPDATE item_instance SET owner_guid = %u WHERE guid = '%u'", m->sender, itr2->item_guid);
                }
                delete m;
                continue;
            }
        }

        // deletemail = true;
        // delmails << m->messageID << ", ";
        CharacterDatabase.PExecute("DELETE FROM mail WHERE id = '%u'", m->messageID);
        delete m;
        ++count;
    } while (result->NextRow());
    delete result;

    sLog.outString();
    sLog.outString( ">> Loaded %u mails", count );
}

void ObjectMgr::LoadQuestAreaTriggers()
{
    mQuestAreaTriggerMap.clear();                           // need for reload case

    QueryResult *result = WorldDatabase.Query( "SELECT id,quest FROM areatrigger_involvedrelation" );

    uint32 count = 0;

    if (!result)
    {
        barGoLink bar( 1 );
        bar.step();

        sLog.outString();
        sLog.outString( ">> Loaded %u quest trigger points", count );
        return;
    }

    barGoLink bar((int) result->GetRowCount() );

    do
    {
        ++count;
        bar.step();

        Field *fields = result->Fetch();

        uint32 trigger_ID = fields[0].GetUInt32();
        uint32 quest_ID   = fields[1].GetUInt32();

        AreaTriggerEntry const* atEntry = sAreaTriggerStore.LookupEntry(trigger_ID);
        if (!atEntry)
        {
            sLog.outErrorDb("Table `areatrigger_involvedrelation` has area trigger (ID: %u) not listed in `AreaTrigger.dbc`.", trigger_ID);
            continue;
        }

        Quest const* quest = GetQuestTemplate(quest_ID);
        if (!quest)
        {
            sLog.outErrorDb("Table `areatrigger_involvedrelation` has record (id: %u) for not existing quest %u",trigger_ID,quest_ID);
            continue;
        }

        if (!quest->HasSpecialFlag(QUEST_SPECIAL_FLAG_EXPLORATION_OR_EVENT))
        {
            sLog.outErrorDb("Table `areatrigger_involvedrelation` has record (id: %u) for not quest %u, but quest not have flag QUEST_SPECIAL_FLAG_EXPLORATION_OR_EVENT. Trigger or quest flags must be fixed, quest modified to require objective.",trigger_ID,quest_ID);

            // this will prevent quest completing without objective
            const_cast<Quest*>(quest)->SetSpecialFlag(QUEST_SPECIAL_FLAG_EXPLORATION_OR_EVENT);

            // continue; - quest modified to required objective and trigger can be allowed.
        }

        mQuestAreaTriggerMap[trigger_ID] = quest_ID;

    } while( result->NextRow() );

    delete result;

    sLog.outString();
    sLog.outString( ">> Loaded %u quest trigger points", count );
}

void ObjectMgr::LoadTavernAreaTriggers()
{
    mTavernAreaTriggerSet.clear();                          // need for reload case

    QueryResult *result = WorldDatabase.Query("SELECT id FROM areatrigger_tavern");

    uint32 count = 0;

    if (!result)
    {
        barGoLink bar( 1 );
        bar.step();

        sLog.outString();
        sLog.outString( ">> Loaded %u tavern triggers", count );
        return;
    }

    barGoLink bar( (int)result->GetRowCount() );

    do
    {
        ++count;
        bar.step();

        Field *fields = result->Fetch();

        uint32 Trigger_ID      = fields[0].GetUInt32();

        AreaTriggerEntry const* atEntry = sAreaTriggerStore.LookupEntry(Trigger_ID);
        if (!atEntry)
        {
            sLog.outErrorDb("Table `areatrigger_tavern` has area trigger (ID:%u) not listed in `AreaTrigger.dbc`.", Trigger_ID);
            continue;
        }

        mTavernAreaTriggerSet.insert(Trigger_ID);
    } while( result->NextRow() );

    delete result;

    sLog.outString();
    sLog.outString( ">> Loaded %u tavern triggers", count );
}

uint32 ObjectMgr::GetNearestTaxiNode( float x, float y, float z, uint32 mapid, Team team )
{
    bool found = false;
    float dist;
    uint32 id = 0;

    for(uint32 i = 1; i < sTaxiNodesStore.GetNumRows(); ++i)
    {
        TaxiNodesEntry const* node = sTaxiNodesStore.LookupEntry(i);
        if(!node || node->map_id != mapid || !node->MountCreatureID[team == ALLIANCE ? 1 : 0])
            continue;

        uint8  field   = (uint8)((i - 1) / 32);
        uint32 submask = 1<<((i-1)%32);

        // skip not taxi network nodes
        if((sTaxiNodesMask[field] & submask)==0)
            continue;

        float dist2 = (node->x - x)*(node->x - x)+(node->y - y)*(node->y - y)+(node->z - z)*(node->z - z);
        if(found)
        {
            if(dist2 < dist)
            {
                dist = dist2;
                id = i;
            }
        }
        else
        {
            found = true;
            dist = dist2;
            id = i;
        }
    }

    return id;
}

void ObjectMgr::GetTaxiPath( uint32 source, uint32 destination, uint32 &path, uint32 &cost)
{
    TaxiPathSetBySource::iterator src_i = sTaxiPathSetBySource.find(source);
    if(src_i==sTaxiPathSetBySource.end())
    {
        path = 0;
        cost = 0;
        return;
    }

    TaxiPathSetForSource& pathSet = src_i->second;

    TaxiPathSetForSource::iterator dest_i = pathSet.find(destination);
    if(dest_i==pathSet.end())
    {
        path = 0;
        cost = 0;
        return;
    }

    cost = dest_i->second.price;
    path = dest_i->second.ID;
}

uint32 ObjectMgr::GetTaxiMountDisplayId( uint32 id, Team team, bool allowed_alt_team /* = false */)
{
    uint16 mount_entry = 0;

    // select mount creature id
    TaxiNodesEntry const* node = sTaxiNodesStore.LookupEntry(id);
    if(node)
    {
        if (team == ALLIANCE)
        {
            mount_entry = node->MountCreatureID[1];
            if(!mount_entry && allowed_alt_team)
                mount_entry = node->MountCreatureID[0];
        }
        else if (team == HORDE)
        {
            mount_entry = node->MountCreatureID[0];

            if(!mount_entry && allowed_alt_team)
                mount_entry = node->MountCreatureID[1];
        }
    }

    CreatureInfo const *mount_info = GetCreatureTemplate(mount_entry);
    if (!mount_info)
        return 0;

    uint16 mount_id = Creature::ChooseDisplayId(mount_info);
    if (!mount_id)
        return 0;

    CreatureModelInfo const *minfo = GetCreatureModelRandomGender(mount_id);
    if (minfo)
        mount_id = minfo->modelid;

    return mount_id;
}

void ObjectMgr::LoadGraveyardZones()
{
    mGraveYardMap.clear();                                  // need for reload case

    QueryResult *result = WorldDatabase.Query("SELECT id,ghost_zone,faction FROM game_graveyard_zone");

    uint32 count = 0;

    if( !result )
    {
        barGoLink bar( 1 );
        bar.step();

        sLog.outString();
        sLog.outString( ">> Loaded %u graveyard-zone links", count );
        return;
    }

    barGoLink bar( (int)result->GetRowCount() );

    do
    {
        ++count;
        bar.step();

        Field *fields = result->Fetch();

        uint32 safeLocId = fields[0].GetUInt32();
        uint32 zoneId = fields[1].GetUInt32();
        uint32 team   = fields[2].GetUInt32();

        WorldSafeLocsEntry const* entry = sWorldSafeLocsStore.LookupEntry(safeLocId);
        if (!entry)
        {
            sLog.outErrorDb("Table `game_graveyard_zone` has record for not existing graveyard (WorldSafeLocs.dbc id) %u, skipped.",safeLocId);
            continue;
        }

        AreaTableEntry const *areaEntry = GetAreaEntryByAreaID(zoneId);
        if (!areaEntry)
        {
            sLog.outErrorDb("Table `game_graveyard_zone` has record for not existing zone id (%u), skipped.", zoneId);
            continue;
        }

        if (areaEntry->zone != 0)
        {
            sLog.outErrorDb("Table `game_graveyard_zone` has record subzone id (%u) instead of zone, skipped.", zoneId);
            continue;
        }

        if (team != TEAM_NONE && team != HORDE && team != ALLIANCE)
        {
            sLog.outErrorDb("Table `game_graveyard_zone` has record for non player faction (%u), skipped.", team);
            continue;
        }

        if(!AddGraveYardLink(safeLocId, zoneId, Team(team), false))
            sLog.outErrorDb("Table `game_graveyard_zone` has a duplicate record for Graveyard (ID: %u) and Zone (ID: %u), skipped.", safeLocId, zoneId);
    } while( result->NextRow() );

    delete result;

    sLog.outString();
    sLog.outString( ">> Loaded %u graveyard-zone links", count );
}

WorldSafeLocsEntry const *ObjectMgr::GetClosestGraveYard(float x, float y, float z, uint32 MapId, Team team)
{
    // search for zone associated closest graveyard
    uint32 zoneId = sTerrainMgr.GetZoneId(MapId,x,y,z);

    // Simulate std. algorithm:
    //   found some graveyard associated to (ghost_zone,ghost_map)
    //
    //   if mapId == graveyard.mapId (ghost in plain zone or city or battleground) and search graveyard at same map
    //     then check faction
    //   if mapId != graveyard.mapId (ghost in instance) and search any graveyard associated
    //     then check faction
    GraveYardMapBounds bounds = mGraveYardMap.equal_range(zoneId);

    if (bounds.first == bounds.second)
    {
        sLog.outErrorDb("Table `game_graveyard_zone` incomplete: Zone %u Team %u does not have a linked graveyard.", zoneId, uint32(team));
        return NULL;
    }

    // at corpse map
    bool foundNear = false;
    float distNear;
    WorldSafeLocsEntry const* entryNear = NULL;

    // at entrance map for corpse map
    bool foundEntr = false;
    float distEntr;
    WorldSafeLocsEntry const* entryEntr = NULL;

    // some where other
    WorldSafeLocsEntry const* entryFar = NULL;

    MapEntry const* mapEntry = sMapStore.LookupEntry(MapId);

    for(GraveYardMap::const_iterator itr = bounds.first; itr != bounds.second; ++itr)
    {
        GraveYardData const& data = itr->second;

        WorldSafeLocsEntry const* entry = sWorldSafeLocsStore.LookupEntry(data.safeLocId);
        if(!entry)
        {
            sLog.outErrorDb("Table `game_graveyard_zone` has record for not existing graveyard (WorldSafeLocs.dbc id) %u, skipped.",data.safeLocId);
            continue;
        }

        // skip enemy faction graveyard
        // team == 0 case can be at call from .neargrave
        if (data.team != TEAM_NONE && team != TEAM_NONE && data.team != team)
            continue;

        // find now nearest graveyard at other (continent) map
        if(MapId != entry->map_id)
        {
            // if find graveyard at different map from where entrance placed (or no entrance data), use any first
            if (!mapEntry ||
                 mapEntry->ghost_entrance_map < 0 ||
                 uint32(mapEntry->ghost_entrance_map) != entry->map_id ||
                (mapEntry->ghost_entrance_x == 0 && mapEntry->ghost_entrance_y == 0))
            {
                // not have any coordinates for check distance anyway
                entryFar = entry;
                continue;
            }

            // at entrance map calculate distance (2D);
            float dist2 = (entry->x - mapEntry->ghost_entrance_x)*(entry->x - mapEntry->ghost_entrance_x)
                +(entry->y - mapEntry->ghost_entrance_y)*(entry->y - mapEntry->ghost_entrance_y);
            if(foundEntr)
            {
                if(dist2 < distEntr)
                {
                    distEntr = dist2;
                    entryEntr = entry;
                }
            }
            else
            {
                foundEntr = true;
                distEntr = dist2;
                entryEntr = entry;
            }
        }
        // find now nearest graveyard at same map
        else
        {
            float dist2 = (entry->x - x)*(entry->x - x)+(entry->y - y)*(entry->y - y)+(entry->z - z)*(entry->z - z);
            if(foundNear)
            {
                if(dist2 < distNear)
                {
                    distNear = dist2;
                    entryNear = entry;
                }
            }
            else
            {
                foundNear = true;
                distNear = dist2;
                entryNear = entry;
            }
        }
    }

    if(entryNear)
        return entryNear;

    if(entryEntr)
        return entryEntr;

    return entryFar;
}

GraveYardData const* ObjectMgr::FindGraveYardData(uint32 id, uint32 zoneId) const
{
    GraveYardMapBounds bounds = mGraveYardMap.equal_range(zoneId);

    for(GraveYardMap::const_iterator itr = bounds.first; itr != bounds.second; ++itr)
    {
        if (itr->second.safeLocId == id)
            return &itr->second;
    }

    return NULL;
}

bool ObjectMgr::AddGraveYardLink(uint32 id, uint32 zoneId, Team team, bool inDB)
{
    if(FindGraveYardData(id,zoneId))
        return false;

    // add link to loaded data
    GraveYardData data;
    data.safeLocId = id;
    data.team = team;

    mGraveYardMap.insert(GraveYardMap::value_type(zoneId,data));

    // add link to DB
    if(inDB)
    {
        WorldDatabase.PExecuteLog("INSERT INTO game_graveyard_zone ( id,ghost_zone,faction) "
            "VALUES ('%u', '%u','%u')", id, zoneId, uint32(team));
    }

    return true;
}

void ObjectMgr::LoadAreaTriggerTeleports()
{
    mAreaTriggers.clear();                                  // need for reload case

    uint32 count = 0;

    //                                                0   1               2              3               4           5            6                    7                           8                     9           10                 11                 12                 13
    QueryResult *result = WorldDatabase.Query("SELECT id, required_level, required_item, required_item2, heroic_key, heroic_key2, required_quest_done, required_quest_done_heroic, required_failed_text, target_map, target_position_x, target_position_y, target_position_z, target_orientation FROM areatrigger_teleport");
    if (!result)
    {

        barGoLink bar( 1 );

        bar.step();

        sLog.outString();
        sLog.outString( ">> Loaded %u area trigger teleport definitions", count );
        return;
    }

    barGoLink bar( (int)result->GetRowCount() );

    do
    {
        Field *fields = result->Fetch();

        bar.step();

        ++count;

        uint32 Trigger_ID = fields[0].GetUInt32();

        AreaTrigger at;

        at.requiredLevel        = fields[1].GetUInt8();
        at.requiredItem         = fields[2].GetUInt32();
        at.requiredItem2        = fields[3].GetUInt32();
        at.heroicKey            = fields[4].GetUInt32();
        at.heroicKey2           = fields[5].GetUInt32();
        at.requiredQuest        = fields[6].GetUInt32();
        at.requiredQuestHeroic  = fields[7].GetUInt32();
        at.requiredFailedText   = fields[8].GetCppString();
        at.target_mapId         = fields[9].GetUInt32();
        at.target_X             = fields[10].GetFloat();
        at.target_Y             = fields[11].GetFloat();
        at.target_Z             = fields[12].GetFloat();
        at.target_Orientation   = fields[13].GetFloat();

        AreaTriggerEntry const* atEntry = sAreaTriggerStore.LookupEntry(Trigger_ID);
        if (!atEntry)
        {
            sLog.outErrorDb("Table `areatrigger_teleport` has area trigger (ID:%u) not listed in `AreaTrigger.dbc`.", Trigger_ID);
            continue;
        }

        if (at.requiredItem)
        {
            ItemPrototype const *pProto = GetItemPrototype(at.requiredItem);
            if (!pProto)
            {
                sLog.outError("Table `areatrigger_teleport` has nonexistent key item %u for trigger %u, removing key requirement.", at.requiredItem, Trigger_ID);
                at.requiredItem = 0;
            }
        }

        if (at.requiredItem2)
        {
            ItemPrototype const *pProto = GetItemPrototype(at.requiredItem2);
            if(!pProto)
            {
                sLog.outError("Table `areatrigger_teleport` has nonexistent second key item %u for trigger %u, remove key requirement.", at.requiredItem2, Trigger_ID);
                at.requiredItem2 = 0;
            }
        }

        if (at.heroicKey)
        {
            ItemPrototype const *pProto = GetItemPrototype(at.heroicKey);
            if (!pProto)
            {
                sLog.outError("Table `areatrigger_teleport` has nonexistent heroic key item %u for trigger %u, remove key requirement.", at.heroicKey, Trigger_ID);
                at.heroicKey = 0;
            }
        }

        if (at.heroicKey2)
        {
            ItemPrototype const *pProto = GetItemPrototype(at.heroicKey2);
            if (!pProto)
            {
                sLog.outError("Table `areatrigger_teleport` has nonexistent heroic second key item %u for trigger %u, remove key requirement.", at.heroicKey2, Trigger_ID);
                at.heroicKey2 = 0;
            }
        }

        if (at.requiredQuest)
        {
            QuestMap::iterator qReqItr = mQuestTemplates.find(at.requiredQuest);
            if (qReqItr == mQuestTemplates.end())
            {
                sLog.outErrorDb("Table `areatrigger_teleport` has nonexistent required quest %u for trigger %u, remove quest done requirement.",at.requiredQuest,Trigger_ID);
                at.requiredQuest = 0;
            }
        }

        if (at.requiredQuestHeroic)
        {
            QuestMap::iterator qReqItr = mQuestTemplates.find(at.requiredQuestHeroic);
            if (qReqItr == mQuestTemplates.end())
            {
                sLog.outErrorDb("Table `areatrigger_teleport` has nonexistent required heroic quest %u for trigger %u, remove quest done requirement.",at.requiredQuestHeroic,Trigger_ID);
                at.requiredQuestHeroic = 0;
            }
        }

        MapEntry const* mapEntry = sMapStore.LookupEntry(at.target_mapId);
        if (!mapEntry)
        {
            sLog.outErrorDb("Table `areatrigger_teleport` has nonexistent target map (ID: %u) for Area trigger (ID:%u).", at.target_mapId, Trigger_ID);
            continue;
        }

        if (at.target_X==0 && at.target_Y==0 && at.target_Z==0)
        {
            sLog.outErrorDb("Table `areatrigger_teleport` has area trigger (ID:%u) without target coordinates.",Trigger_ID);
            continue;
        }

        mAreaTriggers[Trigger_ID] = at;

    } while( result->NextRow() );

    delete result;

    sLog.outString();
    sLog.outString( ">> Loaded %u area trigger teleport definitions", count );
}

/*
 * Searches for the areatrigger which teleports players out of the given map (only direct to continent)
 */
AreaTrigger const* ObjectMgr::GetGoBackTrigger(uint32 map_id) const
{
    const MapEntry *mapEntry = sMapStore.LookupEntry(map_id);
    if (!mapEntry || mapEntry->ghost_entrance_map < 0)
        return NULL;

    for (AreaTriggerMap::const_iterator itr = mAreaTriggers.begin(); itr != mAreaTriggers.end(); ++itr)
    {
        if (itr->second.target_mapId == uint32(mapEntry->ghost_entrance_map))
        {
            AreaTriggerEntry const* atEntry = sAreaTriggerStore.LookupEntry(itr->first);
            if(atEntry && atEntry->mapid == map_id)
                return &itr->second;
        }
    }
    return NULL;
}

/**
 * Searches for the areatrigger which teleports players to the given map
 */
AreaTrigger const* ObjectMgr::GetMapEntranceTrigger(uint32 Map) const
{
    for (AreaTriggerMap::const_iterator itr = mAreaTriggers.begin(); itr != mAreaTriggers.end(); ++itr)
    {
        if(itr->second.target_mapId == Map)
        {
            AreaTriggerEntry const* atEntry = sAreaTriggerStore.LookupEntry(itr->first);
            if(atEntry)
                return &itr->second;
        }
    }
    return NULL;
}

void ObjectMgr::PackGroupIds()
{
    // this routine renumbers groups in such a way so they start from 1 and go up

    // obtain set of all groups
    std::set<uint32> groupIds;

    // all valid ids are in the instance table
    // any associations to ids not in this table are assumed to be
    // cleaned already in CleanupInstances
    QueryResult *result = CharacterDatabase.Query("SELECT groupId FROM groups");
    if( result )
    {
        do
        {
            Field *fields = result->Fetch();

            uint32 id = fields[0].GetUInt32();

            if (id == 0)
            {
                CharacterDatabase.BeginTransaction();
                CharacterDatabase.PExecute("DELETE FROM groups WHERE groupId = '%u'", id);
                CharacterDatabase.PExecute("DELETE FROM group_member WHERE groupId = '%u'", id);
                CharacterDatabase.CommitTransaction();
                continue;
            }

            groupIds.insert(id);
        }
        while (result->NextRow());
        delete result;
    }

    barGoLink bar( groupIds.size() + 1);
    bar.step();

    uint32 groupId = 1;
    // we do assume std::set is sorted properly on integer value
    for (std::set<uint32>::iterator i = groupIds.begin(); i != groupIds.end(); ++i)
    {
        if (*i != groupId)
        {
            // remap group id
            CharacterDatabase.BeginTransaction();
            CharacterDatabase.PExecute("UPDATE groups SET groupId = '%u' WHERE groupId = '%u'", groupId, *i);
            CharacterDatabase.PExecute("UPDATE group_member SET groupId = '%u' WHERE groupId = '%u'", groupId, *i);
            CharacterDatabase.CommitTransaction();
        }

        ++groupId;
        bar.step();
    }

    m_GroupIds.Set(groupId);

    sLog.outString( ">> Group Ids remapped, next group id is %u", groupId );
    sLog.outString();
}

void ObjectMgr::SetHighestGuids()
{
    QueryResult *result = CharacterDatabase.Query( "SELECT MAX(guid) FROM characters" );
    if( result )
    {
        m_CharGuids.Set((*result)[0].GetUInt32()+1);
        delete result;
    }

    result = WorldDatabase.Query( "SELECT MAX(guid) FROM creature" );
    if( result )
    {
        m_CreatureFirstGuid = (*result)[0].GetUInt32()+1;
        delete result;
    }

    result = CharacterDatabase.Query( "SELECT MAX(guid) FROM item_instance" );
    if( result )
    {
        m_ItemGuids.Set((*result)[0].GetUInt32()+1);
        delete result;
    }

    result = CharacterDatabase.Query( "SELECT MAX(id) FROM instance" );
    if( result )
    {
        m_InstanceGuids.Set((*result)[0].GetUInt32()+1);
        delete result;
    }

    // Cleanup other tables from nonexistent guids (>=m_hiItemGuid)
    CharacterDatabase.BeginTransaction();
    CharacterDatabase.PExecute("DELETE FROM character_inventory WHERE item >= '%u'", m_ItemGuids.GetNextAfterMaxUsed());
    CharacterDatabase.PExecute("DELETE FROM mail_items WHERE item_guid >= '%u'", m_ItemGuids.GetNextAfterMaxUsed());
    CharacterDatabase.PExecute("DELETE FROM auction WHERE itemguid >= '%u'", m_ItemGuids.GetNextAfterMaxUsed());
    CharacterDatabase.PExecute("DELETE FROM guild_bank_item WHERE item_guid >= '%u'", m_ItemGuids.GetNextAfterMaxUsed());
    CharacterDatabase.CommitTransaction();

    result = WorldDatabase.Query("SELECT MAX(guid) FROM gameobject" );
    if( result )
    {
        m_CreatureFirstGuid = (*result)[0].GetUInt32()+1;
        delete result;
    }

    result = CharacterDatabase.Query("SELECT MAX(id) FROM auction" );
    if( result )
    {
        m_AuctionIds.Set((*result)[0].GetUInt32()+1);
        delete result;
    }

    result = CharacterDatabase.Query( "SELECT MAX(id) FROM mail" );
    if( result )
    {
        m_MailIds.Set((*result)[0].GetUInt32()+1);
        delete result;
    }

    result = CharacterDatabase.Query( "SELECT MAX(guid) FROM corpse" );
    if( result )
    {
        m_CorpseGuids.Set((*result)[0].GetUInt32()+1);
        delete result;
    }

    result = CharacterDatabase.Query("SELECT MAX(arenateamid) FROM arena_team");
    if (result)
    {
        m_ArenaTeamIds.Set((*result)[0].GetUInt32()+1);
        delete result;
    }

    result = CharacterDatabase.Query("SELECT MAX(setguid) FROM character_equipmentsets");
    if (result)
    {
        m_EquipmentSetIds.Set((*result)[0].GetUInt64()+1);
        delete result;
    }

    result = CharacterDatabase.Query( "SELECT MAX(guildid) FROM guild" );
    if (result)
    {
        m_GuildIds.Set((*result)[0].GetUInt32()+1);
        delete result;
    }

    result = CharacterDatabase.Query( "SELECT MAX(groupId) FROM groups" );
    if (result)
    {
        m_GroupIds.Set((*result)[0].GetUInt32()+1);
        delete result;
    }
}

<<<<<<< HEAD
uint32 ObjectMgr::GenerateLowGuid(HighGuid guidhigh)
{
    switch(guidhigh)
    {
        case HIGHGUID_ITEM:
            return m_ItemGuids.Generate();
        case HIGHGUID_UNIT:
        case HIGHGUID_VEHICLE:
            return m_CreatureGuids.Generate();
        case HIGHGUID_PLAYER:
            return m_CharGuids.Generate();
        case HIGHGUID_GAMEOBJECT:
            return m_GameobjectGuids.Generate();
        case HIGHGUID_CORPSE:
            return m_CorpseGuids.Generate();
        case HIGHGUID_INSTANCE:
            return m_InstanceGuids.Generate();
        default:
            MANGOS_ASSERT(0);
    }

    MANGOS_ASSERT(0);
    return 0;
}

=======
>>>>>>> aa7eb2e0
void ObjectMgr::LoadGameObjectLocales()
{
    mGameObjectLocaleMap.clear();                           // need for reload case

    QueryResult *result = WorldDatabase.Query("SELECT entry,"
        "name_loc1,name_loc2,name_loc3,name_loc4,name_loc5,name_loc6,name_loc7,name_loc8,"
        "castbarcaption_loc1,castbarcaption_loc2,castbarcaption_loc3,castbarcaption_loc4,"
        "castbarcaption_loc5,castbarcaption_loc6,castbarcaption_loc7,castbarcaption_loc8 FROM locales_gameobject");

    if(!result)
    {
        barGoLink bar(1);

        bar.step();

        sLog.outString();
        sLog.outString(">> Loaded 0 gameobject locale strings. DB table `locales_gameobject` is empty.");
        return;
    }

    barGoLink bar((int)result->GetRowCount());

    do
    {
        Field *fields = result->Fetch();
        bar.step();

        uint32 entry = fields[0].GetUInt32();

        if (!GetGameObjectInfo(entry))
        {
            ERROR_DB_STRICT_LOG("Table `locales_gameobject` has data for nonexistent gameobject entry %u, skipped.", entry);
            continue;
        }

        GameObjectLocale& data = mGameObjectLocaleMap[entry];

        for(int i = 1; i < MAX_LOCALE; ++i)
        {
            std::string str = fields[i].GetCppString();
            if(!str.empty())
            {
                int idx = GetOrNewIndexForLocale(LocaleConstant(i));
                if(idx >= 0)
                {
                    if((int32)data.Name.size() <= idx)
                        data.Name.resize(idx+1);

                    data.Name[idx] = str;
                }
            }
        }

        for(int i = 1; i < MAX_LOCALE; ++i)
        {
            std::string str = fields[i+(MAX_LOCALE-1)].GetCppString();
            if(!str.empty())
            {
                int idx = GetOrNewIndexForLocale(LocaleConstant(i));
                if(idx >= 0)
                {
                    if((int32)data.CastBarCaption.size() <= idx)
                        data.CastBarCaption.resize(idx+1);

                    data.CastBarCaption[idx] = str;
                }
            }
        }

    } while (result->NextRow());

    delete result;

    sLog.outString();
    sLog.outString( ">> Loaded %lu gameobject locale strings", (unsigned long)mGameObjectLocaleMap.size() );
}

struct SQLGameObjectLoader : public SQLStorageLoaderBase<SQLGameObjectLoader>
{
    template<class D>
    void convert_from_str(uint32 /*field_pos*/, char const *src, D &dst)
    {
        dst = D(sScriptMgr.GetScriptId(src));
    }
};

inline void CheckGOLockId(GameObjectInfo const* goInfo,uint32 dataN,uint32 N)
{
    if (sLockStore.LookupEntry(dataN))
        return;

    sLog.outErrorDb("Gameobject (Entry: %u GoType: %u) have data%d=%u but lock (Id: %u) not found.",
        goInfo->id,goInfo->type,N,dataN,dataN);
}

inline void CheckGOLinkedTrapId(GameObjectInfo const* goInfo,uint32 dataN,uint32 N)
{
    if (GameObjectInfo const* trapInfo = sGOStorage.LookupEntry<GameObjectInfo>(dataN))
    {
        if (trapInfo->type!=GAMEOBJECT_TYPE_TRAP)
            sLog.outErrorDb("Gameobject (Entry: %u GoType: %u) have data%d=%u but GO (Entry %u) have not GAMEOBJECT_TYPE_TRAP (%u) type.",
            goInfo->id,goInfo->type,N,dataN,dataN,GAMEOBJECT_TYPE_TRAP);
    }
    else
        // too many error reports about nonexistent trap templates
        ERROR_DB_STRICT_LOG("Gameobject (Entry: %u GoType: %u) have data%d=%u but trap GO (Entry %u) not exist in `gameobject_template`.",
            goInfo->id,goInfo->type,N,dataN,dataN);
}

inline void CheckGOSpellId(GameObjectInfo const* goInfo,uint32 dataN,uint32 N)
{
    if (sSpellStore.LookupEntry(dataN))
        return;

    sLog.outErrorDb("Gameobject (Entry: %u GoType: %u) have data%d=%u but Spell (Entry %u) not exist.",
        goInfo->id,goInfo->type,N,dataN,dataN);
}

inline void CheckAndFixGOChairHeightId(GameObjectInfo const* goInfo,uint32 const& dataN,uint32 N)
{
    if (dataN <= (UNIT_STAND_STATE_SIT_HIGH_CHAIR-UNIT_STAND_STATE_SIT_LOW_CHAIR) )
        return;

    sLog.outErrorDb("Gameobject (Entry: %u GoType: %u) have data%d=%u but correct chair height in range 0..%i.",
        goInfo->id,goInfo->type,N,dataN,UNIT_STAND_STATE_SIT_HIGH_CHAIR-UNIT_STAND_STATE_SIT_LOW_CHAIR);

    // prevent client and server unexpected work
    const_cast<uint32&>(dataN) = 0;
}

inline void CheckGONoDamageImmuneId(GameObjectInfo const* goInfo,uint32 dataN,uint32 N)
{
    // 0/1 correct values
    if (dataN <= 1)
        return;

    sLog.outErrorDb("Gameobject (Entry: %u GoType: %u) have data%d=%u but expected boolean (0/1) noDamageImmune field value.",
        goInfo->id,goInfo->type,N,dataN);
}

inline void CheckGOConsumable(GameObjectInfo const* goInfo,uint32 dataN,uint32 N)
{
    // 0/1 correct values
    if (dataN <= 1)
        return;

    sLog.outErrorDb("Gameobject (Entry: %u GoType: %u) have data%d=%u but expected boolean (0/1) consumable field value.",
        goInfo->id,goInfo->type,N,dataN);
}

void ObjectMgr::LoadGameobjectInfo()
{
    SQLGameObjectLoader loader;
    loader.Load(sGOStorage);

    // some checks
    for(uint32 id = 1; id < sGOStorage.MaxEntry; id++)
    {
        GameObjectInfo const* goInfo = sGOStorage.LookupEntry<GameObjectInfo>(id);
        if (!goInfo)
            continue;


        if (goInfo->size <= 0.0f)                           // prevent use too small scales
        {
            ERROR_DB_STRICT_LOG("Gameobject (Entry: %u GoType: %u) have too small size=%f",
                goInfo->id, goInfo->type, goInfo->size);
            const_cast<GameObjectInfo*>(goInfo)->size =  DEFAULT_OBJECT_SCALE;
        }

        // some GO types have unused go template, check goInfo->displayId at GO spawn data loading or ignore

        switch(goInfo->type)
        {
            case GAMEOBJECT_TYPE_DOOR:                      //0
            {
                if (goInfo->door.lockId)
                    CheckGOLockId(goInfo,goInfo->door.lockId,1);
                CheckGONoDamageImmuneId(goInfo,goInfo->door.noDamageImmune,3);
                break;
            }
            case GAMEOBJECT_TYPE_BUTTON:                    //1
            {
                if (goInfo->button.lockId)
                    CheckGOLockId(goInfo,goInfo->button.lockId,1);
                if (goInfo->button.linkedTrapId)              // linked trap
                    CheckGOLinkedTrapId(goInfo,goInfo->button.linkedTrapId,3);
                CheckGONoDamageImmuneId(goInfo,goInfo->button.noDamageImmune,4);
                break;
            }
            case GAMEOBJECT_TYPE_QUESTGIVER:                //2
            {
                if (goInfo->questgiver.lockId)
                    CheckGOLockId(goInfo,goInfo->questgiver.lockId,0);
                CheckGONoDamageImmuneId(goInfo,goInfo->questgiver.noDamageImmune,5);
                break;
            }
            case GAMEOBJECT_TYPE_CHEST:                     //3
            {
                if (goInfo->chest.lockId)
                    CheckGOLockId(goInfo,goInfo->chest.lockId,0);

                CheckGOConsumable(goInfo,goInfo->chest.consumable,3);

                if (goInfo->chest.linkedTrapId)              // linked trap
                    CheckGOLinkedTrapId(goInfo,goInfo->chest.linkedTrapId,7);
                break;
            }
            case GAMEOBJECT_TYPE_TRAP:                      //6
            {
                if (goInfo->trap.lockId)
                    CheckGOLockId(goInfo,goInfo->trap.lockId,0);
                /* disable check for while, too many nonexistent spells
                if (goInfo->trap.spellId)                   // spell
                    CheckGOSpellId(goInfo,goInfo->trap.spellId,3);
                */
                break;
            }
            case GAMEOBJECT_TYPE_CHAIR:                     //7
                CheckAndFixGOChairHeightId(goInfo,goInfo->chair.height,1);
                break;
            case GAMEOBJECT_TYPE_SPELL_FOCUS:               //8
            {
                if (goInfo->spellFocus.focusId)
                {
                    if (!sSpellFocusObjectStore.LookupEntry(goInfo->spellFocus.focusId))
                        sLog.outErrorDb("Gameobject (Entry: %u GoType: %u) have data0=%u but SpellFocus (Id: %u) not exist.",
                            id,goInfo->type,goInfo->spellFocus.focusId,goInfo->spellFocus.focusId);
                }

                if (goInfo->spellFocus.linkedTrapId)        // linked trap
                    CheckGOLinkedTrapId(goInfo,goInfo->spellFocus.linkedTrapId,2);
                break;
            }
            case GAMEOBJECT_TYPE_GOOBER:                    //10
            {
                if (goInfo->goober.lockId)
                    CheckGOLockId(goInfo,goInfo->goober.lockId,0);

                CheckGOConsumable(goInfo,goInfo->goober.consumable,3);

                if (goInfo->goober.pageId)                  // pageId
                {
                    if (!sPageTextStore.LookupEntry<PageText>(goInfo->goober.pageId))
                        sLog.outErrorDb("Gameobject (Entry: %u GoType: %u) have data7=%u but PageText (Entry %u) not exist.",
                            id,goInfo->type,goInfo->goober.pageId,goInfo->goober.pageId);
                }
                /* disable check for while, too many nonexistent spells
                if (goInfo->goober.spellId)                 // spell
                    CheckGOSpellId(goInfo,goInfo->goober.spellId,10);
                */
                CheckGONoDamageImmuneId(goInfo,goInfo->goober.noDamageImmune,11);
                if (goInfo->goober.linkedTrapId)            // linked trap
                    CheckGOLinkedTrapId(goInfo,goInfo->goober.linkedTrapId,12);
                break;
            }
            case GAMEOBJECT_TYPE_AREADAMAGE:                //12
            {
                if (goInfo->areadamage.lockId)
                    CheckGOLockId(goInfo,goInfo->areadamage.lockId,0);
                break;
            }
            case GAMEOBJECT_TYPE_CAMERA:                    //13
            {
                if (goInfo->camera.lockId)
                    CheckGOLockId(goInfo,goInfo->camera.lockId,0);
                break;
            }
            case GAMEOBJECT_TYPE_MO_TRANSPORT:              //15
            {
                if (goInfo->moTransport.taxiPathId)
                {
                    if (goInfo->moTransport.taxiPathId >= sTaxiPathNodesByPath.size() || sTaxiPathNodesByPath[goInfo->moTransport.taxiPathId].empty())
                        sLog.outErrorDb("Gameobject (Entry: %u GoType: %u) have data0=%u but TaxiPath (Id: %u) not exist.",
                            id,goInfo->type,goInfo->moTransport.taxiPathId,goInfo->moTransport.taxiPathId);
                }
                break;
            }
            case GAMEOBJECT_TYPE_SUMMONING_RITUAL:          //18
            {
                /* disable check for while, too many nonexistent spells
                // always must have spell
                CheckGOSpellId(goInfo,goInfo->summoningRitual.spellId,1);
                */
                break;
            }
            case GAMEOBJECT_TYPE_SPELLCASTER:               //22
            {
                // always must have spell
                CheckGOSpellId(goInfo,goInfo->spellcaster.spellId,0);
                break;
            }
            case GAMEOBJECT_TYPE_FLAGSTAND:                 //24
            {
                if (goInfo->flagstand.lockId)
                    CheckGOLockId(goInfo,goInfo->flagstand.lockId,0);
                CheckGONoDamageImmuneId(goInfo,goInfo->flagstand.noDamageImmune,5);
                break;
            }
            case GAMEOBJECT_TYPE_FISHINGHOLE:               //25
            {
                if (goInfo->fishinghole.lockId)
                    CheckGOLockId(goInfo,goInfo->fishinghole.lockId,4);
                break;
            }
            case GAMEOBJECT_TYPE_FLAGDROP:                  //26
            {
                if (goInfo->flagdrop.lockId)
                    CheckGOLockId(goInfo,goInfo->flagdrop.lockId,0);
                CheckGONoDamageImmuneId(goInfo,goInfo->flagdrop.noDamageImmune,3);
                break;
            }
            case GAMEOBJECT_TYPE_BARBER_CHAIR:              //32
                CheckAndFixGOChairHeightId(goInfo,goInfo->barberChair.chairheight,0);
                break;
        }
    }

    sLog.outString( ">> Loaded %u game object templates", sGOStorage.RecordCount );
    sLog.outString();
}

void ObjectMgr::LoadExplorationBaseXP()
{
    uint32 count = 0;
    QueryResult *result = WorldDatabase.Query("SELECT level,basexp FROM exploration_basexp");

    if( !result )
    {
        barGoLink bar( 1 );

        bar.step();

        sLog.outString();
        sLog.outString( ">> Loaded %u BaseXP definitions", count );
        return;
    }

    barGoLink bar( (int)result->GetRowCount() );

    do
    {
        bar.step();

        Field *fields = result->Fetch();
        uint32 level  = fields[0].GetUInt32();
        uint32 basexp = fields[1].GetUInt32();
        mBaseXPTable[level] = basexp;
        ++count;
    }
    while (result->NextRow());

    delete result;

    sLog.outString();
    sLog.outString( ">> Loaded %u BaseXP definitions", count );
}

uint32 ObjectMgr::GetBaseXP(uint32 level) const
{
    BaseXPMap::const_iterator itr = mBaseXPTable.find(level);
    return itr != mBaseXPTable.end() ? itr->second : 0;
}

uint32 ObjectMgr::GetXPForLevel(uint32 level) const
{
    if (level < mPlayerXPperLevel.size())
        return mPlayerXPperLevel[level];
    return 0;
}

void ObjectMgr::LoadPetNames()
{
    uint32 count = 0;
    QueryResult *result = WorldDatabase.Query("SELECT word,entry,half FROM pet_name_generation");

    if( !result )
    {
        barGoLink bar( 1 );

        bar.step();

        sLog.outString();
        sLog.outString( ">> Loaded %u pet name parts", count );
        return;
    }

    barGoLink bar( (int)result->GetRowCount() );

    do
    {
        bar.step();

        Field *fields = result->Fetch();
        std::string word = fields[0].GetString();
        uint32 entry     = fields[1].GetUInt32();
        bool   half      = fields[2].GetBool();
        if(half)
            PetHalfName1[entry].push_back(word);
        else
            PetHalfName0[entry].push_back(word);
        ++count;
    }
    while (result->NextRow());
    delete result;

    sLog.outString();
    sLog.outString( ">> Loaded %u pet name parts", count );
}

void ObjectMgr::LoadPetNumber()
{
    QueryResult* result = CharacterDatabase.Query("SELECT MAX(id) FROM character_pet");
    if(result)
    {
        Field *fields = result->Fetch();
        m_PetNumbers.Set(fields[0].GetUInt32()+1);
        delete result;
    }

    barGoLink bar( 1 );
    bar.step();

    sLog.outString();
    sLog.outString( ">> Loaded the max pet number: %d", m_PetNumbers.GetNextAfterMaxUsed()-1);
}

std::string ObjectMgr::GeneratePetName(uint32 entry)
{
    std::vector<std::string> & list0 = PetHalfName0[entry];
    std::vector<std::string> & list1 = PetHalfName1[entry];

    if(list0.empty() || list1.empty())
    {
        CreatureInfo const *cinfo = GetCreatureTemplate(entry);
        char const* petname = GetPetName(cinfo->family, sWorld.GetDefaultDbcLocale());
        if(!petname)
            petname = cinfo->Name;
        return std::string(petname);
    }

    return *(list0.begin()+urand(0, list0.size()-1)) + *(list1.begin()+urand(0, list1.size()-1));
}

void ObjectMgr::LoadCorpses()
{
    uint32 count = 0;
    //                                                    0            1       2                  3                  4                  5                   6
    QueryResult *result = CharacterDatabase.Query("SELECT corpse.guid, player, corpse.position_x, corpse.position_y, corpse.position_z, corpse.orientation, corpse.map, "
    //   7     8            9         10         11      12    13     14           15            16              17       18
        "time, corpse_type, instance, phaseMask, gender, race, class, playerBytes, playerBytes2, equipmentCache, guildId, playerFlags FROM corpse "
        "JOIN characters ON player = characters.guid "
        "LEFT JOIN guild_member ON player=guild_member.guid WHERE corpse_type <> 0");

    if( !result )
    {
        barGoLink bar( 1 );

        bar.step();

        sLog.outString();
        sLog.outString( ">> Loaded %u corpses", count );
        return;
    }

    barGoLink bar( (int)result->GetRowCount() );

    do
    {
        bar.step();

        Field *fields = result->Fetch();

        uint32 guid = fields[0].GetUInt32();

        Corpse *corpse = new Corpse;
        if(!corpse->LoadFromDB(guid,fields))
        {
            delete corpse;
            continue;
        }

        sObjectAccessor.AddCorpse(corpse);

        ++count;
    }
    while (result->NextRow());
    delete result;

    sLog.outString();
    sLog.outString( ">> Loaded %u corpses", count );
}

void ObjectMgr::LoadReputationRewardRate()
{
    m_RepRewardRateMap.clear();                             // for reload case

    uint32 count = 0;
    QueryResult *result = WorldDatabase.Query("SELECT faction, quest_rate, creature_rate, spell_rate FROM reputation_reward_rate");

    if (!result)
    {
        barGoLink bar(1);

        bar.step();

        sLog.outString();
        sLog.outErrorDb(">> Loaded `reputation_reward_rate`, table is empty!");
        return;
    }

    barGoLink bar((int)result->GetRowCount());

    do
    {
        bar.step();

        Field *fields = result->Fetch();

        uint32 factionId        = fields[0].GetUInt32();

        RepRewardRate repRate;

        repRate.quest_rate      = fields[1].GetFloat();
        repRate.creature_rate   = fields[2].GetFloat();
        repRate.spell_rate      = fields[3].GetFloat();

        FactionEntry const *factionEntry = sFactionStore.LookupEntry(factionId);
        if (!factionEntry)
        {
            sLog.outErrorDb("Faction (faction.dbc) %u does not exist but is used in `reputation_reward_rate`", factionId);
            continue;
        }

        if (repRate.quest_rate < 0.0f)
        {
            sLog.outErrorDb("Table reputation_reward_rate has quest_rate with invalid rate %f, skipping data for faction %u", repRate.quest_rate, factionId);
            continue;
        }

        if (repRate.creature_rate < 0.0f)
        {
            sLog.outErrorDb("Table reputation_reward_rate has creature_rate with invalid rate %f, skipping data for faction %u", repRate.creature_rate, factionId);
            continue;
        }

        if (repRate.spell_rate < 0.0f)
        {
            sLog.outErrorDb("Table reputation_reward_rate has spell_rate with invalid rate %f, skipping data for faction %u", repRate.spell_rate, factionId);
            continue;
        }

        m_RepRewardRateMap[factionId] = repRate;

        ++count;
    }
    while (result->NextRow());

    delete result;

    sLog.outString();
    sLog.outString(">> Loaded %u reputation_reward_rate", count);
}

void ObjectMgr::LoadReputationOnKill()
{
    uint32 count = 0;

    //                                                0            1                     2
    QueryResult *result = WorldDatabase.Query("SELECT creature_id, RewOnKillRepFaction1, RewOnKillRepFaction2,"
    //   3             4             5                   6             7             8                   9              10
        "IsTeamAward1, MaxStanding1, RewOnKillRepValue1, IsTeamAward2, MaxStanding2, RewOnKillRepValue2, TeamDependent, ChampioningAura "
        "FROM creature_onkill_reputation");

    if(!result)
    {
        barGoLink bar(1);

        bar.step();

        sLog.outString();
        sLog.outErrorDb(">> Loaded 0 creature award reputation definitions. DB table `creature_onkill_reputation` is empty.");
        return;
    }

    barGoLink bar((int)result->GetRowCount());

    do
    {
        Field *fields = result->Fetch();
        bar.step();

        uint32 creature_id = fields[0].GetUInt32();

        ReputationOnKillEntry repOnKill;
        repOnKill.repfaction1          = fields[1].GetUInt32();
        repOnKill.repfaction2          = fields[2].GetUInt32();
        repOnKill.is_teamaward1        = fields[3].GetBool();
        repOnKill.reputation_max_cap1  = fields[4].GetUInt32();
        repOnKill.repvalue1            = fields[5].GetInt32();
        repOnKill.is_teamaward2        = fields[6].GetBool();
        repOnKill.reputation_max_cap2  = fields[7].GetUInt32();
        repOnKill.repvalue2            = fields[8].GetInt32();
        repOnKill.team_dependent       = fields[9].GetUInt8();
        repOnKill.championingAura      = fields[10].GetUInt32();

        if(!GetCreatureTemplate(creature_id))
        {
            sLog.outErrorDb("Table `creature_onkill_reputation` have data for nonexistent creature entry (%u), skipped",creature_id);
            continue;
        }

        if(repOnKill.repfaction1)
        {
            FactionEntry const *factionEntry1 = sFactionStore.LookupEntry(repOnKill.repfaction1);
            if(!factionEntry1)
            {
                sLog.outErrorDb("Faction (faction.dbc) %u does not exist but is used in `creature_onkill_reputation`",repOnKill.repfaction1);
                continue;
            }
        }

        if(repOnKill.repfaction2)
        {
            FactionEntry const *factionEntry2 = sFactionStore.LookupEntry(repOnKill.repfaction2);
            if(!factionEntry2)
            {
                sLog.outErrorDb("Faction (faction.dbc) %u does not exist but is used in `creature_onkill_reputation`",repOnKill.repfaction2);
                continue;
            }
        }

        mRepOnKill[creature_id] = repOnKill;

        ++count;
    } while (result->NextRow());

    delete result;

    sLog.outString();
    sLog.outString(">> Loaded %u creature award reputation definitions", count);
}

void ObjectMgr::LoadReputationSpilloverTemplate()
{
    m_RepSpilloverTemplateMap.clear();                      // for reload case

    uint32 count = 0;
    QueryResult *result = WorldDatabase.Query("SELECT faction, faction1, rate_1, rank_1, faction2, rate_2, rank_2, faction3, rate_3, rank_3, faction4, rate_4, rank_4 FROM reputation_spillover_template");

    if (!result)
    {
        barGoLink bar(1);

        bar.step();

        sLog.outString();
        sLog.outString(">> Loaded `reputation_spillover_template`, table is empty.");
        return;
    }

    barGoLink bar((int)result->GetRowCount());

    do
    {
        bar.step();

        Field *fields = result->Fetch();

        uint32 factionId                = fields[0].GetUInt32();

        RepSpilloverTemplate repTemplate;

        repTemplate.faction[0]          = fields[1].GetUInt32();
        repTemplate.faction_rate[0]     = fields[2].GetFloat();
        repTemplate.faction_rank[0]     = fields[3].GetUInt32();
        repTemplate.faction[1]          = fields[4].GetUInt32();
        repTemplate.faction_rate[1]     = fields[5].GetFloat();
        repTemplate.faction_rank[1]     = fields[6].GetUInt32();
        repTemplate.faction[2]          = fields[7].GetUInt32();
        repTemplate.faction_rate[2]     = fields[8].GetFloat();
        repTemplate.faction_rank[2]     = fields[9].GetUInt32();
        repTemplate.faction[3]          = fields[10].GetUInt32();
        repTemplate.faction_rate[3]     = fields[11].GetFloat();
        repTemplate.faction_rank[3]     = fields[12].GetUInt32();

        FactionEntry const *factionEntry = sFactionStore.LookupEntry(factionId);

        if (!factionEntry)
        {
            sLog.outErrorDb("Faction (faction.dbc) %u does not exist but is used in `reputation_spillover_template`", factionId);
            continue;
        }

        if (factionEntry->team == 0)
        {
            sLog.outErrorDb("Faction (faction.dbc) %u in `reputation_spillover_template` does not belong to any team, skipping", factionId);
            continue;
        }

        for (uint32 i = 0; i < MAX_SPILLOVER_FACTIONS; ++i)
        {
            if (repTemplate.faction[i])
            {
                FactionEntry const *factionSpillover = sFactionStore.LookupEntry(repTemplate.faction[i]);

                if (!factionSpillover)
                {
                    sLog.outErrorDb("Spillover faction (faction.dbc) %u does not exist but is used in `reputation_spillover_template` for faction %u, skipping", repTemplate.faction[i], factionId);
                    continue;
                }

                if (factionSpillover->reputationListID < 0)
                {
                    sLog.outErrorDb("Spillover faction (faction.dbc) %u for faction %u in `reputation_spillover_template` can not be listed for client, and then useless, skipping", repTemplate.faction[i], factionId);
                    continue;
                }

                if (repTemplate.faction_rank[i] >= MAX_REPUTATION_RANK)
                {
                    sLog.outErrorDb("Rank %u used in `reputation_spillover_template` for spillover faction %u is not valid, skipping", repTemplate.faction_rank[i], repTemplate.faction[i]);
                    continue;
                }
            }
        }

        FactionEntry const *factionEntry0 = sFactionStore.LookupEntry(repTemplate.faction[0]);
        if (repTemplate.faction[0] && !factionEntry0)
        {
            sLog.outErrorDb("Faction (faction.dbc) %u does not exist but is used in `reputation_spillover_template`", repTemplate.faction[0]);
            continue;
        }
        FactionEntry const *factionEntry1 = sFactionStore.LookupEntry(repTemplate.faction[1]);
        if (repTemplate.faction[1] && !factionEntry1)
        {
            sLog.outErrorDb("Faction (faction.dbc) %u does not exist but is used in `reputation_spillover_template`", repTemplate.faction[1]);
            continue;
        }
        FactionEntry const *factionEntry2 = sFactionStore.LookupEntry(repTemplate.faction[2]);
        if (repTemplate.faction[2] && !factionEntry2)
        {
            sLog.outErrorDb("Faction (faction.dbc) %u does not exist but is used in `reputation_spillover_template`", repTemplate.faction[2]);
            continue;
        }
        FactionEntry const *factionEntry3 = sFactionStore.LookupEntry(repTemplate.faction[3]);
        if (repTemplate.faction[3] && !factionEntry3)
        {
            sLog.outErrorDb("Faction (faction.dbc) %u does not exist but is used in `reputation_spillover_template`", repTemplate.faction[3]);
            continue;
        }

        m_RepSpilloverTemplateMap[factionId] = repTemplate;

        ++count;
    }
    while (result->NextRow());

    delete result;

    sLog.outString();
    sLog.outString(">> Loaded %u reputation_spillover_template", count);
}

void ObjectMgr::LoadPointsOfInterest()
{
    mPointsOfInterest.clear();                              // need for reload case

    uint32 count = 0;

    //                                                0      1  2  3      4     5
    QueryResult *result = WorldDatabase.Query("SELECT entry, x, y, icon, flags, data, icon_name FROM points_of_interest");

    if(!result)
    {
        barGoLink bar(1);

        bar.step();

        sLog.outString();
        sLog.outErrorDb(">> Loaded 0 Points of Interest definitions. DB table `points_of_interest` is empty.");
        return;
    }

    barGoLink bar((int)result->GetRowCount());

    do
    {
        Field *fields = result->Fetch();
        bar.step();

        uint32 point_id = fields[0].GetUInt32();

        PointOfInterest POI;
        POI.x                    = fields[1].GetFloat();
        POI.y                    = fields[2].GetFloat();
        POI.icon                 = fields[3].GetUInt32();
        POI.flags                = fields[4].GetUInt32();
        POI.data                 = fields[5].GetUInt32();
        POI.icon_name            = fields[6].GetCppString();

        if(!MaNGOS::IsValidMapCoord(POI.x,POI.y))
        {
            sLog.outErrorDb("Table `points_of_interest` (Entry: %u) have invalid coordinates (X: %f Y: %f), ignored.",point_id,POI.x,POI.y);
            continue;
        }

        mPointsOfInterest[point_id] = POI;

        ++count;
    } while (result->NextRow());

    delete result;

    sLog.outString();
    sLog.outString(">> Loaded %u Points of Interest definitions", count);
}

void ObjectMgr::LoadQuestPOI()
{
    mQuestPOIMap.clear();                              // need for reload case

    uint32 count = 0;

    //                                                0        1      2         3      4          5        6     7
    QueryResult *result = WorldDatabase.Query("SELECT questId, poiId, objIndex, mapId, mapAreaId, floorId, unk3, unk4 FROM quest_poi");

    if(!result)
    {
        barGoLink bar(1);

        bar.step();

        sLog.outString();
        sLog.outErrorDb(">> Loaded 0 quest POI definitions. DB table `quest_poi` is empty.");
        return;
    }

    barGoLink bar((int)result->GetRowCount());

    do
    {
        Field *fields = result->Fetch();
        bar.step();

        uint32 questId          = fields[0].GetUInt32();
        uint32 poiId            = fields[1].GetUInt32();
        int32  objIndex         = fields[2].GetInt32();
        uint32 mapId            = fields[3].GetUInt32();
        uint32 mapAreaId        = fields[4].GetUInt32();
        uint32 floorId          = fields[5].GetUInt32();
        uint32 unk3             = fields[6].GetUInt32();
        uint32 unk4             = fields[7].GetUInt32();

        QuestPOI POI(poiId, objIndex, mapId, mapAreaId, floorId, unk3, unk4);

        mQuestPOIMap[questId].push_back(POI);

        ++count;
    } while (result->NextRow());

    delete result;

    QueryResult *points = WorldDatabase.Query("SELECT questId, poiId, x, y FROM quest_poi_points");

    if (points)
    {
        do
        {
            Field *pointFields  = points->Fetch();

            uint32 questId      = pointFields[0].GetUInt32();
            uint32 poiId        = pointFields[1].GetUInt32();
            int32  x            = pointFields[2].GetInt32();
            int32  y            = pointFields[3].GetInt32();

            QuestPOIVector& vect = mQuestPOIMap[questId];

            for(QuestPOIVector::iterator itr = vect.begin(); itr != vect.end(); ++itr)
            {
                if (itr->PoiId != poiId)
                    continue;

                QuestPOIPoint point(x, y);
                itr->points.push_back(point);
                break;
            }
        } while (points->NextRow());

        delete points;
    }

    sLog.outString();
    sLog.outString(">> Loaded %u quest POI definitions", count);
}

void ObjectMgr::LoadNPCSpellClickSpells()
{
    uint32 count = 0;

    mSpellClickInfoMap.clear();
    //                                                0          1         2            3                   4          5
    QueryResult *result = WorldDatabase.Query("SELECT npc_entry, spell_id, quest_start, quest_start_active, quest_end, cast_flags FROM npc_spellclick_spells");

    if(!result)
    {
        barGoLink bar(1);

        bar.step();

        sLog.outString();
        sLog.outErrorDb(">> Loaded 0 spellclick spells. DB table `npc_spellclick_spells` is empty.");
        return;
    }

    barGoLink bar((int)result->GetRowCount());

    do
    {
        Field *fields = result->Fetch();
        bar.step();

        uint32 npc_entry = fields[0].GetUInt32();
        CreatureInfo const* cInfo = GetCreatureTemplate(npc_entry);
        if (!cInfo)
        {
            sLog.outErrorDb("Table npc_spellclick_spells references unknown creature_template %u. Skipping entry.", npc_entry);
            continue;
        }

        uint32 spellid = fields[1].GetUInt32();
        SpellEntry const *spellinfo = sSpellStore.LookupEntry(spellid);
        if (!spellinfo)
        {
            sLog.outErrorDb("Table npc_spellclick_spells references unknown spellid %u. Skipping entry.", spellid);
            continue;
        }

        uint32 quest_start = fields[2].GetUInt32();

        // quest might be 0 to enable spellclick independent of any quest
        if (quest_start)
        {
            if(mQuestTemplates.find(quest_start) == mQuestTemplates.end())
            {
                sLog.outErrorDb("Table npc_spellclick_spells references unknown start quest %u. Skipping entry.", quest_start);
                continue;
            }

        }

        bool quest_start_active = fields[3].GetBool();

        uint32 quest_end = fields[4].GetUInt32();
        // quest might be 0 to enable spellclick active infinity after start quest
        if (quest_end)
        {
            if(mQuestTemplates.find(quest_end) == mQuestTemplates.end())
            {
                sLog.outErrorDb("Table npc_spellclick_spells references unknown end quest %u. Skipping entry.", quest_end);
                continue;
            }

        }

        uint8 castFlags = fields[5].GetUInt8();
        SpellClickInfo info;
        info.spellId = spellid;
        info.questStart = quest_start;
        info.questStartCanActive = quest_start_active;
        info.questEnd = quest_end;
        info.castFlags = castFlags;
        mSpellClickInfoMap.insert(SpellClickInfoMap::value_type(npc_entry, info));

        // mark creature template as spell clickable
        const_cast<CreatureInfo*>(cInfo)->npcflag |= UNIT_NPC_FLAG_SPELLCLICK;

        ++count;
    } while (result->NextRow());

    delete result;

    sLog.outString();
    sLog.outString(">> Loaded %u spellclick definitions", count);
}

void ObjectMgr::LoadWeatherZoneChances()
{
    uint32 count = 0;

    //                                                0     1                   2                   3                    4                   5                   6                    7                 8                 9                  10                  11                  12
    QueryResult *result = WorldDatabase.Query("SELECT zone, spring_rain_chance, spring_snow_chance, spring_storm_chance, summer_rain_chance, summer_snow_chance, summer_storm_chance, fall_rain_chance, fall_snow_chance, fall_storm_chance, winter_rain_chance, winter_snow_chance, winter_storm_chance FROM game_weather");

    if(!result)
    {
        barGoLink bar(1);

        bar.step();

        sLog.outString();
        sLog.outErrorDb(">> Loaded 0 weather definitions. DB table `game_weather` is empty.");
        return;
    }

    barGoLink bar((int)result->GetRowCount());

    do
    {
        Field *fields = result->Fetch();
        bar.step();

        uint32 zone_id = fields[0].GetUInt32();

        WeatherZoneChances& wzc = mWeatherZoneMap[zone_id];

        for(int season = 0; season < WEATHER_SEASONS; ++season)
        {
            wzc.data[season].rainChance  = fields[season * (MAX_WEATHER_TYPE-1) + 1].GetUInt32();
            wzc.data[season].snowChance  = fields[season * (MAX_WEATHER_TYPE-1) + 2].GetUInt32();
            wzc.data[season].stormChance = fields[season * (MAX_WEATHER_TYPE-1) + 3].GetUInt32();

            if(wzc.data[season].rainChance > 100)
            {
                wzc.data[season].rainChance = 25;
                sLog.outErrorDb("Weather for zone %u season %u has wrong rain chance > 100%%",zone_id,season);
            }

            if(wzc.data[season].snowChance > 100)
            {
                wzc.data[season].snowChance = 25;
                sLog.outErrorDb("Weather for zone %u season %u has wrong snow chance > 100%%",zone_id,season);
            }

            if(wzc.data[season].stormChance > 100)
            {
                wzc.data[season].stormChance = 25;
                sLog.outErrorDb("Weather for zone %u season %u has wrong storm chance > 100%%",zone_id,season);
            }
        }

        ++count;
    } while (result->NextRow());

    delete result;

    sLog.outString();
    sLog.outString(">> Loaded %u weather definitions", count);
}

void ObjectMgr::DeleteCreatureData(uint32 guid)
{
    // remove mapid*cellid -> guid_set map
    CreatureData const* data = GetCreatureData(guid);
    if(data)
        RemoveCreatureFromGrid(guid, data);

    mCreatureDataMap.erase(guid);
}

void ObjectMgr::DeleteGOData(uint32 guid)
{
    // remove mapid*cellid -> guid_set map
    GameObjectData const* data = GetGOData(guid);
    if(data)
        RemoveGameobjectFromGrid(guid, data);

    mGameObjectDataMap.erase(guid);
}

void ObjectMgr::AddCorpseCellData(uint32 mapid, uint32 cellid, uint32 player_guid, uint32 instance)
{
    // corpses are always added to spawn mode 0 and they are spawned by their instance id
    CellObjectGuids& cell_guids = mMapObjectGuids[MAKE_PAIR32(mapid,0)][cellid];
    cell_guids.corpses[player_guid] = instance;
}

void ObjectMgr::DeleteCorpseCellData(uint32 mapid, uint32 cellid, uint32 player_guid)
{
    // corpses are always added to spawn mode 0 and they are spawned by their instance id
    CellObjectGuids& cell_guids = mMapObjectGuids[MAKE_PAIR32(mapid,0)][cellid];
    cell_guids.corpses.erase(player_guid);
}

void ObjectMgr::LoadQuestRelationsHelper(QuestRelationsMap& map, char const* table)
{
    map.clear();                                            // need for reload case

    uint32 count = 0;

    QueryResult *result = WorldDatabase.PQuery("SELECT id,quest FROM %s",table);

    if(!result)
    {
        barGoLink bar(1);

        bar.step();

        sLog.outString();
        sLog.outErrorDb(">> Loaded 0 quest relations from %s. DB table `%s` is empty.",table,table);
        return;
    }

    barGoLink bar((int)result->GetRowCount());

    do
    {
        Field *fields = result->Fetch();
        bar.step();

        uint32 id    = fields[0].GetUInt32();
        uint32 quest = fields[1].GetUInt32();

        if(mQuestTemplates.find(quest) == mQuestTemplates.end())
        {
            sLog.outErrorDb("Table `%s: Quest %u listed for entry %u does not exist.",table,quest,id);
            continue;
        }

        map.insert(QuestRelationsMap::value_type(id, quest));

        ++count;
    } while (result->NextRow());

    delete result;

    sLog.outString();
    sLog.outString(">> Loaded %u quest relations from %s", count,table);
}

void ObjectMgr::LoadGameobjectQuestRelations()
{
    LoadQuestRelationsHelper(m_GOQuestRelations, "gameobject_questrelation");

    for(QuestRelationsMap::iterator itr = m_GOQuestRelations.begin(); itr != m_GOQuestRelations.end(); ++itr)
    {
        GameObjectInfo const* goInfo = GetGameObjectInfo(itr->first);
        if (!goInfo)
            sLog.outErrorDb("Table `gameobject_questrelation` have data for nonexistent gameobject entry (%u) and existing quest %u",itr->first,itr->second);
        else if (goInfo->type != GAMEOBJECT_TYPE_QUESTGIVER)
            sLog.outErrorDb("Table `gameobject_questrelation` have data gameobject entry (%u) for quest %u, but GO is not GAMEOBJECT_TYPE_QUESTGIVER",itr->first,itr->second);
    }
}

void ObjectMgr::LoadGameobjectInvolvedRelations()
{
    LoadQuestRelationsHelper(m_GOQuestInvolvedRelations, "gameobject_involvedrelation");

    for(QuestRelationsMap::iterator itr = m_GOQuestInvolvedRelations.begin(); itr != m_GOQuestInvolvedRelations.end(); ++itr)
    {
        GameObjectInfo const* goInfo = GetGameObjectInfo(itr->first);
        if (!goInfo)
            sLog.outErrorDb("Table `gameobject_involvedrelation` have data for nonexistent gameobject entry (%u) and existing quest %u",itr->first,itr->second);
        else if (goInfo->type != GAMEOBJECT_TYPE_QUESTGIVER)
            sLog.outErrorDb("Table `gameobject_involvedrelation` have data gameobject entry (%u) for quest %u, but GO is not GAMEOBJECT_TYPE_QUESTGIVER",itr->first,itr->second);
    }
}

void ObjectMgr::LoadCreatureQuestRelations()
{
    LoadQuestRelationsHelper(m_CreatureQuestRelations, "creature_questrelation");

    for(QuestRelationsMap::iterator itr = m_CreatureQuestRelations.begin(); itr != m_CreatureQuestRelations.end(); ++itr)
    {
        CreatureInfo const* cInfo = GetCreatureTemplate(itr->first);
        if (!cInfo)
            sLog.outErrorDb("Table `creature_questrelation` have data for nonexistent creature entry (%u) and existing quest %u",itr->first,itr->second);
        else if (!(cInfo->npcflag & UNIT_NPC_FLAG_QUESTGIVER))
            sLog.outErrorDb("Table `creature_questrelation` has creature entry (%u) for quest %u, but npcflag does not include UNIT_NPC_FLAG_QUESTGIVER",itr->first,itr->second);
    }
}

void ObjectMgr::LoadCreatureInvolvedRelations()
{
    LoadQuestRelationsHelper(m_CreatureQuestInvolvedRelations, "creature_involvedrelation");

    for(QuestRelationsMap::iterator itr = m_CreatureQuestInvolvedRelations.begin(); itr != m_CreatureQuestInvolvedRelations.end(); ++itr)
    {
        CreatureInfo const* cInfo = GetCreatureTemplate(itr->first);
        if (!cInfo)
            sLog.outErrorDb("Table `creature_involvedrelation` have data for nonexistent creature entry (%u) and existing quest %u",itr->first,itr->second);
        else if (!(cInfo->npcflag & UNIT_NPC_FLAG_QUESTGIVER))
            sLog.outErrorDb("Table `creature_involvedrelation` has creature entry (%u) for quest %u, but npcflag does not include UNIT_NPC_FLAG_QUESTGIVER",itr->first,itr->second);
    }
}

void ObjectMgr::LoadReservedPlayersNames()
{
    m_ReservedNames.clear();                                // need for reload case

    QueryResult *result = WorldDatabase.Query("SELECT name FROM reserved_name");

    uint32 count = 0;

    if( !result )
    {
        barGoLink bar( 1 );
        bar.step();

        sLog.outString();
        sLog.outString( ">> Loaded %u reserved player names", count );
        return;
    }

    barGoLink bar((int) result->GetRowCount() );

    Field* fields;
    do
    {
        bar.step();
        fields = result->Fetch();
        std::string name= fields[0].GetCppString();

        std::wstring wstr;
        if(!Utf8toWStr (name,wstr))
        {
            sLog.outError("Table `reserved_name` have invalid name: %s", name.c_str() );
            continue;
        }

        wstrToLower(wstr);

        m_ReservedNames.insert(wstr);
        ++count;
    } while ( result->NextRow() );

    delete result;

    sLog.outString();
    sLog.outString( ">> Loaded %u reserved player names", count );
}

bool ObjectMgr::IsReservedName( const std::string& name ) const
{
    std::wstring wstr;
    if(!Utf8toWStr (name,wstr))
        return false;

    wstrToLower(wstr);

    return m_ReservedNames.find(wstr) != m_ReservedNames.end();
}

enum LanguageType
{
    LT_BASIC_LATIN    = 0x0000,
    LT_EXTENDEN_LATIN = 0x0001,
    LT_CYRILLIC       = 0x0002,
    LT_EAST_ASIA      = 0x0004,
    LT_ANY            = 0xFFFF
};

static LanguageType GetRealmLanguageType(bool create)
{
    switch(sWorld.getConfig(CONFIG_UINT32_REALM_ZONE))
    {
        case REALM_ZONE_UNKNOWN:                            // any language
        case REALM_ZONE_DEVELOPMENT:
        case REALM_ZONE_TEST_SERVER:
        case REALM_ZONE_QA_SERVER:
            return LT_ANY;
        case REALM_ZONE_UNITED_STATES:                      // extended-Latin
        case REALM_ZONE_OCEANIC:
        case REALM_ZONE_LATIN_AMERICA:
        case REALM_ZONE_ENGLISH:
        case REALM_ZONE_GERMAN:
        case REALM_ZONE_FRENCH:
        case REALM_ZONE_SPANISH:
            return LT_EXTENDEN_LATIN;
        case REALM_ZONE_KOREA:                              // East-Asian
        case REALM_ZONE_TAIWAN:
        case REALM_ZONE_CHINA:
            return LT_EAST_ASIA;
        case REALM_ZONE_RUSSIAN:                            // Cyrillic
            return LT_CYRILLIC;
        default:
            return create ? LT_BASIC_LATIN : LT_ANY;        // basic-Latin at create, any at login
    }
}

bool isValidString(std::wstring wstr, uint32 strictMask, bool numericOrSpace, bool create = false)
{
    if(strictMask==0)                                       // any language, ignore realm
    {
        if(isExtendedLatinString(wstr,numericOrSpace))
            return true;
        if(isCyrillicString(wstr,numericOrSpace))
            return true;
        if(isEastAsianString(wstr,numericOrSpace))
            return true;
        return false;
    }

    if(strictMask & 0x2)                                    // realm zone specific
    {
        LanguageType lt = GetRealmLanguageType(create);
        if(lt & LT_EXTENDEN_LATIN)
            if(isExtendedLatinString(wstr,numericOrSpace))
                return true;
        if(lt & LT_CYRILLIC)
            if(isCyrillicString(wstr,numericOrSpace))
                return true;
        if(lt & LT_EAST_ASIA)
            if(isEastAsianString(wstr,numericOrSpace))
                return true;
    }

    if(strictMask & 0x1)                                    // basic Latin
    {
        if(isBasicLatinString(wstr,numericOrSpace))
            return true;
    }

    return false;
}

uint8 ObjectMgr::CheckPlayerName( const std::string& name, bool create )
{
    std::wstring wname;
    if(!Utf8toWStr(name,wname))
        return CHAR_NAME_INVALID_CHARACTER;

    if(wname.size() > MAX_PLAYER_NAME)
        return CHAR_NAME_TOO_LONG;

    uint32 minName = sWorld.getConfig(CONFIG_UINT32_MIN_PLAYER_NAME);
    if(wname.size() < minName)
        return CHAR_NAME_TOO_SHORT;

    uint32 strictMask = sWorld.getConfig(CONFIG_UINT32_STRICT_PLAYER_NAMES);
    if(!isValidString(wname,strictMask,false,create))
        return CHAR_NAME_MIXED_LANGUAGES;

    return CHAR_NAME_SUCCESS;
}

bool ObjectMgr::IsValidCharterName( const std::string& name )
{
    std::wstring wname;
    if(!Utf8toWStr(name,wname))
        return false;

    if(wname.size() > MAX_CHARTER_NAME)
        return false;

    uint32 minName = sWorld.getConfig(CONFIG_UINT32_MIN_CHARTER_NAME);
    if(wname.size() < minName)
        return false;

    uint32 strictMask = sWorld.getConfig(CONFIG_UINT32_STRICT_CHARTER_NAMES);

    return isValidString(wname,strictMask,true);
}

PetNameInvalidReason ObjectMgr::CheckPetName( const std::string& name )
{
    std::wstring wname;
    if(!Utf8toWStr(name,wname))
        return PET_NAME_INVALID;

    if(wname.size() > MAX_PET_NAME)
        return PET_NAME_TOO_LONG;

    uint32 minName = sWorld.getConfig(CONFIG_UINT32_MIN_PET_NAME);
    if(wname.size() < minName)
        return PET_NAME_TOO_SHORT;

    uint32 strictMask = sWorld.getConfig(CONFIG_UINT32_STRICT_PET_NAMES);
    if(!isValidString(wname,strictMask,false))
        return PET_NAME_MIXED_LANGUAGES;

    return PET_NAME_SUCCESS;
}

int ObjectMgr::GetIndexForLocale( LocaleConstant loc )
{
    if(loc==LOCALE_enUS)
        return -1;

    for(size_t i=0;i < m_LocalForIndex.size(); ++i)
        if(m_LocalForIndex[i]==loc)
            return i;

    return -1;
}

LocaleConstant ObjectMgr::GetLocaleForIndex(int i)
{
    if (i<0 || i>=(int32)m_LocalForIndex.size())
        return LOCALE_enUS;

    return m_LocalForIndex[i];
}

int ObjectMgr::GetOrNewIndexForLocale( LocaleConstant loc )
{
    if(loc==LOCALE_enUS)
        return -1;

    for(size_t i=0;i < m_LocalForIndex.size(); ++i)
        if(m_LocalForIndex[i]==loc)
            return i;

    m_LocalForIndex.push_back(loc);
    return m_LocalForIndex.size()-1;
}

void ObjectMgr::LoadGameObjectForQuests()
{
    mGameObjectForQuestSet.clear();                         // need for reload case

    if (!sGOStorage.MaxEntry)
    {
        barGoLink bar( 1 );
        bar.step();
        sLog.outString();
        sLog.outString( ">> Loaded 0 GameObjects for quests" );
        return;
    }

    barGoLink bar(sGOStorage.MaxEntry - 1);
    uint32 count = 0;

    // collect GO entries for GO that must activated
    for(uint32 go_entry = 1; go_entry < sGOStorage.MaxEntry; ++go_entry)
    {
        bar.step();
        GameObjectInfo const* goInfo = GetGameObjectInfo(go_entry);
        if (!goInfo)
            continue;

        switch(goInfo->type)
        {
            case GAMEOBJECT_TYPE_QUESTGIVER:
            {
                if (m_GOQuestRelations.find(go_entry) != m_GOQuestRelations.end() ||
                    m_GOQuestInvolvedRelations.find(go_entry) != m_GOQuestInvolvedRelations.end())
                {
                    mGameObjectForQuestSet.insert(go_entry);
                    ++count;
                }

                break;
            }
            case GAMEOBJECT_TYPE_CHEST:
            {
                // scan GO chest with loot including quest items
                uint32 loot_id = goInfo->GetLootId();

                // always activate to quest, GO may not have loot, OR find if GO has loot for quest.
                if (goInfo->chest.questId || LootTemplates_Gameobject.HaveQuestLootFor(loot_id))
                {
                    mGameObjectForQuestSet.insert(go_entry);
                    ++count;
                }
                break;
            }
            case GAMEOBJECT_TYPE_GENERIC:
            {
                if (goInfo->_generic.questID)               // quest related objects, has visual effects
                {
                    mGameObjectForQuestSet.insert(go_entry);
                    count++;
                }
                break;
            }
            case GAMEOBJECT_TYPE_SPELL_FOCUS:
            {
                if (goInfo->spellFocus.questID)             // quest related objects, has visual effect
                {
                    mGameObjectForQuestSet.insert(go_entry);
                    count++;
                }
                break;
            }
            case GAMEOBJECT_TYPE_GOOBER:
            {
                if (goInfo->goober.questId)                 //quests objects
                {
                    mGameObjectForQuestSet.insert(go_entry);
                    count++;
                }
                break;
            }
            default:
                break;
        }
    }

    sLog.outString();
    sLog.outString( ">> Loaded %u GameObjects for quests", count );
}

bool ObjectMgr::LoadMangosStrings(DatabaseType& db, char const* table, int32 min_value, int32 max_value)
{
    int32 start_value = min_value;
    int32 end_value   = max_value;
    // some string can have negative indexes range
    if (start_value < 0)
    {
        if (end_value >= start_value)
        {
            sLog.outErrorDb("Table '%s' attempt loaded with invalid range (%d - %d), strings not loaded.",table,min_value,max_value);
            return false;
        }

        // real range (max+1,min+1) exaple: (-10,-1000) -> -999...-10+1
        std::swap(start_value,end_value);
        ++start_value;
        ++end_value;
    }
    else
    {
        if (start_value >= end_value)
        {
            sLog.outErrorDb("Table '%s' attempt loaded with invalid range (%d - %d), strings not loaded.",table,min_value,max_value);
            return false;
        }
    }

    // cleanup affected map part for reloading case
    for(MangosStringLocaleMap::iterator itr = mMangosStringLocaleMap.begin(); itr != mMangosStringLocaleMap.end();)
    {
        if (itr->first >= start_value && itr->first < end_value)
            mMangosStringLocaleMap.erase(itr++);
        else
            ++itr;
    }

    QueryResult *result = db.PQuery("SELECT entry,content_default,content_loc1,content_loc2,content_loc3,content_loc4,content_loc5,content_loc6,content_loc7,content_loc8 FROM %s",table);

    if (!result)
    {
        barGoLink bar(1);

        bar.step();

        sLog.outString();
        if (min_value == MIN_MANGOS_STRING_ID)              // error only in case internal strings
            sLog.outErrorDb(">> Loaded 0 mangos strings. DB table `%s` is empty. Cannot continue.",table);
        else
            sLog.outString(">> Loaded 0 string templates. DB table `%s` is empty.",table);
        return false;
    }

    uint32 count = 0;

    barGoLink bar((int)result->GetRowCount());

    do
    {
        Field *fields = result->Fetch();
        bar.step();

        int32 entry = fields[0].GetInt32();

        if (entry==0)
        {
            sLog.outErrorDb("Table `%s` contain reserved entry 0, ignored.",table);
            continue;
        }
        else if (entry < start_value || entry >= end_value)
        {
            sLog.outErrorDb("Table `%s` contain entry %i out of allowed range (%d - %d), ignored.",table,entry,min_value,max_value);
            continue;
        }

        MangosStringLocale& data = mMangosStringLocaleMap[entry];

        if (data.Content.size() > 0)
        {
            sLog.outErrorDb("Table `%s` contain data for already loaded entry  %i (from another table?), ignored.",table,entry);
            continue;
        }

        data.Content.resize(1);
        ++count;

        // 0 -> default, idx in to idx+1
        data.Content[0] = fields[1].GetCppString();

        for(int i = 1; i < MAX_LOCALE; ++i)
        {
            std::string str = fields[i+1].GetCppString();
            if (!str.empty())
            {
                int idx = GetOrNewIndexForLocale(LocaleConstant(i));
                if (idx >= 0)
                {
                    // 0 -> default, idx in to idx+1
                    if ((int32)data.Content.size() <= idx+1)
                        data.Content.resize(idx+2);

                    data.Content[idx+1] = str;
                }
            }
        }
    } while (result->NextRow());

    delete result;

    sLog.outString();
    if (min_value == MIN_MANGOS_STRING_ID)
        sLog.outString( ">> Loaded %u MaNGOS strings from table %s", count,table);
    else
        sLog.outString( ">> Loaded %u string templates from %s", count,table);

    return true;
}

const char *ObjectMgr::GetMangosString(int32 entry, int locale_idx) const
{
    // locale_idx==-1 -> default, locale_idx >= 0 in to idx+1
    // Content[0] always exist if exist MangosStringLocale
    if(MangosStringLocale const *msl = GetMangosStringLocale(entry))
    {
        if((int32)msl->Content.size() > locale_idx+1 && !msl->Content[locale_idx+1].empty())
            return msl->Content[locale_idx+1].c_str();
        else
            return msl->Content[0].c_str();
    }

    if(entry > MIN_DB_SCRIPT_STRING_ID)
        sLog.outErrorDb("Entry %i not found in `db_script_string` table.",entry);
    else if(entry > 0)
        sLog.outErrorDb("Entry %i not found in `mangos_string` table.",entry);
    else if(entry > MAX_CREATURE_AI_TEXT_STRING_ID)
        sLog.outErrorDb("Entry %i not found in `creature_ai_texts` table.",entry);
    else
        sLog.outErrorDb("Mangos string entry %i not found in DB.",entry);
    return "<error>";
}

void ObjectMgr::LoadSpellDisabledEntrys()
{
    m_spell_disabled.clear();                                // need for reload case
    QueryResult *result = WorldDatabase.Query("SELECT entry, ischeat_spell FROM spell_disabled where active=1");

    uint32 total_count = 0;
    uint32 cheat_spell_count=0;

    if( !result )
    {
        barGoLink bar( 1 );
        bar.step();

        sLog.outString();
        sLog.outString( ">> Loaded %u disabled spells", total_count );
        return;
    }

    barGoLink bar( result->GetRowCount() );

    Field* fields;
    do
    {
        bar.step();
        fields = result->Fetch();
        uint32 spellid = fields[0].GetUInt32();
        bool ischeater = fields[1].GetBool();
        m_spell_disabled[spellid] = ischeater;
        ++total_count;
        if(ischeater)
        ++cheat_spell_count;

    } while ( result->NextRow() );

    delete result;

    sLog.outString();
    sLog.outString( ">> Loaded %u disabled spells ( %u - is cheaters spells)", total_count, cheat_spell_count);
}

void ObjectMgr::LoadFishingBaseSkillLevel()
{
    mFishingBaseForArea.clear();                            // for reload case

    uint32 count = 0;
    QueryResult *result = WorldDatabase.Query("SELECT entry,skill FROM skill_fishing_base_level");

    if( !result )
    {
        barGoLink bar( 1 );

        bar.step();

        sLog.outString();
        sLog.outErrorDb(">> Loaded `skill_fishing_base_level`, table is empty!");
        return;
    }

    barGoLink bar((int) result->GetRowCount() );

    do
    {
        bar.step();

        Field *fields = result->Fetch();
        uint32 entry  = fields[0].GetUInt32();
        int32 skill   = fields[1].GetInt32();

        AreaTableEntry const* fArea = GetAreaEntryByAreaID(entry);
        if(!fArea)
        {
            sLog.outErrorDb("AreaId %u defined in `skill_fishing_base_level` does not exist",entry);
            continue;
        }

        mFishingBaseForArea[entry] = skill;
        ++count;
    }
    while (result->NextRow());

    delete result;

    sLog.outString();
    sLog.outString( ">> Loaded %u areas for fishing base skill level", count );
}

// Searches for the same condition already in Conditions store
// Returns Id if found, else adds it to Conditions and returns Id
uint16 ObjectMgr::GetConditionId( ConditionType condition, uint32 value1, uint32 value2 )
{
    PlayerCondition lc = PlayerCondition(condition, value1, value2);
    for (uint16 i=0; i < mConditions.size(); ++i)
    {
        if (lc == mConditions[i])
            return i;
    }

    mConditions.push_back(lc);

    if(mConditions.size() > 0xFFFF)
    {
        sLog.outError("Conditions store overflow! Current and later loaded conditions will ignored!");
        return 0;
    }

    return mConditions.size() - 1;
}

bool ObjectMgr::CheckDeclinedNames( std::wstring w_ownname, DeclinedName const& names )
{
    // get main part of the name
    std::wstring mainpart = GetMainPartOfName(w_ownname, 0);
    // prepare flags
    bool x = true;
    bool y = true;
    // check declined names
    for(int i =0; i < MAX_DECLINED_NAME_CASES; ++i)
    {
        std::wstring wname;
        if(!Utf8toWStr(names.name[i],wname))
            return false;

        if(mainpart!=GetMainPartOfName(wname,i+1))
            x = false;

        if(w_ownname!=wname)
            y = false;
    }
    return (x||y);
}

// Checks if player meets the condition
bool PlayerCondition::Meets(Player const * player) const
{
    if( !player )
        return false;                                       // player not present, return false

    switch (condition)
    {
        case CONDITION_NONE:
            return true;                                    // empty condition, always met
        case CONDITION_AURA:
            return player->HasAura(value1, SpellEffectIndex(value2));
        case CONDITION_ITEM:
            return player->HasItemCount(value1, value2);
        case CONDITION_ITEM_EQUIPPED:
            return player->HasItemOrGemWithIdEquipped(value1,1);
        case CONDITION_AREAID:
        {
            uint32 zone, area;
            player->GetZoneAndAreaId(zone,area);
            return (zone == value1 || area == value1) == (value2 == 0);
        }
        case CONDITION_REPUTATION_RANK:
        {
            FactionEntry const* faction = sFactionStore.LookupEntry(value1);
            return faction && player->GetReputationMgr().GetRank(faction) >= ReputationRank(value2);
        }
        case CONDITION_TEAM:
            return uint32(player->GetTeam()) == value1;
        case CONDITION_SKILL:
            return player->HasSkill(value1) && player->GetBaseSkillValue(value1) >= value2;
        case CONDITION_QUESTREWARDED:
            return player->GetQuestRewardStatus(value1);
        case CONDITION_QUESTTAKEN:
        {
            return player->IsCurrentQuest(value1);
        }
        case CONDITION_AD_COMMISSION_AURA:
        {
            Unit::SpellAuraHolderMap const& auras = player->GetSpellAuraHolderMap();
            for (Unit::SpellAuraHolderMap::const_iterator itr = auras.begin(); itr != auras.end(); ++itr)
                if ((itr->second->GetSpellProto()->Attributes & 0x1000010) && itr->second->GetSpellProto()->SpellVisual[0]==3580)
                    return true;
            return false;
        }
        case CONDITION_NO_AURA:
            return !player->HasAura(value1, SpellEffectIndex(value2));
        case CONDITION_ACTIVE_GAME_EVENT:
            return sGameEventMgr.IsActiveEvent(value1);
        case CONDITION_AREA_FLAG:
        {
            if (AreaTableEntry const *pAreaEntry = GetAreaEntryByAreaID(player->GetAreaId()))
            {
                if ((!value1 || (pAreaEntry->flags & value1)) && (!value2 || !(pAreaEntry->flags & value2)))
                    return true;
            }
            return false;
        }
        case CONDITION_RACE_CLASS:
            if ((!value1 || (player->getRaceMask() & value1)) && (!value2 || (player->getClassMask() & value2)))
                return true;
            return false;
        case CONDITION_LEVEL:
        {
            switch(value2)
            {
                case 0: return player->getLevel() == value1;
                case 1: return player->getLevel() >= value1;
                case 2: return player->getLevel() <= value1;
            }
            return false;
        }
        case CONDITION_NOITEM:
            return !player->HasItemCount(value1, value2);
        case CONDITION_SPELL:
        {
            switch(value2)
            {
                case 0: return player->HasSpell(value1);
                case 1: return !player->HasSpell(value1);
            }
            return false;
        }
        case CONDITION_INSTANCE_SCRIPT:
        {
            // have meaning only for specific map instance script so ignore other maps
            if (player->GetMapId() != value1)
                return false;
            if (InstanceData* data = player->GetInstanceData())
                return data->CheckConditionCriteriaMeet(player, value1, value2);
            return false;
        }
        case CONDITION_QUESTAVAILABLE:
        {
            if (Quest const* quest = sObjectMgr.GetQuestTemplate(value1))
                return player->CanTakeQuest(quest, false);
            else
                return false;
        }
        case CONDITION_ACHIEVEMENT:
        {
            switch(value2)
            {
                case 0: return player->GetAchievementMgr().HasAchievement(value1);
                case 1: return !player->GetAchievementMgr().HasAchievement(value1);
            }
            return false;
        }
        case CONDITION_ACHIEVEMENT_REALM:
        {
            AchievementEntry const* ach = sAchievementStore.LookupEntry(value1);
            switch(value2)
            {
                case 0: return sAchievementMgr.IsRealmCompleted(ach);
                case 1: return !sAchievementMgr.IsRealmCompleted(ach);
            }
            return false;
        }
        case CONDITION_QUEST_NONE:
        {
            if (!player->IsCurrentQuest(value1) && !player->GetQuestRewardStatus(value1))
                return true;
            return false;
        }
        case CONDITION_ITEM_WITH_BANK:
            return player->HasItemCount(value1, value2, true);
        case CONDITION_NOITEM_WITH_BANK:
            return !player->HasItemCount(value1, value2, true);
        case CONDITION_NOT_ACTIVE_GAME_EVENT:
            return !sGameEventMgr.IsActiveEvent(value1);
        case CONDITION_ACTIVE_HOLIDAY:
            return sGameEventMgr.IsActiveHoliday(HolidayIds(value1));
        case CONDITION_NOT_ACTIVE_HOLIDAY:
            return !sGameEventMgr.IsActiveHoliday(HolidayIds(value1));
        default:
            return false;
    }
}

// Verification of condition values validity
bool PlayerCondition::IsValid(ConditionType condition, uint32 value1, uint32 value2)
{
    if (condition >= MAX_CONDITION)                         // Wrong condition type
    {
        sLog.outErrorDb("Condition has bad type of %u, skipped ", condition );
        return false;
    }

    switch (condition)
    {
        case CONDITION_AURA:
        {
            if (!sSpellStore.LookupEntry(value1))
            {
                sLog.outErrorDb("Aura condition (%u) requires to have non existing spell (Id: %d), skipped", condition, value1);
                return false;
            }
            if (value2 >= MAX_EFFECT_INDEX)
            {
                sLog.outErrorDb("Aura condition (%u) requires to have non existing effect index (%u) (must be 0..%u), skipped",
                    condition, value2, MAX_EFFECT_INDEX-1);
                return false;
            }
            break;
        }
        case CONDITION_ITEM:
        case CONDITION_NOITEM:
        case CONDITION_ITEM_WITH_BANK:
        case CONDITION_NOITEM_WITH_BANK:
        {
            ItemPrototype const *proto = ObjectMgr::GetItemPrototype(value1);
            if (!proto)
            {
                sLog.outErrorDb("Item condition (%u) requires to have non existing item (%u), skipped", condition, value1);
                return false;
            }

            if (value2 < 1)
            {
                sLog.outErrorDb("Item condition (%u) useless with count < 1, skipped", condition);
                return false;
            }
            break;
        }
        case CONDITION_ITEM_EQUIPPED:
        {
            ItemPrototype const *proto = ObjectMgr::GetItemPrototype(value1);
            if (!proto)
            {
                sLog.outErrorDb("ItemEquipped condition (%u) requires to have non existing item (%u) equipped, skipped", condition, value1);
                return false;
            }
            break;
        }
        case CONDITION_AREAID:
        {
            AreaTableEntry const* areaEntry = GetAreaEntryByAreaID(value1);
            if (!areaEntry)
            {
                sLog.outErrorDb("Zone condition (%u) requires to be in non existing area (%u), skipped", condition, value1);
                return false;
            }

            if (value2 > 1)
            {
                sLog.outErrorDb("Zone condition (%u) has invalid argument %u (must be 0..1), skipped", condition, value2);
                return false;
            }
            break;
        }
        case CONDITION_REPUTATION_RANK:
        {
            FactionEntry const* factionEntry = sFactionStore.LookupEntry(value1);
            if (!factionEntry)
            {
                sLog.outErrorDb("Reputation condition (%u) requires to have reputation non existing faction (%u), skipped", condition, value1);
                return false;
            }
            break;
        }
        case CONDITION_TEAM:
        {
            if (value1 != ALLIANCE && value1 != HORDE)
            {
                sLog.outErrorDb("Team condition (%u) specifies unknown team (%u), skipped", condition, value1);
                return false;
            }
            break;
        }
        case CONDITION_SKILL:
        {
            SkillLineEntry const *pSkill = sSkillLineStore.LookupEntry(value1);
            if (!pSkill)
            {
                sLog.outErrorDb("Skill condition (%u) specifies non-existing skill (%u), skipped", condition, value1);
                return false;
            }
            if (value2 < 1 || value2 > sWorld.GetConfigMaxSkillValue() )
            {
                sLog.outErrorDb("Skill condition (%u) specifies invalid skill value (%u), skipped", condition, value2);
                return false;
            }
            break;
        }
        case CONDITION_QUESTREWARDED:
        case CONDITION_QUESTTAKEN:
        case CONDITION_QUESTAVAILABLE:
        case CONDITION_QUEST_NONE:
        {
            Quest const *Quest = sObjectMgr.GetQuestTemplate(value1);
            if (!Quest)
            {
                sLog.outErrorDb("Quest condition (%u) specifies non-existing quest (%u), skipped", condition, value1);
                return false;
            }

            if (value2)
                sLog.outErrorDb("Quest condition (%u) has useless data in value2 (%u)!", condition, value2);
            break;
        }
        case CONDITION_AD_COMMISSION_AURA:
        {
            if (value1)
                sLog.outErrorDb("Quest condition (%u) has useless data in value1 (%u)!", condition, value1);
            if (value2)
                sLog.outErrorDb("Quest condition (%u) has useless data in value2 (%u)!", condition, value2);
            break;
        }
        case CONDITION_NO_AURA:
        {
            if (!sSpellStore.LookupEntry(value1))
            {
                sLog.outErrorDb("Aura condition (%u) requires to have non existing spell (Id: %d), skipped", condition, value1);
                return false;
            }
            if (value2 > MAX_EFFECT_INDEX)
            {
                sLog.outErrorDb("Aura condition (%u) requires to have non existing effect index (%u) (must be 0..%u), skipped", condition, value2, MAX_EFFECT_INDEX-1);
                return false;
            }
            break;
        }
        case CONDITION_ACTIVE_GAME_EVENT:
        case CONDITION_NOT_ACTIVE_GAME_EVENT:
        {
            if (!sGameEventMgr.IsValidEvent(value1))
            {
                sLog.outErrorDb("Active event (%u) condition requires existing event id (%u), skipped", condition, value1);
                return false;
            }
            break;
        }
        case CONDITION_AREA_FLAG:
        {
            if (!value1 && !value2)
            {
                sLog.outErrorDb("Area flag (%u) condition has both values like 0, skipped", condition);
                return false;
            }
            break;
        }
        case CONDITION_RACE_CLASS:
        {
            if (!value1 && !value2)
            {
                sLog.outErrorDb("Race_class condition (%u) has both values like 0, skipped", condition);
                return false;
            }

            if (value1 && !(value1 & RACEMASK_ALL_PLAYABLE))
            {
                sLog.outErrorDb("Race_class condition (%u) has invalid player class %u, skipped", condition, value1);
                return false;
            }

            if (value2 && !(value2 & CLASSMASK_ALL_PLAYABLE))
            {
                sLog.outErrorDb("Race_class condition (%u) has invalid race mask %u, skipped", condition, value2);
                return false;
            }
            break;
        }
        case CONDITION_LEVEL:
        {
            if (!value1 || value1 > sWorld.getConfig(CONFIG_UINT32_MAX_PLAYER_LEVEL))
            {
                sLog.outErrorDb("Level condition (%u) has invalid level %u, skipped", condition, value1);
                return false;
            }

            if (value2 > 2)
            {
                sLog.outErrorDb("Level condition (%u) has invalid argument %u (must be 0..2), skipped", condition, value2);
                return false;
            }

            break;
        }
        case CONDITION_SPELL:
        {
            if (!sSpellStore.LookupEntry(value1))
            {
                sLog.outErrorDb("Spell condition (%u) requires to have non existing spell (Id: %d), skipped", condition, value1);
                return false;
            }

            if (value2 > 1)
            {
                sLog.outErrorDb("Spell condition (%u) has invalid argument %u (must be 0..1), skipped", condition, value2);
                return false;
            }

            break;
        }
        case CONDITION_INSTANCE_SCRIPT:
        {
            MapEntry const* mapEntry = sMapStore.LookupEntry(value1);
            if (!mapEntry || !mapEntry->IsDungeon())
            {
                sLog.outErrorDb("Instance script condition (%u) has nonexistent map id %u as first arg, skipped", condition, value1);
                return false;
            }

            break;
        }
        case CONDITION_ACHIEVEMENT:
        case CONDITION_ACHIEVEMENT_REALM:
        {
            if (!sAchievementStore.LookupEntry(value1))
            {
                sLog.outErrorDb("Achievement condition (%u) requires to have non existing achievement (Id: %d), skipped", condition, value1);
                return false;
            }

            if (value2 > 1)
            {
                sLog.outErrorDb("Achievement condition (%u) has invalid argument %u (must be 0..1), skipped", condition, value2);
                return false;
            }

            break;
        }
        case CONDITION_ACTIVE_HOLIDAY:
        case CONDITION_NOT_ACTIVE_HOLIDAY:
        {
            if (!sHolidaysStore.LookupEntry(value1))
            {
                sLog.outErrorDb("Active holiday (%u) condition requires existing holiday id (%u), skipped", condition, value1);
                return false;
            }
            break;
        }
        case CONDITION_NONE:
            break;
    }
    return true;
}

SkillRangeType GetSkillRangeType(SkillLineEntry const *pSkill, bool racial)
{
    switch(pSkill->categoryId)
    {
        case SKILL_CATEGORY_LANGUAGES: return SKILL_RANGE_LANGUAGE;
        case SKILL_CATEGORY_WEAPON:
            if(pSkill->id!=SKILL_FIST_WEAPONS)
                return SKILL_RANGE_LEVEL;
            else
                return SKILL_RANGE_MONO;
        case SKILL_CATEGORY_ARMOR:
        case SKILL_CATEGORY_CLASS:
            if(pSkill->id != SKILL_LOCKPICKING)
                return SKILL_RANGE_MONO;
            else
                return SKILL_RANGE_LEVEL;
        case SKILL_CATEGORY_SECONDARY:
        case SKILL_CATEGORY_PROFESSION:
            // not set skills for professions and racial abilities
            if(IsProfessionSkill(pSkill->id))
                return SKILL_RANGE_RANK;
            else if(racial)
                return SKILL_RANGE_NONE;
            else
                return SKILL_RANGE_MONO;
        default:
        case SKILL_CATEGORY_ATTRIBUTES:                     //not found in dbc
        case SKILL_CATEGORY_GENERIC:                        //only GENERIC(DND)
            return SKILL_RANGE_NONE;
    }
}

void ObjectMgr::LoadGameTele()
{
    m_GameTeleMap.clear();                                  // for reload case

    uint32 count = 0;
    QueryResult *result = WorldDatabase.Query("SELECT id, position_x, position_y, position_z, orientation, map, name FROM game_tele");

    if( !result )
    {
        barGoLink bar( 1 );

        bar.step();

        sLog.outString();
        sLog.outErrorDb(">> Loaded `game_tele`, table is empty!");
        return;
    }

    barGoLink bar( (int)result->GetRowCount() );

    do
    {
        bar.step();

        Field *fields = result->Fetch();

        uint32 id         = fields[0].GetUInt32();

        GameTele gt;

        gt.position_x     = fields[1].GetFloat();
        gt.position_y     = fields[2].GetFloat();
        gt.position_z     = fields[3].GetFloat();
        gt.orientation    = fields[4].GetFloat();
        gt.mapId          = fields[5].GetUInt32();
        gt.name           = fields[6].GetCppString();

        if(!MapManager::IsValidMapCoord(gt.mapId,gt.position_x,gt.position_y,gt.position_z,gt.orientation))
        {
            sLog.outErrorDb("Wrong position for id %u (name: %s) in `game_tele` table, ignoring.",id,gt.name.c_str());
            continue;
        }

        if(!Utf8toWStr(gt.name,gt.wnameLow))
        {
            sLog.outErrorDb("Wrong UTF8 name for id %u in `game_tele` table, ignoring.",id);
            continue;
        }

        wstrToLower( gt.wnameLow );

        m_GameTeleMap[id] = gt;

        ++count;
    }
    while (result->NextRow());
    delete result;

    sLog.outString();
    sLog.outString( ">> Loaded %u GameTeleports", count );
}

GameTele const* ObjectMgr::GetGameTele(const std::string& name) const
{
    // explicit name case
    std::wstring wname;
    if(!Utf8toWStr(name,wname))
        return false;

    // converting string that we try to find to lower case
    wstrToLower( wname );

    // Alternative first GameTele what contains wnameLow as substring in case no GameTele location found
    const GameTele* alt = NULL;
    for(GameTeleMap::const_iterator itr = m_GameTeleMap.begin(); itr != m_GameTeleMap.end(); ++itr)
        if(itr->second.wnameLow == wname)
            return &itr->second;
        else if (alt == NULL && itr->second.wnameLow.find(wname) != std::wstring::npos)
            alt = &itr->second;

    return alt;
}

bool ObjectMgr::AddGameTele(GameTele& tele)
{
    // find max id
    uint32 new_id = 0;
    for(GameTeleMap::const_iterator itr = m_GameTeleMap.begin(); itr != m_GameTeleMap.end(); ++itr)
        if(itr->first > new_id)
            new_id = itr->first;

    // use next
    ++new_id;

    if(!Utf8toWStr(tele.name,tele.wnameLow))
        return false;

    wstrToLower( tele.wnameLow );

    m_GameTeleMap[new_id] = tele;

    return WorldDatabase.PExecuteLog("INSERT INTO game_tele (id,position_x,position_y,position_z,orientation,map,name) VALUES (%u,%f,%f,%f,%f,%u,'%s')",
        new_id, tele.position_x, tele.position_y, tele.position_z, tele.orientation, tele.mapId, tele.name.c_str());
}

bool ObjectMgr::DeleteGameTele(const std::string& name)
{
    // explicit name case
    std::wstring wname;
    if(!Utf8toWStr(name,wname))
        return false;

    // converting string that we try to find to lower case
    wstrToLower( wname );

    for(GameTeleMap::iterator itr = m_GameTeleMap.begin(); itr != m_GameTeleMap.end(); ++itr)
    {
        if(itr->second.wnameLow == wname)
        {
            WorldDatabase.PExecuteLog("DELETE FROM game_tele WHERE name = '%s'",itr->second.name.c_str());
            m_GameTeleMap.erase(itr);
            return true;
        }
    }

    return false;
}

void ObjectMgr::LoadMailLevelRewards()
{
    m_mailLevelRewardMap.clear();                           // for reload case

    uint32 count = 0;
    QueryResult *result = WorldDatabase.Query("SELECT level, raceMask, mailTemplateId, senderEntry FROM mail_level_reward");

    if( !result )
    {
        barGoLink bar( 1 );

        bar.step();

        sLog.outString();
        sLog.outErrorDb(">> Loaded `mail_level_reward`, table is empty!");
        return;
    }

    barGoLink bar((int) result->GetRowCount() );

    do
    {
        bar.step();

        Field *fields = result->Fetch();

        uint8 level           = fields[0].GetUInt8();
        uint32 raceMask       = fields[1].GetUInt32();
        uint32 mailTemplateId = fields[2].GetUInt32();
        uint32 senderEntry    = fields[3].GetUInt32();

        if(level > MAX_LEVEL)
        {
            sLog.outErrorDb("Table `mail_level_reward` have data for level %u that more supported by client (%u), ignoring.",level,MAX_LEVEL);
            continue;
        }

        if(!(raceMask & RACEMASK_ALL_PLAYABLE))
        {
            sLog.outErrorDb("Table `mail_level_reward` have raceMask (%u) for level %u that not include any player races, ignoring.",raceMask,level);
            continue;
        }

        if(!sMailTemplateStore.LookupEntry(mailTemplateId))
        {
            sLog.outErrorDb("Table `mail_level_reward` have invalid mailTemplateId (%u) for level %u that invalid not include any player races, ignoring.",mailTemplateId,level);
            continue;
        }

        if(!GetCreatureTemplate(senderEntry))
        {
            sLog.outErrorDb("Table `mail_level_reward` have nonexistent sender creature entry (%u) for level %u that invalid not include any player races, ignoring.",senderEntry,level);
            continue;
        }

        m_mailLevelRewardMap[level].push_back(MailLevelReward(raceMask,mailTemplateId,senderEntry));

        ++count;
    }
    while (result->NextRow());
    delete result;

    sLog.outString();
    sLog.outString( ">> Loaded %u level dependent mail rewards,", count );
}

void ObjectMgr::LoadTrainers(char const* tableName, bool isTemplates)
{
    CacheTrainerSpellMap& trainerList = isTemplates ? m_mCacheTrainerTemplateSpellMap : m_mCacheTrainerSpellMap;

    // For reload case
    for (CacheTrainerSpellMap::iterator itr = trainerList.begin(); itr != trainerList.end(); ++itr)
        itr->second.Clear();
    trainerList.clear();

    std::set<uint32> skip_trainers;

    QueryResult *result = WorldDatabase.PQuery("SELECT entry, spell,spellcost,reqskill,reqskillvalue,reqlevel FROM %s", tableName);

    if (!result)
    {
        barGoLink bar(1);

        bar.step();

        sLog.outString();
        sLog.outString(">> Loaded `%s`, table is empty!", tableName);
        return;
    }

    barGoLink bar((int)result->GetRowCount());

    std::set<uint32> talentIds;

    uint32 count = 0;
    do
    {
        bar.step();

        Field* fields = result->Fetch();

        uint32 entry  = fields[0].GetUInt32();
        uint32 spell  = fields[1].GetUInt32();

        SpellEntry const *spellinfo = sSpellStore.LookupEntry(spell);
        if (!spellinfo)
        {
            sLog.outErrorDb("Table `%s` for trainer (Entry: %u ) has non existing spell %u, ignore", tableName, entry, spell);
            continue;
        }

        if (!SpellMgr::IsSpellValid(spellinfo))
        {
            sLog.outErrorDb("Table `%s` for trainer (Entry: %u) has broken learning spell %u, ignore", tableName, entry, spell);
            continue;
        }

        if (GetTalentSpellCost(spell))
        {
            if (talentIds.find(spell) == talentIds.end())
            {
                sLog.outErrorDb("Table `%s` has talent as learning spell %u, ignore", tableName, spell);
                talentIds.insert(spell);
            }
            continue;
        }

        if (!isTemplates)
        {
            CreatureInfo const* cInfo = GetCreatureTemplate(entry);

            if (!cInfo)
            {
                sLog.outErrorDb("Table `%s` have entry for nonexistent creature template (Entry: %u), ignore", tableName, entry);
                continue;
            }

            if (!(cInfo->npcflag & UNIT_NPC_FLAG_TRAINER))
            {
                if (skip_trainers.find(entry) == skip_trainers.end())
                {
                    sLog.outErrorDb("Table `%s` have data for creature (Entry: %u) without trainer flag, ignore", tableName, entry);
                    skip_trainers.insert(entry);
                }
                continue;
            }

            if (TrainerSpellData const* tSpells = cInfo->trainerId ? GetNpcTrainerTemplateSpells(cInfo->trainerId) : NULL)
            {
                if (tSpells->spellList.find(spell) != tSpells->spellList.end())
                {
                    sLog.outErrorDb("Table `%s` for trainer (Entry: %u) has spell %u listed in trainer template %u, ignore", tableName, entry, spell, cInfo->trainerId);
                    continue;
                }
            }
        }

        TrainerSpellData& data = trainerList[entry];

        TrainerSpell& trainerSpell = data.spellList[spell];
        trainerSpell.spell         = spell;
        trainerSpell.spellCost     = fields[2].GetUInt32();
        trainerSpell.reqSkill      = fields[3].GetUInt32();
        trainerSpell.reqSkillValue = fields[4].GetUInt32();
        trainerSpell.reqLevel      = fields[5].GetUInt32();

        if(!trainerSpell.reqLevel)
            trainerSpell.reqLevel = spellinfo->spellLevel;

        // calculate learned spell for profession case when stored cast-spell
        trainerSpell.learnedSpell = spell;
        for(int i = 0; i < MAX_EFFECT_INDEX; ++i)
        {
            if (spellinfo->Effect[i] != SPELL_EFFECT_LEARN_SPELL)
                continue;
            if (SpellMgr::IsProfessionOrRidingSpell(spellinfo->EffectTriggerSpell[i]))
            {
                trainerSpell.learnedSpell = spellinfo->EffectTriggerSpell[i];
                break;
            }
        }

        if (SpellMgr::IsProfessionSpell(trainerSpell.learnedSpell))
            data.trainerType = 2;

        ++count;

    } while (result->NextRow());
    delete result;

    sLog.outString();
    sLog.outString( ">> Loaded %d trainer %sspells", count, isTemplates ? "template " : "" );
}

void ObjectMgr::LoadTrainerTemplates()
{
    LoadTrainers("npc_trainer_template", true);

    // post loading check
    std::set<uint32> trainer_ids;

    for(CacheTrainerSpellMap::const_iterator tItr = m_mCacheTrainerTemplateSpellMap.begin(); tItr != m_mCacheTrainerTemplateSpellMap.end(); ++tItr)
        trainer_ids.insert(tItr->first);

    for(uint32 i = 1; i < sCreatureStorage.MaxEntry; ++i)
    {
        if (CreatureInfo const* cInfo = sCreatureStorage.LookupEntry<CreatureInfo>(i))
        {
            if (cInfo->trainerId)
            {
                if (trainer_ids.count(cInfo->trainerId) > 0)
                    trainer_ids.erase(cInfo->trainerId);
                else
                    sLog.outErrorDb("Creature (Entry: %u) has trainer_id = %u for nonexistent trainer template", cInfo->Entry, cInfo->trainerId);
            }
        }
    }

    for(std::set<uint32>::const_iterator tItr = trainer_ids.begin(); tItr != trainer_ids.end(); ++tItr)
        sLog.outErrorDb("Table `npc_trainer_template` has trainer template %u not used by any trainers ", *tItr);
}

void ObjectMgr::LoadVendors(char const* tableName, bool isTemplates)
{
    CacheVendorItemMap& vendorList = isTemplates ? m_mCacheVendorTemplateItemMap : m_mCacheVendorItemMap;

    // For reload case
    for (CacheVendorItemMap::iterator itr = vendorList.begin(); itr != vendorList.end(); ++itr)
        itr->second.Clear();
    vendorList.clear();

    std::set<uint32> skip_vendors;

    QueryResult *result = WorldDatabase.PQuery("SELECT entry, item, maxcount, incrtime, ExtendedCost FROM %s", tableName);
    if (!result)
    {
        barGoLink bar( 1 );

        bar.step();

        sLog.outString();
        sLog.outString(">> Loaded `%s`, table is empty!", tableName);
        return;
    }

    barGoLink bar( (int)result->GetRowCount() );

    uint32 count = 0;
    do
    {
        bar.step();
        Field* fields = result->Fetch();

        uint32 entry        = fields[0].GetUInt32();
        uint32 item_id      = fields[1].GetUInt32();
        uint32 maxcount     = fields[2].GetUInt32();
        uint32 incrtime     = fields[3].GetUInt32();
        uint32 ExtendedCost = fields[4].GetUInt32();

        if (!IsVendorItemValid(isTemplates, tableName, entry, item_id, maxcount, incrtime, ExtendedCost, NULL, &skip_vendors))
            continue;

        VendorItemData& vList = vendorList[entry];

        vList.AddItem(item_id, maxcount, incrtime, ExtendedCost);
        ++count;

    } while (result->NextRow());
    delete result;

    sLog.outString();
    sLog.outString( ">> Loaded %u vendor %sitems", count, isTemplates ? "template " : "");
}


void ObjectMgr::LoadVendorTemplates()
{
    LoadVendors("npc_vendor_template", true);

    // post loading check
    std::set<uint32> vendor_ids;

    for(CacheVendorItemMap::const_iterator vItr = m_mCacheVendorTemplateItemMap.begin(); vItr != m_mCacheVendorTemplateItemMap.end(); ++vItr)
        vendor_ids.insert(vItr->first);

    for(uint32 i = 1; i < sCreatureStorage.MaxEntry; ++i)
    {
        if (CreatureInfo const* cInfo = sCreatureStorage.LookupEntry<CreatureInfo>(i))
        {
            if (cInfo->vendorId)
            {
                if (m_mCacheVendorTemplateItemMap.find(cInfo->vendorId) !=  m_mCacheVendorTemplateItemMap.end())
                    vendor_ids.erase(cInfo->vendorId);
                else
                    sLog.outErrorDb("Creature (Entry: %u) has vendor_id = %u for nonexistent vendor template", cInfo->Entry, cInfo->vendorId);
            }
        }
    }

    for(std::set<uint32>::const_iterator vItr = vendor_ids.begin(); vItr != vendor_ids.end(); ++vItr)
        sLog.outErrorDb("Table `npc_vendor_template` has vendor template %u not used by any vendors ", *vItr);
}

void ObjectMgr::LoadNpcGossips()
{

    m_mCacheNpcTextIdMap.clear();

    QueryResult* result = WorldDatabase.Query("SELECT npc_guid, textid FROM npc_gossip");
    if( !result )
    {
        barGoLink bar( 1 );

        bar.step();

        sLog.outString();
        sLog.outErrorDb(">> Loaded `npc_gossip`, table is empty!");
        return;
    }

    barGoLink bar((int) result->GetRowCount() );

    uint32 count = 0;
    uint32 guid,textid;
    do
    {
        bar.step();

        Field* fields = result->Fetch();

        guid   = fields[0].GetUInt32();
        textid = fields[1].GetUInt32();

        if (!GetCreatureData(guid))
        {
            sLog.outErrorDb("Table `npc_gossip` have nonexistent creature (GUID: %u) entry, ignore. ",guid);
            continue;
        }
        if (!GetGossipText(textid))
        {
            sLog.outErrorDb("Table `npc_gossip` for creature (GUID: %u) have wrong Textid (%u), ignore. ", guid, textid);
            continue;
        }

        m_mCacheNpcTextIdMap[guid] = textid ;
        ++count;

    } while (result->NextRow());
    delete result;

    sLog.outString();
    sLog.outString( ">> Loaded %d NpcTextId ", count );
}

void ObjectMgr::LoadGossipMenu()
{
    m_mGossipMenusMap.clear();

    QueryResult* result = WorldDatabase.Query("SELECT entry, text_id, "
        "cond_1, cond_1_val_1, cond_1_val_2, cond_2, cond_2_val_1, cond_2_val_2 FROM gossip_menu");

    if (!result)
    {
        barGoLink bar(1);

        bar.step();

        sLog.outString();
        sLog.outErrorDb(">> Loaded gossip_menu, table is empty!");
        return;
    }

    barGoLink bar( (int)result->GetRowCount() );

    uint32 count = 0;

    do
    {
        bar.step();

        Field* fields = result->Fetch();

        GossipMenus gMenu;

        gMenu.entry             = fields[0].GetUInt32();
        gMenu.text_id           = fields[1].GetUInt32();

        ConditionType cond_1    = (ConditionType)fields[2].GetUInt32();
        uint32 cond_1_val_1     = fields[3].GetUInt32();
        uint32 cond_1_val_2     = fields[4].GetUInt32();
        ConditionType cond_2    = (ConditionType)fields[5].GetUInt32();
        uint32 cond_2_val_1     = fields[6].GetUInt32();
        uint32 cond_2_val_2     = fields[7].GetUInt32();

        if (!GetGossipText(gMenu.text_id))
        {
            sLog.outErrorDb("Table gossip_menu entry %u are using non-existing text_id %u", gMenu.entry, gMenu.text_id);
            continue;
        }

        if (!PlayerCondition::IsValid(cond_1, cond_1_val_1, cond_1_val_2))
        {
            sLog.outErrorDb("Table gossip_menu entry %u, invalid condition 1 for id %u", gMenu.entry, gMenu.text_id);
            continue;
        }

        if (!PlayerCondition::IsValid(cond_2, cond_2_val_1, cond_2_val_2))
        {
            sLog.outErrorDb("Table gossip_menu entry %u, invalid condition 2 for id %u", gMenu.entry, gMenu.text_id);
            continue;
        }

        gMenu.cond_1 = GetConditionId(cond_1, cond_1_val_1, cond_1_val_2);
        gMenu.cond_2 = GetConditionId(cond_2, cond_2_val_1, cond_2_val_2);

        m_mGossipMenusMap.insert(GossipMenusMap::value_type(gMenu.entry, gMenu));

        ++count;
    }
    while(result->NextRow());

    delete result;

    sLog.outString();
    sLog.outString( ">> Loaded %u gossip_menu entries", count);

    // post loading tests
    for(uint32 i = 1; i < sCreatureStorage.MaxEntry; ++i)
        if (CreatureInfo const* cInfo = sCreatureStorage.LookupEntry<CreatureInfo>(i))
            if (cInfo->GossipMenuId)
                if (m_mGossipMenusMap.find(cInfo->GossipMenuId) == m_mGossipMenusMap.end())
                    sLog.outErrorDb("Creature (Entry: %u) has gossip_menu_id = %u for nonexistent menu", cInfo->Entry, cInfo->GossipMenuId);

    for(uint32 i = 1; i < sGOStorage.MaxEntry; ++i)
        if (GameObjectInfo const* gInfo = sGOStorage.LookupEntry<GameObjectInfo>(i))
            if (uint32 menuid = gInfo->GetGossipMenuId())
                if (m_mGossipMenusMap.find(menuid) == m_mGossipMenusMap.end())
                    ERROR_DB_STRICT_LOG("Gameobject (Entry: %u) has gossip_menu_id = %u for nonexistent menu", gInfo->id, menuid);
}

void ObjectMgr::LoadGossipMenuItems()
{
    m_mGossipMenuItemsMap.clear();

    QueryResult *result = WorldDatabase.Query(
        "SELECT menu_id, id, option_icon, option_text, option_id, npc_option_npcflag, "
        "action_menu_id, action_poi_id, action_script_id, box_coded, box_money, box_text, "
        "cond_1, cond_1_val_1, cond_1_val_2, "
        "cond_2, cond_2_val_1, cond_2_val_2, "
        "cond_3, cond_3_val_1, cond_3_val_2 "
        "FROM gossip_menu_option");

    if (!result)
    {
        barGoLink bar(1);

        bar.step();

        sLog.outString();
        sLog.outErrorDb(">> Loaded gossip_menu_option, table is empty!");
        return;
    }

    // prepare data for unused menu ids
    std::set<uint32> menu_ids;                              // for later integrity check
    if (!sLog.HasLogFilter(LOG_FILTER_DB_STRICTED_CHECK))   // check unused menu ids only in strict mode
    {
        for (GossipMenusMap::const_iterator itr = m_mGossipMenusMap.begin(); itr != m_mGossipMenusMap.end(); ++itr)
            if (itr->first)
                menu_ids.insert(itr->first);

        for(uint32 i = 1; i < sGOStorage.MaxEntry; ++i)
            if (GameObjectInfo const* gInfo = sGOStorage.LookupEntry<GameObjectInfo>(i))
                if (uint32 menuid = gInfo->GetGossipMenuId())
                    menu_ids.erase(menuid);
    }

    // loading
    barGoLink bar((int)result->GetRowCount());

    uint32 count = 0;

    std::set<uint32> gossipScriptSet;

    for(ScriptMapMap::const_iterator itr = sGossipScripts.begin(); itr != sGossipScripts.end(); ++itr)
        gossipScriptSet.insert(itr->first);

    // prepare menuid -> CreatureInfo map for fast access
    typedef  std::multimap<uint32, const CreatureInfo*> Menu2CInfoMap;
    Menu2CInfoMap menu2CInfoMap;
    for(uint32 i = 1;  i < sCreatureStorage.MaxEntry; ++i)
        if (CreatureInfo const* cInfo = sCreatureStorage.LookupEntry<CreatureInfo>(i))
            if (cInfo->GossipMenuId)
                menu2CInfoMap.insert(Menu2CInfoMap::value_type(cInfo->GossipMenuId, cInfo));

    do
    {
        bar.step();

        Field* fields = result->Fetch();

        GossipMenuItems gMenuItem;

        gMenuItem.menu_id               = fields[0].GetUInt32();
        gMenuItem.id                    = fields[1].GetUInt32();
        gMenuItem.option_icon           = fields[2].GetUInt8();
        gMenuItem.option_text           = fields[3].GetCppString();
        gMenuItem.option_id             = fields[4].GetUInt32();
        gMenuItem.npc_option_npcflag    = fields[5].GetUInt32();
        gMenuItem.action_menu_id        = fields[6].GetInt32();
        gMenuItem.action_poi_id         = fields[7].GetUInt32();
        gMenuItem.action_script_id      = fields[8].GetUInt32();
        gMenuItem.box_coded             = fields[9].GetUInt8() != 0;
        gMenuItem.box_money             = fields[10].GetUInt32();
        gMenuItem.box_text              = fields[11].GetCppString();

        ConditionType cond_1            = (ConditionType)fields[12].GetUInt32();
        uint32 cond_1_val_1             = fields[13].GetUInt32();
        uint32 cond_1_val_2             = fields[14].GetUInt32();
        ConditionType cond_2            = (ConditionType)fields[15].GetUInt32();
        uint32 cond_2_val_1             = fields[16].GetUInt32();
        uint32 cond_2_val_2             = fields[17].GetUInt32();
        ConditionType cond_3            = (ConditionType)fields[18].GetUInt32();
        uint32 cond_3_val_1             = fields[19].GetUInt32();
        uint32 cond_3_val_2             = fields[20].GetUInt32();

        if (gMenuItem.menu_id)                              // == 0 id is special and not have menu_id data
        {
            if (m_mGossipMenusMap.find(gMenuItem.menu_id) == m_mGossipMenusMap.end())
            {
                sLog.outErrorDb("Gossip menu option (MenuId: %u) for nonexistent menu", gMenuItem.menu_id);
                continue;
            }
        }

        if (!PlayerCondition::IsValid(cond_1, cond_1_val_1, cond_1_val_2))
        {
            sLog.outErrorDb("Table gossip_menu_option menu %u, invalid condition 1 for id %u", gMenuItem.menu_id, gMenuItem.id);
            continue;
        }
        if (!PlayerCondition::IsValid(cond_2, cond_2_val_1, cond_2_val_2))
        {
            sLog.outErrorDb("Table gossip_menu_option menu %u, invalid condition 2 for id %u", gMenuItem.menu_id, gMenuItem.id);
            continue;
        }
        if (!PlayerCondition::IsValid(cond_3, cond_3_val_1, cond_3_val_2))
        {
            sLog.outErrorDb("Table gossip_menu_option menu %u, invalid condition 3 for id %u", gMenuItem.menu_id, gMenuItem.id);
            continue;
        }

        if (gMenuItem.action_menu_id > 0)
        {
            if (m_mGossipMenusMap.find(gMenuItem.action_menu_id) == m_mGossipMenusMap.end())
                sLog.outErrorDb("Gossip menu option (MenuId: %u Id: %u) have action_menu_id = %u for nonexistent menu", gMenuItem.menu_id, gMenuItem.id, gMenuItem.action_menu_id);
            else if (!sLog.HasLogFilter(LOG_FILTER_DB_STRICTED_CHECK))
                menu_ids.erase(gMenuItem.action_menu_id);
        }

        if (gMenuItem.option_icon >= GOSSIP_ICON_MAX)
        {
            sLog.outErrorDb("Table gossip_menu_option for menu %u, id %u has unknown icon id %u. Replacing with GOSSIP_ICON_CHAT", gMenuItem.menu_id, gMenuItem.id, gMenuItem.option_icon);
            gMenuItem.option_icon = GOSSIP_ICON_CHAT;
        }

        if (gMenuItem.option_id == GOSSIP_OPTION_NONE)
            sLog.outErrorDb("Table gossip_menu_option for menu %u, id %u use option id GOSSIP_OPTION_NONE. Option will never be used", gMenuItem.menu_id, gMenuItem.id);

        if (gMenuItem.option_id >= GOSSIP_OPTION_MAX)
            sLog.outErrorDb("Table gossip_menu_option for menu %u, id %u has unknown option id %u. Option will not be used", gMenuItem.menu_id, gMenuItem.id, gMenuItem.option_id);

        if (gMenuItem.menu_id && (gMenuItem.npc_option_npcflag || !sLog.HasLogFilter(LOG_FILTER_DB_STRICTED_CHECK)))
        {
            bool found_menu_uses = false;
            bool found_flags_uses = false;

            std::pair<Menu2CInfoMap::const_iterator, Menu2CInfoMap::const_iterator> tm_bounds = menu2CInfoMap.equal_range(gMenuItem.menu_id);
            for (Menu2CInfoMap::const_iterator it2 = tm_bounds.first; !found_flags_uses && it2 != tm_bounds.second; ++it2)
            {
                CreatureInfo const* cInfo = it2->second;

                found_menu_uses = true;

                // some from creatures with gossip menu can use gossip option base at npc_flags
                if (gMenuItem.npc_option_npcflag & cInfo->npcflag)
                    found_flags_uses = true;

                // unused check data preparing part
                if (!sLog.HasLogFilter(LOG_FILTER_DB_STRICTED_CHECK))
                    menu_ids.erase(gMenuItem.menu_id);
            }

            if (found_menu_uses && !found_flags_uses)
                sLog.outErrorDb("Table gossip_menu_option for menu %u, id %u has `npc_option_npcflag` = %u but creatures using this menu does not have corresponding`npcflag`. Option will not accessible in game.", gMenuItem.menu_id, gMenuItem.id, gMenuItem.npc_option_npcflag);
        }

        if (gMenuItem.action_poi_id && !GetPointOfInterest(gMenuItem.action_poi_id))
        {
            sLog.outErrorDb("Table gossip_menu_option for menu %u, id %u use non-existing action_poi_id %u, ignoring", gMenuItem.menu_id, gMenuItem.id, gMenuItem.action_poi_id);
            gMenuItem.action_poi_id = 0;
        }

        if (gMenuItem.action_script_id)
        {
            if (gMenuItem.option_id != GOSSIP_OPTION_GOSSIP)
            {
                sLog.outErrorDb("Table gossip_menu_option for menu %u, id %u have action_script_id %u but option_id is not GOSSIP_OPTION_GOSSIP, ignoring", gMenuItem.menu_id, gMenuItem.id, gMenuItem.action_script_id);
                continue;
            }

            if (sGossipScripts.find(gMenuItem.action_script_id) == sGossipScripts.end())
            {
                sLog.outErrorDb("Table gossip_menu_option for menu %u, id %u have action_script_id %u that does not exist in `gossip_scripts`, ignoring", gMenuItem.menu_id, gMenuItem.id, gMenuItem.action_script_id);
                continue;
            }

            gossipScriptSet.erase(gMenuItem.action_script_id);
        }

        gMenuItem.cond_1 = GetConditionId(cond_1, cond_1_val_1, cond_1_val_2);
        gMenuItem.cond_2 = GetConditionId(cond_2, cond_2_val_1, cond_2_val_2);
        gMenuItem.cond_3 = GetConditionId(cond_3, cond_3_val_1, cond_3_val_2);

        m_mGossipMenuItemsMap.insert(GossipMenuItemsMap::value_type(gMenuItem.menu_id, gMenuItem));

        ++count;

    }
    while(result->NextRow());

    delete result;

    for(std::set<uint32>::const_iterator itr = gossipScriptSet.begin(); itr != gossipScriptSet.end(); ++itr)
        sLog.outErrorDb("Table `gossip_scripts` contain unused script, id %u.", *itr);

    if (!sLog.HasLogFilter(LOG_FILTER_DB_STRICTED_CHECK))
    {
        for(std::set<uint32>::const_iterator itr = menu_ids.begin(); itr != menu_ids.end(); ++itr)
            sLog.outErrorDb("Table `gossip_menu` contain unused (in creature or GO or menu options) menu id %u.", *itr);
    }

    sLog.outString();
    sLog.outString(">> Loaded %u gossip_menu_option entries", count);
}

void ObjectMgr::AddVendorItem( uint32 entry,uint32 item, uint32 maxcount, uint32 incrtime, uint32 extendedcost )
{
    VendorItemData& vList = m_mCacheVendorItemMap[entry];
    vList.AddItem(item,maxcount,incrtime,extendedcost);

    WorldDatabase.PExecuteLog("INSERT INTO npc_vendor (entry,item,maxcount,incrtime,extendedcost) VALUES('%u','%u','%u','%u','%u')",entry, item, maxcount,incrtime,extendedcost);
}

bool ObjectMgr::RemoveVendorItem( uint32 entry,uint32 item )
{
    CacheVendorItemMap::iterator  iter = m_mCacheVendorItemMap.find(entry);
    if(iter == m_mCacheVendorItemMap.end())
        return false;

    if(!iter->second.RemoveItem(item))
        return false;

    WorldDatabase.PExecuteLog("DELETE FROM npc_vendor WHERE entry='%u' AND item='%u'",entry, item);
    return true;
}

bool ObjectMgr::IsVendorItemValid(bool isTemplate, char const* tableName, uint32 vendor_entry, uint32 item_id, uint32 maxcount, uint32 incrtime, uint32 ExtendedCost, Player* pl, std::set<uint32>* skip_vendors ) const
{
    char const* idStr = isTemplate ? "vendor template" : "vendor";
    CreatureInfo const* cInfo = NULL;

    if (!isTemplate)
    {
        cInfo = GetCreatureTemplate(vendor_entry);
        if (!cInfo)
        {
            if(pl)
                ChatHandler(pl).SendSysMessage(LANG_COMMAND_VENDORSELECTION);
            else
                sLog.outErrorDb("Table `%s` has data for nonexistent creature (Entry: %u), ignoring", tableName, vendor_entry);
            return false;
        }

        if (!(cInfo->npcflag & UNIT_NPC_FLAG_VENDOR))
        {
            if (!skip_vendors || skip_vendors->count(vendor_entry)==0)
            {
                if (pl)
                    ChatHandler(pl).SendSysMessage(LANG_COMMAND_VENDORSELECTION);
                else
                    sLog.outErrorDb("Table `%s` has data for creature (Entry: %u) without vendor flag, ignoring", tableName, vendor_entry);

                if (skip_vendors)
                    skip_vendors->insert(vendor_entry);
            }
            return false;
        }
    }

    if (!GetItemPrototype(item_id))
    {
        if (pl)
            ChatHandler(pl).PSendSysMessage(LANG_ITEM_NOT_FOUND, item_id);
        else
            sLog.outErrorDb("Table `%s` for %s %u contain nonexistent item (%u), ignoring",
                tableName, idStr, vendor_entry, item_id);
        return false;
    }

    if (ExtendedCost && !sItemExtendedCostStore.LookupEntry(ExtendedCost))
    {
        if (pl)
            ChatHandler(pl).PSendSysMessage(LANG_EXTENDED_COST_NOT_EXIST,ExtendedCost);
        else
            sLog.outErrorDb("Table `%s` contain item (Entry: %u) with wrong ExtendedCost (%u) for %s %u, ignoring",
                tableName, item_id, ExtendedCost, idStr, vendor_entry);
        return false;
    }

    if (maxcount > 0 && incrtime == 0)
    {
        if (pl)
            ChatHandler(pl).PSendSysMessage("MaxCount!=0 (%u) but IncrTime==0", maxcount);
        else
            sLog.outErrorDb( "Table `%s` has `maxcount` (%u) for item %u of %s %u but `incrtime`=0, ignoring",
                tableName, maxcount, item_id, idStr, vendor_entry);
        return false;
    }
    else if (maxcount==0 && incrtime > 0)
    {
        if (pl)
            ChatHandler(pl).PSendSysMessage("MaxCount==0 but IncrTime<>=0");
        else
            sLog.outErrorDb( "Table `%s` has `maxcount`=0 for item %u of %s %u but `incrtime`<>0, ignoring",
                tableName, item_id, idStr, vendor_entry);
        return false;
    }

    VendorItemData const* vItems = isTemplate ? GetNpcVendorTemplateItemList(vendor_entry) : GetNpcVendorItemList(vendor_entry);
    VendorItemData const* tItems = isTemplate ? NULL : GetNpcVendorTemplateItemList(vendor_entry);

    if (!vItems && !tItems)
        return true;                                        // later checks for non-empty lists

    if (vItems && vItems->FindItemCostPair(item_id, ExtendedCost))
    {
        if (pl)
            ChatHandler(pl).PSendSysMessage(LANG_ITEM_ALREADY_IN_LIST, item_id, ExtendedCost);
        else
            sLog.outErrorDb( "Table `%s` has duplicate items %u (with extended cost %u) for %s %u, ignoring",
                tableName, item_id, ExtendedCost, idStr, vendor_entry);
        return false;
    }

    if (!isTemplate)
    {
        if (tItems && tItems->FindItemCostPair(item_id, ExtendedCost))
        {
            if (pl)
                ChatHandler(pl).PSendSysMessage(LANG_ITEM_ALREADY_IN_LIST, item_id, ExtendedCost);
            else
            {
                if (!cInfo->vendorId)
                    sLog.outErrorDb( "Table `%s` has duplicate items %u (with extended cost %u) for %s %u, ignoring",
                        tableName, item_id, ExtendedCost, idStr, vendor_entry);
                else
                    sLog.outErrorDb( "Table `%s` has duplicate items %u (with extended cost %u) for %s %u (or possible in vendor template %u), ignoring",
                        tableName, item_id, ExtendedCost, idStr, vendor_entry, cInfo->vendorId);
            }
            return false;
        }
    }

    uint32 countItems = vItems ? vItems->GetItemCount() : 0;
    countItems += tItems ? tItems->GetItemCount() : 0;

    if (countItems >= MAX_VENDOR_ITEMS)
    {
        if (pl)
            ChatHandler(pl).SendSysMessage(LANG_COMMAND_ADDVENDORITEMITEMS);
        else
            sLog.outErrorDb( "Table `%s` has too many items (%u >= %i) for %s %u, ignoring",
                tableName, countItems, MAX_VENDOR_ITEMS, idStr, vendor_entry);
        return false;
    }

    return true;
}

void ObjectMgr::AddGuild( Guild* guild )
{
    mGuildMap[guild->GetId()] = guild ;
}

void ObjectMgr::RemoveGuild( uint32 Id )
{
    mGuildMap.erase(Id);
}

void ObjectMgr::AddGroup( Group* group )
{
    mGroupMap[group->GetId()] = group ;
}

void ObjectMgr::RemoveGroup( Group* group )
{
    mGroupMap.erase(group->GetId());
}

void ObjectMgr::AddArenaTeam( ArenaTeam* arenaTeam )
{
    mArenaTeamMap[arenaTeam->GetId()] = arenaTeam;
}

void ObjectMgr::RemoveArenaTeam( uint32 Id )
{
    mArenaTeamMap.erase(Id);
}

// Functions for scripting access
bool LoadMangosStrings(DatabaseType& db, char const* table,int32 start_value, int32 end_value)
{
    // MAX_DB_SCRIPT_STRING_ID is max allowed negative value for scripts (scrpts can use only more deep negative values
    // start/end reversed for negative values
    if (start_value > MAX_DB_SCRIPT_STRING_ID || end_value >= start_value)
    {
        sLog.outErrorDb("Table '%s' attempt loaded with reserved by mangos range (%d - %d), strings not loaded.",table,start_value,end_value+1);
        return false;
    }

    return sObjectMgr.LoadMangosStrings(db,table,start_value,end_value);
}

CreatureInfo const* GetCreatureTemplateStore(uint32 entry)
{
    return sCreatureStorage.LookupEntry<CreatureInfo>(entry);
}

Quest const* GetQuestTemplateStore(uint32 entry)
{
    return sObjectMgr.GetQuestTemplate(entry);
}

bool FindCreatureData::operator()( CreatureDataPair const& dataPair )
{
    // skip wrong entry ids
    if (i_id && dataPair.second.id != i_id)
        return false;

    if (!i_anyData)
        i_anyData = &dataPair;

    // without player we can't find more stricted cases, so use fouded
    if (!i_player)
        return true;

    // skip diff. map cases
    if (dataPair.second.mapid != i_player->GetMapId())
        return false;

    float new_dist = i_player->GetDistance2d(dataPair.second.posX, dataPair.second.posY);

    if (!i_mapData || new_dist < i_mapDist)
    {
        i_mapData = &dataPair;
        i_mapDist = new_dist;
    }

    // skip not spawned (in any state),
    uint16 pool_id = sPoolMgr.IsPartOfAPool<Creature>(dataPair.first);
    if (pool_id && !sPoolMgr.IsSpawnedObject<Creature>(dataPair.first))
        return false;

    if (!i_spawnedData || new_dist < i_spawnedDist)
    {
        i_spawnedData = &dataPair;
        i_spawnedDist = new_dist;
    }

    return false;
}

CreatureDataPair const* FindCreatureData::GetResult() const
{
    if (i_spawnedData)
        return i_spawnedData;

    if (i_mapData)
        return i_mapData;

    return i_anyData;
}

bool FindGOData::operator()( GameObjectDataPair const& dataPair )
{
    // skip wrong entry ids
    if (i_id && dataPair.second.id != i_id)
        return false;

    if (!i_anyData)
        i_anyData = &dataPair;

    // without player we can't find more stricted cases, so use fouded
    if (!i_player)
        return true;

    // skip diff. map cases
    if (dataPair.second.mapid != i_player->GetMapId())
        return false;

    float new_dist = i_player->GetDistance2d(dataPair.second.posX, dataPair.second.posY);

    if (!i_mapData || new_dist < i_mapDist)
    {
        i_mapData = &dataPair;
        i_mapDist = new_dist;
    }

    // skip not spawned (in any state)
    uint16 pool_id = sPoolMgr.IsPartOfAPool<GameObject>(dataPair.first);
    if (pool_id && !sPoolMgr.IsSpawnedObject<GameObject>(dataPair.first))
        return false;

    if (!i_spawnedData || new_dist < i_spawnedDist)
    {
        i_spawnedData = &dataPair;
        i_spawnedDist = new_dist;
    }

    return false;
}

GameObjectDataPair const* FindGOData::GetResult() const
{
    if (i_mapData)
        return i_mapData;

    if (i_spawnedData)
        return i_spawnedData;

    return i_anyData;
}<|MERGE_RESOLUTION|>--- conflicted
+++ resolved
@@ -5982,34 +5982,6 @@
     }
 }
 
-<<<<<<< HEAD
-uint32 ObjectMgr::GenerateLowGuid(HighGuid guidhigh)
-{
-    switch(guidhigh)
-    {
-        case HIGHGUID_ITEM:
-            return m_ItemGuids.Generate();
-        case HIGHGUID_UNIT:
-        case HIGHGUID_VEHICLE:
-            return m_CreatureGuids.Generate();
-        case HIGHGUID_PLAYER:
-            return m_CharGuids.Generate();
-        case HIGHGUID_GAMEOBJECT:
-            return m_GameobjectGuids.Generate();
-        case HIGHGUID_CORPSE:
-            return m_CorpseGuids.Generate();
-        case HIGHGUID_INSTANCE:
-            return m_InstanceGuids.Generate();
-        default:
-            MANGOS_ASSERT(0);
-    }
-
-    MANGOS_ASSERT(0);
-    return 0;
-}
-
-=======
->>>>>>> aa7eb2e0
 void ObjectMgr::LoadGameObjectLocales()
 {
     mGameObjectLocaleMap.clear();                           // need for reload case
