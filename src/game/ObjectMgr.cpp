/*
 * Copyright (C) 2005-2011 MaNGOS <http://getmangos.com/>
 *
 * This program is free software; you can redistribute it and/or modify
 * it under the terms of the GNU General Public License as published by
 * the Free Software Foundation; either version 2 of the License, or
 * (at your option) any later version.
 *
 * This program is distributed in the hope that it will be useful,
 * but WITHOUT ANY WARRANTY; without even the implied warranty of
 * MERCHANTABILITY or FITNESS FOR A PARTICULAR PURPOSE.  See the
 * GNU General Public License for more details.
 *
 * You should have received a copy of the GNU General Public License
 * along with this program; if not, write to the Free Software
 * Foundation, Inc., 59 Temple Place, Suite 330, Boston, MA  02111-1307  USA
 */

#include "ObjectMgr.h"
#include "Database/DatabaseEnv.h"
#include "Database/SQLStorageImpl.h"
#include "Policies/SingletonImp.h"

#include "SQLStorages.h"
#include "Log.h"
#include "MapManager.h"
#include "ObjectGuid.h"
#include "ScriptMgr.h"
#include "SpellMgr.h"
#include "UpdateMask.h"
#include "World.h"
#include "Group.h"
#include "ArenaTeam.h"
#include "Transports.h"
#include "ProgressBar.h"
#include "Language.h"
#include "PoolManager.h"
#include "GameEventMgr.h"
#include "Spell.h"
#include "Chat.h"
#include "AccountMgr.h"
#include "MapPersistentStateMgr.h"
#include "SpellAuras.h"
#include "Util.h"
#include "WaypointManager.h"
#include "GossipDef.h"
#include "Mail.h"
#include "InstanceData.h"

#include <limits>

INSTANTIATE_SINGLETON_1(ObjectMgr);

bool normalizePlayerName(std::string& name)
{
    if(name.empty())
        return false;

    wchar_t wstr_buf[MAX_INTERNAL_PLAYER_NAME+1];
    size_t wstr_len = MAX_INTERNAL_PLAYER_NAME;

    if(!Utf8toWStr(name,&wstr_buf[0],wstr_len))
        return false;

    wstr_buf[0] = wcharToUpper(wstr_buf[0]);
    for(size_t i = 1; i < wstr_len; ++i)
        wstr_buf[i] = wcharToLower(wstr_buf[i]);

    if(!WStrToUtf8(wstr_buf,wstr_len,name))
        return false;

    return true;
}

LanguageDesc lang_description[LANGUAGES_COUNT] =
{
    { LANG_ADDON,           0, 0                       },
    { LANG_UNIVERSAL,       0, 0                       },
    { LANG_ORCISH,        669, SKILL_LANG_ORCISH       },
    { LANG_DARNASSIAN,    671, SKILL_LANG_DARNASSIAN   },
    { LANG_TAURAHE,       670, SKILL_LANG_TAURAHE      },
    { LANG_DWARVISH,      672, SKILL_LANG_DWARVEN      },
    { LANG_COMMON,        668, SKILL_LANG_COMMON       },
    { LANG_DEMONIC,       815, SKILL_LANG_DEMON_TONGUE },
    { LANG_TITAN,         816, SKILL_LANG_TITAN        },
    { LANG_THALASSIAN,    813, SKILL_LANG_THALASSIAN   },
    { LANG_DRACONIC,      814, SKILL_LANG_DRACONIC     },
    { LANG_KALIMAG,       817, SKILL_LANG_OLD_TONGUE   },
    { LANG_GNOMISH,      7340, SKILL_LANG_GNOMISH      },
    { LANG_TROLL,        7341, SKILL_LANG_TROLL        },
    { LANG_GUTTERSPEAK, 17737, SKILL_LANG_GUTTERSPEAK  },
    { LANG_DRAENEI,     29932, SKILL_LANG_DRAENEI      },
    { LANG_ZOMBIE,          0, 0                       },
    { LANG_GNOMISH_BINARY,  0, 0                       },
    { LANG_GOBLIN_BINARY,   0, 0                       }
};

LanguageDesc const* GetLanguageDescByID(uint32 lang)
{
    for(int i = 0; i < LANGUAGES_COUNT; ++i)
    {
        if(uint32(lang_description[i].lang_id) == lang)
            return &lang_description[i];
    }

    return NULL;
}

bool SpellClickInfo::IsFitToRequirements(Player const* player) const
{
    if(questStart)
    {
        // not in expected required quest state
        if (!player || ((!questStartCanActive || !player->IsActiveQuest(questStart)) && !player->GetQuestRewardStatus(questStart)))
            return false;
    }

    if(questEnd)
    {
        // not in expected forbidden quest state
        if(!player || player->GetQuestRewardStatus(questEnd))
            return false;
    }

    return true;
}

template<typename T>
T IdGenerator<T>::Generate()
{
    if (m_nextGuid >= std::numeric_limits<T>::max()-1)
    {
        sLog.outError("%s guid overflow!! Can't continue, shutting down server. ",m_name);
        World::StopNow(ERROR_EXIT_CODE);
    }
    return m_nextGuid++;
}

template uint32 IdGenerator<uint32>::Generate();
template uint64 IdGenerator<uint64>::Generate();

ObjectMgr::ObjectMgr() :
    m_FirstTemporaryCreatureGuid(1),
    m_FirstTemporaryGameObjectGuid(1),

    m_ArenaTeamIds("Arena team ids"),
    m_AuctionIds("Auction ids"),
    m_EquipmentSetIds("Equipment set ids"),
    m_GuildIds("Guild ids"),
    m_MailIds("Mail ids"),
    m_PetNumbers("Pet numbers")
{
    // Only zero condition left, others will be added while loading DB tables
    mConditions.resize(1);
}

ObjectMgr::~ObjectMgr()
{
    for( QuestMap::iterator i = mQuestTemplates.begin( ); i != mQuestTemplates.end( ); ++i )
        delete i->second;

    for(PetLevelInfoMap::iterator i = petInfo.begin( ); i != petInfo.end( ); ++i )
        delete[] i->second;

    // free only if loaded
    for (int class_ = 0; class_ < MAX_CLASSES; ++class_)
        delete[] playerClassInfo[class_].levelInfo;

    for (int race = 0; race < MAX_RACES; ++race)
        for (int class_ = 0; class_ < MAX_CLASSES; ++class_)
            delete[] playerInfo[race][class_].levelInfo;

    // free objects
    for (GroupMap::iterator itr = mGroupMap.begin(); itr != mGroupMap.end(); ++itr)
        delete itr->second;

    for (ArenaTeamMap::iterator itr = mArenaTeamMap.begin(); itr != mArenaTeamMap.end(); ++itr)
        delete itr->second;

    for (CacheVendorItemMap::iterator itr = m_mCacheVendorTemplateItemMap.begin(); itr != m_mCacheVendorTemplateItemMap.end(); ++itr)
        itr->second.Clear();

    for (CacheVendorItemMap::iterator itr = m_mCacheVendorItemMap.begin(); itr != m_mCacheVendorItemMap.end(); ++itr)
        itr->second.Clear();

    for (CacheTrainerSpellMap::iterator itr = m_mCacheTrainerSpellMap.begin(); itr != m_mCacheTrainerSpellMap.end(); ++itr)
        itr->second.Clear();
}

Group* ObjectMgr::GetGroupById(uint32 id) const
{
    ObjectGuid guid(HIGHGUID_GROUP,id);
    return GetGroup(guid);
}

Group* ObjectMgr::GetGroup(ObjectGuid guid) const
{
    GroupMap::const_iterator itr = mGroupMap.find(guid);
    if (itr != mGroupMap.end())
        return itr->second;

    return NULL;
}

ArenaTeam* ObjectMgr::GetArenaTeamById(uint32 arenateamid) const
{
    ArenaTeamMap::const_iterator itr = mArenaTeamMap.find(arenateamid);
    if (itr != mArenaTeamMap.end())
        return itr->second;

    return NULL;
}

ArenaTeam* ObjectMgr::GetArenaTeamByName(const std::string& arenateamname) const
{
    for(ArenaTeamMap::const_iterator itr = mArenaTeamMap.begin(); itr != mArenaTeamMap.end(); ++itr)
        if (itr->second->GetName() == arenateamname)
            return itr->second;

    return NULL;
}

ArenaTeam* ObjectMgr::GetArenaTeamByCaptain(ObjectGuid guid) const
{
    for(ArenaTeamMap::const_iterator itr = mArenaTeamMap.begin(); itr != mArenaTeamMap.end(); ++itr)
        if (itr->second->GetCaptainGuid() == guid)
            return itr->second;

    return NULL;
}

CreatureInfo const* ObjectMgr::GetCreatureTemplate(uint32 id)
{
    return sCreatureStorage.LookupEntry<CreatureInfo>(id);
}

void ObjectMgr::LoadCreatureLocales()
{
    mCreatureLocaleMap.clear();                              // need for reload case

    QueryResult *result = WorldDatabase.Query("SELECT entry,name_loc1,subname_loc1,name_loc2,subname_loc2,name_loc3,subname_loc3,name_loc4,subname_loc4,name_loc5,subname_loc5,name_loc6,subname_loc6,name_loc7,subname_loc7,name_loc8,subname_loc8 FROM locales_creature");

    if (!result)
    {
        BarGoLink bar(1);

        bar.step();

        sLog.outString();
        sLog.outString(">> Loaded 0 creature locale strings. DB table `locales_creature` is empty.");
        return;
    }

    BarGoLink bar(result->GetRowCount());

    do
    {
        Field *fields = result->Fetch();
        bar.step();

        uint32 entry = fields[0].GetUInt32();

        if (!GetCreatureTemplate(entry))
        {
            ERROR_DB_STRICT_LOG("Table `locales_creature` has data for not existed creature entry %u, skipped.", entry);
            continue;
        }

        CreatureLocale& data = mCreatureLocaleMap[entry];

        for(int i = 1; i < MAX_LOCALE; ++i)
        {
            std::string str = fields[1+2*(i-1)].GetCppString();
            if(!str.empty())
            {
                int idx = GetOrNewIndexForLocale(LocaleConstant(i));
                if(idx >= 0)
                {
                    if((int32)data.Name.size() <= idx)
                        data.Name.resize(idx+1);

                    data.Name[idx] = str;
                }
            }
            str = fields[1+2*(i-1)+1].GetCppString();
            if(!str.empty())
            {
                int idx = GetOrNewIndexForLocale(LocaleConstant(i));
                if(idx >= 0)
                {
                    if((int32)data.SubName.size() <= idx)
                        data.SubName.resize(idx+1);

                    data.SubName[idx] = str;
                }
            }
        }
    } while (result->NextRow());

    delete result;

    sLog.outString();
    sLog.outString( ">> Loaded %lu creature locale strings", (unsigned long)mCreatureLocaleMap.size() );
}

void ObjectMgr::LoadGossipMenuItemsLocales()
{
    mGossipMenuItemsLocaleMap.clear();                      // need for reload case

    QueryResult *result = WorldDatabase.Query("SELECT menu_id,id,"
        "option_text_loc1,box_text_loc1,option_text_loc2,box_text_loc2,"
        "option_text_loc3,box_text_loc3,option_text_loc4,box_text_loc4,"
        "option_text_loc5,box_text_loc5,option_text_loc6,box_text_loc6,"
        "option_text_loc7,box_text_loc7,option_text_loc8,box_text_loc8 "
        "FROM locales_gossip_menu_option");

    if (!result)
    {
        BarGoLink bar(1);

        bar.step();

        sLog.outString();
        sLog.outString(">> Loaded 0 gossip_menu_option locale strings. DB table `locales_gossip_menu_option` is empty.");
        return;
    }

    BarGoLink bar(result->GetRowCount());

    do
    {
        Field *fields = result->Fetch();
        bar.step();

        uint16 menuId   = fields[0].GetUInt16();
        uint16 id       = fields[1].GetUInt16();

        GossipMenuItemsMapBounds bounds = GetGossipMenuItemsMapBounds(menuId);

        bool found = false;
        if (bounds.first != bounds.second)
        {
            for (GossipMenuItemsMap::const_iterator itr = bounds.first; itr != bounds.second; ++itr)
            {
                if (itr->second.id == id)
                {
                    found = true;
                    break;
                }
            }
        }

        if (!found)
        {
            ERROR_DB_STRICT_LOG("Table `locales_gossip_menu_option` has data for nonexistent gossip menu %u item %u, skipped.", menuId, id);
            continue;
        }

        GossipMenuItemsLocale& data = mGossipMenuItemsLocaleMap[MAKE_PAIR32(menuId,id)];

        for(int i = 1; i < MAX_LOCALE; ++i)
        {
            std::string str = fields[2+2*(i-1)].GetCppString();
            if(!str.empty())
            {
                int idx = GetOrNewIndexForLocale(LocaleConstant(i));
                if(idx >= 0)
                {
                    if((int32)data.OptionText.size() <= idx)
                        data.OptionText.resize(idx+1);

                    data.OptionText[idx] = str;
                }
            }
            str = fields[2+2*(i-1)+1].GetCppString();
            if(!str.empty())
            {
                int idx = GetOrNewIndexForLocale(LocaleConstant(i));
                if(idx >= 0)
                {
                    if((int32)data.BoxText.size() <= idx)
                        data.BoxText.resize(idx+1);

                    data.BoxText[idx] = str;
                }
            }
        }
    } while (result->NextRow());

    delete result;

    sLog.outString();
    sLog.outString( ">> Loaded %lu gossip_menu_option locale strings", (unsigned long)mGossipMenuItemsLocaleMap.size() );
}

void ObjectMgr::LoadPointOfInterestLocales()
{
    mPointOfInterestLocaleMap.clear();                              // need for reload case

    QueryResult *result = WorldDatabase.Query("SELECT entry,icon_name_loc1,icon_name_loc2,icon_name_loc3,icon_name_loc4,icon_name_loc5,icon_name_loc6,icon_name_loc7,icon_name_loc8 FROM locales_points_of_interest");

    if (!result)
    {
        BarGoLink bar(1);

        bar.step();

        sLog.outString();
        sLog.outString(">> Loaded 0 points_of_interest locale strings. DB table `locales_points_of_interest` is empty.");
        return;
    }

    BarGoLink bar(result->GetRowCount());

    do
    {
        Field *fields = result->Fetch();
        bar.step();

        uint32 entry = fields[0].GetUInt32();

        if (!GetPointOfInterest(entry))
        {
            ERROR_DB_STRICT_LOG("Table `locales_points_of_interest` has data for nonexistent POI entry %u, skipped.", entry);
            continue;
        }

        PointOfInterestLocale& data = mPointOfInterestLocaleMap[entry];

        for(int i = 1; i < MAX_LOCALE; ++i)
        {
            std::string str = fields[i].GetCppString();
            if(str.empty())
                continue;

            int idx = GetOrNewIndexForLocale(LocaleConstant(i));
            if(idx >= 0)
            {
                if((int32)data.IconName.size() <= idx)
                    data.IconName.resize(idx+1);

                data.IconName[idx] = str;
            }
        }
    } while (result->NextRow());

    delete result;

    sLog.outString();
    sLog.outString( ">> Loaded %lu points_of_interest locale strings", (unsigned long)mPointOfInterestLocaleMap.size() );
}

struct SQLCreatureLoader : public SQLStorageLoaderBase<SQLCreatureLoader>
{
    template<class D>
    void convert_from_str(uint32 /*field_pos*/, char const *src, D &dst)
    {
        dst = D(sScriptMgr.GetScriptId(src));
    }
};

void ObjectMgr::LoadCreatureTemplates()
{
    SQLCreatureLoader loader;
    loader.Load(sCreatureStorage);

    sLog.outString( ">> Loaded %u creature definitions", sCreatureStorage.RecordCount );
    sLog.outString();

    std::set<uint32> difficultyEntries[MAX_DIFFICULTY - 1]; // already loaded difficulty 1 value in creatures
    std::set<uint32> hasDifficultyEntries[MAX_DIFFICULTY - 1]; // already loaded creatures with difficulty 1  values

    // check data correctness
    for(uint32 i = 1; i < sCreatureStorage.MaxEntry; ++i)
    {
        CreatureInfo const* cInfo = sCreatureStorage.LookupEntry<CreatureInfo>(i);
        if (!cInfo)
            continue;

        bool ok = true;                                     // bool to allow continue outside this loop
        for (uint32 diff = 0; diff < MAX_DIFFICULTY - 1 && ok; ++diff)
        {
            if (!cInfo->DifficultyEntry[diff])
                continue;
            ok = false;                                     // will be set to true at the end of this loop again

            CreatureInfo const* difficultyInfo = GetCreatureTemplate(cInfo->DifficultyEntry[diff]);
            if (!difficultyInfo)
            {
                sLog.outErrorDb("Creature (Entry: %u) have `difficulty_entry_%u`=%u but creature entry %u not exist.",
                    i, diff + 1, cInfo->DifficultyEntry[diff], cInfo->DifficultyEntry[diff]);
                continue;
            }

            if (difficultyEntries[diff].find(i) != difficultyEntries[diff].end())
            {
                sLog.outErrorDb("Creature (Entry: %u) listed as difficulty %u but have value in `difficulty_entry_%u`.", i, diff + 1, diff + 1);
                continue;
            }

            bool ok2 = true;
            for (uint32 diff2 = 0; diff2 < MAX_DIFFICULTY - 1 && ok2; ++diff2)
            {
                ok2 = false;
                if (difficultyEntries[diff2].find(cInfo->DifficultyEntry[diff]) != difficultyEntries[diff2].end())
                {
                    sLog.outErrorDb("Creature (Entry: %u) already listed as difficulty %u for another entry.", cInfo->DifficultyEntry[diff], diff2 + 1);
                    continue;
                }

                if (hasDifficultyEntries[diff2].find(cInfo->DifficultyEntry[diff]) != hasDifficultyEntries[diff2].end())
                {
                    sLog.outErrorDb("Creature (Entry: %u) have `difficulty_entry_%u`=%u but creature entry %u have difficulty %u entry also.",
                        i, diff + 1, cInfo->DifficultyEntry[diff], cInfo->DifficultyEntry[diff], diff2 + 1);
                    continue;
                }
                ok2 = true;
            }
            if (!ok2)
                continue;

            if (cInfo->unit_class != difficultyInfo->unit_class)
            {
                sLog.outErrorDb("Creature (Entry: %u, class %u) has different `unit_class` in difficulty %u mode (Entry: %u, class %u).",
                    i, cInfo->unit_class, diff + 1, cInfo->DifficultyEntry[diff], difficultyInfo->unit_class);
                continue;
            }

            if (cInfo->npcflag != difficultyInfo->npcflag)
            {
                sLog.outErrorDb("Creature (Entry: %u) has different `npcflag` in difficulty %u mode (Entry: %u).", i, diff + 1, cInfo->DifficultyEntry[diff]);
                continue;
            }

            if (cInfo->trainer_class != difficultyInfo->trainer_class)
            {
                sLog.outErrorDb("Creature (Entry: %u) has different `trainer_class` in difficulty %u mode (Entry: %u).", i, diff + 1, cInfo->DifficultyEntry[diff]);
                continue;
            }

            if (cInfo->trainer_race != difficultyInfo->trainer_race)
            {
                sLog.outErrorDb("Creature (Entry: %u) has different `trainer_race` in difficulty %u mode (Entry: %u).", i, diff + 1, cInfo->DifficultyEntry[diff]);
                continue;
            }

            if (cInfo->trainer_type != difficultyInfo->trainer_type)
            {
                sLog.outErrorDb("Creature (Entry: %u) has different `trainer_type` in difficulty %u mode (Entry: %u).", i, diff + 1, cInfo->DifficultyEntry[diff]);
                continue;
            }

            if (cInfo->trainer_spell != difficultyInfo->trainer_spell)
            {
                sLog.outErrorDb("Creature (Entry: %u) has different `trainer_spell` in difficulty %u mode (Entry: %u).", i, diff + 1, cInfo->DifficultyEntry[diff]);
                continue;
            }

            if (difficultyInfo->AIName && *difficultyInfo->AIName)
            {
                sLog.outErrorDb("Difficulty %u mode creature (Entry: %u) has `AIName`, but in any case will used difficulty 0 mode creature (Entry: %u) AIName.",
                    diff + 1, cInfo->DifficultyEntry[diff], i);
                continue;
            }

            if (difficultyInfo->ScriptID)
            {
                sLog.outErrorDb("Difficulty %u mode creature (Entry: %u) has `ScriptName`, but in any case will used difficulty 0 mode creature (Entry: %u) ScriptName.",
                    diff + 1, cInfo->DifficultyEntry[diff], i);
                continue;
            }

            hasDifficultyEntries[diff].insert(i);
            difficultyEntries[diff].insert(cInfo->DifficultyEntry[diff]);
            ok = true;
        }
        if (!ok)
            continue;

        FactionTemplateEntry const* factionTemplate = sFactionTemplateStore.LookupEntry(cInfo->faction_A);
        if (!factionTemplate)
            sLog.outErrorDb("Creature (Entry: %u) has nonexistent faction_A template (%u)", cInfo->Entry, cInfo->faction_A);

        factionTemplate = sFactionTemplateStore.LookupEntry(cInfo->faction_H);
        if (!factionTemplate)
            sLog.outErrorDb("Creature (Entry: %u) has nonexistent faction_H template (%u)", cInfo->Entry, cInfo->faction_H);

        for(int k = 0; k < MAX_KILL_CREDIT; ++k)
        {
            if(cInfo->KillCredit[k])
            {
                if(!GetCreatureTemplate(cInfo->KillCredit[k]))
                {
                    sLog.outErrorDb("Creature (Entry: %u) has nonexistent creature entry in `KillCredit%d` (%u)",cInfo->Entry,k+1,cInfo->KillCredit[k]);
                    const_cast<CreatureInfo*>(cInfo)->KillCredit[k] = 0;
                }
            }
        }

        // used later for scale
        CreatureDisplayInfoEntry const* displayScaleEntry = NULL;

        for(int i = 0; i < MAX_CREATURE_MODEL; ++i)
        {
            if (cInfo->ModelId[i])
            {
                CreatureDisplayInfoEntry const* displayEntry = sCreatureDisplayInfoStore.LookupEntry(cInfo->ModelId[i]);
                if(!displayEntry)
                {
                    sLog.outErrorDb("Creature (Entry: %u) has nonexistent modelid_%d (%u), can crash client", cInfo->Entry, i+1, cInfo->ModelId[i]);
                    const_cast<CreatureInfo*>(cInfo)->ModelId[i] = 0;
                }
                else if(!displayScaleEntry)
                    displayScaleEntry = displayEntry;

                CreatureModelInfo const* minfo = sCreatureModelStorage.LookupEntry<CreatureModelInfo>(cInfo->ModelId[i]);
                if (!minfo)
                    sLog.outErrorDb("Creature (Entry: %u) are using modelid_%d (%u), but creature_model_info are missing for this model.", cInfo->Entry, i+1, cInfo->ModelId[i]);
            }
        }

        if (!displayScaleEntry)
            sLog.outErrorDb("Creature (Entry: %u) has nonexistent modelid in modelid_1/modelid_2/modelid_3/modelid_4", cInfo->Entry);

        if (cInfo->powerType >= MAX_POWERS)
        {
            sLog.outErrorDb("Creature (Entry: %u) has invalid power type (%u)", cInfo->Entry, cInfo->powerType);
            const_cast<CreatureInfo*>(cInfo)->powerType = POWER_MANA;
        }

        // use below code for 0-checks for unit_class
        if (!cInfo->unit_class)
            ERROR_DB_STRICT_LOG("Creature (Entry: %u) not has proper unit_class(%u) for creature_template", cInfo->Entry, cInfo->unit_class);
        else if (((1 << (cInfo->unit_class-1)) & CLASSMASK_ALL_CREATURES) == 0)
            sLog.outErrorDb("Creature (Entry: %u) has invalid unit_class(%u) for creature_template", cInfo->Entry, cInfo->unit_class);

        if(cInfo->dmgschool >= MAX_SPELL_SCHOOL)
        {
            sLog.outErrorDb("Creature (Entry: %u) has invalid spell school value (%u) in `dmgschool`",cInfo->Entry,cInfo->dmgschool);
            const_cast<CreatureInfo*>(cInfo)->dmgschool = SPELL_SCHOOL_NORMAL;
        }

        if(cInfo->baseattacktime == 0)
            const_cast<CreatureInfo*>(cInfo)->baseattacktime  = BASE_ATTACK_TIME;

        if(cInfo->rangeattacktime == 0)
            const_cast<CreatureInfo*>(cInfo)->rangeattacktime = BASE_ATTACK_TIME;

        if(cInfo->npcflag & UNIT_NPC_FLAG_SPELLCLICK)
        {
            sLog.outErrorDb("Creature (Entry: %u) has dynamic flag UNIT_NPC_FLAG_SPELLCLICK (%u) set, it expect to be set by code base at `npc_spellclick_spells` content.",cInfo->Entry,UNIT_NPC_FLAG_SPELLCLICK);
            const_cast<CreatureInfo*>(cInfo)->npcflag &= ~UNIT_NPC_FLAG_SPELLCLICK;
        }

        if((cInfo->npcflag & UNIT_NPC_FLAG_TRAINER) && cInfo->trainer_type >= MAX_TRAINER_TYPE)
            sLog.outErrorDb("Creature (Entry: %u) has wrong trainer type %u",cInfo->Entry,cInfo->trainer_type);

        if(cInfo->type && !sCreatureTypeStore.LookupEntry(cInfo->type))
        {
            sLog.outErrorDb("Creature (Entry: %u) has invalid creature type (%u) in `type`",cInfo->Entry,cInfo->type);
            const_cast<CreatureInfo*>(cInfo)->type = CREATURE_TYPE_HUMANOID;
        }

        // must exist or used hidden but used in data horse case
        if(cInfo->family && !sCreatureFamilyStore.LookupEntry(cInfo->family) && cInfo->family != CREATURE_FAMILY_HORSE_CUSTOM )
        {
            sLog.outErrorDb("Creature (Entry: %u) has invalid creature family (%u) in `family`",cInfo->Entry,cInfo->family);
            const_cast<CreatureInfo*>(cInfo)->family = 0;
        }

        if(cInfo->InhabitType <= 0 || cInfo->InhabitType > INHABIT_ANYWHERE)
        {
            sLog.outErrorDb("Creature (Entry: %u) has wrong value (%u) in `InhabitType`, creature will not correctly walk/swim/fly",cInfo->Entry,cInfo->InhabitType);
            const_cast<CreatureInfo*>(cInfo)->InhabitType = INHABIT_ANYWHERE;
        }

        if(cInfo->PetSpellDataId)
        {
            CreatureSpellDataEntry const* spellDataId = sCreatureSpellDataStore.LookupEntry(cInfo->PetSpellDataId);
            if(!spellDataId)
                sLog.outErrorDb("Creature (Entry: %u) has non-existing PetSpellDataId (%u)", cInfo->Entry, cInfo->PetSpellDataId);
        }

        for(int j = 0; j < CREATURE_MAX_SPELLS; ++j)
        {
            if(cInfo->spells[j] && !sSpellStore.LookupEntry(cInfo->spells[j]))
            {
                sLog.outErrorDb("Creature (Entry: %u) has non-existing Spell%d (%u), set to 0", cInfo->Entry, j+1,cInfo->spells[j]);
                const_cast<CreatureInfo*>(cInfo)->spells[j] = 0;
            }
        }

        if(cInfo->MovementType >= MAX_DB_MOTION_TYPE)
        {
            sLog.outErrorDb("Creature (Entry: %u) has wrong movement generator type (%u), ignore and set to IDLE.",cInfo->Entry,cInfo->MovementType);
            const_cast<CreatureInfo*>(cInfo)->MovementType = IDLE_MOTION_TYPE;
        }

        if (cInfo->vehicleId && !sVehicleStore.LookupEntry(cInfo->vehicleId))
        {
            sLog.outErrorDb("Creature (Entry: %u) has non-existing vehicle_id (%u), set to 0.", cInfo->Entry, cInfo->vehicleId);
            const_cast<CreatureInfo*>(cInfo)->vehicleId = 0;
        }

        if(cInfo->equipmentId > 0)                          // 0 no equipment
        {
            if(!GetEquipmentInfo(cInfo->equipmentId))
            {
                sLog.outErrorDb("Table `creature_template` have creature (Entry: %u) with equipment_id %u not found in table `creature_equip_template`, set to no equipment.", cInfo->Entry, cInfo->equipmentId);
                const_cast<CreatureInfo*>(cInfo)->equipmentId = 0;
            }
        }

        if(cInfo->vendorId > 0)
        {
            if(!(cInfo->npcflag & UNIT_NPC_FLAG_VENDOR))
                sLog.outErrorDb("Table `creature_template` have creature (Entry: %u) with vendor_id %u but not have flag UNIT_NPC_FLAG_VENDOR (%u), vendor items will ignored.", cInfo->Entry, cInfo->vendorId, UNIT_NPC_FLAG_VENDOR);
        }

        /// if not set custom creature scale then load scale from CreatureDisplayInfo.dbc
        if(cInfo->scale <= 0.0f)
        {
            if(displayScaleEntry)
                const_cast<CreatureInfo*>(cInfo)->scale = displayScaleEntry->scale;
            else
                const_cast<CreatureInfo*>(cInfo)->scale = DEFAULT_OBJECT_SCALE;
        }
    }
}

void ObjectMgr::ConvertCreatureAddonAuras(CreatureDataAddon* addon, char const* table, char const* guidEntryStr)
{
    // Now add the auras, format "spell1 spell2 ..."
    char *p,*s;
    std::vector<int> val;
    s=p=(char*)reinterpret_cast<char const*>(addon->auras);
    if(p)
    {
        while (p[0]!=0)
        {
            ++p;
            if (p[0]==' ')
            {
                val.push_back(atoi(s));
                s=++p;
            }
        }
        if (p!=s)
            val.push_back(atoi(s));

        // free char* loaded memory
        delete[] (char*)reinterpret_cast<char const*>(addon->auras);
    }

    // empty list
    if(val.empty())
    {
        addon->auras = NULL;
        return;
    }

    // replace by new structures array
    const_cast<uint32*&>(addon->auras) = new uint32[val.size()+1];

    uint32 i = 0;
    for(uint32 j = 0; j < val.size(); ++j)
    {
        uint32& cAura = const_cast<uint32&>(addon->auras[i]);
        cAura = uint32(val[j]);

        SpellEntry const *AdditionalSpellInfo = sSpellStore.LookupEntry(cAura);
        if (!AdditionalSpellInfo)
        {
            sLog.outErrorDb("Creature (%s: %u) has wrong spell %u defined in `auras` field in `%s`.", guidEntryStr, addon->guidOrEntry, cAura,table);
            continue;
        }

        if (std::find(&addon->auras[0], &addon->auras[i], cAura) != &addon->auras[i])
        {
            sLog.outErrorDb("Creature (%s: %u) has duplicate spell %u defined in `auras` field in `%s`.", guidEntryStr, addon->guidOrEntry, cAura, table);
            continue;
        }

        ++i;
    }

    // fill terminator element (after last added)
    const_cast<uint32&>(addon->auras[i]) = 0;
}

void ObjectMgr::LoadCreatureAddons(SQLStorage& creatureaddons, char const* entryName, char const* comment)
{
    creatureaddons.Load();

    sLog.outString(">> Loaded %u %s", creatureaddons.RecordCount, comment);
    sLog.outString();

    // check data correctness and convert 'auras'
    for(uint32 i = 1; i < creatureaddons.MaxEntry; ++i)
    {
        CreatureDataAddon const* addon = creatureaddons.LookupEntry<CreatureDataAddon>(i);
        if(!addon)
            continue;

        if (addon->mount)
        {
            if (!sCreatureDisplayInfoStore.LookupEntry(addon->mount))
            {
                sLog.outErrorDb("Creature (%s %u) have invalid displayInfoId for mount (%u) defined in `%s`.", entryName, addon->guidOrEntry, addon->mount, creatureaddons.GetTableName());
                const_cast<CreatureDataAddon*>(addon)->mount = 0;
            }
        }

        if (addon->sheath_state > SHEATH_STATE_RANGED)
            sLog.outErrorDb("Creature (%s %u) has unknown sheath state (%u) defined in `%s`.", entryName, addon->guidOrEntry, addon->sheath_state, creatureaddons.GetTableName());

        if (!sEmotesStore.LookupEntry(addon->emote))
        {
            sLog.outErrorDb("Creature (%s %u) have invalid emote (%u) defined in `%s`.", entryName, addon->guidOrEntry, addon->emote, creatureaddons.GetTableName());
            const_cast<CreatureDataAddon*>(addon)->emote = 0;
        }

        if (addon->splineFlags & (SPLINEFLAG_TRAJECTORY|SPLINEFLAG_UNKNOWN3))
        {
            sLog.outErrorDb("Creature (%s %u) spline flags mask defined in `%s` include forbidden flags (" I32FMT ") that can crash client, cleanup at load.", entryName, addon->guidOrEntry, creatureaddons.GetTableName(), (SPLINEFLAG_TRAJECTORY|SPLINEFLAG_UNKNOWN3));
            const_cast<CreatureDataAddon*>(addon)->splineFlags &= ~(SPLINEFLAG_TRAJECTORY|SPLINEFLAG_UNKNOWN3);
        }

        ConvertCreatureAddonAuras(const_cast<CreatureDataAddon*>(addon), creatureaddons.GetTableName(), entryName);
    }
}

void ObjectMgr::LoadCreatureAddons()
{
    LoadCreatureAddons(sCreatureInfoAddonStorage,"Entry","creature template addons");

    // check entry ids
    for(uint32 i = 1; i < sCreatureInfoAddonStorage.MaxEntry; ++i)
        if(CreatureDataAddon const* addon = sCreatureInfoAddonStorage.LookupEntry<CreatureDataAddon>(i))
            if(!sCreatureStorage.LookupEntry<CreatureInfo>(addon->guidOrEntry))
                sLog.outErrorDb("Creature (Entry: %u) does not exist but has a record in `%s`",addon->guidOrEntry, sCreatureInfoAddonStorage.GetTableName());

    LoadCreatureAddons(sCreatureDataAddonStorage,"GUID","creature addons");

    // check entry ids
    for(uint32 i = 1; i < sCreatureDataAddonStorage.MaxEntry; ++i)
        if(CreatureDataAddon const* addon = sCreatureDataAddonStorage.LookupEntry<CreatureDataAddon>(i))
            if(mCreatureDataMap.find(addon->guidOrEntry)==mCreatureDataMap.end())
                sLog.outErrorDb("Creature (GUID: %u) does not exist but has a record in `creature_addon`",addon->guidOrEntry);
}

EquipmentInfo const* ObjectMgr::GetEquipmentInfo(uint32 entry)
{
    return sEquipmentStorage.LookupEntry<EquipmentInfo>(entry);
}

void ObjectMgr::LoadEquipmentTemplates()
{
    sEquipmentStorage.Load();

    for(uint32 i=0; i < sEquipmentStorage.MaxEntry; ++i)
    {
        EquipmentInfo const* eqInfo = sEquipmentStorage.LookupEntry<EquipmentInfo>(i);

        if (!eqInfo)
            continue;

        for(uint8 j = 0; j < 3; ++j)
        {
            if (!eqInfo->equipentry[j])
               continue;

            ItemEntry const *dbcitem = sItemStore.LookupEntry(eqInfo->equipentry[j]);

            if (!dbcitem)
            {
                sLog.outErrorDb("Unknown item (entry=%u) in creature_equip_template.equipentry%u for entry = %u, forced to 0.", eqInfo->equipentry[j], j+1, i);
                const_cast<EquipmentInfo*>(eqInfo)->equipentry[j] = 0;
                continue;
            }

            if (dbcitem->InventoryType != INVTYPE_WEAPON &&
                dbcitem->InventoryType != INVTYPE_SHIELD &&
                dbcitem->InventoryType != INVTYPE_RANGED &&
                dbcitem->InventoryType != INVTYPE_2HWEAPON &&
                dbcitem->InventoryType != INVTYPE_WEAPONMAINHAND &&
                dbcitem->InventoryType != INVTYPE_WEAPONOFFHAND &&
                dbcitem->InventoryType != INVTYPE_HOLDABLE &&
                dbcitem->InventoryType != INVTYPE_THROWN &&
                dbcitem->InventoryType != INVTYPE_RANGEDRIGHT &&
                dbcitem->InventoryType != INVTYPE_RELIC)
            {
                sLog.outErrorDb("Item (entry=%u) in creature_equip_template.equipentry%u for entry = %u is not equipable in a hand, forced to 0.", eqInfo->equipentry[j], j+1, i);
                const_cast<EquipmentInfo*>(eqInfo)->equipentry[j] = 0;
            }
        }
    }
    sLog.outString( ">> Loaded %u equipment template", sEquipmentStorage.RecordCount );
    sLog.outString();
}

CreatureModelInfo const* ObjectMgr::GetCreatureModelInfo(uint32 modelid)
{
    return sCreatureModelStorage.LookupEntry<CreatureModelInfo>(modelid);
}

// generally models that does not have a gender(2), or has alternative model for same gender
uint32 ObjectMgr::GetCreatureModelAlternativeModel(uint32 modelId)
{
    if (const CreatureModelInfo *modelInfo = GetCreatureModelInfo(modelId))
        return modelInfo->modelid_alternative;

    return 0;
}

CreatureModelInfo const* ObjectMgr::GetCreatureModelRandomGender(uint32 display_id)
{
    CreatureModelInfo const *minfo = GetCreatureModelInfo(display_id);
    if(!minfo)
        return NULL;

    // If a model for another gender exists, 50% chance to use it
    if(minfo->modelid_other_gender != 0 && urand(0,1) == 0)
    {
        CreatureModelInfo const *minfo_tmp = GetCreatureModelInfo(minfo->modelid_other_gender);
        if(!minfo_tmp)
        {
            sLog.outErrorDb("Model (Entry: %u) has modelid_other_gender %u not found in table `creature_model_info`. ", minfo->modelid, minfo->modelid_other_gender);
            return minfo;                                   // not fatal, just use the previous one
        }
        else
            return minfo_tmp;
    }
    else
        return minfo;
}

uint32 ObjectMgr::GetModelForRace(uint32 sourceModelId, uint32 racemask)
{
    uint32 modelId = 0;

    CreatureModelRaceMapBounds bounds = m_mCreatureModelRaceMap.equal_range(sourceModelId);

    for(CreatureModelRaceMap::const_iterator itr = bounds.first; itr != bounds.second; ++itr)
    {
        if (!(itr->second.racemask & racemask))
            continue;

        if (itr->second.creature_entry)
        {
            const CreatureInfo *cInfo = GetCreatureTemplate(itr->second.creature_entry);
            modelId = Creature::ChooseDisplayId(cInfo);
        }
        else
        {
            modelId = itr->second.modelid_racial;
        }
    }

    return modelId;
}

void ObjectMgr::LoadCreatureModelInfo()
{
    sCreatureModelStorage.Load();

    // post processing
    for(uint32 i = 1; i < sCreatureModelStorage.MaxEntry; ++i)
    {
        CreatureModelInfo const *minfo = sCreatureModelStorage.LookupEntry<CreatureModelInfo>(i);
        if (!minfo)
            continue;

        if (!sCreatureDisplayInfoStore.LookupEntry(minfo->modelid))
            sLog.outErrorDb("Table `creature_model_info` has model for nonexistent model id (%u).", minfo->modelid);

        if (minfo->gender >= MAX_GENDER)
        {
            sLog.outErrorDb("Table `creature_model_info` has invalid gender (%u) for model id (%u).", uint32(minfo->gender), minfo->modelid);
            const_cast<CreatureModelInfo*>(minfo)->gender = GENDER_MALE;
        }

        if (minfo->modelid_other_gender)
        {
            if (minfo->modelid_other_gender == minfo->modelid)
            {
                sLog.outErrorDb("Table `creature_model_info` has redundant modelid_other_gender model (%u) defined for model id %u.", minfo->modelid_other_gender, minfo->modelid);
                const_cast<CreatureModelInfo*>(minfo)->modelid_other_gender = 0;
            }
            else if (!sCreatureDisplayInfoStore.LookupEntry(minfo->modelid_other_gender))
            {
                sLog.outErrorDb("Table `creature_model_info` has nonexistent modelid_other_gender model (%u) defined for model id %u.", minfo->modelid_other_gender, minfo->modelid);
                const_cast<CreatureModelInfo*>(minfo)->modelid_other_gender = 0;
            }
        }

        if (minfo->modelid_alternative)
        {
            if (minfo->modelid_alternative == minfo->modelid)
            {
                sLog.outErrorDb("Table `creature_model_info` has redundant modelid_alternative model (%u) defined for model id %u.", minfo->modelid_alternative, minfo->modelid);
                const_cast<CreatureModelInfo*>(minfo)->modelid_alternative = 0;
            }
            else if (!sCreatureDisplayInfoStore.LookupEntry(minfo->modelid_alternative))
            {
                sLog.outErrorDb("Table `creature_model_info` has nonexistent modelid_alternative model (%u) defined for model id %u.", minfo->modelid_alternative, minfo->modelid);
                const_cast<CreatureModelInfo*>(minfo)->modelid_alternative = 0;
            }
        }
    }

    // character races expected have model info data in table
    for(uint32 race = 1; race < sChrRacesStore.GetNumRows(); ++race)
    {
        ChrRacesEntry const* raceEntry = sChrRacesStore.LookupEntry(race);
        if (!raceEntry)
            continue;

        if (!((1 << (race-1)) & RACEMASK_ALL_PLAYABLE))
            continue;

        if (CreatureModelInfo const *minfo = GetCreatureModelInfo(raceEntry->model_f))
        {
            if (minfo->gender != GENDER_FEMALE)
                sLog.outErrorDb("Table `creature_model_info` have wrong gender %u for character race %u female model id %u", minfo->gender, race, raceEntry->model_f);

            if (minfo->modelid_other_gender != raceEntry->model_m)
                sLog.outErrorDb("Table `creature_model_info` have wrong other gender model id %u for character race %u female model id %u", minfo->modelid_other_gender, race, raceEntry->model_f);

            if (minfo->bounding_radius <= 0.0f)
            {
                sLog.outErrorDb("Table `creature_model_info` have wrong bounding_radius %f for character race %u female model id %u, use %f instead", minfo->bounding_radius, race, raceEntry->model_f, DEFAULT_WORLD_OBJECT_SIZE);
                const_cast<CreatureModelInfo*>(minfo)->bounding_radius = DEFAULT_WORLD_OBJECT_SIZE;
            }

            if (minfo->combat_reach != 1.5f)
            {
                sLog.outErrorDb("Table `creature_model_info` have wrong combat_reach %f for character race %u female model id %u, expected always 1.5f", minfo->combat_reach, race, raceEntry->model_f);
                const_cast<CreatureModelInfo*>(minfo)->combat_reach = 1.5f;
            }
        }
        else
            sLog.outErrorDb("Table `creature_model_info` expect have data for character race %u female model id %u", race, raceEntry->model_f);

        if (CreatureModelInfo const *minfo = GetCreatureModelInfo(raceEntry->model_m))
        {
            if (minfo->gender != GENDER_MALE)
                sLog.outErrorDb("Table `creature_model_info` have wrong gender %u for character race %u male model id %u", minfo->gender, race, raceEntry->model_m);

            if (minfo->modelid_other_gender != raceEntry->model_f)
                sLog.outErrorDb("Table `creature_model_info` have wrong other gender model id %u for character race %u male model id %u", minfo->modelid_other_gender, race, raceEntry->model_m);

            if (minfo->bounding_radius <= 0.0f)
            {
                sLog.outErrorDb("Table `creature_model_info` have wrong bounding_radius %f for character race %u male model id %u, use %f instead", minfo->bounding_radius, race, raceEntry->model_f, DEFAULT_WORLD_OBJECT_SIZE);
                const_cast<CreatureModelInfo*>(minfo)->bounding_radius = DEFAULT_WORLD_OBJECT_SIZE;
            }

            if (minfo->combat_reach != 1.5f)
            {
                sLog.outErrorDb("Table `creature_model_info` have wrong combat_reach %f for character race %u male model id %u, expected always 1.5f", minfo->combat_reach, race, raceEntry->model_m);
                const_cast<CreatureModelInfo*>(minfo)->combat_reach = 1.5f;
            }
        }
        else
            sLog.outErrorDb("Table `creature_model_info` expect have data for character race %u male model id %u", race, raceEntry->model_m);

    }

    sLog.outString( ">> Loaded %u creature model based info", sCreatureModelStorage.RecordCount );
    sLog.outString();
}

void ObjectMgr::LoadCreatureModelRace()
{
    m_mCreatureModelRaceMap.clear();                        // can be used for reload

    QueryResult* result = WorldDatabase.Query("SELECT modelid, racemask, creature_entry, modelid_racial FROM creature_model_race");

    if (!result)
    {
        BarGoLink bar(1);

        bar.step();

        sLog.outString();
        sLog.outErrorDb(">> Loaded creature_model_race, table is empty!");
        return;
    }

    BarGoLink bar(result->GetRowCount());

    uint32 count = 0;

    // model, racemask
    std::map<uint32, uint32> model2raceMask;

    do
    {
        bar.step();

        Field* fields = result->Fetch();

        CreatureModelRace raceData;

        raceData.modelid            = fields[0].GetUInt32();
        raceData.racemask           = fields[1].GetUInt32();
        raceData.creature_entry     = fields[2].GetUInt32();
        raceData.modelid_racial     = fields[3].GetUInt32();

        if (!sCreatureDisplayInfoStore.LookupEntry(raceData.modelid))
        {
            sLog.outErrorDb("Table `creature_model_race` has model for nonexistent model id (%u), skipping", raceData.modelid);
            continue;
        }

        if (!sCreatureModelStorage.LookupEntry<CreatureModelInfo>(raceData.modelid))
        {
            sLog.outErrorDb("Table `creature_model_race` modelid %u does not exist in creature_model_info, skipping", raceData.modelid);
            continue;
        }

        if (!raceData.racemask)
        {
            sLog.outErrorDb("Table `creature_model_race` modelid %u has no racemask defined, skipping", raceData.modelid);
            continue;
        }

        if (!(raceData.racemask & RACEMASK_ALL_PLAYABLE))
        {
            sLog.outErrorDb("Table `creature_model_race` modelid %u include invalid racemask, skipping", raceData.modelid);
            continue;
        }

        std::map<uint32, uint32>::const_iterator model2Race = model2raceMask.find(raceData.modelid);

        // can't have same mask for same model several times
        if (model2Race != model2raceMask.end())
        {
            if (model2Race->second & raceData.racemask)
            {
                sLog.outErrorDb("Table `creature_model_race` modelid %u with racemask %u has mask already included for same modelid, skipping", raceData.modelid, raceData.racemask);
                continue;
            }
        }

        model2raceMask[raceData.modelid] |= raceData.racemask;

        // creature_entry is the prefered way
        if (raceData.creature_entry)
        {
            if (raceData.modelid_racial)
                sLog.outErrorDb("Table `creature_model_race` modelid %u has modelid_racial for modelid %u but a creature_entry are already defined, modelid_racial will never be used.", raceData.modelid, raceData.modelid_racial);

            if (!sCreatureStorage.LookupEntry<CreatureInfo>(raceData.creature_entry))
            {
                sLog.outErrorDb("Table `creature_model_race` modelid %u has creature_entry for nonexistent creature_template (%u), skipping", raceData.modelid, raceData.creature_entry);
                continue;
            }
        }
        else if (raceData.modelid_racial)
        {
            if (!sCreatureDisplayInfoStore.LookupEntry(raceData.modelid_racial))
            {
                sLog.outErrorDb("Table `creature_model_race` modelid %u has modelid_racial for nonexistent model id (%u), skipping", raceData.modelid, raceData.modelid_racial);
                continue;
            }

            if (!sCreatureModelStorage.LookupEntry<CreatureModelInfo>(raceData.modelid_racial))
            {
                sLog.outErrorDb("Table `creature_model_race` modelid %u has modelid_racial %u, but are not defined in creature_model_info, skipping", raceData.modelid, raceData.modelid_racial);
                continue;
            }
        }
        else
        {
            sLog.outErrorDb("Table `creature_model_race` modelid %u does not have either creature_entry or modelid_racial defined, skipping", raceData.modelid);
            continue;
        }

        m_mCreatureModelRaceMap.insert(CreatureModelRaceMap::value_type(raceData.modelid, raceData));

        ++count;
    }
    while(result->NextRow());

    delete result;

    sLog.outString();
    sLog.outString( ">> Loaded %u creature_model_race entries", count);
}

void ObjectMgr::LoadCreatures()
{
    uint32 count = 0;
    //                                                0                       1   2    3
    QueryResult *result = WorldDatabase.Query("SELECT creature.guid, creature.id, map, modelid,"
    //   4             5           6           7           8            9              10         11
        "equipment_id, position_x, position_y, position_z, orientation, spawntimesecs, spawndist, currentwaypoint,"
    //   12         13       14          15            16         17         18
        "curhealth, curmana, DeathState, MovementType, spawnMask, phaseMask, event,"
    //   19                        20
        "pool_creature.pool_entry, pool_creature_template.pool_entry "
        "FROM creature "
        "LEFT OUTER JOIN game_event_creature ON creature.guid = game_event_creature.guid "
        "LEFT OUTER JOIN pool_creature ON creature.guid = pool_creature.guid "
        "LEFT OUTER JOIN pool_creature_template ON creature.id = pool_creature_template.id");

    if (!result)
    {
        BarGoLink bar(1);

        bar.step();

        sLog.outString();
        sLog.outErrorDb(">> Loaded 0 creature. DB table `creature` is empty.");
        return;
    }

    // build single time for check creature data
    std::set<uint32> difficultyCreatures[MAX_DIFFICULTY - 1];
    for (uint32 i = 0; i < sCreatureStorage.MaxEntry; ++i)
        if (CreatureInfo const* cInfo = sCreatureStorage.LookupEntry<CreatureInfo>(i))
            for (uint32 diff = 0; diff < MAX_DIFFICULTY - 1; ++diff)
                if (cInfo->DifficultyEntry[diff])
                    difficultyCreatures[diff].insert(cInfo->DifficultyEntry[diff]);

    // build single time for check spawnmask
    std::map<uint32,uint32> spawnMasks;
    for(uint32 i = 0; i < sMapStore.GetNumRows(); ++i)
        if(sMapStore.LookupEntry(i))
            for(int k = 0; k < MAX_DIFFICULTY; ++k)
                if (GetMapDifficultyData(i,Difficulty(k)))
                    spawnMasks[i] |= (1 << k);

    BarGoLink bar(result->GetRowCount());

    do
    {
        Field *fields = result->Fetch();
        bar.step();

        uint32 guid         = fields[ 0].GetUInt32();
        uint32 entry        = fields[ 1].GetUInt32();

        CreatureInfo const* cInfo = GetCreatureTemplate(entry);
        if (!cInfo)
        {
            sLog.outErrorDb("Table `creature` has creature (GUID: %u) with non existing creature entry %u, skipped.", guid, entry);
            continue;
        }

        CreatureData& data = mCreatureDataMap[guid];

        data.id                 = entry;
        data.mapid              = fields[ 2].GetUInt32();
        data.modelid_override   = fields[ 3].GetUInt32();
        data.equipmentId        = fields[ 4].GetUInt32();
        data.posX               = fields[ 5].GetFloat();
        data.posY               = fields[ 6].GetFloat();
        data.posZ               = fields[ 7].GetFloat();
        data.orientation        = fields[ 8].GetFloat();
        data.spawntimesecs      = fields[ 9].GetUInt32();
        data.spawndist          = fields[10].GetFloat();
        data.currentwaypoint    = fields[11].GetUInt32();
        data.curhealth          = fields[12].GetUInt32();
        data.curmana            = fields[13].GetUInt32();
        data.is_dead            = fields[14].GetBool();
        data.movementType       = fields[15].GetUInt8();
        data.spawnMask          = fields[16].GetUInt8();
        data.phaseMask          = fields[17].GetUInt16();
        int16 gameEvent         = fields[18].GetInt16();
        int16 GuidPoolId        = fields[19].GetInt16();
        int16 EntryPoolId       = fields[20].GetInt16();

        MapEntry const* mapEntry = sMapStore.LookupEntry(data.mapid);
        if(!mapEntry)
        {
            sLog.outErrorDb("Table `creature` have creature (GUID: %u) that spawned at nonexistent map (Id: %u), skipped.",guid, data.mapid );
            continue;
        }

        if (data.spawnMask & ~spawnMasks[data.mapid])
            sLog.outErrorDb("Table `creature` have creature (GUID: %u) that have wrong spawn mask %u including not supported difficulty modes for map (Id: %u).",guid, data.spawnMask, data.mapid );

        bool ok = true;
        for (uint32 diff = 0; diff < MAX_DIFFICULTY - 1 && ok; ++diff)
        {
            if (difficultyCreatures[diff].find(data.id) != difficultyCreatures[diff].end())
            {
                sLog.outErrorDb("Table `creature` have creature (GUID: %u) that listed as difficulty %u template (entry: %u) in `creature_template`, skipped.",
                    guid, diff + 1, data.id );
                ok = false;
            }
        }
        if (!ok)
            continue;

        if (data.modelid_override > 0 && !sCreatureDisplayInfoStore.LookupEntry(data.modelid_override))
        {
            sLog.outErrorDb("Table `creature` GUID %u (entry %u) has model for nonexistent model id (%u), set to 0.", guid, data.id, data.modelid_override);
            data.modelid_override = 0;
        }

        if(data.equipmentId > 0)                            // -1 no equipment, 0 use default
        {
            if(!GetEquipmentInfo(data.equipmentId))
            {
                sLog.outErrorDb("Table `creature` have creature (Entry: %u) with equipment_id %u not found in table `creature_equip_template`, set to no equipment.", data.id, data.equipmentId);
                data.equipmentId = -1;
            }
        }

        if(cInfo->RegenHealth && data.curhealth < cInfo->minhealth)
        {
            sLog.outErrorDb("Table `creature` have creature (GUID: %u Entry: %u) with `creature_template`.`RegenHealth`=1 and low current health (%u), `creature_template`.`minhealth`=%u.",guid,data.id,data.curhealth, cInfo->minhealth );
            data.curhealth = cInfo->minhealth;
        }

        if(cInfo->flags_extra & CREATURE_FLAG_EXTRA_INSTANCE_BIND)
        {
            if(!mapEntry || !mapEntry->IsDungeon())
                sLog.outErrorDb("Table `creature` have creature (GUID: %u Entry: %u) with `creature_template`.`flags_extra` including CREATURE_FLAG_EXTRA_INSTANCE_BIND (%u) but creature are not in instance.",
                    guid, data.id, CREATURE_FLAG_EXTRA_INSTANCE_BIND);
        }

        if(cInfo->flags_extra & CREATURE_FLAG_EXTRA_AGGRO_ZONE)
        {
            if(!mapEntry || !mapEntry->IsDungeon())
                sLog.outErrorDb("Table `creature` have creature (GUID: %u Entry: %u) with `creature_template`.`flags_extra` including CREATURE_FLAG_EXTRA_AGGRO_ZONE (%u) but creature are not in instance.",
                    guid, data.id, CREATURE_FLAG_EXTRA_AGGRO_ZONE);
        }

        if(data.curmana < cInfo->minmana)
        {
            sLog.outErrorDb("Table `creature` have creature (GUID: %u Entry: %u) with low current mana (%u), `creature_template`.`minmana`=%u.",guid,data.id,data.curmana, cInfo->minmana );
            data.curmana = cInfo->minmana;
        }

        if(data.spawndist < 0.0f)
        {
            sLog.outErrorDb("Table `creature` have creature (GUID: %u Entry: %u) with `spawndist`< 0, set to 0.",guid,data.id );
            data.spawndist = 0.0f;
        }
        else if(data.movementType == RANDOM_MOTION_TYPE)
        {
            if(data.spawndist == 0.0f)
            {
                sLog.outErrorDb("Table `creature` have creature (GUID: %u Entry: %u) with `MovementType`=1 (random movement) but with `spawndist`=0, replace by idle movement type (0).",guid,data.id );
                data.movementType = IDLE_MOTION_TYPE;
            }
        }
        else if(data.movementType == IDLE_MOTION_TYPE)
        {
            if(data.spawndist != 0.0f)
            {
                sLog.outErrorDb("Table `creature` have creature (GUID: %u Entry: %u) with `MovementType`=0 (idle) have `spawndist`<>0, set to 0.",guid,data.id );
                data.spawndist = 0.0f;
            }
        }

        if(data.phaseMask==0)
        {
            sLog.outErrorDb("Table `creature` have creature (GUID: %u Entry: %u) with `phaseMask`=0 (not visible for anyone), set to 1.",guid,data.id );
            data.phaseMask = 1;
        }

        if (gameEvent==0 && GuidPoolId==0 && EntryPoolId==0)// if not this is to be managed by GameEvent System or Pool system
            AddCreatureToGrid(guid, &data);

        ++count;

    } while (result->NextRow());

    delete result;

    sLog.outString();
    sLog.outString( ">> Loaded %lu creatures", (unsigned long)mCreatureDataMap.size() );
}

void ObjectMgr::AddCreatureToGrid(uint32 guid, CreatureData const* data)
{
    uint8 mask = data->spawnMask;
    for(uint8 i = 0; mask != 0; i++, mask >>= 1)
    {
        if(mask & 1)
        {
            CellPair cell_pair = MaNGOS::ComputeCellPair(data->posX, data->posY);
            uint32 cell_id = (cell_pair.y_coord*TOTAL_NUMBER_OF_CELLS_PER_MAP) + cell_pair.x_coord;

            CellObjectGuids& cell_guids = mMapObjectGuids[MAKE_PAIR32(data->mapid,i)][cell_id];
            cell_guids.creatures.insert(guid);
        }
    }
}

void ObjectMgr::RemoveCreatureFromGrid(uint32 guid, CreatureData const* data)
{
    uint8 mask = data->spawnMask;
    for(uint8 i = 0; mask != 0; i++, mask >>= 1)
    {
        if(mask & 1)
        {
            CellPair cell_pair = MaNGOS::ComputeCellPair(data->posX, data->posY);
            uint32 cell_id = (cell_pair.y_coord*TOTAL_NUMBER_OF_CELLS_PER_MAP) + cell_pair.x_coord;

            CellObjectGuids& cell_guids = mMapObjectGuids[MAKE_PAIR32(data->mapid,i)][cell_id];
            cell_guids.creatures.erase(guid);
        }
    }
}

void ObjectMgr::LoadVehicleAccessories()
{
    m_VehicleAccessoryMap.clear();                           // needed for reload case

    uint32 count = 0;

    QueryResult* result = WorldDatabase.Query("SELECT `entry`,`accessory_entry`,`seat_id`,`minion` FROM `vehicle_accessory`");

    if (!result)
    {
        BarGoLink bar(1);

        bar.step();

        sLog.outString();
        sLog.outErrorDb(">> Loaded 0 vehicle accessories. DB table `vehicle_accessory` is empty.");
        return;
    }

    BarGoLink bar((int)result->GetRowCount());

    do
    {
        Field *fields = result->Fetch();
        bar.step();

        uint32 uiEntry       = fields[0].GetUInt32();
        uint32 uiAccessory   = fields[1].GetUInt32();
        int8   uiSeat        = int8(fields[2].GetInt16());
        bool   bMinion       = fields[3].GetBool();

        if (!sCreatureStorage.LookupEntry<CreatureInfo>(uiEntry))
        {
            sLog.outErrorDb("Table `vehicle_accessory`: creature template entry %u does not exist.", uiEntry);
            continue;
        }

        if (!sCreatureStorage.LookupEntry<CreatureInfo>(uiAccessory))
        {
            sLog.outErrorDb("Table `vehicle_accessory`: Accessory %u does not exist.", uiAccessory);
            continue;
        }

        m_VehicleAccessoryMap[uiEntry].push_back(VehicleAccessory(uiAccessory, uiSeat, bMinion));

        ++count;
    } while (result->NextRow());

    delete result;

    sLog.outString();
    sLog.outString(">> Loaded %u Vehicle Accessories", count);
}

void ObjectMgr::LoadGameobjects()
{
    uint32 count = 0;

    //                                                0                           1   2    3           4           5           6
    QueryResult *result = WorldDatabase.Query("SELECT gameobject.guid, gameobject.id, map, position_x, position_y, position_z, orientation,"
    //   7          8          9          10         11             12            13     14         15         16
        "rotation0, rotation1, rotation2, rotation3, spawntimesecs, animprogress, state, spawnMask, phaseMask, event,"
    //   17                          18
        "pool_gameobject.pool_entry, pool_gameobject_template.pool_entry "
        "FROM gameobject "
        "LEFT OUTER JOIN game_event_gameobject ON gameobject.guid = game_event_gameobject.guid "
        "LEFT OUTER JOIN pool_gameobject ON gameobject.guid = pool_gameobject.guid "
        "LEFT OUTER JOIN pool_gameobject_template ON gameobject.id = pool_gameobject_template.id");

    if (!result)
    {
        BarGoLink bar(1);

        bar.step();

        sLog.outString();
        sLog.outErrorDb(">> Loaded 0 gameobjects. DB table `gameobject` is empty.");
        return;
    }

    // build single time for check spawnmask
    std::map<uint32,uint32> spawnMasks;
    for(uint32 i = 0; i < sMapStore.GetNumRows(); ++i)
        if(sMapStore.LookupEntry(i))
            for(int k = 0; k < MAX_DIFFICULTY; ++k)
                if (GetMapDifficultyData(i,Difficulty(k)))
                    spawnMasks[i] |= (1 << k);

    BarGoLink bar(result->GetRowCount());

    do
    {
        Field *fields = result->Fetch();
        bar.step();

        uint32 guid         = fields[ 0].GetUInt32();
        uint32 entry        = fields[ 1].GetUInt32();

        GameObjectInfo const* gInfo = GetGameObjectInfo(entry);
        if (!gInfo)
        {
            sLog.outErrorDb("Table `gameobject` has gameobject (GUID: %u) with non existing gameobject entry %u, skipped.", guid, entry);
            continue;
        }

        if(!gInfo->displayId)
        {
            switch(gInfo->type)
            {
                // can be invisible always and then not req. display id in like case
                case GAMEOBJECT_TYPE_TRAP:
                case GAMEOBJECT_TYPE_SPELL_FOCUS:
                    break;
                default:
                    sLog.outErrorDb("Gameobject (GUID: %u Entry %u GoType: %u) have displayId == 0 and then will always invisible in game.", guid, entry, gInfo->type);
                    break;
            }
        }
        else if (!sGameObjectDisplayInfoStore.LookupEntry(gInfo->displayId))
        {
            sLog.outErrorDb("Gameobject (GUID: %u Entry %u GoType: %u) have invalid displayId (%u), not loaded.", guid, entry, gInfo->type, gInfo->displayId);
            continue;
        }

        GameObjectData& data = mGameObjectDataMap[guid];

        data.id             = entry;
        data.mapid          = fields[ 2].GetUInt32();
        data.posX           = fields[ 3].GetFloat();
        data.posY           = fields[ 4].GetFloat();
        data.posZ           = fields[ 5].GetFloat();
        data.orientation    = fields[ 6].GetFloat();
        data.rotation0      = fields[ 7].GetFloat();
        data.rotation1      = fields[ 8].GetFloat();
        data.rotation2      = fields[ 9].GetFloat();
        data.rotation3      = fields[10].GetFloat();
        data.spawntimesecs  = fields[11].GetInt32();

        MapEntry const* mapEntry = sMapStore.LookupEntry(data.mapid);
        if(!mapEntry)
        {
            sLog.outErrorDb("Table `gameobject` have gameobject (GUID: %u Entry: %u) that spawned at nonexistent map (Id: %u), skip", guid, data.id, data.mapid);
            continue;
        }

        if (data.spawnMask & ~spawnMasks[data.mapid])
            sLog.outErrorDb("Table `gameobject` have gameobject (GUID: %u Entry: %u) that have wrong spawn mask %u including not supported difficulty modes for map (Id: %u), skip", guid, data.id, data.spawnMask, data.mapid);

        if (data.spawntimesecs == 0 && gInfo->IsDespawnAtAction())
        {
            sLog.outErrorDb("Table `gameobject` have gameobject (GUID: %u Entry: %u) with `spawntimesecs` (0) value, but gameobejct marked as despawnable at action.", guid, data.id);
        }

        data.animprogress   = fields[12].GetUInt32();

        uint32 go_state     = fields[13].GetUInt32();
        if (go_state >= MAX_GO_STATE)
        {
            sLog.outErrorDb("Table `gameobject` have gameobject (GUID: %u Entry: %u) with invalid `state` (%u) value, skip", guid, data.id, go_state);
            continue;
        }
        data.go_state       = GOState(go_state);

        data.spawnMask      = fields[14].GetUInt8();
        data.phaseMask      = fields[15].GetUInt16();
        int16 gameEvent     = fields[16].GetInt16();
        int16 GuidPoolId    = fields[17].GetInt16();
        int16 EntryPoolId   = fields[18].GetInt16();

        if (data.rotation0 < -1.0f || data.rotation0 > 1.0f)
        {
            sLog.outErrorDb("Table `gameobject` have gameobject (GUID: %u Entry: %u) with invalid rotation0 (%f) value, skip", guid, data.id, data.rotation0);
            continue;
        }

        if (data.rotation1 < -1.0f || data.rotation1 > 1.0f)
        {
            sLog.outErrorDb("Table `gameobject` have gameobject (GUID: %u Entry: %u) with invalid rotation1 (%f) value, skip", guid, data.id, data.rotation1);
            continue;
        }

        if (data.rotation2 < -1.0f || data.rotation2 > 1.0f)
        {
            sLog.outErrorDb("Table `gameobject` have gameobject (GUID: %u Entry: %u) with invalid rotation2 (%f) value, skip", guid, data.id, data.rotation2);
            continue;
        }

        if (data.rotation3 < -1.0f || data.rotation3 > 1.0f)
        {
            sLog.outErrorDb("Table `gameobject` have gameobject (GUID: %u Entry: %u) with invalid rotation3 (%f) value, skip", guid, data.id, data.rotation3);
            continue;
        }

        if(!MapManager::IsValidMapCoord(data.mapid, data.posX, data.posY, data.posZ, data.orientation))
        {
            sLog.outErrorDb("Table `gameobject` have gameobject (GUID: %u Entry: %u) with invalid coordinates, skip", guid, data.id);
            continue;
        }

        if(data.phaseMask == 0)
        {
            sLog.outErrorDb("Table `gameobject` have gameobject (GUID: %u Entry: %u) with `phaseMask`=0 (not visible for anyone), set to 1.", guid, data.id);
            data.phaseMask = 1;
        }

        if (gameEvent==0 && GuidPoolId==0 && EntryPoolId==0)// if not this is to be managed by GameEvent System or Pool system
            AddGameobjectToGrid(guid, &data);
        ++count;

    } while (result->NextRow());

    delete result;

    sLog.outString();
    sLog.outString( ">> Loaded %lu gameobjects", (unsigned long)mGameObjectDataMap.size());
}

void ObjectMgr::AddGameobjectToGrid(uint32 guid, GameObjectData const* data)
{
    uint8 mask = data->spawnMask;
    for(uint8 i = 0; mask != 0; i++, mask >>= 1)
    {
        if(mask & 1)
        {
            CellPair cell_pair = MaNGOS::ComputeCellPair(data->posX, data->posY);
            uint32 cell_id = (cell_pair.y_coord*TOTAL_NUMBER_OF_CELLS_PER_MAP) + cell_pair.x_coord;

            CellObjectGuids& cell_guids = mMapObjectGuids[MAKE_PAIR32(data->mapid,i)][cell_id];
            cell_guids.gameobjects.insert(guid);
        }
    }
}

void ObjectMgr::RemoveGameobjectFromGrid(uint32 guid, GameObjectData const* data)
{
    uint8 mask = data->spawnMask;
    for(uint8 i = 0; mask != 0; i++, mask >>= 1)
    {
        if(mask & 1)
        {
            CellPair cell_pair = MaNGOS::ComputeCellPair(data->posX, data->posY);
            uint32 cell_id = (cell_pair.y_coord*TOTAL_NUMBER_OF_CELLS_PER_MAP) + cell_pair.x_coord;

            CellObjectGuids& cell_guids = mMapObjectGuids[MAKE_PAIR32(data->mapid,i)][cell_id];
            cell_guids.gameobjects.erase(guid);
        }
    }
}

// name must be checked to correctness (if received) before call this function
ObjectGuid ObjectMgr::GetPlayerGuidByName(std::string name) const
{
    ObjectGuid guid;

    CharacterDatabase.escape_string(name);

    // Player name safe to sending to DB (checked at login) and this function using
    QueryResult *result = CharacterDatabase.PQuery("SELECT guid FROM characters WHERE name = '%s'", name.c_str());
    if (result)
    {
        guid = ObjectGuid(HIGHGUID_PLAYER, (*result)[0].GetUInt32());

        delete result;
    }

    return guid;
}

bool ObjectMgr::GetPlayerNameByGUID(ObjectGuid guid, std::string &name) const
{
    // prevent DB access for online player
    if(Player* player = GetPlayer(guid))
    {
        name = player->GetName();
        return true;
    }

    uint32 lowguid = guid.GetCounter();

    QueryResult *result = CharacterDatabase.PQuery("SELECT name FROM characters WHERE guid = '%u'", lowguid);

    if(result)
    {
        name = (*result)[0].GetCppString();
        delete result;
        return true;
    }

    return false;
}

Team ObjectMgr::GetPlayerTeamByGUID(ObjectGuid guid) const
{
    // prevent DB access for online player
    if (Player* player = GetPlayer(guid))
        return Player::TeamForRace(player->getRace());

    uint32 lowguid = guid.GetCounter();

    QueryResult *result = CharacterDatabase.PQuery("SELECT race FROM characters WHERE guid = '%u'", lowguid);

    if (result)
    {
        uint8 race = (*result)[0].GetUInt8();
        delete result;
        return Player::TeamForRace(race);
    }

    return TEAM_NONE;
}

uint32 ObjectMgr::GetPlayerAccountIdByGUID(ObjectGuid guid) const
{
    if (!guid.IsPlayer())
        return 0;

    // prevent DB access for online player
    if(Player* player = GetPlayer(guid))
        return player->GetSession()->GetAccountId();

    uint32 lowguid = guid.GetCounter();

    QueryResult *result = CharacterDatabase.PQuery("SELECT account FROM characters WHERE guid = '%u'", lowguid);
    if (result)
    {
        uint32 acc = (*result)[0].GetUInt32();
        delete result;
        return acc;
    }

    return 0;
}

uint32 ObjectMgr::GetPlayerAccountIdByPlayerName(const std::string& name) const
{
    QueryResult *result = CharacterDatabase.PQuery("SELECT account FROM characters WHERE name = '%s'", name.c_str());
    if(result)
    {
        uint32 acc = (*result)[0].GetUInt32();
        delete result;
        return acc;
    }

    return 0;
}

void ObjectMgr::LoadItemLocales()
{
    mItemLocaleMap.clear();                                 // need for reload case

    QueryResult *result = WorldDatabase.Query("SELECT entry,name_loc1,description_loc1,name_loc2,description_loc2,name_loc3,description_loc3,name_loc4,description_loc4,name_loc5,description_loc5,name_loc6,description_loc6,name_loc7,description_loc7,name_loc8,description_loc8 FROM locales_item");

    if (!result)
    {
        BarGoLink bar(1);

        bar.step();

        sLog.outString();
        sLog.outString(">> Loaded 0 Item locale strings. DB table `locales_item` is empty.");
        return;
    }

    BarGoLink bar(result->GetRowCount());

    do
    {
        Field *fields = result->Fetch();
        bar.step();

        uint32 entry = fields[0].GetUInt32();

        if (!GetItemPrototype(entry))
        {
            ERROR_DB_STRICT_LOG("Table `locales_item` has data for nonexistent item entry %u, skipped.", entry);
            continue;
        }

        ItemLocale& data = mItemLocaleMap[entry];

        for(int i = 1; i < MAX_LOCALE; ++i)
        {
            std::string str = fields[1+2*(i-1)].GetCppString();
            if(!str.empty())
            {
                int idx = GetOrNewIndexForLocale(LocaleConstant(i));
                if(idx >= 0)
                {
                    if((int32)data.Name.size() <= idx)
                        data.Name.resize(idx+1);

                    data.Name[idx] = str;
                }
            }

            str = fields[1+2*(i-1)+1].GetCppString();
            if(!str.empty())
            {
                int idx = GetOrNewIndexForLocale(LocaleConstant(i));
                if(idx >= 0)
                {
                    if((int32)data.Description.size() <= idx)
                        data.Description.resize(idx+1);

                    data.Description[idx] = str;
                }
            }
        }
    } while (result->NextRow());

    delete result;

    sLog.outString();
    sLog.outString( ">> Loaded %lu Item locale strings", (unsigned long)mItemLocaleMap.size() );
}

struct SQLItemLoader : public SQLStorageLoaderBase<SQLItemLoader>
{
    template<class D>
    void convert_from_str(uint32 /*field_pos*/, char const *src, D &dst)
    {
        dst = D(sScriptMgr.GetScriptId(src));
    }
};

void ObjectMgr::LoadItemPrototypes()
{
    SQLItemLoader loader;
    loader.Load(sItemStorage);
    sLog.outString( ">> Loaded %u item prototypes", sItemStorage.RecordCount );
    sLog.outString();

    // check data correctness
    for(uint32 i = 1; i < sItemStorage.MaxEntry; ++i)
    {
        ItemPrototype const* proto = sItemStorage.LookupEntry<ItemPrototype >(i);
        ItemEntry const *dbcitem = sItemStore.LookupEntry(i);
        if(!proto)
        {
            /* to many errors, and possible not all items really used in game
            if (dbcitem)
                sLog.outErrorDb("Item (Entry: %u) doesn't exists in DB, but must exist.",i);
            */
            continue;
        }

        if(dbcitem)
        {
            if(proto->Class != dbcitem->Class)
            {
                sLog.outErrorDb("Item (Entry: %u) not correct class %u, must be %u (still using DB value).",i,proto->Class,dbcitem->Class);
                // It safe let use Class from DB
            }
            /* disabled: have some strange wrong cases for Subclass values.
               for enable also uncomment Subclass field in ItemEntry structure and in Itemfmt[]
            if(proto->SubClass != dbcitem->SubClass)
            {
                sLog.outErrorDb("Item (Entry: %u) not correct (Class: %u, Sub: %u) pair, must be (Class: %u, Sub: %u) (still using DB value).",i,proto->Class,proto->SubClass,dbcitem->Class,dbcitem->SubClass);
                // It safe let use Subclass from DB
            }
            */

            if(proto->Unk0 != dbcitem->Unk0)
            {
                sLog.outErrorDb("Item (Entry: %u) not correct %i Unk0, must be %i (still using DB value).",i,proto->Unk0,dbcitem->Unk0);
                // It safe let use Unk0 from DB
            }

            if(proto->Material != dbcitem->Material)
            {
                sLog.outErrorDb("Item (Entry: %u) not correct %i material, must be %i (still using DB value).",i,proto->Material,dbcitem->Material);
                // It safe let use Material from DB
            }

            if(proto->InventoryType != dbcitem->InventoryType)
            {
                sLog.outErrorDb("Item (Entry: %u) not correct %u inventory type, must be %u (still using DB value).",i,proto->InventoryType,dbcitem->InventoryType);
                // It safe let use InventoryType from DB
            }

            if(proto->DisplayInfoID != dbcitem->DisplayId)
            {
                sLog.outErrorDb("Item (Entry: %u) not correct %u display id, must be %u (using it).",i,proto->DisplayInfoID,dbcitem->DisplayId);
                const_cast<ItemPrototype*>(proto)->DisplayInfoID = dbcitem->DisplayId;
            }
            if(proto->Sheath != dbcitem->Sheath)
            {
                sLog.outErrorDb("Item (Entry: %u) not correct %u sheath, must be %u  (using it).",i,proto->Sheath,dbcitem->Sheath);
                const_cast<ItemPrototype*>(proto)->Sheath = dbcitem->Sheath;
            }
        }
        else
        {
            sLog.outErrorDb("Item (Entry: %u) not correct (not listed in list of existing items).",i);
        }

        if(proto->Class >= MAX_ITEM_CLASS)
        {
            sLog.outErrorDb("Item (Entry: %u) has wrong Class value (%u)",i,proto->Class);
            const_cast<ItemPrototype*>(proto)->Class = ITEM_CLASS_MISC;
        }

        if(proto->SubClass >= MaxItemSubclassValues[proto->Class])
        {
            sLog.outErrorDb("Item (Entry: %u) has wrong Subclass value (%u) for class %u",i,proto->SubClass,proto->Class);
            const_cast<ItemPrototype*>(proto)->SubClass = 0;// exist for all item classes
        }

        if(proto->Quality >= MAX_ITEM_QUALITY)
        {
            sLog.outErrorDb("Item (Entry: %u) has wrong Quality value (%u)",i,proto->Quality);
            const_cast<ItemPrototype*>(proto)->Quality = ITEM_QUALITY_NORMAL;
        }

        if (proto->Flags2 & ITEM_FLAG2_HORDE_ONLY)
        {
            if (FactionEntry const* faction = sFactionStore.LookupEntry(HORDE))
                if ((proto->AllowableRace & faction->BaseRepRaceMask[0]) == 0)
                    sLog.outErrorDb("Item (Entry: %u) have in `AllowableRace` races (%u) only not compatible with ITEM_FLAG2_HORDE_ONLY (%u) in Flags field, item any way will can't be equipped or use by this races.",
                        i, proto->AllowableRace, ITEM_FLAG2_HORDE_ONLY);

            if (proto->Flags2 & ITEM_FLAG2_ALLIANCE_ONLY)
                sLog.outErrorDb("Item (Entry: %u) have in `Flags2` flags ITEM_FLAG2_ALLIANCE_ONLY (%u) and ITEM_FLAG2_HORDE_ONLY (%u) in Flags field, this is wrong combination.",
                    i, ITEM_FLAG2_ALLIANCE_ONLY, ITEM_FLAG2_HORDE_ONLY);
        }
        else if (proto->Flags2 & ITEM_FLAG2_ALLIANCE_ONLY)
        {
            if (FactionEntry const* faction = sFactionStore.LookupEntry(ALLIANCE))
                if ((proto->AllowableRace & faction->BaseRepRaceMask[0]) == 0)
                    sLog.outErrorDb("Item (Entry: %u) have in `AllowableRace` races (%u) only not compatible with ITEM_FLAG2_ALLIANCE_ONLY (%u) in Flags field, item any way will can't be equipped or use by this races.",
                        i, proto->AllowableRace, ITEM_FLAG2_ALLIANCE_ONLY);
        }

        if(proto->BuyCount <= 0)
        {
            sLog.outErrorDb("Item (Entry: %u) has wrong BuyCount value (%u), set to default(1).",i,proto->BuyCount);
            const_cast<ItemPrototype*>(proto)->BuyCount = 1;
        }

        if(proto->InventoryType >= MAX_INVTYPE)
        {
            sLog.outErrorDb("Item (Entry: %u) has wrong InventoryType value (%u)",i,proto->InventoryType);
            const_cast<ItemPrototype*>(proto)->InventoryType = INVTYPE_NON_EQUIP;
        }

        if (proto->InventoryType != INVTYPE_NON_EQUIP)
        {
            if(proto->Flags & ITEM_FLAG_LOOTABLE)
            {
                sLog.outErrorDb("Item container (Entry: %u) has not allowed for containers flag ITEM_FLAG_LOOTABLE (%u), flag removed.", i, ITEM_FLAG_LOOTABLE);
                const_cast<ItemPrototype*>(proto)->Flags &= ~ITEM_FLAG_LOOTABLE;
            }

            if(proto->Flags & ITEM_FLAG_MILLABLE)
            {
                sLog.outErrorDb("Item container (Entry: %u) has not allowed for containers flag ITEM_FLAG_MILLABLE (%u), flag removed.", i, ITEM_FLAG_MILLABLE);
                const_cast<ItemPrototype*>(proto)->Flags &= ~ITEM_FLAG_MILLABLE;
            }

            if(proto->Flags & ITEM_FLAG_PROSPECTABLE)
            {
                sLog.outErrorDb("Item container (Entry: %u) has not allowed for containers flag ITEM_FLAG_PROSPECTABLE (%u), flag removed.", i, ITEM_FLAG_PROSPECTABLE);
                const_cast<ItemPrototype*>(proto)->Flags &= ~ITEM_FLAG_PROSPECTABLE;
            }
        }
        else if (proto->InventoryType != INVTYPE_BAG)
        {
            if (proto->ContainerSlots > 0)
            {
                sLog.outErrorDb("Non-container item (Entry: %u) has ContainerSlots (%u), set to 0.", i, proto->ContainerSlots);
                const_cast<ItemPrototype*>(proto)->ContainerSlots = 0;
            }
        }

        if(proto->RequiredSkill >= MAX_SKILL_TYPE)
        {
            sLog.outErrorDb("Item (Entry: %u) has wrong RequiredSkill value (%u)",i,proto->RequiredSkill);
            const_cast<ItemPrototype*>(proto)->RequiredSkill = 0;
        }

        {
            // can be used in equip slot, as page read use in inventory, or spell casting at use
            bool req = proto->InventoryType!=INVTYPE_NON_EQUIP || proto->PageText;
            if(!req)
            {
                for (int j = 0; j < MAX_ITEM_PROTO_SPELLS; ++j)
                {
                    if(proto->Spells[j].SpellId)
                    {
                        req = true;
                        break;
                    }
                }
            }

            if(req)
            {
                if(!(proto->AllowableClass & CLASSMASK_ALL_PLAYABLE))
                    sLog.outErrorDb("Item (Entry: %u) not have in `AllowableClass` any playable classes (%u) and can't be equipped or use.",i,proto->AllowableClass);

                if(!(proto->AllowableRace & RACEMASK_ALL_PLAYABLE))
                    sLog.outErrorDb("Item (Entry: %u) not have in `AllowableRace` any playable races (%u) and can't be equipped or use.",i,proto->AllowableRace);
            }
        }

        if(proto->RequiredSpell && !sSpellStore.LookupEntry(proto->RequiredSpell))
        {
            sLog.outErrorDb("Item (Entry: %u) have wrong (nonexistent) spell in RequiredSpell (%u)",i,proto->RequiredSpell);
            const_cast<ItemPrototype*>(proto)->RequiredSpell = 0;
        }

        if(proto->RequiredReputationRank >= MAX_REPUTATION_RANK)
            sLog.outErrorDb("Item (Entry: %u) has wrong reputation rank in RequiredReputationRank (%u), item can't be used.",i,proto->RequiredReputationRank);

        if(proto->RequiredReputationFaction)
        {
            if(!sFactionStore.LookupEntry(proto->RequiredReputationFaction))
            {
                sLog.outErrorDb("Item (Entry: %u) has wrong (not existing) faction in RequiredReputationFaction (%u)",i,proto->RequiredReputationFaction);
                const_cast<ItemPrototype*>(proto)->RequiredReputationFaction = 0;
            }

            if(proto->RequiredReputationRank == MIN_REPUTATION_RANK)
                sLog.outErrorDb("Item (Entry: %u) has min. reputation rank in RequiredReputationRank (0) but RequiredReputationFaction > 0, faction setting is useless.",i);
        }
        else if(proto->RequiredReputationRank > MIN_REPUTATION_RANK)
            sLog.outErrorDb("Item (Entry: %u) has RequiredReputationFaction ==0 but RequiredReputationRank > 0, rank setting is useless.",i);

        if(proto->MaxCount < -1)
        {
            sLog.outErrorDb("Item (Entry: %u) has too large negative in maxcount (%i), replace by value (-1) no storing limits.",i,proto->MaxCount);
            const_cast<ItemPrototype*>(proto)->MaxCount = -1;
        }

        if(proto->Stackable == 0)
        {
            sLog.outErrorDb("Item (Entry: %u) has wrong value in stackable (%i), replace by default 1.",i,proto->Stackable);
            const_cast<ItemPrototype*>(proto)->Stackable = 1;
        }
        else if(proto->Stackable < -1)
        {
            sLog.outErrorDb("Item (Entry: %u) has too large negative in stackable (%i), replace by value (-1) no stacking limits.",i,proto->Stackable);
            const_cast<ItemPrototype*>(proto)->Stackable = -1;
        }
        else if(proto->Stackable > 1000)
        {
            sLog.outErrorDb("Item (Entry: %u) has too large value in stackable (%u), replace by hardcoded upper limit (1000).",i,proto->Stackable);
            const_cast<ItemPrototype*>(proto)->Stackable = 1000;
        }

        if (proto->ContainerSlots)
        {
            if (proto->ContainerSlots > MAX_BAG_SIZE)
            {
                sLog.outErrorDb("Item (Entry: %u) has too large value in ContainerSlots (%u), replace by hardcoded limit (%u).",i,proto->ContainerSlots,MAX_BAG_SIZE);
                const_cast<ItemPrototype*>(proto)->ContainerSlots = MAX_BAG_SIZE;
            }
        }

        if(proto->StatsCount > MAX_ITEM_PROTO_STATS)
        {
            sLog.outErrorDb("Item (Entry: %u) has too large value in statscount (%u), replace by hardcoded limit (%u).",i,proto->StatsCount,MAX_ITEM_PROTO_STATS);
            const_cast<ItemPrototype*>(proto)->StatsCount = MAX_ITEM_PROTO_STATS;
        }

        for (int j = 0; j < MAX_ITEM_PROTO_STATS; ++j)
        {
            // for ItemStatValue != 0
            if(proto->ItemStat[j].ItemStatValue && proto->ItemStat[j].ItemStatType >= MAX_ITEM_MOD)
            {
                sLog.outErrorDb("Item (Entry: %u) has wrong stat_type%d (%u)",i,j+1,proto->ItemStat[j].ItemStatType);
                const_cast<ItemPrototype*>(proto)->ItemStat[j].ItemStatType = 0;
            }

            switch(proto->ItemStat[j].ItemStatType)
            {
                case ITEM_MOD_SPELL_HEALING_DONE:
                case ITEM_MOD_SPELL_DAMAGE_DONE:
                    sLog.outErrorDb("Item (Entry: %u) has deprecated stat_type%d (%u)",i,j+1,proto->ItemStat[j].ItemStatType);
                    break;
                default:
                    break;
            }
        }

        for (int j = 0; j < MAX_ITEM_PROTO_DAMAGES; ++j)
        {
            if(proto->Damage[j].DamageType >= MAX_SPELL_SCHOOL)
            {
                sLog.outErrorDb("Item (Entry: %u) has wrong dmg_type%d (%u)",i,j+1,proto->Damage[j].DamageType);
                const_cast<ItemPrototype*>(proto)->Damage[j].DamageType = 0;
            }
        }

        // special format
        if((proto->Spells[0].SpellId == SPELL_ID_GENERIC_LEARN) || (proto->Spells[0].SpellId == SPELL_ID_GENERIC_LEARN_PET))
        {
            // spell_1
            if(proto->Spells[0].SpellTrigger != ITEM_SPELLTRIGGER_ON_USE)
            {
                sLog.outErrorDb("Item (Entry: %u) has wrong item spell trigger value in spelltrigger_%d (%u) for special learning format",i,0+1,proto->Spells[0].SpellTrigger);
                const_cast<ItemPrototype*>(proto)->Spells[0].SpellId = 0;
                const_cast<ItemPrototype*>(proto)->Spells[0].SpellTrigger = ITEM_SPELLTRIGGER_ON_USE;
                const_cast<ItemPrototype*>(proto)->Spells[1].SpellId = 0;
                const_cast<ItemPrototype*>(proto)->Spells[1].SpellTrigger = ITEM_SPELLTRIGGER_ON_USE;
            }

            // spell_2 have learning spell
            if(proto->Spells[1].SpellTrigger != ITEM_SPELLTRIGGER_LEARN_SPELL_ID)
            {
                sLog.outErrorDb("Item (Entry: %u) has wrong item spell trigger value in spelltrigger_%d (%u) for special learning format.",i,1+1,proto->Spells[1].SpellTrigger);
                const_cast<ItemPrototype*>(proto)->Spells[0].SpellId = 0;
                const_cast<ItemPrototype*>(proto)->Spells[1].SpellId = 0;
                const_cast<ItemPrototype*>(proto)->Spells[1].SpellTrigger = ITEM_SPELLTRIGGER_ON_USE;
            }
            else if(!proto->Spells[1].SpellId)
            {
                sLog.outErrorDb("Item (Entry: %u) not has expected spell in spellid_%d in special learning format.",i,1+1);
                const_cast<ItemPrototype*>(proto)->Spells[0].SpellId = 0;
                const_cast<ItemPrototype*>(proto)->Spells[1].SpellTrigger = ITEM_SPELLTRIGGER_ON_USE;
            }
            else
            {
                SpellEntry const* spellInfo = sSpellStore.LookupEntry(proto->Spells[1].SpellId);
                if(!spellInfo)
                {
                    sLog.outErrorDb("Item (Entry: %u) has wrong (not existing) spell in spellid_%d (%u)",i,1+1,proto->Spells[1].SpellId);
                    const_cast<ItemPrototype*>(proto)->Spells[0].SpellId = 0;
                    const_cast<ItemPrototype*>(proto)->Spells[1].SpellId = 0;
                    const_cast<ItemPrototype*>(proto)->Spells[1].SpellTrigger = ITEM_SPELLTRIGGER_ON_USE;
                }
                // allowed only in special format
                else if((proto->Spells[1].SpellId==SPELL_ID_GENERIC_LEARN) || (proto->Spells[1].SpellId==SPELL_ID_GENERIC_LEARN_PET))
                {
                    sLog.outErrorDb("Item (Entry: %u) has broken spell in spellid_%d (%u)",i,1+1,proto->Spells[1].SpellId);
                    const_cast<ItemPrototype*>(proto)->Spells[0].SpellId = 0;
                    const_cast<ItemPrototype*>(proto)->Spells[1].SpellId = 0;
                    const_cast<ItemPrototype*>(proto)->Spells[1].SpellTrigger = ITEM_SPELLTRIGGER_ON_USE;
                }
            }

            // spell_3*,spell_4*,spell_5* is empty
            for (int j = 2; j < MAX_ITEM_PROTO_SPELLS; ++j)
            {
                if(proto->Spells[j].SpellTrigger != ITEM_SPELLTRIGGER_ON_USE)
                {
                    sLog.outErrorDb("Item (Entry: %u) has wrong item spell trigger value in spelltrigger_%d (%u)",i,j+1,proto->Spells[j].SpellTrigger);
                    const_cast<ItemPrototype*>(proto)->Spells[j].SpellId = 0;
                    const_cast<ItemPrototype*>(proto)->Spells[j].SpellTrigger = ITEM_SPELLTRIGGER_ON_USE;
                }
                else if(proto->Spells[j].SpellId != 0)
                {
                    sLog.outErrorDb("Item (Entry: %u) has wrong spell in spellid_%d (%u) for learning special format",i,j+1,proto->Spells[j].SpellId);
                    const_cast<ItemPrototype*>(proto)->Spells[j].SpellId = 0;
                }
            }
        }
        // normal spell list
        else
        {
            for (int j = 0; j < MAX_ITEM_PROTO_SPELLS; ++j)
            {
                if (proto->Spells[j].SpellTrigger >= MAX_ITEM_SPELLTRIGGER || proto->Spells[j].SpellTrigger == ITEM_SPELLTRIGGER_LEARN_SPELL_ID)
                {
                    sLog.outErrorDb("Item (Entry: %u) has wrong item spell trigger value in spelltrigger_%d (%u)",i,j+1,proto->Spells[j].SpellTrigger);
                    const_cast<ItemPrototype*>(proto)->Spells[j].SpellId = 0;
                    const_cast<ItemPrototype*>(proto)->Spells[j].SpellTrigger = ITEM_SPELLTRIGGER_ON_USE;
                }
                // on hit can be sued only at weapon
                else if (proto->Spells[j].SpellTrigger == ITEM_SPELLTRIGGER_CHANCE_ON_HIT)
                {
                    if(proto->Class != ITEM_CLASS_WEAPON)
                        sLog.outErrorDb("Item (Entry: %u) isn't weapon (Class: %u) but has on hit spelltrigger_%d (%u), it will not triggered.",i,proto->Class,j+1,proto->Spells[j].SpellTrigger);
                }

                if(proto->Spells[j].SpellId)
                {
                    SpellEntry const* spellInfo = sSpellStore.LookupEntry(proto->Spells[j].SpellId);
                    if(!spellInfo)
                    {
                        sLog.outErrorDb("Item (Entry: %u) has wrong (not existing) spell in spellid_%d (%u)",i,j+1,proto->Spells[j].SpellId);
                        const_cast<ItemPrototype*>(proto)->Spells[j].SpellId = 0;
                    }
                    // allowed only in special format
                    else if((proto->Spells[j].SpellId==SPELL_ID_GENERIC_LEARN) || (proto->Spells[j].SpellId==SPELL_ID_GENERIC_LEARN_PET))
                    {
                        sLog.outErrorDb("Item (Entry: %u) has broken spell in spellid_%d (%u)",i,j+1,proto->Spells[j].SpellId);
                        const_cast<ItemPrototype*>(proto)->Spells[j].SpellId = 0;
                    }
                }
            }
        }

        if (proto->Bonding >= MAX_BIND_TYPE)
            sLog.outErrorDb("Item (Entry: %u) has wrong Bonding value (%u)",i,proto->Bonding);

        if (proto->PageText)
        {
            if (!sPageTextStore.LookupEntry<PageText>(proto->PageText))
                sLog.outErrorDb("Item (Entry: %u) has non existing first page (Id:%u)", i,proto->PageText);
        }

        if (proto->LockID && !sLockStore.LookupEntry(proto->LockID))
            sLog.outErrorDb("Item (Entry: %u) has wrong LockID (%u)",i,proto->LockID);

        if (proto->Sheath >= MAX_SHEATHETYPE)
        {
            sLog.outErrorDb("Item (Entry: %u) has wrong Sheath (%u)",i,proto->Sheath);
            const_cast<ItemPrototype*>(proto)->Sheath = SHEATHETYPE_NONE;
        }

        if (proto->RandomProperty && !sItemRandomPropertiesStore.LookupEntry(GetItemEnchantMod(proto->RandomProperty)))
        {
            sLog.outErrorDb("Item (Entry: %u) has unknown (wrong or not listed in `item_enchantment_template`) RandomProperty (%u)",i,proto->RandomProperty);
            const_cast<ItemPrototype*>(proto)->RandomProperty = 0;
        }

        if (proto->RandomSuffix && !sItemRandomSuffixStore.LookupEntry(GetItemEnchantMod(proto->RandomSuffix)))
        {
            sLog.outErrorDb("Item (Entry: %u) has wrong RandomSuffix (%u)",i,proto->RandomSuffix);
            const_cast<ItemPrototype*>(proto)->RandomSuffix = 0;
        }

        // item can have not null only one from field values
        if (proto->RandomProperty && proto->RandomSuffix)
        {
            sLog.outErrorDb("Item (Entry: %u) have RandomProperty==%u and RandomSuffix==%u, but must have one from field = 0",
                proto->ItemId, proto->RandomProperty, proto->RandomSuffix);
            const_cast<ItemPrototype*>(proto)->RandomSuffix = 0;
        }

        if (proto->ItemSet && !sItemSetStore.LookupEntry(proto->ItemSet))
        {
            sLog.outErrorDb("Item (Entry: %u) have wrong ItemSet (%u)", i, proto->ItemSet);
            const_cast<ItemPrototype*>(proto)->ItemSet = 0;
        }

        if (proto->Area && !GetAreaEntryByAreaID(proto->Area))
            sLog.outErrorDb("Item (Entry: %u) has wrong Area (%u)", i, proto->Area);

        if (proto->Map && !sMapStore.LookupEntry(proto->Map))
            sLog.outErrorDb("Item (Entry: %u) has wrong Map (%u)", i, proto->Map);

        if (proto->BagFamily)
        {
            // check bits
            for (uint32 j = 0; j < sizeof(proto->BagFamily) * 8; ++j)
            {
                uint32 mask = 1 << j;
                if (!(proto->BagFamily & mask))
                    continue;

                ItemBagFamilyEntry const* bf = sItemBagFamilyStore.LookupEntry(j+1);
                if (!bf)
                {
                    sLog.outErrorDb("Item (Entry: %u) has bag family bit set not listed in ItemBagFamily.dbc, remove bit", i);
                    const_cast<ItemPrototype*>(proto)->BagFamily &= ~mask;
                    continue;
                }

                if (BAG_FAMILY_MASK_CURRENCY_TOKENS & mask)
                {
                    CurrencyTypesEntry const* ctEntry = sCurrencyTypesStore.LookupEntry(proto->ItemId);
                    if (!ctEntry)
                    {
                        sLog.outErrorDb("Item (Entry: %u) has currency bag family bit set in BagFamily but not listed in CurrencyTypes.dbc, remove bit", i);
                        const_cast<ItemPrototype*>(proto)->BagFamily &= ~mask;
                    }
                }
            }
        }

        if (proto->TotemCategory && !sTotemCategoryStore.LookupEntry(proto->TotemCategory))
            sLog.outErrorDb("Item (Entry: %u) has wrong TotemCategory (%u)", i, proto->TotemCategory);

        for (int j = 0; j < MAX_ITEM_PROTO_SOCKETS; ++j)
        {
            if (proto->Socket[j].Color && (proto->Socket[j].Color & SOCKET_COLOR_ALL) != proto->Socket[j].Color)
            {
                sLog.outErrorDb("Item (Entry: %u) has wrong socketColor_%d (%u)", i, j+1, proto->Socket[j].Color);
                const_cast<ItemPrototype*>(proto)->Socket[j].Color = 0;
            }
        }

        if (proto->GemProperties && !sGemPropertiesStore.LookupEntry(proto->GemProperties))
            sLog.outErrorDb("Item (Entry: %u) has wrong GemProperties (%u)", i, proto->GemProperties);

        if (proto->RequiredDisenchantSkill < -1)
        {
            sLog.outErrorDb("Item (Entry: %u) has wrong RequiredDisenchantSkill (%i), set to (-1).", i, proto->RequiredDisenchantSkill);
            const_cast<ItemPrototype*>(proto)->RequiredDisenchantSkill = -1;
        }
        else if (proto->RequiredDisenchantSkill != -1)
        {
            if (proto->Quality > ITEM_QUALITY_EPIC || proto->Quality < ITEM_QUALITY_UNCOMMON)
            {
                ERROR_DB_STRICT_LOG("Item (Entry: %u) has unexpected RequiredDisenchantSkill (%u) for non-disenchantable quality (%u), reset it.",
                    i, proto->RequiredDisenchantSkill, proto->Quality);
                const_cast<ItemPrototype*>(proto)->RequiredDisenchantSkill = -1;
            }
            else if (proto->Class != ITEM_CLASS_WEAPON && proto->Class != ITEM_CLASS_ARMOR)
            {
                // some wrong data in wdb for unused items
                ERROR_DB_STRICT_LOG("Item (Entry: %u) has unexpected RequiredDisenchantSkill (%u) for non-disenchantable item class (%u), reset it.",
                    i, proto->RequiredDisenchantSkill, proto->Class);
                const_cast<ItemPrototype*>(proto)->RequiredDisenchantSkill = -1;
            }
        }

        if (proto->DisenchantID)
        {
            if (proto->Quality > ITEM_QUALITY_EPIC || proto->Quality < ITEM_QUALITY_UNCOMMON)
            {
                sLog.outErrorDb("Item (Entry: %u) has wrong quality (%u) for disenchanting, remove disenchanting loot id.", i, proto->Quality);
                const_cast<ItemPrototype*>(proto)->DisenchantID = 0;
            }
            else if (proto->Class != ITEM_CLASS_WEAPON && proto->Class != ITEM_CLASS_ARMOR)
            {
                sLog.outErrorDb("Item (Entry: %u) has wrong item class (%u) for disenchanting, remove disenchanting loot id.", i, proto->Class);
                const_cast<ItemPrototype*>(proto)->DisenchantID = 0;
            }
            else if (proto->RequiredDisenchantSkill < 0)
            {
                sLog.outErrorDb("Item (Entry: %u) marked as non-disenchantable by RequiredDisenchantSkill == -1, remove disenchanting loot id.", i);
                const_cast<ItemPrototype*>(proto)->DisenchantID = 0;
            }
        }
        else
        {
            // lot DB cases
            if (proto->RequiredDisenchantSkill >= 0)
                ERROR_DB_STRICT_LOG("Item (Entry: %u) marked as disenchantable by RequiredDisenchantSkill, but not have disenchanting loot id.", i);
        }

        if (proto->FoodType >= MAX_PET_DIET)
        {
            sLog.outErrorDb("Item (Entry: %u) has wrong FoodType value (%u)", i, proto->FoodType);
            const_cast<ItemPrototype*>(proto)->FoodType = 0;
        }

        if (proto->ItemLimitCategory && !sItemLimitCategoryStore.LookupEntry(proto->ItemLimitCategory))
        {
            sLog.outErrorDb("Item (Entry: %u) has wrong LimitCategory value (%u)", i, proto->ItemLimitCategory);
            const_cast<ItemPrototype*>(proto)->ItemLimitCategory = 0;
        }

        if (proto->HolidayId && !sHolidaysStore.LookupEntry(proto->HolidayId))
        {
            sLog.outErrorDb("Item (Entry: %u) has wrong HolidayId value (%u)", i, proto->HolidayId);
            const_cast<ItemPrototype*>(proto)->HolidayId = 0;
        }

        if (proto->ExtraFlags)
        {
            if (proto->ExtraFlags & ~ITEM_EXTRA_ALL)
                sLog.outErrorDb("Item (Entry: %u) has wrong ExtraFlags (%u) with unused bits set", i, proto->ExtraFlags);

            if (proto->ExtraFlags & ITEM_EXTRA_NON_CONSUMABLE)
            {
                bool can_be_need = false;
                for (int j = 0; j < MAX_ITEM_PROTO_SPELLS; ++j)
                {
                    if(proto->Spells[j].SpellCharges < 0)
                    {
                        can_be_need = true;
                        break;
                    }
                }

                if (!can_be_need)
                {
                    sLog.outErrorDb("Item (Entry: %u) has redundant non-consumable flag in ExtraFlags, item not have negative charges", i);
                    const_cast<ItemPrototype*>(proto)->ExtraFlags &= ~ITEM_EXTRA_NON_CONSUMABLE;
                }
            }

            if (proto->ExtraFlags & ITEM_EXTRA_REAL_TIME_DURATION)
            {
                if (proto->Duration == 0)
                {
                    sLog.outErrorDb("Item (Entry: %u) has redundant real-time duration flag in ExtraFlags, item not have duration", i);
                    const_cast<ItemPrototype*>(proto)->ExtraFlags &= ~ITEM_EXTRA_REAL_TIME_DURATION;
                }
            }
        }
    }

    // check some dbc referenced items (avoid duplicate reports)
    std::set<uint32> notFoundOutfit;
    for (uint32 i = 1; i < sCharStartOutfitStore.GetNumRows(); ++i)
    {
        CharStartOutfitEntry const* entry = sCharStartOutfitStore.LookupEntry(i);
        if (!entry)
            continue;

        for (int j = 0; j < MAX_OUTFIT_ITEMS; ++j)
        {
            if (entry->ItemId[j] <= 0)
                continue;

            uint32 item_id = entry->ItemId[j];

            if (!GetItemPrototype(item_id))
                if (item_id != 40582)                       // nonexistent item by default but referenced in DBC, skip it from errors
                    notFoundOutfit.insert(item_id);
        }
    }

    for (std::set<uint32>::const_iterator itr = notFoundOutfit.begin(); itr != notFoundOutfit.end(); ++itr)
        sLog.outErrorDb("Item (Entry: %u) not exist in `item_template` but referenced in `CharStartOutfit.dbc`", *itr);
}


void ObjectMgr::LoadItemConverts()
{
    m_ItemConvert.clear();                                  // needed for reload case

    uint32 count = 0;

    QueryResult *result = WorldDatabase.Query("SELECT entry,item FROM item_convert");

    if (!result)
    {
        BarGoLink bar(1);

        bar.step();

        sLog.outString();
        sLog.outErrorDb(">> Loaded 0 Item converts . DB table `item_convert` is empty.");
        return;
    }

    BarGoLink bar(result->GetRowCount());

    do
    {
        Field *fields = result->Fetch();
        bar.step();

        uint32 itemEntry    = fields[0].GetUInt32();
        uint32 itemTargetId = fields[1].GetUInt32();

        ItemPrototype const* pItemEntryProto = sItemStorage.LookupEntry<ItemPrototype>(itemEntry);
        if (!pItemEntryProto)
        {
            sLog.outErrorDb("Table `item_convert`: Item %u not exist in `item_template`.", itemEntry);
            continue;
        }

        ItemPrototype const* pItemTargetProto = sItemStorage.LookupEntry<ItemPrototype>(itemTargetId);
        if (!pItemTargetProto)
        {
            sLog.outErrorDb("Table `item_convert`: Item target %u for original item %u not exist in `item_template`.", itemTargetId, itemEntry);
            continue;
        }

        // 2 cases when item convert used
        // Boa item with reputation requirement
        if ((!(pItemEntryProto->Flags & ITEM_FLAG_BOA) || !pItemEntryProto->RequiredReputationFaction) &&
            // convertion to another team/race
            (pItemTargetProto->AllowableRace & pItemEntryProto->AllowableRace))
        {
            sLog.outErrorDb("Table `item_convert` not appropriate item %u conversion to %u. Table can be used for BoA items requirement drop or for conversion to another race/team use.", itemEntry, itemTargetId);
            continue;
        }

        m_ItemConvert[itemEntry] = itemTargetId;

        ++count;
    } while (result->NextRow());

    delete result;

    sLog.outString();
    sLog.outString(">> Loaded %u Item converts", count);
}

void ObjectMgr::LoadItemExpireConverts()
{
    m_ItemExpireConvert.clear();                            // needed for reload case

    uint32 count = 0;

    QueryResult *result = WorldDatabase.Query("SELECT entry,item FROM item_expire_convert");

    if (!result)
    {
        BarGoLink bar(1);

        bar.step();

        sLog.outString();
        sLog.outErrorDb(">> Loaded 0 Item expire converts . DB table `item_expire_convert` is empty.");
        return;
    }

    BarGoLink bar(result->GetRowCount());

    do
    {
        Field *fields = result->Fetch();
        bar.step();

        uint32 itemEntry    = fields[0].GetUInt32();
        uint32 itemTargetId = fields[1].GetUInt32();

        ItemPrototype const* pItemEntryProto = sItemStorage.LookupEntry<ItemPrototype>(itemEntry);
        if (!pItemEntryProto)
        {
            sLog.outErrorDb("Table `item_expire_convert`: Item %u not exist in `item_template`.", itemEntry);
            continue;
        }

        ItemPrototype const* pItemTargetProto = sItemStorage.LookupEntry<ItemPrototype>(itemTargetId);
        if (!pItemTargetProto)
        {
            sLog.outErrorDb("Table `item_expire_convert`: Item target %u for original item %u not exist in `item_template`.", itemTargetId, itemEntry);
            continue;
        }

        // Expire convert possible only for items with duration
        if (pItemEntryProto->Duration == 0)
        {
            sLog.outErrorDb("Table `item_expire_convert` not appropriate item %u conversion to %u. Table can be used for items with duration.", itemEntry, itemTargetId);
            continue;
        }

        m_ItemExpireConvert[itemEntry] = itemTargetId;

        ++count;
    } while (result->NextRow());

    delete result;

    sLog.outString();
    sLog.outString(">> Loaded %u Item expire converts", count);
}

void ObjectMgr::LoadItemRequiredTarget()
{
    m_ItemRequiredTarget.clear();                           // needed for reload case

    uint32 count = 0;

    QueryResult *result = WorldDatabase.Query("SELECT entry,type,targetEntry FROM item_required_target");

    if (!result)
    {
        BarGoLink bar(1);

        bar.step();

        sLog.outString();
        sLog.outErrorDb(">> Loaded 0 ItemRequiredTarget. DB table `item_required_target` is empty.");
        return;
    }

    BarGoLink bar(result->GetRowCount());

    do
    {
        Field *fields = result->Fetch();
        bar.step();

        uint32 uiItemId      = fields[0].GetUInt32();
        uint32 uiType        = fields[1].GetUInt32();
        uint32 uiTargetEntry = fields[2].GetUInt32();

        ItemPrototype const* pItemProto = sItemStorage.LookupEntry<ItemPrototype>(uiItemId);

        if (!pItemProto)
        {
            sLog.outErrorDb("Table `item_required_target`: Entry %u listed for TargetEntry %u does not exist in `item_template`.",uiItemId,uiTargetEntry);
            continue;
        }

        bool bIsItemSpellValid = false;

        for(int i = 0; i < MAX_ITEM_PROTO_SPELLS; ++i)
        {
            if (SpellEntry const* pSpellInfo = sSpellStore.LookupEntry(pItemProto->Spells[i].SpellId))
            {
                if (pItemProto->Spells[i].SpellTrigger == ITEM_SPELLTRIGGER_ON_USE)
                {
                    SpellScriptTargetBounds bounds = sSpellMgr.GetSpellScriptTargetBounds(pSpellInfo->Id);
                    if (bounds.first != bounds.second)
                        break;

                    for (int j = 0; j < MAX_EFFECT_INDEX; ++j)
                    {
                        if (pSpellInfo->EffectImplicitTargetA[j] == TARGET_CHAIN_DAMAGE ||
                            pSpellInfo->EffectImplicitTargetB[j] == TARGET_CHAIN_DAMAGE ||
                            pSpellInfo->EffectImplicitTargetA[j] == TARGET_DUELVSPLAYER ||
                            pSpellInfo->EffectImplicitTargetB[j] == TARGET_DUELVSPLAYER)
                        {
                            bIsItemSpellValid = true;
                            break;
                        }
                    }
                    if (bIsItemSpellValid)
                        break;
                }
            }
        }

        if (!bIsItemSpellValid)
        {
            sLog.outErrorDb("Table `item_required_target`: Spell used by item %u does not have implicit target TARGET_CHAIN_DAMAGE(6), TARGET_DUELVSPLAYER(25), already listed in `spell_script_target` or doesn't have item spelltrigger.",uiItemId);
            continue;
        }

        if (!uiType || uiType > MAX_ITEM_REQ_TARGET_TYPE)
        {
            sLog.outErrorDb("Table `item_required_target`: Type %u for TargetEntry %u is incorrect.",uiType,uiTargetEntry);
            continue;
        }

        if (!uiTargetEntry)
        {
            sLog.outErrorDb("Table `item_required_target`: TargetEntry == 0 for Type (%u).",uiType);
            continue;
        }

        if (!sCreatureStorage.LookupEntry<CreatureInfo>(uiTargetEntry))
        {
            sLog.outErrorDb("Table `item_required_target`: creature template entry %u does not exist.",uiTargetEntry);
            continue;
        }

        m_ItemRequiredTarget.insert(ItemRequiredTargetMap::value_type(uiItemId,ItemRequiredTarget(ItemRequiredTargetType(uiType),uiTargetEntry)));

        ++count;
    } while (result->NextRow());

    delete result;

    sLog.outString();
    sLog.outString(">> Loaded %u Item required targets", count);
}

void ObjectMgr::LoadPetLevelInfo()
{
    // Loading levels data
    {
        //                                                 0               1      2   3     4    5    6    7     8    9      10      11      12
        QueryResult *result  = WorldDatabase.Query("SELECT creature_entry, level, hp, mana, str, agi, sta, inte, spi, armor, mindmg, maxdmg, attackpower FROM pet_levelstats");

        uint32 count = 0;

        if (!result)
        {
            BarGoLink bar(1);
            bar.step();

            sLog.outString();
            sLog.outString(">> Loaded %u level pet stats definitions", count);
            sLog.outErrorDb("Error loading `pet_levelstats` table or empty table.");
            return;
        }

        BarGoLink bar(result->GetRowCount());

        do
        {
            Field* fields = result->Fetch();

            uint32 creature_id = fields[0].GetUInt32();
            if (!sCreatureStorage.LookupEntry<CreatureInfo>(creature_id))
            {
                sLog.outErrorDb("Wrong creature id %u in `pet_levelstats` table, ignoring.",creature_id);
                continue;
            }

            uint32 current_level = fields[1].GetUInt32();
            if(current_level > sWorld.getConfig(CONFIG_UINT32_MAX_PLAYER_LEVEL))
            {
                if(current_level > STRONG_MAX_LEVEL)        // hardcoded level maximum
                    sLog.outErrorDb("Wrong (> %u) level %u in `pet_levelstats` table, ignoring.",STRONG_MAX_LEVEL,current_level);
                else
                {
                    DETAIL_LOG("Unused (> MaxPlayerLevel in mangosd.conf) level %u in `pet_levelstats` table, ignoring.",current_level);
                    ++count;                                // make result loading percent "expected" correct in case disabled detail mode for example.
                }
                continue;
            }
            else if(current_level < 1)
            {
                sLog.outErrorDb("Wrong (<1) level %u in `pet_levelstats` table, ignoring.",current_level);
                continue;
            }

            PetLevelInfo*& pInfoMapEntry = petInfo[creature_id];

            if(pInfoMapEntry==NULL)
                pInfoMapEntry =  new PetLevelInfo[sWorld.getConfig(CONFIG_UINT32_MAX_PLAYER_LEVEL)];

            // data for level 1 stored in [0] array element, ...
            PetLevelInfo* pLevelInfo = &pInfoMapEntry[current_level-1];

            pLevelInfo->health = fields[2].GetUInt16();
            pLevelInfo->mana   = fields[3].GetUInt16();
            pLevelInfo->armor  = fields[9].GetUInt16();
            pLevelInfo->mindmg = fields[10].GetUInt32();
            pLevelInfo->maxdmg = fields[11].GetUInt32();
            pLevelInfo->attackpower = fields[12].GetUInt32();

            for (int i = 0; i < MAX_STATS; i++)
            {
                pLevelInfo->stats[i] = fields[i+4].GetUInt16();
            }

            bar.step();
            ++count;
        }
        while (result->NextRow());

        delete result;

        sLog.outString();
        sLog.outString( ">> Loaded %u level pet stats definitions", count );
    }

    PetLevelInfo* petBaseInfo = petInfo[1];

    // Fill gaps and check integrity
    for (PetLevelInfoMap::iterator itr = petInfo.begin(); itr != petInfo.end(); ++itr)
    {
        if (itr->first == 1) continue; // No fill data for default pet! _Must_ be exist!

        PetLevelInfo* pInfo = itr->second;

        // fatal error if no level 1 and max health data
        if(!pInfo || pInfo[0].health == 0 || pInfo[sWorld.getConfig(CONFIG_UINT32_MAX_PLAYER_LEVEL)-1].health == 0 )
        {
            sLog.outErrorDb("Creature %u does not have pet stats data for Levels 1 or %u! Must be exist!",itr->first, sWorld.getConfig(CONFIG_UINT32_MAX_PLAYER_LEVEL));
            Log::WaitBeforeContinueIfNeed();
            exit(1);
        }

        // fill level gaps
        for (uint32 level = 1; level < sWorld.getConfig(CONFIG_UINT32_MAX_PLAYER_LEVEL); ++level)
        {
            if(   pInfo[level].health == 0
               || pInfo[level].mana == 0
               || pInfo[level].armor == 0
               || pInfo[level].mindmg == 0
               || pInfo[level].maxdmg == 0
               || pInfo[level].stats[STAT_STRENGTH] == 0
               || pInfo[level].stats[STAT_STAMINA] == 0
               || pInfo[level].stats[STAT_AGILITY] == 0
               || pInfo[level].stats[STAT_INTELLECT] == 0
               || pInfo[level].stats[STAT_SPIRIT] == 0
            )
            {
                DEBUG_LOG("Creature %u has no full data set for Level %i pet stats data, using approximated (from default pet progression) data",itr->first,level+1);

                if(pInfo[level].health == 0)
                    pInfo[level].health = uint16(pInfo[sWorld.getConfig(CONFIG_UINT32_MAX_PLAYER_LEVEL)-1].health * (petBaseInfo[level].health / petBaseInfo[sWorld.getConfig(CONFIG_UINT32_MAX_PLAYER_LEVEL)-1].health));

                if(pInfo[level].mana == 0)
                    pInfo[level].mana = uint16(pInfo[sWorld.getConfig(CONFIG_UINT32_MAX_PLAYER_LEVEL)-1].mana * (petBaseInfo[level].mana / petBaseInfo[sWorld.getConfig(CONFIG_UINT32_MAX_PLAYER_LEVEL)-1].mana));

                if(pInfo[level].armor == 0)
                    pInfo[level].armor = uint16(pInfo[sWorld.getConfig(CONFIG_UINT32_MAX_PLAYER_LEVEL)-1].armor * (petBaseInfo[level].armor / petBaseInfo[sWorld.getConfig(CONFIG_UINT32_MAX_PLAYER_LEVEL)-1].armor));

                if(pInfo[level].mindmg == 0)
                    pInfo[level].mindmg = uint16(pInfo[sWorld.getConfig(CONFIG_UINT32_MAX_PLAYER_LEVEL)-1].mindmg * (petBaseInfo[level].mindmg / petBaseInfo[sWorld.getConfig(CONFIG_UINT32_MAX_PLAYER_LEVEL)-1].mindmg));

                if(pInfo[level].maxdmg == 0)
                    pInfo[level].mana = uint16(pInfo[sWorld.getConfig(CONFIG_UINT32_MAX_PLAYER_LEVEL)-1].maxdmg * (petBaseInfo[level].maxdmg / petBaseInfo[sWorld.getConfig(CONFIG_UINT32_MAX_PLAYER_LEVEL)-1].maxdmg));

                if(pInfo[level].attackpower == 0)
                    pInfo[level].mana = uint16(pInfo[sWorld.getConfig(CONFIG_UINT32_MAX_PLAYER_LEVEL)-1].attackpower * (petBaseInfo[level].attackpower / petBaseInfo[sWorld.getConfig(CONFIG_UINT32_MAX_PLAYER_LEVEL)-1].attackpower));

                for (int i = 0; i < MAX_STATS; i++)
                {
                    if(pInfo[level].stats[i] == 0)
                        pInfo[level].stats[i] = uint16(pInfo[sWorld.getConfig(CONFIG_UINT32_MAX_PLAYER_LEVEL)-1].stats[i] * (petBaseInfo[level].stats[i] / petBaseInfo[sWorld.getConfig(CONFIG_UINT32_MAX_PLAYER_LEVEL)-1].stats[i]));
                }

            }
        }
    }
}

PetLevelInfo const* ObjectMgr::GetPetLevelInfo(uint32 creature_id, uint32 level) const
{
    if(level > sWorld.getConfig(CONFIG_UINT32_MAX_PLAYER_LEVEL))
        level = sWorld.getConfig(CONFIG_UINT32_MAX_PLAYER_LEVEL);

    PetLevelInfoMap::const_iterator itr = petInfo.find(creature_id);
    if(itr == petInfo.end())
        return NULL;

    return &itr->second[level-1];                           // data for level 1 stored in [0] array element, ...
}

void ObjectMgr::LoadPetScalingData()
{
    // Loading scaling data
    //                                                 0               1     2           3       4          5       6    7    8    9     10
    QueryResult *result  = WorldDatabase.Query("SELECT creature_entry, aura, healthbase, health, powerbase, power,  str, agi, sta, inte, spi,"
    //                                          11     12           13           14           15           16           17
                                               "armor, resistance1, resistance2, resistance3, resistance4, resistance5, resistance6," 
    //                                          18      19           20           21      22           23        24   25         26           27    28
                                               "apbase, apbasescale, attackpower, damage, spelldamage, spellhit, hit, expertize, attackspeed, crit, regen"
                                               " FROM pet_scaling_data");

    uint32 count = 0;

    if (!result)
    {
        BarGoLink bar(1);
        bar.step();

        sLog.outString();
        sLog.outString(">> Loaded %u pet scaling data definitions", count);
        sLog.outErrorDb("Error loading `pet_scaling_data` table or table is empty.");
        return;
    }

    BarGoLink bar( (int)result->GetRowCount() );

    m_PetScalingData.clear();

    do
    {
        Field* fields = result->Fetch();

        uint32 creature_id = fields[0].GetUInt32();

        if(creature_id && !sCreatureStorage.LookupEntry<CreatureInfo>(creature_id)) // in 0 creature_id storing default values. _must_ be exist.
        {
            sLog.outErrorDb("Wrong creature id %u in `pet_scaling_data` table, ignoring.",creature_id);
            continue;
        }

        PetScalingDataList*& pScalingDataList = m_PetScalingData[creature_id];

        if (pScalingDataList == NULL)
                pScalingDataList =  new PetScalingDataList;

        PetScalingData pScalingDataEntry;

        pScalingDataEntry.creatureID = fields[0].GetUInt32();
        pScalingDataEntry.requiredAura = fields[1].GetUInt32();
        pScalingDataEntry.healthBasepoint = fields[2].GetInt32();
        pScalingDataEntry.healthScale = fields[3].GetInt32();
        pScalingDataEntry.powerBasepoint = fields[4].GetInt32();
        pScalingDataEntry.powerScale = fields[5].GetInt32();
        for (int i = 0; i < MAX_STATS; i++)
        {
            pScalingDataEntry.statScale[i] = fields[i+6].GetInt32();
        }
        for (int i = 0; i < MAX_SPELL_SCHOOL; i++)
        {
            pScalingDataEntry.resistanceScale[i] = fields[i+11].GetInt32();
        }
        pScalingDataEntry.APBasepoint = fields[18].GetInt32();
        pScalingDataEntry.APBaseScale = fields[19].GetInt32();
        pScalingDataEntry.attackpowerScale = fields[20].GetInt32();
        pScalingDataEntry.damageScale = fields[21].GetInt32();
        pScalingDataEntry.spelldamageScale = fields[22].GetInt32();
        pScalingDataEntry.spellHitScale = fields[23].GetInt32();
        pScalingDataEntry.meleeHitScale = fields[24].GetInt32();
        pScalingDataEntry.expertizeScale = fields[25].GetInt32();
        pScalingDataEntry.attackspeedScale = fields[26].GetInt32();
        pScalingDataEntry.critScale = fields[27].GetInt32();
        pScalingDataEntry.powerregenScale = fields[28].GetInt32();

        pScalingDataList->push_back(pScalingDataEntry);

        ++count;
    }
    while (result->NextRow());

    delete result;

    sLog.outString();
    sLog.outString( ">> Loaded %u level pet scaling data definitions", count );
}

PetScalingDataList const* ObjectMgr::GetPetScalingData(uint32 creature_id) const
{
    PetScalingDataMap::const_iterator itr = m_PetScalingData.find(creature_id);

    if (itr == m_PetScalingData.end())
        return NULL;
    else
        return itr->second;
}

void ObjectMgr::LoadAntiCheatConfig()
{
    //                                                             0             1           2                 3           4
    QueryResult *result  = CharacterDatabase.Query("SELECT checktype, check_period,alarmscount, disableoperation, messagenum,"
    //                                                             5          6             7             8
                                                           "intparam1, intparam2,  floatparam1,  floatparam2,"
    //                                                            9              10        11             12
                                                           "action1,   actionparam1,  action2,  actionparam2,"
                                                           "description FROM anticheat_config");

    uint32 count = 0;

    if (!result)
    {
        BarGoLink bar(1);
        bar.step();

        sLog.outString();
        sLog.outString(">> Loaded %u anticheat config definitions", count);
        sLog.outErrorDb("Error loading `anticheat_config` table or table is empty.");
        return;
    }

    BarGoLink bar( (int)result->GetRowCount() );

    m_AntiCheatConfig.clear();

    do
    {
        Field* fields = result->Fetch();

        AntiCheatConfig AntiCheatConfigEntry;

        AntiCheatConfigEntry.checkType = fields[0].GetUInt32();

        if (AntiCheatConfigEntry.checkType > 9999)
        {
            sLog.outErrorDb("Wrong check type id %u in `anticheat_config` table, ignoring.",AntiCheatConfigEntry.checkType);
            continue;
        }

        AntiCheatConfigEntry.checkPeriod = fields[1].GetUInt32();
        AntiCheatConfigEntry.alarmsCount = fields[2].GetUInt32();
        AntiCheatConfigEntry.disableOperation = fields[3].GetBool();
        AntiCheatConfigEntry.messageNum  = fields[4].GetUInt32();

        for (int i=0; i < ANTICHEAT_CHECK_PARAMETERS; ++i )
        {
            AntiCheatConfigEntry.checkParam[i] = fields[5+i].GetUInt32();
        }

        for (int i=0; i < ANTICHEAT_CHECK_PARAMETERS; ++i )
        {
            AntiCheatConfigEntry.checkFloatParam[i] = fields[5+ANTICHEAT_CHECK_PARAMETERS+i].GetFloat();
        }

        for (int i=0; i < ANTICHEAT_ACTIONS; ++i )
        {
            AntiCheatConfigEntry.actionType[i] = fields[5+ANTICHEAT_CHECK_PARAMETERS*2+i*2].GetUInt32();
            AntiCheatConfigEntry.actionParam[i] = fields[6+ANTICHEAT_CHECK_PARAMETERS*2+i*2].GetUInt32();
        };

        AntiCheatConfigEntry.description  = fields[5+ANTICHEAT_CHECK_PARAMETERS*2+ANTICHEAT_ACTIONS*2].GetCppString();

        m_AntiCheatConfig.insert(std::make_pair(AntiCheatConfigEntry.checkType, AntiCheatConfigEntry));

        ++count;
    }
    while (result->NextRow());

    delete result;

    sLog.outString();
    sLog.outString( ">> Loaded %u anticheat config definitions", count );

}

AntiCheatConfig const* ObjectMgr::GetAntiCheatConfig(uint32 checkType) const
{
    AntiCheatConfigMap::const_iterator itr = m_AntiCheatConfig.find(checkType);
    if (itr == m_AntiCheatConfig.end())
        return NULL;
    else
        return &itr->second;
}

void ObjectMgr::LoadCreatureSpells()
{
    // Loading creature spells
    //                                                    0         1        2         3           4        5
    QueryResult* result  = WorldDatabase.Query("SELECT `guid`, `spell`, `index`, `active`, `disabled`, `flags` FROM `creature_spell`");

    uint32 count = 0;

    if (!result)
    {
        BarGoLink bar(1);
        bar.step();

        sLog.outString();
        sLog.outErrorDb("Error loading creature_spell table or table is empty.");
        return;
    }

    BarGoLink bar( (int)result->GetRowCount() );

    do
    {
        Field* fields = result->Fetch();

        uint32 creature_id = fields[0].GetUInt32();

        CreatureInfo const* pInfo = sCreatureStorage.LookupEntry<CreatureInfo>(creature_id);

        if(!pInfo)
        {
            sLog.outErrorDb("Wrong creature id %u in creature_spell table, ignoring.",creature_id);
            continue;
        }


        uint8 activeState  = fields[3].GetUInt8();
        CreatureSpellsList* pCreatureSpells = &m_creatureSpellStorage[activeState][creature_id];

        if (!pCreatureSpells)
        {
            m_creatureSpellStorage[activeState].insert(std::make_pair(creature_id,CreatureSpellsList()));
            pCreatureSpells = &m_creatureSpellStorage[activeState][creature_id];
            MANGOS_ASSERT(pCreatureSpells);
        }

        uint8 index = fields[2].GetUInt8();
        CreatureSpellEntry creatureSpellEntry;

        creatureSpellEntry.spell        = fields[1].GetUInt32();
        creatureSpellEntry.disabled     = fields[4].GetBool();
        creatureSpellEntry.flags        = fields[5].GetUInt32();

        pCreatureSpells->insert(std::make_pair(index,creatureSpellEntry));
        ++count;
    }
    while (result->NextRow());

    delete result;
    sLog.outString();
    sLog.outString( ">> Loaded %u creature spell definitions", count );
}

CreatureSpellsList const* ObjectMgr::GetCreatureSpells(uint32 creature_id, uint8 activeState)
{
    CreatureSpellStorage::const_iterator itr = m_creatureSpellStorage[activeState].find(creature_id);
    if (itr == m_creatureSpellStorage[activeState].end())
        return NULL;
    else
        return &itr->second;
}

void ObjectMgr::LoadPlayerInfo()
{
    // Load playercreate
    {
        //                                                0     1      2    3     4           5           6
        QueryResult *result = WorldDatabase.Query("SELECT race, class, map, zone, position_x, position_y, position_z, orientation FROM playercreateinfo");

        uint32 count = 0;

        if (!result)
        {
            BarGoLink bar(1);

            sLog.outString();
            sLog.outString( ">> Loaded %u player create definitions", count );
            sLog.outErrorDb( "Error loading `playercreateinfo` table or empty table.");
            Log::WaitBeforeContinueIfNeed();
            exit(1);
        }

        BarGoLink bar(result->GetRowCount());

        do
        {
            Field* fields = result->Fetch();

            uint32 current_race  = fields[0].GetUInt32();
            uint32 current_class = fields[1].GetUInt32();
            uint32 mapId         = fields[2].GetUInt32();
            uint32 areaId        = fields[3].GetUInt32();
            float  positionX     = fields[4].GetFloat();
            float  positionY     = fields[5].GetFloat();
            float  positionZ     = fields[6].GetFloat();
            float  orientation   = fields[7].GetFloat();

            ChrRacesEntry const* rEntry = sChrRacesStore.LookupEntry(current_race);
            if(!rEntry || !((1 << (current_race-1)) & RACEMASK_ALL_PLAYABLE))
            {
                sLog.outErrorDb("Wrong race %u in `playercreateinfo` table, ignoring.",current_race);
                continue;
            }

            ChrClassesEntry const* cEntry = sChrClassesStore.LookupEntry(current_class);
            if(!cEntry || !((1 << (current_class-1)) & CLASSMASK_ALL_PLAYABLE))
            {
                sLog.outErrorDb("Wrong class %u in `playercreateinfo` table, ignoring.",current_class);
                continue;
            }

            // accept DB data only for valid position (and non instanceable)
            if( !MapManager::IsValidMapCoord(mapId,positionX,positionY,positionZ, orientation) )
            {
                sLog.outErrorDb("Wrong home position for class %u race %u pair in `playercreateinfo` table, ignoring.",current_class,current_race);
                continue;
            }

            if( sMapStore.LookupEntry(mapId)->Instanceable() )
            {
                sLog.outErrorDb("Home position in instanceable map for class %u race %u pair in `playercreateinfo` table, ignoring.",current_class,current_race);
                continue;
            }

            PlayerInfo* pInfo = &playerInfo[current_race][current_class];

            pInfo->mapId       = mapId;
            pInfo->areaId      = areaId;
            pInfo->positionX   = positionX;
            pInfo->positionY   = positionY;
            pInfo->positionZ   = positionZ;
            pInfo->orientation = orientation;

            pInfo->displayId_m = rEntry->model_m;
            pInfo->displayId_f = rEntry->model_f;

            bar.step();
            ++count;
        }
        while (result->NextRow());

        delete result;

        sLog.outString();
        sLog.outString( ">> Loaded %u player create definitions", count );
    }

    // Load playercreate items
    {
        //                                                0     1      2       3
        QueryResult *result = WorldDatabase.Query("SELECT race, class, itemid, amount FROM playercreateinfo_item");

        uint32 count = 0;

        if (!result)
        {
            BarGoLink bar(1);

            bar.step();

            sLog.outString();
            sLog.outString( ">> Loaded %u custom player create items", count );
        }
        else
        {
            BarGoLink bar(result->GetRowCount());

            do
            {
                Field* fields = result->Fetch();

                uint32 current_race = fields[0].GetUInt32();
                uint32 current_class = fields[1].GetUInt32();

                ChrRacesEntry const* rEntry = sChrRacesStore.LookupEntry(current_race);
                if (!rEntry || !((1 << (current_race-1)) & RACEMASK_ALL_PLAYABLE))
                {
                    sLog.outErrorDb("Wrong race %u in `playercreateinfo_item` table, ignoring.",current_race);
                    continue;
                }

                ChrClassesEntry const* cEntry = sChrClassesStore.LookupEntry(current_class);
                if (!cEntry || !((1 << (current_class-1)) & CLASSMASK_ALL_PLAYABLE))
                {
                    sLog.outErrorDb("Wrong class %u in `playercreateinfo_item` table, ignoring.",current_class);
                    continue;
                }

                PlayerInfo* pInfo = &playerInfo[current_race][current_class];

                uint32 item_id = fields[2].GetUInt32();

                if (!GetItemPrototype(item_id))
                {
                    sLog.outErrorDb("Item id %u (race %u class %u) in `playercreateinfo_item` table but not listed in `item_template`, ignoring.",item_id,current_race,current_class);
                    continue;
                }

                uint32 amount  = fields[3].GetUInt32();

                if (!amount)
                {
                    sLog.outErrorDb("Item id %u (class %u race %u) have amount==0 in `playercreateinfo_item` table, ignoring.",item_id,current_race,current_class);
                    continue;
                }

                pInfo->item.push_back(PlayerCreateInfoItem( item_id, amount));

                bar.step();
                ++count;
            }
            while(result->NextRow());

            delete result;

            sLog.outString();
            sLog.outString( ">> Loaded %u custom player create items", count );
        }
    }

    // Load playercreate spells
    {
        //                                                0     1      2
        QueryResult *result = WorldDatabase.Query("SELECT race, class, Spell FROM playercreateinfo_spell");

        uint32 count = 0;

        if (!result)
        {
            BarGoLink bar(1);

            sLog.outString();
            sLog.outString( ">> Loaded %u player create spells", count );
            sLog.outErrorDb( "Error loading `playercreateinfo_spell` table or empty table.");
        }
        else
        {
            BarGoLink bar(result->GetRowCount());

            do
            {
                Field* fields = result->Fetch();

                uint32 current_race = fields[0].GetUInt32();
                uint32 current_class = fields[1].GetUInt32();

                ChrRacesEntry const* rEntry = sChrRacesStore.LookupEntry(current_race);
                if (!rEntry || !((1 << (current_race-1)) & RACEMASK_ALL_PLAYABLE))
                {
                    sLog.outErrorDb("Wrong race %u in `playercreateinfo_spell` table, ignoring.",current_race);
                    continue;
                }

                ChrClassesEntry const* cEntry = sChrClassesStore.LookupEntry(current_class);
                if(!cEntry || !((1 << (current_class-1)) & CLASSMASK_ALL_PLAYABLE))
                {
                    sLog.outErrorDb("Wrong class %u in `playercreateinfo_spell` table, ignoring.",current_class);
                    continue;
                }

                uint32 spell_id = fields[2].GetUInt32();
                if (!sSpellStore.LookupEntry(spell_id))
                {
                    sLog.outErrorDb("Non existing spell %u in `playercreateinfo_spell` table, ignoring.", spell_id);
                    continue;
                }

                PlayerInfo* pInfo = &playerInfo[current_race][current_class];
                pInfo->spell.push_back(spell_id);

                bar.step();
                ++count;
            }
            while( result->NextRow() );

            delete result;

            sLog.outString();
            sLog.outString( ">> Loaded %u player create spells", count );
        }
    }

    // Load playercreate actions
    {
        //                                                0     1      2       3       4
        QueryResult *result = WorldDatabase.Query("SELECT race, class, button, action, type FROM playercreateinfo_action");

        uint32 count = 0;

        if (!result)
        {
            BarGoLink bar(1);

            sLog.outString();
            sLog.outString(">> Loaded %u player create actions", count);
            sLog.outErrorDb("Error loading `playercreateinfo_action` table or empty table.");
        }
        else
        {
            BarGoLink bar(result->GetRowCount());

            do
            {
                Field* fields = result->Fetch();

                uint32 current_race = fields[0].GetUInt32();
                uint32 current_class = fields[1].GetUInt32();

                ChrRacesEntry const* rEntry = sChrRacesStore.LookupEntry(current_race);
                if (!rEntry || !((1 << (current_race-1)) & RACEMASK_ALL_PLAYABLE))
                {
                    sLog.outErrorDb("Wrong race %u in `playercreateinfo_action` table, ignoring.",current_race);
                    continue;
                }

                ChrClassesEntry const* cEntry = sChrClassesStore.LookupEntry(current_class);
                if (!cEntry || !((1 << (current_class-1)) & CLASSMASK_ALL_PLAYABLE))
                {
                    sLog.outErrorDb("Wrong class %u in `playercreateinfo_action` table, ignoring.",current_class);
                    continue;
                }

                uint8 action_button  = fields[2].GetUInt8();
                uint32 action = fields[3].GetUInt32();
                uint8 action_type = fields[4].GetUInt8();

                if (!Player::IsActionButtonDataValid(action_button,action,action_type,NULL))
                    continue;

                PlayerInfo* pInfo = &playerInfo[current_race][current_class];
                pInfo->action.push_back(PlayerCreateInfoAction(action_button,action,action_type));

                bar.step();
                ++count;
            }
            while( result->NextRow() );

            delete result;

            sLog.outString();
            sLog.outString( ">> Loaded %u player create actions", count );
        }
    }

    // Loading levels data (class only dependent)
    {
        //                                                 0      1      2       3
        QueryResult *result  = WorldDatabase.Query("SELECT class, level, basehp, basemana FROM player_classlevelstats");

        uint32 count = 0;

        if (!result)
        {
            BarGoLink bar(1);

            sLog.outString();
            sLog.outString( ">> Loaded %u level health/mana definitions", count );
            sLog.outErrorDb( "Error loading `player_classlevelstats` table or empty table.");
            Log::WaitBeforeContinueIfNeed();
            exit(1);
        }

        BarGoLink bar(result->GetRowCount());

        do
        {
            Field* fields = result->Fetch();

            uint32 current_class = fields[0].GetUInt32();
            if (current_class >= MAX_CLASSES)
            {
                sLog.outErrorDb("Wrong class %u in `player_classlevelstats` table, ignoring.",current_class);
                continue;
            }

            uint32 current_level = fields[1].GetUInt32();
            if (current_level == 0)
            {
                sLog.outErrorDb("Wrong level %u in `player_classlevelstats` table, ignoring.",current_level);
                continue;
            }
            else if (current_level > sWorld.getConfig(CONFIG_UINT32_MAX_PLAYER_LEVEL))
            {
                if (current_level > STRONG_MAX_LEVEL)       // hardcoded level maximum
                    sLog.outErrorDb("Wrong (> %u) level %u in `player_classlevelstats` table, ignoring.",STRONG_MAX_LEVEL,current_level);
                else
                {
                    DETAIL_LOG("Unused (> MaxPlayerLevel in mangosd.conf) level %u in `player_classlevelstats` table, ignoring.",current_level);
                    ++count;                                // make result loading percent "expected" correct in case disabled detail mode for example.
                }
                continue;
            }

            PlayerClassInfo* pClassInfo = &playerClassInfo[current_class];

            if (!pClassInfo->levelInfo)
                pClassInfo->levelInfo = new PlayerClassLevelInfo[sWorld.getConfig(CONFIG_UINT32_MAX_PLAYER_LEVEL)];

            PlayerClassLevelInfo* pClassLevelInfo = &pClassInfo->levelInfo[current_level-1];

            pClassLevelInfo->basehealth = fields[2].GetUInt16();
            pClassLevelInfo->basemana   = fields[3].GetUInt16();

            bar.step();
            ++count;
        }
        while (result->NextRow());

        delete result;

        sLog.outString();
        sLog.outString( ">> Loaded %u level health/mana definitions", count );
    }

    // Fill gaps and check integrity
    for (int class_ = 0; class_ < MAX_CLASSES; ++class_)
    {
        // skip nonexistent classes
        if(!sChrClassesStore.LookupEntry(class_))
            continue;

        PlayerClassInfo* pClassInfo = &playerClassInfo[class_];

        // fatal error if no level 1 data
        if(!pClassInfo->levelInfo || pClassInfo->levelInfo[0].basehealth == 0 )
        {
            sLog.outErrorDb("Class %i Level 1 does not have health/mana data!",class_);
            Log::WaitBeforeContinueIfNeed();
            exit(1);
        }

        // fill level gaps
        for (uint32 level = 1; level < sWorld.getConfig(CONFIG_UINT32_MAX_PLAYER_LEVEL); ++level)
        {
            if(pClassInfo->levelInfo[level].basehealth == 0)
            {
                sLog.outErrorDb("Class %i Level %i does not have health/mana data. Using stats data of level %i.",class_,level+1, level);
                pClassInfo->levelInfo[level] = pClassInfo->levelInfo[level-1];
            }
        }
    }

    // Loading levels data (class/race dependent)
    {
        //                                                 0     1      2      3    4    5    6    7
        QueryResult *result  = WorldDatabase.Query("SELECT race, class, level, str, agi, sta, inte, spi FROM player_levelstats");

        uint32 count = 0;

        if (!result)
        {
            BarGoLink bar(1);

            sLog.outString();
            sLog.outString(">> Loaded %u level stats definitions", count);
            sLog.outErrorDb("Error loading `player_levelstats` table or empty table.");
            Log::WaitBeforeContinueIfNeed();
            exit(1);
        }

        BarGoLink bar(result->GetRowCount());

        do
        {
            Field* fields = result->Fetch();

            uint32 current_race = fields[0].GetUInt32();
            uint32 current_class = fields[1].GetUInt32();

            ChrRacesEntry const* rEntry = sChrRacesStore.LookupEntry(current_race);
            if (!rEntry || !((1 << (current_race-1)) & RACEMASK_ALL_PLAYABLE))
            {
                sLog.outErrorDb("Wrong race %u in `player_levelstats` table, ignoring.",current_race);
                continue;
            }

            ChrClassesEntry const* cEntry = sChrClassesStore.LookupEntry(current_class);
            if (!cEntry || !((1 << (current_class-1)) & CLASSMASK_ALL_PLAYABLE))
            {
                sLog.outErrorDb("Wrong class %u in `player_levelstats` table, ignoring.",current_class);
                continue;
            }

            uint32 current_level = fields[2].GetUInt32();
            if (current_level > sWorld.getConfig(CONFIG_UINT32_MAX_PLAYER_LEVEL))
            {
                if (current_level > STRONG_MAX_LEVEL)       // hardcoded level maximum
                    sLog.outErrorDb("Wrong (> %u) level %u in `player_levelstats` table, ignoring.",STRONG_MAX_LEVEL,current_level);
                else
                {
                    DETAIL_LOG("Unused (> MaxPlayerLevel in mangosd.conf) level %u in `player_levelstats` table, ignoring.",current_level);
                    ++count;                                // make result loading percent "expected" correct in case disabled detail mode for example.
                }
                continue;
            }

            PlayerInfo* pInfo = &playerInfo[current_race][current_class];

            if (!pInfo->levelInfo)
                pInfo->levelInfo = new PlayerLevelInfo[sWorld.getConfig(CONFIG_UINT32_MAX_PLAYER_LEVEL)];

            PlayerLevelInfo* pLevelInfo = &pInfo->levelInfo[current_level-1];

            for (int i = 0; i < MAX_STATS; ++i)
                pLevelInfo->stats[i] = fields[i+3].GetUInt8();

            bar.step();
            ++count;
        }
        while (result->NextRow());

        delete result;

        sLog.outString();
        sLog.outString( ">> Loaded %u level stats definitions", count );
    }

    // Fill gaps and check integrity
    for (int race = 0; race < MAX_RACES; ++race)
    {
        // skip nonexistent races
        if(!((1 << (race-1)) & RACEMASK_ALL_PLAYABLE) || !sChrRacesStore.LookupEntry(race))
            continue;

        for (int class_ = 0; class_ < MAX_CLASSES; ++class_)
        {
            // skip nonexistent classes
            if(!((1 << (class_-1)) & CLASSMASK_ALL_PLAYABLE) || !sChrClassesStore.LookupEntry(class_))
                continue;

            PlayerInfo* pInfo = &playerInfo[race][class_];

            // skip non loaded combinations
            if(!pInfo->displayId_m || !pInfo->displayId_f)
                continue;

            // skip expansion races if not playing with expansion
            if (sWorld.getConfig(CONFIG_UINT32_EXPANSION) < 1 && (race == RACE_BLOODELF || race == RACE_DRAENEI))
                continue;

            // skip expansion classes if not playing with expansion
            if (sWorld.getConfig(CONFIG_UINT32_EXPANSION) < 2 && class_ == CLASS_DEATH_KNIGHT)
                continue;

            // fatal error if no level 1 data
            if(!pInfo->levelInfo || pInfo->levelInfo[0].stats[0] == 0 )
            {
                sLog.outErrorDb("Race %i Class %i Level 1 does not have stats data!",race,class_);
                Log::WaitBeforeContinueIfNeed();
                exit(1);
            }

            // fill level gaps
            for (uint32 level = 1; level < sWorld.getConfig(CONFIG_UINT32_MAX_PLAYER_LEVEL); ++level)
            {
                if(pInfo->levelInfo[level].stats[0] == 0)
                {
                    sLog.outErrorDb("Race %i Class %i Level %i does not have stats data. Using stats data of level %i.",race,class_,level+1, level);
                    pInfo->levelInfo[level] = pInfo->levelInfo[level-1];
                }
            }
        }
    }

    // Loading xp per level data
    {
        mPlayerXPperLevel.resize(sWorld.getConfig(CONFIG_UINT32_MAX_PLAYER_LEVEL));
        for (uint32 level = 0; level < sWorld.getConfig(CONFIG_UINT32_MAX_PLAYER_LEVEL); ++level)
            mPlayerXPperLevel[level] = 0;

        //                                                 0    1
        QueryResult *result  = WorldDatabase.Query("SELECT lvl, xp_for_next_level FROM player_xp_for_level");

        uint32 count = 0;

        if (!result)
        {
            BarGoLink bar(1);

            sLog.outString();
            sLog.outString(">> Loaded %u xp for level definitions", count);
            sLog.outErrorDb("Error loading `player_xp_for_level` table or empty table.");
            Log::WaitBeforeContinueIfNeed();
            exit(1);
        }

        BarGoLink bar(result->GetRowCount());

        do
        {
            Field* fields = result->Fetch();

            uint32 current_level = fields[0].GetUInt32();
            uint32 current_xp    = fields[1].GetUInt32();

            if (current_level >= sWorld.getConfig(CONFIG_UINT32_MAX_PLAYER_LEVEL))
            {
                if (current_level > STRONG_MAX_LEVEL)       // hardcoded level maximum
                    sLog.outErrorDb("Wrong (> %u) level %u in `player_xp_for_level` table, ignoring.", STRONG_MAX_LEVEL,current_level);
                else
                {
                    DETAIL_LOG("Unused (> MaxPlayerLevel in mangosd.conf) level %u in `player_xp_for_levels` table, ignoring.",current_level);
                    ++count;                                // make result loading percent "expected" correct in case disabled detail mode for example.
                }
                continue;
            }
            //PlayerXPperLevel
            mPlayerXPperLevel[current_level] = current_xp;
            bar.step();
            ++count;
        }
        while (result->NextRow());

        delete result;

        sLog.outString();
        sLog.outString(">> Loaded %u xp for level definitions", count);
    }

    // fill level gaps
    for (uint32 level = 1; level < sWorld.getConfig(CONFIG_UINT32_MAX_PLAYER_LEVEL); ++level)
    {
        if( mPlayerXPperLevel[level] == 0)
        {
            sLog.outErrorDb("Level %i does not have XP for level data. Using data of level [%i] + 100.",level+1, level);
            mPlayerXPperLevel[level] = mPlayerXPperLevel[level-1]+100;
        }
    }
}

void ObjectMgr::GetPlayerClassLevelInfo(uint32 class_, uint32 level, PlayerClassLevelInfo* info) const
{
    if(level < 1 || class_ >= MAX_CLASSES)
        return;

    PlayerClassInfo const* pInfo = &playerClassInfo[class_];

    if(level > sWorld.getConfig(CONFIG_UINT32_MAX_PLAYER_LEVEL))
        level = sWorld.getConfig(CONFIG_UINT32_MAX_PLAYER_LEVEL);

    *info = pInfo->levelInfo[level-1];
}

void ObjectMgr::GetPlayerLevelInfo(uint32 race, uint32 class_, uint32 level, PlayerLevelInfo* info) const
{
    if(level < 1 || race   >= MAX_RACES || class_ >= MAX_CLASSES)
        return;

    PlayerInfo const* pInfo = &playerInfo[race][class_];
    if(pInfo->displayId_m==0 || pInfo->displayId_f==0)
        return;

    if(level <= sWorld.getConfig(CONFIG_UINT32_MAX_PLAYER_LEVEL))
        *info = pInfo->levelInfo[level-1];
    else
        BuildPlayerLevelInfo(race,class_,level,info);
}

void ObjectMgr::BuildPlayerLevelInfo(uint8 race, uint8 _class, uint8 level, PlayerLevelInfo* info) const
{
    // base data (last known level)
    *info = playerInfo[race][_class].levelInfo[sWorld.getConfig(CONFIG_UINT32_MAX_PLAYER_LEVEL)-1];

    for(int lvl = sWorld.getConfig(CONFIG_UINT32_MAX_PLAYER_LEVEL)-1; lvl < level; ++lvl)
    {
        switch(_class)
        {
            case CLASS_WARRIOR:
                info->stats[STAT_STRENGTH]  += (lvl > 23 ? 2: (lvl > 1  ? 1: 0));
                info->stats[STAT_STAMINA]   += (lvl > 23 ? 2: (lvl > 1  ? 1: 0));
                info->stats[STAT_AGILITY]   += (lvl > 36 ? 1: (lvl > 6 && (lvl%2) ? 1: 0));
                info->stats[STAT_INTELLECT] += (lvl > 9 && !(lvl%2) ? 1: 0);
                info->stats[STAT_SPIRIT]    += (lvl > 9 && !(lvl%2) ? 1: 0);
                break;
            case CLASS_PALADIN:
                info->stats[STAT_STRENGTH]  += (lvl > 3  ? 1: 0);
                info->stats[STAT_STAMINA]   += (lvl > 33 ? 2: (lvl > 1 ? 1: 0));
                info->stats[STAT_AGILITY]   += (lvl > 38 ? 1: (lvl > 7 && !(lvl%2) ? 1: 0));
                info->stats[STAT_INTELLECT] += (lvl > 6 && (lvl%2) ? 1: 0);
                info->stats[STAT_SPIRIT]    += (lvl > 7 ? 1: 0);
                break;
            case CLASS_HUNTER:
                info->stats[STAT_STRENGTH]  += (lvl > 4  ? 1: 0);
                info->stats[STAT_STAMINA]   += (lvl > 4  ? 1: 0);
                info->stats[STAT_AGILITY]   += (lvl > 33 ? 2: (lvl > 1 ? 1: 0));
                info->stats[STAT_INTELLECT] += (lvl > 8 && (lvl%2) ? 1: 0);
                info->stats[STAT_SPIRIT]    += (lvl > 38 ? 1: (lvl > 9 && !(lvl%2) ? 1: 0));
                break;
            case CLASS_ROGUE:
                info->stats[STAT_STRENGTH]  += (lvl > 5  ? 1: 0);
                info->stats[STAT_STAMINA]   += (lvl > 4  ? 1: 0);
                info->stats[STAT_AGILITY]   += (lvl > 16 ? 2: (lvl > 1 ? 1: 0));
                info->stats[STAT_INTELLECT] += (lvl > 8 && !(lvl%2) ? 1: 0);
                info->stats[STAT_SPIRIT]    += (lvl > 38 ? 1: (lvl > 9 && !(lvl%2) ? 1: 0));
                break;
            case CLASS_PRIEST:
                info->stats[STAT_STRENGTH]  += (lvl > 9 && !(lvl%2) ? 1: 0);
                info->stats[STAT_STAMINA]   += (lvl > 5  ? 1: 0);
                info->stats[STAT_AGILITY]   += (lvl > 38 ? 1: (lvl > 8 && (lvl%2) ? 1: 0));
                info->stats[STAT_INTELLECT] += (lvl > 22 ? 2: (lvl > 1 ? 1: 0));
                info->stats[STAT_SPIRIT]    += (lvl > 3  ? 1: 0);
                break;
            case CLASS_SHAMAN:
                info->stats[STAT_STRENGTH]  += (lvl > 34 ? 1: (lvl > 6 && (lvl%2) ? 1: 0));
                info->stats[STAT_STAMINA]   += (lvl > 4 ? 1: 0);
                info->stats[STAT_AGILITY]   += (lvl > 7 && !(lvl%2) ? 1: 0);
                info->stats[STAT_INTELLECT] += (lvl > 5 ? 1: 0);
                info->stats[STAT_SPIRIT]    += (lvl > 4 ? 1: 0);
                break;
            case CLASS_MAGE:
                info->stats[STAT_STRENGTH]  += (lvl > 9 && !(lvl%2) ? 1: 0);
                info->stats[STAT_STAMINA]   += (lvl > 5  ? 1: 0);
                info->stats[STAT_AGILITY]   += (lvl > 9 && !(lvl%2) ? 1: 0);
                info->stats[STAT_INTELLECT] += (lvl > 24 ? 2: (lvl > 1 ? 1: 0));
                info->stats[STAT_SPIRIT]    += (lvl > 33 ? 2: (lvl > 2 ? 1: 0));
                break;
            case CLASS_WARLOCK:
                info->stats[STAT_STRENGTH]  += (lvl > 9 && !(lvl%2) ? 1: 0);
                info->stats[STAT_STAMINA]   += (lvl > 38 ? 2: (lvl > 3 ? 1: 0));
                info->stats[STAT_AGILITY]   += (lvl > 9 && !(lvl%2) ? 1: 0);
                info->stats[STAT_INTELLECT] += (lvl > 33 ? 2: (lvl > 2 ? 1: 0));
                info->stats[STAT_SPIRIT]    += (lvl > 38 ? 2: (lvl > 3 ? 1: 0));
                break;
            case CLASS_DRUID:
                info->stats[STAT_STRENGTH]  += (lvl > 38 ? 2: (lvl > 6 && (lvl%2) ? 1: 0));
                info->stats[STAT_STAMINA]   += (lvl > 32 ? 2: (lvl > 4 ? 1: 0));
                info->stats[STAT_AGILITY]   += (lvl > 38 ? 2: (lvl > 8 && (lvl%2) ? 1: 0));
                info->stats[STAT_INTELLECT] += (lvl > 38 ? 3: (lvl > 4 ? 1: 0));
                info->stats[STAT_SPIRIT]    += (lvl > 38 ? 3: (lvl > 5 ? 1: 0));
        }
    }
}

void ObjectMgr::LoadArenaTeams()
{
    uint32 count = 0;

    //                                                     0                      1    2           3    4               5
    QueryResult *result = CharacterDatabase.Query( "SELECT arena_team.arenateamid,name,captainguid,type,BackgroundColor,EmblemStyle,"
    //   6           7           8            9      10         11         12              13            14
        "EmblemColor,BorderStyle,BorderColor, rating,games_week,wins_week,games_season,wins_season,rank "
        "FROM arena_team LEFT JOIN arena_team_stats ON arena_team.arenateamid = arena_team_stats.arenateamid ORDER BY arena_team.arenateamid ASC" );

    if (!result)
    {

        BarGoLink bar(1);

        bar.step();

        sLog.outString();
        sLog.outString(">> Loaded %u arenateam definitions", count);
        return;
    }

    // load arena_team members
    QueryResult *arenaTeamMembersResult = CharacterDatabase.Query(
    //          0           1           2           3         4             5           6               7    8
        "SELECT arenateamid,member.guid,played_week,wons_week,played_season,wons_season,personal_rating,name,class "
        "FROM arena_team_member member LEFT JOIN characters chars on member.guid = chars.guid ORDER BY member.arenateamid ASC");

    BarGoLink bar(result->GetRowCount());

    do
    {

        bar.step();
        ++count;

        ArenaTeam *newArenaTeam = new ArenaTeam;
        if (!newArenaTeam->LoadArenaTeamFromDB(result) ||
            !newArenaTeam->LoadMembersFromDB(arenaTeamMembersResult))
        {
            newArenaTeam->Disband(NULL);
            delete newArenaTeam;
            continue;
        }
        AddArenaTeam(newArenaTeam);
    } while (result->NextRow());

    delete result;
    delete arenaTeamMembersResult;

    sLog.outString();
    sLog.outString(">> Loaded %u arenateam definitions", count);
}

void ObjectMgr::LoadGroups()
{
    // -- loading groups --
    uint32 count = 0;
    //                                                    0           1           2              3      4      5      6      7      8      9      10     11         12          13              14          15
    QueryResult *result = CharacterDatabase.Query("SELECT lootMethod, looterGuid, lootThreshold, icon1, icon2, icon3, icon4, icon5, icon6, icon7, icon8, groupType, difficulty, raiddifficulty, leaderGuid, groupId FROM groups");

    if (!result)
    {
        BarGoLink bar(1);

        bar.step();

        sLog.outString();
        sLog.outString(">> Loaded %u group definitions", count);
        return;
    }

    BarGoLink bar(result->GetRowCount());

    do
    {
        bar.step();
        Field *fields = result->Fetch();
        ++count;
        Group *group = new Group;
        if (!group->LoadGroupFromDB(fields))
        {
            group->Disband();
            delete group;
            continue;
        }
        AddGroup(group);
    }while( result->NextRow() );

    delete result;

    sLog.outString();
    sLog.outString( ">> Loaded %u group definitions", count );

    // -- loading members --
    count = 0;
    //                                       0           1            2         3        4
    result = CharacterDatabase.Query("SELECT memberGuid, memberFlags, subgroup, groupId, roles FROM group_member ORDER BY groupId");
    if (!result)
    {
        BarGoLink bar2(1);
        bar2.step();
    }
    else
    {
        Group* group = NULL;                                // used as cached pointer for avoid relookup group for each member

        BarGoLink bar2(result->GetRowCount());
        do
        {
            bar2.step();
            Field *fields = result->Fetch();
            count++;

            uint32 memberGuidlow = fields[0].GetUInt32();
            ObjectGuid memberGuid = ObjectGuid(HIGHGUID_PLAYER, memberGuidlow);
            uint8  flags         = fields[1].GetUInt8();
            uint8  subgroup      = fields[2].GetUInt8();
            uint32 groupId       = fields[3].GetUInt32();
            uint8  roles         = fields[4].GetUInt8();
            if (!group || group->GetId() != groupId)
            {
                group = GetGroupById(groupId);
                if (!group)
                {
                    sLog.outErrorDb("Incorrect entry in group_member table : no group with Id %d for member %s!",
                        groupId, memberGuid.GetString().c_str());
                    CharacterDatabase.PExecute("DELETE FROM group_member WHERE memberGuid = '%u'", memberGuidlow);
                    continue;
                }
            }

            if (!group->LoadMemberFromDB(memberGuidlow, subgroup, GroupFlagMask(flags), roles))
            {
                sLog.outErrorDb("Incorrect entry in group_member table : member %s cannot be added to group (Id: %u)!",
                    memberGuid.GetString().c_str(), groupId);
                CharacterDatabase.PExecute("DELETE FROM group_member WHERE memberGuid = '%u'", memberGuidlow);
            }
        }while( result->NextRow() );
        delete result;
    }

    // clean groups
    // TODO: maybe delete from the DB before loading in this case
    for (GroupMap::iterator itr = mGroupMap.begin(); itr != mGroupMap.end();)
    {
        if (itr->second->GetMembersCount() < 2)
        {
            itr->second->Disband();
            delete itr->second;
            mGroupMap.erase(itr++);
        }
        else
            ++itr;
    }

    // -- loading instances --
    count = 0;
    result = CharacterDatabase.Query(
        //      0                          1    2         3          4                    5
        "SELECT group_instance.leaderGuid, map, instance, permanent, instance.difficulty, resettime, "
        // 6
        "(SELECT COUNT(*) FROM character_instance WHERE guid = group_instance.leaderGuid AND instance = group_instance.instance AND permanent = 1 LIMIT 1), "
        // 7              8
        " groups.groupId, instance.encountersMask "
        "FROM group_instance LEFT JOIN instance ON instance = id LEFT JOIN groups ON groups.leaderGUID = group_instance.leaderGUID ORDER BY leaderGuid"
    );

    if (!result)
    {
        BarGoLink bar2(1);
        bar2.step();
    }
    else
    {
        Group* group = NULL;                                // used as cached pointer for avoid relookup group for each member

        BarGoLink bar2(result->GetRowCount());
        do
        {
            bar2.step();
            Field *fields = result->Fetch();
            count++;

            uint32 leaderGuidLow = fields[0].GetUInt32();
            uint32 mapId = fields[1].GetUInt32();
            Difficulty diff = (Difficulty)fields[4].GetUInt8();
            uint32 groupId = fields[7].GetUInt32();
            uint64 resetTime = fields[5].GetUInt64();
            uint32 encountersMask = fields[8].GetUInt32();

            if (!group || group->GetId() != groupId)
            {
                // find group id in map by leader low guid
                group = GetGroupById(groupId);
                if (!group)
                {
                    sLog.outErrorDb("Incorrect entry in group_instance table : no group with leader %d", leaderGuidLow);
                    continue;
                }
            }

            MapEntry const* mapEntry = sMapStore.LookupEntry(mapId);
            if (!mapEntry || !mapEntry->IsDungeon())
            {
                sLog.outErrorDb("Incorrect entry in group_instance table : no dungeon map %d", mapId);
                continue;
            }

            if (diff >= (mapEntry->IsRaid() ? MAX_RAID_DIFFICULTY : MAX_DUNGEON_DIFFICULTY))
            {
                sLog.outErrorDb("Wrong dungeon difficulty use in group_instance table: %d", diff + 1);
                diff = REGULAR_DIFFICULTY;                  // default for both difficaly types
            }

<<<<<<< HEAD
            if (resetTime > uint64(time(NULL) + INSTANCE_MAX_RESET_OFFSET))
            {
                MapDifficultyEntry const* mapDiff = GetMapDifficultyData(mapId,diff);
                resetTime = DungeonResetScheduler::CalculateNextResetTime(mapDiff, time(NULL));
                sLog.outErrorDb("ObjectMgr::Wrong reset time in group_instance corrected to: " UI64FMTD, resetTime);
            }

            if (resetTime < uint64(time(NULL)))
            {
                DEBUG_LOG("ObjectMgr::Loading extended instance for player: %d", leaderGuidLow);
/*
                bool isExtended = false;
                QueryResult* result1 = CharacterDatabase.PQuery("SELECT COUNT(guid) FROM character_instance WHERE instance = '%u' AND extend = 1 ", fields[1].GetUInt32());
                if (result1)
                {
                    Field *fields1=result->Fetch();
                    isExtended = fields1[0].GetBool();
                    delete result1;
                }
                if (isExtended)
                {
                    MapDifficultyEntry const* mapDiff = GetMapDifficultyData(mapId,diff);
                    resetTime = DungeonResetScheduler::CalculateNextResetTime(mapDiff, time(NULL));
                    DungeonPersistentState* state = (DungeonPersistentState*)sMapPersistentStateMgr.AddPersistentState(mapEntry, fields[2].GetUInt32(), Difficulty(diff), (time_t)resetTime, (fields[6].GetUInt32() == 0), true, true, encountersMask);
                    state->SetExtended(isExtended);
                    group->BindToInstance(state, true && isExtended, true);
                }
                else
                    sLog.outErrorDb("ObjectMgr::Loaded instance %d with expired resetTime %u, but his not extended.", fields[2].GetUInt32(), resetTime);
*/
            }
            else
            {
                DungeonPersistentState *state = (DungeonPersistentState*)sMapPersistentStateMgr.AddPersistentState(mapEntry, fields[2].GetUInt32(), Difficulty(diff), (time_t)resetTime, (fields[6].GetUInt32() == 0), true, true, encountersMask);
                group->BindToInstance(state, fields[3].GetBool(), true);
            }

=======
            DungeonPersistentState *state = (DungeonPersistentState*)sMapPersistentStateMgr.AddPersistentState(mapEntry, fields[2].GetUInt32(), Difficulty(diff), (time_t)fields[5].GetUInt64(), (fields[6].GetUInt32() == 0), true, true, fields[8].GetUInt32());
            group->BindToInstance(state, fields[3].GetBool(), true);
>>>>>>> f02ecfc6
        }while( result->NextRow() );
        delete result;
    }

    sLog.outString();
    sLog.outString( ">> Loaded %u group-instance binds total", count );

    sLog.outString();
    sLog.outString( ">> Loaded %u group members total", count );
}

void ObjectMgr::LoadQuests()
{
    // For reload case
    for(QuestMap::const_iterator itr=mQuestTemplates.begin(); itr != mQuestTemplates.end(); ++itr)
        delete itr->second;

    mQuestTemplates.clear();

    m_ExclusiveQuestGroups.clear();

    //                                                0      1       2           3         4           5     6                7              8              9
    QueryResult *result = WorldDatabase.Query("SELECT entry, Method, ZoneOrSort, MinLevel, QuestLevel, Type, RequiredClasses, RequiredRaces, RequiredSkill, RequiredSkillValue,"
    //   10                   11                 12                     13                   14                     15                   16                17
        "RepObjectiveFaction, RepObjectiveValue, RequiredMinRepFaction, RequiredMinRepValue, RequiredMaxRepFaction, RequiredMaxRepValue, SuggestedPlayers, LimitTime,"
    //   18          19            20           21            22            23           24           25              26
        "QuestFlags, SpecialFlags, CharTitleId, PlayersSlain, BonusTalents, PrevQuestId, NextQuestId, ExclusiveGroup, NextQuestInChain,"
    //   27        28         29           30
        "RewXPId, SrcItemId, SrcItemCount, SrcSpell,"
    //   31     32       33          34               35                36       37             38              39              40              41
        "Title, Details, Objectives, OfferRewardText, RequestItemsText, EndText, CompletedText, ObjectiveText1, ObjectiveText2, ObjectiveText3, ObjectiveText4,"
    //   42          43          44          45          46          47          48             49             50             51             52             53
        "ReqItemId1, ReqItemId2, ReqItemId3, ReqItemId4, ReqItemId5, ReqItemId6, ReqItemCount1, ReqItemCount2, ReqItemCount3, ReqItemCount4, ReqItemCount5, ReqItemCount6,"
    //   54            55            56            57            58               59               60               61
        "ReqSourceId1, ReqSourceId2, ReqSourceId3, ReqSourceId4, ReqSourceCount1, ReqSourceCount2, ReqSourceCount3, ReqSourceCount4,"
    //   62                  63                  64                  65                  66                     67                     68                     69
        "ReqCreatureOrGOId1, ReqCreatureOrGOId2, ReqCreatureOrGOId3, ReqCreatureOrGOId4, ReqCreatureOrGOCount1, ReqCreatureOrGOCount2, ReqCreatureOrGOCount3, ReqCreatureOrGOCount4,"
    //   70             71             72             73
        "ReqSpellCast1, ReqSpellCast2, ReqSpellCast3, ReqSpellCast4,"
    //   74                75                76                77                78                79
        "RewChoiceItemId1, RewChoiceItemId2, RewChoiceItemId3, RewChoiceItemId4, RewChoiceItemId5, RewChoiceItemId6,"
    //   80                   81                   82                   83                   84                   85
        "RewChoiceItemCount1, RewChoiceItemCount2, RewChoiceItemCount3, RewChoiceItemCount4, RewChoiceItemCount5, RewChoiceItemCount6,"
    //   86          87          88          89          90             91             92             93
        "RewItemId1, RewItemId2, RewItemId3, RewItemId4, RewItemCount1, RewItemCount2, RewItemCount3, RewItemCount4,"
    //   94              95              96              97              98
        "RewRepFaction1, RewRepFaction2, RewRepFaction3, RewRepFaction4, RewRepFaction5,"
    //   99              100             101             102             103
        "RewRepValueId1, RewRepValueId2, RewRepValueId3, RewRepValueId4, RewRepValueId5,"
    //   104           105           106           107           108
        "RewRepValue1, RewRepValue2, RewRepValue3, RewRepValue4, RewRepValue5,"
    //   109               110                 111            112               113       114
        "RewHonorAddition, RewHonorMultiplier, RewOrReqMoney, RewMoneyMaxLevel, RewSpell, RewSpellCast,"
    //   115                116               117         118     119     120
        "RewMailTemplateId, RewMailDelaySecs, PointMapId, PointX, PointY, PointOpt,"
    //   121            122            123            124            125                 126                 127                 128
        "DetailsEmote1, DetailsEmote2, DetailsEmote3, DetailsEmote4, DetailsEmoteDelay1, DetailsEmoteDelay2, DetailsEmoteDelay3, DetailsEmoteDelay4,"
    //   129              130            131                132                133                134
        "IncompleteEmote, CompleteEmote, OfferRewardEmote1, OfferRewardEmote2, OfferRewardEmote3, OfferRewardEmote4,"
    //   135                     136                     137                     138
        "OfferRewardEmoteDelay1, OfferRewardEmoteDelay2, OfferRewardEmoteDelay3, OfferRewardEmoteDelay4,"
    //   139          140
        "StartScript, CompleteScript"
        " FROM quest_template");
    if (!result)
    {
        BarGoLink bar(1);
        bar.step();

        sLog.outString();
        sLog.outString(">> Loaded 0 quests definitions");
        sLog.outErrorDb("`quest_template` table is empty!");
        return;
    }

    // create multimap previous quest for each existing quest
    // some quests can have many previous maps set by NextQuestId in previous quest
    // for example set of race quests can lead to single not race specific quest
    BarGoLink bar(result->GetRowCount());
    do
    {
        bar.step();
        Field *fields = result->Fetch();

        Quest * newQuest = new Quest(fields);
        mQuestTemplates[newQuest->GetQuestId()] = newQuest;
    } while( result->NextRow() );

    delete result;

    // Post processing

    std::map<uint32,uint32> usedMailTemplates;

    for (QuestMap::iterator iter = mQuestTemplates.begin(); iter != mQuestTemplates.end(); ++iter)
    {
        Quest * qinfo = iter->second;

        // additional quest integrity checks (GO, creature_template and item_template must be loaded already)

        if (qinfo->GetQuestMethod() >= 3)
        {
            sLog.outErrorDb("Quest %u has `Method` = %u, expected values are 0, 1 or 2.",qinfo->GetQuestId(),qinfo->GetQuestMethod());
        }

        if (qinfo->m_SpecialFlags > QUEST_SPECIAL_FLAG_DB_ALLOWED)
        {
            sLog.outErrorDb("Quest %u has `SpecialFlags` = %u, above max flags not allowed for database.", qinfo->GetQuestId(), qinfo->m_SpecialFlags);
        }

        if (qinfo->HasQuestFlag(QUEST_FLAGS_DAILY) && qinfo->HasQuestFlag(QUEST_FLAGS_WEEKLY))
        {
            sLog.outErrorDb("Weekly Quest %u is marked as daily quest in `QuestFlags`, removed daily flag.",qinfo->GetQuestId());
            qinfo->m_QuestFlags &= ~QUEST_FLAGS_DAILY;
        }

        if (qinfo->HasQuestFlag(QUEST_FLAGS_DAILY))
        {
            if (!qinfo->HasSpecialFlag(QUEST_SPECIAL_FLAG_REPEATABLE))
            {
                sLog.outErrorDb("Daily Quest %u not marked as repeatable in `SpecialFlags`, added.",qinfo->GetQuestId());
                qinfo->SetSpecialFlag(QUEST_SPECIAL_FLAG_REPEATABLE);
            }
        }

        if (qinfo->HasQuestFlag(QUEST_FLAGS_WEEKLY))
        {
            if (!qinfo->HasSpecialFlag(QUEST_SPECIAL_FLAG_REPEATABLE))
            {
                sLog.outErrorDb("Weekly Quest %u not marked as repeatable in `SpecialFlags`, added.",qinfo->GetQuestId());
                qinfo->SetSpecialFlag(QUEST_SPECIAL_FLAG_REPEATABLE);
            }
        }

        if (qinfo->HasSpecialFlag(QUEST_SPECIAL_FLAG_MONTHLY))
        {
            if (!qinfo->HasSpecialFlag(QUEST_SPECIAL_FLAG_REPEATABLE))
            {
                sLog.outErrorDb("Monthly quest %u not marked as repeatable in `SpecialFlags`, added.", qinfo->GetQuestId());
                qinfo->SetSpecialFlag(QUEST_SPECIAL_FLAG_REPEATABLE);
            }
        }

        if (qinfo->HasQuestFlag(QUEST_FLAGS_AUTO_REWARDED))
        {
            // at auto-reward can be rewarded only RewChoiceItemId[0]
            for(int j = 1; j < QUEST_REWARD_CHOICES_COUNT; ++j )
            {
                if (uint32 id = qinfo->RewChoiceItemId[j])
                {
                    sLog.outErrorDb("Quest %u has `RewChoiceItemId%d` = %u but item from `RewChoiceItemId%d` can't be rewarded with quest flag QUEST_FLAGS_AUTO_REWARDED.",
                        qinfo->GetQuestId(),j+1,id,j+1);
                    // no changes, quest ignore this data
                }
            }
        }

        // client quest log visual (area case)
        if (qinfo->ZoneOrSort > 0)
        {
            if (!GetAreaEntryByAreaID(qinfo->ZoneOrSort))
            {
                sLog.outErrorDb("Quest %u has `ZoneOrSort` = %u (zone case) but zone with this id does not exist.",
                    qinfo->GetQuestId(),qinfo->ZoneOrSort);
                // no changes, quest not dependent from this value but can have problems at client
            }
        }
        // client quest log visual (sort case)
        if (qinfo->ZoneOrSort < 0)
        {
            QuestSortEntry const* qSort = sQuestSortStore.LookupEntry(-int32(qinfo->ZoneOrSort));
            if (!qSort)
            {
                sLog.outErrorDb("Quest %u has `ZoneOrSort` = %i (sort case) but quest sort with this id does not exist.",
                    qinfo->GetQuestId(),qinfo->ZoneOrSort);
                // no changes, quest not dependent from this value but can have problems at client (note some may be 0, we must allow this so no check)
            }

            //check for proper RequiredSkill value (skill case)
            if (uint32 skill_id = SkillByQuestSort(-int32(qinfo->ZoneOrSort)))
            {
                if (qinfo->RequiredSkill != skill_id)
                {
                    sLog.outErrorDb("Quest %u has `ZoneOrSort` = %i but `RequiredSkill` does not have a corresponding value (%u).",
                        qinfo->GetQuestId(),qinfo->ZoneOrSort,skill_id);
                    //override, and force proper value here?
                }
            }
        }

        // RequiredClasses, can be 0/CLASSMASK_ALL_PLAYABLE to allow any class
        if (qinfo->RequiredClasses)
        {
            if (!(qinfo->RequiredClasses & CLASSMASK_ALL_PLAYABLE))
            {
                sLog.outErrorDb("Quest %u does not contain any playable classes in `RequiredClasses` (%u), value set to 0 (all classes).", qinfo->GetQuestId(), qinfo->RequiredClasses);
                qinfo->RequiredClasses = 0;
            }
        }

        // RequiredRaces, can be 0/RACEMASK_ALL_PLAYABLE to allow any race
        if (qinfo->RequiredRaces)
        {
            if (!(qinfo->RequiredRaces & RACEMASK_ALL_PLAYABLE))
            {
                sLog.outErrorDb("Quest %u does not contain any playable races in `RequiredRaces` (%u), value set to 0 (all races).", qinfo->GetQuestId(), qinfo->RequiredRaces);
                qinfo->RequiredRaces = 0;
            }
        }

        // RequiredSkill, can be 0
        if (qinfo->RequiredSkill)
        {
            if (!sSkillLineStore.LookupEntry(qinfo->RequiredSkill))
            {
                sLog.outErrorDb("Quest %u has `RequiredSkill` = %u but this skill does not exist",
                    qinfo->GetQuestId(), qinfo->RequiredSkill);
            }
        }

        if (qinfo->RequiredSkillValue)
        {
            if (qinfo->RequiredSkillValue > sWorld.GetConfigMaxSkillValue())
            {
                sLog.outErrorDb("Quest %u has `RequiredSkillValue` = %u but max possible skill is %u, quest can't be done.",
                    qinfo->GetQuestId(),qinfo->RequiredSkillValue,sWorld.GetConfigMaxSkillValue());
                // no changes, quest can't be done for this requirement
            }
        }
        // else Skill quests can have 0 skill level, this is ok

        if (qinfo->RepObjectiveFaction && !sFactionStore.LookupEntry(qinfo->RepObjectiveFaction))
        {
            sLog.outErrorDb("Quest %u has `RepObjectiveFaction` = %u but faction template %u does not exist, quest can't be done.",
                qinfo->GetQuestId(),qinfo->RepObjectiveFaction,qinfo->RepObjectiveFaction);
            // no changes, quest can't be done for this requirement
        }

        if (qinfo->RequiredMinRepFaction && !sFactionStore.LookupEntry(qinfo->RequiredMinRepFaction))
        {
            sLog.outErrorDb("Quest %u has `RequiredMinRepFaction` = %u but faction template %u does not exist, quest can't be done.",
                qinfo->GetQuestId(),qinfo->RequiredMinRepFaction,qinfo->RequiredMinRepFaction);
            // no changes, quest can't be done for this requirement
        }

        if (qinfo->RequiredMaxRepFaction && !sFactionStore.LookupEntry(qinfo->RequiredMaxRepFaction))
        {
            sLog.outErrorDb("Quest %u has `RequiredMaxRepFaction` = %u but faction template %u does not exist, quest can't be done.",
                qinfo->GetQuestId(),qinfo->RequiredMaxRepFaction,qinfo->RequiredMaxRepFaction);
            // no changes, quest can't be done for this requirement
        }

        if (qinfo->RequiredMinRepValue && qinfo->RequiredMinRepValue > ReputationMgr::Reputation_Cap)
        {
            sLog.outErrorDb("Quest %u has `RequiredMinRepValue` = %d but max reputation is %u, quest can't be done.",
                qinfo->GetQuestId(),qinfo->RequiredMinRepValue,ReputationMgr::Reputation_Cap);
            // no changes, quest can't be done for this requirement
        }

        if (qinfo->RequiredMinRepValue && qinfo->RequiredMaxRepValue && qinfo->RequiredMaxRepValue <= qinfo->RequiredMinRepValue)
        {
            sLog.outErrorDb("Quest %u has `RequiredMaxRepValue` = %d and `RequiredMinRepValue` = %d, quest can't be done.",
                qinfo->GetQuestId(),qinfo->RequiredMaxRepValue,qinfo->RequiredMinRepValue);
            // no changes, quest can't be done for this requirement
        }

        if (!qinfo->RepObjectiveFaction && qinfo->RepObjectiveValue > 0 )
        {
            sLog.outErrorDb("Quest %u has `RepObjectiveValue` = %d but `RepObjectiveFaction` is 0, value has no effect",
                qinfo->GetQuestId(),qinfo->RepObjectiveValue);
            // warning
        }

        if (!qinfo->RequiredMinRepFaction && qinfo->RequiredMinRepValue > 0 )
        {
            sLog.outErrorDb("Quest %u has `RequiredMinRepValue` = %d but `RequiredMinRepFaction` is 0, value has no effect",
                qinfo->GetQuestId(),qinfo->RequiredMinRepValue);
            // warning
        }

        if (!qinfo->RequiredMaxRepFaction && qinfo->RequiredMaxRepValue > 0 )
        {
            sLog.outErrorDb("Quest %u has `RequiredMaxRepValue` = %d but `RequiredMaxRepFaction` is 0, value has no effect",
                qinfo->GetQuestId(),qinfo->RequiredMaxRepValue);
            // warning
        }

        if (qinfo->CharTitleId && !sCharTitlesStore.LookupEntry(qinfo->CharTitleId))
        {
            sLog.outErrorDb("Quest %u has `CharTitleId` = %u but CharTitle Id %u does not exist, quest can't be rewarded with title.",
                qinfo->GetQuestId(),qinfo->GetCharTitleId(),qinfo->GetCharTitleId());
            qinfo->CharTitleId = 0;
            // quest can't reward this title
        }

        if (qinfo->SrcItemId)
        {
            if (!sItemStorage.LookupEntry<ItemPrototype>(qinfo->SrcItemId))
            {
                sLog.outErrorDb("Quest %u has `SrcItemId` = %u but item with entry %u does not exist, quest can't be done.",
                    qinfo->GetQuestId(),qinfo->SrcItemId,qinfo->SrcItemId);
                qinfo->SrcItemId = 0;                       // quest can't be done for this requirement
            }
            else if (qinfo->SrcItemCount==0)
            {
                sLog.outErrorDb("Quest %u has `SrcItemId` = %u but `SrcItemCount` = 0, set to 1 but need fix in DB.",
                    qinfo->GetQuestId(),qinfo->SrcItemId);
                qinfo->SrcItemCount = 1;                    // update to 1 for allow quest work for backward compatibility with DB
            }
        }
        else if (qinfo->SrcItemCount>0)
        {
            sLog.outErrorDb("Quest %u has `SrcItemId` = 0 but `SrcItemCount` = %u, useless value.",
                qinfo->GetQuestId(),qinfo->SrcItemCount);
            qinfo->SrcItemCount=0;                          // no quest work changes in fact
        }

        if (qinfo->SrcSpell)
        {
            SpellEntry const* spellInfo = sSpellStore.LookupEntry(qinfo->SrcSpell);
            if (!spellInfo)
            {
                sLog.outErrorDb("Quest %u has `SrcSpell` = %u but spell %u doesn't exist, quest can't be done.",
                    qinfo->GetQuestId(),qinfo->SrcSpell,qinfo->SrcSpell);
                qinfo->SrcSpell = 0;                        // quest can't be done for this requirement
            }
            else if (!SpellMgr::IsSpellValid(spellInfo))
            {
                sLog.outErrorDb("Quest %u has `SrcSpell` = %u but spell %u is broken, quest can't be done.",
                    qinfo->GetQuestId(),qinfo->SrcSpell,qinfo->SrcSpell);
                qinfo->SrcSpell = 0;                        // quest can't be done for this requirement
            }
        }

        for(int j = 0; j < QUEST_ITEM_OBJECTIVES_COUNT; ++j )
        {
            if (uint32 id = qinfo->ReqItemId[j])
            {
                if (qinfo->ReqItemCount[j] == 0)
                {
                    sLog.outErrorDb("Quest %u has `ReqItemId%d` = %u but `ReqItemCount%d` = 0, quest can't be done.",
                        qinfo->GetQuestId(), j+1, id, j+1);
                    // no changes, quest can't be done for this requirement
                }

                qinfo->SetSpecialFlag(QUEST_SPECIAL_FLAG_DELIVER);

                if (!sItemStorage.LookupEntry<ItemPrototype>(id))
                {
                    sLog.outErrorDb("Quest %u has `ReqItemId%d` = %u but item with entry %u does not exist, quest can't be done.",
                        qinfo->GetQuestId(), j+1, id, id);
                    qinfo->ReqItemCount[j] = 0;             // prevent incorrect work of quest
                }
            }
            else if (qinfo->ReqItemCount[j] > 0)
            {
                sLog.outErrorDb("Quest %u has `ReqItemId%d` = 0 but `ReqItemCount%d` = %u, quest can't be done.",
                    qinfo->GetQuestId(), j+1, j+1, qinfo->ReqItemCount[j]);
                qinfo->ReqItemCount[j] = 0;                 // prevent incorrect work of quest
            }
        }

        for(int j = 0; j < QUEST_SOURCE_ITEM_IDS_COUNT; ++j )
        {
            if (uint32 id = qinfo->ReqSourceId[j])
            {
                if (!sItemStorage.LookupEntry<ItemPrototype>(id))
                {
                    sLog.outErrorDb("Quest %u has `ReqSourceId%d` = %u but item with entry %u does not exist, quest can't be done.",
                        qinfo->GetQuestId(),j+1,id,id);
                    // no changes, quest can't be done for this requirement
                }
            }
            else
            {
                if (qinfo->ReqSourceCount[j]>0)
                {
                    sLog.outErrorDb("Quest %u has `ReqSourceId%d` = 0 but `ReqSourceCount%d` = %u.",
                        qinfo->GetQuestId(),j+1,j+1,qinfo->ReqSourceCount[j]);
                    // no changes, quest ignore this data
                }
            }
        }

        for(int j = 0; j < QUEST_OBJECTIVES_COUNT; ++j )
        {
            if (uint32 id = qinfo->ReqSpell[j])
            {
                SpellEntry const* spellInfo = sSpellStore.LookupEntry(id);
                if (!spellInfo)
                {
                    sLog.outErrorDb("Quest %u has `ReqSpellCast%d` = %u but spell %u does not exist, quest can't be done.",
                        qinfo->GetQuestId(),j+1,id,id);
                    continue;
                }

                if (!qinfo->ReqCreatureOrGOId[j])
                {
                    bool found = false;
                    for(int k = 0; k < MAX_EFFECT_INDEX; ++k)
                    {
                        if ((spellInfo->Effect[k] == SPELL_EFFECT_QUEST_COMPLETE && uint32(spellInfo->EffectMiscValue[k]) == qinfo->QuestId) ||
                            spellInfo->Effect[k] == SPELL_EFFECT_SEND_EVENT)
                        {
                            found = true;
                            break;
                        }
                    }

                    if (found)
                    {
                        if (!qinfo->HasSpecialFlag(QUEST_SPECIAL_FLAG_EXPLORATION_OR_EVENT))
                        {
                            sLog.outErrorDb("Spell (id: %u) have SPELL_EFFECT_QUEST_COMPLETE or SPELL_EFFECT_SEND_EVENT for quest %u and ReqCreatureOrGOId%d = 0, but quest not have flag QUEST_SPECIAL_FLAG_EXPLORATION_OR_EVENT. Quest flags or ReqCreatureOrGOId%d must be fixed, quest modified to enable objective.",spellInfo->Id,qinfo->QuestId,j+1,j+1);

                            // this will prevent quest completing without objective
                            const_cast<Quest*>(qinfo)->SetSpecialFlag(QUEST_SPECIAL_FLAG_EXPLORATION_OR_EVENT);
                        }
                    }
                    else
                    {
                        sLog.outErrorDb("Quest %u has `ReqSpellCast%d` = %u and ReqCreatureOrGOId%d = 0 but spell %u does not have SPELL_EFFECT_QUEST_COMPLETE or SPELL_EFFECT_SEND_EVENT effect for this quest, quest can't be done.",
                            qinfo->GetQuestId(),j+1,id,j+1,id);
                        // no changes, quest can't be done for this requirement
                    }
                }
            }
        }

        for(int j = 0; j < QUEST_OBJECTIVES_COUNT; ++j )
        {
            int32 id = qinfo->ReqCreatureOrGOId[j];
            if (id < 0 && !sGOStorage.LookupEntry<GameObjectInfo>(-id))
            {
                sLog.outErrorDb("Quest %u has `ReqCreatureOrGOId%d` = %i but gameobject %u does not exist, quest can't be done.",
                    qinfo->GetQuestId(),j+1,id,uint32(-id));
                qinfo->ReqCreatureOrGOId[j] = 0;            // quest can't be done for this requirement
            }

            if (id > 0 && !sCreatureStorage.LookupEntry<CreatureInfo>(id))
            {
                sLog.outErrorDb("Quest %u has `ReqCreatureOrGOId%d` = %i but creature with entry %u does not exist, quest can't be done.",
                    qinfo->GetQuestId(),j+1,id,uint32(id));
                qinfo->ReqCreatureOrGOId[j] = 0;            // quest can't be done for this requirement
            }

            if (id)
            {
                // In fact SpeakTo and Kill are quite same: either you can speak to mob:SpeakTo or you can't:Kill/Cast

                qinfo->SetSpecialFlag(QuestSpecialFlags(QUEST_SPECIAL_FLAG_KILL_OR_CAST | QUEST_SPECIAL_FLAG_SPEAKTO));

                if (!qinfo->ReqCreatureOrGOCount[j])
                {
                    sLog.outErrorDb("Quest %u has `ReqCreatureOrGOId%d` = %u but `ReqCreatureOrGOCount%d` = 0, quest can't be done.",
                        qinfo->GetQuestId(),j+1,id,j+1);
                    // no changes, quest can be incorrectly done, but we already report this
                }
            }
            else if (qinfo->ReqCreatureOrGOCount[j]>0)
            {
                sLog.outErrorDb("Quest %u has `ReqCreatureOrGOId%d` = 0 but `ReqCreatureOrGOCount%d` = %u.",
                    qinfo->GetQuestId(),j+1,j+1,qinfo->ReqCreatureOrGOCount[j]);
                // no changes, quest ignore this data
            }
        }

        bool choice_found = false;
        for(int j = QUEST_REWARD_CHOICES_COUNT-1; j >=0; --j )
        {
            if (uint32 id = qinfo->RewChoiceItemId[j])
            {
                if (!sItemStorage.LookupEntry<ItemPrototype>(id))
                {
                    sLog.outErrorDb("Quest %u has `RewChoiceItemId%d` = %u but item with entry %u does not exist, quest will not reward this item.",
                        qinfo->GetQuestId(),j+1,id,id);
                    qinfo->RewChoiceItemId[j] = 0;          // no changes, quest will not reward this
                }
                else
                    choice_found = true;

                if (!qinfo->RewChoiceItemCount[j])
                {
                    sLog.outErrorDb("Quest %u has `RewChoiceItemId%d` = %u but `RewChoiceItemCount%d` = 0, quest can't be done.",
                        qinfo->GetQuestId(),j+1,id,j+1);
                    // no changes, quest can't be done
                }
            }
            else if (choice_found)                          // client crash if have gap in item reward choices
            {
                sLog.outErrorDb("Quest %u has `RewChoiceItemId%d` = 0 but `RewChoiceItemId%d` = %u, client can crash at like data.",
                    qinfo->GetQuestId(),j+1,j+2,qinfo->RewChoiceItemId[j+1]);
                // fill gap by clone later filled choice
                qinfo->RewChoiceItemId[j] = qinfo->RewChoiceItemId[j+1];
                qinfo->RewChoiceItemCount[j] = qinfo->RewChoiceItemCount[j+1];
            }
            else if (qinfo->RewChoiceItemCount[j]>0)
            {
                sLog.outErrorDb("Quest %u has `RewChoiceItemId%d` = 0 but `RewChoiceItemCount%d` = %u.",
                    qinfo->GetQuestId(),j+1,j+1,qinfo->RewChoiceItemCount[j]);
                // no changes, quest ignore this data
            }
        }

        for(int j = 0; j < QUEST_REWARDS_COUNT; ++j )
        {
            if (uint32 id = qinfo->RewItemId[j])
            {
                if (!sItemStorage.LookupEntry<ItemPrototype>(id))
                {
                    sLog.outErrorDb("Quest %u has `RewItemId%d` = %u but item with entry %u does not exist, quest will not reward this item.",
                        qinfo->GetQuestId(),j+1,id,id);
                    qinfo->RewItemId[j] = 0;                // no changes, quest will not reward this item
                }

                if (!qinfo->RewItemCount[j])
                {
                    sLog.outErrorDb("Quest %u has `RewItemId%d` = %u but `RewItemCount%d` = 0, quest will not reward this item.",
                        qinfo->GetQuestId(),j+1,id,j+1);
                    // no changes
                }
            }
            else if (qinfo->RewItemCount[j]>0)
            {
                sLog.outErrorDb("Quest %u has `RewItemId%d` = 0 but `RewItemCount%d` = %u.",
                    qinfo->GetQuestId(),j+1,j+1,qinfo->RewItemCount[j]);
                // no changes, quest ignore this data
            }
        }

        for(int j = 0; j < QUEST_REPUTATIONS_COUNT; ++j)
        {
            if (qinfo->RewRepFaction[j])
            {
                if (abs(qinfo->RewRepValueId[j]) > 9)
                    sLog.outErrorDb("Quest %u has RewRepValueId%d = %i but value is not valid.", qinfo->GetQuestId(), j+1, qinfo->RewRepValueId[j]);

                if (!sFactionStore.LookupEntry(qinfo->RewRepFaction[j]))
                {
                    sLog.outErrorDb("Quest %u has `RewRepFaction%d` = %u but raw faction (faction.dbc) %u does not exist, quest will not reward reputation for this faction.",
                        qinfo->GetQuestId(),j+1,qinfo->RewRepFaction[j] ,qinfo->RewRepFaction[j]);
                    qinfo->RewRepFaction[j] = 0;            // quest will not reward this
                }
            }
            else if (qinfo->RewRepValue[j] != 0)
            {
                sLog.outErrorDb("Quest %u has `RewRepFaction%d` = 0 but `RewRepValue%d` = %i.",
                    qinfo->GetQuestId(),j+1,j+1,qinfo->RewRepValue[j]);
                // no changes, quest ignore this data
            }
        }

        if (qinfo->RewSpell)
        {
            SpellEntry const* spellInfo = sSpellStore.LookupEntry(qinfo->RewSpell);

            if (!spellInfo)
            {
                sLog.outErrorDb("Quest %u has `RewSpell` = %u but spell %u does not exist, spell removed as display reward.",
                    qinfo->GetQuestId(),qinfo->RewSpell,qinfo->RewSpell);
                qinfo->RewSpell = 0;                        // no spell reward will display for this quest
            }
            else if (!SpellMgr::IsSpellValid(spellInfo))
            {
                sLog.outErrorDb("Quest %u has `RewSpell` = %u but spell %u is broken, quest will not have a spell reward.",
                    qinfo->GetQuestId(),qinfo->RewSpell,qinfo->RewSpell);
                qinfo->RewSpell = 0;                        // no spell reward will display for this quest
            }
            else if (GetTalentSpellCost(qinfo->RewSpell))
            {
                sLog.outErrorDb("Quest %u has `RewSpell` = %u but spell %u is talent, quest will not have a spell reward.",
                    qinfo->GetQuestId(),qinfo->RewSpell,qinfo->RewSpell);
                qinfo->RewSpell = 0;                        // no spell reward will display for this quest
            }
        }

        if (qinfo->RewSpellCast)
        {
            SpellEntry const* spellInfo = sSpellStore.LookupEntry(qinfo->RewSpellCast);

            if (!spellInfo)
            {
                sLog.outErrorDb("Quest %u has `RewSpellCast` = %u but spell %u does not exist, quest will not have a spell reward.",
                    qinfo->GetQuestId(),qinfo->RewSpellCast,qinfo->RewSpellCast);
                qinfo->RewSpellCast = 0;                    // no spell will be casted on player
            }
            else if (!SpellMgr::IsSpellValid(spellInfo))
            {
                sLog.outErrorDb("Quest %u has `RewSpellCast` = %u but spell %u is broken, quest will not have a spell reward.",
                    qinfo->GetQuestId(),qinfo->RewSpellCast,qinfo->RewSpellCast);
                qinfo->RewSpellCast = 0;                    // no spell will be casted on player
            }
            else if (GetTalentSpellCost(qinfo->RewSpellCast))
            {
                sLog.outErrorDb("Quest %u has `RewSpell` = %u but spell %u is talent, quest will not have a spell reward.",
                    qinfo->GetQuestId(),qinfo->RewSpellCast,qinfo->RewSpellCast);
                qinfo->RewSpellCast = 0;                    // no spell will be casted on player
            }
        }

        if (qinfo->RewMailTemplateId)
        {
            if (!sMailTemplateStore.LookupEntry(qinfo->RewMailTemplateId))
            {
                sLog.outErrorDb("Quest %u has `RewMailTemplateId` = %u but mail template  %u does not exist, quest will not have a mail reward.",
                    qinfo->GetQuestId(),qinfo->RewMailTemplateId,qinfo->RewMailTemplateId);
                qinfo->RewMailTemplateId = 0;               // no mail will send to player
                qinfo->RewMailDelaySecs = 0;                // no mail will send to player
            }
            else if (usedMailTemplates.find(qinfo->RewMailTemplateId) != usedMailTemplates.end())
            {
                std::map<uint32,uint32>::const_iterator used_mt_itr = usedMailTemplates.find(qinfo->RewMailTemplateId);
                sLog.outErrorDb("Quest %u has `RewMailTemplateId` = %u but mail template  %u already used for quest %u, quest will not have a mail reward.",
                    qinfo->GetQuestId(),qinfo->RewMailTemplateId,qinfo->RewMailTemplateId,used_mt_itr->second);
                qinfo->RewMailTemplateId = 0;               // no mail will send to player
                qinfo->RewMailDelaySecs = 0;                // no mail will send to player
            }
            else
                usedMailTemplates[qinfo->RewMailTemplateId] = qinfo->GetQuestId();
        }

        if (qinfo->NextQuestInChain)
        {
            QuestMap::iterator qNextItr = mQuestTemplates.find(qinfo->NextQuestInChain);
            if (qNextItr == mQuestTemplates.end())
            {
                sLog.outErrorDb("Quest %u has `NextQuestInChain` = %u but quest %u does not exist, quest chain will not work.",
                    qinfo->GetQuestId(),qinfo->NextQuestInChain ,qinfo->NextQuestInChain );
                qinfo->NextQuestInChain = 0;
            }
            else
                qNextItr->second->prevChainQuests.push_back(qinfo->GetQuestId());
        }

        // fill additional data stores
        if (qinfo->PrevQuestId)
        {
            if (mQuestTemplates.find(abs(qinfo->GetPrevQuestId())) == mQuestTemplates.end())
            {
                sLog.outErrorDb("Quest %d has PrevQuestId %i, but no such quest", qinfo->GetQuestId(), qinfo->GetPrevQuestId());
            }
            else
            {
                qinfo->prevQuests.push_back(qinfo->PrevQuestId);
            }
        }

        if (qinfo->NextQuestId)
        {
            QuestMap::iterator qNextItr = mQuestTemplates.find(abs(qinfo->GetNextQuestId()));
            if (qNextItr == mQuestTemplates.end())
            {
                sLog.outErrorDb("Quest %d has NextQuestId %i, but no such quest", qinfo->GetQuestId(), qinfo->GetNextQuestId());
            }
            else
            {
                int32 signedQuestId = qinfo->NextQuestId < 0 ? -int32(qinfo->GetQuestId()) : int32(qinfo->GetQuestId());
                qNextItr->second->prevQuests.push_back(signedQuestId);
            }
        }

        if (qinfo->ExclusiveGroup)
            m_ExclusiveQuestGroups.insert(ExclusiveQuestGroupsMap::value_type(qinfo->ExclusiveGroup, qinfo->GetQuestId()));

        if (qinfo->LimitTime)
            qinfo->SetSpecialFlag(QUEST_SPECIAL_FLAG_TIMED);
    }

    // check QUEST_SPECIAL_FLAG_EXPLORATION_OR_EVENT for spell with SPELL_EFFECT_QUEST_COMPLETE
    for (uint32 i = 0; i < sSpellStore.GetNumRows(); ++i)
    {
        SpellEntry const *spellInfo = sSpellStore.LookupEntry(i);
        if (!spellInfo)
            continue;

        for(int j = 0; j < MAX_EFFECT_INDEX; ++j)
        {
            if (spellInfo->Effect[j] != SPELL_EFFECT_QUEST_COMPLETE)
                continue;

            uint32 quest_id = spellInfo->EffectMiscValue[j];

            Quest const* quest = GetQuestTemplate(quest_id);

            // some quest referenced in spells not exist (outdated spells)
            if (!quest)
                continue;

            if (!quest->HasSpecialFlag(QUEST_SPECIAL_FLAG_EXPLORATION_OR_EVENT))
            {
                sLog.outErrorDb("Spell (id: %u) have SPELL_EFFECT_QUEST_COMPLETE for quest %u , but quest does not have SpecialFlags QUEST_SPECIAL_FLAG_EXPLORATION_OR_EVENT (2) set. Quest SpecialFlags should be corrected to enable this objective.", spellInfo->Id, quest_id);

                // The below forced alteration has been disabled because of spell 33824 / quest 10162.
                // A startup error will still occur with proper data in quest_template, but it will be possible to sucessfully complete the quest with the expected data.

                // this will prevent quest completing without objective
                // const_cast<Quest*>(quest)->SetSpecialFlag(QUEST_SPECIAL_FLAG_EXPLORATION_OR_EVENT);
            }
        }
    }

    sLog.outString();
    sLog.outString( ">> Loaded %lu quests definitions", (unsigned long)mQuestTemplates.size() );
}

void ObjectMgr::LoadQuestLocales()
{
    mQuestLocaleMap.clear();                                // need for reload case

    QueryResult *result = WorldDatabase.Query("SELECT entry,"
        "Title_loc1,Details_loc1,Objectives_loc1,OfferRewardText_loc1,RequestItemsText_loc1,EndText_loc1,CompletedText_loc1,ObjectiveText1_loc1,ObjectiveText2_loc1,ObjectiveText3_loc1,ObjectiveText4_loc1,"
        "Title_loc2,Details_loc2,Objectives_loc2,OfferRewardText_loc2,RequestItemsText_loc2,EndText_loc2,CompletedText_loc2,ObjectiveText1_loc2,ObjectiveText2_loc2,ObjectiveText3_loc2,ObjectiveText4_loc2,"
        "Title_loc3,Details_loc3,Objectives_loc3,OfferRewardText_loc3,RequestItemsText_loc3,EndText_loc3,CompletedText_loc3,ObjectiveText1_loc3,ObjectiveText2_loc3,ObjectiveText3_loc3,ObjectiveText4_loc3,"
        "Title_loc4,Details_loc4,Objectives_loc4,OfferRewardText_loc4,RequestItemsText_loc4,EndText_loc4,CompletedText_loc4,ObjectiveText1_loc4,ObjectiveText2_loc4,ObjectiveText3_loc4,ObjectiveText4_loc4,"
        "Title_loc5,Details_loc5,Objectives_loc5,OfferRewardText_loc5,RequestItemsText_loc5,EndText_loc5,CompletedText_loc5,ObjectiveText1_loc5,ObjectiveText2_loc5,ObjectiveText3_loc5,ObjectiveText4_loc5,"
        "Title_loc6,Details_loc6,Objectives_loc6,OfferRewardText_loc6,RequestItemsText_loc6,EndText_loc6,CompletedText_loc6,ObjectiveText1_loc6,ObjectiveText2_loc6,ObjectiveText3_loc6,ObjectiveText4_loc6,"
        "Title_loc7,Details_loc7,Objectives_loc7,OfferRewardText_loc7,RequestItemsText_loc7,EndText_loc7,CompletedText_loc7,ObjectiveText1_loc7,ObjectiveText2_loc7,ObjectiveText3_loc7,ObjectiveText4_loc7,"
        "Title_loc8,Details_loc8,Objectives_loc8,OfferRewardText_loc8,RequestItemsText_loc8,EndText_loc8,CompletedText_loc8,ObjectiveText1_loc8,ObjectiveText2_loc8,ObjectiveText3_loc8,ObjectiveText4_loc8"
        " FROM locales_quest"
        );

    if (!result)
    {
        BarGoLink bar(1);

        bar.step();

        sLog.outString();
        sLog.outString(">> Loaded 0 Quest locale strings. DB table `locales_quest` is empty.");
        return;
    }

    BarGoLink bar(result->GetRowCount());

    do
    {
        Field *fields = result->Fetch();
        bar.step();

        uint32 entry = fields[0].GetUInt32();

        if (!GetQuestTemplate(entry))
        {
            ERROR_DB_STRICT_LOG("Table `locales_quest` has data for nonexistent quest entry %u, skipped.", entry);
            continue;
        }

        QuestLocale& data = mQuestLocaleMap[entry];

        for(int i = 1; i < MAX_LOCALE; ++i)
        {
            std::string str = fields[1+11*(i-1)].GetCppString();
            if(!str.empty())
            {
                int idx = GetOrNewIndexForLocale(LocaleConstant(i));
                if(idx >= 0)
                {
                    if((int32)data.Title.size() <= idx)
                        data.Title.resize(idx+1);

                    data.Title[idx] = str;
                }
            }
            str = fields[1+11*(i-1)+1].GetCppString();
            if(!str.empty())
            {
                int idx = GetOrNewIndexForLocale(LocaleConstant(i));
                if(idx >= 0)
                {
                    if((int32)data.Details.size() <= idx)
                        data.Details.resize(idx+1);

                    data.Details[idx] = str;
                }
            }
            str = fields[1+11*(i-1)+2].GetCppString();
            if(!str.empty())
            {
                int idx = GetOrNewIndexForLocale(LocaleConstant(i));
                if(idx >= 0)
                {
                    if((int32)data.Objectives.size() <= idx)
                        data.Objectives.resize(idx+1);

                    data.Objectives[idx] = str;
                }
            }
            str = fields[1+11*(i-1)+3].GetCppString();
            if(!str.empty())
            {
                int idx = GetOrNewIndexForLocale(LocaleConstant(i));
                if(idx >= 0)
                {
                    if((int32)data.OfferRewardText.size() <= idx)
                        data.OfferRewardText.resize(idx+1);

                    data.OfferRewardText[idx] = str;
                }
            }
            str = fields[1+11*(i-1)+4].GetCppString();
            if(!str.empty())
            {
                int idx = GetOrNewIndexForLocale(LocaleConstant(i));
                if(idx >= 0)
                {
                    if((int32)data.RequestItemsText.size() <= idx)
                        data.RequestItemsText.resize(idx+1);

                    data.RequestItemsText[idx] = str;
                }
            }
            str = fields[1+11*(i-1)+5].GetCppString();
            if(!str.empty())
            {
                int idx = GetOrNewIndexForLocale(LocaleConstant(i));
                if(idx >= 0)
                {
                    if((int32)data.EndText.size() <= idx)
                        data.EndText.resize(idx+1);

                    data.EndText[idx] = str;
                }
            }
            str = fields[1+11*(i-1)+6].GetCppString();
            if(!str.empty())
            {
                int idx = GetOrNewIndexForLocale(LocaleConstant(i));
                if(idx >= 0)
                {
                    if((int32)data.CompletedText.size() <= idx)
                        data.CompletedText.resize(idx+1);

                    data.CompletedText[idx] = str;
                }
            }
            for(int k = 0; k < 4; ++k)
            {
                str = fields[1+11*(i-1)+7+k].GetCppString();
                if(!str.empty())
                {
                    int idx = GetOrNewIndexForLocale(LocaleConstant(i));
                    if(idx >= 0)
                    {
                        if((int32)data.ObjectiveText[k].size() <= idx)
                            data.ObjectiveText[k].resize(idx+1);

                        data.ObjectiveText[k][idx] = str;
                    }
                }
            }
        }
    } while (result->NextRow());

    delete result;

    sLog.outString();
    sLog.outString( ">> Loaded %lu Quest locale strings", (unsigned long)mQuestLocaleMap.size() );
}

void ObjectMgr::LoadPageTexts()
{
    sPageTextStore.Free();                                  // for reload case

    sPageTextStore.Load();
    sLog.outString( ">> Loaded %u page texts", sPageTextStore.RecordCount );
    sLog.outString();

    for(uint32 i = 1; i < sPageTextStore.MaxEntry; ++i)
    {
        // check data correctness
        PageText const* page = sPageTextStore.LookupEntry<PageText>(i);
        if(!page)
            continue;

        if(page->Next_Page && !sPageTextStore.LookupEntry<PageText>(page->Next_Page))
        {
            sLog.outErrorDb("Page text (Id: %u) has not existing next page (Id:%u)", i,page->Next_Page);
            continue;
        }

        // detect circular reference
        std::set<uint32> checkedPages;
        for(PageText const* pageItr = page; pageItr; pageItr = sPageTextStore.LookupEntry<PageText>(pageItr->Next_Page))
        {
            if(!pageItr->Next_Page)
                break;
            checkedPages.insert(pageItr->Page_ID);
            if(checkedPages.find(pageItr->Next_Page)!=checkedPages.end())
            {
                std::ostringstream ss;
                ss<< "The text page(s) ";
                for (std::set<uint32>::iterator itr= checkedPages.begin();itr!=checkedPages.end(); ++itr)
                    ss << *itr << " ";
                ss << "create(s) a circular reference, which can cause the server to freeze. Changing Next_Page of page "
                    << pageItr->Page_ID <<" to 0";
                sLog.outErrorDb("%s", ss.str().c_str());
                const_cast<PageText*>(pageItr)->Next_Page = 0;
                break;
            }
        }
    }
}

void ObjectMgr::LoadPageTextLocales()
{
    mPageTextLocaleMap.clear();                             // need for reload case

    QueryResult *result = WorldDatabase.Query("SELECT entry,text_loc1,text_loc2,text_loc3,text_loc4,text_loc5,text_loc6,text_loc7,text_loc8 FROM locales_page_text");

    if (!result)
    {
        BarGoLink bar(1);

        bar.step();

        sLog.outString();
        sLog.outString(">> Loaded 0 PageText locale strings. DB table `locales_page_text` is empty.");
        return;
    }

    BarGoLink bar(result->GetRowCount());

    do
    {
        Field *fields = result->Fetch();
        bar.step();

        uint32 entry = fields[0].GetUInt32();

        if (!sPageTextStore.LookupEntry<PageText>(entry))
        {
            ERROR_DB_STRICT_LOG("Table `locales_page_text` has data for nonexistent page text entry %u, skipped.", entry);
            continue;
        }

        PageTextLocale& data = mPageTextLocaleMap[entry];

        for(int i = 1; i < MAX_LOCALE; ++i)
        {
            std::string str = fields[i].GetCppString();
            if(str.empty())
                continue;

            int idx = GetOrNewIndexForLocale(LocaleConstant(i));
            if(idx >= 0)
            {
                if((int32)data.Text.size() <= idx)
                    data.Text.resize(idx+1);

                data.Text[idx] = str;
            }
        }

    } while (result->NextRow());

    delete result;

    sLog.outString();
    sLog.outString( ">> Loaded %lu PageText locale strings", (unsigned long)mPageTextLocaleMap.size() );
}

void ObjectMgr::LoadInstanceEncounters()
{
    m_DungeonEncounters.clear();         // need for reload case

    QueryResult* result = WorldDatabase.Query("SELECT entry, creditType, creditEntry, lastEncounterDungeon FROM instance_encounters");
    
    if (!result)
    {
        BarGoLink bar(1);

        bar.step();

        sLog.outString();
        sLog.outString(">> Loaded 0 Instance Encounters. DB table `instance_encounters` is empty.");
        return;
    }

    BarGoLink bar(result->GetRowCount());

    do
    {
        Field *fields = result->Fetch();
        bar.step();

        uint32 entry = fields[0].GetUInt32();
        DungeonEncounterEntry const* dungeonEncounter = sDungeonEncounterStore.LookupEntry(entry);
        
        if (!dungeonEncounter)
        {
            sLog.outErrorDb("Table `instance_encounters` has an invalid encounter id %u, skipped!", entry);
            continue;
        }
        
        uint8 creditType = fields[1].GetUInt8();
        uint32 creditEntry = fields[2].GetUInt32();
        switch (creditType)
        {
            case ENCOUNTER_CREDIT_KILL_CREATURE:
            {
                CreatureInfo const* cInfo = sCreatureStorage.LookupEntry<CreatureInfo>(creditEntry);
                if (!cInfo)
                {
                    sLog.outErrorDb("Table `instance_encounters` has an invalid creature (entry %u) linked to the encounter %u (%s), skipped!", creditEntry, entry, dungeonEncounter->encounterName[0]);
                    continue;
                }
                break;
            }
            case ENCOUNTER_CREDIT_CAST_SPELL:
            {
                if (!sSpellStore.LookupEntry(creditEntry))
                {
                    // skip spells that aren't in dbc for now
                    //sLog.outErrorDb("Table `instance_encounters` has an invalid spell (entry %u) linked to the encounter %u (%s), skipped!", creditEntry, entry, dungeonEncounter->encounterName[0]);
                    continue;
                }
                break;
            }
            default:
                sLog.outErrorDb("Table `instance_encounters` has an invalid credit type (%u) for encounter %u (%s), skipped!", creditType, entry, dungeonEncounter->encounterName[0]);
                continue;
        }
        uint32 lastEncounterDungeon = fields[3].GetUInt32();

        m_DungeonEncounters.insert(DungeonEncounterMap::value_type(creditEntry, new DungeonEncounter(dungeonEncounter, EncounterCreditType(creditType), creditEntry, lastEncounterDungeon)));

    } while (result->NextRow());

    delete result;

    sLog.outString();
    sLog.outString( ">> Loaded %lu Instance Encounters", (unsigned long)m_DungeonEncounters.size() );
}

struct SQLInstanceLoader : public SQLStorageLoaderBase<SQLInstanceLoader>
{
    template<class D>
    void convert_from_str(uint32 /*field_pos*/, char const *src, D &dst)
    {
        dst = D(sScriptMgr.GetScriptId(src));
    }
};

void ObjectMgr::LoadInstanceTemplate()
{
    SQLInstanceLoader loader;
    loader.Load(sInstanceTemplate);

    for(uint32 i = 0; i < sInstanceTemplate.MaxEntry; i++)
    {
        InstanceTemplate const* temp = GetInstanceTemplate(i);
        if (!temp)
            continue;

        MapEntry const* mapEntry = sMapStore.LookupEntry(temp->map);
        if (!mapEntry)
        {
            sLog.outErrorDb("ObjectMgr::LoadInstanceTemplate: bad mapid %d for template!", temp->map);
            sInstanceTemplate.EraseEntry(i);
            continue;
        }

        if (!mapEntry->Instanceable())
        {
            sLog.outErrorDb("ObjectMgr::LoadInstanceTemplate: non-instanceable mapid %d for template!", temp->map);
            sInstanceTemplate.EraseEntry(i);
            continue;
        }

        if (temp->parent > 0)
        {
            // check existence
            MapEntry const* parentEntry = sMapStore.LookupEntry(temp->parent);
            if (!parentEntry)
            {
                sLog.outErrorDb("ObjectMgr::LoadInstanceTemplate: bad parent map id %u for instance template %d template!",
                    parentEntry->MapID, temp->map);
                const_cast<InstanceTemplate*>(temp)->parent = 0;
                continue;
            }

            if (parentEntry->IsContinent())
            {
                sLog.outErrorDb("ObjectMgr::LoadInstanceTemplate: parent point to continent map id %u for instance template %d template, ignored, need be set only for non-continent parents!",
                    parentEntry->MapID,temp->map);
                const_cast<InstanceTemplate*>(temp)->parent = 0;
                continue;
            }
        }
    }

    sLog.outString( ">> Loaded %u Instance Template definitions", sInstanceTemplate.RecordCount );
    sLog.outString();
}

struct SQLWorldLoader : public SQLStorageLoaderBase<SQLWorldLoader>
{
    template<class D>
    void convert_from_str(uint32 /*field_pos*/, char const *src, D &dst)
    {
        dst = D(sScriptMgr.GetScriptId(src));
    }
};

void ObjectMgr::LoadWorldTemplate()
{
    SQLWorldLoader loader;
    loader.Load(sWorldTemplate, false);

    for(uint32 i = 0; i < sWorldTemplate.MaxEntry; i++)
    {
        WorldTemplate const* temp = GetWorldTemplate(i);
        if (!temp)
            continue;

        MapEntry const* mapEntry = sMapStore.LookupEntry(temp->map);
        if (!mapEntry)
        {
            sLog.outErrorDb("ObjectMgr::LoadWorldTemplate: bad mapid %d for template!", temp->map);
            sWorldTemplate.EraseEntry(i);
            continue;
        }

        if (mapEntry->Instanceable())
        {
            sLog.outErrorDb("ObjectMgr::LoadWorldTemplate: instanceable mapid %d for template!", temp->map);
            sWorldTemplate.EraseEntry(i);
            continue;
        }
    }

    sLog.outString( ">> Loaded %u World Template definitions", sWorldTemplate.RecordCount );
    sLog.outString();
}

GossipText const *ObjectMgr::GetGossipText(uint32 Text_ID) const
{
    GossipTextMap::const_iterator itr = mGossipText.find(Text_ID);
    if(itr != mGossipText.end())
        return &itr->second;
    return NULL;
}

void ObjectMgr::LoadGossipText()
{
    QueryResult *result = WorldDatabase.Query( "SELECT * FROM npc_text" );

    int count = 0;
    if( !result )
    {
        BarGoLink bar(1);
        bar.step();

        sLog.outString();
        sLog.outString(">> Loaded %u npc texts", count);
        return;
    }

    int cic;

    BarGoLink bar(result->GetRowCount());

    do
    {
        ++count;
        cic = 0;

        Field *fields = result->Fetch();

        bar.step();

        uint32 Text_ID    = fields[cic++].GetUInt32();
        if (!Text_ID)
        {
            sLog.outErrorDb("Table `npc_text` has record wit reserved id 0, ignore.");
            continue;
        }

        GossipText& gText = mGossipText[Text_ID];

        for (int i = 0; i < MAX_GOSSIP_TEXT_OPTIONS; ++i)
        {
            gText.Options[i].Text_0           = fields[cic++].GetCppString();
            gText.Options[i].Text_1           = fields[cic++].GetCppString();

            gText.Options[i].Language         = fields[cic++].GetUInt32();
            gText.Options[i].Probability      = fields[cic++].GetFloat();

            for (int j = 0; j < 3; ++j)
            {
                gText.Options[i].Emotes[j]._Delay  = fields[cic++].GetUInt32();
                gText.Options[i].Emotes[j]._Emote  = fields[cic++].GetUInt32();
            }
        }
    } while(result->NextRow());

    sLog.outString();
    sLog.outString(">> Loaded %u npc texts", count);
    delete result;
}

void ObjectMgr::LoadGossipTextLocales()
{
    mNpcTextLocaleMap.clear();                              // need for reload case

    QueryResult *result = WorldDatabase.Query("SELECT entry,"
        "Text0_0_loc1,Text0_1_loc1,Text1_0_loc1,Text1_1_loc1,Text2_0_loc1,Text2_1_loc1,Text3_0_loc1,Text3_1_loc1,Text4_0_loc1,Text4_1_loc1,Text5_0_loc1,Text5_1_loc1,Text6_0_loc1,Text6_1_loc1,Text7_0_loc1,Text7_1_loc1,"
        "Text0_0_loc2,Text0_1_loc2,Text1_0_loc2,Text1_1_loc2,Text2_0_loc2,Text2_1_loc2,Text3_0_loc2,Text3_1_loc1,Text4_0_loc2,Text4_1_loc2,Text5_0_loc2,Text5_1_loc2,Text6_0_loc2,Text6_1_loc2,Text7_0_loc2,Text7_1_loc2,"
        "Text0_0_loc3,Text0_1_loc3,Text1_0_loc3,Text1_1_loc3,Text2_0_loc3,Text2_1_loc3,Text3_0_loc3,Text3_1_loc1,Text4_0_loc3,Text4_1_loc3,Text5_0_loc3,Text5_1_loc3,Text6_0_loc3,Text6_1_loc3,Text7_0_loc3,Text7_1_loc3,"
        "Text0_0_loc4,Text0_1_loc4,Text1_0_loc4,Text1_1_loc4,Text2_0_loc4,Text2_1_loc4,Text3_0_loc4,Text3_1_loc1,Text4_0_loc4,Text4_1_loc4,Text5_0_loc4,Text5_1_loc4,Text6_0_loc4,Text6_1_loc4,Text7_0_loc4,Text7_1_loc4,"
        "Text0_0_loc5,Text0_1_loc5,Text1_0_loc5,Text1_1_loc5,Text2_0_loc5,Text2_1_loc5,Text3_0_loc5,Text3_1_loc1,Text4_0_loc5,Text4_1_loc5,Text5_0_loc5,Text5_1_loc5,Text6_0_loc5,Text6_1_loc5,Text7_0_loc5,Text7_1_loc5,"
        "Text0_0_loc6,Text0_1_loc6,Text1_0_loc6,Text1_1_loc6,Text2_0_loc6,Text2_1_loc6,Text3_0_loc6,Text3_1_loc1,Text4_0_loc6,Text4_1_loc6,Text5_0_loc6,Text5_1_loc6,Text6_0_loc6,Text6_1_loc6,Text7_0_loc6,Text7_1_loc6,"
        "Text0_0_loc7,Text0_1_loc7,Text1_0_loc7,Text1_1_loc7,Text2_0_loc7,Text2_1_loc7,Text3_0_loc7,Text3_1_loc1,Text4_0_loc7,Text4_1_loc7,Text5_0_loc7,Text5_1_loc7,Text6_0_loc7,Text6_1_loc7,Text7_0_loc7,Text7_1_loc7, "
        "Text0_0_loc8,Text0_1_loc8,Text1_0_loc8,Text1_1_loc8,Text2_0_loc8,Text2_1_loc8,Text3_0_loc8,Text3_1_loc1,Text4_0_loc8,Text4_1_loc8,Text5_0_loc8,Text5_1_loc8,Text6_0_loc8,Text6_1_loc8,Text7_0_loc8,Text7_1_loc8 "
        " FROM locales_npc_text");

    if(!result)
    {
        BarGoLink bar(1);

        bar.step();

        sLog.outString();
        sLog.outString(">> Loaded 0 Quest locale strings. DB table `locales_npc_text` is empty.");
        return;
    }

    BarGoLink bar(result->GetRowCount());

    do
    {
        Field *fields = result->Fetch();
        bar.step();

        uint32 entry = fields[0].GetUInt32();

        if (!GetGossipText(entry))
        {
            ERROR_DB_STRICT_LOG("Table `locales_npc_text` has data for nonexistent gossip text entry %u, skipped.", entry);
            continue;
        }

        NpcTextLocale& data = mNpcTextLocaleMap[entry];

        for(int i=1; i<MAX_LOCALE; ++i)
        {
            for(int j=0; j<8; ++j)
            {
                std::string str0 = fields[1+8*2*(i-1)+2*j].GetCppString();
                if(!str0.empty())
                {
                    int idx = GetOrNewIndexForLocale(LocaleConstant(i));
                    if(idx >= 0)
                    {
                        if((int32)data.Text_0[j].size() <= idx)
                            data.Text_0[j].resize(idx+1);

                        data.Text_0[j][idx] = str0;
                    }
                }
                std::string str1 = fields[1+8*2*(i-1)+2*j+1].GetCppString();
                if(!str1.empty())
                {
                    int idx = GetOrNewIndexForLocale(LocaleConstant(i));
                    if(idx >= 0)
                    {
                        if((int32)data.Text_1[j].size() <= idx)
                            data.Text_1[j].resize(idx+1);

                        data.Text_1[j][idx] = str1;
                    }
                }
            }
        }
    } while (result->NextRow());

    delete result;

    sLog.outString();
    sLog.outString( ">> Loaded %lu NpcText locale strings", (unsigned long)mNpcTextLocaleMap.size() );
}

//not very fast function but it is called only once a day, or on starting-up
void ObjectMgr::ReturnOrDeleteOldMails(bool serverUp)
{
    time_t basetime = time(NULL);
    DEBUG_LOG("Returning mails current time: hour: %d, minute: %d, second: %d ", localtime(&basetime)->tm_hour, localtime(&basetime)->tm_min, localtime(&basetime)->tm_sec);
    //delete all old mails without item and without body immediately, if starting server
    if (!serverUp)
        CharacterDatabase.PExecute("DELETE FROM mail WHERE expire_time < '" UI64FMTD "' AND has_items = '0' AND body = ''", (uint64)basetime);
    //                                                     0  1           2      3        4         5           6   7       8
    QueryResult* result = CharacterDatabase.PQuery("SELECT id,messageType,sender,receiver,has_items,expire_time,cod,checked,mailTemplateId FROM mail WHERE expire_time < '" UI64FMTD "'", (uint64)basetime);
    if (!result)
    {
        BarGoLink bar(1);
        bar.step();
        sLog.outString();
        sLog.outString(">> Only expired mails (need to be return or delete) or DB table `mail` is empty.");
        return;                                             // any mails need to be returned or deleted
    }

    //std::ostringstream delitems, delmails; //will be here for optimization
    //bool deletemail = false, deleteitem = false;
    //delitems << "DELETE FROM item_instance WHERE guid IN ( ";
    //delmails << "DELETE FROM mail WHERE id IN ( "

    BarGoLink bar(result->GetRowCount());
    uint32 count = 0;
    Field *fields;

    do
    {
        bar.step();

        fields = result->Fetch();
        Mail *m = new Mail;
        m->messageID = fields[0].GetUInt32();
        m->messageType = fields[1].GetUInt8();
        m->sender = fields[2].GetUInt32();
        m->receiverGuid = ObjectGuid(HIGHGUID_PLAYER, fields[3].GetUInt32());
        bool has_items = fields[4].GetBool();
        m->expire_time = (time_t)fields[5].GetUInt64();
        m->deliver_time = 0;
        m->COD = fields[6].GetUInt32();
        m->checked = fields[7].GetUInt32();
        m->mailTemplateId = fields[8].GetInt16();

        Player *pl = 0;
        if (serverUp)
            pl = GetPlayer(m->receiverGuid);
        if (pl)
        {                                                   //this code will run very improbably (the time is between 4 and 5 am, in game is online a player, who has old mail
            //his in mailbox and he has already listed his mails )
            delete m;
            continue;
        }
        //delete or return mail:
        if (has_items)
        {
            QueryResult *resultItems = CharacterDatabase.PQuery("SELECT item_guid,item_template FROM mail_items WHERE mail_id='%u'", m->messageID);
            if(resultItems)
            {
                do
                {
                    Field *fields2 = resultItems->Fetch();

                    uint32 item_guid_low = fields2[0].GetUInt32();
                    uint32 item_template = fields2[1].GetUInt32();

                    m->AddItem(item_guid_low, item_template);
                }
                while (resultItems->NextRow());

                delete resultItems;
            }
            // if it is mail from non-player, or if it's already return mail, it shouldn't be returned, but deleted
            if (m->messageType != MAIL_NORMAL || (m->checked & (MAIL_CHECK_MASK_COD_PAYMENT | MAIL_CHECK_MASK_RETURNED)))
            {
                // mail open and then not returned
                for(MailItemInfoVec::iterator itr2 = m->items.begin(); itr2 != m->items.end(); ++itr2)
                    CharacterDatabase.PExecute("DELETE FROM item_instance WHERE guid = '%u'", itr2->item_guid);
            }
            else
            {
                // mail will be returned:
                CharacterDatabase.PExecute("UPDATE mail SET sender = '%u', receiver = '%u', expire_time = '" UI64FMTD "', deliver_time = '" UI64FMTD "',cod = '0', checked = '%u' WHERE id = '%u'",
                    m->receiverGuid.GetCounter(), m->sender, (uint64)(basetime + 30*DAY), (uint64)basetime, MAIL_CHECK_MASK_RETURNED, m->messageID);
                for (MailItemInfoVec::iterator itr2 = m->items.begin(); itr2 != m->items.end(); ++itr2)
                {
                    // update receiver in mail items for its proper delivery, and in instance_item for avoid lost item at sender delete
                    CharacterDatabase.PExecute("UPDATE mail_items SET receiver = %u WHERE item_guid = '%u'", m->sender, itr2->item_guid);
                    CharacterDatabase.PExecute("UPDATE item_instance SET owner_guid = %u WHERE guid = '%u'", m->sender, itr2->item_guid);
                }
                delete m;
                continue;
            }
        }

        // deletemail = true;
        // delmails << m->messageID << ", ";
        CharacterDatabase.PExecute("DELETE FROM mail WHERE id = '%u'", m->messageID);
        delete m;
        ++count;
    } while (result->NextRow());
    delete result;

    sLog.outString();
    sLog.outString( ">> Loaded %u mails", count );
}

void ObjectMgr::LoadQuestAreaTriggers()
{
    mQuestAreaTriggerMap.clear();                           // need for reload case

    QueryResult *result = WorldDatabase.Query( "SELECT id,quest FROM areatrigger_involvedrelation" );

    uint32 count = 0;

    if (!result)
    {
        BarGoLink bar(1);
        bar.step();

        sLog.outString();
        sLog.outString(">> Loaded %u quest trigger points", count);
        return;
    }

    BarGoLink bar(result->GetRowCount());

    do
    {
        ++count;
        bar.step();

        Field *fields = result->Fetch();

        uint32 trigger_ID = fields[0].GetUInt32();
        uint32 quest_ID   = fields[1].GetUInt32();

        AreaTriggerEntry const* atEntry = sAreaTriggerStore.LookupEntry(trigger_ID);
        if (!atEntry)
        {
            sLog.outErrorDb("Table `areatrigger_involvedrelation` has area trigger (ID: %u) not listed in `AreaTrigger.dbc`.", trigger_ID);
            continue;
        }

        Quest const* quest = GetQuestTemplate(quest_ID);
        if (!quest)
        {
            sLog.outErrorDb("Table `areatrigger_involvedrelation` has record (id: %u) for not existing quest %u",trigger_ID,quest_ID);
            continue;
        }

        if (!quest->HasSpecialFlag(QUEST_SPECIAL_FLAG_EXPLORATION_OR_EVENT))
        {
            sLog.outErrorDb("Table `areatrigger_involvedrelation` has record (id: %u) for not quest %u, but quest not have flag QUEST_SPECIAL_FLAG_EXPLORATION_OR_EVENT. Trigger or quest flags must be fixed, quest modified to require objective.",trigger_ID,quest_ID);

            // this will prevent quest completing without objective
            const_cast<Quest*>(quest)->SetSpecialFlag(QUEST_SPECIAL_FLAG_EXPLORATION_OR_EVENT);

            // continue; - quest modified to required objective and trigger can be allowed.
        }

        mQuestAreaTriggerMap[trigger_ID] = quest_ID;

    } while( result->NextRow() );

    delete result;

    sLog.outString();
    sLog.outString( ">> Loaded %u quest trigger points", count );
}

void ObjectMgr::LoadTavernAreaTriggers()
{
    mTavernAreaTriggerSet.clear();                          // need for reload case

    QueryResult *result = WorldDatabase.Query("SELECT id FROM areatrigger_tavern");

    uint32 count = 0;

    if (!result)
    {
        BarGoLink bar(1);
        bar.step();

        sLog.outString();
        sLog.outString(">> Loaded %u tavern triggers", count);
        return;
    }

    BarGoLink bar(result->GetRowCount());

    do
    {
        ++count;
        bar.step();

        Field *fields = result->Fetch();

        uint32 Trigger_ID      = fields[0].GetUInt32();

        AreaTriggerEntry const* atEntry = sAreaTriggerStore.LookupEntry(Trigger_ID);
        if (!atEntry)
        {
            sLog.outErrorDb("Table `areatrigger_tavern` has area trigger (ID:%u) not listed in `AreaTrigger.dbc`.", Trigger_ID);
            continue;
        }

        mTavernAreaTriggerSet.insert(Trigger_ID);
    } while( result->NextRow() );

    delete result;

    sLog.outString();
    sLog.outString( ">> Loaded %u tavern triggers", count );
}

uint32 ObjectMgr::GetNearestTaxiNode( float x, float y, float z, uint32 mapid, Team team )
{
    bool found = false;
    float dist = 0.0f;
    uint32 id = 0;

    for(uint32 i = 1; i < sTaxiNodesStore.GetNumRows(); ++i)
    {
        TaxiNodesEntry const* node = sTaxiNodesStore.LookupEntry(i);
        if(!node || node->map_id != mapid || !node->MountCreatureID[team == ALLIANCE ? 1 : 0])
            continue;

        uint8  field   = (uint8)((i - 1) / 32);
        uint32 submask = 1<<((i-1)%32);

        // skip not taxi network nodes
        if((sTaxiNodesMask[field] & submask)==0)
            continue;

        float dist2 = (node->x - x)*(node->x - x)+(node->y - y)*(node->y - y)+(node->z - z)*(node->z - z);
        if(found)
        {
            if(dist2 < dist)
            {
                dist = dist2;
                id = i;
            }
        }
        else
        {
            found = true;
            dist = dist2;
            id = i;
        }
    }

    return id;
}

void ObjectMgr::GetTaxiPath( uint32 source, uint32 destination, uint32 &path, uint32 &cost)
{
    TaxiPathSetBySource::iterator src_i = sTaxiPathSetBySource.find(source);
    if(src_i==sTaxiPathSetBySource.end())
    {
        path = 0;
        cost = 0;
        return;
    }

    TaxiPathSetForSource& pathSet = src_i->second;

    TaxiPathSetForSource::iterator dest_i = pathSet.find(destination);
    if(dest_i==pathSet.end())
    {
        path = 0;
        cost = 0;
        return;
    }

    cost = dest_i->second.price;
    path = dest_i->second.ID;
}

uint32 ObjectMgr::GetTaxiMountDisplayId( uint32 id, Team team, bool allowed_alt_team /* = false */)
{
    uint16 mount_entry = 0;

    // select mount creature id
    TaxiNodesEntry const* node = sTaxiNodesStore.LookupEntry(id);
    if(node)
    {
        if (team == ALLIANCE)
        {
            mount_entry = node->MountCreatureID[1];
            if(!mount_entry && allowed_alt_team)
                mount_entry = node->MountCreatureID[0];
        }
        else if (team == HORDE)
        {
            mount_entry = node->MountCreatureID[0];

            if(!mount_entry && allowed_alt_team)
                mount_entry = node->MountCreatureID[1];
        }
    }

    CreatureInfo const *mount_info = GetCreatureTemplate(mount_entry);
    if (!mount_info)
        return 0;

    uint16 mount_id = Creature::ChooseDisplayId(mount_info);
    if (!mount_id)
        return 0;

    CreatureModelInfo const *minfo = GetCreatureModelRandomGender(mount_id);
    if (minfo)
        mount_id = minfo->modelid;

    return mount_id;
}

void ObjectMgr::LoadGraveyardZones()
{
    mGraveYardMap.clear();                                  // need for reload case

    QueryResult *result = WorldDatabase.Query("SELECT id,ghost_zone,faction FROM game_graveyard_zone");

    uint32 count = 0;

    if (!result)
    {
        BarGoLink bar(1);
        bar.step();

        sLog.outString();
        sLog.outString(">> Loaded %u graveyard-zone links", count);
        return;
    }

    BarGoLink bar(result->GetRowCount());

    do
    {
        ++count;
        bar.step();

        Field *fields = result->Fetch();

        uint32 safeLocId = fields[0].GetUInt32();
        uint32 zoneId = fields[1].GetUInt32();
        uint32 team   = fields[2].GetUInt32();

        WorldSafeLocsEntry const* entry = sWorldSafeLocsStore.LookupEntry(safeLocId);
        if (!entry)
        {
            sLog.outErrorDb("Table `game_graveyard_zone` has record for not existing graveyard (WorldSafeLocs.dbc id) %u, skipped.",safeLocId);
            continue;
        }

        AreaTableEntry const *areaEntry = GetAreaEntryByAreaID(zoneId);
        if (!areaEntry)
        {
            sLog.outErrorDb("Table `game_graveyard_zone` has record for not existing zone id (%u), skipped.", zoneId);
            continue;
        }

        if (areaEntry->zone != 0)
        {
            sLog.outErrorDb("Table `game_graveyard_zone` has record subzone id (%u) instead of zone, skipped.", zoneId);
            continue;
        }

        if (team != TEAM_NONE && team != HORDE && team != ALLIANCE)
        {
            sLog.outErrorDb("Table `game_graveyard_zone` has record for non player faction (%u), skipped.", team);
            continue;
        }

        if(!AddGraveYardLink(safeLocId, zoneId, Team(team), false))
            sLog.outErrorDb("Table `game_graveyard_zone` has a duplicate record for Graveyard (ID: %u) and Zone (ID: %u), skipped.", safeLocId, zoneId);
    } while( result->NextRow() );

    delete result;

    sLog.outString();
    sLog.outString( ">> Loaded %u graveyard-zone links", count );
}

WorldSafeLocsEntry const *ObjectMgr::GetClosestGraveYard(float x, float y, float z, uint32 MapId, Team team)
{
    // search for zone associated closest graveyard
    uint32 zoneId = sTerrainMgr.GetZoneId(MapId,x,y,z);

    // Simulate std. algorithm:
    //   found some graveyard associated to (ghost_zone,ghost_map)
    //
    //   if mapId == graveyard.mapId (ghost in plain zone or city or battleground) and search graveyard at same map
    //     then check faction
    //   if mapId != graveyard.mapId (ghost in instance) and search any graveyard associated
    //     then check faction
    GraveYardMapBounds bounds = mGraveYardMap.equal_range(zoneId);

    if (bounds.first == bounds.second)
    {
        sLog.outErrorDb("Table `game_graveyard_zone` incomplete: Zone %u Team %u does not have a linked graveyard.", zoneId, uint32(team));
        return NULL;
    }

    // at corpse map
    bool foundNear = false;
    float distNear = 0.0f;
    WorldSafeLocsEntry const* entryNear = NULL;

    // at entrance map for corpse map
    bool foundEntr = false;
    float distEntr = 0.0f;
    WorldSafeLocsEntry const* entryEntr = NULL;

    // some where other
    WorldSafeLocsEntry const* entryFar = NULL;

    MapEntry const* mapEntry = sMapStore.LookupEntry(MapId);

    for(GraveYardMap::const_iterator itr = bounds.first; itr != bounds.second; ++itr)
    {
        GraveYardData const& data = itr->second;

        WorldSafeLocsEntry const* entry = sWorldSafeLocsStore.LookupEntry(data.safeLocId);
        if(!entry)
        {
            sLog.outErrorDb("Table `game_graveyard_zone` has record for not existing graveyard (WorldSafeLocs.dbc id) %u, skipped.",data.safeLocId);
            continue;
        }

        // skip enemy faction graveyard
        // team == 0 case can be at call from .neargrave
        if (data.team != TEAM_NONE && team != TEAM_NONE && data.team != team)
            continue;

        // find now nearest graveyard at other (continent) map
        if(MapId != entry->map_id)
        {
            // if find graveyard at different map from where entrance placed (or no entrance data), use any first
            if (!mapEntry ||
                 mapEntry->ghost_entrance_map < 0 ||
                 uint32(mapEntry->ghost_entrance_map) != entry->map_id ||
                (mapEntry->ghost_entrance_x == 0 && mapEntry->ghost_entrance_y == 0))
            {
                // not have any coordinates for check distance anyway
                entryFar = entry;
                continue;
            }

            // at entrance map calculate distance (2D);
            float dist2 = (entry->x - mapEntry->ghost_entrance_x)*(entry->x - mapEntry->ghost_entrance_x)
                +(entry->y - mapEntry->ghost_entrance_y)*(entry->y - mapEntry->ghost_entrance_y);
            if(foundEntr)
            {
                if(dist2 < distEntr)
                {
                    distEntr = dist2;
                    entryEntr = entry;
                }
            }
            else
            {
                foundEntr = true;
                distEntr = dist2;
                entryEntr = entry;
            }
        }
        // find now nearest graveyard at same map
        else
        {
            float dist2 = (entry->x - x)*(entry->x - x)+(entry->y - y)*(entry->y - y)+(entry->z - z)*(entry->z - z);
            if(foundNear)
            {
                if(dist2 < distNear)
                {
                    distNear = dist2;
                    entryNear = entry;
                }
            }
            else
            {
                foundNear = true;
                distNear = dist2;
                entryNear = entry;
            }
        }
    }

    if(entryNear)
        return entryNear;

    if(entryEntr)
        return entryEntr;

    return entryFar;
}

GraveYardData const* ObjectMgr::FindGraveYardData(uint32 id, uint32 zoneId) const
{
    GraveYardMapBounds bounds = mGraveYardMap.equal_range(zoneId);

    for(GraveYardMap::const_iterator itr = bounds.first; itr != bounds.second; ++itr)
    {
        if (itr->second.safeLocId == id)
            return &itr->second;
    }

    return NULL;
}

bool ObjectMgr::AddGraveYardLink(uint32 id, uint32 zoneId, Team team, bool inDB)
{
    if(FindGraveYardData(id,zoneId))
        return false;

    // add link to loaded data
    GraveYardData data;
    data.safeLocId = id;
    data.team = team;

    mGraveYardMap.insert(GraveYardMap::value_type(zoneId,data));

    // add link to DB
    if(inDB)
    {
        WorldDatabase.PExecuteLog("INSERT INTO game_graveyard_zone ( id,ghost_zone,faction) "
            "VALUES ('%u', '%u','%u')", id, zoneId, uint32(team));
    }

    return true;
}

void ObjectMgr::LoadAreaTriggerTeleports()
{
    mAreaTriggers.clear();                                  // need for reload case

    uint32 count = 0;

    //                                                0   1               2              3               4           5
    QueryResult *result = WorldDatabase.Query("SELECT id, required_level, required_item, required_item2, heroic_key, heroic_key2,"
    // 6                     7                              8                      9                            10     11
    "required_quest_done_A, required_quest_done_heroic_A, required_quest_done_H, required_quest_done_heroic_H, minGS, maxGS,"
    // 12                    13          14                 15                 16                 17
    "required_failed_text, target_map, target_position_x, target_position_y, target_position_z, target_orientation FROM areatrigger_teleport");
    if (!result)
    {

        BarGoLink bar(1);

        bar.step();

        sLog.outString();
        sLog.outString(">> Loaded %u area trigger teleport definitions", count);
        return;
    }

    BarGoLink bar(result->GetRowCount());

    do
    {
        Field *fields = result->Fetch();

        bar.step();

        ++count;

        uint32 Trigger_ID = fields[0].GetUInt32();

        AreaTrigger at;

        at.requiredLevel        = fields[1].GetUInt8();
        at.requiredItem         = fields[2].GetUInt32();
        at.requiredItem2        = fields[3].GetUInt32();
        at.heroicKey            = fields[4].GetUInt32();
        at.heroicKey2           = fields[5].GetUInt32();
        at.requiredQuestA       = fields[6].GetUInt32();
        at.requiredQuestHeroicA = fields[7].GetUInt32();
        at.requiredQuestH       = fields[8].GetUInt32();
        at.requiredQuestHeroicH = fields[9].GetUInt32();
        at.minGS                = fields[10].GetUInt32();
        at.maxGS                = fields[11].GetUInt32();
        at.requiredFailedText   = fields[12].GetCppString();
        at.target_mapId         = fields[13].GetUInt32();
        at.target_X             = fields[14].GetFloat();
        at.target_Y             = fields[15].GetFloat();
        at.target_Z             = fields[16].GetFloat();
        at.target_Orientation   = fields[17].GetFloat();

        AreaTriggerEntry const* atEntry = sAreaTriggerStore.LookupEntry(Trigger_ID);
        if (!atEntry)
        {
            sLog.outErrorDb("Table `areatrigger_teleport` has area trigger (ID:%u) not listed in `AreaTrigger.dbc`.", Trigger_ID);
            continue;
        }

        if (at.requiredItem)
        {
            ItemPrototype const *pProto = GetItemPrototype(at.requiredItem);
            if (!pProto)
            {
                sLog.outError("Table `areatrigger_teleport` has nonexistent key item %u for trigger %u, removing key requirement.", at.requiredItem, Trigger_ID);
                at.requiredItem = 0;
            }
        }

        if (at.requiredItem2)
        {
            ItemPrototype const *pProto = GetItemPrototype(at.requiredItem2);
            if(!pProto)
            {
                sLog.outError("Table `areatrigger_teleport` has nonexistent second key item %u for trigger %u, remove key requirement.", at.requiredItem2, Trigger_ID);
                at.requiredItem2 = 0;
            }
        }

        if (at.heroicKey)
        {
            ItemPrototype const *pProto = GetItemPrototype(at.heroicKey);
            if (!pProto)
            {
                sLog.outError("Table `areatrigger_teleport` has nonexistent heroic key item %u for trigger %u, remove key requirement.", at.heroicKey, Trigger_ID);
                at.heroicKey = 0;
            }
        }

        if (at.heroicKey2)
        {
            ItemPrototype const *pProto = GetItemPrototype(at.heroicKey2);
            if (!pProto)
            {
                sLog.outError("Table `areatrigger_teleport` has nonexistent heroic second key item %u for trigger %u, remove key requirement.", at.heroicKey2, Trigger_ID);
                at.heroicKey2 = 0;
            }
        }

        if (at.requiredQuestA)
        {
            QuestMap::iterator qReqItr = mQuestTemplates.find(at.requiredQuestA);
            if (qReqItr == mQuestTemplates.end())
            {
                sLog.outErrorDb("Table `areatrigger_teleport` has nonexistent required quest %u for trigger %u, remove quest done requirement.",at.requiredQuestA,Trigger_ID);
                at.requiredQuestA = 0;
            }
        }

        if (at.requiredQuestH)
        {
            QuestMap::iterator qReqItr = mQuestTemplates.find(at.requiredQuestH);
            if (qReqItr == mQuestTemplates.end())
            {
                sLog.outErrorDb("Table `areatrigger_teleport` has nonexistent required quest %u for trigger %u, remove quest done requirement.",at.requiredQuestH,Trigger_ID);
                at.requiredQuestH = 0;
            }
        }

        if (at.requiredQuestHeroicA)
        {
            QuestMap::iterator qReqItr = mQuestTemplates.find(at.requiredQuestHeroicA);
            if (qReqItr == mQuestTemplates.end())
            {
                sLog.outErrorDb("Table `areatrigger_teleport` has nonexistent required heroic quest %u for trigger %u, remove quest done requirement.",at.requiredQuestHeroicA,Trigger_ID);
                at.requiredQuestHeroicA = 0;
            }
        }

        if (at.requiredQuestHeroicH)
        {
            QuestMap::iterator qReqItr = mQuestTemplates.find(at.requiredQuestHeroicH);
            if (qReqItr == mQuestTemplates.end())
            {
                sLog.outErrorDb("Table `areatrigger_teleport` has nonexistent required heroic quest %u for trigger %u, remove quest done requirement.",at.requiredQuestHeroicH,Trigger_ID);
                at.requiredQuestHeroicH = 0;
            }
        }

        MapEntry const* mapEntry = sMapStore.LookupEntry(at.target_mapId);
        if (!mapEntry)
        {
            sLog.outErrorDb("Table `areatrigger_teleport` has nonexistent target map (ID: %u) for Area trigger (ID:%u).", at.target_mapId, Trigger_ID);
            continue;
        }

        if (at.target_X==0 && at.target_Y==0 && at.target_Z==0)
        {
            sLog.outErrorDb("Table `areatrigger_teleport` has area trigger (ID:%u) without target coordinates.",Trigger_ID);
            continue;
        }

        mAreaTriggers[Trigger_ID] = at;

    } while( result->NextRow() );

    delete result;

    sLog.outString();
    sLog.outString( ">> Loaded %u area trigger teleport definitions", count );
}

/*
 * Searches for the areatrigger which teleports players out of the given map (only direct to continent)
 */
AreaTrigger const* ObjectMgr::GetGoBackTrigger(uint32 map_id) const
{
    const MapEntry *mapEntry = sMapStore.LookupEntry(map_id);
    if (!mapEntry || mapEntry->ghost_entrance_map < 0)
        return NULL;

    for (AreaTriggerMap::const_iterator itr = mAreaTriggers.begin(); itr != mAreaTriggers.end(); ++itr)
    {
        if (itr->second.target_mapId == uint32(mapEntry->ghost_entrance_map))
        {
            AreaTriggerEntry const* atEntry = sAreaTriggerStore.LookupEntry(itr->first);
            if(atEntry && atEntry->mapid == map_id)
                return &itr->second;
        }
    }
    return NULL;
}

/**
 * Searches for the areatrigger which teleports players to the given map
 */
AreaTrigger const* ObjectMgr::GetMapEntranceTrigger(uint32 Map) const
{
    for (AreaTriggerMap::const_iterator itr = mAreaTriggers.begin(); itr != mAreaTriggers.end(); ++itr)
    {
        if(itr->second.target_mapId == Map)
        {
            AreaTriggerEntry const* atEntry = sAreaTriggerStore.LookupEntry(itr->first);
            if(atEntry)
                return &itr->second;
        }
    }
    return NULL;
}

void ObjectMgr::PackGroupIds()
{
    // this routine renumbers groups in such a way so they start from 1 and go up

    // obtain set of all groups
    std::set<uint32> groupIds;

    // all valid ids are in the instance table
    // any associations to ids not in this table are assumed to be
    // cleaned already in CleanupInstances
    QueryResult *result = CharacterDatabase.Query("SELECT groupId FROM groups");
    if( result )
    {
        do
        {
            Field *fields = result->Fetch();

            uint32 id = fields[0].GetUInt32();

            if (id == 0)
            {
                CharacterDatabase.BeginTransaction();
                CharacterDatabase.PExecute("DELETE FROM groups WHERE groupId = '%u'", id);
                CharacterDatabase.PExecute("DELETE FROM group_member WHERE groupId = '%u'", id);
                CharacterDatabase.CommitTransaction();
                continue;
            }

            groupIds.insert(id);
        }
        while (result->NextRow());
        delete result;
    }

    BarGoLink bar(groupIds.size() + 1);
    bar.step();

    uint32 groupId = 1;
    // we do assume std::set is sorted properly on integer value
    for (std::set<uint32>::iterator i = groupIds.begin(); i != groupIds.end(); ++i)
    {
        if (*i != groupId)
        {
            // remap group id
            CharacterDatabase.BeginTransaction();
            CharacterDatabase.PExecute("UPDATE groups SET groupId = '%u' WHERE groupId = '%u'", groupId, *i);
            CharacterDatabase.PExecute("UPDATE group_member SET groupId = '%u' WHERE groupId = '%u'", groupId, *i);
            CharacterDatabase.CommitTransaction();
        }

        ++groupId;
        bar.step();
    }

    sLog.outString( ">> Group Ids remapped, next group id is %u", groupId );
    sLog.outString();
}

void ObjectMgr::SetHighestGuids()
{
    QueryResult *result = CharacterDatabase.Query( "SELECT MAX(guid) FROM characters" );
    if( result )
    {
        m_CharGuids.Set((*result)[0].GetUInt32()+1);
        delete result;
    }

    result = WorldDatabase.Query( "SELECT MAX(guid) FROM creature" );
    if( result )
    {
        m_FirstTemporaryCreatureGuid = (*result)[0].GetUInt32()+1;
        delete result;
    }

    result = CharacterDatabase.Query( "SELECT MAX(guid) FROM item_instance" );
    if( result )
    {
        m_ItemGuids.Set((*result)[0].GetUInt32()+1);
        delete result;
    }

    result = CharacterDatabase.Query( "SELECT MAX(id) FROM instance" );
    if( result )
    {
        m_InstanceGuids.Set((*result)[0].GetUInt32()+1);
        delete result;
    }

    // Cleanup other tables from nonexistent guids (>=m_hiItemGuid)
    CharacterDatabase.BeginTransaction();
    CharacterDatabase.PExecute("DELETE FROM character_inventory WHERE item >= '%u'", m_ItemGuids.GetNextAfterMaxUsed());
    CharacterDatabase.PExecute("DELETE FROM mail_items WHERE item_guid >= '%u'", m_ItemGuids.GetNextAfterMaxUsed());
    CharacterDatabase.PExecute("DELETE FROM auction WHERE itemguid >= '%u'", m_ItemGuids.GetNextAfterMaxUsed());
    CharacterDatabase.PExecute("DELETE FROM guild_bank_item WHERE item_guid >= '%u'", m_ItemGuids.GetNextAfterMaxUsed());
    CharacterDatabase.CommitTransaction();

    result = WorldDatabase.Query("SELECT MAX(guid) FROM gameobject" );
    if( result )
    {
        m_FirstTemporaryGameObjectGuid = (*result)[0].GetUInt32()+1;
        delete result;
    }

    result = CharacterDatabase.Query("SELECT MAX(id) FROM auction" );
    if( result )
    {
        m_AuctionIds.Set((*result)[0].GetUInt32()+1);
        delete result;
    }

    result = CharacterDatabase.Query( "SELECT MAX(id) FROM mail" );
    if( result )
    {
        m_MailIds.Set((*result)[0].GetUInt32()+1);
        delete result;
    }

    result = CharacterDatabase.Query( "SELECT MAX(guid) FROM corpse" );
    if( result )
    {
        m_CorpseGuids.Set((*result)[0].GetUInt32()+1);
        delete result;
    }

    result = CharacterDatabase.Query("SELECT MAX(arenateamid) FROM arena_team");
    if (result)
    {
        m_ArenaTeamIds.Set((*result)[0].GetUInt32()+1);
        delete result;
    }

    result = CharacterDatabase.Query("SELECT MAX(setguid) FROM character_equipmentsets");
    if (result)
    {
        m_EquipmentSetIds.Set((*result)[0].GetUInt64()+1);
        delete result;
    }

    result = CharacterDatabase.Query( "SELECT MAX(guildid) FROM guild" );
    if (result)
    {
        m_GuildIds.Set((*result)[0].GetUInt32()+1);
        delete result;
    }

    result = CharacterDatabase.Query( "SELECT MAX(groupId) FROM groups" );
    if (result)
    {
        m_GroupGuids.Set((*result)[0].GetUInt32()+1);
        delete result;
    }

    // setup reserved ranges for static guids spawn
    m_StaticCreatureGuids.Set(m_FirstTemporaryCreatureGuid);
    m_FirstTemporaryCreatureGuid += sWorld.getConfig(CONFIG_UINT32_GUID_RESERVE_SIZE_CREATURE);

    m_StaticGameObjectGuids.Set(m_FirstTemporaryGameObjectGuid);
    m_FirstTemporaryGameObjectGuid += sWorld.getConfig(CONFIG_UINT32_GUID_RESERVE_SIZE_GAMEOBJECT);
}

void ObjectMgr::LoadGameObjectLocales()
{
    mGameObjectLocaleMap.clear();                           // need for reload case

    QueryResult *result = WorldDatabase.Query("SELECT entry,"
        "name_loc1,name_loc2,name_loc3,name_loc4,name_loc5,name_loc6,name_loc7,name_loc8,"
        "castbarcaption_loc1,castbarcaption_loc2,castbarcaption_loc3,castbarcaption_loc4,"
        "castbarcaption_loc5,castbarcaption_loc6,castbarcaption_loc7,castbarcaption_loc8 FROM locales_gameobject");

    if(!result)
    {
        BarGoLink bar(1);

        bar.step();

        sLog.outString();
        sLog.outString(">> Loaded 0 gameobject locale strings. DB table `locales_gameobject` is empty.");
        return;
    }

    BarGoLink bar(result->GetRowCount());

    do
    {
        Field *fields = result->Fetch();
        bar.step();

        uint32 entry = fields[0].GetUInt32();

        if (!GetGameObjectInfo(entry))
        {
            ERROR_DB_STRICT_LOG("Table `locales_gameobject` has data for nonexistent gameobject entry %u, skipped.", entry);
            continue;
        }

        GameObjectLocale& data = mGameObjectLocaleMap[entry];

        for(int i = 1; i < MAX_LOCALE; ++i)
        {
            std::string str = fields[i].GetCppString();
            if(!str.empty())
            {
                int idx = GetOrNewIndexForLocale(LocaleConstant(i));
                if(idx >= 0)
                {
                    if((int32)data.Name.size() <= idx)
                        data.Name.resize(idx+1);

                    data.Name[idx] = str;
                }
            }
        }

        for(int i = 1; i < MAX_LOCALE; ++i)
        {
            std::string str = fields[i+(MAX_LOCALE-1)].GetCppString();
            if(!str.empty())
            {
                int idx = GetOrNewIndexForLocale(LocaleConstant(i));
                if(idx >= 0)
                {
                    if((int32)data.CastBarCaption.size() <= idx)
                        data.CastBarCaption.resize(idx+1);

                    data.CastBarCaption[idx] = str;
                }
            }
        }

    } while (result->NextRow());

    delete result;

    sLog.outString();
    sLog.outString( ">> Loaded %lu gameobject locale strings", (unsigned long)mGameObjectLocaleMap.size() );
}

struct SQLGameObjectLoader : public SQLStorageLoaderBase<SQLGameObjectLoader>
{
    template<class D>
    void convert_from_str(uint32 /*field_pos*/, char const *src, D &dst)
    {
        dst = D(sScriptMgr.GetScriptId(src));
    }
};

inline void CheckGOLockId(GameObjectInfo const* goInfo,uint32 dataN,uint32 N)
{
    if (sLockStore.LookupEntry(dataN))
        return;

    sLog.outErrorDb("Gameobject (Entry: %u GoType: %u) have data%d=%u but lock (Id: %u) not found.",
        goInfo->id,goInfo->type,N,dataN,dataN);
}

inline void CheckGOLinkedTrapId(GameObjectInfo const* goInfo,uint32 dataN,uint32 N)
{
    if (GameObjectInfo const* trapInfo = sGOStorage.LookupEntry<GameObjectInfo>(dataN))
    {
        if (trapInfo->type!=GAMEOBJECT_TYPE_TRAP)
            sLog.outErrorDb("Gameobject (Entry: %u GoType: %u) have data%d=%u but GO (Entry %u) have not GAMEOBJECT_TYPE_TRAP (%u) type.",
            goInfo->id,goInfo->type,N,dataN,dataN,GAMEOBJECT_TYPE_TRAP);
    }
    else
        // too many error reports about nonexistent trap templates
        ERROR_DB_STRICT_LOG("Gameobject (Entry: %u GoType: %u) have data%d=%u but trap GO (Entry %u) not exist in `gameobject_template`.",
            goInfo->id,goInfo->type,N,dataN,dataN);
}

inline void CheckGOSpellId(GameObjectInfo const* goInfo,uint32 dataN,uint32 N)
{
    if (sSpellStore.LookupEntry(dataN))
        return;

    sLog.outErrorDb("Gameobject (Entry: %u GoType: %u) have data%d=%u but Spell (Entry %u) not exist.",
        goInfo->id,goInfo->type,N,dataN,dataN);
}

inline void CheckAndFixGOChairHeightId(GameObjectInfo const* goInfo,uint32 const& dataN,uint32 N)
{
    if (dataN <= (UNIT_STAND_STATE_SIT_HIGH_CHAIR-UNIT_STAND_STATE_SIT_LOW_CHAIR) )
        return;

    sLog.outErrorDb("Gameobject (Entry: %u GoType: %u) have data%d=%u but correct chair height in range 0..%i.",
        goInfo->id,goInfo->type,N,dataN,UNIT_STAND_STATE_SIT_HIGH_CHAIR-UNIT_STAND_STATE_SIT_LOW_CHAIR);

    // prevent client and server unexpected work
    const_cast<uint32&>(dataN) = 0;
}

inline void CheckGONoDamageImmuneId(GameObjectInfo const* goInfo,uint32 dataN,uint32 N)
{
    // 0/1 correct values
    if (dataN <= 1)
        return;

    sLog.outErrorDb("Gameobject (Entry: %u GoType: %u) have data%d=%u but expected boolean (0/1) noDamageImmune field value.",
        goInfo->id,goInfo->type,N,dataN);
}

inline void CheckGOConsumable(GameObjectInfo const* goInfo,uint32 dataN,uint32 N)
{
    // 0/1 correct values
    if (dataN <= 1)
        return;

    sLog.outErrorDb("Gameobject (Entry: %u GoType: %u) have data%d=%u but expected boolean (0/1) consumable field value.",
        goInfo->id,goInfo->type,N,dataN);
}

void ObjectMgr::LoadGameobjectInfo()
{
    SQLGameObjectLoader loader;
    loader.Load(sGOStorage);

    // some checks
    for(uint32 id = 1; id < sGOStorage.MaxEntry; id++)
    {
        GameObjectInfo const* goInfo = sGOStorage.LookupEntry<GameObjectInfo>(id);
        if (!goInfo)
            continue;


        if (goInfo->size <= 0.0f)                           // prevent use too small scales
        {
            ERROR_DB_STRICT_LOG("Gameobject (Entry: %u GoType: %u) have too small size=%f",
                goInfo->id, goInfo->type, goInfo->size);
            const_cast<GameObjectInfo*>(goInfo)->size =  DEFAULT_OBJECT_SCALE;
        }

        // some GO types have unused go template, check goInfo->displayId at GO spawn data loading or ignore

        switch(goInfo->type)
        {
            case GAMEOBJECT_TYPE_DOOR:                      //0
            {
                if (goInfo->door.lockId)
                    CheckGOLockId(goInfo,goInfo->door.lockId,1);
                CheckGONoDamageImmuneId(goInfo,goInfo->door.noDamageImmune,3);
                break;
            }
            case GAMEOBJECT_TYPE_BUTTON:                    //1
            {
                if (goInfo->button.lockId)
                    CheckGOLockId(goInfo,goInfo->button.lockId,1);
                if (goInfo->button.linkedTrapId)              // linked trap
                    CheckGOLinkedTrapId(goInfo,goInfo->button.linkedTrapId,3);
                CheckGONoDamageImmuneId(goInfo,goInfo->button.noDamageImmune,4);
                break;
            }
            case GAMEOBJECT_TYPE_QUESTGIVER:                //2
            {
                if (goInfo->questgiver.lockId)
                    CheckGOLockId(goInfo,goInfo->questgiver.lockId,0);
                CheckGONoDamageImmuneId(goInfo,goInfo->questgiver.noDamageImmune,5);
                break;
            }
            case GAMEOBJECT_TYPE_CHEST:                     //3
            {
                if (goInfo->chest.lockId)
                    CheckGOLockId(goInfo,goInfo->chest.lockId,0);

                CheckGOConsumable(goInfo,goInfo->chest.consumable,3);

                if (goInfo->chest.linkedTrapId)              // linked trap
                    CheckGOLinkedTrapId(goInfo,goInfo->chest.linkedTrapId,7);
                break;
            }
            case GAMEOBJECT_TYPE_TRAP:                      //6
            {
                if (goInfo->trap.lockId)
                    CheckGOLockId(goInfo,goInfo->trap.lockId,0);
                /* disable check for while, too many nonexistent spells
                if (goInfo->trap.spellId)                   // spell
                    CheckGOSpellId(goInfo,goInfo->trap.spellId,3);
                */
                break;
            }
            case GAMEOBJECT_TYPE_CHAIR:                     //7
                CheckAndFixGOChairHeightId(goInfo,goInfo->chair.height,1);
                break;
            case GAMEOBJECT_TYPE_SPELL_FOCUS:               //8
            {
                if (goInfo->spellFocus.focusId)
                {
                    if (!sSpellFocusObjectStore.LookupEntry(goInfo->spellFocus.focusId))
                        sLog.outErrorDb("Gameobject (Entry: %u GoType: %u) have data0=%u but SpellFocus (Id: %u) not exist.",
                            id,goInfo->type,goInfo->spellFocus.focusId,goInfo->spellFocus.focusId);
                }

                if (goInfo->spellFocus.linkedTrapId)        // linked trap
                    CheckGOLinkedTrapId(goInfo,goInfo->spellFocus.linkedTrapId,2);
                break;
            }
            case GAMEOBJECT_TYPE_GOOBER:                    //10
            {
                if (goInfo->goober.lockId)
                    CheckGOLockId(goInfo,goInfo->goober.lockId,0);

                CheckGOConsumable(goInfo,goInfo->goober.consumable,3);

                if (goInfo->goober.pageId)                  // pageId
                {
                    if (!sPageTextStore.LookupEntry<PageText>(goInfo->goober.pageId))
                        sLog.outErrorDb("Gameobject (Entry: %u GoType: %u) have data7=%u but PageText (Entry %u) not exist.",
                            id,goInfo->type,goInfo->goober.pageId,goInfo->goober.pageId);
                }
                /* disable check for while, too many nonexistent spells
                if (goInfo->goober.spellId)                 // spell
                    CheckGOSpellId(goInfo,goInfo->goober.spellId,10);
                */
                CheckGONoDamageImmuneId(goInfo,goInfo->goober.noDamageImmune,11);
                if (goInfo->goober.linkedTrapId)            // linked trap
                    CheckGOLinkedTrapId(goInfo,goInfo->goober.linkedTrapId,12);
                break;
            }
            case GAMEOBJECT_TYPE_AREADAMAGE:                //12
            {
                if (goInfo->areadamage.lockId)
                    CheckGOLockId(goInfo,goInfo->areadamage.lockId,0);
                break;
            }
            case GAMEOBJECT_TYPE_CAMERA:                    //13
            {
                if (goInfo->camera.lockId)
                    CheckGOLockId(goInfo,goInfo->camera.lockId,0);
                break;
            }
            case GAMEOBJECT_TYPE_MO_TRANSPORT:              //15
            {
                if (goInfo->moTransport.taxiPathId)
                {
                    if (goInfo->moTransport.taxiPathId >= sTaxiPathNodesByPath.size() || sTaxiPathNodesByPath[goInfo->moTransport.taxiPathId].empty())
                        sLog.outErrorDb("Gameobject (Entry: %u GoType: %u) have data0=%u but TaxiPath (Id: %u) not exist.",
                            id,goInfo->type,goInfo->moTransport.taxiPathId,goInfo->moTransport.taxiPathId);
                }
                break;
            }
            case GAMEOBJECT_TYPE_SUMMONING_RITUAL:          //18
            {
                /* disable check for while, too many nonexistent spells
                // always must have spell
                CheckGOSpellId(goInfo,goInfo->summoningRitual.spellId,1);
                */
                break;
            }
            case GAMEOBJECT_TYPE_SPELLCASTER:               //22
            {
                // always must have spell
                CheckGOSpellId(goInfo,goInfo->spellcaster.spellId,0);
                break;
            }
            case GAMEOBJECT_TYPE_FLAGSTAND:                 //24
            {
                if (goInfo->flagstand.lockId)
                    CheckGOLockId(goInfo,goInfo->flagstand.lockId,0);
                CheckGONoDamageImmuneId(goInfo,goInfo->flagstand.noDamageImmune,5);
                break;
            }
            case GAMEOBJECT_TYPE_FISHINGHOLE:               //25
            {
                if (goInfo->fishinghole.lockId)
                    CheckGOLockId(goInfo,goInfo->fishinghole.lockId,4);
                break;
            }
            case GAMEOBJECT_TYPE_FLAGDROP:                  //26
            {
                if (goInfo->flagdrop.lockId)
                    CheckGOLockId(goInfo,goInfo->flagdrop.lockId,0);
                CheckGONoDamageImmuneId(goInfo,goInfo->flagdrop.noDamageImmune,3);
                break;
            }
            case GAMEOBJECT_TYPE_BARBER_CHAIR:              //32
                CheckAndFixGOChairHeightId(goInfo,goInfo->barberChair.chairheight,0);
                break;
        }
    }

    sLog.outString( ">> Loaded %u game object templates", sGOStorage.RecordCount );
    sLog.outString();
}

void ObjectMgr::LoadExplorationBaseXP()
{
    uint32 count = 0;
    QueryResult *result = WorldDatabase.Query("SELECT level,basexp FROM exploration_basexp");

    if (!result)
    {
        BarGoLink bar(1);

        bar.step();

        sLog.outString();
        sLog.outString(">> Loaded %u BaseXP definitions", count);
        return;
    }

    BarGoLink bar(result->GetRowCount());

    do
    {
        bar.step();

        Field *fields = result->Fetch();
        uint32 level  = fields[0].GetUInt32();
        uint32 basexp = fields[1].GetUInt32();
        mBaseXPTable[level] = basexp;
        ++count;
    }
    while (result->NextRow());

    delete result;

    sLog.outString();
    sLog.outString( ">> Loaded %u BaseXP definitions", count );
}

uint32 ObjectMgr::GetBaseXP(uint32 level) const
{
    BaseXPMap::const_iterator itr = mBaseXPTable.find(level);
    return itr != mBaseXPTable.end() ? itr->second : 0;
}

uint32 ObjectMgr::GetXPForLevel(uint32 level) const
{
    if (level < mPlayerXPperLevel.size())
        return mPlayerXPperLevel[level];
    return 0;
}

void ObjectMgr::LoadPetNames()
{
    uint32 count = 0;
    QueryResult *result = WorldDatabase.Query("SELECT word,entry,half FROM pet_name_generation");

    if (!result)
    {
        BarGoLink bar(1);

        bar.step();

        sLog.outString();
        sLog.outString(">> Loaded %u pet name parts", count);
        return;
    }

    BarGoLink bar(result->GetRowCount());

    do
    {
        bar.step();

        Field *fields = result->Fetch();
        std::string word = fields[0].GetString();
        uint32 entry     = fields[1].GetUInt32();
        bool   half      = fields[2].GetBool();
        if (half)
            PetHalfName1[entry].push_back(word);
        else
            PetHalfName0[entry].push_back(word);
        ++count;
    }
    while (result->NextRow());
    delete result;

    sLog.outString();
    sLog.outString( ">> Loaded %u pet name parts", count );
}

void ObjectMgr::LoadPetNumber()
{
    QueryResult* result = CharacterDatabase.Query("SELECT MAX(id) FROM character_pet");
    if(result)
    {
        Field *fields = result->Fetch();
        m_PetNumbers.Set(fields[0].GetUInt32()+1);
        delete result;
    }

    BarGoLink bar(1);
    bar.step();

    sLog.outString();
    sLog.outString(">> Loaded the max pet number: %d", m_PetNumbers.GetNextAfterMaxUsed() - 1);
}

std::string ObjectMgr::GeneratePetName(uint32 entry)
{
    std::vector<std::string> & list0 = PetHalfName0[entry];
    std::vector<std::string> & list1 = PetHalfName1[entry];

    if (list0.empty() || list1.empty())
    {
        CreatureInfo const *cinfo = GetCreatureTemplate(entry);
        char const* petname = GetPetName(cinfo->family, sWorld.GetDefaultDbcLocale());
        if (!petname)
            petname = cinfo->Name;
        return std::string(petname);
    }

    return *(list0.begin()+urand(0, list0.size()-1)) + *(list1.begin()+urand(0, list1.size()-1));
}

void ObjectMgr::LoadCorpses()
{
    uint32 count = 0;
    //                                                    0            1       2                  3                  4                  5                   6
    QueryResult *result = CharacterDatabase.Query("SELECT corpse.guid, player, corpse.position_x, corpse.position_y, corpse.position_z, corpse.orientation, corpse.map, "
    //   7     8            9         10         11      12    13     14           15            16              17       18
        "time, corpse_type, instance, phaseMask, gender, race, class, playerBytes, playerBytes2, equipmentCache, guildId, playerFlags FROM corpse "
        "JOIN characters ON player = characters.guid "
        "LEFT JOIN guild_member ON player=guild_member.guid WHERE corpse_type <> 0");

    if (!result)
    {
        BarGoLink bar(1);

        bar.step();

        sLog.outString();
        sLog.outString(">> Loaded %u corpses", count);
        return;
    }

    BarGoLink bar(result->GetRowCount());

    do
    {
        bar.step();

        Field *fields = result->Fetch();

        uint32 guid = fields[0].GetUInt32();

        Corpse *corpse = new Corpse;
        if (!corpse->LoadFromDB(guid,fields))
        {
            delete corpse;
            continue;
        }

        sObjectAccessor.AddCorpse(corpse);

        ++count;
    }
    while (result->NextRow());
    delete result;

    sLog.outString();
    sLog.outString( ">> Loaded %u corpses", count );
}

void ObjectMgr::LoadReputationRewardRate()
{
    m_RepRewardRateMap.clear();                             // for reload case

    uint32 count = 0;
    QueryResult *result = WorldDatabase.Query("SELECT faction, quest_rate, creature_rate, spell_rate FROM reputation_reward_rate");

    if (!result)
    {
        BarGoLink bar(1);

        bar.step();

        sLog.outString();
        sLog.outErrorDb(">> Loaded `reputation_reward_rate`, table is empty!");
        return;
    }

    BarGoLink bar(result->GetRowCount());

    do
    {
        bar.step();

        Field *fields = result->Fetch();

        uint32 factionId        = fields[0].GetUInt32();

        RepRewardRate repRate;

        repRate.quest_rate      = fields[1].GetFloat();
        repRate.creature_rate   = fields[2].GetFloat();
        repRate.spell_rate      = fields[3].GetFloat();

        FactionEntry const *factionEntry = sFactionStore.LookupEntry(factionId);
        if (!factionEntry)
        {
            sLog.outErrorDb("Faction (faction.dbc) %u does not exist but is used in `reputation_reward_rate`", factionId);
            continue;
        }

        if (repRate.quest_rate < 0.0f)
        {
            sLog.outErrorDb("Table reputation_reward_rate has quest_rate with invalid rate %f, skipping data for faction %u", repRate.quest_rate, factionId);
            continue;
        }

        if (repRate.creature_rate < 0.0f)
        {
            sLog.outErrorDb("Table reputation_reward_rate has creature_rate with invalid rate %f, skipping data for faction %u", repRate.creature_rate, factionId);
            continue;
        }

        if (repRate.spell_rate < 0.0f)
        {
            sLog.outErrorDb("Table reputation_reward_rate has spell_rate with invalid rate %f, skipping data for faction %u", repRate.spell_rate, factionId);
            continue;
        }

        m_RepRewardRateMap[factionId] = repRate;

        ++count;
    }
    while (result->NextRow());

    delete result;

    sLog.outString();
    sLog.outString(">> Loaded %u reputation_reward_rate", count);
}

void ObjectMgr::LoadReputationOnKill()
{
    uint32 count = 0;

    //                                                0            1                     2
    QueryResult *result = WorldDatabase.Query("SELECT creature_id, RewOnKillRepFaction1, RewOnKillRepFaction2,"
    //   3             4             5                   6             7             8                   9              10
        "IsTeamAward1, MaxStanding1, RewOnKillRepValue1, IsTeamAward2, MaxStanding2, RewOnKillRepValue2, TeamDependent, ChampioningAura "
        "FROM creature_onkill_reputation");

    if (!result)
    {
        BarGoLink bar(1);

        bar.step();

        sLog.outString();
        sLog.outErrorDb(">> Loaded 0 creature award reputation definitions. DB table `creature_onkill_reputation` is empty.");
        return;
    }

    BarGoLink bar(result->GetRowCount());

    do
    {
        Field *fields = result->Fetch();
        bar.step();

        uint32 creature_id = fields[0].GetUInt32();

        ReputationOnKillEntry repOnKill;
        repOnKill.repfaction1          = fields[1].GetUInt32();
        repOnKill.repfaction2          = fields[2].GetUInt32();
        repOnKill.is_teamaward1        = fields[3].GetBool();
        repOnKill.reputation_max_cap1  = fields[4].GetUInt32();
        repOnKill.repvalue1            = fields[5].GetInt32();
        repOnKill.is_teamaward2        = fields[6].GetBool();
        repOnKill.reputation_max_cap2  = fields[7].GetUInt32();
        repOnKill.repvalue2            = fields[8].GetInt32();
        repOnKill.team_dependent       = fields[9].GetUInt8();
        repOnKill.championingAura      = fields[10].GetUInt32();

        if(!GetCreatureTemplate(creature_id))
        {
            sLog.outErrorDb("Table `creature_onkill_reputation` have data for nonexistent creature entry (%u), skipped",creature_id);
            continue;
        }

        if(repOnKill.repfaction1)
        {
            FactionEntry const *factionEntry1 = sFactionStore.LookupEntry(repOnKill.repfaction1);
            if(!factionEntry1)
            {
                sLog.outErrorDb("Faction (faction.dbc) %u does not exist but is used in `creature_onkill_reputation`",repOnKill.repfaction1);
                continue;
            }
        }

        if(repOnKill.repfaction2)
        {
            FactionEntry const *factionEntry2 = sFactionStore.LookupEntry(repOnKill.repfaction2);
            if(!factionEntry2)
            {
                sLog.outErrorDb("Faction (faction.dbc) %u does not exist but is used in `creature_onkill_reputation`",repOnKill.repfaction2);
                continue;
            }
        }

        mRepOnKill[creature_id] = repOnKill;

        ++count;
    } while (result->NextRow());

    delete result;

    sLog.outString();
    sLog.outString(">> Loaded %u creature award reputation definitions", count);
}

void ObjectMgr::LoadReputationSpilloverTemplate()
{
    m_RepSpilloverTemplateMap.clear();                      // for reload case

    uint32 count = 0;
    QueryResult *result = WorldDatabase.Query("SELECT faction, faction1, rate_1, rank_1, faction2, rate_2, rank_2, faction3, rate_3, rank_3, faction4, rate_4, rank_4 FROM reputation_spillover_template");

    if (!result)
    {
        BarGoLink bar(1);

        bar.step();

        sLog.outString();
        sLog.outString(">> Loaded `reputation_spillover_template`, table is empty.");
        return;
    }

    BarGoLink bar(result->GetRowCount());

    do
    {
        bar.step();

        Field *fields = result->Fetch();

        uint32 factionId                = fields[0].GetUInt32();

        RepSpilloverTemplate repTemplate;

        repTemplate.faction[0]          = fields[1].GetUInt32();
        repTemplate.faction_rate[0]     = fields[2].GetFloat();
        repTemplate.faction_rank[0]     = fields[3].GetUInt32();
        repTemplate.faction[1]          = fields[4].GetUInt32();
        repTemplate.faction_rate[1]     = fields[5].GetFloat();
        repTemplate.faction_rank[1]     = fields[6].GetUInt32();
        repTemplate.faction[2]          = fields[7].GetUInt32();
        repTemplate.faction_rate[2]     = fields[8].GetFloat();
        repTemplate.faction_rank[2]     = fields[9].GetUInt32();
        repTemplate.faction[3]          = fields[10].GetUInt32();
        repTemplate.faction_rate[3]     = fields[11].GetFloat();
        repTemplate.faction_rank[3]     = fields[12].GetUInt32();

        FactionEntry const *factionEntry = sFactionStore.LookupEntry(factionId);

        if (!factionEntry)
        {
            sLog.outErrorDb("Faction (faction.dbc) %u does not exist but is used in `reputation_spillover_template`", factionId);
            continue;
        }

        if (factionEntry->team == 0)
        {
            sLog.outErrorDb("Faction (faction.dbc) %u in `reputation_spillover_template` does not belong to any team, skipping", factionId);
            continue;
        }

        for (uint32 i = 0; i < MAX_SPILLOVER_FACTIONS; ++i)
        {
            if (repTemplate.faction[i])
            {
                FactionEntry const *factionSpillover = sFactionStore.LookupEntry(repTemplate.faction[i]);

                if (!factionSpillover)
                {
                    sLog.outErrorDb("Spillover faction (faction.dbc) %u does not exist but is used in `reputation_spillover_template` for faction %u, skipping", repTemplate.faction[i], factionId);
                    continue;
                }

                if (factionSpillover->reputationListID < 0)
                {
                    sLog.outErrorDb("Spillover faction (faction.dbc) %u for faction %u in `reputation_spillover_template` can not be listed for client, and then useless, skipping", repTemplate.faction[i], factionId);
                    continue;
                }

                if (repTemplate.faction_rank[i] >= MAX_REPUTATION_RANK)
                {
                    sLog.outErrorDb("Rank %u used in `reputation_spillover_template` for spillover faction %u is not valid, skipping", repTemplate.faction_rank[i], repTemplate.faction[i]);
                    continue;
                }
            }
        }

        FactionEntry const *factionEntry0 = sFactionStore.LookupEntry(repTemplate.faction[0]);
        if (repTemplate.faction[0] && !factionEntry0)
        {
            sLog.outErrorDb("Faction (faction.dbc) %u does not exist but is used in `reputation_spillover_template`", repTemplate.faction[0]);
            continue;
        }
        FactionEntry const *factionEntry1 = sFactionStore.LookupEntry(repTemplate.faction[1]);
        if (repTemplate.faction[1] && !factionEntry1)
        {
            sLog.outErrorDb("Faction (faction.dbc) %u does not exist but is used in `reputation_spillover_template`", repTemplate.faction[1]);
            continue;
        }
        FactionEntry const *factionEntry2 = sFactionStore.LookupEntry(repTemplate.faction[2]);
        if (repTemplate.faction[2] && !factionEntry2)
        {
            sLog.outErrorDb("Faction (faction.dbc) %u does not exist but is used in `reputation_spillover_template`", repTemplate.faction[2]);
            continue;
        }
        FactionEntry const *factionEntry3 = sFactionStore.LookupEntry(repTemplate.faction[3]);
        if (repTemplate.faction[3] && !factionEntry3)
        {
            sLog.outErrorDb("Faction (faction.dbc) %u does not exist but is used in `reputation_spillover_template`", repTemplate.faction[3]);
            continue;
        }

        m_RepSpilloverTemplateMap[factionId] = repTemplate;

        ++count;
    }
    while (result->NextRow());

    delete result;

    sLog.outString();
    sLog.outString(">> Loaded %u reputation_spillover_template", count);
}

void ObjectMgr::LoadPointsOfInterest()
{
    mPointsOfInterest.clear();                              // need for reload case

    uint32 count = 0;

    //                                                0      1  2  3      4     5
    QueryResult *result = WorldDatabase.Query("SELECT entry, x, y, icon, flags, data, icon_name FROM points_of_interest");

    if (!result)
    {
        BarGoLink bar(1);

        bar.step();

        sLog.outString();
        sLog.outErrorDb(">> Loaded 0 Points of Interest definitions. DB table `points_of_interest` is empty.");
        return;
    }

    BarGoLink bar(result->GetRowCount());

    do
    {
        Field *fields = result->Fetch();
        bar.step();

        uint32 point_id = fields[0].GetUInt32();

        PointOfInterest POI;
        POI.x                    = fields[1].GetFloat();
        POI.y                    = fields[2].GetFloat();
        POI.icon                 = fields[3].GetUInt32();
        POI.flags                = fields[4].GetUInt32();
        POI.data                 = fields[5].GetUInt32();
        POI.icon_name            = fields[6].GetCppString();

        if(!MaNGOS::IsValidMapCoord(POI.x,POI.y))
        {
            sLog.outErrorDb("Table `points_of_interest` (Entry: %u) have invalid coordinates (X: %f Y: %f), ignored.",point_id,POI.x,POI.y);
            continue;
        }

        mPointsOfInterest[point_id] = POI;

        ++count;
    } while (result->NextRow());

    delete result;

    sLog.outString();
    sLog.outString(">> Loaded %u Points of Interest definitions", count);
}

void ObjectMgr::LoadQuestPOI()
{
    mQuestPOIMap.clear();                              // need for reload case

    uint32 count = 0;

    //                                                0        1      2         3      4          5        6     7
    QueryResult *result = WorldDatabase.Query("SELECT questId, poiId, objIndex, mapId, mapAreaId, floorId, unk3, unk4 FROM quest_poi");

    if (!result)
    {
        BarGoLink bar(1);

        bar.step();

        sLog.outString();
        sLog.outErrorDb(">> Loaded 0 quest POI definitions. DB table `quest_poi` is empty.");
        return;
    }

    BarGoLink bar(result->GetRowCount());

    do
    {
        Field *fields = result->Fetch();
        bar.step();

        uint32 questId          = fields[0].GetUInt32();
        uint32 poiId            = fields[1].GetUInt32();
        int32  objIndex         = fields[2].GetInt32();
        uint32 mapId            = fields[3].GetUInt32();
        uint32 mapAreaId        = fields[4].GetUInt32();
        uint32 floorId          = fields[5].GetUInt32();
        uint32 unk3             = fields[6].GetUInt32();
        uint32 unk4             = fields[7].GetUInt32();

        QuestPOI POI(poiId, objIndex, mapId, mapAreaId, floorId, unk3, unk4);

        mQuestPOIMap[questId].push_back(POI);

        ++count;
    } while (result->NextRow());

    delete result;

    QueryResult *points = WorldDatabase.Query("SELECT questId, poiId, x, y FROM quest_poi_points");

    if (points)
    {
        do
        {
            Field *pointFields  = points->Fetch();

            uint32 questId      = pointFields[0].GetUInt32();
            uint32 poiId        = pointFields[1].GetUInt32();
            int32  x            = pointFields[2].GetInt32();
            int32  y            = pointFields[3].GetInt32();

            QuestPOIVector& vect = mQuestPOIMap[questId];

            for(QuestPOIVector::iterator itr = vect.begin(); itr != vect.end(); ++itr)
            {
                if (itr->PoiId != poiId)
                    continue;

                QuestPOIPoint point(x, y);
                itr->points.push_back(point);
                break;
            }
        } while (points->NextRow());

        delete points;
    }

    sLog.outString();
    sLog.outString(">> Loaded %u quest POI definitions", count);
}

void ObjectMgr::LoadNPCSpellClickSpells()
{
    uint32 count = 0;

    mSpellClickInfoMap.clear();
    //                                                0          1         2            3                   4          5
    QueryResult *result = WorldDatabase.Query("SELECT npc_entry, spell_id, quest_start, quest_start_active, quest_end, cast_flags FROM npc_spellclick_spells");

    if (!result)
    {
        BarGoLink bar(1);

        bar.step();

        sLog.outString();
        sLog.outErrorDb(">> Loaded 0 spellclick spells. DB table `npc_spellclick_spells` is empty.");
        return;
    }

    BarGoLink bar(result->GetRowCount());

    do
    {
        Field *fields = result->Fetch();
        bar.step();

        uint32 npc_entry = fields[0].GetUInt32();
        CreatureInfo const* cInfo = GetCreatureTemplate(npc_entry);
        if (!cInfo)
        {
            sLog.outErrorDb("Table npc_spellclick_spells references unknown creature_template %u. Skipping entry.", npc_entry);
            continue;
        }

        uint32 spellid = fields[1].GetUInt32();
        SpellEntry const *spellinfo = sSpellStore.LookupEntry(spellid);
        if (!spellinfo)
        {
            sLog.outErrorDb("Table npc_spellclick_spells references unknown spellid %u. Skipping entry.", spellid);
            continue;
        }

        uint32 quest_start = fields[2].GetUInt32();

        // quest might be 0 to enable spellclick independent of any quest
        if (quest_start)
        {
            if(mQuestTemplates.find(quest_start) == mQuestTemplates.end())
            {
                sLog.outErrorDb("Table npc_spellclick_spells references unknown start quest %u. Skipping entry.", quest_start);
                continue;
            }

        }

        bool quest_start_active = fields[3].GetBool();

        uint32 quest_end = fields[4].GetUInt32();
        // quest might be 0 to enable spellclick active infinity after start quest
        if (quest_end)
        {
            if(mQuestTemplates.find(quest_end) == mQuestTemplates.end())
            {
                sLog.outErrorDb("Table npc_spellclick_spells references unknown end quest %u. Skipping entry.", quest_end);
                continue;
            }

        }

        uint8 castFlags = fields[5].GetUInt8();
        SpellClickInfo info;
        info.spellId = spellid;
        info.questStart = quest_start;
        info.questStartCanActive = quest_start_active;
        info.questEnd = quest_end;
        info.castFlags = castFlags;
        mSpellClickInfoMap.insert(SpellClickInfoMap::value_type(npc_entry, info));

        // mark creature template as spell clickable
        const_cast<CreatureInfo*>(cInfo)->npcflag |= UNIT_NPC_FLAG_SPELLCLICK;

        ++count;
    } while (result->NextRow());

    delete result;

    sLog.outString();
    sLog.outString(">> Loaded %u spellclick definitions", count);
}

void ObjectMgr::LoadWeatherZoneChances()
{
    uint32 count = 0;

    //                                                0     1                   2                   3                    4                   5                   6                    7                 8                 9                  10                  11                  12
    QueryResult *result = WorldDatabase.Query("SELECT zone, spring_rain_chance, spring_snow_chance, spring_storm_chance, summer_rain_chance, summer_snow_chance, summer_storm_chance, fall_rain_chance, fall_snow_chance, fall_storm_chance, winter_rain_chance, winter_snow_chance, winter_storm_chance FROM game_weather");

    if (!result)
    {
        BarGoLink bar(1);

        bar.step();

        sLog.outString();
        sLog.outErrorDb(">> Loaded 0 weather definitions. DB table `game_weather` is empty.");
        return;
    }

    BarGoLink bar(result->GetRowCount());

    do
    {
        Field *fields = result->Fetch();
        bar.step();

        uint32 zone_id = fields[0].GetUInt32();

        WeatherZoneChances& wzc = mWeatherZoneMap[zone_id];

        for(int season = 0; season < WEATHER_SEASONS; ++season)
        {
            wzc.data[season].rainChance  = fields[season * (MAX_WEATHER_TYPE-1) + 1].GetUInt32();
            wzc.data[season].snowChance  = fields[season * (MAX_WEATHER_TYPE-1) + 2].GetUInt32();
            wzc.data[season].stormChance = fields[season * (MAX_WEATHER_TYPE-1) + 3].GetUInt32();

            if(wzc.data[season].rainChance > 100)
            {
                wzc.data[season].rainChance = 25;
                sLog.outErrorDb("Weather for zone %u season %u has wrong rain chance > 100%%",zone_id,season);
            }

            if(wzc.data[season].snowChance > 100)
            {
                wzc.data[season].snowChance = 25;
                sLog.outErrorDb("Weather for zone %u season %u has wrong snow chance > 100%%",zone_id,season);
            }

            if(wzc.data[season].stormChance > 100)
            {
                wzc.data[season].stormChance = 25;
                sLog.outErrorDb("Weather for zone %u season %u has wrong storm chance > 100%%",zone_id,season);
            }
        }

        ++count;
    } while (result->NextRow());

    delete result;

    sLog.outString();
    sLog.outString(">> Loaded %u weather definitions", count);
}

void ObjectMgr::DeleteCreatureData(uint32 guid)
{
    // remove mapid*cellid -> guid_set map
    CreatureData const* data = GetCreatureData(guid);
    if(data)
        RemoveCreatureFromGrid(guid, data);

    mCreatureDataMap.erase(guid);
}

void ObjectMgr::DeleteGOData(uint32 guid)
{
    // remove mapid*cellid -> guid_set map
    GameObjectData const* data = GetGOData(guid);
    if(data)
        RemoveGameobjectFromGrid(guid, data);

    mGameObjectDataMap.erase(guid);
}

void ObjectMgr::AddCorpseCellData(uint32 mapid, uint32 cellid, uint32 player_guid, uint32 instance)
{
    // corpses are always added to spawn mode 0 and they are spawned by their instance id
    CellObjectGuids& cell_guids = mMapObjectGuids[MAKE_PAIR32(mapid,0)][cellid];
    cell_guids.corpses[player_guid] = instance;
}

void ObjectMgr::DeleteCorpseCellData(uint32 mapid, uint32 cellid, uint32 player_guid)
{
    // corpses are always added to spawn mode 0 and they are spawned by their instance id
    CellObjectGuids& cell_guids = mMapObjectGuids[MAKE_PAIR32(mapid,0)][cellid];
    cell_guids.corpses.erase(player_guid);
}

void ObjectMgr::LoadQuestRelationsHelper(QuestRelationsMap& map, char const* table)
{
    map.clear();                                            // need for reload case

    uint32 count = 0;

    QueryResult *result = WorldDatabase.PQuery("SELECT id,quest FROM %s",table);

    if (!result)
    {
        BarGoLink bar(1);

        bar.step();

        sLog.outString();
        sLog.outErrorDb(">> Loaded 0 quest relations from %s. DB table `%s` is empty.",table,table);
        return;
    }

    BarGoLink bar(result->GetRowCount());

    do
    {
        Field *fields = result->Fetch();
        bar.step();

        uint32 id    = fields[0].GetUInt32();
        uint32 quest = fields[1].GetUInt32();

        if (mQuestTemplates.find(quest) == mQuestTemplates.end())
        {
            sLog.outErrorDb("Table `%s: Quest %u listed for entry %u does not exist.",table,quest,id);
            continue;
        }

        map.insert(QuestRelationsMap::value_type(id, quest));

        ++count;
    } while (result->NextRow());

    delete result;

    sLog.outString();
    sLog.outString(">> Loaded %u quest relations from %s", count,table);
}

void ObjectMgr::LoadGameobjectQuestRelations()
{
    LoadQuestRelationsHelper(m_GOQuestRelations, "gameobject_questrelation");

    for(QuestRelationsMap::iterator itr = m_GOQuestRelations.begin(); itr != m_GOQuestRelations.end(); ++itr)
    {
        GameObjectInfo const* goInfo = GetGameObjectInfo(itr->first);
        if (!goInfo)
            sLog.outErrorDb("Table `gameobject_questrelation` have data for nonexistent gameobject entry (%u) and existing quest %u",itr->first,itr->second);
        else if (goInfo->type != GAMEOBJECT_TYPE_QUESTGIVER)
            sLog.outErrorDb("Table `gameobject_questrelation` have data gameobject entry (%u) for quest %u, but GO is not GAMEOBJECT_TYPE_QUESTGIVER",itr->first,itr->second);
    }
}

void ObjectMgr::LoadGameobjectInvolvedRelations()
{
    LoadQuestRelationsHelper(m_GOQuestInvolvedRelations, "gameobject_involvedrelation");

    for(QuestRelationsMap::iterator itr = m_GOQuestInvolvedRelations.begin(); itr != m_GOQuestInvolvedRelations.end(); ++itr)
    {
        GameObjectInfo const* goInfo = GetGameObjectInfo(itr->first);
        if (!goInfo)
            sLog.outErrorDb("Table `gameobject_involvedrelation` have data for nonexistent gameobject entry (%u) and existing quest %u",itr->first,itr->second);
        else if (goInfo->type != GAMEOBJECT_TYPE_QUESTGIVER)
            sLog.outErrorDb("Table `gameobject_involvedrelation` have data gameobject entry (%u) for quest %u, but GO is not GAMEOBJECT_TYPE_QUESTGIVER",itr->first,itr->second);
    }
}

void ObjectMgr::LoadCreatureQuestRelations()
{
    LoadQuestRelationsHelper(m_CreatureQuestRelations, "creature_questrelation");

    for(QuestRelationsMap::iterator itr = m_CreatureQuestRelations.begin(); itr != m_CreatureQuestRelations.end(); ++itr)
    {
        CreatureInfo const* cInfo = GetCreatureTemplate(itr->first);
        if (!cInfo)
            sLog.outErrorDb("Table `creature_questrelation` have data for nonexistent creature entry (%u) and existing quest %u",itr->first,itr->second);
        else if (!(cInfo->npcflag & UNIT_NPC_FLAG_QUESTGIVER))
            sLog.outErrorDb("Table `creature_questrelation` has creature entry (%u) for quest %u, but npcflag does not include UNIT_NPC_FLAG_QUESTGIVER",itr->first,itr->second);
    }
}

void ObjectMgr::LoadCreatureInvolvedRelations()
{
    LoadQuestRelationsHelper(m_CreatureQuestInvolvedRelations, "creature_involvedrelation");

    for(QuestRelationsMap::iterator itr = m_CreatureQuestInvolvedRelations.begin(); itr != m_CreatureQuestInvolvedRelations.end(); ++itr)
    {
        CreatureInfo const* cInfo = GetCreatureTemplate(itr->first);
        if (!cInfo)
            sLog.outErrorDb("Table `creature_involvedrelation` have data for nonexistent creature entry (%u) and existing quest %u",itr->first,itr->second);
        else if (!(cInfo->npcflag & UNIT_NPC_FLAG_QUESTGIVER))
            sLog.outErrorDb("Table `creature_involvedrelation` has creature entry (%u) for quest %u, but npcflag does not include UNIT_NPC_FLAG_QUESTGIVER",itr->first,itr->second);
    }
}

void ObjectMgr::LoadReservedPlayersNames()
{
    m_ReservedNames.clear();                                // need for reload case

    QueryResult *result = WorldDatabase.Query("SELECT name FROM reserved_name");

    uint32 count = 0;

    if (!result)
    {
        BarGoLink bar(1);
        bar.step();

        sLog.outString();
        sLog.outString(">> Loaded %u reserved player names", count);
        return;
    }

    BarGoLink bar(result->GetRowCount());

    Field* fields;
    do
    {
        bar.step();
        fields = result->Fetch();
        std::string name= fields[0].GetCppString();

        std::wstring wstr;
        if (!Utf8toWStr (name,wstr))
        {
            sLog.outError("Table `reserved_name` have invalid name: %s", name.c_str() );
            continue;
        }

        wstrToLower(wstr);

        m_ReservedNames.insert(wstr);
        ++count;
    } while ( result->NextRow() );

    delete result;

    sLog.outString();
    sLog.outString( ">> Loaded %u reserved player names", count );
}

bool ObjectMgr::IsReservedName( const std::string& name ) const
{
    std::wstring wstr;
    if(!Utf8toWStr (name,wstr))
        return false;

    wstrToLower(wstr);

    return m_ReservedNames.find(wstr) != m_ReservedNames.end();
}

enum LanguageType
{
    LT_BASIC_LATIN    = 0x0000,
    LT_EXTENDEN_LATIN = 0x0001,
    LT_CYRILLIC       = 0x0002,
    LT_EAST_ASIA      = 0x0004,
    LT_ANY            = 0xFFFF
};

static LanguageType GetRealmLanguageType(bool create)
{
    switch(sWorld.getConfig(CONFIG_UINT32_REALM_ZONE))
    {
        case REALM_ZONE_UNKNOWN:                            // any language
        case REALM_ZONE_DEVELOPMENT:
        case REALM_ZONE_TEST_SERVER:
        case REALM_ZONE_QA_SERVER:
            return LT_ANY;
        case REALM_ZONE_UNITED_STATES:                      // extended-Latin
        case REALM_ZONE_OCEANIC:
        case REALM_ZONE_LATIN_AMERICA:
        case REALM_ZONE_ENGLISH:
        case REALM_ZONE_GERMAN:
        case REALM_ZONE_FRENCH:
        case REALM_ZONE_SPANISH:
            return LT_EXTENDEN_LATIN;
        case REALM_ZONE_KOREA:                              // East-Asian
        case REALM_ZONE_TAIWAN:
        case REALM_ZONE_CHINA:
            return LT_EAST_ASIA;
        case REALM_ZONE_RUSSIAN:                            // Cyrillic
            return LT_CYRILLIC;
        default:
            return create ? LT_BASIC_LATIN : LT_ANY;        // basic-Latin at create, any at login
    }
}

bool isValidString(std::wstring wstr, uint32 strictMask, bool numericOrSpace, bool create = false)
{
    if(strictMask==0)                                       // any language, ignore realm
    {
        if(isExtendedLatinString(wstr,numericOrSpace))
            return true;
        if(isCyrillicString(wstr,numericOrSpace))
            return true;
        if(isEastAsianString(wstr,numericOrSpace))
            return true;
        return false;
    }

    if(strictMask & 0x2)                                    // realm zone specific
    {
        LanguageType lt = GetRealmLanguageType(create);
        if(lt & LT_EXTENDEN_LATIN)
            if(isExtendedLatinString(wstr,numericOrSpace))
                return true;
        if(lt & LT_CYRILLIC)
            if(isCyrillicString(wstr,numericOrSpace))
                return true;
        if(lt & LT_EAST_ASIA)
            if(isEastAsianString(wstr,numericOrSpace))
                return true;
    }

    if(strictMask & 0x1)                                    // basic Latin
    {
        if(isBasicLatinString(wstr,numericOrSpace))
            return true;
    }

    return false;
}

uint8 ObjectMgr::CheckPlayerName( const std::string& name, bool create )
{
    std::wstring wname;
    if(!Utf8toWStr(name,wname))
        return CHAR_NAME_INVALID_CHARACTER;

    if(wname.size() > MAX_PLAYER_NAME)
        return CHAR_NAME_TOO_LONG;

    uint32 minName = sWorld.getConfig(CONFIG_UINT32_MIN_PLAYER_NAME);
    if(wname.size() < minName)
        return CHAR_NAME_TOO_SHORT;

    uint32 strictMask = sWorld.getConfig(CONFIG_UINT32_STRICT_PLAYER_NAMES);
    if(!isValidString(wname,strictMask,false,create))
        return CHAR_NAME_MIXED_LANGUAGES;

    return CHAR_NAME_SUCCESS;
}

bool ObjectMgr::IsValidCharterName( const std::string& name )
{
    std::wstring wname;
    if(!Utf8toWStr(name,wname))
        return false;

    if(wname.size() > MAX_CHARTER_NAME)
        return false;

    uint32 minName = sWorld.getConfig(CONFIG_UINT32_MIN_CHARTER_NAME);
    if(wname.size() < minName)
        return false;

    uint32 strictMask = sWorld.getConfig(CONFIG_UINT32_STRICT_CHARTER_NAMES);

    return isValidString(wname,strictMask,true);
}

PetNameInvalidReason ObjectMgr::CheckPetName( const std::string& name )
{
    std::wstring wname;
    if(!Utf8toWStr(name,wname))
        return PET_NAME_INVALID;

    if(wname.size() > MAX_PET_NAME)
        return PET_NAME_TOO_LONG;

    uint32 minName = sWorld.getConfig(CONFIG_UINT32_MIN_PET_NAME);
    if(wname.size() < minName)
        return PET_NAME_TOO_SHORT;

    uint32 strictMask = sWorld.getConfig(CONFIG_UINT32_STRICT_PET_NAMES);
    if(!isValidString(wname,strictMask,false))
        return PET_NAME_MIXED_LANGUAGES;

    return PET_NAME_SUCCESS;
}

int ObjectMgr::GetIndexForLocale( LocaleConstant loc )
{
    if(loc==LOCALE_enUS)
        return -1;

    for(size_t i=0;i < m_LocalForIndex.size(); ++i)
        if(m_LocalForIndex[i]==loc)
            return i;

    return -1;
}

LocaleConstant ObjectMgr::GetLocaleForIndex(int i)
{
    if (i<0 || i>=(int32)m_LocalForIndex.size())
        return LOCALE_enUS;

    return m_LocalForIndex[i];
}

int ObjectMgr::GetOrNewIndexForLocale( LocaleConstant loc )
{
    if(loc==LOCALE_enUS)
        return -1;

    for(size_t i=0;i < m_LocalForIndex.size(); ++i)
        if(m_LocalForIndex[i]==loc)
            return i;

    m_LocalForIndex.push_back(loc);
    return m_LocalForIndex.size()-1;
}

void ObjectMgr::LoadGameObjectForQuests()
{
    mGameObjectForQuestSet.clear();                         // need for reload case

    if (!sGOStorage.MaxEntry)
    {
        BarGoLink bar(1);
        bar.step();
        sLog.outString();
        sLog.outString(">> Loaded 0 GameObjects for quests");
        return;
    }

    BarGoLink bar(sGOStorage.MaxEntry - 1);
    uint32 count = 0;

    // collect GO entries for GO that must activated
    for (uint32 go_entry = 1; go_entry < sGOStorage.MaxEntry; ++go_entry)
    {
        bar.step();
        GameObjectInfo const* goInfo = GetGameObjectInfo(go_entry);
        if (!goInfo)
            continue;

        switch(goInfo->type)
        {
            case GAMEOBJECT_TYPE_QUESTGIVER:
            {
                if (m_GOQuestRelations.find(go_entry) != m_GOQuestRelations.end() ||
                    m_GOQuestInvolvedRelations.find(go_entry) != m_GOQuestInvolvedRelations.end())
                {
                    mGameObjectForQuestSet.insert(go_entry);
                    ++count;
                }

                break;
            }
            case GAMEOBJECT_TYPE_CHEST:
            {
                // scan GO chest with loot including quest items
                uint32 loot_id = goInfo->GetLootId();

                // always activate to quest, GO may not have loot, OR find if GO has loot for quest.
                if (goInfo->chest.questId || LootTemplates_Gameobject.HaveQuestLootFor(loot_id))
                {
                    mGameObjectForQuestSet.insert(go_entry);
                    ++count;
                }
                break;
            }
            case GAMEOBJECT_TYPE_GENERIC:
            {
                if (goInfo->_generic.questID)               // quest related objects, has visual effects
                {
                    mGameObjectForQuestSet.insert(go_entry);
                    count++;
                }
                break;
            }
            case GAMEOBJECT_TYPE_SPELL_FOCUS:
            {
                if (goInfo->spellFocus.questID)             // quest related objects, has visual effect
                {
                    mGameObjectForQuestSet.insert(go_entry);
                    count++;
                }
                break;
            }
            case GAMEOBJECT_TYPE_GOOBER:
            {
                if (goInfo->goober.questId)                 //quests objects
                {
                    mGameObjectForQuestSet.insert(go_entry);
                    count++;
                }
                break;
            }
            default:
                break;
        }
    }

    sLog.outString();
    sLog.outString( ">> Loaded %u GameObjects for quests", count );
}

bool ObjectMgr::LoadMangosStrings(DatabaseType& db, char const* table, int32 min_value, int32 max_value)
{
    int32 start_value = min_value;
    int32 end_value   = max_value;
    // some string can have negative indexes range
    if (start_value < 0)
    {
        if (end_value >= start_value)
        {
            sLog.outErrorDb("Table '%s' attempt loaded with invalid range (%d - %d), strings not loaded.",table,min_value,max_value);
            return false;
        }

        // real range (max+1,min+1) exaple: (-10,-1000) -> -999...-10+1
        std::swap(start_value,end_value);
        ++start_value;
        ++end_value;
    }
    else
    {
        if (start_value >= end_value)
        {
            sLog.outErrorDb("Table '%s' attempt loaded with invalid range (%d - %d), strings not loaded.",table,min_value,max_value);
            return false;
        }
    }

    // cleanup affected map part for reloading case
    for(MangosStringLocaleMap::iterator itr = mMangosStringLocaleMap.begin(); itr != mMangosStringLocaleMap.end();)
    {
        if (itr->first >= start_value && itr->first < end_value)
            mMangosStringLocaleMap.erase(itr++);
        else
            ++itr;
    }

    QueryResult *result = db.PQuery("SELECT entry,content_default,content_loc1,content_loc2,content_loc3,content_loc4,content_loc5,content_loc6,content_loc7,content_loc8 FROM %s",table);

    if (!result)
    {
        BarGoLink bar(1);

        bar.step();

        sLog.outString();
        if (min_value == MIN_MANGOS_STRING_ID)              // error only in case internal strings
            sLog.outErrorDb(">> Loaded 0 mangos strings. DB table `%s` is empty. Cannot continue.",table);
        else
            sLog.outString(">> Loaded 0 string templates. DB table `%s` is empty.",table);
        return false;
    }

    uint32 count = 0;

    BarGoLink bar(result->GetRowCount());

    do
    {
        Field *fields = result->Fetch();
        bar.step();

        int32 entry = fields[0].GetInt32();

        if (entry==0)
        {
            sLog.outErrorDb("Table `%s` contain reserved entry 0, ignored.",table);
            continue;
        }
        else if (entry < start_value || entry >= end_value)
        {
            sLog.outErrorDb("Table `%s` contain entry %i out of allowed range (%d - %d), ignored.",table,entry,min_value,max_value);
            continue;
        }

        MangosStringLocale& data = mMangosStringLocaleMap[entry];

        if (data.Content.size() > 0)
        {
            sLog.outErrorDb("Table `%s` contain data for already loaded entry  %i (from another table?), ignored.",table,entry);
            continue;
        }

        data.Content.resize(1);
        ++count;

        // 0 -> default, idx in to idx+1
        data.Content[0] = fields[1].GetCppString();

        for(int i = 1; i < MAX_LOCALE; ++i)
        {
            std::string str = fields[i+1].GetCppString();
            if (!str.empty())
            {
                int idx = GetOrNewIndexForLocale(LocaleConstant(i));
                if (idx >= 0)
                {
                    // 0 -> default, idx in to idx+1
                    if ((int32)data.Content.size() <= idx+1)
                        data.Content.resize(idx+2);

                    data.Content[idx+1] = str;
                }
            }
        }
    } while (result->NextRow());

    delete result;

    sLog.outString();
    if (min_value == MIN_MANGOS_STRING_ID)
        sLog.outString( ">> Loaded %u MaNGOS strings from table %s", count,table);
    else
        sLog.outString( ">> Loaded %u string templates from %s", count,table);

    return true;
}

const char *ObjectMgr::GetMangosString(int32 entry, int locale_idx) const
{
    // locale_idx==-1 -> default, locale_idx >= 0 in to idx+1
    // Content[0] always exist if exist MangosStringLocale
    if(MangosStringLocale const *msl = GetMangosStringLocale(entry))
    {
        if((int32)msl->Content.size() > locale_idx+1 && !msl->Content[locale_idx+1].empty())
            return msl->Content[locale_idx+1].c_str();
        else
            return msl->Content[0].c_str();
    }

    if(entry > MIN_DB_SCRIPT_STRING_ID)
        sLog.outErrorDb("Entry %i not found in `db_script_string` table.",entry);
    else if(entry > 0)
        sLog.outErrorDb("Entry %i not found in `mangos_string` table.",entry);
    else if(entry > MAX_CREATURE_AI_TEXT_STRING_ID)
        sLog.outErrorDb("Entry %i not found in `creature_ai_texts` table.",entry);
    else
        sLog.outErrorDb("Mangos string entry %i not found in DB.",entry);
    return "<error>";
}

void ObjectMgr::LoadSpellDisabledEntrys()
{
    m_spell_disabled.clear();                                // need for reload case
    QueryResult *result = WorldDatabase.Query("SELECT entry, ischeat_spell FROM spell_disabled where active=1");

    uint32 total_count = 0;
    uint32 cheat_spell_count=0;

    if( !result )
    {
        BarGoLink bar( 1 );
        bar.step();

        sLog.outString();
        sLog.outString( ">> Loaded %u disabled spells", total_count );
        return;
    }

    BarGoLink bar( result->GetRowCount() );

    Field* fields;
    do
    {
        bar.step();
        fields = result->Fetch();
        uint32 spellid = fields[0].GetUInt32();
        bool ischeater = fields[1].GetBool();
        m_spell_disabled[spellid] = ischeater;
        ++total_count;
        if(ischeater)
        ++cheat_spell_count;

    } while ( result->NextRow() );

    delete result;

    sLog.outString();
    sLog.outString( ">> Loaded %u disabled spells ( %u - is cheaters spells)", total_count, cheat_spell_count);
}

void ObjectMgr::LoadFishingBaseSkillLevel()
{
    mFishingBaseForArea.clear();                            // for reload case

    uint32 count = 0;
    QueryResult *result = WorldDatabase.Query("SELECT entry,skill FROM skill_fishing_base_level");

    if (!result)
    {
        BarGoLink bar(1);

        bar.step();

        sLog.outString();
        sLog.outErrorDb(">> Loaded `skill_fishing_base_level`, table is empty!");
        return;
    }

    BarGoLink bar(result->GetRowCount());

    do
    {
        bar.step();

        Field *fields = result->Fetch();
        uint32 entry  = fields[0].GetUInt32();
        int32 skill   = fields[1].GetInt32();

        AreaTableEntry const* fArea = GetAreaEntryByAreaID(entry);
        if (!fArea)
        {
            sLog.outErrorDb("AreaId %u defined in `skill_fishing_base_level` does not exist",entry);
            continue;
        }

        mFishingBaseForArea[entry] = skill;
        ++count;
    }
    while (result->NextRow());

    delete result;

    sLog.outString();
    sLog.outString(">> Loaded %u areas for fishing base skill level", count);
}

// Searches for the same condition already in Conditions store
// Returns Id if found, else adds it to Conditions and returns Id
uint16 ObjectMgr::GetConditionId( ConditionType condition, uint32 value1, uint32 value2 )
{
    PlayerCondition lc = PlayerCondition(condition, value1, value2);
    for (uint16 i=0; i < mConditions.size(); ++i)
    {
        if (lc == mConditions[i])
            return i;
    }

    mConditions.push_back(lc);

    if(mConditions.size() > 0xFFFF)
    {
        sLog.outError("Conditions store overflow! Current and later loaded conditions will ignored!");
        return 0;
    }

    return mConditions.size() - 1;
}

bool ObjectMgr::CheckDeclinedNames( std::wstring w_ownname, DeclinedName const& names )
{
    // get main part of the name
    std::wstring mainpart = GetMainPartOfName(w_ownname, 0);
    // prepare flags
    bool x = true;
    bool y = true;
    // check declined names
    for(int i =0; i < MAX_DECLINED_NAME_CASES; ++i)
    {
        std::wstring wname;
        if(!Utf8toWStr(names.name[i],wname))
            return false;

        if(mainpart!=GetMainPartOfName(wname,i+1))
            x = false;

        if(w_ownname!=wname)
            y = false;
    }
    return (x||y);
}

// Checks if player meets the condition
bool PlayerCondition::Meets(Player const * player) const
{
    if( !player )
        return false;                                       // player not present, return false

    switch (condition)
    {
        case CONDITION_NONE:
            return true;                                    // empty condition, always met
        case CONDITION_AURA:
            return player->HasAura(value1, SpellEffectIndex(value2));
        case CONDITION_ITEM:
            return player->HasItemCount(value1, value2);
        case CONDITION_ITEM_EQUIPPED:
            return player->HasItemOrGemWithIdEquipped(value1,1);
        case CONDITION_AREAID:
        {
            uint32 zone, area;
            player->GetZoneAndAreaId(zone,area);
            return (zone == value1 || area == value1) == (value2 == 0);
        }
        case CONDITION_REPUTATION_RANK:
        {
            FactionEntry const* faction = sFactionStore.LookupEntry(value1);
            return faction && player->GetReputationMgr().GetRank(faction) >= ReputationRank(value2);
        }
        case CONDITION_TEAM:
            return uint32(player->GetTeam()) == value1;
        case CONDITION_SKILL:
            return player->HasSkill(value1) && player->GetBaseSkillValue(value1) >= value2;
        case CONDITION_QUESTREWARDED:
            return player->GetQuestRewardStatus(value1);
        case CONDITION_QUESTTAKEN:
        {
            return player->IsCurrentQuest(value1);
        }
        case CONDITION_AD_COMMISSION_AURA:
        {
            Unit::SpellAuraHolderMap const& auras = player->GetSpellAuraHolderMap();
            for (Unit::SpellAuraHolderMap::const_iterator itr = auras.begin(); itr != auras.end(); ++itr)
                if ((itr->second->GetSpellProto()->Attributes & 0x1000010) && itr->second->GetSpellProto()->SpellVisual[0]==3580)
                    return true;
            return false;
        }
        case CONDITION_NO_AURA:
            return !player->HasAura(value1, SpellEffectIndex(value2));
        case CONDITION_ACTIVE_GAME_EVENT:
            return sGameEventMgr.IsActiveEvent(value1);
        case CONDITION_AREA_FLAG:
        {
            if (AreaTableEntry const *pAreaEntry = GetAreaEntryByAreaID(player->GetAreaId()))
            {
                if ((!value1 || (pAreaEntry->flags & value1)) && (!value2 || !(pAreaEntry->flags & value2)))
                    return true;
            }
            return false;
        }
        case CONDITION_RACE_CLASS:
            if ((!value1 || (player->getRaceMask() & value1)) && (!value2 || (player->getClassMask() & value2)))
                return true;
            return false;
        case CONDITION_LEVEL:
        {
            switch(value2)
            {
                case 0: return player->getLevel() == value1;
                case 1: return player->getLevel() >= value1;
                case 2: return player->getLevel() <= value1;
            }
            return false;
        }
        case CONDITION_NOITEM:
            return !player->HasItemCount(value1, value2);
        case CONDITION_SPELL:
        {
            switch(value2)
            {
                case 0: return player->HasSpell(value1);
                case 1: return !player->HasSpell(value1);
            }
            return false;
        }
        case CONDITION_INSTANCE_SCRIPT:
        {
            // have meaning only for specific map instance script so ignore other maps
            if (player->GetMapId() != value1)
                return false;
            if (InstanceData* data = player->GetInstanceData())
                return data->CheckConditionCriteriaMeet(player, value1, value2);
            return false;
        }
        case CONDITION_QUESTAVAILABLE:
        {
            if (Quest const* quest = sObjectMgr.GetQuestTemplate(value1))
                return player->CanTakeQuest(quest, false);
            else
                return false;
        }
        case CONDITION_ACHIEVEMENT:
        {
            switch(value2)
            {
                case 0: return player->GetAchievementMgr().HasAchievement(value1);
                case 1: return !player->GetAchievementMgr().HasAchievement(value1);
            }
            return false;
        }
        case CONDITION_ACHIEVEMENT_REALM:
        {
            AchievementEntry const* ach = sAchievementStore.LookupEntry(value1);
            switch(value2)
            {
                case 0: return sAchievementMgr.IsRealmCompleted(ach);
                case 1: return !sAchievementMgr.IsRealmCompleted(ach);
            }
            return false;
        }
        case CONDITION_QUEST_NONE:
        {
            if (!player->IsCurrentQuest(value1) && !player->GetQuestRewardStatus(value1))
                return true;
            return false;
        }
        case CONDITION_ITEM_WITH_BANK:
            return player->HasItemCount(value1, value2, true);
        case CONDITION_NOITEM_WITH_BANK:
            return !player->HasItemCount(value1, value2, true);
        case CONDITION_NOT_ACTIVE_GAME_EVENT:
            return !sGameEventMgr.IsActiveEvent(value1);
        case CONDITION_ACTIVE_HOLIDAY:
            return sGameEventMgr.IsActiveHoliday(HolidayIds(value1));
        case CONDITION_NOT_ACTIVE_HOLIDAY:
            return !sGameEventMgr.IsActiveHoliday(HolidayIds(value1));
        case CONDITION_LEARNABLE_ABILITY:
        {
            // Already know the spell
            if (player->HasSpell(value1))
                return false;

            // If item defined, check if player has the item already.
            if (value2)
            {
                // Hard coded item count. This should be ok, since the intention with this condition is to have
                // a all-in-one check regarding items that learn some ability (primary/secondary tradeskills).
                // Commonly, items like this is unique and/or are not expected to be obtained more than once.
                if (player->HasItemCount(value2, 1, true))
                    return false;
            }

            bool isSkillOk = false;

            SkillLineAbilityMapBounds bounds = sSpellMgr.GetSkillLineAbilityMapBounds(value1);

            for(SkillLineAbilityMap::const_iterator itr = bounds.first; itr != bounds.second; ++itr)
            {
                const SkillLineAbilityEntry* skillInfo = itr->second;

                if (!skillInfo)
                    continue;

                // doesn't have skill
                if (!player->HasSkill(skillInfo->skillId))
                    return false;

                // doesn't match class
                if (skillInfo->classmask && (skillInfo->classmask & player->getClassMask()) == 0)
                    return false;

                // doesn't match race
                if (skillInfo->racemask && (skillInfo->racemask & player->getRaceMask()) == 0)
                    return false;

                // skill level too low
                if (skillInfo->min_value > player->GetSkillValue(skillInfo->skillId))
                    return false;

                isSkillOk = true;
                break;
            }

            if (isSkillOk)
                return true;

            return false;
        }
        default:
            return false;
    }
}

// Verification of condition values validity
bool PlayerCondition::IsValid(ConditionType condition, uint32 value1, uint32 value2)
{
    switch(condition)
    {
        case CONDITION_AURA:
        {
            if (!sSpellStore.LookupEntry(value1))
            {
                sLog.outErrorDb("Aura condition (%u) requires to have non existing spell (Id: %d), skipped", condition, value1);
                return false;
            }
            if (value2 >= MAX_EFFECT_INDEX)
            {
                sLog.outErrorDb("Aura condition (%u) requires to have non existing effect index (%u) (must be 0..%u), skipped",
                    condition, value2, MAX_EFFECT_INDEX-1);
                return false;
            }
            break;
        }
        case CONDITION_ITEM:
        case CONDITION_NOITEM:
        case CONDITION_ITEM_WITH_BANK:
        case CONDITION_NOITEM_WITH_BANK:
        {
            ItemPrototype const *proto = ObjectMgr::GetItemPrototype(value1);
            if (!proto)
            {
                sLog.outErrorDb("Item condition (%u) requires to have non existing item (%u), skipped", condition, value1);
                return false;
            }

            if (value2 < 1)
            {
                sLog.outErrorDb("Item condition (%u) useless with count < 1, skipped", condition);
                return false;
            }
            break;
        }
        case CONDITION_ITEM_EQUIPPED:
        {
            ItemPrototype const *proto = ObjectMgr::GetItemPrototype(value1);
            if (!proto)
            {
                sLog.outErrorDb("ItemEquipped condition (%u) requires to have non existing item (%u) equipped, skipped", condition, value1);
                return false;
            }
            break;
        }
        case CONDITION_AREAID:
        {
            AreaTableEntry const* areaEntry = GetAreaEntryByAreaID(value1);
            if (!areaEntry)
            {
                sLog.outErrorDb("Zone condition (%u) requires to be in non existing area (%u), skipped", condition, value1);
                return false;
            }

            if (value2 > 1)
            {
                sLog.outErrorDb("Zone condition (%u) has invalid argument %u (must be 0..1), skipped", condition, value2);
                return false;
            }
            break;
        }
        case CONDITION_REPUTATION_RANK:
        {
            FactionEntry const* factionEntry = sFactionStore.LookupEntry(value1);
            if (!factionEntry)
            {
                sLog.outErrorDb("Reputation condition (%u) requires to have reputation non existing faction (%u), skipped", condition, value1);
                return false;
            }
            break;
        }
        case CONDITION_TEAM:
        {
            if (value1 != ALLIANCE && value1 != HORDE)
            {
                sLog.outErrorDb("Team condition (%u) specifies unknown team (%u), skipped", condition, value1);
                return false;
            }
            break;
        }
        case CONDITION_SKILL:
        {
            SkillLineEntry const *pSkill = sSkillLineStore.LookupEntry(value1);
            if (!pSkill)
            {
                sLog.outErrorDb("Skill condition (%u) specifies non-existing skill (%u), skipped", condition, value1);
                return false;
            }
            if (value2 < 1 || value2 > sWorld.GetConfigMaxSkillValue() )
            {
                sLog.outErrorDb("Skill condition (%u) specifies invalid skill value (%u), skipped", condition, value2);
                return false;
            }
            break;
        }
        case CONDITION_QUESTREWARDED:
        case CONDITION_QUESTTAKEN:
        case CONDITION_QUESTAVAILABLE:
        case CONDITION_QUEST_NONE:
        {
            Quest const *Quest = sObjectMgr.GetQuestTemplate(value1);
            if (!Quest)
            {
                sLog.outErrorDb("Quest condition (%u) specifies non-existing quest (%u), skipped", condition, value1);
                return false;
            }

            if (value2)
                sLog.outErrorDb("Quest condition (%u) has useless data in value2 (%u)!", condition, value2);
            break;
        }
        case CONDITION_AD_COMMISSION_AURA:
        {
            if (value1)
                sLog.outErrorDb("Quest condition (%u) has useless data in value1 (%u)!", condition, value1);
            if (value2)
                sLog.outErrorDb("Quest condition (%u) has useless data in value2 (%u)!", condition, value2);
            break;
        }
        case CONDITION_NO_AURA:
        {
            if (!sSpellStore.LookupEntry(value1))
            {
                sLog.outErrorDb("Aura condition (%u) requires to have non existing spell (Id: %d), skipped", condition, value1);
                return false;
            }
            if (value2 > MAX_EFFECT_INDEX)
            {
                sLog.outErrorDb("Aura condition (%u) requires to have non existing effect index (%u) (must be 0..%u), skipped", condition, value2, MAX_EFFECT_INDEX-1);
                return false;
            }
            break;
        }
        case CONDITION_ACTIVE_GAME_EVENT:
        case CONDITION_NOT_ACTIVE_GAME_EVENT:
        {
            if (!sGameEventMgr.IsValidEvent(value1))
            {
                sLog.outErrorDb("Active event (%u) condition requires existing event id (%u), skipped", condition, value1);
                return false;
            }
            break;
        }
        case CONDITION_AREA_FLAG:
        {
            if (!value1 && !value2)
            {
                sLog.outErrorDb("Area flag (%u) condition has both values like 0, skipped", condition);
                return false;
            }
            break;
        }
        case CONDITION_RACE_CLASS:
        {
            if (!value1 && !value2)
            {
                sLog.outErrorDb("Race_class condition (%u) has both values like 0, skipped", condition);
                return false;
            }

            if (value1 && !(value1 & RACEMASK_ALL_PLAYABLE))
            {
                sLog.outErrorDb("Race_class condition (%u) has invalid player class %u, skipped", condition, value1);
                return false;
            }

            if (value2 && !(value2 & CLASSMASK_ALL_PLAYABLE))
            {
                sLog.outErrorDb("Race_class condition (%u) has invalid race mask %u, skipped", condition, value2);
                return false;
            }
            break;
        }
        case CONDITION_LEVEL:
        {
            if (!value1 || value1 > sWorld.getConfig(CONFIG_UINT32_MAX_PLAYER_LEVEL))
            {
                sLog.outErrorDb("Level condition (%u) has invalid level %u, skipped", condition, value1);
                return false;
            }

            if (value2 > 2)
            {
                sLog.outErrorDb("Level condition (%u) has invalid argument %u (must be 0..2), skipped", condition, value2);
                return false;
            }

            break;
        }
        case CONDITION_SPELL:
        {
            if (!sSpellStore.LookupEntry(value1))
            {
                sLog.outErrorDb("Spell condition (%u) requires to have non existing spell (Id: %d), skipped", condition, value1);
                return false;
            }

            if (value2 > 1)
            {
                sLog.outErrorDb("Spell condition (%u) has invalid argument %u (must be 0..1), skipped", condition, value2);
                return false;
            }

            break;
        }
        case CONDITION_INSTANCE_SCRIPT:
        {
            MapEntry const* mapEntry = sMapStore.LookupEntry(value1);
            if (!mapEntry || !mapEntry->IsDungeon())
            {
                sLog.outErrorDb("Instance script condition (%u) has nonexistent map id %u as first arg, skipped", condition, value1);
                return false;
            }

            break;
        }
        case CONDITION_ACHIEVEMENT:
        case CONDITION_ACHIEVEMENT_REALM:
        {
            if (!sAchievementStore.LookupEntry(value1))
            {
                sLog.outErrorDb("Achievement condition (%u) requires to have non existing achievement (Id: %d), skipped", condition, value1);
                return false;
            }

            if (value2 > 1)
            {
                sLog.outErrorDb("Achievement condition (%u) has invalid argument %u (must be 0..1), skipped", condition, value2);
                return false;
            }

            break;
        }
        case CONDITION_ACTIVE_HOLIDAY:
        case CONDITION_NOT_ACTIVE_HOLIDAY:
        {
            if (!sHolidaysStore.LookupEntry(value1))
            {
                sLog.outErrorDb("Active holiday (%u) condition requires existing holiday id (%u), skipped", condition, value1);
                return false;
            }
            break;
        }
        case CONDITION_LEARNABLE_ABILITY:
        {
            SkillLineAbilityMapBounds bounds = sSpellMgr.GetSkillLineAbilityMapBounds(value1);

            if (bounds.first == bounds.second)
            {
                sLog.outErrorDb("CONDITION_LEARNABLE_ABILITY (%u) has spell id %u defined, but this spell is not listed in SkillLineAbility and can not be used, skipping.", condition, value1);
                return false;
            }

            if (value2)
            {
                ItemPrototype const *proto = ObjectMgr::GetItemPrototype(value2);
                if (!proto)
                {
                    sLog.outErrorDb("CONDITION_LEARNABLE_ABILITY (%u) has item entry %u defined but item does not exist, skipping.", condition, value2);
                    return false;
                }
            }

            break;
        }
        case CONDITION_NONE:
            break;
        default:
            sLog.outErrorDb("Condition has bad type of %u, skipped ", condition);
            return false;
    }
    return true;
}

SkillRangeType GetSkillRangeType(SkillLineEntry const *pSkill, bool racial)
{
    switch(pSkill->categoryId)
    {
        case SKILL_CATEGORY_LANGUAGES: return SKILL_RANGE_LANGUAGE;
        case SKILL_CATEGORY_WEAPON:
            if(pSkill->id!=SKILL_FIST_WEAPONS)
                return SKILL_RANGE_LEVEL;
            else
                return SKILL_RANGE_MONO;
        case SKILL_CATEGORY_ARMOR:
        case SKILL_CATEGORY_CLASS:
            if(pSkill->id != SKILL_LOCKPICKING)
                return SKILL_RANGE_MONO;
            else
                return SKILL_RANGE_LEVEL;
        case SKILL_CATEGORY_SECONDARY:
        case SKILL_CATEGORY_PROFESSION:
            // not set skills for professions and racial abilities
            if(IsProfessionSkill(pSkill->id))
                return SKILL_RANGE_RANK;
            else if(racial)
                return SKILL_RANGE_NONE;
            else
                return SKILL_RANGE_MONO;
        default:
        case SKILL_CATEGORY_ATTRIBUTES:                     //not found in dbc
        case SKILL_CATEGORY_GENERIC:                        //only GENERIC(DND)
            return SKILL_RANGE_NONE;
    }
}

void ObjectMgr::LoadGameTele()
{
    m_GameTeleMap.clear();                                  // for reload case

    uint32 count = 0;
    QueryResult *result = WorldDatabase.Query("SELECT id, position_x, position_y, position_z, orientation, map, name FROM game_tele");

    if (!result)
    {
        BarGoLink bar(1);

        bar.step();

        sLog.outString();
        sLog.outErrorDb(">> Loaded `game_tele`, table is empty!");
        return;
    }

    BarGoLink bar(result->GetRowCount());

    do
    {
        bar.step();

        Field *fields = result->Fetch();

        uint32 id         = fields[0].GetUInt32();

        GameTele gt;

        gt.position_x     = fields[1].GetFloat();
        gt.position_y     = fields[2].GetFloat();
        gt.position_z     = fields[3].GetFloat();
        gt.orientation    = fields[4].GetFloat();
        gt.mapId          = fields[5].GetUInt32();
        gt.name           = fields[6].GetCppString();

        if (!MapManager::IsValidMapCoord(gt.mapId,gt.position_x,gt.position_y,gt.position_z,gt.orientation))
        {
            sLog.outErrorDb("Wrong position for id %u (name: %s) in `game_tele` table, ignoring.",id,gt.name.c_str());
            continue;
        }

        if (!Utf8toWStr(gt.name,gt.wnameLow))
        {
            sLog.outErrorDb("Wrong UTF8 name for id %u in `game_tele` table, ignoring.",id);
            continue;
        }

        wstrToLower( gt.wnameLow );

        m_GameTeleMap[id] = gt;

        ++count;
    }
    while (result->NextRow());
    delete result;

    sLog.outString();
    sLog.outString(">> Loaded %u GameTeleports", count);
}

GameTele const* ObjectMgr::GetGameTele(const std::string& name) const
{
    // explicit name case
    std::wstring wname;
    if(!Utf8toWStr(name,wname))
        return false;

    // converting string that we try to find to lower case
    wstrToLower( wname );

    // Alternative first GameTele what contains wnameLow as substring in case no GameTele location found
    const GameTele* alt = NULL;
    for(GameTeleMap::const_iterator itr = m_GameTeleMap.begin(); itr != m_GameTeleMap.end(); ++itr)
        if(itr->second.wnameLow == wname)
            return &itr->second;
        else if (alt == NULL && itr->second.wnameLow.find(wname) != std::wstring::npos)
            alt = &itr->second;

    return alt;
}

bool ObjectMgr::AddGameTele(GameTele& tele)
{
    // find max id
    uint32 new_id = 0;
    for(GameTeleMap::const_iterator itr = m_GameTeleMap.begin(); itr != m_GameTeleMap.end(); ++itr)
        if(itr->first > new_id)
            new_id = itr->first;

    // use next
    ++new_id;

    if(!Utf8toWStr(tele.name,tele.wnameLow))
        return false;

    wstrToLower( tele.wnameLow );

    m_GameTeleMap[new_id] = tele;

    return WorldDatabase.PExecuteLog("INSERT INTO game_tele (id,position_x,position_y,position_z,orientation,map,name) VALUES (%u,%f,%f,%f,%f,%u,'%s')",
        new_id, tele.position_x, tele.position_y, tele.position_z, tele.orientation, tele.mapId, tele.name.c_str());
}

bool ObjectMgr::DeleteGameTele(const std::string& name)
{
    // explicit name case
    std::wstring wname;
    if(!Utf8toWStr(name,wname))
        return false;

    // converting string that we try to find to lower case
    wstrToLower( wname );

    for(GameTeleMap::iterator itr = m_GameTeleMap.begin(); itr != m_GameTeleMap.end(); ++itr)
    {
        if(itr->second.wnameLow == wname)
        {
            WorldDatabase.PExecuteLog("DELETE FROM game_tele WHERE name = '%s'",itr->second.name.c_str());
            m_GameTeleMap.erase(itr);
            return true;
        }
    }

    return false;
}

void ObjectMgr::LoadMailLevelRewards()
{
    m_mailLevelRewardMap.clear();                           // for reload case

    uint32 count = 0;
    QueryResult *result = WorldDatabase.Query("SELECT level, raceMask, mailTemplateId, senderEntry FROM mail_level_reward");

    if (!result)
    {
        BarGoLink bar(1);

        bar.step();

        sLog.outString();
        sLog.outErrorDb(">> Loaded `mail_level_reward`, table is empty!");
        return;
    }

    BarGoLink bar(result->GetRowCount());

    do
    {
        bar.step();

        Field *fields = result->Fetch();

        uint8 level           = fields[0].GetUInt8();
        uint32 raceMask       = fields[1].GetUInt32();
        uint32 mailTemplateId = fields[2].GetUInt32();
        uint32 senderEntry    = fields[3].GetUInt32();

        if(level > MAX_LEVEL)
        {
            sLog.outErrorDb("Table `mail_level_reward` have data for level %u that more supported by client (%u), ignoring.",level,MAX_LEVEL);
            continue;
        }

        if(!(raceMask & RACEMASK_ALL_PLAYABLE))
        {
            sLog.outErrorDb("Table `mail_level_reward` have raceMask (%u) for level %u that not include any player races, ignoring.",raceMask,level);
            continue;
        }

        if(!sMailTemplateStore.LookupEntry(mailTemplateId))
        {
            sLog.outErrorDb("Table `mail_level_reward` have invalid mailTemplateId (%u) for level %u that invalid not include any player races, ignoring.",mailTemplateId,level);
            continue;
        }

        if(!GetCreatureTemplate(senderEntry))
        {
            sLog.outErrorDb("Table `mail_level_reward` have nonexistent sender creature entry (%u) for level %u that invalid not include any player races, ignoring.",senderEntry,level);
            continue;
        }

        m_mailLevelRewardMap[level].push_back(MailLevelReward(raceMask,mailTemplateId,senderEntry));

        ++count;
    }
    while (result->NextRow());
    delete result;

    sLog.outString();
    sLog.outString( ">> Loaded %u level dependent mail rewards,", count );
}

void ObjectMgr::LoadTrainers(char const* tableName, bool isTemplates)
{
    CacheTrainerSpellMap& trainerList = isTemplates ? m_mCacheTrainerTemplateSpellMap : m_mCacheTrainerSpellMap;

    // For reload case
    for (CacheTrainerSpellMap::iterator itr = trainerList.begin(); itr != trainerList.end(); ++itr)
        itr->second.Clear();
    trainerList.clear();

    std::set<uint32> skip_trainers;

    QueryResult *result = WorldDatabase.PQuery("SELECT entry, spell,spellcost,reqskill,reqskillvalue,reqlevel FROM %s", tableName);

    if (!result)
    {
        BarGoLink bar(1);

        bar.step();

        sLog.outString();
        sLog.outString(">> Loaded `%s`, table is empty!", tableName);
        return;
    }

    BarGoLink bar(result->GetRowCount());

    std::set<uint32> talentIds;

    uint32 count = 0;
    do
    {
        bar.step();

        Field* fields = result->Fetch();

        uint32 entry  = fields[0].GetUInt32();
        uint32 spell  = fields[1].GetUInt32();

        SpellEntry const *spellinfo = sSpellStore.LookupEntry(spell);
        if (!spellinfo)
        {
            sLog.outErrorDb("Table `%s` (Entry: %u ) has non existing spell %u, ignore", tableName, entry, spell);
            continue;
        }

        if (!SpellMgr::IsSpellValid(spellinfo))
        {
            sLog.outErrorDb("Table `%s` (Entry: %u) has broken learning spell %u, ignore", tableName, entry, spell);
            continue;
        }

        if (GetTalentSpellCost(spell))
        {
            if (talentIds.find(spell) == talentIds.end())
            {
                sLog.outErrorDb("Table `%s` has talent as learning spell %u, ignore", tableName, spell);
                talentIds.insert(spell);
            }
            continue;
        }

        if (!isTemplates)
        {
            CreatureInfo const* cInfo = GetCreatureTemplate(entry);

            if (!cInfo)
            {
                sLog.outErrorDb("Table `%s` have entry for nonexistent creature template (Entry: %u), ignore", tableName, entry);
                continue;
            }

            if (!(cInfo->npcflag & UNIT_NPC_FLAG_TRAINER))
            {
                if (skip_trainers.find(entry) == skip_trainers.end())
                {
                    sLog.outErrorDb("Table `%s` have data for creature (Entry: %u) without trainer flag, ignore", tableName, entry);
                    skip_trainers.insert(entry);
                }
                continue;
            }

            if (TrainerSpellData const* tSpells = cInfo->trainerId ? GetNpcTrainerTemplateSpells(cInfo->trainerId) : NULL)
            {
                if (tSpells->spellList.find(spell) != tSpells->spellList.end())
                {
                    sLog.outErrorDb("Table `%s` (Entry: %u) has spell %u listed in trainer template %u, ignore", tableName, entry, spell, cInfo->trainerId);
                    continue;
                }
            }
        }

        TrainerSpellData& data = trainerList[entry];

        TrainerSpell& trainerSpell = data.spellList[spell];
        trainerSpell.spell         = spell;
        trainerSpell.spellCost     = fields[2].GetUInt32();
        trainerSpell.reqSkill      = fields[3].GetUInt32();
        trainerSpell.reqSkillValue = fields[4].GetUInt32();
        trainerSpell.reqLevel      = fields[5].GetUInt32();

        // calculate learned spell for profession case when stored cast-spell
        trainerSpell.learnedSpell = spell;
        for(int i = 0; i < MAX_EFFECT_INDEX; ++i)
        {
            if (spellinfo->Effect[i] == SPELL_EFFECT_LEARN_SPELL &&
                SpellMgr::IsProfessionOrRidingSpell(spellinfo->EffectTriggerSpell[i]))
            {
                // prof spells sometime only additions to main spell learn that have level data
                for(int j = 0; j < MAX_EFFECT_INDEX; ++j)
                {
                    if (spellinfo->Effect[j] == SPELL_EFFECT_LEARN_SPELL)
                    {
                        trainerSpell.learnedSpell = spellinfo->EffectTriggerSpell[j];
                        break;
                    }
                }
                break;
            }
        }

        // already checked as valid spell so exist.
        SpellEntry const *learnSpellinfo = sSpellStore.LookupEntry(trainerSpell.learnedSpell);
        if (SpellMgr::IsProfessionSpell(trainerSpell.learnedSpell))
        {
            data.trainerType = 2;

            uint32 minLevel = sSpellMgr.GetProfessionSpellMinLevel(trainerSpell.learnedSpell);
            if (trainerSpell.reqLevel)
            {
                if (minLevel == trainerSpell.reqLevel)
                    ERROR_DB_STRICT_LOG("Table `%s` (Entry: %u) has redundant reqlevel %u (=prof reqlevel) for spell %u", tableName, entry, trainerSpell.reqLevel, spell);
                else
                    sLog.outErrorDb("Table `%s` (Entry: %u) has wrong redundant reqlevel %u (<>prof reqlevel %u) for spell %u", tableName, entry, trainerSpell.reqLevel, minLevel, spell);
            }
            else
                trainerSpell.reqLevel = minLevel;
        }
        // for non-prof. spell use spellLevel if not provided any
        else
        {
            if (trainerSpell.reqLevel)
            {
                if (trainerSpell.reqLevel == learnSpellinfo->spellLevel)
                    ERROR_DB_STRICT_LOG("Table `%s` (Entry: %u) has redundant reqlevel %u (=spell level) for spell %u", tableName, entry, trainerSpell.reqLevel, spell);
            }
            else
                trainerSpell.reqLevel = learnSpellinfo->spellLevel;
        }

        ++count;

    } while (result->NextRow());
    delete result;

    sLog.outString();
    sLog.outString( ">> Loaded %d trainer %sspells", count, isTemplates ? "template " : "" );
}

void ObjectMgr::LoadTrainerTemplates()
{
    LoadTrainers("npc_trainer_template", true);

    // post loading check
    std::set<uint32> trainer_ids;

    for(CacheTrainerSpellMap::const_iterator tItr = m_mCacheTrainerTemplateSpellMap.begin(); tItr != m_mCacheTrainerTemplateSpellMap.end(); ++tItr)
        trainer_ids.insert(tItr->first);

    for(uint32 i = 1; i < sCreatureStorage.MaxEntry; ++i)
    {
        if (CreatureInfo const* cInfo = sCreatureStorage.LookupEntry<CreatureInfo>(i))
        {
            if (cInfo->trainerId)
            {
                if (m_mCacheTrainerTemplateSpellMap.find(cInfo->trainerId) != m_mCacheTrainerTemplateSpellMap.end())
                    trainer_ids.erase(cInfo->trainerId);
                else
                    sLog.outErrorDb("Creature (Entry: %u) has trainer_id = %u for nonexistent trainer template", cInfo->Entry, cInfo->trainerId);
            }
        }
    }

    for(std::set<uint32>::const_iterator tItr = trainer_ids.begin(); tItr != trainer_ids.end(); ++tItr)
        sLog.outErrorDb("Table `npc_trainer_template` has trainer template %u not used by any trainers ", *tItr);
}

void ObjectMgr::LoadVendors(char const* tableName, bool isTemplates)
{
    CacheVendorItemMap& vendorList = isTemplates ? m_mCacheVendorTemplateItemMap : m_mCacheVendorItemMap;

    // For reload case
    for (CacheVendorItemMap::iterator itr = vendorList.begin(); itr != vendorList.end(); ++itr)
        itr->second.Clear();
    vendorList.clear();

    std::set<uint32> skip_vendors;

    QueryResult *result = WorldDatabase.PQuery("SELECT entry, item, maxcount, incrtime, ExtendedCost FROM %s", tableName);
    if (!result)
    {
        BarGoLink bar(1);

        bar.step();

        sLog.outString();
        sLog.outString(">> Loaded `%s`, table is empty!", tableName);
        return;
    }

    BarGoLink bar(result->GetRowCount());

    uint32 count = 0;
    do
    {
        bar.step();
        Field* fields = result->Fetch();

        uint32 entry        = fields[0].GetUInt32();
        uint32 item_id      = fields[1].GetUInt32();
        uint32 maxcount     = fields[2].GetUInt32();
        uint32 incrtime     = fields[3].GetUInt32();
        uint32 ExtendedCost = fields[4].GetUInt32();

        if (!IsVendorItemValid(isTemplates, tableName, entry, item_id, maxcount, incrtime, ExtendedCost, NULL, &skip_vendors))
            continue;

        VendorItemData& vList = vendorList[entry];

        vList.AddItem(item_id, maxcount, incrtime, ExtendedCost);
        ++count;

    } while (result->NextRow());
    delete result;

    sLog.outString();
    sLog.outString( ">> Loaded %u vendor %sitems", count, isTemplates ? "template " : "");
}


void ObjectMgr::LoadVendorTemplates()
{
    LoadVendors("npc_vendor_template", true);

    // post loading check
    std::set<uint32> vendor_ids;

    for(CacheVendorItemMap::const_iterator vItr = m_mCacheVendorTemplateItemMap.begin(); vItr != m_mCacheVendorTemplateItemMap.end(); ++vItr)
        vendor_ids.insert(vItr->first);

    for(uint32 i = 1; i < sCreatureStorage.MaxEntry; ++i)
    {
        if (CreatureInfo const* cInfo = sCreatureStorage.LookupEntry<CreatureInfo>(i))
        {
            if (cInfo->vendorId)
            {
                if (m_mCacheVendorTemplateItemMap.find(cInfo->vendorId) !=  m_mCacheVendorTemplateItemMap.end())
                    vendor_ids.erase(cInfo->vendorId);
                else
                    sLog.outErrorDb("Creature (Entry: %u) has vendor_id = %u for nonexistent vendor template", cInfo->Entry, cInfo->vendorId);
            }
        }
    }

    for(std::set<uint32>::const_iterator vItr = vendor_ids.begin(); vItr != vendor_ids.end(); ++vItr)
        sLog.outErrorDb("Table `npc_vendor_template` has vendor template %u not used by any vendors ", *vItr);
}

void ObjectMgr::LoadNpcGossips()
{

    m_mCacheNpcTextIdMap.clear();

    QueryResult* result = WorldDatabase.Query("SELECT npc_guid, textid FROM npc_gossip");
    if( !result )
    {
        BarGoLink bar(1);

        bar.step();

        sLog.outString();
        sLog.outErrorDb(">> Loaded `npc_gossip`, table is empty!");
        return;
    }

    BarGoLink bar(result->GetRowCount());

    uint32 count = 0;
    uint32 guid,textid;
    do
    {
        bar.step();

        Field* fields = result->Fetch();

        guid   = fields[0].GetUInt32();
        textid = fields[1].GetUInt32();

        if (!GetCreatureData(guid))
        {
            sLog.outErrorDb("Table `npc_gossip` have nonexistent creature (GUID: %u) entry, ignore. ",guid);
            continue;
        }
        if (!GetGossipText(textid))
        {
            sLog.outErrorDb("Table `npc_gossip` for creature (GUID: %u) have wrong Textid (%u), ignore. ", guid, textid);
            continue;
        }

        m_mCacheNpcTextIdMap[guid] = textid ;
        ++count;

    } while (result->NextRow());
    delete result;

    sLog.outString();
    sLog.outString( ">> Loaded %d NpcTextId ", count );
}

void ObjectMgr::LoadGossipMenu()
{
    m_mGossipMenusMap.clear();

    QueryResult* result = WorldDatabase.Query("SELECT entry, text_id, "
        "cond_1, cond_1_val_1, cond_1_val_2, cond_2, cond_2_val_1, cond_2_val_2 FROM gossip_menu");

    if (!result)
    {
        BarGoLink bar(1);

        bar.step();

        sLog.outString();
        sLog.outErrorDb(">> Loaded gossip_menu, table is empty!");
        return;
    }

    BarGoLink bar(result->GetRowCount());

    uint32 count = 0;

    do
    {
        bar.step();

        Field* fields = result->Fetch();

        GossipMenus gMenu;

        gMenu.entry             = fields[0].GetUInt32();
        gMenu.text_id           = fields[1].GetUInt32();

        ConditionType cond_1    = (ConditionType)fields[2].GetUInt32();
        uint32 cond_1_val_1     = fields[3].GetUInt32();
        uint32 cond_1_val_2     = fields[4].GetUInt32();
        ConditionType cond_2    = (ConditionType)fields[5].GetUInt32();
        uint32 cond_2_val_1     = fields[6].GetUInt32();
        uint32 cond_2_val_2     = fields[7].GetUInt32();

        if (!GetGossipText(gMenu.text_id))
        {
            sLog.outErrorDb("Table gossip_menu entry %u are using non-existing text_id %u", gMenu.entry, gMenu.text_id);
            continue;
        }

        if (!PlayerCondition::IsValid(cond_1, cond_1_val_1, cond_1_val_2))
        {
            sLog.outErrorDb("Table gossip_menu entry %u, invalid condition 1 for id %u", gMenu.entry, gMenu.text_id);
            continue;
        }

        if (!PlayerCondition::IsValid(cond_2, cond_2_val_1, cond_2_val_2))
        {
            sLog.outErrorDb("Table gossip_menu entry %u, invalid condition 2 for id %u", gMenu.entry, gMenu.text_id);
            continue;
        }

        gMenu.cond_1 = GetConditionId(cond_1, cond_1_val_1, cond_1_val_2);
        gMenu.cond_2 = GetConditionId(cond_2, cond_2_val_1, cond_2_val_2);

        m_mGossipMenusMap.insert(GossipMenusMap::value_type(gMenu.entry, gMenu));

        ++count;
    }
    while(result->NextRow());

    delete result;

    sLog.outString();
    sLog.outString( ">> Loaded %u gossip_menu entries", count);

    // post loading tests
    for(uint32 i = 1; i < sCreatureStorage.MaxEntry; ++i)
        if (CreatureInfo const* cInfo = sCreatureStorage.LookupEntry<CreatureInfo>(i))
            if (cInfo->GossipMenuId)
                if (m_mGossipMenusMap.find(cInfo->GossipMenuId) == m_mGossipMenusMap.end())
                    sLog.outErrorDb("Creature (Entry: %u) has gossip_menu_id = %u for nonexistent menu", cInfo->Entry, cInfo->GossipMenuId);

    for(uint32 i = 1; i < sGOStorage.MaxEntry; ++i)
        if (GameObjectInfo const* gInfo = sGOStorage.LookupEntry<GameObjectInfo>(i))
            if (uint32 menuid = gInfo->GetGossipMenuId())
                if (m_mGossipMenusMap.find(menuid) == m_mGossipMenusMap.end())
                    ERROR_DB_STRICT_LOG("Gameobject (Entry: %u) has gossip_menu_id = %u for nonexistent menu", gInfo->id, menuid);
}

void ObjectMgr::LoadGossipMenuItems()
{
    m_mGossipMenuItemsMap.clear();

    QueryResult *result = WorldDatabase.Query(
        "SELECT menu_id, id, option_icon, option_text, option_id, npc_option_npcflag, "
        "action_menu_id, action_poi_id, action_script_id, box_coded, box_money, box_text, "
        "cond_1, cond_1_val_1, cond_1_val_2, "
        "cond_2, cond_2_val_1, cond_2_val_2, "
        "cond_3, cond_3_val_1, cond_3_val_2 "
        "FROM gossip_menu_option");

    if (!result)
    {
        BarGoLink bar(1);

        bar.step();

        sLog.outString();
        sLog.outErrorDb(">> Loaded gossip_menu_option, table is empty!");
        return;
    }

    // prepare data for unused menu ids
    std::set<uint32> menu_ids;                              // for later integrity check
    if (!sLog.HasLogFilter(LOG_FILTER_DB_STRICTED_CHECK))   // check unused menu ids only in strict mode
    {
        for (GossipMenusMap::const_iterator itr = m_mGossipMenusMap.begin(); itr != m_mGossipMenusMap.end(); ++itr)
            if (itr->first)
                menu_ids.insert(itr->first);

        for(uint32 i = 1; i < sGOStorage.MaxEntry; ++i)
            if (GameObjectInfo const* gInfo = sGOStorage.LookupEntry<GameObjectInfo>(i))
                if (uint32 menuid = gInfo->GetGossipMenuId())
                    menu_ids.erase(menuid);
    }

    // loading
    BarGoLink bar(result->GetRowCount());

    uint32 count = 0;

    std::set<uint32> gossipScriptSet;

    for(ScriptMapMap::const_iterator itr = sGossipScripts.begin(); itr != sGossipScripts.end(); ++itr)
        gossipScriptSet.insert(itr->first);

    // prepare menuid -> CreatureInfo map for fast access
    typedef  std::multimap<uint32, const CreatureInfo*> Menu2CInfoMap;
    Menu2CInfoMap menu2CInfoMap;
    for(uint32 i = 1;  i < sCreatureStorage.MaxEntry; ++i)
        if (CreatureInfo const* cInfo = sCreatureStorage.LookupEntry<CreatureInfo>(i))
            if (cInfo->GossipMenuId)
                menu2CInfoMap.insert(Menu2CInfoMap::value_type(cInfo->GossipMenuId, cInfo));

    do
    {
        bar.step();

        Field* fields = result->Fetch();

        GossipMenuItems gMenuItem;

        gMenuItem.menu_id               = fields[0].GetUInt32();
        gMenuItem.id                    = fields[1].GetUInt32();
        gMenuItem.option_icon           = fields[2].GetUInt8();
        gMenuItem.option_text           = fields[3].GetCppString();
        gMenuItem.option_id             = fields[4].GetUInt32();
        gMenuItem.npc_option_npcflag    = fields[5].GetUInt32();
        gMenuItem.action_menu_id        = fields[6].GetInt32();
        gMenuItem.action_poi_id         = fields[7].GetUInt32();
        gMenuItem.action_script_id      = fields[8].GetUInt32();
        gMenuItem.box_coded             = fields[9].GetUInt8() != 0;
        gMenuItem.box_money             = fields[10].GetUInt32();
        gMenuItem.box_text              = fields[11].GetCppString();

        ConditionType cond_1            = (ConditionType)fields[12].GetUInt32();
        uint32 cond_1_val_1             = fields[13].GetUInt32();
        uint32 cond_1_val_2             = fields[14].GetUInt32();
        ConditionType cond_2            = (ConditionType)fields[15].GetUInt32();
        uint32 cond_2_val_1             = fields[16].GetUInt32();
        uint32 cond_2_val_2             = fields[17].GetUInt32();
        ConditionType cond_3            = (ConditionType)fields[18].GetUInt32();
        uint32 cond_3_val_1             = fields[19].GetUInt32();
        uint32 cond_3_val_2             = fields[20].GetUInt32();

        if (gMenuItem.menu_id)                              // == 0 id is special and not have menu_id data
        {
            if (m_mGossipMenusMap.find(gMenuItem.menu_id) == m_mGossipMenusMap.end())
            {
                sLog.outErrorDb("Gossip menu option (MenuId: %u) for nonexistent menu", gMenuItem.menu_id);
                continue;
            }
        }

        if (!PlayerCondition::IsValid(cond_1, cond_1_val_1, cond_1_val_2))
        {
            sLog.outErrorDb("Table gossip_menu_option menu %u, invalid condition 1 for id %u", gMenuItem.menu_id, gMenuItem.id);
            continue;
        }
        if (!PlayerCondition::IsValid(cond_2, cond_2_val_1, cond_2_val_2))
        {
            sLog.outErrorDb("Table gossip_menu_option menu %u, invalid condition 2 for id %u", gMenuItem.menu_id, gMenuItem.id);
            continue;
        }
        if (!PlayerCondition::IsValid(cond_3, cond_3_val_1, cond_3_val_2))
        {
            sLog.outErrorDb("Table gossip_menu_option menu %u, invalid condition 3 for id %u", gMenuItem.menu_id, gMenuItem.id);
            continue;
        }

        if (gMenuItem.action_menu_id > 0)
        {
            if (m_mGossipMenusMap.find(gMenuItem.action_menu_id) == m_mGossipMenusMap.end())
                sLog.outErrorDb("Gossip menu option (MenuId: %u Id: %u) have action_menu_id = %u for nonexistent menu", gMenuItem.menu_id, gMenuItem.id, gMenuItem.action_menu_id);
            else if (!sLog.HasLogFilter(LOG_FILTER_DB_STRICTED_CHECK))
                menu_ids.erase(gMenuItem.action_menu_id);
        }

        if (gMenuItem.option_icon >= GOSSIP_ICON_MAX)
        {
            sLog.outErrorDb("Table gossip_menu_option for menu %u, id %u has unknown icon id %u. Replacing with GOSSIP_ICON_CHAT", gMenuItem.menu_id, gMenuItem.id, gMenuItem.option_icon);
            gMenuItem.option_icon = GOSSIP_ICON_CHAT;
        }

        if (gMenuItem.option_id == GOSSIP_OPTION_NONE)
            sLog.outErrorDb("Table gossip_menu_option for menu %u, id %u use option id GOSSIP_OPTION_NONE. Option will never be used", gMenuItem.menu_id, gMenuItem.id);

        if (gMenuItem.option_id >= GOSSIP_OPTION_MAX)
            sLog.outErrorDb("Table gossip_menu_option for menu %u, id %u has unknown option id %u. Option will not be used", gMenuItem.menu_id, gMenuItem.id, gMenuItem.option_id);

        if (gMenuItem.menu_id && (gMenuItem.npc_option_npcflag || !sLog.HasLogFilter(LOG_FILTER_DB_STRICTED_CHECK)))
        {
            bool found_menu_uses = false;
            bool found_flags_uses = false;

            std::pair<Menu2CInfoMap::const_iterator, Menu2CInfoMap::const_iterator> tm_bounds = menu2CInfoMap.equal_range(gMenuItem.menu_id);
            for (Menu2CInfoMap::const_iterator it2 = tm_bounds.first; !found_flags_uses && it2 != tm_bounds.second; ++it2)
            {
                CreatureInfo const* cInfo = it2->second;

                found_menu_uses = true;

                // some from creatures with gossip menu can use gossip option base at npc_flags
                if (gMenuItem.npc_option_npcflag & cInfo->npcflag)
                    found_flags_uses = true;

                // unused check data preparing part
                if (!sLog.HasLogFilter(LOG_FILTER_DB_STRICTED_CHECK))
                    menu_ids.erase(gMenuItem.menu_id);
            }

            if (found_menu_uses && !found_flags_uses)
                sLog.outErrorDb("Table gossip_menu_option for menu %u, id %u has `npc_option_npcflag` = %u but creatures using this menu does not have corresponding`npcflag`. Option will not accessible in game.", gMenuItem.menu_id, gMenuItem.id, gMenuItem.npc_option_npcflag);
        }

        if (gMenuItem.action_poi_id && !GetPointOfInterest(gMenuItem.action_poi_id))
        {
            sLog.outErrorDb("Table gossip_menu_option for menu %u, id %u use non-existing action_poi_id %u, ignoring", gMenuItem.menu_id, gMenuItem.id, gMenuItem.action_poi_id);
            gMenuItem.action_poi_id = 0;
        }

        if (gMenuItem.action_script_id)
        {
            if (gMenuItem.option_id != GOSSIP_OPTION_GOSSIP)
            {
                sLog.outErrorDb("Table gossip_menu_option for menu %u, id %u have action_script_id %u but option_id is not GOSSIP_OPTION_GOSSIP, ignoring", gMenuItem.menu_id, gMenuItem.id, gMenuItem.action_script_id);
                continue;
            }

            if (sGossipScripts.find(gMenuItem.action_script_id) == sGossipScripts.end())
            {
                sLog.outErrorDb("Table gossip_menu_option for menu %u, id %u have action_script_id %u that does not exist in `gossip_scripts`, ignoring", gMenuItem.menu_id, gMenuItem.id, gMenuItem.action_script_id);
                continue;
            }

            gossipScriptSet.erase(gMenuItem.action_script_id);
        }

        gMenuItem.cond_1 = GetConditionId(cond_1, cond_1_val_1, cond_1_val_2);
        gMenuItem.cond_2 = GetConditionId(cond_2, cond_2_val_1, cond_2_val_2);
        gMenuItem.cond_3 = GetConditionId(cond_3, cond_3_val_1, cond_3_val_2);

        m_mGossipMenuItemsMap.insert(GossipMenuItemsMap::value_type(gMenuItem.menu_id, gMenuItem));

        ++count;

    }
    while(result->NextRow());

    delete result;

    for(std::set<uint32>::const_iterator itr = gossipScriptSet.begin(); itr != gossipScriptSet.end(); ++itr)
        sLog.outErrorDb("Table `gossip_scripts` contain unused script, id %u.", *itr);

    if (!sLog.HasLogFilter(LOG_FILTER_DB_STRICTED_CHECK))
    {
        for(std::set<uint32>::const_iterator itr = menu_ids.begin(); itr != menu_ids.end(); ++itr)
            sLog.outErrorDb("Table `gossip_menu` contain unused (in creature or GO or menu options) menu id %u.", *itr);
    }

    sLog.outString();
    sLog.outString(">> Loaded %u gossip_menu_option entries", count);
}

void ObjectMgr::AddVendorItem( uint32 entry,uint32 item, uint32 maxcount, uint32 incrtime, uint32 extendedcost )
{
    VendorItemData& vList = m_mCacheVendorItemMap[entry];
    vList.AddItem(item,maxcount,incrtime,extendedcost);

    WorldDatabase.PExecuteLog("INSERT INTO npc_vendor (entry,item,maxcount,incrtime,extendedcost) VALUES('%u','%u','%u','%u','%u')",entry, item, maxcount,incrtime,extendedcost);
}

bool ObjectMgr::RemoveVendorItem( uint32 entry,uint32 item )
{
    CacheVendorItemMap::iterator  iter = m_mCacheVendorItemMap.find(entry);
    if(iter == m_mCacheVendorItemMap.end())
        return false;

    if(!iter->second.RemoveItem(item))
        return false;

    WorldDatabase.PExecuteLog("DELETE FROM npc_vendor WHERE entry='%u' AND item='%u'",entry, item);
    return true;
}

bool ObjectMgr::IsVendorItemValid(bool isTemplate, char const* tableName, uint32 vendor_entry, uint32 item_id, uint32 maxcount, uint32 incrtime, uint32 ExtendedCost, Player* pl, std::set<uint32>* skip_vendors ) const
{
    char const* idStr = isTemplate ? "vendor template" : "vendor";
    CreatureInfo const* cInfo = NULL;

    if (!isTemplate)
    {
        cInfo = GetCreatureTemplate(vendor_entry);
        if (!cInfo)
        {
            if(pl)
                ChatHandler(pl).SendSysMessage(LANG_COMMAND_VENDORSELECTION);
            else
                sLog.outErrorDb("Table `%s` has data for nonexistent creature (Entry: %u), ignoring", tableName, vendor_entry);
            return false;
        }

        if (!(cInfo->npcflag & UNIT_NPC_FLAG_VENDOR))
        {
            if (!skip_vendors || skip_vendors->count(vendor_entry)==0)
            {
                if (pl)
                    ChatHandler(pl).SendSysMessage(LANG_COMMAND_VENDORSELECTION);
                else
                    sLog.outErrorDb("Table `%s` has data for creature (Entry: %u) without vendor flag, ignoring", tableName, vendor_entry);

                if (skip_vendors)
                    skip_vendors->insert(vendor_entry);
            }
            return false;
        }
    }

    if (!GetItemPrototype(item_id))
    {
        if (pl)
            ChatHandler(pl).PSendSysMessage(LANG_ITEM_NOT_FOUND, item_id);
        else
            sLog.outErrorDb("Table `%s` for %s %u contain nonexistent item (%u), ignoring",
                tableName, idStr, vendor_entry, item_id);
        return false;
    }

    if (ExtendedCost && !sItemExtendedCostStore.LookupEntry(ExtendedCost))
    {
        if (pl)
            ChatHandler(pl).PSendSysMessage(LANG_EXTENDED_COST_NOT_EXIST,ExtendedCost);
        else
            sLog.outErrorDb("Table `%s` contain item (Entry: %u) with wrong ExtendedCost (%u) for %s %u, ignoring",
                tableName, item_id, ExtendedCost, idStr, vendor_entry);
        return false;
    }

    if (maxcount > 0 && incrtime == 0)
    {
        if (pl)
            ChatHandler(pl).PSendSysMessage("MaxCount!=0 (%u) but IncrTime==0", maxcount);
        else
            sLog.outErrorDb( "Table `%s` has `maxcount` (%u) for item %u of %s %u but `incrtime`=0, ignoring",
                tableName, maxcount, item_id, idStr, vendor_entry);
        return false;
    }
    else if (maxcount==0 && incrtime > 0)
    {
        if (pl)
            ChatHandler(pl).PSendSysMessage("MaxCount==0 but IncrTime<>=0");
        else
            sLog.outErrorDb( "Table `%s` has `maxcount`=0 for item %u of %s %u but `incrtime`<>0, ignoring",
                tableName, item_id, idStr, vendor_entry);
        return false;
    }

    VendorItemData const* vItems = isTemplate ? GetNpcVendorTemplateItemList(vendor_entry) : GetNpcVendorItemList(vendor_entry);
    VendorItemData const* tItems = isTemplate ? NULL : GetNpcVendorTemplateItemList(vendor_entry);

    if (!vItems && !tItems)
        return true;                                        // later checks for non-empty lists

    if (vItems && vItems->FindItemCostPair(item_id, ExtendedCost))
    {
        if (pl)
            ChatHandler(pl).PSendSysMessage(LANG_ITEM_ALREADY_IN_LIST, item_id, ExtendedCost);
        else
            sLog.outErrorDb( "Table `%s` has duplicate items %u (with extended cost %u) for %s %u, ignoring",
                tableName, item_id, ExtendedCost, idStr, vendor_entry);
        return false;
    }

    if (!isTemplate)
    {
        if (tItems && tItems->FindItemCostPair(item_id, ExtendedCost))
        {
            if (pl)
                ChatHandler(pl).PSendSysMessage(LANG_ITEM_ALREADY_IN_LIST, item_id, ExtendedCost);
            else
            {
                if (!cInfo->vendorId)
                    sLog.outErrorDb( "Table `%s` has duplicate items %u (with extended cost %u) for %s %u, ignoring",
                        tableName, item_id, ExtendedCost, idStr, vendor_entry);
                else
                    sLog.outErrorDb( "Table `%s` has duplicate items %u (with extended cost %u) for %s %u (or possible in vendor template %u), ignoring",
                        tableName, item_id, ExtendedCost, idStr, vendor_entry, cInfo->vendorId);
            }
            return false;
        }
    }

    uint32 countItems = vItems ? vItems->GetItemCount() : 0;
    countItems += tItems ? tItems->GetItemCount() : 0;

    if (countItems >= MAX_VENDOR_ITEMS)
    {
        if (pl)
            ChatHandler(pl).SendSysMessage(LANG_COMMAND_ADDVENDORITEMITEMS);
        else
            sLog.outErrorDb( "Table `%s` has too many items (%u >= %i) for %s %u, ignoring",
                tableName, countItems, MAX_VENDOR_ITEMS, idStr, vendor_entry);
        return false;
    }

    return true;
}

void ObjectMgr::AddGroup( Group* group )
{
    mGroupMap[group->GetObjectGuid()] = group ;
}

void ObjectMgr::RemoveGroup( Group* group )
{
    mGroupMap.erase(group->GetObjectGuid());
}

void ObjectMgr::AddArenaTeam( ArenaTeam* arenaTeam )
{
    mArenaTeamMap[arenaTeam->GetId()] = arenaTeam;
}

void ObjectMgr::RemoveArenaTeam( uint32 Id )
{
    mArenaTeamMap.erase(Id);
}


void ObjectMgr::GetCreatureLocaleStrings(uint32 entry, int32 loc_idx, char const** namePtr, char const** subnamePtr) const
{
    if (loc_idx >= 0)
    {
        if (CreatureLocale const *il = GetCreatureLocale(entry))
        {
            if (namePtr && il->Name.size() > size_t(loc_idx) && !il->Name[loc_idx].empty())
                *namePtr = il->Name[loc_idx].c_str();

            if (subnamePtr && il->SubName.size() > size_t(loc_idx) && !il->SubName[loc_idx].empty())
                *subnamePtr = il->SubName[loc_idx].c_str();
        }
    }
}

void ObjectMgr::GetItemLocaleStrings(uint32 entry, int32 loc_idx, std::string* namePtr, std::string* descriptionPtr) const
{
    if (loc_idx >= 0)
    {
        if(ItemLocale const *il = GetItemLocale(entry))
        {
            if (namePtr && il->Name.size() > size_t(loc_idx) && !il->Name[loc_idx].empty())
                *namePtr = il->Name[loc_idx];

            if (descriptionPtr && il->Description.size() > size_t(loc_idx) && !il->Description[loc_idx].empty())
                *descriptionPtr = il->Description[loc_idx];
        }
    }
}

void ObjectMgr::GetQuestLocaleStrings(uint32 entry, int32 loc_idx, std::string* titlePtr) const
{
    if (loc_idx >= 0)
    {
        if(QuestLocale const *il = GetQuestLocale(entry))
        {
            if (titlePtr && il->Title.size() > size_t(loc_idx) && !il->Title[loc_idx].empty())
                *titlePtr = il->Title[loc_idx];
        }
    }
}

void ObjectMgr::GetNpcTextLocaleStringsAll(uint32 entry, int32 loc_idx, ObjectMgr::NpcTextArray* text0_Ptr, ObjectMgr::NpcTextArray* text1_Ptr) const
{
    if (loc_idx >= 0)
    {
        if (NpcTextLocale const *nl = GetNpcTextLocale(entry))
        {
            if (text0_Ptr)
                for (int i = 0; i < MAX_GOSSIP_TEXT_OPTIONS; ++i)
                    if (nl->Text_0[i].size() > (size_t)loc_idx && !nl->Text_0[i][loc_idx].empty())
                        (*text0_Ptr)[i] = nl->Text_0[i][loc_idx];

            if (text1_Ptr)
                for (int i = 0; i < MAX_GOSSIP_TEXT_OPTIONS; ++i)
                    if (nl->Text_1[i].size() > (size_t)loc_idx && !nl->Text_1[i][loc_idx].empty())
                        (*text1_Ptr)[i] = nl->Text_1[i][loc_idx];
        }
    }
}

void ObjectMgr::GetNpcTextLocaleStrings0(uint32 entry, int32 loc_idx, std::string* text0_0_Ptr, std::string* text1_0_Ptr) const
{
    if (loc_idx >= 0)
    {
        if (NpcTextLocale const *nl = GetNpcTextLocale(entry))
        {
            if (text0_0_Ptr)
                if (nl->Text_0[0].size() > (size_t)loc_idx && !nl->Text_0[0][loc_idx].empty())
                    *text0_0_Ptr = nl->Text_0[0][loc_idx];

            if (text1_0_Ptr)
                if (nl->Text_1[0].size() > (size_t)loc_idx && !nl->Text_1[0][loc_idx].empty())
                    *text1_0_Ptr = nl->Text_1[0][loc_idx];
        }
    }
}

// Functions for scripting access
bool LoadMangosStrings(DatabaseType& db, char const* table,int32 start_value, int32 end_value)
{
    // MAX_DB_SCRIPT_STRING_ID is max allowed negative value for scripts (scrpts can use only more deep negative values
    // start/end reversed for negative values
    if (start_value > MAX_DB_SCRIPT_STRING_ID || end_value >= start_value)
    {
        sLog.outErrorDb("Table '%s' attempt loaded with reserved by mangos range (%d - %d), strings not loaded.",table,start_value,end_value+1);
        return false;
    }

    return sObjectMgr.LoadMangosStrings(db,table,start_value,end_value);
}

CreatureInfo const* GetCreatureTemplateStore(uint32 entry)
{
    return sCreatureStorage.LookupEntry<CreatureInfo>(entry);
}

Quest const* GetQuestTemplateStore(uint32 entry)
{
    return sObjectMgr.GetQuestTemplate(entry);
}

bool FindCreatureData::operator()( CreatureDataPair const& dataPair )
{
    // skip wrong entry ids
    if (i_id && dataPair.second.id != i_id)
        return false;

    if (!i_anyData)
        i_anyData = &dataPair;

    // without player we can't find more stricted cases, so use fouded
    if (!i_player)
        return true;

    // skip diff. map cases
    if (dataPair.second.mapid != i_player->GetMapId())
        return false;

    float new_dist = i_player->GetDistance2d(dataPair.second.posX, dataPair.second.posY);

    if (!i_mapData || new_dist < i_mapDist)
    {
        i_mapData = &dataPair;
        i_mapDist = new_dist;
    }

    // skip not spawned (in any state),
    uint16 pool_id = sPoolMgr.IsPartOfAPool<Creature>(dataPair.first);
    if (pool_id && !i_player->GetMap()->GetPersistentState()->IsSpawnedPoolObject<Creature>(dataPair.first))
        return false;

    if (!i_spawnedData || new_dist < i_spawnedDist)
    {
        i_spawnedData = &dataPair;
        i_spawnedDist = new_dist;
    }

    return false;
}

CreatureDataPair const* FindCreatureData::GetResult() const
{
    if (i_spawnedData)
        return i_spawnedData;

    if (i_mapData)
        return i_mapData;

    return i_anyData;
}

bool FindGOData::operator()( GameObjectDataPair const& dataPair )
{
    // skip wrong entry ids
    if (i_id && dataPair.second.id != i_id)
        return false;

    if (!i_anyData)
        i_anyData = &dataPair;

    // without player we can't find more stricted cases, so use fouded
    if (!i_player)
        return true;

    // skip diff. map cases
    if (dataPair.second.mapid != i_player->GetMapId())
        return false;

    float new_dist = i_player->GetDistance2d(dataPair.second.posX, dataPair.second.posY);

    if (!i_mapData || new_dist < i_mapDist)
    {
        i_mapData = &dataPair;
        i_mapDist = new_dist;
    }

    // skip not spawned (in any state)
    uint16 pool_id = sPoolMgr.IsPartOfAPool<GameObject>(dataPair.first);
    if (pool_id && !i_player->GetMap()->GetPersistentState()->IsSpawnedPoolObject<GameObject>(dataPair.first))
        return false;

    if (!i_spawnedData || new_dist < i_spawnedDist)
    {
        i_spawnedData = &dataPair;
        i_spawnedDist = new_dist;
    }

    return false;
}

GameObjectDataPair const* FindGOData::GetResult() const
{
    if (i_mapData)
        return i_mapData;

    if (i_spawnedData)
        return i_spawnedData;

    return i_anyData;
}

void ObjectMgr::LoadInstanceEncounters()
{
    QueryResult* result = WorldDatabase.Query("SELECT entry, creditType, creditEntry, lastEncounterDungeon FROM instance_encounters");

    uint32 count = 0;
    if (result)
    {

        std::map<uint32, DungeonEncounterEntry const*> dungeonLastBosses;
        do
        {
            Field* fields = result->Fetch();
            uint32 entry = fields[0].GetUInt32();
            DungeonEncounterEntry const* dungeonEncounter = sDungeonEncounterStore.LookupEntry(entry);
            if (!dungeonEncounter)
            {
                sLog.outErrorDb("Table `instance_encounters` has an invalid encounter id %u, skipped!", entry);
                continue;
            }

            uint8 creditType = fields[1].GetUInt8();
            uint32 creditEntry = fields[2].GetUInt32();

            switch (creditType)
            {
                case ENCOUNTER_CREDIT_KILL_CREATURE:
                    {
                        CreatureInfo const* cInfo = sCreatureStorage.LookupEntry<CreatureInfo>(creditEntry);
                        if (!cInfo)
                        {
                            sLog.outErrorDb("Table `instance_encounters` has an invalid creature (entry %u) linked to the encounter %u (%s), skipped!", creditEntry, entry, dungeonEncounter->encounterName[0]);
                            continue;
                        }
                    }
                    break;
                case ENCOUNTER_CREDIT_CAST_SPELL:
                    if (!sSpellStore.LookupEntry(creditEntry))
                    {
                        sLog.outErrorDb("Table `instance_encounters` has an invalid spell (entry %u) linked to the encounter %u (%s), skipped!", creditEntry, entry, dungeonEncounter->encounterName[0]);
                        continue;
                    }
                    break;
                default:
                    sLog.outErrorDb("Table `instance_encounters` has an invalid credit type (%u) for encounter %u (%s), skipped!", creditType, entry, dungeonEncounter->encounterName[0]);
                    continue;
            }

            uint32 lastEncounterDungeon = fields[3].GetUInt32();

            std::map<uint32, DungeonEncounterEntry const*>::const_iterator itr = dungeonLastBosses.find(lastEncounterDungeon);

            if (lastEncounterDungeon)
            {
                if (itr != dungeonLastBosses.end())
                {
                    sLog.outErrorDb("Table `instance_encounters` specified encounter %u (%s) as last encounter but %u (%s) is already marked as one, skipped!", entry, dungeonEncounter->encounterName[0], itr->second->Id, itr->second->encounterName[0]);
                    continue;
                }

                dungeonLastBosses[lastEncounterDungeon] = dungeonEncounter;
            }

            DungeonEncounterList& encounters = mDungeonEncounters[MAKE_PAIR32(dungeonEncounter->mapId, dungeonEncounter->Difficulty)];
            encounters.push_back(new DungeonEncounter(dungeonEncounter, EncounterCreditType(creditType), creditEntry, lastEncounterDungeon));
            ++count;
        } while (result->NextRow());
    }

    sLog.outString(">> Loaded %u instance encounters", count);
    sLog.outString();
}
<|MERGE_RESOLUTION|>--- conflicted
+++ resolved
@@ -3945,48 +3945,9 @@
                 diff = REGULAR_DIFFICULTY;                  // default for both difficaly types
             }
 
-<<<<<<< HEAD
-            if (resetTime > uint64(time(NULL) + INSTANCE_MAX_RESET_OFFSET))
-            {
-                MapDifficultyEntry const* mapDiff = GetMapDifficultyData(mapId,diff);
-                resetTime = DungeonResetScheduler::CalculateNextResetTime(mapDiff, time(NULL));
-                sLog.outErrorDb("ObjectMgr::Wrong reset time in group_instance corrected to: " UI64FMTD, resetTime);
-            }
-
-            if (resetTime < uint64(time(NULL)))
-            {
-                DEBUG_LOG("ObjectMgr::Loading extended instance for player: %d", leaderGuidLow);
-/*
-                bool isExtended = false;
-                QueryResult* result1 = CharacterDatabase.PQuery("SELECT COUNT(guid) FROM character_instance WHERE instance = '%u' AND extend = 1 ", fields[1].GetUInt32());
-                if (result1)
-                {
-                    Field *fields1=result->Fetch();
-                    isExtended = fields1[0].GetBool();
-                    delete result1;
-                }
-                if (isExtended)
-                {
-                    MapDifficultyEntry const* mapDiff = GetMapDifficultyData(mapId,diff);
-                    resetTime = DungeonResetScheduler::CalculateNextResetTime(mapDiff, time(NULL));
-                    DungeonPersistentState* state = (DungeonPersistentState*)sMapPersistentStateMgr.AddPersistentState(mapEntry, fields[2].GetUInt32(), Difficulty(diff), (time_t)resetTime, (fields[6].GetUInt32() == 0), true, true, encountersMask);
-                    state->SetExtended(isExtended);
-                    group->BindToInstance(state, true && isExtended, true);
-                }
-                else
-                    sLog.outErrorDb("ObjectMgr::Loaded instance %d with expired resetTime %u, but his not extended.", fields[2].GetUInt32(), resetTime);
-*/
-            }
-            else
-            {
-                DungeonPersistentState *state = (DungeonPersistentState*)sMapPersistentStateMgr.AddPersistentState(mapEntry, fields[2].GetUInt32(), Difficulty(diff), (time_t)resetTime, (fields[6].GetUInt32() == 0), true, true, encountersMask);
-                group->BindToInstance(state, fields[3].GetBool(), true);
-            }
-
-=======
             DungeonPersistentState *state = (DungeonPersistentState*)sMapPersistentStateMgr.AddPersistentState(mapEntry, fields[2].GetUInt32(), Difficulty(diff), (time_t)fields[5].GetUInt64(), (fields[6].GetUInt32() == 0), true, true, fields[8].GetUInt32());
             group->BindToInstance(state, fields[3].GetBool(), true);
->>>>>>> f02ecfc6
+
         }while( result->NextRow() );
         delete result;
     }
@@ -4953,7 +4914,7 @@
     m_DungeonEncounters.clear();         // need for reload case
 
     QueryResult* result = WorldDatabase.Query("SELECT entry, creditType, creditEntry, lastEncounterDungeon FROM instance_encounters");
-    
+
     if (!result)
     {
         BarGoLink bar(1);
@@ -4974,13 +4935,13 @@
 
         uint32 entry = fields[0].GetUInt32();
         DungeonEncounterEntry const* dungeonEncounter = sDungeonEncounterStore.LookupEntry(entry);
-        
+
         if (!dungeonEncounter)
         {
             sLog.outErrorDb("Table `instance_encounters` has an invalid encounter id %u, skipped!", entry);
             continue;
         }
-        
+
         uint8 creditType = fields[1].GetUInt8();
         uint32 creditEntry = fields[2].GetUInt32();
         switch (creditType)
@@ -5000,7 +4961,7 @@
                 if (!sSpellStore.LookupEntry(creditEntry))
                 {
                     // skip spells that aren't in dbc for now
-                    //sLog.outErrorDb("Table `instance_encounters` has an invalid spell (entry %u) linked to the encounter %u (%s), skipped!", creditEntry, entry, dungeonEncounter->encounterName[0]);
+                    sLog.outErrorDb("Table `instance_encounters` has an invalid spell (entry %u) linked to the encounter %u (%s), skipped!", creditEntry, entry, dungeonEncounter->encounterName[0]);
                     continue;
                 }
                 break;
@@ -9599,74 +9560,3 @@
     return i_anyData;
 }
 
-void ObjectMgr::LoadInstanceEncounters()
-{
-    QueryResult* result = WorldDatabase.Query("SELECT entry, creditType, creditEntry, lastEncounterDungeon FROM instance_encounters");
-
-    uint32 count = 0;
-    if (result)
-    {
-
-        std::map<uint32, DungeonEncounterEntry const*> dungeonLastBosses;
-        do
-        {
-            Field* fields = result->Fetch();
-            uint32 entry = fields[0].GetUInt32();
-            DungeonEncounterEntry const* dungeonEncounter = sDungeonEncounterStore.LookupEntry(entry);
-            if (!dungeonEncounter)
-            {
-                sLog.outErrorDb("Table `instance_encounters` has an invalid encounter id %u, skipped!", entry);
-                continue;
-            }
-
-            uint8 creditType = fields[1].GetUInt8();
-            uint32 creditEntry = fields[2].GetUInt32();
-
-            switch (creditType)
-            {
-                case ENCOUNTER_CREDIT_KILL_CREATURE:
-                    {
-                        CreatureInfo const* cInfo = sCreatureStorage.LookupEntry<CreatureInfo>(creditEntry);
-                        if (!cInfo)
-                        {
-                            sLog.outErrorDb("Table `instance_encounters` has an invalid creature (entry %u) linked to the encounter %u (%s), skipped!", creditEntry, entry, dungeonEncounter->encounterName[0]);
-                            continue;
-                        }
-                    }
-                    break;
-                case ENCOUNTER_CREDIT_CAST_SPELL:
-                    if (!sSpellStore.LookupEntry(creditEntry))
-                    {
-                        sLog.outErrorDb("Table `instance_encounters` has an invalid spell (entry %u) linked to the encounter %u (%s), skipped!", creditEntry, entry, dungeonEncounter->encounterName[0]);
-                        continue;
-                    }
-                    break;
-                default:
-                    sLog.outErrorDb("Table `instance_encounters` has an invalid credit type (%u) for encounter %u (%s), skipped!", creditType, entry, dungeonEncounter->encounterName[0]);
-                    continue;
-            }
-
-            uint32 lastEncounterDungeon = fields[3].GetUInt32();
-
-            std::map<uint32, DungeonEncounterEntry const*>::const_iterator itr = dungeonLastBosses.find(lastEncounterDungeon);
-
-            if (lastEncounterDungeon)
-            {
-                if (itr != dungeonLastBosses.end())
-                {
-                    sLog.outErrorDb("Table `instance_encounters` specified encounter %u (%s) as last encounter but %u (%s) is already marked as one, skipped!", entry, dungeonEncounter->encounterName[0], itr->second->Id, itr->second->encounterName[0]);
-                    continue;
-                }
-
-                dungeonLastBosses[lastEncounterDungeon] = dungeonEncounter;
-            }
-
-            DungeonEncounterList& encounters = mDungeonEncounters[MAKE_PAIR32(dungeonEncounter->mapId, dungeonEncounter->Difficulty)];
-            encounters.push_back(new DungeonEncounter(dungeonEncounter, EncounterCreditType(creditType), creditEntry, lastEncounterDungeon));
-            ++count;
-        } while (result->NextRow());
-    }
-
-    sLog.outString(">> Loaded %u instance encounters", count);
-    sLog.outString();
-}
