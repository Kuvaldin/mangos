/*
 * Copyright (C) 2005-2010 MaNGOS <http://getmangos.com/>
 *
 * This program is free software; you can redistribute it and/or modify
 * it under the terms of the GNU General Public License as published by
 * the Free Software Foundation; either version 2 of the License, or
 * (at your option) any later version.
 *
 * This program is distributed in the hope that it will be useful,
 * but WITHOUT ANY WARRANTY; without even the implied warranty of
 * MERCHANTABILITY or FITNESS FOR A PARTICULAR PURPOSE.  See the
 * GNU General Public License for more details.
 *
 * You should have received a copy of the GNU General Public License
 * along with this program; if not, write to the Free Software
 * Foundation, Inc., 59 Temple Place, Suite 330, Boston, MA  02111-1307  USA
 */

#include "Common.h"
#include "Database/DatabaseEnv.h"
#include "Database/SQLStorage.h"
#include "Database/SQLStorageImpl.h"
#include "Policies/SingletonImp.h"

#include "Log.h"
#include "MapManager.h"
#include "ObjectMgr.h"
#include "ObjectGuid.h"
#include "SpellMgr.h"
#include "UpdateMask.h"
#include "World.h"
#include "Group.h"
#include "Guild.h"
#include "ArenaTeam.h"
#include "Transports.h"
#include "ProgressBar.h"
#include "Language.h"
#include "GameEventMgr.h"
#include "Spell.h"
#include "Chat.h"
#include "AccountMgr.h"
#include "InstanceSaveMgr.h"
#include "SpellAuras.h"
#include "Util.h"
#include "WaypointManager.h"
#include "GossipDef.h"
#include "Mail.h"

#include <limits>

INSTANTIATE_SINGLETON_1(ObjectMgr);

ScriptMapMap sQuestEndScripts;
ScriptMapMap sQuestStartScripts;
ScriptMapMap sSpellScripts;
ScriptMapMap sGameObjectScripts;
ScriptMapMap sEventScripts;
ScriptMapMap sGossipScripts;

bool normalizePlayerName(std::string& name)
{
    if(name.empty())
        return false;

    wchar_t wstr_buf[MAX_INTERNAL_PLAYER_NAME+1];
    size_t wstr_len = MAX_INTERNAL_PLAYER_NAME;

    if(!Utf8toWStr(name,&wstr_buf[0],wstr_len))
        return false;

    wstr_buf[0] = wcharToUpper(wstr_buf[0]);
    for(size_t i = 1; i < wstr_len; ++i)
        wstr_buf[i] = wcharToLower(wstr_buf[i]);

    if(!WStrToUtf8(wstr_buf,wstr_len,name))
        return false;

    return true;
}

LanguageDesc lang_description[LANGUAGES_COUNT] =
{
    { LANG_ADDON,           0, 0                       },
    { LANG_UNIVERSAL,       0, 0                       },
    { LANG_ORCISH,        669, SKILL_LANG_ORCISH       },
    { LANG_DARNASSIAN,    671, SKILL_LANG_DARNASSIAN   },
    { LANG_TAURAHE,       670, SKILL_LANG_TAURAHE      },
    { LANG_DWARVISH,      672, SKILL_LANG_DWARVEN      },
    { LANG_COMMON,        668, SKILL_LANG_COMMON       },
    { LANG_DEMONIC,       815, SKILL_LANG_DEMON_TONGUE },
    { LANG_TITAN,         816, SKILL_LANG_TITAN        },
    { LANG_THALASSIAN,    813, SKILL_LANG_THALASSIAN   },
    { LANG_DRACONIC,      814, SKILL_LANG_DRACONIC     },
    { LANG_KALIMAG,       817, SKILL_LANG_OLD_TONGUE   },
    { LANG_GNOMISH,      7340, SKILL_LANG_GNOMISH      },
    { LANG_TROLL,        7341, SKILL_LANG_TROLL        },
    { LANG_GUTTERSPEAK, 17737, SKILL_LANG_GUTTERSPEAK  },
    { LANG_DRAENEI,     29932, SKILL_LANG_DRAENEI      },
    { LANG_ZOMBIE,          0, 0                       },
    { LANG_GNOMISH_BINARY,  0, 0                       },
    { LANG_GOBLIN_BINARY,   0, 0                       }
};

LanguageDesc const* GetLanguageDescByID(uint32 lang)
{
    for(int i = 0; i < LANGUAGES_COUNT; ++i)
    {
        if(uint32(lang_description[i].lang_id) == lang)
            return &lang_description[i];
    }

    return NULL;
}

bool SpellClickInfo::IsFitToRequirements(Player const* player) const
{
    if(questStart)
    {
        // not in expected required quest state
        if (!player || ((!questStartCanActive || !player->IsActiveQuest(questStart)) && !player->GetQuestRewardStatus(questStart)))
            return false;
    }

    if(questEnd)
    {
        // not in expected forbidden quest state
        if(!player || player->GetQuestRewardStatus(questEnd))
            return false;
    }

    return true;
}

template<typename T>
T IdGenerator<T>::Generate()
{
    if (m_nextGuid >= std::numeric_limits<T>::max()-1)
    {
        sLog.outError("%s guid overflow!! Can't continue, shutting down server. ",m_name);
        World::StopNow(ERROR_EXIT_CODE);
    }
    return m_nextGuid++;
}

template uint32 IdGenerator<uint32>::Generate();
template uint64 IdGenerator<uint64>::Generate();

ObjectMgr::ObjectMgr() :
    m_ArenaTeamIds("Arena team ids"),
    m_AuctionIds("Auction ids"),
    m_EquipmentSetIds("Equipment set ids"),
    m_GuildIds("Guild ids"),
    m_MailIds("Mail ids"),
    m_PetNumbers("Pet numbers"),
    m_GroupIds("Group ids")
{
    // Only zero condition left, others will be added while loading DB tables
    mConditions.resize(1);
}

ObjectMgr::~ObjectMgr()
{
    for( QuestMap::iterator i = mQuestTemplates.begin( ); i != mQuestTemplates.end( ); ++i )
        delete i->second;

    for(PetLevelInfoMap::iterator i = petInfo.begin( ); i != petInfo.end( ); ++i )
        delete i->second;

    // free only if loaded
    for (int class_ = 0; class_ < MAX_CLASSES; ++class_)
        delete playerClassInfo[class_].levelInfo;

    for (int race = 0; race < MAX_RACES; ++race)
        for (int class_ = 0; class_ < MAX_CLASSES; ++class_)
        delete playerInfo[race][class_].levelInfo;

    // free group and guild objects
    for (GroupMap::iterator itr = mGroupMap.begin(); itr != mGroupMap.end(); ++itr)
        delete itr->second;

    for (GuildMap::iterator itr = mGuildMap.begin(); itr != mGuildMap.end(); ++itr)
        delete itr->second;

    for (ArenaTeamMap::iterator itr = mArenaTeamMap.begin(); itr != mArenaTeamMap.end(); ++itr)
        delete itr->second;

    for (CacheVendorItemMap::iterator itr = m_mCacheVendorItemMap.begin(); itr != m_mCacheVendorItemMap.end(); ++itr)
        itr->second.Clear();

    for (CacheTrainerSpellMap::iterator itr = m_mCacheTrainerSpellMap.begin(); itr != m_mCacheTrainerSpellMap.end(); ++itr)
        itr->second.Clear();
}

Group* ObjectMgr::GetGroupById(uint32 id) const
{
    GroupMap::const_iterator itr = mGroupMap.find(id);
    if (itr != mGroupMap.end())
        return itr->second;

    return NULL;
}

Guild* ObjectMgr::GetGuildById(uint32 GuildId) const
{
    GuildMap::const_iterator itr = mGuildMap.find(GuildId);
    if (itr != mGuildMap.end())
        return itr->second;

    return NULL;
}

Guild * ObjectMgr::GetGuildByName(const std::string& guildname) const
{
    for(GuildMap::const_iterator itr = mGuildMap.begin(); itr != mGuildMap.end(); ++itr)
        if (itr->second->GetName() == guildname)
            return itr->second;

    return NULL;
}

std::string ObjectMgr::GetGuildNameById(uint32 GuildId) const
{
    GuildMap::const_iterator itr = mGuildMap.find(GuildId);
    if (itr != mGuildMap.end())
        return itr->second->GetName();

    return "";
}

Guild* ObjectMgr::GetGuildByLeader(const uint64 &guid) const
{
    for(GuildMap::const_iterator itr = mGuildMap.begin(); itr != mGuildMap.end(); ++itr)
        if (itr->second->GetLeader() == guid)
            return itr->second;

    return NULL;
}

ArenaTeam* ObjectMgr::GetArenaTeamById(uint32 arenateamid) const
{
    ArenaTeamMap::const_iterator itr = mArenaTeamMap.find(arenateamid);
    if (itr != mArenaTeamMap.end())
        return itr->second;

    return NULL;
}

ArenaTeam* ObjectMgr::GetArenaTeamByName(const std::string& arenateamname) const
{
    for(ArenaTeamMap::const_iterator itr = mArenaTeamMap.begin(); itr != mArenaTeamMap.end(); ++itr)
        if (itr->second->GetName() == arenateamname)
            return itr->second;

    return NULL;
}

ArenaTeam* ObjectMgr::GetArenaTeamByCaptain(uint64 const& guid) const
{
    for(ArenaTeamMap::const_iterator itr = mArenaTeamMap.begin(); itr != mArenaTeamMap.end(); ++itr)
        if (itr->second->GetCaptain() == guid)
            return itr->second;

    return NULL;
}

CreatureInfo const* ObjectMgr::GetCreatureTemplate(uint32 id)
{
    return sCreatureStorage.LookupEntry<CreatureInfo>(id);
}

void ObjectMgr::LoadCreatureLocales()
{
    mCreatureLocaleMap.clear();                              // need for reload case

    QueryResult *result = WorldDatabase.Query("SELECT entry,name_loc1,subname_loc1,name_loc2,subname_loc2,name_loc3,subname_loc3,name_loc4,subname_loc4,name_loc5,subname_loc5,name_loc6,subname_loc6,name_loc7,subname_loc7,name_loc8,subname_loc8 FROM locales_creature");

    if(!result)
    {
        barGoLink bar(1);

        bar.step();

        sLog.outString();
        sLog.outString(">> Loaded 0 creature locale strings. DB table `locales_creature` is empty.");
        return;
    }

    barGoLink bar((int)result->GetRowCount());

    do
    {
        Field *fields = result->Fetch();
        bar.step();

        uint32 entry = fields[0].GetUInt32();

        CreatureLocale& data = mCreatureLocaleMap[entry];

        for(int i = 1; i < MAX_LOCALE; ++i)
        {
            std::string str = fields[1+2*(i-1)].GetCppString();
            if(!str.empty())
            {
                int idx = GetOrNewIndexForLocale(LocaleConstant(i));
                if(idx >= 0)
                {
                    if((int32)data.Name.size() <= idx)
                        data.Name.resize(idx+1);

                    data.Name[idx] = str;
                }
            }
            str = fields[1+2*(i-1)+1].GetCppString();
            if(!str.empty())
            {
                int idx = GetOrNewIndexForLocale(LocaleConstant(i));
                if(idx >= 0)
                {
                    if((int32)data.SubName.size() <= idx)
                        data.SubName.resize(idx+1);

                    data.SubName[idx] = str;
                }
            }
        }
    } while (result->NextRow());

    delete result;

    sLog.outString();
    sLog.outString( ">> Loaded %lu creature locale strings", (unsigned long)mCreatureLocaleMap.size() );
}

void ObjectMgr::LoadGossipMenuItemsLocales()
{
    mGossipMenuItemsLocaleMap.clear();                      // need for reload case

    QueryResult *result = WorldDatabase.Query("SELECT menu_id,id,"
        "option_text_loc1,box_text_loc1,option_text_loc2,box_text_loc2,"
        "option_text_loc3,box_text_loc3,option_text_loc4,box_text_loc4,"
        "option_text_loc5,box_text_loc5,option_text_loc6,box_text_loc6,"
        "option_text_loc7,box_text_loc7,option_text_loc8,box_text_loc8 "
        "FROM locales_gossip_menu_option");

    if(!result)
    {
        barGoLink bar(1);

        bar.step();

        sLog.outString();
        sLog.outString(">> Loaded 0 gossip_menu_option locale strings. DB table `locales_gossip_menu_option` is empty.");
        return;
    }

    barGoLink bar((int)result->GetRowCount());

    do
    {
        Field *fields = result->Fetch();
        bar.step();

        uint16 menuId   = fields[0].GetUInt16();
        uint16 id       = fields[1].GetUInt16();

        GossipMenuItemsLocale& data = mGossipMenuItemsLocaleMap[MAKE_PAIR32(menuId,id)];

        for(int i = 1; i < MAX_LOCALE; ++i)
        {
            std::string str = fields[2+2*(i-1)].GetCppString();
            if(!str.empty())
            {
                int idx = GetOrNewIndexForLocale(LocaleConstant(i));
                if(idx >= 0)
                {
                    if((int32)data.OptionText.size() <= idx)
                        data.OptionText.resize(idx+1);

                    data.OptionText[idx] = str;
                }
            }
            str = fields[2+2*(i-1)+1].GetCppString();
            if(!str.empty())
            {
                int idx = GetOrNewIndexForLocale(LocaleConstant(i));
                if(idx >= 0)
                {
                    if((int32)data.BoxText.size() <= idx)
                        data.BoxText.resize(idx+1);

                    data.BoxText[idx] = str;
                }
            }
        }
    } while (result->NextRow());

    delete result;

    sLog.outString();
    sLog.outString( ">> Loaded %lu gossip_menu_option locale strings", (unsigned long)mGossipMenuItemsLocaleMap.size() );
}

void ObjectMgr::LoadPointOfInterestLocales()
{
    mPointOfInterestLocaleMap.clear();                              // need for reload case

    QueryResult *result = WorldDatabase.Query("SELECT entry,icon_name_loc1,icon_name_loc2,icon_name_loc3,icon_name_loc4,icon_name_loc5,icon_name_loc6,icon_name_loc7,icon_name_loc8 FROM locales_points_of_interest");

    if(!result)
    {
        barGoLink bar(1);

        bar.step();

        sLog.outString();
        sLog.outString(">> Loaded 0 points_of_interest locale strings. DB table `locales_points_of_interest` is empty.");
        return;
    }

    barGoLink bar((int)result->GetRowCount());

    do
    {
        Field *fields = result->Fetch();
        bar.step();

        uint32 entry = fields[0].GetUInt32();

        PointOfInterestLocale& data = mPointOfInterestLocaleMap[entry];

        for(int i = 1; i < MAX_LOCALE; ++i)
        {
            std::string str = fields[i].GetCppString();
            if(str.empty())
                continue;

            int idx = GetOrNewIndexForLocale(LocaleConstant(i));
            if(idx >= 0)
            {
                if((int32)data.IconName.size() <= idx)
                    data.IconName.resize(idx+1);

                data.IconName[idx] = str;
            }
        }
    } while (result->NextRow());

    delete result;

    sLog.outString();
    sLog.outString( ">> Loaded %lu points_of_interest locale strings", (unsigned long)mPointOfInterestLocaleMap.size() );
}

struct SQLCreatureLoader : public SQLStorageLoaderBase<SQLCreatureLoader>
{
    template<class D>
    void convert_from_str(uint32 /*field_pos*/, char *src, D &dst)
    {
        dst = D(sObjectMgr.GetScriptId(src));
    }
};

void ObjectMgr::LoadCreatureTemplates()
{
    SQLCreatureLoader loader;
    loader.Load(sCreatureStorage);

    sLog.outString( ">> Loaded %u creature definitions", sCreatureStorage.RecordCount );
    sLog.outString();

    std::set<uint32> difficultyEntries[MAX_DIFFICULTY - 1]; // already loaded difficulty 1 value in creatures
    std::set<uint32> hasDifficultyEntries[MAX_DIFFICULTY - 1]; // already loaded creatures with difficulty 1  values

    // check data correctness
    for(uint32 i = 1; i < sCreatureStorage.MaxEntry; ++i)
    {
        CreatureInfo const* cInfo = sCreatureStorage.LookupEntry<CreatureInfo>(i);
        if (!cInfo)
            continue;

        bool ok = true;                                     // bool to allow continue outside this loop
        for (uint32 diff = 0; diff < MAX_DIFFICULTY - 1 && ok; ++diff)
        {
            if (!cInfo->DifficultyEntry[diff])
                continue;
            ok = false;                                     // will be set to true at the end of this loop again

            CreatureInfo const* difficultyInfo = GetCreatureTemplate(cInfo->DifficultyEntry[diff]);
            if (!difficultyInfo)
            {
                sLog.outErrorDb("Creature (Entry: %u) have `difficulty_entry_%u`=%u but creature entry %u not exist.",
                    i, diff + 1, cInfo->DifficultyEntry[diff], cInfo->DifficultyEntry[diff]);
                continue;
            }

            if (difficultyEntries[diff].find(i) != difficultyEntries[diff].end())
            {
                sLog.outErrorDb("Creature (Entry: %u) listed as difficulty %u but have value in `difficulty_entry_%u`.", i, diff + 1, diff + 1);
                continue;
            }

            bool ok2 = true;
            for (uint32 diff2 = 0; diff2 < MAX_DIFFICULTY - 1 && ok2; ++diff2)
            {
                ok2 = false;
                if (difficultyEntries[diff2].find(cInfo->DifficultyEntry[diff]) != difficultyEntries[diff2].end())
                {
                    sLog.outErrorDb("Creature (Entry: %u) already listed as difficulty %u for another entry.", cInfo->DifficultyEntry[diff], diff2 + 1);
                    continue;
                }

                if (hasDifficultyEntries[diff2].find(cInfo->DifficultyEntry[diff]) != hasDifficultyEntries[diff2].end())
                {
                    sLog.outErrorDb("Creature (Entry: %u) have `difficulty_entry_%u`=%u but creature entry %u have difficulty %u entry also.",
                        i, diff + 1, cInfo->DifficultyEntry[diff], cInfo->DifficultyEntry[diff], diff2 + 1);
                    continue;
                }
                ok2 = true;
            }
            if (!ok2)
                continue;

            if (cInfo->unit_class != difficultyInfo->unit_class)
            {
                sLog.outErrorDb("Creature (Entry: %u, class %u) has different `unit_class` in difficulty %u mode (Entry: %u, class %u).",
                    i, cInfo->unit_class, diff + 1, cInfo->DifficultyEntry[diff], difficultyInfo->unit_class);
                continue;
            }

            if (cInfo->npcflag != difficultyInfo->npcflag)
            {
                sLog.outErrorDb("Creature (Entry: %u) has different `npcflag` in difficulty %u mode (Entry: %u).", i, diff + 1, cInfo->DifficultyEntry[diff]);
                continue;
            }

            if (cInfo->trainer_class != difficultyInfo->trainer_class)
            {
                sLog.outErrorDb("Creature (Entry: %u) has different `trainer_class` in difficulty %u mode (Entry: %u).", i, diff + 1, cInfo->DifficultyEntry[diff]);
                continue;
            }

            if (cInfo->trainer_race != difficultyInfo->trainer_race)
            {
                sLog.outErrorDb("Creature (Entry: %u) has different `trainer_race` in difficulty %u mode (Entry: %u).", i, diff + 1, cInfo->DifficultyEntry[diff]);
                continue;
            }

            if (cInfo->trainer_type != difficultyInfo->trainer_type)
            {
                sLog.outErrorDb("Creature (Entry: %u) has different `trainer_type` in difficulty %u mode (Entry: %u).", i, diff + 1, cInfo->DifficultyEntry[diff]);
                continue;
            }

            if (cInfo->trainer_spell != difficultyInfo->trainer_spell)
            {
                sLog.outErrorDb("Creature (Entry: %u) has different `trainer_spell` in difficulty %u mode (Entry: %u).", i, diff + 1, cInfo->DifficultyEntry[diff]);
                continue;
            }

            if (difficultyInfo->AIName && *difficultyInfo->AIName)
            {
                sLog.outErrorDb("Difficulty %u mode creature (Entry: %u) has `AIName`, but in any case will used difficulty 0 mode creature (Entry: %u) AIName.",
                    diff, cInfo->DifficultyEntry[diff], i);
                continue;
            }

            if (difficultyInfo->ScriptID)
            {
                sLog.outErrorDb("Difficulty %u mode creature (Entry: %u) has `ScriptName`, but in any case will used difficulty 0 mode creature (Entry: %u) ScriptName.",
                    diff, cInfo->DifficultyEntry[diff], i);
                continue;
            }

            hasDifficultyEntries[diff].insert(i);
            difficultyEntries[diff].insert(cInfo->DifficultyEntry[diff]);
            ok = true;
        }
        if (!ok)
            continue;

        FactionTemplateEntry const* factionTemplate = sFactionTemplateStore.LookupEntry(cInfo->faction_A);
        if (!factionTemplate)
            sLog.outErrorDb("Creature (Entry: %u) has nonexistent faction_A template (%u)", cInfo->Entry, cInfo->faction_A);

        factionTemplate = sFactionTemplateStore.LookupEntry(cInfo->faction_H);
        if (!factionTemplate)
            sLog.outErrorDb("Creature (Entry: %u) has nonexistent faction_H template (%u)", cInfo->Entry, cInfo->faction_H);

        // used later for scale
        CreatureDisplayInfoEntry const* displayScaleEntry = NULL;

        if (cInfo->DisplayID_A[0])
        {
            CreatureDisplayInfoEntry const* displayEntry = sCreatureDisplayInfoStore.LookupEntry(cInfo->DisplayID_A[0]);
            if(!displayEntry)
            {
                sLog.outErrorDb("Creature (Entry: %u) has nonexistent modelid_A (%u), can crash client", cInfo->Entry, cInfo->DisplayID_A[0]);
                const_cast<CreatureInfo*>(cInfo)->DisplayID_A[0] = 0;
            }
            else if(!displayScaleEntry)
                displayScaleEntry = displayEntry;

            CreatureModelInfo const* minfo = sCreatureModelStorage.LookupEntry<CreatureModelInfo>(cInfo->DisplayID_A[0]);
            if (!minfo)
                sLog.outErrorDb("Creature (Entry: %u) are using modelid_A (%u), but creature_model_info are missing for this model.", cInfo->Entry, cInfo->DisplayID_A[0]);
        }

        if (cInfo->DisplayID_A[1])
        {
            CreatureDisplayInfoEntry const* displayEntry = sCreatureDisplayInfoStore.LookupEntry(cInfo->DisplayID_A[1]);
            if(!displayEntry)
            {
                sLog.outErrorDb("Creature (Entry: %u) has nonexistent modelid_A2 (%u), can crash client", cInfo->Entry, cInfo->DisplayID_A[1]);
                const_cast<CreatureInfo*>(cInfo)->DisplayID_A[1] = 0;
            }
            else if(!displayScaleEntry)
                displayScaleEntry = displayEntry;

            CreatureModelInfo const* minfo = sCreatureModelStorage.LookupEntry<CreatureModelInfo>(cInfo->DisplayID_A[1]);
            if (!minfo)
                sLog.outErrorDb("Creature (Entry: %u) are using modelid_A2 (%u), but creature_model_info are missing for this model.", cInfo->Entry, cInfo->DisplayID_A[1]);
        }

        if (cInfo->DisplayID_H[0])
        {
            CreatureDisplayInfoEntry const* displayEntry = sCreatureDisplayInfoStore.LookupEntry(cInfo->DisplayID_H[0]);
            if(!displayEntry)
            {
                sLog.outErrorDb("Creature (Entry: %u) has nonexistent modelid_H (%u), can crash client", cInfo->Entry, cInfo->DisplayID_H[0]);
                const_cast<CreatureInfo*>(cInfo)->DisplayID_H[0] = 0;
            }
            else if(!displayScaleEntry)
                displayScaleEntry = displayEntry;

            CreatureModelInfo const* minfo = sCreatureModelStorage.LookupEntry<CreatureModelInfo>(cInfo->DisplayID_H[0]);
            if (!minfo)
                sLog.outErrorDb("Creature (Entry: %u) are using modelid_H (%u), but creature_model_info are missing for this model.", cInfo->Entry, cInfo->DisplayID_H[0]);
        }

        if (cInfo->DisplayID_H[1])
        {
            CreatureDisplayInfoEntry const* displayEntry = sCreatureDisplayInfoStore.LookupEntry(cInfo->DisplayID_H[1]);
            if(!displayEntry)
            {
                sLog.outErrorDb("Creature (Entry: %u) has nonexistent modelid_H2 (%u), can crash client", cInfo->Entry, cInfo->DisplayID_H[1]);
                const_cast<CreatureInfo*>(cInfo)->DisplayID_H[1] = 0;
            }
            else if(!displayScaleEntry)
                displayScaleEntry = displayEntry;

            CreatureModelInfo const* minfo = sCreatureModelStorage.LookupEntry<CreatureModelInfo>(cInfo->DisplayID_H[1]);
            if (!minfo)
                sLog.outErrorDb("Creature (Entry: %u) are using modelid_H2 (%u), but creature_model_info are missing for this model.", cInfo->Entry, cInfo->DisplayID_H[1]);
        }

        if (!displayScaleEntry)
            sLog.outErrorDb("Creature (Entry: %u) has nonexistent modelid in modelid_A/modelid_A2/modelid_H/modelid_A2", cInfo->Entry);

        for(int k = 0; k < MAX_KILL_CREDIT; ++k)
        {
            if(cInfo->KillCredit[k])
            {
                if(!GetCreatureTemplate(cInfo->KillCredit[k]))
                {
                    sLog.outErrorDb("Creature (Entry: %u) has nonexistent creature entry in `KillCredit%d` (%u)",cInfo->Entry,k+1,cInfo->KillCredit[k]);
                    const_cast<CreatureInfo*>(cInfo)->KillCredit[k] = 0;
                }
            }
        }

        // use below code for 0-checks for unit_class
        if (/*!cInfo->unit_class ||*/cInfo->unit_class && ((1 << (cInfo->unit_class-1)) & CLASSMASK_ALL_CREATURES) == 0)
            sLog.outErrorDb("Creature (Entry: %u) has invalid unit_class(%u) for creature_template", cInfo->Entry, cInfo->unit_class);

        if(cInfo->dmgschool >= MAX_SPELL_SCHOOL)
        {
            sLog.outErrorDb("Creature (Entry: %u) has invalid spell school value (%u) in `dmgschool`",cInfo->Entry,cInfo->dmgschool);
            const_cast<CreatureInfo*>(cInfo)->dmgschool = SPELL_SCHOOL_NORMAL;
        }

        if(cInfo->baseattacktime == 0)
            const_cast<CreatureInfo*>(cInfo)->baseattacktime  = BASE_ATTACK_TIME;

        if(cInfo->rangeattacktime == 0)
            const_cast<CreatureInfo*>(cInfo)->rangeattacktime = BASE_ATTACK_TIME;

        if(cInfo->npcflag & UNIT_NPC_FLAG_SPELLCLICK)
        {
            sLog.outErrorDb("Creature (Entry: %u) has dynamic flag UNIT_NPC_FLAG_SPELLCLICK (%u) set, it expect to be set by code base at `npc_spellclick_spells` content.",cInfo->Entry,UNIT_NPC_FLAG_SPELLCLICK);
            const_cast<CreatureInfo*>(cInfo)->npcflag &= ~UNIT_NPC_FLAG_SPELLCLICK;
        }

        if((cInfo->npcflag & UNIT_NPC_FLAG_TRAINER) && cInfo->trainer_type >= MAX_TRAINER_TYPE)
            sLog.outErrorDb("Creature (Entry: %u) has wrong trainer type %u",cInfo->Entry,cInfo->trainer_type);

        if(cInfo->type && !sCreatureTypeStore.LookupEntry(cInfo->type))
        {
            sLog.outErrorDb("Creature (Entry: %u) has invalid creature type (%u) in `type`",cInfo->Entry,cInfo->type);
            const_cast<CreatureInfo*>(cInfo)->type = CREATURE_TYPE_HUMANOID;
        }

        // must exist or used hidden but used in data horse case
        if(cInfo->family && !sCreatureFamilyStore.LookupEntry(cInfo->family) && cInfo->family != CREATURE_FAMILY_HORSE_CUSTOM )
        {
            sLog.outErrorDb("Creature (Entry: %u) has invalid creature family (%u) in `family`",cInfo->Entry,cInfo->family);
            const_cast<CreatureInfo*>(cInfo)->family = 0;
        }

        if(cInfo->InhabitType <= 0 || cInfo->InhabitType > INHABIT_ANYWHERE)
        {
            sLog.outErrorDb("Creature (Entry: %u) has wrong value (%u) in `InhabitType`, creature will not correctly walk/swim/fly",cInfo->Entry,cInfo->InhabitType);
            const_cast<CreatureInfo*>(cInfo)->InhabitType = INHABIT_ANYWHERE;
        }

        if(cInfo->PetSpellDataId)
        {
            CreatureSpellDataEntry const* spellDataId = sCreatureSpellDataStore.LookupEntry(cInfo->PetSpellDataId);
            if(!spellDataId)
                sLog.outErrorDb("Creature (Entry: %u) has non-existing PetSpellDataId (%u)", cInfo->Entry, cInfo->PetSpellDataId);
        }

        for(int j = 0; j < CREATURE_MAX_SPELLS; ++j)
        {
            if(cInfo->spells[j] && !sSpellStore.LookupEntry(cInfo->spells[j]))
            {
                sLog.outErrorDb("Creature (Entry: %u) has non-existing Spell%d (%u), set to 0", cInfo->Entry, j+1,cInfo->spells[j]);
                const_cast<CreatureInfo*>(cInfo)->spells[j] = 0;
            }
        }

        if(cInfo->MovementType >= MAX_DB_MOTION_TYPE)
        {
            sLog.outErrorDb("Creature (Entry: %u) has wrong movement generator type (%u), ignore and set to IDLE.",cInfo->Entry,cInfo->MovementType);
            const_cast<CreatureInfo*>(cInfo)->MovementType = IDLE_MOTION_TYPE;
        }

        if(cInfo->equipmentId > 0)                          // 0 no equipment
        {
            if(!GetEquipmentInfo(cInfo->equipmentId))
            {
                sLog.outErrorDb("Table `creature_template` have creature (Entry: %u) with equipment_id %u not found in table `creature_equip_template`, set to no equipment.", cInfo->Entry, cInfo->equipmentId);
                const_cast<CreatureInfo*>(cInfo)->equipmentId = 0;
            }
        }

        /// if not set custom creature scale then load scale from CreatureDisplayInfo.dbc
        if(cInfo->scale <= 0.0f)
        {
            if(displayScaleEntry)
                const_cast<CreatureInfo*>(cInfo)->scale = displayScaleEntry->scale;
            else
                const_cast<CreatureInfo*>(cInfo)->scale = 1.0f;
        }
    }
}

void ObjectMgr::ConvertCreatureAddonAuras(CreatureDataAddon* addon, char const* table, char const* guidEntryStr)
{
    // Now add the auras, format "spellid effectindex spellid effectindex..."
    char *p,*s;
    std::vector<int> val;
    s=p=(char*)reinterpret_cast<char const*>(addon->auras);
    if(p)
    {
        while (p[0]!=0)
        {
            ++p;
            if (p[0]==' ')
            {
                val.push_back(atoi(s));
                s=++p;
            }
        }
        if (p!=s)
            val.push_back(atoi(s));

        // free char* loaded memory
        delete[] (char*)reinterpret_cast<char const*>(addon->auras);

        // wrong list
        if (val.size()%2)
        {
            addon->auras = NULL;
            sLog.outErrorDb("Creature (%s: %u) has wrong `auras` data in `%s`.",guidEntryStr,addon->guidOrEntry,table);
            return;
        }
    }

    // empty list
    if(val.empty())
    {
        addon->auras = NULL;
        return;
    }

    // replace by new structures array
    const_cast<CreatureDataAddonAura*&>(addon->auras) = new CreatureDataAddonAura[val.size()/2+1];

    uint32 i=0;
    for(uint32 j = 0; j < val.size()/2; ++j)
    {
        CreatureDataAddonAura& cAura = const_cast<CreatureDataAddonAura&>(addon->auras[i]);
        cAura.spell_id = uint32(val[2*j+0]);
        cAura.effect_idx  = SpellEffectIndex(val[2*j+1]);
        if (cAura.effect_idx >= MAX_EFFECT_INDEX)
        {
            sLog.outErrorDb("Creature (%s: %u) has wrong effect %u for spell %u in `auras` field in `%s`.",guidEntryStr,addon->guidOrEntry,cAura.effect_idx,cAura.spell_id,table);
            continue;
        }
        SpellEntry const *AdditionalSpellInfo = sSpellStore.LookupEntry(cAura.spell_id);
        if (!AdditionalSpellInfo)
        {
            sLog.outErrorDb("Creature (%s: %u) has wrong spell %u defined in `auras` field in `%s`.",guidEntryStr,addon->guidOrEntry,cAura.spell_id,table);
            continue;
        }

        if (!AdditionalSpellInfo->Effect[cAura.effect_idx] || !AdditionalSpellInfo->EffectApplyAuraName[cAura.effect_idx])
        {
            sLog.outErrorDb("Creature (%s: %u) has not aura effect %u of spell %u defined in `auras` field in `%s`.",guidEntryStr,addon->guidOrEntry,cAura.effect_idx,cAura.spell_id,table);
            continue;
        }

        ++i;
    }

    // fill terminator element (after last added)
    CreatureDataAddonAura& endAura = const_cast<CreatureDataAddonAura&>(addon->auras[i]);
    endAura.spell_id   = 0;
    endAura.effect_idx = EFFECT_INDEX_0;
}

void ObjectMgr::LoadCreatureAddons(SQLStorage& creatureaddons, char const* entryName, char const* comment)
{
    creatureaddons.Load();

    sLog.outString(">> Loaded %u %s", creatureaddons.RecordCount, comment);
    sLog.outString();

    // check data correctness and convert 'auras'
    for(uint32 i = 1; i < creatureaddons.MaxEntry; ++i)
    {
        CreatureDataAddon const* addon = creatureaddons.LookupEntry<CreatureDataAddon>(i);
        if(!addon)
            continue;

        if (addon->mount)
        {
            if (!sCreatureDisplayInfoStore.LookupEntry(addon->mount))
            {
                sLog.outErrorDb("Creature (%s %u) have invalid displayInfoId for mount (%u) defined in `%s`.", entryName, addon->guidOrEntry, addon->mount, creatureaddons.GetTableName());
                const_cast<CreatureDataAddon*>(addon)->mount = 0;
            }
        }

        if (!sEmotesStore.LookupEntry(addon->emote))
        {
            sLog.outErrorDb("Creature (%s %u) have invalid emote (%u) defined in `%s`.", entryName, addon->guidOrEntry, addon->emote, creatureaddons.GetTableName());
            const_cast<CreatureDataAddon*>(addon)->emote = 0;
        }

        if (addon->splineFlags & (SPLINEFLAG_TRAJECTORY|SPLINEFLAG_UNKNOWN3))
        {
            sLog.outErrorDb("Creature (%s %u) spline flags mask defined in `%s` include forbidden flags (" I32FMT ") that can crash client, cleanup at load.", entryName, addon->guidOrEntry, creatureaddons.GetTableName(), (SPLINEFLAG_TRAJECTORY|SPLINEFLAG_UNKNOWN3));
            const_cast<CreatureDataAddon*>(addon)->splineFlags &= ~(SPLINEFLAG_TRAJECTORY|SPLINEFLAG_UNKNOWN3);
        }

        ConvertCreatureAddonAuras(const_cast<CreatureDataAddon*>(addon), creatureaddons.GetTableName(), entryName);
    }
}

void ObjectMgr::LoadCreatureAddons()
{
    LoadCreatureAddons(sCreatureInfoAddonStorage,"Entry","creature template addons");

    // check entry ids
    for(uint32 i = 1; i < sCreatureInfoAddonStorage.MaxEntry; ++i)
        if(CreatureDataAddon const* addon = sCreatureInfoAddonStorage.LookupEntry<CreatureDataAddon>(i))
            if(!sCreatureStorage.LookupEntry<CreatureInfo>(addon->guidOrEntry))
                sLog.outErrorDb("Creature (Entry: %u) does not exist but has a record in `%s`",addon->guidOrEntry, sCreatureInfoAddonStorage.GetTableName());

    LoadCreatureAddons(sCreatureDataAddonStorage,"GUID","creature addons");

    // check entry ids
    for(uint32 i = 1; i < sCreatureDataAddonStorage.MaxEntry; ++i)
        if(CreatureDataAddon const* addon = sCreatureDataAddonStorage.LookupEntry<CreatureDataAddon>(i))
            if(mCreatureDataMap.find(addon->guidOrEntry)==mCreatureDataMap.end())
                sLog.outErrorDb("Creature (GUID: %u) does not exist but has a record in `creature_addon`",addon->guidOrEntry);
}

EquipmentInfo const* ObjectMgr::GetEquipmentInfo(uint32 entry)
{
    return sEquipmentStorage.LookupEntry<EquipmentInfo>(entry);
}

void ObjectMgr::LoadEquipmentTemplates()
{
    sEquipmentStorage.Load();

    for(uint32 i=0; i < sEquipmentStorage.MaxEntry; ++i)
    {
        EquipmentInfo const* eqInfo = sEquipmentStorage.LookupEntry<EquipmentInfo>(i);

        if (!eqInfo)
            continue;

        for(uint8 j = 0; j < 3; ++j)
        {
            if (!eqInfo->equipentry[j])
               continue;

            ItemEntry const *dbcitem = sItemStore.LookupEntry(eqInfo->equipentry[j]);

            if (!dbcitem)
            {
                sLog.outErrorDb("Unknown item (entry=%u) in creature_equip_template.equipentry%u for entry = %u, forced to 0.", eqInfo->equipentry[j], j+1, i);
                const_cast<EquipmentInfo*>(eqInfo)->equipentry[j] = 0;
                continue;
            }

            if (dbcitem->InventoryType != INVTYPE_WEAPON &&
                dbcitem->InventoryType != INVTYPE_SHIELD &&
                dbcitem->InventoryType != INVTYPE_RANGED &&
                dbcitem->InventoryType != INVTYPE_2HWEAPON &&
                dbcitem->InventoryType != INVTYPE_WEAPONMAINHAND &&
                dbcitem->InventoryType != INVTYPE_WEAPONOFFHAND &&
                dbcitem->InventoryType != INVTYPE_HOLDABLE &&
                dbcitem->InventoryType != INVTYPE_THROWN &&
                dbcitem->InventoryType != INVTYPE_RANGEDRIGHT)
            {
                sLog.outErrorDb("Item (entry=%u) in creature_equip_template.equipentry%u for entry = %u is not equipable in a hand, forced to 0.", eqInfo->equipentry[j], j+1, i);
                const_cast<EquipmentInfo*>(eqInfo)->equipentry[j] = 0;
            }
        }
    }
    sLog.outString( ">> Loaded %u equipment template", sEquipmentStorage.RecordCount );
    sLog.outString();
}

CreatureModelInfo const* ObjectMgr::GetCreatureModelInfo(uint32 modelid)
{
    return sCreatureModelStorage.LookupEntry<CreatureModelInfo>(modelid);
}

uint32 ObjectMgr::ChooseDisplayId(uint32 team, const CreatureInfo *cinfo, const CreatureData *data /*= NULL*/)
{
    // Load creature model (display id)
    if (data && data->displayid)
        return data->displayid;

    // use defaults from the template
    uint32 display_id;

    // DisplayID_A is used if no team is given
    if (team == HORDE)
    {
        if(cinfo->DisplayID_H[0])
            display_id = cinfo->DisplayID_H[1] ? cinfo->DisplayID_H[urand(0,1)] : cinfo->DisplayID_H[0];
        else
            display_id = cinfo->DisplayID_H[1];

        if(!display_id)
            display_id = cinfo->DisplayID_A[0] ? cinfo->DisplayID_A[0] : cinfo->DisplayID_A[1];
    }
    else
    {
        if(cinfo->DisplayID_A[0])
            display_id = cinfo->DisplayID_A[1] ? cinfo->DisplayID_A[urand(0,1)] : cinfo->DisplayID_A[0];
        else
            display_id = cinfo->DisplayID_A[1];

        if(!display_id)
            display_id = cinfo->DisplayID_H[0] ? cinfo->DisplayID_H[0] : cinfo->DisplayID_H[1];
    }

    return display_id;
}

CreatureModelInfo const* ObjectMgr::GetCreatureModelRandomGender(uint32 display_id)
{
    CreatureModelInfo const *minfo = GetCreatureModelInfo(display_id);
    if(!minfo)
        return NULL;

    // If a model for another gender exists, 50% chance to use it
    if(minfo->modelid_other_gender != 0 && urand(0,1) == 0)
    {
        CreatureModelInfo const *minfo_tmp = GetCreatureModelInfo(minfo->modelid_other_gender);
        if(!minfo_tmp)
        {
            sLog.outErrorDb("Model (Entry: %u) has modelid_other_gender %u not found in table `creature_model_info`. ", minfo->modelid, minfo->modelid_other_gender);
            return minfo;                                   // not fatal, just use the previous one
        }
        else
            return minfo_tmp;
    }
    else
        return minfo;
}

void ObjectMgr::LoadCreatureModelInfo()
{
    sCreatureModelStorage.Load();

    // post processing
    for(uint32 i = 1; i < sCreatureModelStorage.MaxEntry; ++i)
    {
        CreatureModelInfo const *minfo = sCreatureModelStorage.LookupEntry<CreatureModelInfo>(i);
        if (!minfo)
            continue;

        if (!sCreatureDisplayInfoStore.LookupEntry(minfo->modelid))
            sLog.outErrorDb("Table `creature_model_info` has model for not existed display id (%u).", minfo->modelid);

        if (minfo->gender >= MAX_GENDER)
        {
            sLog.outErrorDb("Table `creature_model_info` has wrong gender (%u) for display id (%u).", uint32(minfo->gender), minfo->modelid);
            const_cast<CreatureModelInfo*>(minfo)->gender = GENDER_MALE;
        }

        if (minfo->modelid_other_gender && !sCreatureDisplayInfoStore.LookupEntry(minfo->modelid_other_gender))
        {
            sLog.outErrorDb("Table `creature_model_info` has not existed alt.gender model (%u) for existed display id (%u).", minfo->modelid_other_gender, minfo->modelid);
            const_cast<CreatureModelInfo*>(minfo)->modelid_other_gender = 0;
        }
    }

    sLog.outString( ">> Loaded %u creature model based info", sCreatureModelStorage.RecordCount );
    sLog.outString();
}

void ObjectMgr::LoadCreatures()
{
    uint32 count = 0;
    //                                                0              1   2    3
    QueryResult *result = WorldDatabase.Query("SELECT creature.guid, id, map, modelid,"
    //   4             5           6           7           8            9              10         11
        "equipment_id, position_x, position_y, position_z, orientation, spawntimesecs, spawndist, currentwaypoint,"
    //   12         13       14          15            16         17         18     19
        "curhealth, curmana, DeathState, MovementType, spawnMask, phaseMask, event, pool_entry "
        "FROM creature LEFT OUTER JOIN game_event_creature ON creature.guid = game_event_creature.guid "
        "LEFT OUTER JOIN pool_creature ON creature.guid = pool_creature.guid");

    if(!result)
    {
        barGoLink bar(1);

        bar.step();

        sLog.outString();
        sLog.outErrorDb(">> Loaded 0 creature. DB table `creature` is empty.");
        return;
    }

    // build single time for check creature data
    std::set<uint32> difficultyCreatures[MAX_DIFFICULTY - 1];
    for (uint32 i = 0; i < sCreatureStorage.MaxEntry; ++i)
        if (CreatureInfo const* cInfo = sCreatureStorage.LookupEntry<CreatureInfo>(i))
            for (uint32 diff = 0; diff < MAX_DIFFICULTY - 1; ++diff)
                if (cInfo->DifficultyEntry[diff])
                    difficultyCreatures[diff].insert(cInfo->DifficultyEntry[diff]);

    // build single time for check spawnmask
    std::map<uint32,uint32> spawnMasks;
    for(uint32 i = 0; i < sMapStore.GetNumRows(); ++i)
        if(sMapStore.LookupEntry(i))
            for(int k = 0; k < MAX_DIFFICULTY; ++k)
                if (GetMapDifficultyData(i,Difficulty(k)))
                    spawnMasks[i] |= (1 << k);

    barGoLink bar((int)result->GetRowCount());

    do
    {
        Field *fields = result->Fetch();
        bar.step();

        uint32 guid         = fields[ 0].GetUInt32();
        uint32 entry        = fields[ 1].GetUInt32();

        CreatureInfo const* cInfo = GetCreatureTemplate(entry);
        if(!cInfo)
        {
            sLog.outErrorDb("Table `creature` has creature (GUID: %u) with non existing creature entry %u, skipped.", guid, entry);
            continue;
        }

        CreatureData& data = mCreatureDataMap[guid];

        data.id             = entry;
        data.mapid          = fields[ 2].GetUInt32();
        data.displayid      = fields[ 3].GetUInt32();
        data.equipmentId    = fields[ 4].GetUInt32();
        data.posX           = fields[ 5].GetFloat();
        data.posY           = fields[ 6].GetFloat();
        data.posZ           = fields[ 7].GetFloat();
        data.orientation    = fields[ 8].GetFloat();
        data.spawntimesecs  = fields[ 9].GetUInt32();
        data.spawndist      = fields[10].GetFloat();
        data.currentwaypoint= fields[11].GetUInt32();
        data.curhealth      = fields[12].GetUInt32();
        data.curmana        = fields[13].GetUInt32();
        data.is_dead        = fields[14].GetBool();
        data.movementType   = fields[15].GetUInt8();
        data.spawnMask      = fields[16].GetUInt8();
        data.phaseMask      = fields[17].GetUInt16();
        int16 gameEvent     = fields[18].GetInt16();
        int16 PoolId        = fields[19].GetInt16();

        MapEntry const* mapEntry = sMapStore.LookupEntry(data.mapid);
        if(!mapEntry)
        {
            sLog.outErrorDb("Table `creature` have creature (GUID: %u) that spawned at not existed map (Id: %u), skipped.",guid, data.mapid );
            continue;
        }

        if (data.spawnMask & ~spawnMasks[data.mapid])
            sLog.outErrorDb("Table `creature` have creature (GUID: %u) that have wrong spawn mask %u including not supported difficulty modes for map (Id: %u).",guid, data.spawnMask, data.mapid );

        bool ok = true;
        for (uint32 diff = 0; diff < MAX_DIFFICULTY - 1 && ok; ++diff)
        {
            if (difficultyCreatures[diff].find(data.id) != difficultyCreatures[diff].end())
            {
                sLog.outErrorDb("Table `creature` have creature (GUID: %u) that listed as difficulty %u template (entry: %u) in `creature_template`, skipped.",
                    guid, diff + 1, data.id );
                ok = false;
            }
        }
        if (!ok)
            continue;

        if(data.equipmentId > 0)                            // -1 no equipment, 0 use default
        {
            if(!GetEquipmentInfo(data.equipmentId))
            {
                sLog.outErrorDb("Table `creature` have creature (Entry: %u) with equipment_id %u not found in table `creature_equip_template`, set to no equipment.", data.id, data.equipmentId);
                data.equipmentId = -1;
            }
        }

        if(cInfo->RegenHealth && data.curhealth < cInfo->minhealth)
        {
            sLog.outErrorDb("Table `creature` have creature (GUID: %u Entry: %u) with `creature_template`.`RegenHealth`=1 and low current health (%u), `creature_template`.`minhealth`=%u.",guid,data.id,data.curhealth, cInfo->minhealth );
            data.curhealth = cInfo->minhealth;
        }

        if(cInfo->flags_extra & CREATURE_FLAG_EXTRA_INSTANCE_BIND)
        {
            if(!mapEntry || !mapEntry->IsDungeon())
                sLog.outErrorDb("Table `creature` have creature (GUID: %u Entry: %u) with `creature_template`.`flags_extra` including CREATURE_FLAG_EXTRA_INSTANCE_BIND but creature are not in instance.",guid,data.id);
        }

        if(data.curmana < cInfo->minmana)
        {
            sLog.outErrorDb("Table `creature` have creature (GUID: %u Entry: %u) with low current mana (%u), `creature_template`.`minmana`=%u.",guid,data.id,data.curmana, cInfo->minmana );
            data.curmana = cInfo->minmana;
        }

        if(data.spawndist < 0.0f)
        {
            sLog.outErrorDb("Table `creature` have creature (GUID: %u Entry: %u) with `spawndist`< 0, set to 0.",guid,data.id );
            data.spawndist = 0.0f;
        }
        else if(data.movementType == RANDOM_MOTION_TYPE)
        {
            if(data.spawndist == 0.0f)
            {
                sLog.outErrorDb("Table `creature` have creature (GUID: %u Entry: %u) with `MovementType`=1 (random movement) but with `spawndist`=0, replace by idle movement type (0).",guid,data.id );
                data.movementType = IDLE_MOTION_TYPE;
            }
        }
        else if(data.movementType == IDLE_MOTION_TYPE)
        {
            if(data.spawndist != 0.0f)
            {
                sLog.outErrorDb("Table `creature` have creature (GUID: %u Entry: %u) with `MovementType`=0 (idle) have `spawndist`<>0, set to 0.",guid,data.id );
                data.spawndist = 0.0f;
            }
        }

        if(data.phaseMask==0)
        {
            sLog.outErrorDb("Table `creature` have creature (GUID: %u Entry: %u) with `phaseMask`=0 (not visible for anyone), set to 1.",guid,data.id );
            data.phaseMask = 1;
        }

        if (gameEvent==0 && PoolId==0)                      // if not this is to be managed by GameEvent System or Pool system
            AddCreatureToGrid(guid, &data);

        ++count;

    } while (result->NextRow());

    delete result;

    sLog.outString();
    sLog.outString( ">> Loaded %lu creatures", (unsigned long)mCreatureDataMap.size() );
}

void ObjectMgr::AddCreatureToGrid(uint32 guid, CreatureData const* data)
{
    uint8 mask = data->spawnMask;
    for(uint8 i = 0; mask != 0; i++, mask >>= 1)
    {
        if(mask & 1)
        {
            CellPair cell_pair = MaNGOS::ComputeCellPair(data->posX, data->posY);
            uint32 cell_id = (cell_pair.y_coord*TOTAL_NUMBER_OF_CELLS_PER_MAP) + cell_pair.x_coord;

            CellObjectGuids& cell_guids = mMapObjectGuids[MAKE_PAIR32(data->mapid,i)][cell_id];
            cell_guids.creatures.insert(guid);
        }
    }
}

void ObjectMgr::RemoveCreatureFromGrid(uint32 guid, CreatureData const* data)
{
    uint8 mask = data->spawnMask;
    for(uint8 i = 0; mask != 0; i++, mask >>= 1)
    {
        if(mask & 1)
        {
            CellPair cell_pair = MaNGOS::ComputeCellPair(data->posX, data->posY);
            uint32 cell_id = (cell_pair.y_coord*TOTAL_NUMBER_OF_CELLS_PER_MAP) + cell_pair.x_coord;

            CellObjectGuids& cell_guids = mMapObjectGuids[MAKE_PAIR32(data->mapid,i)][cell_id];
            cell_guids.creatures.erase(guid);
        }
    }
}

void ObjectMgr::LoadGameobjects()
{
    uint32 count = 0;

    //                                                0                1   2    3           4           5           6
    QueryResult *result = WorldDatabase.Query("SELECT gameobject.guid, id, map, position_x, position_y, position_z, orientation,"
    //   7          8          9          10         11             12            13     14         15         16     17
        "rotation0, rotation1, rotation2, rotation3, spawntimesecs, animprogress, state, spawnMask, phaseMask, event, pool_entry "
        "FROM gameobject LEFT OUTER JOIN game_event_gameobject ON gameobject.guid = game_event_gameobject.guid "
        "LEFT OUTER JOIN pool_gameobject ON gameobject.guid = pool_gameobject.guid");

    if(!result)
    {
        barGoLink bar(1);

        bar.step();

        sLog.outString();
        sLog.outErrorDb(">> Loaded 0 gameobjects. DB table `gameobject` is empty.");
        return;
    }

    // build single time for check spawnmask
    std::map<uint32,uint32> spawnMasks;
    for(uint32 i = 0; i < sMapStore.GetNumRows(); ++i)
        if(sMapStore.LookupEntry(i))
            for(int k = 0; k < MAX_DIFFICULTY; ++k)
                if (GetMapDifficultyData(i,Difficulty(k)))
                    spawnMasks[i] |= (1 << k);

    barGoLink bar((int)result->GetRowCount());

    do
    {
        Field *fields = result->Fetch();
        bar.step();

        uint32 guid         = fields[ 0].GetUInt32();
        uint32 entry        = fields[ 1].GetUInt32();

        GameObjectInfo const* gInfo = GetGameObjectInfo(entry);
        if (!gInfo)
        {
            sLog.outErrorDb("Table `gameobject` has gameobject (GUID: %u) with non existing gameobject entry %u, skipped.", guid, entry);
            continue;
        }

        if(!gInfo->displayId)
        {
            switch(gInfo->type)
            {
                // can be invisible always and then not req. display id in like case
                case GAMEOBJECT_TYPE_TRAP:
                case GAMEOBJECT_TYPE_SPELL_FOCUS:
                    break;
                default:
                    sLog.outErrorDb("Gameobject (GUID: %u Entry %u GoType: %u) have displayId == 0 and then will always invisible in game.", guid, entry, gInfo->type);
                    break;
            }
        }
        else if (!sGameObjectDisplayInfoStore.LookupEntry(gInfo->displayId))
        {
            sLog.outErrorDb("Gameobject (GUID: %u Entry %u GoType: %u) have invalid displayId (%u), not loaded.", guid, entry, gInfo->type, gInfo->displayId);
            continue;
        }

        GameObjectData& data = mGameObjectDataMap[guid];

        data.id             = entry;
        data.mapid          = fields[ 2].GetUInt32();
        data.posX           = fields[ 3].GetFloat();
        data.posY           = fields[ 4].GetFloat();
        data.posZ           = fields[ 5].GetFloat();
        data.orientation    = fields[ 6].GetFloat();
        data.rotation0      = fields[ 7].GetFloat();
        data.rotation1      = fields[ 8].GetFloat();
        data.rotation2      = fields[ 9].GetFloat();
        data.rotation3      = fields[10].GetFloat();
        data.spawntimesecs  = fields[11].GetInt32();

        MapEntry const* mapEntry = sMapStore.LookupEntry(data.mapid);
        if(!mapEntry)
        {
            sLog.outErrorDb("Table `gameobject` have gameobject (GUID: %u Entry: %u) that spawned at not existed map (Id: %u), skip", guid, data.id, data.mapid);
            continue;
        }

        if (data.spawnMask & ~spawnMasks[data.mapid])
            sLog.outErrorDb("Table `gameobject` have gameobject (GUID: %u Entry: %u) that have wrong spawn mask %u including not supported difficulty modes for map (Id: %u), skip", guid, data.id, data.spawnMask, data.mapid);

        if (data.spawntimesecs == 0 && gInfo->IsDespawnAtAction())
        {
            sLog.outErrorDb("Table `gameobject` have gameobject (GUID: %u Entry: %u) with `spawntimesecs` (0) value, but gameobejct marked as despawnable at action.", guid, data.id);
        }

        data.animprogress   = fields[12].GetUInt32();

        uint32 go_state     = fields[13].GetUInt32();
        if (go_state >= MAX_GO_STATE)
        {
            sLog.outErrorDb("Table `gameobject` have gameobject (GUID: %u Entry: %u) with invalid `state` (%u) value, skip", guid, data.id, go_state);
            continue;
        }
        data.go_state       = GOState(go_state);

        data.spawnMask      = fields[14].GetUInt8();
        data.phaseMask      = fields[15].GetUInt16();
        int16 gameEvent     = fields[16].GetInt16();
        int16 PoolId        = fields[17].GetInt16();

        if (data.rotation2 < -1.0f || data.rotation2 > 1.0f)
        {
            sLog.outErrorDb("Table `gameobject` have gameobject (GUID: %u Entry: %u) with invalid rotation2 (%f) value, skip", guid, data.id, data.rotation2);
            continue;
        }

        if (data.rotation3 < -1.0f || data.rotation3 > 1.0f)
        {
            sLog.outErrorDb("Table `gameobject` have gameobject (GUID: %u Entry: %u) with invalid rotation3 (%f) value, skip", guid, data.id, data.rotation3);
            continue;
        }

        if(!MapManager::IsValidMapCoord(data.mapid, data.posX, data.posY, data.posZ, data.orientation))
        {
            sLog.outErrorDb("Table `gameobject` have gameobject (GUID: %u Entry: %u) with invalid coordinates, skip", guid, data.id);
            continue;
        }

        if(data.phaseMask == 0)
        {
            sLog.outErrorDb("Table `gameobject` have gameobject (GUID: %u Entry: %u) with `phaseMask`=0 (not visible for anyone), set to 1.", guid, data.id);
            data.phaseMask = 1;
        }

        if (gameEvent == 0 && PoolId == 0)                  // if not this is to be managed by GameEvent System or Pool system
            AddGameobjectToGrid(guid, &data);
        ++count;

    } while (result->NextRow());

    delete result;

    sLog.outString();
    sLog.outString( ">> Loaded %lu gameobjects", (unsigned long)mGameObjectDataMap.size());
}

void ObjectMgr::AddGameobjectToGrid(uint32 guid, GameObjectData const* data)
{
    uint8 mask = data->spawnMask;
    for(uint8 i = 0; mask != 0; i++, mask >>= 1)
    {
        if(mask & 1)
        {
            CellPair cell_pair = MaNGOS::ComputeCellPair(data->posX, data->posY);
            uint32 cell_id = (cell_pair.y_coord*TOTAL_NUMBER_OF_CELLS_PER_MAP) + cell_pair.x_coord;

            CellObjectGuids& cell_guids = mMapObjectGuids[MAKE_PAIR32(data->mapid,i)][cell_id];
            cell_guids.gameobjects.insert(guid);
        }
    }
}

void ObjectMgr::RemoveGameobjectFromGrid(uint32 guid, GameObjectData const* data)
{
    uint8 mask = data->spawnMask;
    for(uint8 i = 0; mask != 0; i++, mask >>= 1)
    {
        if(mask & 1)
        {
            CellPair cell_pair = MaNGOS::ComputeCellPair(data->posX, data->posY);
            uint32 cell_id = (cell_pair.y_coord*TOTAL_NUMBER_OF_CELLS_PER_MAP) + cell_pair.x_coord;

            CellObjectGuids& cell_guids = mMapObjectGuids[MAKE_PAIR32(data->mapid,i)][cell_id];
            cell_guids.gameobjects.erase(guid);
        }
    }
}

void ObjectMgr::LoadCreatureRespawnTimes()
{
    // remove outdated data
    WorldDatabase.DirectExecute("DELETE FROM creature_respawn WHERE respawntime <= UNIX_TIMESTAMP(NOW())");

    uint32 count = 0;

    QueryResult *result = WorldDatabase.Query("SELECT guid,respawntime,instance FROM creature_respawn");

    if(!result)
    {
        barGoLink bar(1);

        bar.step();

        sLog.outString();
        sLog.outString(">> Loaded 0 creature respawn time.");
        return;
    }

    barGoLink bar((int)result->GetRowCount());

    do
    {
        Field *fields = result->Fetch();
        bar.step();

        uint32 loguid       = fields[0].GetUInt32();
        uint64 respawn_time = fields[1].GetUInt64();
        uint32 instance     = fields[2].GetUInt32();

        mCreatureRespawnTimes[MAKE_PAIR64(loguid,instance)] = time_t(respawn_time);

        ++count;
    } while (result->NextRow());

    delete result;

    sLog.outString( ">> Loaded %lu creature respawn times", (unsigned long)mCreatureRespawnTimes.size() );
    sLog.outString();
}

void ObjectMgr::LoadGameobjectRespawnTimes()
{
    // remove outdated data
    WorldDatabase.DirectExecute("DELETE FROM gameobject_respawn WHERE respawntime <= UNIX_TIMESTAMP(NOW())");

    uint32 count = 0;

    QueryResult *result = WorldDatabase.Query("SELECT guid,respawntime,instance FROM gameobject_respawn");

    if(!result)
    {
        barGoLink bar(1);

        bar.step();

        sLog.outString();
        sLog.outString(">> Loaded 0 gameobject respawn time.");
        return;
    }

    barGoLink bar((int)result->GetRowCount());

    do
    {
        Field *fields = result->Fetch();
        bar.step();

        uint32 loguid       = fields[0].GetUInt32();
        uint64 respawn_time = fields[1].GetUInt64();
        uint32 instance     = fields[2].GetUInt32();

        mGORespawnTimes[MAKE_PAIR64(loguid,instance)] = time_t(respawn_time);

        ++count;
    } while (result->NextRow());

    delete result;

    sLog.outString( ">> Loaded %lu gameobject respawn times", (unsigned long)mGORespawnTimes.size() );
    sLog.outString();
}

// name must be checked to correctness (if received) before call this function
uint64 ObjectMgr::GetPlayerGUIDByName(std::string name) const
{
    uint64 guid = 0;

    CharacterDatabase.escape_string(name);

    // Player name safe to sending to DB (checked at login) and this function using
    QueryResult *result = CharacterDatabase.PQuery("SELECT guid FROM characters WHERE name = '%s'", name.c_str());
    if(result)
    {
        guid = MAKE_NEW_GUID((*result)[0].GetUInt32(), 0, HIGHGUID_PLAYER);

        delete result;
    }

    return guid;
}

bool ObjectMgr::GetPlayerNameByGUID(const uint64 &guid, std::string &name) const
{
    // prevent DB access for online player
    if(Player* player = GetPlayer(guid))
    {
        name = player->GetName();
        return true;
    }

    QueryResult *result = CharacterDatabase.PQuery("SELECT name FROM characters WHERE guid = '%u'", GUID_LOPART(guid));

    if(result)
    {
        name = (*result)[0].GetCppString();
        delete result;
        return true;
    }

    return false;
}

uint32 ObjectMgr::GetPlayerTeamByGUID(const uint64 &guid) const
{
    // prevent DB access for online player
    if(Player* player = GetPlayer(guid))
    {
        return Player::TeamForRace(player->getRace());
    }

    QueryResult *result = CharacterDatabase.PQuery("SELECT race FROM characters WHERE guid = '%u'", GUID_LOPART(guid));

    if(result)
    {
        uint8 race = (*result)[0].GetUInt8();
        delete result;
        return Player::TeamForRace(race);
    }

    return 0;
}

uint32 ObjectMgr::GetPlayerAccountIdByGUID(const uint64 &guid) const
{
    // prevent DB access for online player
    if(Player* player = GetPlayer(guid))
    {
        return player->GetSession()->GetAccountId();
    }

    QueryResult *result = CharacterDatabase.PQuery("SELECT account FROM characters WHERE guid = '%u'", GUID_LOPART(guid));
    if(result)
    {
        uint32 acc = (*result)[0].GetUInt32();
        delete result;
        return acc;
    }

    return 0;
}

uint32 ObjectMgr::GetPlayerAccountIdByPlayerName(const std::string& name) const
{
    QueryResult *result = CharacterDatabase.PQuery("SELECT account FROM characters WHERE name = '%s'", name.c_str());
    if(result)
    {
        uint32 acc = (*result)[0].GetUInt32();
        delete result;
        return acc;
    }

    return 0;
}

void ObjectMgr::LoadItemLocales()
{
    mItemLocaleMap.clear();                                 // need for reload case

    QueryResult *result = WorldDatabase.Query("SELECT entry,name_loc1,description_loc1,name_loc2,description_loc2,name_loc3,description_loc3,name_loc4,description_loc4,name_loc5,description_loc5,name_loc6,description_loc6,name_loc7,description_loc7,name_loc8,description_loc8 FROM locales_item");

    if(!result)
    {
        barGoLink bar(1);

        bar.step();

        sLog.outString();
        sLog.outString(">> Loaded 0 Item locale strings. DB table `locales_item` is empty.");
        return;
    }

    barGoLink bar((int)result->GetRowCount());

    do
    {
        Field *fields = result->Fetch();
        bar.step();

        uint32 entry = fields[0].GetUInt32();

        ItemLocale& data = mItemLocaleMap[entry];

        for(int i = 1; i < MAX_LOCALE; ++i)
        {
            std::string str = fields[1+2*(i-1)].GetCppString();
            if(!str.empty())
            {
                int idx = GetOrNewIndexForLocale(LocaleConstant(i));
                if(idx >= 0)
                {
                    if((int32)data.Name.size() <= idx)
                        data.Name.resize(idx+1);

                    data.Name[idx] = str;
                }
            }

            str = fields[1+2*(i-1)+1].GetCppString();
            if(!str.empty())
            {
                int idx = GetOrNewIndexForLocale(LocaleConstant(i));
                if(idx >= 0)
                {
                    if((int32)data.Description.size() <= idx)
                        data.Description.resize(idx+1);

                    data.Description[idx] = str;
                }
            }
        }
    } while (result->NextRow());

    delete result;

    sLog.outString();
    sLog.outString( ">> Loaded %lu Item locale strings", (unsigned long)mItemLocaleMap.size() );
}

struct SQLItemLoader : public SQLStorageLoaderBase<SQLItemLoader>
{
    template<class D>
    void convert_from_str(uint32 /*field_pos*/, char *src, D &dst)
    {
        dst = D(sObjectMgr.GetScriptId(src));
    }
};

void ObjectMgr::LoadItemPrototypes()
{
    SQLItemLoader loader;
    loader.Load(sItemStorage);
    sLog.outString( ">> Loaded %u item prototypes", sItemStorage.RecordCount );
    sLog.outString();

    // check data correctness
    for(uint32 i = 1; i < sItemStorage.MaxEntry; ++i)
    {
        ItemPrototype const* proto = sItemStorage.LookupEntry<ItemPrototype >(i);
        ItemEntry const *dbcitem = sItemStore.LookupEntry(i);
        if(!proto)
        {
            /* to many errors, and possible not all items really used in game
            if (dbcitem)
                sLog.outErrorDb("Item (Entry: %u) doesn't exists in DB, but must exist.",i);
            */
            continue;
        }

        if(dbcitem)
        {
            if(proto->Class != dbcitem->Class)
            {
                sLog.outErrorDb("Item (Entry: %u) not correct class %u, must be %u (still using DB value).",i,proto->Class,dbcitem->Class);
                // It safe let use Class from DB
            }
            /* disabled: have some strange wrong cases for Subclass values.
               for enable also uncomment Subclass field in ItemEntry structure and in Itemfmt[]
            if(proto->SubClass != dbcitem->SubClass)
            {
                sLog.outErrorDb("Item (Entry: %u) not correct (Class: %u, Sub: %u) pair, must be (Class: %u, Sub: %u) (still using DB value).",i,proto->Class,proto->SubClass,dbcitem->Class,dbcitem->SubClass);
                // It safe let use Subclass from DB
            }
            */

            if(proto->Unk0 != dbcitem->Unk0)
            {
                sLog.outErrorDb("Item (Entry: %u) not correct %i Unk0, must be %i (still using DB value).",i,proto->Unk0,dbcitem->Unk0);
                // It safe let use Unk0 from DB
            }

            if(proto->Material != dbcitem->Material)
            {
                sLog.outErrorDb("Item (Entry: %u) not correct %i material, must be %i (still using DB value).",i,proto->Material,dbcitem->Material);
                // It safe let use Material from DB
            }

            if(proto->InventoryType != dbcitem->InventoryType)
            {
                sLog.outErrorDb("Item (Entry: %u) not correct %u inventory type, must be %u (still using DB value).",i,proto->InventoryType,dbcitem->InventoryType);
                // It safe let use InventoryType from DB
            }

            if(proto->DisplayInfoID != dbcitem->DisplayId)
            {
                sLog.outErrorDb("Item (Entry: %u) not correct %u display id, must be %u (using it).",i,proto->DisplayInfoID,dbcitem->DisplayId);
                const_cast<ItemPrototype*>(proto)->DisplayInfoID = dbcitem->DisplayId;
            }
            if(proto->Sheath != dbcitem->Sheath)
            {
                sLog.outErrorDb("Item (Entry: %u) not correct %u sheath, must be %u  (using it).",i,proto->Sheath,dbcitem->Sheath);
                const_cast<ItemPrototype*>(proto)->Sheath = dbcitem->Sheath;
            }
        }
        else
        {
            sLog.outErrorDb("Item (Entry: %u) not correct (not listed in list of existed items).",i);
        }

        if(proto->Class >= MAX_ITEM_CLASS)
        {
            sLog.outErrorDb("Item (Entry: %u) has wrong Class value (%u)",i,proto->Class);
            const_cast<ItemPrototype*>(proto)->Class = ITEM_CLASS_MISC;
        }

        if(proto->SubClass >= MaxItemSubclassValues[proto->Class])
        {
            sLog.outErrorDb("Item (Entry: %u) has wrong Subclass value (%u) for class %u",i,proto->SubClass,proto->Class);
            const_cast<ItemPrototype*>(proto)->SubClass = 0;// exist for all item classes
        }

        if(proto->Quality >= MAX_ITEM_QUALITY)
        {
            sLog.outErrorDb("Item (Entry: %u) has wrong Quality value (%u)",i,proto->Quality);
            const_cast<ItemPrototype*>(proto)->Quality = ITEM_QUALITY_NORMAL;
        }

        if(proto->BuyCount <= 0)
        {
            sLog.outErrorDb("Item (Entry: %u) has wrong BuyCount value (%u), set to default(1).",i,proto->BuyCount);
            const_cast<ItemPrototype*>(proto)->BuyCount = 1;
        }

        if(proto->InventoryType >= MAX_INVTYPE)
        {
            sLog.outErrorDb("Item (Entry: %u) has wrong InventoryType value (%u)",i,proto->InventoryType);
            const_cast<ItemPrototype*>(proto)->InventoryType = INVTYPE_NON_EQUIP;
        }

        if(proto->RequiredSkill >= MAX_SKILL_TYPE)
        {
            sLog.outErrorDb("Item (Entry: %u) has wrong RequiredSkill value (%u)",i,proto->RequiredSkill);
            const_cast<ItemPrototype*>(proto)->RequiredSkill = 0;
        }

        {
            // can be used in equip slot, as page read use in inventory, or spell casting at use
            bool req = proto->InventoryType!=INVTYPE_NON_EQUIP || proto->PageText;
            if(!req)
            {
                for (int j = 0; j < MAX_ITEM_PROTO_SPELLS; ++j)
                {
                    if(proto->Spells[j].SpellId)
                    {
                        req = true;
                        break;
                    }
                }
            }

            if(req)
            {
                if(!(proto->AllowableClass & CLASSMASK_ALL_PLAYABLE))
                    sLog.outErrorDb("Item (Entry: %u) not have in `AllowableClass` any playable classes (%u) and can't be equipped or use.",i,proto->AllowableClass);

                if(!(proto->AllowableRace & RACEMASK_ALL_PLAYABLE))
                    sLog.outErrorDb("Item (Entry: %u) not have in `AllowableRace` any playable races (%u) and can't be equipped or use.",i,proto->AllowableRace);
            }
        }

        if(proto->RequiredSpell && !sSpellStore.LookupEntry(proto->RequiredSpell))
        {
            sLog.outErrorDb("Item (Entry: %u) have wrong (non-existed) spell in RequiredSpell (%u)",i,proto->RequiredSpell);
            const_cast<ItemPrototype*>(proto)->RequiredSpell = 0;
        }

        if(proto->RequiredReputationRank >= MAX_REPUTATION_RANK)
            sLog.outErrorDb("Item (Entry: %u) has wrong reputation rank in RequiredReputationRank (%u), item can't be used.",i,proto->RequiredReputationRank);

        if(proto->RequiredReputationFaction)
        {
            if(!sFactionStore.LookupEntry(proto->RequiredReputationFaction))
            {
                sLog.outErrorDb("Item (Entry: %u) has wrong (not existing) faction in RequiredReputationFaction (%u)",i,proto->RequiredReputationFaction);
                const_cast<ItemPrototype*>(proto)->RequiredReputationFaction = 0;
            }

            if(proto->RequiredReputationRank == MIN_REPUTATION_RANK)
                sLog.outErrorDb("Item (Entry: %u) has min. reputation rank in RequiredReputationRank (0) but RequiredReputationFaction > 0, faction setting is useless.",i);
        }
        else if(proto->RequiredReputationRank > MIN_REPUTATION_RANK)
            sLog.outErrorDb("Item (Entry: %u) has RequiredReputationFaction ==0 but RequiredReputationRank > 0, rank setting is useless.",i);

        if(proto->MaxCount < -1)
        {
            sLog.outErrorDb("Item (Entry: %u) has too large negative in maxcount (%i), replace by value (-1) no storing limits.",i,proto->MaxCount);
            const_cast<ItemPrototype*>(proto)->MaxCount = -1;
        }

        if(proto->Stackable == 0)
        {
            sLog.outErrorDb("Item (Entry: %u) has wrong value in stackable (%i), replace by default 1.",i,proto->Stackable);
            const_cast<ItemPrototype*>(proto)->Stackable = 1;
        }
        else if(proto->Stackable < -1)
        {
            sLog.outErrorDb("Item (Entry: %u) has too large negative in stackable (%i), replace by value (-1) no stacking limits.",i,proto->Stackable);
            const_cast<ItemPrototype*>(proto)->Stackable = -1;
        }
        else if(proto->Stackable > 1000)
        {
            sLog.outErrorDb("Item (Entry: %u) has too large value in stackable (%u), replace by hardcoded upper limit (1000).",i,proto->Stackable);
            const_cast<ItemPrototype*>(proto)->Stackable = 1000;
        }

        if(proto->ContainerSlots > MAX_BAG_SIZE)
        {
            sLog.outErrorDb("Item (Entry: %u) has too large value in ContainerSlots (%u), replace by hardcoded limit (%u).",i,proto->ContainerSlots,MAX_BAG_SIZE);
            const_cast<ItemPrototype*>(proto)->ContainerSlots = MAX_BAG_SIZE;
        }

        if(proto->StatsCount > MAX_ITEM_PROTO_STATS)
        {
            sLog.outErrorDb("Item (Entry: %u) has too large value in statscount (%u), replace by hardcoded limit (%u).",i,proto->StatsCount,MAX_ITEM_PROTO_STATS);
            const_cast<ItemPrototype*>(proto)->StatsCount = MAX_ITEM_PROTO_STATS;
        }

        for (int j = 0; j < MAX_ITEM_PROTO_STATS; ++j)
        {
            // for ItemStatValue != 0
            if(proto->ItemStat[j].ItemStatValue && proto->ItemStat[j].ItemStatType >= MAX_ITEM_MOD)
            {
                sLog.outErrorDb("Item (Entry: %u) has wrong stat_type%d (%u)",i,j+1,proto->ItemStat[j].ItemStatType);
                const_cast<ItemPrototype*>(proto)->ItemStat[j].ItemStatType = 0;
            }

            switch(proto->ItemStat[j].ItemStatType)
            {
                case ITEM_MOD_SPELL_HEALING_DONE:
                case ITEM_MOD_SPELL_DAMAGE_DONE:
                    sLog.outErrorDb("Item (Entry: %u) has deprecated stat_type%d (%u)",i,j+1,proto->ItemStat[j].ItemStatType);
                    break;
                default:
                    break;
            }
        }

        for (int j = 0; j < MAX_ITEM_PROTO_DAMAGES; ++j)
        {
            if(proto->Damage[j].DamageType >= MAX_SPELL_SCHOOL)
            {
                sLog.outErrorDb("Item (Entry: %u) has wrong dmg_type%d (%u)",i,j+1,proto->Damage[j].DamageType);
                const_cast<ItemPrototype*>(proto)->Damage[j].DamageType = 0;
            }
        }

        // special format
        if((proto->Spells[0].SpellId == SPELL_ID_GENERIC_LEARN) || (proto->Spells[0].SpellId == SPELL_ID_GENERIC_LEARN_PET))
        {
            // spell_1
            if(proto->Spells[0].SpellTrigger != ITEM_SPELLTRIGGER_ON_USE)
            {
                sLog.outErrorDb("Item (Entry: %u) has wrong item spell trigger value in spelltrigger_%d (%u) for special learning format",i,0+1,proto->Spells[0].SpellTrigger);
                const_cast<ItemPrototype*>(proto)->Spells[0].SpellId = 0;
                const_cast<ItemPrototype*>(proto)->Spells[0].SpellTrigger = ITEM_SPELLTRIGGER_ON_USE;
                const_cast<ItemPrototype*>(proto)->Spells[1].SpellId = 0;
                const_cast<ItemPrototype*>(proto)->Spells[1].SpellTrigger = ITEM_SPELLTRIGGER_ON_USE;
            }

            // spell_2 have learning spell
            if(proto->Spells[1].SpellTrigger != ITEM_SPELLTRIGGER_LEARN_SPELL_ID)
            {
                sLog.outErrorDb("Item (Entry: %u) has wrong item spell trigger value in spelltrigger_%d (%u) for special learning format.",i,1+1,proto->Spells[1].SpellTrigger);
                const_cast<ItemPrototype*>(proto)->Spells[0].SpellId = 0;
                const_cast<ItemPrototype*>(proto)->Spells[1].SpellId = 0;
                const_cast<ItemPrototype*>(proto)->Spells[1].SpellTrigger = ITEM_SPELLTRIGGER_ON_USE;
            }
            else if(!proto->Spells[1].SpellId)
            {
                sLog.outErrorDb("Item (Entry: %u) not has expected spell in spellid_%d in special learning format.",i,1+1);
                const_cast<ItemPrototype*>(proto)->Spells[0].SpellId = 0;
                const_cast<ItemPrototype*>(proto)->Spells[1].SpellTrigger = ITEM_SPELLTRIGGER_ON_USE;
            }
            else
            {
                SpellEntry const* spellInfo = sSpellStore.LookupEntry(proto->Spells[1].SpellId);
                if(!spellInfo)
                {
                    sLog.outErrorDb("Item (Entry: %u) has wrong (not existing) spell in spellid_%d (%u)",i,1+1,proto->Spells[1].SpellId);
                    const_cast<ItemPrototype*>(proto)->Spells[0].SpellId = 0;
                    const_cast<ItemPrototype*>(proto)->Spells[1].SpellId = 0;
                    const_cast<ItemPrototype*>(proto)->Spells[1].SpellTrigger = ITEM_SPELLTRIGGER_ON_USE;
                }
                // allowed only in special format
                else if((proto->Spells[1].SpellId==SPELL_ID_GENERIC_LEARN) || (proto->Spells[1].SpellId==SPELL_ID_GENERIC_LEARN_PET))
                {
                    sLog.outErrorDb("Item (Entry: %u) has broken spell in spellid_%d (%u)",i,1+1,proto->Spells[1].SpellId);
                    const_cast<ItemPrototype*>(proto)->Spells[0].SpellId = 0;
                    const_cast<ItemPrototype*>(proto)->Spells[1].SpellId = 0;
                    const_cast<ItemPrototype*>(proto)->Spells[1].SpellTrigger = ITEM_SPELLTRIGGER_ON_USE;
                }
            }

            // spell_3*,spell_4*,spell_5* is empty
            for (int j = 2; j < MAX_ITEM_PROTO_SPELLS; ++j)
            {
                if(proto->Spells[j].SpellTrigger != ITEM_SPELLTRIGGER_ON_USE)
                {
                    sLog.outErrorDb("Item (Entry: %u) has wrong item spell trigger value in spelltrigger_%d (%u)",i,j+1,proto->Spells[j].SpellTrigger);
                    const_cast<ItemPrototype*>(proto)->Spells[j].SpellId = 0;
                    const_cast<ItemPrototype*>(proto)->Spells[j].SpellTrigger = ITEM_SPELLTRIGGER_ON_USE;
                }
                else if(proto->Spells[j].SpellId != 0)
                {
                    sLog.outErrorDb("Item (Entry: %u) has wrong spell in spellid_%d (%u) for learning special format",i,j+1,proto->Spells[j].SpellId);
                    const_cast<ItemPrototype*>(proto)->Spells[j].SpellId = 0;
                }
            }
        }
        // normal spell list
        else
        {
            for (int j = 0; j < MAX_ITEM_PROTO_SPELLS; ++j)
            {
                if (proto->Spells[j].SpellTrigger >= MAX_ITEM_SPELLTRIGGER || proto->Spells[j].SpellTrigger == ITEM_SPELLTRIGGER_LEARN_SPELL_ID)
                {
                    sLog.outErrorDb("Item (Entry: %u) has wrong item spell trigger value in spelltrigger_%d (%u)",i,j+1,proto->Spells[j].SpellTrigger);
                    const_cast<ItemPrototype*>(proto)->Spells[j].SpellId = 0;
                    const_cast<ItemPrototype*>(proto)->Spells[j].SpellTrigger = ITEM_SPELLTRIGGER_ON_USE;
                }
                // on hit can be sued only at weapon
                else if (proto->Spells[j].SpellTrigger == ITEM_SPELLTRIGGER_CHANCE_ON_HIT)
                {
                    if(proto->Class != ITEM_CLASS_WEAPON)
                        sLog.outErrorDb("Item (Entry: %u) isn't weapon (Class: %u) but has on hit spelltrigger_%d (%u), it will not triggered.",i,proto->Class,j+1,proto->Spells[j].SpellTrigger);
                }

                if(proto->Spells[j].SpellId)
                {
                    SpellEntry const* spellInfo = sSpellStore.LookupEntry(proto->Spells[j].SpellId);
                    if(!spellInfo)
                    {
                        sLog.outErrorDb("Item (Entry: %u) has wrong (not existing) spell in spellid_%d (%u)",i,j+1,proto->Spells[j].SpellId);
                        const_cast<ItemPrototype*>(proto)->Spells[j].SpellId = 0;
                    }
                    // allowed only in special format
                    else if((proto->Spells[j].SpellId==SPELL_ID_GENERIC_LEARN) || (proto->Spells[j].SpellId==SPELL_ID_GENERIC_LEARN_PET))
                    {
                        sLog.outErrorDb("Item (Entry: %u) has broken spell in spellid_%d (%u)",i,j+1,proto->Spells[j].SpellId);
                        const_cast<ItemPrototype*>(proto)->Spells[j].SpellId = 0;
                    }
                }
            }
        }

        if(proto->Bonding >= MAX_BIND_TYPE)
            sLog.outErrorDb("Item (Entry: %u) has wrong Bonding value (%u)",i,proto->Bonding);

        if(proto->PageText && !sPageTextStore.LookupEntry<PageText>(proto->PageText))
            sLog.outErrorDb("Item (Entry: %u) has non existing first page (Id:%u)", i,proto->PageText);

        if(proto->LockID && !sLockStore.LookupEntry(proto->LockID))
            sLog.outErrorDb("Item (Entry: %u) has wrong LockID (%u)",i,proto->LockID);

        if(proto->Sheath >= MAX_SHEATHETYPE)
        {
            sLog.outErrorDb("Item (Entry: %u) has wrong Sheath (%u)",i,proto->Sheath);
            const_cast<ItemPrototype*>(proto)->Sheath = SHEATHETYPE_NONE;
        }

        if(proto->RandomProperty && !sItemRandomPropertiesStore.LookupEntry(GetItemEnchantMod(proto->RandomProperty)))
        {
            sLog.outErrorDb("Item (Entry: %u) has unknown (wrong or not listed in `item_enchantment_template`) RandomProperty (%u)",i,proto->RandomProperty);
            const_cast<ItemPrototype*>(proto)->RandomProperty = 0;
        }

        if(proto->RandomSuffix && !sItemRandomSuffixStore.LookupEntry(GetItemEnchantMod(proto->RandomSuffix)))
        {
            sLog.outErrorDb("Item (Entry: %u) has wrong RandomSuffix (%u)",i,proto->RandomSuffix);
            const_cast<ItemPrototype*>(proto)->RandomSuffix = 0;
        }

        if(proto->ItemSet && !sItemSetStore.LookupEntry(proto->ItemSet))
        {
            sLog.outErrorDb("Item (Entry: %u) have wrong ItemSet (%u)",i,proto->ItemSet);
            const_cast<ItemPrototype*>(proto)->ItemSet = 0;
        }

        if(proto->Area && !GetAreaEntryByAreaID(proto->Area))
            sLog.outErrorDb("Item (Entry: %u) has wrong Area (%u)",i,proto->Area);

        if(proto->Map && !sMapStore.LookupEntry(proto->Map))
            sLog.outErrorDb("Item (Entry: %u) has wrong Map (%u)",i,proto->Map);

        if(proto->BagFamily)
        {
            // check bits
            for(uint32 j = 0; j < sizeof(proto->BagFamily)*8; ++j)
            {
                uint32 mask = 1 << j;
                if((proto->BagFamily & mask)==0)
                    continue;

                ItemBagFamilyEntry const* bf = sItemBagFamilyStore.LookupEntry(j+1);
                if(!bf)
                {
                    sLog.outErrorDb("Item (Entry: %u) has bag family bit set not listed in ItemBagFamily.dbc, remove bit",i);
                    const_cast<ItemPrototype*>(proto)->BagFamily &= ~mask;
                    continue;
                }

                if(BAG_FAMILY_MASK_CURRENCY_TOKENS & mask)
                {
                    CurrencyTypesEntry const* ctEntry = sCurrencyTypesStore.LookupEntry(proto->ItemId);
                    if(!ctEntry)
                    {
                        sLog.outErrorDb("Item (Entry: %u) has currency bag family bit set in BagFamily but not listed in CurrencyTypes.dbc, remove bit",i);
                        const_cast<ItemPrototype*>(proto)->BagFamily &= ~mask;
                    }
                }
            }
        }

        if(proto->TotemCategory && !sTotemCategoryStore.LookupEntry(proto->TotemCategory))
            sLog.outErrorDb("Item (Entry: %u) has wrong TotemCategory (%u)",i,proto->TotemCategory);

        for (int j = 0; j < MAX_ITEM_PROTO_SOCKETS; ++j)
        {
            if(proto->Socket[j].Color && (proto->Socket[j].Color & SOCKET_COLOR_ALL) != proto->Socket[j].Color)
            {
                sLog.outErrorDb("Item (Entry: %u) has wrong socketColor_%d (%u)",i,j+1,proto->Socket[j].Color);
                const_cast<ItemPrototype*>(proto)->Socket[j].Color = 0;
            }
        }

        if(proto->GemProperties && !sGemPropertiesStore.LookupEntry(proto->GemProperties))
            sLog.outErrorDb("Item (Entry: %u) has wrong GemProperties (%u)",i,proto->GemProperties);

        if(proto->FoodType >= MAX_PET_DIET)
        {
            sLog.outErrorDb("Item (Entry: %u) has wrong FoodType value (%u)",i,proto->FoodType);
            const_cast<ItemPrototype*>(proto)->FoodType = 0;
        }

        if(proto->ItemLimitCategory && !sItemLimitCategoryStore.LookupEntry(proto->ItemLimitCategory))
        {
            sLog.outErrorDb("Item (Entry: %u) has wrong LimitCategory value (%u)",i,proto->ItemLimitCategory);
            const_cast<ItemPrototype*>(proto)->ItemLimitCategory = 0;
        }

        if(proto->HolidayId && !sHolidaysStore.LookupEntry(proto->HolidayId))
        {
            sLog.outErrorDb("Item (Entry: %u) has wrong HolidayId value (%u)", i, proto->HolidayId);
            const_cast<ItemPrototype*>(proto)->HolidayId = 0;
        }

        if(proto->ExtraFlags)
        {
            if (proto->ExtraFlags & ~ITEM_EXTRA_ALL)
                sLog.outErrorDb("Item (Entry: %u) has wrong ExtraFlags (%u) with unused bits set",i,proto->ExtraFlags);

            if (proto->ExtraFlags & ITEM_EXTRA_NON_CONSUMABLE)
            {
                bool can_be_need = false;
                for (int j = 0; j < MAX_ITEM_PROTO_SPELLS; ++j)
                {
                    if(proto->Spells[j].SpellCharges < 0)
                    {
                        can_be_need = true;
                        break;
                    }
                }

                if (!can_be_need)
                {
                    sLog.outErrorDb("Item (Entry: %u) has redundant non-consumable flag in ExtraFlags, item not have negative charges", i);
                    const_cast<ItemPrototype*>(proto)->ExtraFlags &= ~ITEM_EXTRA_NON_CONSUMABLE;
                }
            }

            if (proto->ExtraFlags & ITEM_EXTRA_REAL_TIME_DURATION)
            {
                if (proto->Duration == 0)
                {
                    sLog.outErrorDb("Item (Entry: %u) has redundant real-time duration flag in ExtraFlags, item not have duration", i);
                    const_cast<ItemPrototype*>(proto)->ExtraFlags &= ~ITEM_EXTRA_REAL_TIME_DURATION;
                }
            }
        }
    }

    // check some dbc referenced items (avoid duplicate reports)
    std::set<uint32> notFoundOutfit;
    for (uint32 i = 1; i < sCharStartOutfitStore.GetNumRows(); ++i)
    {
        CharStartOutfitEntry const* entry = sCharStartOutfitStore.LookupEntry(i);
        if (!entry)
            continue;

        for(int j = 0; j < MAX_OUTFIT_ITEMS; ++j)
        {
            if (entry->ItemId[j] <= 0)
                continue;

            uint32 item_id = entry->ItemId[j];

            if (!GetItemPrototype(item_id))
                if (item_id != 40582)                       // nonexistent item by default but referenced in DBC, skip it from errors
                    notFoundOutfit.insert(item_id);
        }
    }

    for(std::set<uint32>::const_iterator itr = notFoundOutfit.begin(); itr != notFoundOutfit.end(); ++itr)
        sLog.outErrorDb("Item (Entry: %u) not exist in `item_template` but referenced in `CharStartOutfit.dbc`", *itr);
}

void ObjectMgr::LoadItemRequiredTarget()
{
    m_ItemRequiredTarget.clear();                           // needed for reload case

    uint32 count = 0;

    QueryResult *result = WorldDatabase.Query("SELECT entry,type,targetEntry FROM item_required_target");

    if (!result)
    {
        barGoLink bar(1);

        bar.step();

        sLog.outString();
        sLog.outErrorDb(">> Loaded 0 ItemRequiredTarget. DB table `item_required_target` is empty.");
        return;
    }

    barGoLink bar((int)result->GetRowCount());

    do
    {
        Field *fields = result->Fetch();
        bar.step();

        uint32 uiItemId      = fields[0].GetUInt32();
        uint32 uiType        = fields[1].GetUInt32();
        uint32 uiTargetEntry = fields[2].GetUInt32();

        ItemPrototype const* pItemProto = sItemStorage.LookupEntry<ItemPrototype>(uiItemId);

        if (!pItemProto)
        {
            sLog.outErrorDb("Table `item_required_target`: Entry %u listed for TargetEntry %u does not exist in `item_template`.",uiItemId,uiTargetEntry);
            continue;
        }

        bool bIsItemSpellValid = false;

        for(int i = 0; i < MAX_ITEM_PROTO_SPELLS; ++i)
        {
            if (SpellEntry const* pSpellInfo = sSpellStore.LookupEntry(pItemProto->Spells[i].SpellId))
            {
                if (pItemProto->Spells[i].SpellTrigger == ITEM_SPELLTRIGGER_ON_USE ||
                    pItemProto->Spells[i].SpellTrigger == ITEM_SPELLTRIGGER_ON_NO_DELAY_USE)
                {
                    SpellScriptTargetBounds bounds = sSpellMgr.GetSpellScriptTargetBounds(pSpellInfo->Id);
                    if (bounds.first != bounds.second)
                        break;

                    for (int j = 0; j < MAX_EFFECT_INDEX; ++j)
                    {
                        if (pSpellInfo->EffectImplicitTargetA[j] == TARGET_CHAIN_DAMAGE ||
                            pSpellInfo->EffectImplicitTargetB[j] == TARGET_CHAIN_DAMAGE ||
                            pSpellInfo->EffectImplicitTargetA[j] == TARGET_DUELVSPLAYER ||
                            pSpellInfo->EffectImplicitTargetB[j] == TARGET_DUELVSPLAYER)
                        {
                            bIsItemSpellValid = true;
                            break;
                        }
                    }
                    if (bIsItemSpellValid)
                        break;
                }
            }
        }

        if (!bIsItemSpellValid)
        {
            sLog.outErrorDb("Table `item_required_target`: Spell used by item %u does not have implicit target TARGET_CHAIN_DAMAGE(6), TARGET_DUELVSPLAYER(25), already listed in `spell_script_target` or doesn't have item spelltrigger.",uiItemId);
            continue;
        }

        if (!uiType || uiType > MAX_ITEM_REQ_TARGET_TYPE)
        {
            sLog.outErrorDb("Table `item_required_target`: Type %u for TargetEntry %u is incorrect.",uiType,uiTargetEntry);
            continue;
        }

        if (!uiTargetEntry)
        {
            sLog.outErrorDb("Table `item_required_target`: TargetEntry == 0 for Type (%u).",uiType);
            continue;
        }

        if (!sCreatureStorage.LookupEntry<CreatureInfo>(uiTargetEntry))
        {
            sLog.outErrorDb("Table `item_required_target`: creature template entry %u does not exist.",uiTargetEntry);
            continue;
        }

        m_ItemRequiredTarget.insert(ItemRequiredTargetMap::value_type(uiItemId,ItemRequiredTarget(ItemRequiredTargetType(uiType),uiTargetEntry)));

        ++count;
    } while (result->NextRow());

    delete result;

    sLog.outString();
    sLog.outString(">> Loaded %u Item required targets", count);
}

void ObjectMgr::LoadPetLevelInfo()
{
    // Loading levels data
    {
        //                                                 0               1      2   3     4    5    6    7     8    9
        QueryResult *result  = WorldDatabase.Query("SELECT creature_entry, level, hp, mana, str, agi, sta, inte, spi, armor FROM pet_levelstats");

        uint32 count = 0;

        if (!result)
        {
            barGoLink bar( 1 );
            bar.step();

            sLog.outString();
            sLog.outString(">> Loaded %u level pet stats definitions", count);
            sLog.outErrorDb("Error loading `pet_levelstats` table or empty table.");
            return;
        }

        barGoLink bar( (int)result->GetRowCount() );

        do
        {
            Field* fields = result->Fetch();

            uint32 creature_id = fields[0].GetUInt32();
            if(!sCreatureStorage.LookupEntry<CreatureInfo>(creature_id))
            {
                sLog.outErrorDb("Wrong creature id %u in `pet_levelstats` table, ignoring.",creature_id);
                continue;
            }

            uint32 current_level = fields[1].GetUInt32();
            if(current_level > sWorld.getConfig(CONFIG_UINT32_MAX_PLAYER_LEVEL))
            {
                if(current_level > STRONG_MAX_LEVEL)        // hardcoded level maximum
                    sLog.outErrorDb("Wrong (> %u) level %u in `pet_levelstats` table, ignoring.",STRONG_MAX_LEVEL,current_level);
                else
                {
                    sLog.outDetail("Unused (> MaxPlayerLevel in mangosd.conf) level %u in `pet_levelstats` table, ignoring.",current_level);
                    ++count;                                // make result loading percent "expected" correct in case disabled detail mode for example.
                }
                continue;
            }
            else if(current_level < 1)
            {
                sLog.outErrorDb("Wrong (<1) level %u in `pet_levelstats` table, ignoring.",current_level);
                continue;
            }

            PetLevelInfo*& pInfoMapEntry = petInfo[creature_id];

            if(pInfoMapEntry==NULL)
                pInfoMapEntry =  new PetLevelInfo[sWorld.getConfig(CONFIG_UINT32_MAX_PLAYER_LEVEL)];

            // data for level 1 stored in [0] array element, ...
            PetLevelInfo* pLevelInfo = &pInfoMapEntry[current_level-1];

            pLevelInfo->health = fields[2].GetUInt16();
            pLevelInfo->mana   = fields[3].GetUInt16();
            pLevelInfo->armor  = fields[9].GetUInt16();

            for (int i = 0; i < MAX_STATS; i++)
            {
                pLevelInfo->stats[i] = fields[i+4].GetUInt16();
            }

            bar.step();
            ++count;
        }
        while (result->NextRow());

        delete result;

        sLog.outString();
        sLog.outString( ">> Loaded %u level pet stats definitions", count );
    }

    // Fill gaps and check integrity
    for (PetLevelInfoMap::iterator itr = petInfo.begin(); itr != petInfo.end(); ++itr)
    {
        PetLevelInfo* pInfo = itr->second;

        // fatal error if no level 1 data
        if(!pInfo || pInfo[0].health == 0 )
        {
            sLog.outErrorDb("Creature %u does not have pet stats data for Level 1!",itr->first);
            exit(1);
        }

        // fill level gaps
        for (uint32 level = 1; level < sWorld.getConfig(CONFIG_UINT32_MAX_PLAYER_LEVEL); ++level)
        {
            if(pInfo[level].health == 0)
            {
                sLog.outErrorDb("Creature %u has no data for Level %i pet stats data, using data of Level %i.",itr->first,level+1, level);
                pInfo[level] = pInfo[level-1];
            }
        }
    }
}

PetLevelInfo const* ObjectMgr::GetPetLevelInfo(uint32 creature_id, uint32 level) const
{
    if(level > sWorld.getConfig(CONFIG_UINT32_MAX_PLAYER_LEVEL))
        level = sWorld.getConfig(CONFIG_UINT32_MAX_PLAYER_LEVEL);

    PetLevelInfoMap::const_iterator itr = petInfo.find(creature_id);
    if(itr == petInfo.end())
        return NULL;

    return &itr->second[level-1];                           // data for level 1 stored in [0] array element, ...
}

void ObjectMgr::LoadPlayerInfo()
{
    // Load playercreate
    {
        //                                                0     1      2    3     4           5           6
        QueryResult *result = WorldDatabase.Query("SELECT race, class, map, zone, position_x, position_y, position_z FROM playercreateinfo");

        uint32 count = 0;

        if (!result)
        {
            barGoLink bar( 1 );

            sLog.outString();
            sLog.outString( ">> Loaded %u player create definitions", count );
            sLog.outErrorDb( "Error loading `playercreateinfo` table or empty table.");
            exit(1);
        }

        barGoLink bar( (int)result->GetRowCount() );

        do
        {
            Field* fields = result->Fetch();

            uint32 current_race = fields[0].GetUInt32();
            uint32 current_class = fields[1].GetUInt32();
            uint32 mapId     = fields[2].GetUInt32();
            uint32 areaId    = fields[3].GetUInt32();
            float  positionX = fields[4].GetFloat();
            float  positionY = fields[5].GetFloat();
            float  positionZ = fields[6].GetFloat();

            if(current_race >= MAX_RACES)
            {
                sLog.outErrorDb("Wrong race %u in `playercreateinfo` table, ignoring.",current_race);
                continue;
            }

            ChrRacesEntry const* rEntry = sChrRacesStore.LookupEntry(current_race);
            if(!rEntry)
            {
                sLog.outErrorDb("Wrong race %u in `playercreateinfo` table, ignoring.",current_race);
                continue;
            }

            if(current_class >= MAX_CLASSES)
            {
                sLog.outErrorDb("Wrong class %u in `playercreateinfo` table, ignoring.",current_class);
                continue;
            }

            if(!sChrClassesStore.LookupEntry(current_class))
            {
                sLog.outErrorDb("Wrong class %u in `playercreateinfo` table, ignoring.",current_class);
                continue;
            }

            // accept DB data only for valid position (and non instanceable)
            if( !MapManager::IsValidMapCoord(mapId,positionX,positionY,positionZ) )
            {
                sLog.outErrorDb("Wrong home position for class %u race %u pair in `playercreateinfo` table, ignoring.",current_class,current_race);
                continue;
            }

            if( sMapStore.LookupEntry(mapId)->Instanceable() )
            {
                sLog.outErrorDb("Home position in instanceable map for class %u race %u pair in `playercreateinfo` table, ignoring.",current_class,current_race);
                continue;
            }

            PlayerInfo* pInfo = &playerInfo[current_race][current_class];

            pInfo->mapId     = mapId;
            pInfo->areaId    = areaId;
            pInfo->positionX = positionX;
            pInfo->positionY = positionY;
            pInfo->positionZ = positionZ;

            pInfo->displayId_m = rEntry->model_m;
            pInfo->displayId_f = rEntry->model_f;

            bar.step();
            ++count;
        }
        while (result->NextRow());

        delete result;

        sLog.outString();
        sLog.outString( ">> Loaded %u player create definitions", count );
    }

    // Load playercreate items
    {
        //                                                0     1      2       3
        QueryResult *result = WorldDatabase.Query("SELECT race, class, itemid, amount FROM playercreateinfo_item");

        uint32 count = 0;

        if (!result)
        {
            barGoLink bar( 1 );

            bar.step();

            sLog.outString();
            sLog.outString( ">> Loaded %u custom player create items", count );
        }
        else
        {
            barGoLink bar( (int)result->GetRowCount() );

            do
            {
                Field* fields = result->Fetch();

                uint32 current_race = fields[0].GetUInt32();
                if(current_race >= MAX_RACES)
                {
                    sLog.outErrorDb("Wrong race %u in `playercreateinfo_item` table, ignoring.",current_race);
                    continue;
                }

                uint32 current_class = fields[1].GetUInt32();
                if(current_class >= MAX_CLASSES)
                {
                    sLog.outErrorDb("Wrong class %u in `playercreateinfo_item` table, ignoring.",current_class);
                    continue;
                }

                PlayerInfo* pInfo = &playerInfo[current_race][current_class];

                uint32 item_id = fields[2].GetUInt32();

                if(!GetItemPrototype(item_id))
                {
                    sLog.outErrorDb("Item id %u (race %u class %u) in `playercreateinfo_item` table but not listed in `item_template`, ignoring.",item_id,current_race,current_class);
                    continue;
                }

                uint32 amount  = fields[3].GetUInt32();

                if(!amount)
                {
                    sLog.outErrorDb("Item id %u (class %u race %u) have amount==0 in `playercreateinfo_item` table, ignoring.",item_id,current_race,current_class);
                    continue;
                }

                pInfo->item.push_back(PlayerCreateInfoItem( item_id, amount));

                bar.step();
                ++count;
            }
            while(result->NextRow());

            delete result;

            sLog.outString();
            sLog.outString( ">> Loaded %u custom player create items", count );
        }
    }

    // Load playercreate spells
    {
        //                                                0     1      2
        QueryResult *result = WorldDatabase.Query("SELECT race, class, Spell FROM playercreateinfo_spell");

        uint32 count = 0;

        if (!result)
        {
            barGoLink bar( 1 );

            sLog.outString();
            sLog.outString( ">> Loaded %u player create spells", count );
            sLog.outErrorDb( "Error loading `playercreateinfo_spell` table or empty table.");
        }
        else
        {
            barGoLink bar( (int)result->GetRowCount() );

            do
            {
                Field* fields = result->Fetch();

                uint32 current_race = fields[0].GetUInt32();
                if(current_race >= MAX_RACES)
                {
                    sLog.outErrorDb("Wrong race %u in `playercreateinfo_spell` table, ignoring.",current_race);
                    continue;
                }

                uint32 current_class = fields[1].GetUInt32();
                if(current_class >= MAX_CLASSES)
                {
                    sLog.outErrorDb("Wrong class %u in `playercreateinfo_spell` table, ignoring.",current_class);
                    continue;
                }

                uint32 spell_id = fields[2].GetUInt32();
                if (!sSpellStore.LookupEntry(spell_id))
                {
                    sLog.outErrorDb("Non existing spell %u in `playercreateinfo_spell` table, ignoring.", spell_id);
                    continue;
                }

                PlayerInfo* pInfo = &playerInfo[current_race][current_class];
                pInfo->spell.push_back(spell_id);

                bar.step();
                ++count;
            }
            while( result->NextRow() );

            delete result;

            sLog.outString();
            sLog.outString( ">> Loaded %u player create spells", count );
        }
    }

    // Load playercreate actions
    {
        //                                                0     1      2       3       4
        QueryResult *result = WorldDatabase.Query("SELECT race, class, button, action, type FROM playercreateinfo_action");

        uint32 count = 0;

        if (!result)
        {
            barGoLink bar( 1 );

            sLog.outString();
            sLog.outString( ">> Loaded %u player create actions", count );
            sLog.outErrorDb( "Error loading `playercreateinfo_action` table or empty table.");
        }
        else
        {
            barGoLink bar( (int)result->GetRowCount() );

            do
            {
                Field* fields = result->Fetch();

                uint32 current_race = fields[0].GetUInt32();
                if(current_race >= MAX_RACES)
                {
                    sLog.outErrorDb("Wrong race %u in `playercreateinfo_action` table, ignoring.",current_race);
                    continue;
                }

                uint32 current_class = fields[1].GetUInt32();
                if(current_class >= MAX_CLASSES)
                {
                    sLog.outErrorDb("Wrong class %u in `playercreateinfo_action` table, ignoring.",current_class);
                    continue;
                }

                uint8 action_button  = fields[2].GetUInt8();
                uint32 action = fields[3].GetUInt32();
                uint8 action_type = fields[4].GetUInt8();

                if (!Player::IsActionButtonDataValid(action_button,action,action_type,NULL))
                    continue;

                PlayerInfo* pInfo = &playerInfo[current_race][current_class];
                pInfo->action.push_back(PlayerCreateInfoAction(action_button,action,action_type));

                bar.step();
                ++count;
            }
            while( result->NextRow() );

            delete result;

            sLog.outString();
            sLog.outString( ">> Loaded %u player create actions", count );
        }
    }

    // Loading levels data (class only dependent)
    {
        //                                                 0      1      2       3
        QueryResult *result  = WorldDatabase.Query("SELECT class, level, basehp, basemana FROM player_classlevelstats");

        uint32 count = 0;

        if (!result)
        {
            barGoLink bar( 1 );

            sLog.outString();
            sLog.outString( ">> Loaded %u level health/mana definitions", count );
            sLog.outErrorDb( "Error loading `player_classlevelstats` table or empty table.");
            exit(1);
        }

        barGoLink bar( (int)result->GetRowCount() );

        do
        {
            Field* fields = result->Fetch();

            uint32 current_class = fields[0].GetUInt32();
            if(current_class >= MAX_CLASSES)
            {
                sLog.outErrorDb("Wrong class %u in `player_classlevelstats` table, ignoring.",current_class);
                continue;
            }

            uint32 current_level = fields[1].GetUInt32();
            if(current_level == 0)
            {
                sLog.outErrorDb("Wrong level %u in `player_classlevelstats` table, ignoring.",current_level);
                continue;
            }
            else if(current_level > sWorld.getConfig(CONFIG_UINT32_MAX_PLAYER_LEVEL))
            {
                if(current_level > STRONG_MAX_LEVEL)        // hardcoded level maximum
                    sLog.outErrorDb("Wrong (> %u) level %u in `player_classlevelstats` table, ignoring.",STRONG_MAX_LEVEL,current_level);
                else
                {
                    sLog.outDetail("Unused (> MaxPlayerLevel in mangosd.conf) level %u in `player_classlevelstats` table, ignoring.",current_level);
                    ++count;                                // make result loading percent "expected" correct in case disabled detail mode for example.
                }
                continue;
            }

            PlayerClassInfo* pClassInfo = &playerClassInfo[current_class];

            if(!pClassInfo->levelInfo)
                pClassInfo->levelInfo = new PlayerClassLevelInfo[sWorld.getConfig(CONFIG_UINT32_MAX_PLAYER_LEVEL)];

            PlayerClassLevelInfo* pClassLevelInfo = &pClassInfo->levelInfo[current_level-1];

            pClassLevelInfo->basehealth = fields[2].GetUInt16();
            pClassLevelInfo->basemana   = fields[3].GetUInt16();

            bar.step();
            ++count;
        }
        while (result->NextRow());

        delete result;

        sLog.outString();
        sLog.outString( ">> Loaded %u level health/mana definitions", count );
    }

    // Fill gaps and check integrity
    for (int class_ = 0; class_ < MAX_CLASSES; ++class_)
    {
        // skip non existed classes
        if(!sChrClassesStore.LookupEntry(class_))
            continue;

        PlayerClassInfo* pClassInfo = &playerClassInfo[class_];

        // fatal error if no level 1 data
        if(!pClassInfo->levelInfo || pClassInfo->levelInfo[0].basehealth == 0 )
        {
            sLog.outErrorDb("Class %i Level 1 does not have health/mana data!",class_);
            exit(1);
        }

        // fill level gaps
        for (uint32 level = 1; level < sWorld.getConfig(CONFIG_UINT32_MAX_PLAYER_LEVEL); ++level)
        {
            if(pClassInfo->levelInfo[level].basehealth == 0)
            {
                sLog.outErrorDb("Class %i Level %i does not have health/mana data. Using stats data of level %i.",class_,level+1, level);
                pClassInfo->levelInfo[level] = pClassInfo->levelInfo[level-1];
            }
        }
    }

    // Loading levels data (class/race dependent)
    {
        //                                                 0     1      2      3    4    5    6    7
        QueryResult *result  = WorldDatabase.Query("SELECT race, class, level, str, agi, sta, inte, spi FROM player_levelstats");

        uint32 count = 0;

        if (!result)
        {
            barGoLink bar( 1 );

            sLog.outString();
            sLog.outString( ">> Loaded %u level stats definitions", count );
            sLog.outErrorDb( "Error loading `player_levelstats` table or empty table.");
            exit(1);
        }

        barGoLink bar( (int)result->GetRowCount() );

        do
        {
            Field* fields = result->Fetch();

            uint32 current_race = fields[0].GetUInt32();
            if(current_race >= MAX_RACES)
            {
                sLog.outErrorDb("Wrong race %u in `player_levelstats` table, ignoring.",current_race);
                continue;
            }

            uint32 current_class = fields[1].GetUInt32();
            if(current_class >= MAX_CLASSES)
            {
                sLog.outErrorDb("Wrong class %u in `player_levelstats` table, ignoring.",current_class);
                continue;
            }

            uint32 current_level = fields[2].GetUInt32();
            if(current_level > sWorld.getConfig(CONFIG_UINT32_MAX_PLAYER_LEVEL))
            {
                if(current_level > STRONG_MAX_LEVEL)        // hardcoded level maximum
                    sLog.outErrorDb("Wrong (> %u) level %u in `player_levelstats` table, ignoring.",STRONG_MAX_LEVEL,current_level);
                else
                {
                    sLog.outDetail("Unused (> MaxPlayerLevel in mangosd.conf) level %u in `player_levelstats` table, ignoring.",current_level);
                    ++count;                                // make result loading percent "expected" correct in case disabled detail mode for example.
                }
                continue;
            }

            PlayerInfo* pInfo = &playerInfo[current_race][current_class];

            if(!pInfo->levelInfo)
                pInfo->levelInfo = new PlayerLevelInfo[sWorld.getConfig(CONFIG_UINT32_MAX_PLAYER_LEVEL)];

            PlayerLevelInfo* pLevelInfo = &pInfo->levelInfo[current_level-1];

            for (int i = 0; i < MAX_STATS; i++)
            {
                pLevelInfo->stats[i] = fields[i+3].GetUInt8();
            }

            bar.step();
            ++count;
        }
        while (result->NextRow());

        delete result;

        sLog.outString();
        sLog.outString( ">> Loaded %u level stats definitions", count );
    }

    // Fill gaps and check integrity
    for (int race = 0; race < MAX_RACES; ++race)
    {
        // skip non existed races
        if(!sChrRacesStore.LookupEntry(race))
            continue;

        for (int class_ = 0; class_ < MAX_CLASSES; ++class_)
        {
            // skip non existed classes
            if(!sChrClassesStore.LookupEntry(class_))
                continue;

            PlayerInfo* pInfo = &playerInfo[race][class_];

            // skip non loaded combinations
            if(!pInfo->displayId_m || !pInfo->displayId_f)
                continue;

            // skip expansion races if not playing with expansion
            if (sWorld.getConfig(CONFIG_UINT32_EXPANSION) < 1 && (race == RACE_BLOODELF || race == RACE_DRAENEI))
                continue;

            // skip expansion classes if not playing with expansion
            if (sWorld.getConfig(CONFIG_UINT32_EXPANSION) < 2 && class_ == CLASS_DEATH_KNIGHT)
                continue;

            // fatal error if no level 1 data
            if(!pInfo->levelInfo || pInfo->levelInfo[0].stats[0] == 0 )
            {
                sLog.outErrorDb("Race %i Class %i Level 1 does not have stats data!",race,class_);
                exit(1);
            }

            // fill level gaps
            for (uint32 level = 1; level < sWorld.getConfig(CONFIG_UINT32_MAX_PLAYER_LEVEL); ++level)
            {
                if(pInfo->levelInfo[level].stats[0] == 0)
                {
                    sLog.outErrorDb("Race %i Class %i Level %i does not have stats data. Using stats data of level %i.",race,class_,level+1, level);
                    pInfo->levelInfo[level] = pInfo->levelInfo[level-1];
                }
            }
        }
    }

    // Loading xp per level data
    {
        mPlayerXPperLevel.resize(sWorld.getConfig(CONFIG_UINT32_MAX_PLAYER_LEVEL));
        for (uint32 level = 0; level < sWorld.getConfig(CONFIG_UINT32_MAX_PLAYER_LEVEL); ++level)
            mPlayerXPperLevel[level] = 0;

        //                                                 0    1
        QueryResult *result  = WorldDatabase.Query("SELECT lvl, xp_for_next_level FROM player_xp_for_level");

        uint32 count = 0;

        if (!result)
        {
            barGoLink bar( 1 );

            sLog.outString();
            sLog.outString( ">> Loaded %u xp for level definitions", count );
            sLog.outErrorDb( "Error loading `player_xp_for_level` table or empty table.");
            exit(1);
        }

        barGoLink bar( (int)result->GetRowCount() );

        do
        {
            Field* fields = result->Fetch();

            uint32 current_level = fields[0].GetUInt32();
            uint32 current_xp    = fields[1].GetUInt32();

            if(current_level >= sWorld.getConfig(CONFIG_UINT32_MAX_PLAYER_LEVEL))
            {
                if(current_level > STRONG_MAX_LEVEL)        // hardcoded level maximum
                    sLog.outErrorDb("Wrong (> %u) level %u in `player_xp_for_level` table, ignoring.", STRONG_MAX_LEVEL,current_level);
                else
                {
                    sLog.outDetail("Unused (> MaxPlayerLevel in mangosd.conf) level %u in `player_xp_for_levels` table, ignoring.",current_level);
                    ++count;                                // make result loading percent "expected" correct in case disabled detail mode for example.
                }
                continue;
            }
            //PlayerXPperLevel
            mPlayerXPperLevel[current_level] = current_xp;
            bar.step();
            ++count;
        }
        while (result->NextRow());

        delete result;

        sLog.outString();
        sLog.outString( ">> Loaded %u xp for level definitions", count );
    }

    // fill level gaps
    for (uint32 level = 1; level < sWorld.getConfig(CONFIG_UINT32_MAX_PLAYER_LEVEL); ++level)
    {
        if( mPlayerXPperLevel[level] == 0)
        {
            sLog.outErrorDb("Level %i does not have XP for level data. Using data of level [%i] + 100.",level+1, level);
            mPlayerXPperLevel[level] = mPlayerXPperLevel[level-1]+100;
        }
    }
}

void ObjectMgr::GetPlayerClassLevelInfo(uint32 class_, uint32 level, PlayerClassLevelInfo* info) const
{
    if(level < 1 || class_ >= MAX_CLASSES)
        return;

    PlayerClassInfo const* pInfo = &playerClassInfo[class_];

    if(level > sWorld.getConfig(CONFIG_UINT32_MAX_PLAYER_LEVEL))
        level = sWorld.getConfig(CONFIG_UINT32_MAX_PLAYER_LEVEL);

    *info = pInfo->levelInfo[level-1];
}

void ObjectMgr::GetPlayerLevelInfo(uint32 race, uint32 class_, uint32 level, PlayerLevelInfo* info) const
{
    if(level < 1 || race   >= MAX_RACES || class_ >= MAX_CLASSES)
        return;

    PlayerInfo const* pInfo = &playerInfo[race][class_];
    if(pInfo->displayId_m==0 || pInfo->displayId_f==0)
        return;

    if(level <= sWorld.getConfig(CONFIG_UINT32_MAX_PLAYER_LEVEL))
        *info = pInfo->levelInfo[level-1];
    else
        BuildPlayerLevelInfo(race,class_,level,info);
}

void ObjectMgr::BuildPlayerLevelInfo(uint8 race, uint8 _class, uint8 level, PlayerLevelInfo* info) const
{
    // base data (last known level)
    *info = playerInfo[race][_class].levelInfo[sWorld.getConfig(CONFIG_UINT32_MAX_PLAYER_LEVEL)-1];

    for(int lvl = sWorld.getConfig(CONFIG_UINT32_MAX_PLAYER_LEVEL)-1; lvl < level; ++lvl)
    {
        switch(_class)
        {
            case CLASS_WARRIOR:
                info->stats[STAT_STRENGTH]  += (lvl > 23 ? 2: (lvl > 1  ? 1: 0));
                info->stats[STAT_STAMINA]   += (lvl > 23 ? 2: (lvl > 1  ? 1: 0));
                info->stats[STAT_AGILITY]   += (lvl > 36 ? 1: (lvl > 6 && (lvl%2) ? 1: 0));
                info->stats[STAT_INTELLECT] += (lvl > 9 && !(lvl%2) ? 1: 0);
                info->stats[STAT_SPIRIT]    += (lvl > 9 && !(lvl%2) ? 1: 0);
                break;
            case CLASS_PALADIN:
                info->stats[STAT_STRENGTH]  += (lvl > 3  ? 1: 0);
                info->stats[STAT_STAMINA]   += (lvl > 33 ? 2: (lvl > 1 ? 1: 0));
                info->stats[STAT_AGILITY]   += (lvl > 38 ? 1: (lvl > 7 && !(lvl%2) ? 1: 0));
                info->stats[STAT_INTELLECT] += (lvl > 6 && (lvl%2) ? 1: 0);
                info->stats[STAT_SPIRIT]    += (lvl > 7 ? 1: 0);
                break;
            case CLASS_HUNTER:
                info->stats[STAT_STRENGTH]  += (lvl > 4  ? 1: 0);
                info->stats[STAT_STAMINA]   += (lvl > 4  ? 1: 0);
                info->stats[STAT_AGILITY]   += (lvl > 33 ? 2: (lvl > 1 ? 1: 0));
                info->stats[STAT_INTELLECT] += (lvl > 8 && (lvl%2) ? 1: 0);
                info->stats[STAT_SPIRIT]    += (lvl > 38 ? 1: (lvl > 9 && !(lvl%2) ? 1: 0));
                break;
            case CLASS_ROGUE:
                info->stats[STAT_STRENGTH]  += (lvl > 5  ? 1: 0);
                info->stats[STAT_STAMINA]   += (lvl > 4  ? 1: 0);
                info->stats[STAT_AGILITY]   += (lvl > 16 ? 2: (lvl > 1 ? 1: 0));
                info->stats[STAT_INTELLECT] += (lvl > 8 && !(lvl%2) ? 1: 0);
                info->stats[STAT_SPIRIT]    += (lvl > 38 ? 1: (lvl > 9 && !(lvl%2) ? 1: 0));
                break;
            case CLASS_PRIEST:
                info->stats[STAT_STRENGTH]  += (lvl > 9 && !(lvl%2) ? 1: 0);
                info->stats[STAT_STAMINA]   += (lvl > 5  ? 1: 0);
                info->stats[STAT_AGILITY]   += (lvl > 38 ? 1: (lvl > 8 && (lvl%2) ? 1: 0));
                info->stats[STAT_INTELLECT] += (lvl > 22 ? 2: (lvl > 1 ? 1: 0));
                info->stats[STAT_SPIRIT]    += (lvl > 3  ? 1: 0);
                break;
            case CLASS_SHAMAN:
                info->stats[STAT_STRENGTH]  += (lvl > 34 ? 1: (lvl > 6 && (lvl%2) ? 1: 0));
                info->stats[STAT_STAMINA]   += (lvl > 4 ? 1: 0);
                info->stats[STAT_AGILITY]   += (lvl > 7 && !(lvl%2) ? 1: 0);
                info->stats[STAT_INTELLECT] += (lvl > 5 ? 1: 0);
                info->stats[STAT_SPIRIT]    += (lvl > 4 ? 1: 0);
                break;
            case CLASS_MAGE:
                info->stats[STAT_STRENGTH]  += (lvl > 9 && !(lvl%2) ? 1: 0);
                info->stats[STAT_STAMINA]   += (lvl > 5  ? 1: 0);
                info->stats[STAT_AGILITY]   += (lvl > 9 && !(lvl%2) ? 1: 0);
                info->stats[STAT_INTELLECT] += (lvl > 24 ? 2: (lvl > 1 ? 1: 0));
                info->stats[STAT_SPIRIT]    += (lvl > 33 ? 2: (lvl > 2 ? 1: 0));
                break;
            case CLASS_WARLOCK:
                info->stats[STAT_STRENGTH]  += (lvl > 9 && !(lvl%2) ? 1: 0);
                info->stats[STAT_STAMINA]   += (lvl > 38 ? 2: (lvl > 3 ? 1: 0));
                info->stats[STAT_AGILITY]   += (lvl > 9 && !(lvl%2) ? 1: 0);
                info->stats[STAT_INTELLECT] += (lvl > 33 ? 2: (lvl > 2 ? 1: 0));
                info->stats[STAT_SPIRIT]    += (lvl > 38 ? 2: (lvl > 3 ? 1: 0));
                break;
            case CLASS_DRUID:
                info->stats[STAT_STRENGTH]  += (lvl > 38 ? 2: (lvl > 6 && (lvl%2) ? 1: 0));
                info->stats[STAT_STAMINA]   += (lvl > 32 ? 2: (lvl > 4 ? 1: 0));
                info->stats[STAT_AGILITY]   += (lvl > 38 ? 2: (lvl > 8 && (lvl%2) ? 1: 0));
                info->stats[STAT_INTELLECT] += (lvl > 38 ? 3: (lvl > 4 ? 1: 0));
                info->stats[STAT_SPIRIT]    += (lvl > 38 ? 3: (lvl > 5 ? 1: 0));
        }
    }
}

void ObjectMgr::LoadGuilds()
{
    Guild *newGuild;
    uint32 count = 0;

    //                                                    0             1          2          3           4           5           6
    QueryResult *result = CharacterDatabase.Query("SELECT guild.guildid,guild.name,leaderguid,EmblemStyle,EmblemColor,BorderStyle,BorderColor,"
    //   7               8    9    10         11        12
        "BackgroundColor,info,motd,createdate,BankMoney,(SELECT COUNT(guild_bank_tab.guildid) FROM guild_bank_tab WHERE guild_bank_tab.guildid = guild.guildid) "
        "FROM guild ORDER BY guildid ASC");

    if( !result )
    {

        barGoLink bar( 1 );

        bar.step();

        sLog.outString();
        sLog.outString( ">> Loaded %u guild definitions", count );
        return;
    }

    // load guild ranks
    //                                                                0       1   2     3      4
    QueryResult *guildRanksResult   = CharacterDatabase.Query("SELECT guildid,rid,rname,rights,BankMoneyPerDay FROM guild_rank ORDER BY guildid ASC, rid ASC");

    // load guild members
    //                                                                0       1                 2    3     4       5                  6
    QueryResult *guildMembersResult = CharacterDatabase.Query("SELECT guildid,guild_member.guid,rank,pnote,offnote,BankResetTimeMoney,BankRemMoney,"
    //   7                 8                9                 10               11                12
        "BankResetTimeTab0,BankRemSlotsTab0,BankResetTimeTab1,BankRemSlotsTab1,BankResetTimeTab2,BankRemSlotsTab2,"
    //   13                14               15                16               17                18
        "BankResetTimeTab3,BankRemSlotsTab3,BankResetTimeTab4,BankRemSlotsTab4,BankResetTimeTab5,BankRemSlotsTab5,"
    //   19               20                21                22               23
        "characters.name, characters.level, characters.class, characters.zone, characters.logout_time "
        "FROM guild_member LEFT JOIN characters ON characters.guid = guild_member.guid ORDER BY guildid ASC");

    // load guild bank tab rights
    //                                                                      0       1     2   3       4
    QueryResult *guildBankTabRightsResult = CharacterDatabase.Query("SELECT guildid,TabId,rid,gbright,SlotPerDay FROM guild_bank_right ORDER BY guildid ASC, TabId ASC");

    barGoLink bar( (int)result->GetRowCount() );

    do
    {
        //Field *fields = result->Fetch();

        bar.step();
        ++count;

        newGuild = new Guild;
        if (!newGuild->LoadGuildFromDB(result) ||
            !newGuild->LoadRanksFromDB(guildRanksResult) ||
            !newGuild->LoadMembersFromDB(guildMembersResult) ||
            !newGuild->LoadBankRightsFromDB(guildBankTabRightsResult) ||
            !newGuild->CheckGuildStructure()
            )
        {
            newGuild->Disband();
            delete newGuild;
            continue;
        }
        newGuild->LoadGuildEventLogFromDB();
        newGuild->LoadGuildBankEventLogFromDB();
        newGuild->LoadGuildBankFromDB();
        AddGuild(newGuild);
    } while( result->NextRow() );

    delete result;
    delete guildRanksResult;
    delete guildMembersResult;
    delete guildBankTabRightsResult;

    //delete unused LogGuid records in guild_eventlog and guild_bank_eventlog table
    //you can comment these lines if you don't plan to change CONFIG_UINT32_GUILD_EVENT_LOG_COUNT and CONFIG_UINT32_GUILD_BANK_EVENT_LOG_COUNT
    CharacterDatabase.PExecute("DELETE FROM guild_eventlog WHERE LogGuid > '%u'", sWorld.getConfig(CONFIG_UINT32_GUILD_EVENT_LOG_COUNT));
    CharacterDatabase.PExecute("DELETE FROM guild_bank_eventlog WHERE LogGuid > '%u'", sWorld.getConfig(CONFIG_UINT32_GUILD_BANK_EVENT_LOG_COUNT));

    sLog.outString();
    sLog.outString( ">> Loaded %u guild definitions", count );
}

void ObjectMgr::LoadArenaTeams()
{
    uint32 count = 0;

    //                                                     0                      1    2           3    4               5
    QueryResult *result = CharacterDatabase.Query( "SELECT arena_team.arenateamid,name,captainguid,type,BackgroundColor,EmblemStyle,"
    //   6           7           8            9      10    11   12     13    14
        "EmblemColor,BorderStyle,BorderColor, rating,games,wins,played,wins2,rank "
        "FROM arena_team LEFT JOIN arena_team_stats ON arena_team.arenateamid = arena_team_stats.arenateamid ORDER BY arena_team.arenateamid ASC" );

    if( !result )
    {

        barGoLink bar( 1 );

        bar.step();

        sLog.outString();
        sLog.outString( ">> Loaded %u arenateam definitions", count );
        return;
    }

    // load arena_team members
    QueryResult *arenaTeamMembersResult = CharacterDatabase.Query(
    //          0           1           2           3         4             5           6               7    8
        "SELECT arenateamid,member.guid,played_week,wons_week,played_season,wons_season,personal_rating,name,class "
        "FROM arena_team_member member LEFT JOIN characters chars on member.guid = chars.guid ORDER BY member.arenateamid ASC");

    barGoLink bar( (int)result->GetRowCount() );

    do
    {

        bar.step();
        ++count;

        ArenaTeam *newArenaTeam = new ArenaTeam;
        if (!newArenaTeam->LoadArenaTeamFromDB(result) ||
            !newArenaTeam->LoadMembersFromDB(arenaTeamMembersResult))
        {
            newArenaTeam->Disband(NULL);
            delete newArenaTeam;
            continue;
        }
        AddArenaTeam(newArenaTeam);
    }while( result->NextRow() );

    delete result;
    delete arenaTeamMembersResult;

    sLog.outString();
    sLog.outString( ">> Loaded %u arenateam definitions", count );
}

void ObjectMgr::LoadGroups()
{
    // -- loading groups --
    uint32 count = 0;
    //                                                    0         1              2           3           4              5      6      7      8      9      10     11     12     13      14          15              16          17
    QueryResult *result = CharacterDatabase.Query("SELECT mainTank, mainAssistant, lootMethod, looterGuid, lootThreshold, icon1, icon2, icon3, icon4, icon5, icon6, icon7, icon8, isRaid, difficulty, raiddifficulty, leaderGuid, groupId FROM groups");

    if (!result)
    {
        barGoLink bar( 1 );

        bar.step();

        sLog.outString();
        sLog.outString( ">> Loaded %u group definitions", count );
        return;
    }

    barGoLink bar( (int)result->GetRowCount() );

    do
    {
        bar.step();
        Field *fields = result->Fetch();
        ++count;
        Group *group = new Group;
        if (!group->LoadGroupFromDB(fields))
        {
            group->Disband();
            delete group;
            continue;
        }
        AddGroup(group);
    }while( result->NextRow() );

    delete result;

    sLog.outString();
    sLog.outString( ">> Loaded %u group definitions", count );

    // -- loading members --
    count = 0;
    //                                       0           1          2         3
    result = CharacterDatabase.Query("SELECT memberGuid, assistant, subgroup, groupId FROM group_member ORDER BY groupId");
    if (!result)
    {
        barGoLink bar2( 1 );
        bar2.step();
    }
    else
    {
        Group* group = NULL;                                // used as cached pointer for avoid relookup group for each member

        barGoLink bar2( (int)result->GetRowCount() );
        do
        {
            bar2.step();
            Field *fields = result->Fetch();
            count++;

            uint32 memberGuidlow = fields[0].GetUInt32();
            bool   assistent     = fields[1].GetBool();
            uint8  subgroup      = fields[2].GetUInt8();
            uint32 groupId       = fields[3].GetUInt32();
            if (!group || group->GetId() != groupId)
            {
                group = GetGroupById(groupId);
                if (!group)
                {
                    sLog.outErrorDb("Incorrect entry in group_member table : no group with Id %d for member %d!", groupId, memberGuidlow);
                    CharacterDatabase.PExecute("DELETE FROM group_member WHERE memberGuid = '%d'", memberGuidlow);
                    continue;
                }
            }

            if (!group->LoadMemberFromDB(memberGuidlow, subgroup, assistent))
            {
                sLog.outErrorDb("Incorrect entry in group_member table : member %d cannot be added to player %d's group (Id: %u)!", memberGuidlow, GUID_LOPART(group->GetLeaderGUID()), groupId);
                CharacterDatabase.PExecute("DELETE FROM group_member WHERE memberGuid = '%d'", memberGuidlow);
            }
        }while( result->NextRow() );
        delete result;
    }

    // clean groups
    // TODO: maybe delete from the DB before loading in this case
    for (GroupMap::iterator itr = mGroupMap.begin(); itr != mGroupMap.end();)
    {
        if (itr->second->GetMembersCount() < 2)
        {
            itr->second->Disband();
            delete itr->second;
            mGroupMap.erase(itr++);
        }
        else
            ++itr;
    }

    // -- loading instances --
    count = 0;
    result = CharacterDatabase.Query(
        //      0                          1    2         3          4                    5
        "SELECT group_instance.leaderGuid, map, instance, permanent, instance.difficulty, resettime, "
        // 6
        "(SELECT COUNT(*) FROM character_instance WHERE guid = group_instance.leaderGuid AND instance = group_instance.instance AND permanent = 1 LIMIT 1), "
        // 7
        " groups.groupId "
        "FROM group_instance LEFT JOIN instance ON instance = id LEFT JOIN groups ON groups.leaderGUID = group_instance.leaderGUID ORDER BY leaderGuid"
    );

    if (!result)
    {
        barGoLink bar2( 1 );
        bar2.step();
    }
    else
    {
        Group* group = NULL;                                // used as cached pointer for avoid relookup group for each member

        barGoLink bar2( (int)result->GetRowCount() );
        do
        {
            bar2.step();
            Field *fields = result->Fetch();
            count++;

            uint32 leaderGuidLow = fields[0].GetUInt32();
            uint32 mapId = fields[1].GetUInt32();
            Difficulty diff = (Difficulty)fields[4].GetUInt8();
            uint32 groupId = fields[7].GetUInt32();

            if (!group || group->GetId() != groupId)
            {
                // find group id in map by leader low guid
                group = GetGroupById(groupId);
                if (!group)
                {
                    sLog.outErrorDb("Incorrect entry in group_instance table : no group with leader %d", leaderGuidLow);
                    continue;
                }
            }

            MapEntry const* mapEntry = sMapStore.LookupEntry(mapId);
            if (!mapEntry || !mapEntry->IsDungeon())
            {
                sLog.outErrorDb("Incorrect entry in group_instance table : no dungeon map %d", mapId);
                continue;
            }

            if (diff >= (mapEntry->IsRaid() ? MAX_RAID_DIFFICULTY : MAX_DUNGEON_DIFFICULTY))
            {
                sLog.outErrorDb("Wrong dungeon difficulty use in group_instance table: %d", diff + 1);
                diff = REGULAR_DIFFICULTY;                  // default for both difficaly types
            }

            InstanceSave *save = sInstanceSaveMgr.AddInstanceSave(mapEntry->MapID, fields[2].GetUInt32(), Difficulty(diff), (time_t)fields[5].GetUInt64(), (fields[6].GetUInt32() == 0), true);
            group->BindToInstance(save, fields[3].GetBool(), true);
        }while( result->NextRow() );
        delete result;
    }

    sLog.outString();
    sLog.outString( ">> Loaded %u group-instance binds total", count );

    sLog.outString();
    sLog.outString( ">> Loaded %u group members total", count );
}

void ObjectMgr::LoadQuests()
{
    // For reload case
    for(QuestMap::const_iterator itr=mQuestTemplates.begin(); itr != mQuestTemplates.end(); ++itr)
        delete itr->second;
    mQuestTemplates.clear();

    mExclusiveQuestGroups.clear();

    //                                                0      1       2           3             4         5           6     7              8
    QueryResult *result = WorldDatabase.Query("SELECT entry, Method, ZoneOrSort, SkillOrClass, MinLevel, QuestLevel, Type, RequiredRaces, RequiredSkillValue,"
    //   9                    10                 11                     12                   13                     14                   15                16
        "RepObjectiveFaction, RepObjectiveValue, RequiredMinRepFaction, RequiredMinRepValue, RequiredMaxRepFaction, RequiredMaxRepValue, SuggestedPlayers, LimitTime,"
    //   17          18            19           20            21            22           23           24              25
        "QuestFlags, SpecialFlags, CharTitleId, PlayersSlain, BonusTalents, PrevQuestId, NextQuestId, ExclusiveGroup, NextQuestInChain,"
    //   26        27         28            29
        "RewXPId, SrcItemId, SrcItemCount, SrcSpell,"
    //   30     31       32          33               34                35       36             37              38              39              40
        "Title, Details, Objectives, OfferRewardText, RequestItemsText, EndText, CompletedText, ObjectiveText1, ObjectiveText2, ObjectiveText3, ObjectiveText4,"
    //   41          42          43          44          45          46          47             48             49             50             51             52
        "ReqItemId1, ReqItemId2, ReqItemId3, ReqItemId4, ReqItemId5, ReqItemId6, ReqItemCount1, ReqItemCount2, ReqItemCount3, ReqItemCount4, ReqItemCount5, ReqItemCount6,"
    //   53            54            55            56            57               58               59               60
        "ReqSourceId1, ReqSourceId2, ReqSourceId3, ReqSourceId4, ReqSourceCount1, ReqSourceCount2, ReqSourceCount3, ReqSourceCount4,"
    //   61                  62                  63                  64                  65                     66                     67                     68
        "ReqCreatureOrGOId1, ReqCreatureOrGOId2, ReqCreatureOrGOId3, ReqCreatureOrGOId4, ReqCreatureOrGOCount1, ReqCreatureOrGOCount2, ReqCreatureOrGOCount3, ReqCreatureOrGOCount4,"
    //   69             70             71             72
        "ReqSpellCast1, ReqSpellCast2, ReqSpellCast3, ReqSpellCast4,"
    //   73                74                75                76                77                78
        "RewChoiceItemId1, RewChoiceItemId2, RewChoiceItemId3, RewChoiceItemId4, RewChoiceItemId5, RewChoiceItemId6,"
    //   79                   80                   81                   82                   83                   84
        "RewChoiceItemCount1, RewChoiceItemCount2, RewChoiceItemCount3, RewChoiceItemCount4, RewChoiceItemCount5, RewChoiceItemCount6,"
    //   85          86          87          88          89             90             91             92
        "RewItemId1, RewItemId2, RewItemId3, RewItemId4, RewItemCount1, RewItemCount2, RewItemCount3, RewItemCount4,"
    //   93              94              95              96              97
        "RewRepFaction1, RewRepFaction2, RewRepFaction3, RewRepFaction4, RewRepFaction5,"
    //   98              99              100             101             102
        "RewRepValueId1, RewRepValueId2, RewRepValueId3, RewRepValueId4, RewRepValueId5,"
    //   103           104           105           106           107
        "RewRepValue1, RewRepValue2, RewRepValue3, RewRepValue4, RewRepValue5,"
    //   108               109                 110            111               112       113
        "RewHonorAddition, RewHonorMultiplier, RewOrReqMoney, RewMoneyMaxLevel, RewSpell, RewSpellCast,"
    //   114                115               116         117     118     119
        "RewMailTemplateId, RewMailDelaySecs, PointMapId, PointX, PointY, PointOpt,"
    //   120            121            122            123            124                 125                 126                 127
        "DetailsEmote1, DetailsEmote2, DetailsEmote3, DetailsEmote4, DetailsEmoteDelay1, DetailsEmoteDelay2, DetailsEmoteDelay3, DetailsEmoteDelay4,"
    //   128              129            130                131                132                133
        "IncompleteEmote, CompleteEmote, OfferRewardEmote1, OfferRewardEmote2, OfferRewardEmote3, OfferRewardEmote4,"
    //   134                     135                     136                     137
        "OfferRewardEmoteDelay1, OfferRewardEmoteDelay2, OfferRewardEmoteDelay3, OfferRewardEmoteDelay4,"
    //   138          139
        "StartScript, CompleteScript"
        " FROM quest_template");
    if (result == NULL)
    {
        barGoLink bar( 1 );
        bar.step();

        sLog.outString();
        sLog.outString( ">> Loaded 0 quests definitions" );
        sLog.outErrorDb("`quest_template` table is empty!");
        return;
    }

    // create multimap previous quest for each existed quest
    // some quests can have many previous maps set by NextQuestId in previous quest
    // for example set of race quests can lead to single not race specific quest
    barGoLink bar((int) result->GetRowCount() );
    do
    {
        bar.step();
        Field *fields = result->Fetch();

        Quest * newQuest = new Quest(fields);
        mQuestTemplates[newQuest->GetQuestId()] = newQuest;
    } while( result->NextRow() );

    delete result;

    // Post processing

    std::map<uint32,uint32> usedMailTemplates;

    for (QuestMap::iterator iter = mQuestTemplates.begin(); iter != mQuestTemplates.end(); ++iter)
    {
        Quest * qinfo = iter->second;

        // additional quest integrity checks (GO, creature_template and item_template must be loaded already)

        if (qinfo->GetQuestMethod() >= 3)
        {
            sLog.outErrorDb("Quest %u has `Method` = %u, expected values are 0, 1 or 2.",qinfo->GetQuestId(),qinfo->GetQuestMethod());
        }

        if (qinfo->QuestFlags & ~QUEST_MANGOS_FLAGS_DB_ALLOWED)
        {
            sLog.outErrorDb("Quest %u has `SpecialFlags` = %u > max allowed value. Correct `SpecialFlags` to value <= %u",
                qinfo->GetQuestId(),qinfo->QuestFlags  >> 24,QUEST_MANGOS_FLAGS_DB_ALLOWED >> 24);
            qinfo->QuestFlags &= QUEST_MANGOS_FLAGS_DB_ALLOWED;
        }

        if (qinfo->QuestFlags & QUEST_FLAGS_DAILY && qinfo->QuestFlags & QUEST_FLAGS_WEEKLY)
        {
            sLog.outErrorDb("Weekly Quest %u is marked as daily quest in `QuestFlags`, removed daily flag.",qinfo->GetQuestId());
            qinfo->QuestFlags &= ~QUEST_FLAGS_DAILY;
        }

        if (qinfo->QuestFlags & QUEST_FLAGS_DAILY)
        {
            if (!(qinfo->QuestFlags & QUEST_MANGOS_FLAGS_REPEATABLE))
            {
                sLog.outErrorDb("Daily Quest %u not marked as repeatable in `SpecialFlags`, added.",qinfo->GetQuestId());
                qinfo->QuestFlags |= QUEST_MANGOS_FLAGS_REPEATABLE;
            }
        }

        if (qinfo->QuestFlags & QUEST_FLAGS_WEEKLY)
        {
            if (!(qinfo->QuestFlags & QUEST_MANGOS_FLAGS_REPEATABLE))
            {
                sLog.outErrorDb("Weekly Quest %u not marked as repeatable in `SpecialFlags`, added.",qinfo->GetQuestId());
                qinfo->QuestFlags |= QUEST_MANGOS_FLAGS_REPEATABLE;
            }
        }

        if (qinfo->QuestFlags & QUEST_FLAGS_AUTO_REWARDED)
        {
            // at auto-reward can be rewarded only RewChoiceItemId[0]
            for(int j = 1; j < QUEST_REWARD_CHOICES_COUNT; ++j )
            {
                if (uint32 id = qinfo->RewChoiceItemId[j])
                {
                    sLog.outErrorDb("Quest %u has `RewChoiceItemId%d` = %u but item from `RewChoiceItemId%d` can't be rewarded with quest flag QUEST_FLAGS_AUTO_REWARDED.",
                        qinfo->GetQuestId(),j+1,id,j+1);
                    // no changes, quest ignore this data
                }
            }
        }

        // client quest log visual (area case)
        if (qinfo->ZoneOrSort > 0)
        {
            if (!GetAreaEntryByAreaID(qinfo->ZoneOrSort))
            {
                sLog.outErrorDb("Quest %u has `ZoneOrSort` = %u (zone case) but zone with this id does not exist.",
                    qinfo->GetQuestId(),qinfo->ZoneOrSort);
                // no changes, quest not dependent from this value but can have problems at client
            }
        }
        // client quest log visual (sort case)
        if (qinfo->ZoneOrSort < 0)
        {
            QuestSortEntry const* qSort = sQuestSortStore.LookupEntry(-int32(qinfo->ZoneOrSort));
            if (!qSort)
            {
                sLog.outErrorDb("Quest %u has `ZoneOrSort` = %i (sort case) but quest sort with this id does not exist.",
                    qinfo->GetQuestId(),qinfo->ZoneOrSort);
                // no changes, quest not dependent from this value but can have problems at client (note some may be 0, we must allow this so no check)
            }
            //check SkillOrClass value (class case).
            if (ClassByQuestSort(-int32(qinfo->ZoneOrSort)))
            {
                // SkillOrClass should not have class case when class case already set in ZoneOrSort.
                if (qinfo->SkillOrClass < 0)
                {
                    sLog.outErrorDb("Quest %u has `ZoneOrSort` = %i (class sort case) and `SkillOrClass` = %i (class case), redundant.",
                        qinfo->GetQuestId(),qinfo->ZoneOrSort,qinfo->SkillOrClass);
                }
            }
            //check for proper SkillOrClass value (skill case)
            if (int32 skill_id =  SkillByQuestSort(-int32(qinfo->ZoneOrSort)))
            {
                // skill is positive value in SkillOrClass
                if (qinfo->SkillOrClass != skill_id )
                {
                    sLog.outErrorDb("Quest %u has `ZoneOrSort` = %i (skill sort case) but `SkillOrClass` does not have a corresponding value (%i).",
                        qinfo->GetQuestId(),qinfo->ZoneOrSort,skill_id);
                    //override, and force proper value here?
                }
            }
        }

        // SkillOrClass (class case)
        if (qinfo->SkillOrClass < 0)
        {
            if (!sChrClassesStore.LookupEntry(-int32(qinfo->SkillOrClass)))
            {
                sLog.outErrorDb("Quest %u has `SkillOrClass` = %i (class case) but class (%i) does not exist",
                    qinfo->GetQuestId(),qinfo->SkillOrClass,-qinfo->SkillOrClass);
            }
        }
        // SkillOrClass (skill case)
        if (qinfo->SkillOrClass > 0)
        {
            if (!sSkillLineStore.LookupEntry(qinfo->SkillOrClass))
            {
                sLog.outErrorDb("Quest %u has `SkillOrClass` = %u (skill case) but skill (%i) does not exist",
                    qinfo->GetQuestId(),qinfo->SkillOrClass,qinfo->SkillOrClass);
            }
        }

        if (qinfo->RequiredSkillValue)
        {
            if (qinfo->RequiredSkillValue > sWorld.GetConfigMaxSkillValue())
            {
                sLog.outErrorDb("Quest %u has `RequiredSkillValue` = %u but max possible skill is %u, quest can't be done.",
                    qinfo->GetQuestId(),qinfo->RequiredSkillValue,sWorld.GetConfigMaxSkillValue());
                // no changes, quest can't be done for this requirement
            }

            if (qinfo->SkillOrClass <= 0)
            {
                sLog.outErrorDb("Quest %u has `RequiredSkillValue` = %u but `SkillOrClass` = %i (class case), value ignored.",
                    qinfo->GetQuestId(),qinfo->RequiredSkillValue,qinfo->SkillOrClass);
                // no changes, quest can't be done for this requirement (fail at wrong skill id)
            }
        }
        // else Skill quests can have 0 skill level, this is ok

        if (qinfo->RepObjectiveFaction && !sFactionStore.LookupEntry(qinfo->RepObjectiveFaction))
        {
            sLog.outErrorDb("Quest %u has `RepObjectiveFaction` = %u but faction template %u does not exist, quest can't be done.",
                qinfo->GetQuestId(),qinfo->RepObjectiveFaction,qinfo->RepObjectiveFaction);
            // no changes, quest can't be done for this requirement
        }

        if (qinfo->RequiredMinRepFaction && !sFactionStore.LookupEntry(qinfo->RequiredMinRepFaction))
        {
            sLog.outErrorDb("Quest %u has `RequiredMinRepFaction` = %u but faction template %u does not exist, quest can't be done.",
                qinfo->GetQuestId(),qinfo->RequiredMinRepFaction,qinfo->RequiredMinRepFaction);
            // no changes, quest can't be done for this requirement
        }

        if (qinfo->RequiredMaxRepFaction && !sFactionStore.LookupEntry(qinfo->RequiredMaxRepFaction))
        {
            sLog.outErrorDb("Quest %u has `RequiredMaxRepFaction` = %u but faction template %u does not exist, quest can't be done.",
                qinfo->GetQuestId(),qinfo->RequiredMaxRepFaction,qinfo->RequiredMaxRepFaction);
            // no changes, quest can't be done for this requirement
        }

        if (qinfo->RequiredMinRepValue && qinfo->RequiredMinRepValue > ReputationMgr::Reputation_Cap)
        {
            sLog.outErrorDb("Quest %u has `RequiredMinRepValue` = %d but max reputation is %u, quest can't be done.",
                qinfo->GetQuestId(),qinfo->RequiredMinRepValue,ReputationMgr::Reputation_Cap);
            // no changes, quest can't be done for this requirement
        }

        if (qinfo->RequiredMinRepValue && qinfo->RequiredMaxRepValue && qinfo->RequiredMaxRepValue <= qinfo->RequiredMinRepValue)
        {
            sLog.outErrorDb("Quest %u has `RequiredMaxRepValue` = %d and `RequiredMinRepValue` = %d, quest can't be done.",
                qinfo->GetQuestId(),qinfo->RequiredMaxRepValue,qinfo->RequiredMinRepValue);
            // no changes, quest can't be done for this requirement
        }

        if (!qinfo->RepObjectiveFaction && qinfo->RepObjectiveValue > 0 )
        {
            sLog.outErrorDb("Quest %u has `RepObjectiveValue` = %d but `RepObjectiveFaction` is 0, value has no effect",
                qinfo->GetQuestId(),qinfo->RepObjectiveValue);
            // warning
        }

        if (!qinfo->RequiredMinRepFaction && qinfo->RequiredMinRepValue > 0 )
        {
            sLog.outErrorDb("Quest %u has `RequiredMinRepValue` = %d but `RequiredMinRepFaction` is 0, value has no effect",
                qinfo->GetQuestId(),qinfo->RequiredMinRepValue);
            // warning
        }

        if (!qinfo->RequiredMaxRepFaction && qinfo->RequiredMaxRepValue > 0 )
        {
            sLog.outErrorDb("Quest %u has `RequiredMaxRepValue` = %d but `RequiredMaxRepFaction` is 0, value has no effect",
                qinfo->GetQuestId(),qinfo->RequiredMaxRepValue);
            // warning
        }

        if (qinfo->CharTitleId && !sCharTitlesStore.LookupEntry(qinfo->CharTitleId))
        {
            sLog.outErrorDb("Quest %u has `CharTitleId` = %u but CharTitle Id %u does not exist, quest can't be rewarded with title.",
                qinfo->GetQuestId(),qinfo->GetCharTitleId(),qinfo->GetCharTitleId());
            qinfo->CharTitleId = 0;
            // quest can't reward this title
        }

        if (qinfo->SrcItemId)
        {
            if (!sItemStorage.LookupEntry<ItemPrototype>(qinfo->SrcItemId))
            {
                sLog.outErrorDb("Quest %u has `SrcItemId` = %u but item with entry %u does not exist, quest can't be done.",
                    qinfo->GetQuestId(),qinfo->SrcItemId,qinfo->SrcItemId);
                qinfo->SrcItemId = 0;                       // quest can't be done for this requirement
            }
            else if (qinfo->SrcItemCount==0)
            {
                sLog.outErrorDb("Quest %u has `SrcItemId` = %u but `SrcItemCount` = 0, set to 1 but need fix in DB.",
                    qinfo->GetQuestId(),qinfo->SrcItemId);
                qinfo->SrcItemCount = 1;                    // update to 1 for allow quest work for backward compatibility with DB
            }
        }
        else if (qinfo->SrcItemCount>0)
        {
            sLog.outErrorDb("Quest %u has `SrcItemId` = 0 but `SrcItemCount` = %u, useless value.",
                qinfo->GetQuestId(),qinfo->SrcItemCount);
            qinfo->SrcItemCount=0;                          // no quest work changes in fact
        }

        if (qinfo->SrcSpell)
        {
            SpellEntry const* spellInfo = sSpellStore.LookupEntry(qinfo->SrcSpell);
            if (!spellInfo)
            {
                sLog.outErrorDb("Quest %u has `SrcSpell` = %u but spell %u doesn't exist, quest can't be done.",
                    qinfo->GetQuestId(),qinfo->SrcSpell,qinfo->SrcSpell);
                qinfo->SrcSpell = 0;                        // quest can't be done for this requirement
            }
            else if (!SpellMgr::IsSpellValid(spellInfo))
            {
                sLog.outErrorDb("Quest %u has `SrcSpell` = %u but spell %u is broken, quest can't be done.",
                    qinfo->GetQuestId(),qinfo->SrcSpell,qinfo->SrcSpell);
                qinfo->SrcSpell = 0;                        // quest can't be done for this requirement
            }
        }

        for(int j = 0; j < QUEST_ITEM_OBJECTIVES_COUNT; ++j )
        {
            if (uint32 id = qinfo->ReqItemId[j])
            {
                if (qinfo->ReqItemCount[j] == 0)
                {
                    sLog.outErrorDb("Quest %u has `ReqItemId%d` = %u but `ReqItemCount%d` = 0, quest can't be done.",
                        qinfo->GetQuestId(), j+1, id, j+1);
                    // no changes, quest can't be done for this requirement
                }

                qinfo->SetFlag(QUEST_MANGOS_FLAGS_DELIVER);

                if (!sItemStorage.LookupEntry<ItemPrototype>(id))
                {
                    sLog.outErrorDb("Quest %u has `ReqItemId%d` = %u but item with entry %u does not exist, quest can't be done.",
                        qinfo->GetQuestId(), j+1, id, id);
                    qinfo->ReqItemCount[j] = 0;             // prevent incorrect work of quest
                }
            }
            else if (qinfo->ReqItemCount[j] > 0)
            {
                sLog.outErrorDb("Quest %u has `ReqItemId%d` = 0 but `ReqItemCount%d` = %u, quest can't be done.",
                    qinfo->GetQuestId(), j+1, j+1, qinfo->ReqItemCount[j]);
                qinfo->ReqItemCount[j] = 0;                 // prevent incorrect work of quest
            }
        }

        for(int j = 0; j < QUEST_SOURCE_ITEM_IDS_COUNT; ++j )
        {
            if (uint32 id = qinfo->ReqSourceId[j])
            {
                if (!sItemStorage.LookupEntry<ItemPrototype>(id))
                {
                    sLog.outErrorDb("Quest %u has `ReqSourceId%d` = %u but item with entry %u does not exist, quest can't be done.",
                        qinfo->GetQuestId(),j+1,id,id);
                    // no changes, quest can't be done for this requirement
                }
            }
            else
            {
                if (qinfo->ReqSourceCount[j]>0)
                {
                    sLog.outErrorDb("Quest %u has `ReqSourceId%d` = 0 but `ReqSourceCount%d` = %u.",
                        qinfo->GetQuestId(),j+1,j+1,qinfo->ReqSourceCount[j]);
                    // no changes, quest ignore this data
                }
            }
        }

        for(int j = 0; j < QUEST_OBJECTIVES_COUNT; ++j )
        {
            if (uint32 id = qinfo->ReqSpell[j])
            {
                SpellEntry const* spellInfo = sSpellStore.LookupEntry(id);
                if (!spellInfo)
                {
                    sLog.outErrorDb("Quest %u has `ReqSpellCast%d` = %u but spell %u does not exist, quest can't be done.",
                        qinfo->GetQuestId(),j+1,id,id);
                    continue;
                }

                if (!qinfo->ReqCreatureOrGOId[j])
                {
                    bool found = false;
                    for(int k = 0; k < MAX_EFFECT_INDEX; ++k)
                    {
                        if ((spellInfo->Effect[k] == SPELL_EFFECT_QUEST_COMPLETE && uint32(spellInfo->EffectMiscValue[k]) == qinfo->QuestId) ||
                            spellInfo->Effect[k] == SPELL_EFFECT_SEND_EVENT)
                        {
                            found = true;
                            break;
                        }
                    }

                    if (found)
                    {
                        if (!qinfo->HasFlag(QUEST_MANGOS_FLAGS_EXPLORATION_OR_EVENT))
                        {
                            sLog.outErrorDb("Spell (id: %u) have SPELL_EFFECT_QUEST_COMPLETE or SPELL_EFFECT_SEND_EVENT for quest %u and ReqCreatureOrGOId%d = 0, but quest not have flag QUEST_MANGOS_FLAGS_EXPLORATION_OR_EVENT. Quest flags or ReqCreatureOrGOId%d must be fixed, quest modified to enable objective.",spellInfo->Id,qinfo->QuestId,j+1,j+1);

                            // this will prevent quest completing without objective
                            const_cast<Quest*>(qinfo)->SetFlag(QUEST_MANGOS_FLAGS_EXPLORATION_OR_EVENT);
                        }
                    }
                    else
                    {
                        sLog.outErrorDb("Quest %u has `ReqSpellCast%d` = %u and ReqCreatureOrGOId%d = 0 but spell %u does not have SPELL_EFFECT_QUEST_COMPLETE or SPELL_EFFECT_SEND_EVENT effect for this quest, quest can't be done.",
                            qinfo->GetQuestId(),j+1,id,j+1,id);
                        // no changes, quest can't be done for this requirement
                    }
                }
            }
        }

        for(int j = 0; j < QUEST_OBJECTIVES_COUNT; ++j )
        {
            int32 id = qinfo->ReqCreatureOrGOId[j];
            if (id < 0 && !sGOStorage.LookupEntry<GameObjectInfo>(-id))
            {
                sLog.outErrorDb("Quest %u has `ReqCreatureOrGOId%d` = %i but gameobject %u does not exist, quest can't be done.",
                    qinfo->GetQuestId(),j+1,id,uint32(-id));
                qinfo->ReqCreatureOrGOId[j] = 0;            // quest can't be done for this requirement
            }

            if (id > 0 && !sCreatureStorage.LookupEntry<CreatureInfo>(id))
            {
                sLog.outErrorDb("Quest %u has `ReqCreatureOrGOId%d` = %i but creature with entry %u does not exist, quest can't be done.",
                    qinfo->GetQuestId(),j+1,id,uint32(id));
                qinfo->ReqCreatureOrGOId[j] = 0;            // quest can't be done for this requirement
            }

            if (id)
            {
                // In fact SpeakTo and Kill are quite same: either you can speak to mob:SpeakTo or you can't:Kill/Cast

                qinfo->SetFlag(QUEST_MANGOS_FLAGS_KILL_OR_CAST | QUEST_MANGOS_FLAGS_SPEAKTO);

                if (!qinfo->ReqCreatureOrGOCount[j])
                {
                    sLog.outErrorDb("Quest %u has `ReqCreatureOrGOId%d` = %u but `ReqCreatureOrGOCount%d` = 0, quest can't be done.",
                        qinfo->GetQuestId(),j+1,id,j+1);
                    // no changes, quest can be incorrectly done, but we already report this
                }
            }
            else if (qinfo->ReqCreatureOrGOCount[j]>0)
            {
                sLog.outErrorDb("Quest %u has `ReqCreatureOrGOId%d` = 0 but `ReqCreatureOrGOCount%d` = %u.",
                    qinfo->GetQuestId(),j+1,j+1,qinfo->ReqCreatureOrGOCount[j]);
                // no changes, quest ignore this data
            }
        }

        for(int j = 0; j < QUEST_REWARD_CHOICES_COUNT; ++j )
        {
            if (uint32 id = qinfo->RewChoiceItemId[j])
            {
                if (!sItemStorage.LookupEntry<ItemPrototype>(id))
                {
                    sLog.outErrorDb("Quest %u has `RewChoiceItemId%d` = %u but item with entry %u does not exist, quest will not reward this item.",
                        qinfo->GetQuestId(),j+1,id,id);
                    qinfo->RewChoiceItemId[j] = 0;          // no changes, quest will not reward this
                }

                if (!qinfo->RewChoiceItemCount[j])
                {
                    sLog.outErrorDb("Quest %u has `RewChoiceItemId%d` = %u but `RewChoiceItemCount%d` = 0, quest can't be done.",
                        qinfo->GetQuestId(),j+1,id,j+1);
                    // no changes, quest can't be done
                }
            }
            else if (qinfo->RewChoiceItemCount[j]>0)
            {
                sLog.outErrorDb("Quest %u has `RewChoiceItemId%d` = 0 but `RewChoiceItemCount%d` = %u.",
                    qinfo->GetQuestId(),j+1,j+1,qinfo->RewChoiceItemCount[j]);
                // no changes, quest ignore this data
            }
        }

        for(int j = 0; j < QUEST_REWARDS_COUNT; ++j )
        {
            if (uint32 id = qinfo->RewItemId[j])
            {
                if (!sItemStorage.LookupEntry<ItemPrototype>(id))
                {
                    sLog.outErrorDb("Quest %u has `RewItemId%d` = %u but item with entry %u does not exist, quest will not reward this item.",
                        qinfo->GetQuestId(),j+1,id,id);
                    qinfo->RewItemId[j] = 0;                // no changes, quest will not reward this item
                }

                if (!qinfo->RewItemCount[j])
                {
                    sLog.outErrorDb("Quest %u has `RewItemId%d` = %u but `RewItemCount%d` = 0, quest will not reward this item.",
                        qinfo->GetQuestId(),j+1,id,j+1);
                    // no changes
                }
            }
            else if (qinfo->RewItemCount[j]>0)
            {
                sLog.outErrorDb("Quest %u has `RewItemId%d` = 0 but `RewItemCount%d` = %u.",
                    qinfo->GetQuestId(),j+1,j+1,qinfo->RewItemCount[j]);
                // no changes, quest ignore this data
            }
        }

        for(int j = 0; j < QUEST_REPUTATIONS_COUNT; ++j)
        {
            if (qinfo->RewRepFaction[j])
            {
                if (abs(qinfo->RewRepValueId[j]) > 9)
                    sLog.outErrorDb("Quest %u has RewRepValueId%d = %i but value is not valid.", qinfo->GetQuestId(), j+1, qinfo->RewRepValueId[j]);

                if (!sFactionStore.LookupEntry(qinfo->RewRepFaction[j]))
                {
                    sLog.outErrorDb("Quest %u has `RewRepFaction%d` = %u but raw faction (faction.dbc) %u does not exist, quest will not reward reputation for this faction.",
                        qinfo->GetQuestId(),j+1,qinfo->RewRepFaction[j] ,qinfo->RewRepFaction[j]);
                    qinfo->RewRepFaction[j] = 0;            // quest will not reward this
                }
            }
            else if (qinfo->RewRepValue[j] != 0)
            {
                sLog.outErrorDb("Quest %u has `RewRepFaction%d` = 0 but `RewRepValue%d` = %i.",
                    qinfo->GetQuestId(),j+1,j+1,qinfo->RewRepValue[j]);
                // no changes, quest ignore this data
            }
        }

        if (qinfo->RewSpell)
        {
            SpellEntry const* spellInfo = sSpellStore.LookupEntry(qinfo->RewSpell);

            if (!spellInfo)
            {
                sLog.outErrorDb("Quest %u has `RewSpell` = %u but spell %u does not exist, spell removed as display reward.",
                    qinfo->GetQuestId(),qinfo->RewSpell,qinfo->RewSpell);
                qinfo->RewSpell = 0;                        // no spell reward will display for this quest
            }
            else if (!SpellMgr::IsSpellValid(spellInfo))
            {
                sLog.outErrorDb("Quest %u has `RewSpell` = %u but spell %u is broken, quest will not have a spell reward.",
                    qinfo->GetQuestId(),qinfo->RewSpell,qinfo->RewSpell);
                qinfo->RewSpell = 0;                        // no spell reward will display for this quest
            }
            else if (GetTalentSpellCost(qinfo->RewSpell))
            {
                sLog.outErrorDb("Quest %u has `RewSpell` = %u but spell %u is talent, quest will not have a spell reward.",
                    qinfo->GetQuestId(),qinfo->RewSpell,qinfo->RewSpell);
                qinfo->RewSpell = 0;                        // no spell reward will display for this quest
            }
        }

        if (qinfo->RewSpellCast)
        {
            SpellEntry const* spellInfo = sSpellStore.LookupEntry(qinfo->RewSpellCast);

            if (!spellInfo)
            {
                sLog.outErrorDb("Quest %u has `RewSpellCast` = %u but spell %u does not exist, quest will not have a spell reward.",
                    qinfo->GetQuestId(),qinfo->RewSpellCast,qinfo->RewSpellCast);
                qinfo->RewSpellCast = 0;                    // no spell will be casted on player
            }
            else if (!SpellMgr::IsSpellValid(spellInfo))
            {
                sLog.outErrorDb("Quest %u has `RewSpellCast` = %u but spell %u is broken, quest will not have a spell reward.",
                    qinfo->GetQuestId(),qinfo->RewSpellCast,qinfo->RewSpellCast);
                qinfo->RewSpellCast = 0;                    // no spell will be casted on player
            }
            else if (GetTalentSpellCost(qinfo->RewSpellCast))
            {
                sLog.outErrorDb("Quest %u has `RewSpell` = %u but spell %u is talent, quest will not have a spell reward.",
                    qinfo->GetQuestId(),qinfo->RewSpellCast,qinfo->RewSpellCast);
                qinfo->RewSpellCast = 0;                    // no spell will be casted on player
            }
        }

        if (qinfo->RewMailTemplateId)
        {
            if (!sMailTemplateStore.LookupEntry(qinfo->RewMailTemplateId))
            {
                sLog.outErrorDb("Quest %u has `RewMailTemplateId` = %u but mail template  %u does not exist, quest will not have a mail reward.",
                    qinfo->GetQuestId(),qinfo->RewMailTemplateId,qinfo->RewMailTemplateId);
                qinfo->RewMailTemplateId = 0;               // no mail will send to player
                qinfo->RewMailDelaySecs = 0;                // no mail will send to player
            }
            else if (usedMailTemplates.find(qinfo->RewMailTemplateId) != usedMailTemplates.end())
            {
                std::map<uint32,uint32>::const_iterator used_mt_itr = usedMailTemplates.find(qinfo->RewMailTemplateId);
                sLog.outErrorDb("Quest %u has `RewMailTemplateId` = %u but mail template  %u already used for quest %u, quest will not have a mail reward.",
                    qinfo->GetQuestId(),qinfo->RewMailTemplateId,qinfo->RewMailTemplateId,used_mt_itr->second);
                qinfo->RewMailTemplateId = 0;               // no mail will send to player
                qinfo->RewMailDelaySecs = 0;                // no mail will send to player
            }
            else
                usedMailTemplates[qinfo->RewMailTemplateId] = qinfo->GetQuestId();
        }

        if (qinfo->NextQuestInChain)
        {
            QuestMap::iterator qNextItr = mQuestTemplates.find(qinfo->NextQuestInChain);
            if (qNextItr == mQuestTemplates.end())
            {
                sLog.outErrorDb("Quest %u has `NextQuestInChain` = %u but quest %u does not exist, quest chain will not work.",
                    qinfo->GetQuestId(),qinfo->NextQuestInChain ,qinfo->NextQuestInChain );
                qinfo->NextQuestInChain = 0;
            }
            else
                qNextItr->second->prevChainQuests.push_back(qinfo->GetQuestId());
        }

        // fill additional data stores
        if (qinfo->PrevQuestId)
        {
            if (mQuestTemplates.find(abs(qinfo->GetPrevQuestId())) == mQuestTemplates.end())
            {
                sLog.outErrorDb("Quest %d has PrevQuestId %i, but no such quest", qinfo->GetQuestId(), qinfo->GetPrevQuestId());
            }
            else
            {
                qinfo->prevQuests.push_back(qinfo->PrevQuestId);
            }
        }

        if (qinfo->NextQuestId)
        {
            QuestMap::iterator qNextItr = mQuestTemplates.find(abs(qinfo->GetNextQuestId()));
            if (qNextItr == mQuestTemplates.end())
            {
                sLog.outErrorDb("Quest %d has NextQuestId %i, but no such quest", qinfo->GetQuestId(), qinfo->GetNextQuestId());
            }
            else
            {
                int32 signedQuestId = qinfo->NextQuestId < 0 ? -int32(qinfo->GetQuestId()) : int32(qinfo->GetQuestId());
                qNextItr->second->prevQuests.push_back(signedQuestId);
            }
        }

        if (qinfo->ExclusiveGroup)
            mExclusiveQuestGroups.insert(std::pair<int32, uint32>(qinfo->ExclusiveGroup, qinfo->GetQuestId()));
        if (qinfo->LimitTime)
            qinfo->SetFlag(QUEST_MANGOS_FLAGS_TIMED);
    }

    // check QUEST_MANGOS_FLAGS_EXPLORATION_OR_EVENT for spell with SPELL_EFFECT_QUEST_COMPLETE
    for (uint32 i = 0; i < sSpellStore.GetNumRows(); ++i)
    {
        SpellEntry const *spellInfo = sSpellStore.LookupEntry(i);
        if (!spellInfo)
            continue;

        for(int j = 0; j < MAX_EFFECT_INDEX; ++j)
        {
            if (spellInfo->Effect[j] != SPELL_EFFECT_QUEST_COMPLETE)
                continue;

            uint32 quest_id = spellInfo->EffectMiscValue[j];

            Quest const* quest = GetQuestTemplate(quest_id);

            // some quest referenced in spells not exist (outdated spells)
            if (!quest)
                continue;

            if (!quest->HasFlag(QUEST_MANGOS_FLAGS_EXPLORATION_OR_EVENT))
            {
                sLog.outErrorDb("Spell (id: %u) have SPELL_EFFECT_QUEST_COMPLETE for quest %u , but quest not have flag QUEST_MANGOS_FLAGS_EXPLORATION_OR_EVENT. Quest flags must be fixed, quest modified to enable objective.",spellInfo->Id,quest_id);

                // this will prevent quest completing without objective
                const_cast<Quest*>(quest)->SetFlag(QUEST_MANGOS_FLAGS_EXPLORATION_OR_EVENT);
            }
        }
    }

    sLog.outString();
    sLog.outString( ">> Loaded %lu quests definitions", (unsigned long)mQuestTemplates.size() );
}

void ObjectMgr::LoadQuestLocales()
{
    mQuestLocaleMap.clear();                                // need for reload case

    QueryResult *result = WorldDatabase.Query("SELECT entry,"
        "Title_loc1,Details_loc1,Objectives_loc1,OfferRewardText_loc1,RequestItemsText_loc1,EndText_loc1,CompletedText_loc1,ObjectiveText1_loc1,ObjectiveText2_loc1,ObjectiveText3_loc1,ObjectiveText4_loc1,"
        "Title_loc2,Details_loc2,Objectives_loc2,OfferRewardText_loc2,RequestItemsText_loc2,EndText_loc2,CompletedText_loc2,ObjectiveText1_loc2,ObjectiveText2_loc2,ObjectiveText3_loc2,ObjectiveText4_loc2,"
        "Title_loc3,Details_loc3,Objectives_loc3,OfferRewardText_loc3,RequestItemsText_loc3,EndText_loc3,CompletedText_loc3,ObjectiveText1_loc3,ObjectiveText2_loc3,ObjectiveText3_loc3,ObjectiveText4_loc3,"
        "Title_loc4,Details_loc4,Objectives_loc4,OfferRewardText_loc4,RequestItemsText_loc4,EndText_loc4,CompletedText_loc4,ObjectiveText1_loc4,ObjectiveText2_loc4,ObjectiveText3_loc4,ObjectiveText4_loc4,"
        "Title_loc5,Details_loc5,Objectives_loc5,OfferRewardText_loc5,RequestItemsText_loc5,EndText_loc5,CompletedText_loc5,ObjectiveText1_loc5,ObjectiveText2_loc5,ObjectiveText3_loc5,ObjectiveText4_loc5,"
        "Title_loc6,Details_loc6,Objectives_loc6,OfferRewardText_loc6,RequestItemsText_loc6,EndText_loc6,CompletedText_loc6,ObjectiveText1_loc6,ObjectiveText2_loc6,ObjectiveText3_loc6,ObjectiveText4_loc6,"
        "Title_loc7,Details_loc7,Objectives_loc7,OfferRewardText_loc7,RequestItemsText_loc7,EndText_loc7,CompletedText_loc7,ObjectiveText1_loc7,ObjectiveText2_loc7,ObjectiveText3_loc7,ObjectiveText4_loc7,"
        "Title_loc8,Details_loc8,Objectives_loc8,OfferRewardText_loc8,RequestItemsText_loc8,EndText_loc8,CompletedText_loc8,ObjectiveText1_loc8,ObjectiveText2_loc8,ObjectiveText3_loc8,ObjectiveText4_loc8"
        " FROM locales_quest"
        );

    if(!result)
    {
        barGoLink bar(1);

        bar.step();

        sLog.outString();
        sLog.outString(">> Loaded 0 Quest locale strings. DB table `locales_quest` is empty.");
        return;
    }

    barGoLink bar((int)result->GetRowCount());

    do
    {
        Field *fields = result->Fetch();
        bar.step();

        uint32 entry = fields[0].GetUInt32();

        QuestLocale& data = mQuestLocaleMap[entry];

        for(int i = 1; i < MAX_LOCALE; ++i)
        {
            std::string str = fields[1+11*(i-1)].GetCppString();
            if(!str.empty())
            {
                int idx = GetOrNewIndexForLocale(LocaleConstant(i));
                if(idx >= 0)
                {
                    if((int32)data.Title.size() <= idx)
                        data.Title.resize(idx+1);

                    data.Title[idx] = str;
                }
            }
            str = fields[1+11*(i-1)+1].GetCppString();
            if(!str.empty())
            {
                int idx = GetOrNewIndexForLocale(LocaleConstant(i));
                if(idx >= 0)
                {
                    if((int32)data.Details.size() <= idx)
                        data.Details.resize(idx+1);

                    data.Details[idx] = str;
                }
            }
            str = fields[1+11*(i-1)+2].GetCppString();
            if(!str.empty())
            {
                int idx = GetOrNewIndexForLocale(LocaleConstant(i));
                if(idx >= 0)
                {
                    if((int32)data.Objectives.size() <= idx)
                        data.Objectives.resize(idx+1);

                    data.Objectives[idx] = str;
                }
            }
            str = fields[1+11*(i-1)+3].GetCppString();
            if(!str.empty())
            {
                int idx = GetOrNewIndexForLocale(LocaleConstant(i));
                if(idx >= 0)
                {
                    if((int32)data.OfferRewardText.size() <= idx)
                        data.OfferRewardText.resize(idx+1);

                    data.OfferRewardText[idx] = str;
                }
            }
            str = fields[1+11*(i-1)+4].GetCppString();
            if(!str.empty())
            {
                int idx = GetOrNewIndexForLocale(LocaleConstant(i));
                if(idx >= 0)
                {
                    if((int32)data.RequestItemsText.size() <= idx)
                        data.RequestItemsText.resize(idx+1);

                    data.RequestItemsText[idx] = str;
                }
            }
            str = fields[1+11*(i-1)+5].GetCppString();
            if(!str.empty())
            {
                int idx = GetOrNewIndexForLocale(LocaleConstant(i));
                if(idx >= 0)
                {
                    if((int32)data.EndText.size() <= idx)
                        data.EndText.resize(idx+1);

                    data.EndText[idx] = str;
                }
            }
            str = fields[1+11*(i-1)+6].GetCppString();
            if(!str.empty())
            {
                int idx = GetOrNewIndexForLocale(LocaleConstant(i));
                if(idx >= 0)
                {
                    if((int32)data.CompletedText.size() <= idx)
                        data.CompletedText.resize(idx+1);

                    data.CompletedText[idx] = str;
                }
            }
            for(int k = 0; k < 4; ++k)
            {
                str = fields[1+11*(i-1)+7+k].GetCppString();
                if(!str.empty())
                {
                    int idx = GetOrNewIndexForLocale(LocaleConstant(i));
                    if(idx >= 0)
                    {
                        if((int32)data.ObjectiveText[k].size() <= idx)
                            data.ObjectiveText[k].resize(idx+1);

                        data.ObjectiveText[k][idx] = str;
                    }
                }
            }
        }
    } while (result->NextRow());

    delete result;

    sLog.outString();
    sLog.outString( ">> Loaded %lu Quest locale strings", (unsigned long)mQuestLocaleMap.size() );
}

void ObjectMgr::LoadScripts(ScriptMapMap& scripts, char const* tablename)
{
    if(sWorld.IsScriptScheduled())                          // function don't must be called in time scripts use.
        return;

    sLog.outString( "%s :", tablename);

    scripts.clear();                                        // need for reload support

    QueryResult *result = WorldDatabase.PQuery( "SELECT id,delay,command,datalong,datalong2,dataint, x, y, z, o FROM %s", tablename );

    uint32 count = 0;

    if( !result )
    {
        barGoLink bar( 1 );
        bar.step();

        sLog.outString();
        sLog.outString( ">> Loaded %u script definitions", count );
        return;
    }

    barGoLink bar( (int)result->GetRowCount() );

    do
    {
        bar.step();

        Field *fields = result->Fetch();
        ScriptInfo tmp;
        tmp.id        = fields[0].GetUInt32();
        tmp.delay     = fields[1].GetUInt32();
        tmp.command   = fields[2].GetUInt32();
        tmp.datalong  = fields[3].GetUInt32();
        tmp.datalong2 = fields[4].GetUInt32();
        tmp.dataint   = fields[5].GetInt32();
        tmp.x         = fields[6].GetFloat();
        tmp.y         = fields[7].GetFloat();
        tmp.z         = fields[8].GetFloat();
        tmp.o         = fields[9].GetFloat();

        // generic command args check
        switch(tmp.command)
        {
            case SCRIPT_COMMAND_TALK:
            {
                if(tmp.datalong > 3)
                {
                    sLog.outErrorDb("Table `%s` has invalid talk type (datalong = %u) in SCRIPT_COMMAND_TALK for script id %u",tablename,tmp.datalong,tmp.id);
                    continue;
                }
                if(tmp.dataint==0)
                {
                    sLog.outErrorDb("Table `%s` has invalid talk text id (dataint = %i) in SCRIPT_COMMAND_TALK for script id %u",tablename,tmp.dataint,tmp.id);
                    continue;
                }
                if(tmp.dataint < MIN_DB_SCRIPT_STRING_ID || tmp.dataint >= MAX_DB_SCRIPT_STRING_ID)
                {
                    sLog.outErrorDb("Table `%s` has out of range text id (dataint = %i expected %u-%u) in SCRIPT_COMMAND_TALK for script id %u",tablename,tmp.dataint,MIN_DB_SCRIPT_STRING_ID,MAX_DB_SCRIPT_STRING_ID,tmp.id);
                    continue;
                }

                // if(!GetMangosStringLocale(tmp.dataint)) will checked after db_script_string loading
                break;
            }

            case SCRIPT_COMMAND_EMOTE:
            {
                if(!sEmotesStore.LookupEntry(tmp.datalong))
                {
                    sLog.outErrorDb("Table `%s` has invalid emote id (datalong = %u) in SCRIPT_COMMAND_EMOTE for script id %u",tablename,tmp.datalong,tmp.id);
                    continue;
                }
                break;
            }

            case SCRIPT_COMMAND_TELEPORT_TO:
            {
                if(!sMapStore.LookupEntry(tmp.datalong))
                {
                    sLog.outErrorDb("Table `%s` has invalid map (Id: %u) in SCRIPT_COMMAND_TELEPORT_TO for script id %u",tablename,tmp.datalong,tmp.id);
                    continue;
                }

                if(!MaNGOS::IsValidMapCoord(tmp.x,tmp.y,tmp.z,tmp.o))
                {
                    sLog.outErrorDb("Table `%s` has invalid coordinates (X: %f Y: %f) in SCRIPT_COMMAND_TELEPORT_TO for script id %u",tablename,tmp.x,tmp.y,tmp.id);
                    continue;
                }
                break;
            }

            case SCRIPT_COMMAND_KILL_CREDIT:
            {
                if (!GetCreatureTemplate(tmp.datalong))
                {
                    sLog.outErrorDb("Table `%s` has invalid creature (Entry: %u) in SCRIPT_COMMAND_KILL_CREDIT for script id %u",tablename,tmp.datalong,tmp.id);
                    continue;
                }
                break;
            }

            case SCRIPT_COMMAND_TEMP_SUMMON_CREATURE:
            {
                if(!MaNGOS::IsValidMapCoord(tmp.x,tmp.y,tmp.z,tmp.o))
                {
                    sLog.outErrorDb("Table `%s` has invalid coordinates (X: %f Y: %f) in SCRIPT_COMMAND_TEMP_SUMMON_CREATURE for script id %u",tablename,tmp.x,tmp.y,tmp.id);
                    continue;
                }

                if(!GetCreatureTemplate(tmp.datalong))
                {
                    sLog.outErrorDb("Table `%s` has invalid creature (Entry: %u) in SCRIPT_COMMAND_TEMP_SUMMON_CREATURE for script id %u",tablename,tmp.datalong,tmp.id);
                    continue;
                }
                break;
            }

            case SCRIPT_COMMAND_RESPAWN_GAMEOBJECT:
            {
                GameObjectData const* data = GetGOData(tmp.datalong);
                if(!data)
                {
                    sLog.outErrorDb("Table `%s` has invalid gameobject (GUID: %u) in SCRIPT_COMMAND_RESPAWN_GAMEOBJECT for script id %u",tablename,tmp.datalong,tmp.id);
                    continue;
                }

                GameObjectInfo const* info = GetGameObjectInfo(data->id);
                if(!info)
                {
                    sLog.outErrorDb("Table `%s` has gameobject with invalid entry (GUID: %u Entry: %u) in SCRIPT_COMMAND_RESPAWN_GAMEOBJECT for script id %u",tablename,tmp.datalong,data->id,tmp.id);
                    continue;
                }

                if( info->type==GAMEOBJECT_TYPE_FISHINGNODE ||
                    info->type==GAMEOBJECT_TYPE_FISHINGHOLE ||
                    info->type==GAMEOBJECT_TYPE_DOOR        ||
                    info->type==GAMEOBJECT_TYPE_BUTTON      ||
                    info->type==GAMEOBJECT_TYPE_TRAP )
                {
                    sLog.outErrorDb("Table `%s` have gameobject type (%u) unsupported by command SCRIPT_COMMAND_RESPAWN_GAMEOBJECT for script id %u",tablename,info->id,tmp.id);
                    continue;
                }
                break;
            }
            case SCRIPT_COMMAND_OPEN_DOOR:
            case SCRIPT_COMMAND_CLOSE_DOOR:
            {
                GameObjectData const* data = GetGOData(tmp.datalong);
                if(!data)
                {
                    sLog.outErrorDb("Table `%s` has invalid gameobject (GUID: %u) in %s for script id %u",tablename,tmp.datalong,(tmp.command==SCRIPT_COMMAND_OPEN_DOOR ? "SCRIPT_COMMAND_OPEN_DOOR" : "SCRIPT_COMMAND_CLOSE_DOOR"),tmp.id);
                    continue;
                }

                GameObjectInfo const* info = GetGameObjectInfo(data->id);
                if(!info)
                {
                    sLog.outErrorDb("Table `%s` has gameobject with invalid entry (GUID: %u Entry: %u) in %s for script id %u",tablename,tmp.datalong,data->id,(tmp.command==SCRIPT_COMMAND_OPEN_DOOR ? "SCRIPT_COMMAND_OPEN_DOOR" : "SCRIPT_COMMAND_CLOSE_DOOR"),tmp.id);
                    continue;
                }

                if( info->type!=GAMEOBJECT_TYPE_DOOR)
                {
                    sLog.outErrorDb("Table `%s` has gameobject type (%u) non supported by command %s for script id %u",tablename,info->id,(tmp.command==SCRIPT_COMMAND_OPEN_DOOR ? "SCRIPT_COMMAND_OPEN_DOOR" : "SCRIPT_COMMAND_CLOSE_DOOR"),tmp.id);
                    continue;
                }

                break;
            }
            case SCRIPT_COMMAND_QUEST_EXPLORED:
            {
                Quest const* quest = GetQuestTemplate(tmp.datalong);
                if(!quest)
                {
                    sLog.outErrorDb("Table `%s` has invalid quest (ID: %u) in SCRIPT_COMMAND_QUEST_EXPLORED in `datalong` for script id %u",tablename,tmp.datalong,tmp.id);
                    continue;
                }

                if(!quest->HasFlag(QUEST_MANGOS_FLAGS_EXPLORATION_OR_EVENT))
                {
                    sLog.outErrorDb("Table `%s` has quest (ID: %u) in SCRIPT_COMMAND_QUEST_EXPLORED in `datalong` for script id %u, but quest not have flag QUEST_MANGOS_FLAGS_EXPLORATION_OR_EVENT in quest flags. Script command or quest flags wrong. Quest modified to require objective.",tablename,tmp.datalong,tmp.id);

                    // this will prevent quest completing without objective
                    const_cast<Quest*>(quest)->SetFlag(QUEST_MANGOS_FLAGS_EXPLORATION_OR_EVENT);

                    // continue; - quest objective requirement set and command can be allowed
                }

                if(float(tmp.datalong2) > DEFAULT_VISIBILITY_DISTANCE)
                {
                    sLog.outErrorDb("Table `%s` has too large distance (%u) for exploring objective complete in `datalong2` in SCRIPT_COMMAND_QUEST_EXPLORED in `datalong` for script id %u",
                        tablename,tmp.datalong2,tmp.id);
                    continue;
                }

                if(tmp.datalong2 && float(tmp.datalong2) > DEFAULT_VISIBILITY_DISTANCE)
                {
                    sLog.outErrorDb("Table `%s` has too large distance (%u) for exploring objective complete in `datalong2` in SCRIPT_COMMAND_QUEST_EXPLORED in `datalong` for script id %u, max distance is %f or 0 for disable distance check",
                        tablename,tmp.datalong2,tmp.id,DEFAULT_VISIBILITY_DISTANCE);
                    continue;
                }

                if(tmp.datalong2 && float(tmp.datalong2) < INTERACTION_DISTANCE)
                {
                    sLog.outErrorDb("Table `%s` has too small distance (%u) for exploring objective complete in `datalong2` in SCRIPT_COMMAND_QUEST_EXPLORED in `datalong` for script id %u, min distance is %f or 0 for disable distance check",
                        tablename,tmp.datalong2,tmp.id,INTERACTION_DISTANCE);
                    continue;
                }

                break;
            }

            case SCRIPT_COMMAND_REMOVE_AURA:
            {
                if(!sSpellStore.LookupEntry(tmp.datalong))
                {
                    sLog.outErrorDb("Table `%s` using non-existent spell (id: %u) in SCRIPT_COMMAND_REMOVE_AURA or SCRIPT_COMMAND_CAST_SPELL for script id %u",
                        tablename,tmp.datalong,tmp.id);
                    continue;
                }
                if(tmp.datalong2 & ~0x1)                    // 1 bits (0,1)
                {
                    sLog.outErrorDb("Table `%s` using unknown flags in datalong2 (%u)i n SCRIPT_COMMAND_CAST_SPELL for script id %u",
                        tablename,tmp.datalong2,tmp.id);
                    continue;
                }
                break;
            }
            case SCRIPT_COMMAND_CAST_SPELL:
            {
                if(!sSpellStore.LookupEntry(tmp.datalong))
                {
                    sLog.outErrorDb("Table `%s` using non-existent spell (id: %u) in SCRIPT_COMMAND_REMOVE_AURA or SCRIPT_COMMAND_CAST_SPELL for script id %u",
                        tablename,tmp.datalong,tmp.id);
                    continue;
                }
                if(tmp.datalong2 & ~0x3)                    // 2 bits
                {
                    sLog.outErrorDb("Table `%s` using unknown flags in datalong2 (%u)i n SCRIPT_COMMAND_CAST_SPELL for script id %u",
                        tablename,tmp.datalong2,tmp.id);
                    continue;
                }
                break;
            }
            case SCRIPT_COMMAND_CREATE_ITEM:
            {
                if (!GetItemPrototype(tmp.datalong))
                {
                    sLog.outErrorDb("Table `%s` has nonexistent item (entry: %u) in SCRIPT_COMMAND_CREATE_ITEM for script id %u",
                        tablename, tmp.datalong, tmp.id);
                    continue;
                }
                if (!tmp.datalong2)
                {
                    sLog.outErrorDb("Table `%s` SCRIPT_COMMAND_CREATE_ITEM but amount is %u for script id %u",
                        tablename, tmp.datalong2, tmp.id);
                    continue;
                }
                break;
            }
            case SCRIPT_COMMAND_DESPAWN_SELF:
            {
                // for later, we might consider despawn by database guid, and define in datalong2 as option to despawn self.
                break;
            }
        }

        if (scripts.find(tmp.id) == scripts.end())
        {
            ScriptMap emptyMap;
            scripts[tmp.id] = emptyMap;
        }
        scripts[tmp.id].insert(std::pair<uint32, ScriptInfo>(tmp.delay, tmp));

        ++count;
    } while( result->NextRow() );

    delete result;

    sLog.outString();
    sLog.outString( ">> Loaded %u script definitions", count );
}

void ObjectMgr::LoadGameObjectScripts()
{
    LoadScripts(sGameObjectScripts,    "gameobject_scripts");

    // check ids
    for(ScriptMapMap::const_iterator itr = sGameObjectScripts.begin(); itr != sGameObjectScripts.end(); ++itr)
    {
        if(!GetGOData(itr->first))
            sLog.outErrorDb("Table `gameobject_scripts` has not existing gameobject (GUID: %u) as script id",itr->first);
    }
}

void ObjectMgr::LoadQuestEndScripts()
{
    LoadScripts(sQuestEndScripts,  "quest_end_scripts");

    // check ids
    for(ScriptMapMap::const_iterator itr = sQuestEndScripts.begin(); itr != sQuestEndScripts.end(); ++itr)
    {
        if(!GetQuestTemplate(itr->first))
            sLog.outErrorDb("Table `quest_end_scripts` has not existing quest (Id: %u) as script id",itr->first);
    }
}

void ObjectMgr::LoadQuestStartScripts()
{
    LoadScripts(sQuestStartScripts,"quest_start_scripts");

    // check ids
    for(ScriptMapMap::const_iterator itr = sQuestStartScripts.begin(); itr != sQuestStartScripts.end(); ++itr)
    {
        if(!GetQuestTemplate(itr->first))
            sLog.outErrorDb("Table `quest_start_scripts` has not existing quest (Id: %u) as script id",itr->first);
    }
}

void ObjectMgr::LoadSpellScripts()
{
    LoadScripts(sSpellScripts, "spell_scripts");

    // check ids
    for(ScriptMapMap::const_iterator itr = sSpellScripts.begin(); itr != sSpellScripts.end(); ++itr)
    {
        SpellEntry const* spellInfo = sSpellStore.LookupEntry(itr->first);

        if(!spellInfo)
        {
            sLog.outErrorDb("Table `spell_scripts` has not existing spell (Id: %u) as script id",itr->first);
            continue;
        }

        //check for correct spellEffect
        bool found = false;
        for(int i = 0; i < MAX_EFFECT_INDEX; ++i)
        {
            // skip empty effects
            if (!spellInfo->Effect[i])
                continue;

            if (spellInfo->Effect[i] == SPELL_EFFECT_SCRIPT_EFFECT)
            {
                found =  true;
                break;
            }
        }

        if (!found)
            sLog.outErrorDb("Table `spell_scripts` has unsupported spell (Id: %u) without SPELL_EFFECT_SCRIPT_EFFECT (%u) spell effect",itr->first,SPELL_EFFECT_SCRIPT_EFFECT);
    }
}

void ObjectMgr::LoadEventScripts()
{
    LoadScripts(sEventScripts, "event_scripts");

    std::set<uint32> evt_scripts;
    // Load all possible script entries from gameobjects
    for(uint32 i = 1; i < sGOStorage.MaxEntry; ++i)
    {
        GameObjectInfo const * goInfo = sGOStorage.LookupEntry<GameObjectInfo>(i);
        if (goInfo)
        {
            switch(goInfo->type)
            {
                case GAMEOBJECT_TYPE_GOOBER:
                    if (goInfo->goober.eventId)
                        evt_scripts.insert(goInfo->goober.eventId);
                    break;
                case GAMEOBJECT_TYPE_CHEST:
                    if (goInfo->chest.eventId)
                        evt_scripts.insert(goInfo->chest.eventId);
                    break;
                case GAMEOBJECT_TYPE_CAMERA:
                    if (goInfo->camera.eventID)
                        evt_scripts.insert(goInfo->camera.eventID);
                default:
                    break;
            }
        }
    }
    // Load all possible script entries from spells
    for(uint32 i = 1; i < sSpellStore.GetNumRows(); ++i)
    {
        SpellEntry const * spell = sSpellStore.LookupEntry(i);
        if (spell)
        {
            for(int j = 0; j < MAX_EFFECT_INDEX; ++j)
            {
                if( spell->Effect[j] == SPELL_EFFECT_SEND_EVENT )
                {
                    if (spell->EffectMiscValue[j])
                        evt_scripts.insert(spell->EffectMiscValue[j]);
                }
            }
        }
    }
    // Then check if all scripts are in above list of possible script entries
    for(ScriptMapMap::const_iterator itr = sEventScripts.begin(); itr != sEventScripts.end(); ++itr)
    {
        std::set<uint32>::const_iterator itr2 = evt_scripts.find(itr->first);
        if (itr2 == evt_scripts.end())
            sLog.outErrorDb("Table `event_scripts` has script (Id: %u) not referring to any gameobject_template type 10 data2 field, type 3 data6 field, type 13 data 2 field or any spell effect %u",
                itr->first, SPELL_EFFECT_SEND_EVENT);
    }
}

void ObjectMgr::LoadGossipScripts()
{
    LoadScripts(sGossipScripts, "gossip_scripts");

    // checks are done in LoadGossipMenuItems
}

void ObjectMgr::LoadPageTexts()
{
    sPageTextStore.Free();                                  // for reload case

    sPageTextStore.Load();
    sLog.outString( ">> Loaded %u page texts", sPageTextStore.RecordCount );
    sLog.outString();

    for(uint32 i = 1; i < sPageTextStore.MaxEntry; ++i)
    {
        // check data correctness
        PageText const* page = sPageTextStore.LookupEntry<PageText>(i);
        if(!page)
            continue;

        if(page->Next_Page && !sPageTextStore.LookupEntry<PageText>(page->Next_Page))
        {
            sLog.outErrorDb("Page text (Id: %u) has not existing next page (Id:%u)", i,page->Next_Page);
            continue;
        }

        // detect circular reference
        std::set<uint32> checkedPages;
        for(PageText const* pageItr = page; pageItr; pageItr = sPageTextStore.LookupEntry<PageText>(pageItr->Next_Page))
        {
            if(!pageItr->Next_Page)
                break;
            checkedPages.insert(pageItr->Page_ID);
            if(checkedPages.find(pageItr->Next_Page)!=checkedPages.end())
            {
                std::ostringstream ss;
                ss<< "The text page(s) ";
                for (std::set<uint32>::iterator itr= checkedPages.begin();itr!=checkedPages.end(); ++itr)
                    ss << *itr << " ";
                ss << "create(s) a circular reference, which can cause the server to freeze. Changing Next_Page of page "
                    << pageItr->Page_ID <<" to 0";
                sLog.outErrorDb("%s", ss.str().c_str());
                const_cast<PageText*>(pageItr)->Next_Page = 0;
                break;
            }
        }
    }
}

void ObjectMgr::LoadPageTextLocales()
{
    mPageTextLocaleMap.clear();                             // need for reload case

    QueryResult *result = WorldDatabase.Query("SELECT entry,text_loc1,text_loc2,text_loc3,text_loc4,text_loc5,text_loc6,text_loc7,text_loc8 FROM locales_page_text");

    if(!result)
    {
        barGoLink bar(1);

        bar.step();

        sLog.outString();
        sLog.outString(">> Loaded 0 PageText locale strings. DB table `locales_page_text` is empty.");
        return;
    }

    barGoLink bar((int)result->GetRowCount());

    do
    {
        Field *fields = result->Fetch();
        bar.step();

        uint32 entry = fields[0].GetUInt32();

        PageTextLocale& data = mPageTextLocaleMap[entry];

        for(int i = 1; i < MAX_LOCALE; ++i)
        {
            std::string str = fields[i].GetCppString();
            if(str.empty())
                continue;

            int idx = GetOrNewIndexForLocale(LocaleConstant(i));
            if(idx >= 0)
            {
                if((int32)data.Text.size() <= idx)
                    data.Text.resize(idx+1);

                data.Text[idx] = str;
            }
        }

    } while (result->NextRow());

    delete result;

    sLog.outString();
    sLog.outString( ">> Loaded %lu PageText locale strings", (unsigned long)mPageTextLocaleMap.size() );
}

struct SQLInstanceLoader : public SQLStorageLoaderBase<SQLInstanceLoader>
{
    template<class D>
    void convert_from_str(uint32 /*field_pos*/, char *src, D &dst)
    {
        dst = D(sObjectMgr.GetScriptId(src));
    }
};

void ObjectMgr::LoadInstanceTemplate()
{
    SQLInstanceLoader loader;
    loader.Load(sInstanceTemplate);

    for(uint32 i = 0; i < sInstanceTemplate.MaxEntry; i++)
    {
        InstanceTemplate* temp = (InstanceTemplate*)GetInstanceTemplate(i);
        if(!temp)
            continue;

        if(!MapManager::IsValidMAP(temp->map))
            sLog.outErrorDb("ObjectMgr::LoadInstanceTemplate: bad mapid %d for template!", temp->map);

        if(!MapManager::IsValidMapCoord(temp->parent,temp->startLocX,temp->startLocY,temp->startLocZ,temp->startLocO))
        {
            sLog.outErrorDb("ObjectMgr::LoadInstanceTemplate: bad parent entrance coordinates for map id %d template!", temp->map);
            temp->parent = 0;                               // will have wrong continent 0 parent, at least existed
        }
    }

    sLog.outString( ">> Loaded %u Instance Template definitions", sInstanceTemplate.RecordCount );
    sLog.outString();
}

GossipText const *ObjectMgr::GetGossipText(uint32 Text_ID) const
{
    GossipTextMap::const_iterator itr = mGossipText.find(Text_ID);
    if(itr != mGossipText.end())
        return &itr->second;
    return NULL;
}

void ObjectMgr::LoadGossipText()
{
    QueryResult *result = WorldDatabase.Query( "SELECT * FROM npc_text" );

    int count = 0;
    if( !result )
    {
        barGoLink bar( 1 );
        bar.step();

        sLog.outString();
        sLog.outString( ">> Loaded %u npc texts", count );
        return;
    }

    int cic;

    barGoLink bar( (int)result->GetRowCount() );

    do
    {
        ++count;
        cic = 0;

        Field *fields = result->Fetch();

        bar.step();

        uint32 Text_ID    = fields[cic++].GetUInt32();
        if(!Text_ID)
        {
            sLog.outErrorDb("Table `npc_text` has record wit reserved id 0, ignore.");
            continue;
        }

        GossipText& gText = mGossipText[Text_ID];

        for (int i=0; i< 8; i++)
        {
            gText.Options[i].Text_0           = fields[cic++].GetCppString();
            gText.Options[i].Text_1           = fields[cic++].GetCppString();

            gText.Options[i].Language         = fields[cic++].GetUInt32();
            gText.Options[i].Probability      = fields[cic++].GetFloat();

            for(int j=0; j < 3; ++j)
            {
                gText.Options[i].Emotes[j]._Delay  = fields[cic++].GetUInt32();
                gText.Options[i].Emotes[j]._Emote  = fields[cic++].GetUInt32();
            }
        }
    } while( result->NextRow() );

    sLog.outString();
    sLog.outString( ">> Loaded %u npc texts", count );
    delete result;
}

void ObjectMgr::LoadNpcTextLocales()
{
    mNpcTextLocaleMap.clear();                              // need for reload case

    QueryResult *result = WorldDatabase.Query("SELECT entry,"
        "Text0_0_loc1,Text0_1_loc1,Text1_0_loc1,Text1_1_loc1,Text2_0_loc1,Text2_1_loc1,Text3_0_loc1,Text3_1_loc1,Text4_0_loc1,Text4_1_loc1,Text5_0_loc1,Text5_1_loc1,Text6_0_loc1,Text6_1_loc1,Text7_0_loc1,Text7_1_loc1,"
        "Text0_0_loc2,Text0_1_loc2,Text1_0_loc2,Text1_1_loc2,Text2_0_loc2,Text2_1_loc2,Text3_0_loc2,Text3_1_loc1,Text4_0_loc2,Text4_1_loc2,Text5_0_loc2,Text5_1_loc2,Text6_0_loc2,Text6_1_loc2,Text7_0_loc2,Text7_1_loc2,"
        "Text0_0_loc3,Text0_1_loc3,Text1_0_loc3,Text1_1_loc3,Text2_0_loc3,Text2_1_loc3,Text3_0_loc3,Text3_1_loc1,Text4_0_loc3,Text4_1_loc3,Text5_0_loc3,Text5_1_loc3,Text6_0_loc3,Text6_1_loc3,Text7_0_loc3,Text7_1_loc3,"
        "Text0_0_loc4,Text0_1_loc4,Text1_0_loc4,Text1_1_loc4,Text2_0_loc4,Text2_1_loc4,Text3_0_loc4,Text3_1_loc1,Text4_0_loc4,Text4_1_loc4,Text5_0_loc4,Text5_1_loc4,Text6_0_loc4,Text6_1_loc4,Text7_0_loc4,Text7_1_loc4,"
        "Text0_0_loc5,Text0_1_loc5,Text1_0_loc5,Text1_1_loc5,Text2_0_loc5,Text2_1_loc5,Text3_0_loc5,Text3_1_loc1,Text4_0_loc5,Text4_1_loc5,Text5_0_loc5,Text5_1_loc5,Text6_0_loc5,Text6_1_loc5,Text7_0_loc5,Text7_1_loc5,"
        "Text0_0_loc6,Text0_1_loc6,Text1_0_loc6,Text1_1_loc6,Text2_0_loc6,Text2_1_loc6,Text3_0_loc6,Text3_1_loc1,Text4_0_loc6,Text4_1_loc6,Text5_0_loc6,Text5_1_loc6,Text6_0_loc6,Text6_1_loc6,Text7_0_loc6,Text7_1_loc6,"
        "Text0_0_loc7,Text0_1_loc7,Text1_0_loc7,Text1_1_loc7,Text2_0_loc7,Text2_1_loc7,Text3_0_loc7,Text3_1_loc1,Text4_0_loc7,Text4_1_loc7,Text5_0_loc7,Text5_1_loc7,Text6_0_loc7,Text6_1_loc7,Text7_0_loc7,Text7_1_loc7, "
        "Text0_0_loc8,Text0_1_loc8,Text1_0_loc8,Text1_1_loc8,Text2_0_loc8,Text2_1_loc8,Text3_0_loc8,Text3_1_loc1,Text4_0_loc8,Text4_1_loc8,Text5_0_loc8,Text5_1_loc8,Text6_0_loc8,Text6_1_loc8,Text7_0_loc8,Text7_1_loc8 "
        " FROM locales_npc_text");

    if(!result)
    {
        barGoLink bar(1);

        bar.step();

        sLog.outString();
        sLog.outString(">> Loaded 0 Quest locale strings. DB table `locales_npc_text` is empty.");
        return;
    }

    barGoLink bar((int)result->GetRowCount());

    do
    {
        Field *fields = result->Fetch();
        bar.step();

        uint32 entry = fields[0].GetUInt32();

        NpcTextLocale& data = mNpcTextLocaleMap[entry];

        for(int i=1; i<MAX_LOCALE; ++i)
        {
            for(int j=0; j<8; ++j)
            {
                std::string str0 = fields[1+8*2*(i-1)+2*j].GetCppString();
                if(!str0.empty())
                {
                    int idx = GetOrNewIndexForLocale(LocaleConstant(i));
                    if(idx >= 0)
                    {
                        if((int32)data.Text_0[j].size() <= idx)
                            data.Text_0[j].resize(idx+1);

                        data.Text_0[j][idx] = str0;
                    }
                }
                std::string str1 = fields[1+8*2*(i-1)+2*j+1].GetCppString();
                if(!str1.empty())
                {
                    int idx = GetOrNewIndexForLocale(LocaleConstant(i));
                    if(idx >= 0)
                    {
                        if((int32)data.Text_1[j].size() <= idx)
                            data.Text_1[j].resize(idx+1);

                        data.Text_1[j][idx] = str1;
                    }
                }
            }
        }
    } while (result->NextRow());

    delete result;

    sLog.outString();
    sLog.outString( ">> Loaded %lu NpcText locale strings", (unsigned long)mNpcTextLocaleMap.size() );
}

//not very fast function but it is called only once a day, or on starting-up
void ObjectMgr::ReturnOrDeleteOldMails(bool serverUp)
{
    time_t basetime = time(NULL);
    sLog.outDebug("Returning mails current time: hour: %d, minute: %d, second: %d ", localtime(&basetime)->tm_hour, localtime(&basetime)->tm_min, localtime(&basetime)->tm_sec);
    //delete all old mails without item and without body immediately, if starting server
    if (!serverUp)
        CharacterDatabase.PExecute("DELETE FROM mail WHERE expire_time < '" UI64FMTD "' AND has_items = '0' AND body = ''", (uint64)basetime);
    //                                                     0  1           2      3        4         5           6   7       8
    QueryResult* result = CharacterDatabase.PQuery("SELECT id,messageType,sender,receiver,has_items,expire_time,cod,checked,mailTemplateId FROM mail WHERE expire_time < '" UI64FMTD "'", (uint64)basetime);
    if ( !result )
    {
        barGoLink bar(1);
        bar.step();
        sLog.outString();
        sLog.outString(">> Only expired mails (need to be return or delete) or DB table `mail` is empty.");
        return;                                             // any mails need to be returned or deleted
    }

    //std::ostringstream delitems, delmails; //will be here for optimization
    //bool deletemail = false, deleteitem = false;
    //delitems << "DELETE FROM item_instance WHERE guid IN ( ";
    //delmails << "DELETE FROM mail WHERE id IN ( "

    barGoLink bar( (int)result->GetRowCount() );
    uint32 count = 0;
    Field *fields;

    do
    {
        bar.step();

        fields = result->Fetch();
        Mail *m = new Mail;
        m->messageID = fields[0].GetUInt32();
        m->messageType = fields[1].GetUInt8();
        m->sender = fields[2].GetUInt32();
        m->receiver = fields[3].GetUInt32();
        bool has_items = fields[4].GetBool();
        m->expire_time = (time_t)fields[5].GetUInt64();
        m->deliver_time = 0;
        m->COD = fields[6].GetUInt32();
        m->checked = fields[7].GetUInt32();
        m->mailTemplateId = fields[8].GetInt16();

        Player *pl = 0;
        if (serverUp)
            pl = GetPlayer((uint64)m->receiver);
        if (pl)
        {                                                   //this code will run very improbably (the time is between 4 and 5 am, in game is online a player, who has old mail
            //his in mailbox and he has already listed his mails )
            delete m;
            continue;
        }
        //delete or return mail:
        if (has_items)
        {
            QueryResult *resultItems = CharacterDatabase.PQuery("SELECT item_guid,item_template FROM mail_items WHERE mail_id='%u'", m->messageID);
            if(resultItems)
            {
                do
                {
                    Field *fields2 = resultItems->Fetch();

                    uint32 item_guid_low = fields2[0].GetUInt32();
                    uint32 item_template = fields2[1].GetUInt32();

                    m->AddItem(item_guid_low, item_template);
                }
                while (resultItems->NextRow());

                delete resultItems;
            }
            //if it is mail from AH, it shouldn't be returned, but deleted
            if (m->messageType != MAIL_NORMAL || m->messageType == MAIL_AUCTION || (m->checked & (MAIL_CHECK_MASK_COD_PAYMENT | MAIL_CHECK_MASK_RETURNED)))
            {
                // mail open and then not returned
                for(std::vector<MailItemInfo>::iterator itr2 = m->items.begin(); itr2 != m->items.end(); ++itr2)
                    CharacterDatabase.PExecute("DELETE FROM item_instance WHERE guid = '%u'", itr2->item_guid);
            }
            else
            {
                //mail will be returned:
                CharacterDatabase.PExecute("UPDATE mail SET sender = '%u', receiver = '%u', expire_time = '" UI64FMTD "', deliver_time = '" UI64FMTD "',cod = '0', checked = '%u' WHERE id = '%u'", m->receiver, m->sender, (uint64)(basetime + 30*DAY), (uint64)basetime, MAIL_CHECK_MASK_RETURNED, m->messageID);
                delete m;
                continue;
            }
        }

        //deletemail = true;
        //delmails << m->messageID << ", ";
        CharacterDatabase.PExecute("DELETE FROM mail WHERE id = '%u'", m->messageID);
        delete m;
        ++count;
    } while (result->NextRow());
    delete result;

    sLog.outString();
    sLog.outString( ">> Loaded %u mails", count );
}

void ObjectMgr::LoadQuestAreaTriggers()
{
    mQuestAreaTriggerMap.clear();                           // need for reload case

    QueryResult *result = WorldDatabase.Query( "SELECT id,quest FROM areatrigger_involvedrelation" );

    uint32 count = 0;

    if (!result)
    {
        barGoLink bar( 1 );
        bar.step();

        sLog.outString();
        sLog.outString( ">> Loaded %u quest trigger points", count );
        return;
    }

    barGoLink bar((int) result->GetRowCount() );

    do
    {
        ++count;
        bar.step();

        Field *fields = result->Fetch();

        uint32 trigger_ID = fields[0].GetUInt32();
        uint32 quest_ID   = fields[1].GetUInt32();

        AreaTriggerEntry const* atEntry = sAreaTriggerStore.LookupEntry(trigger_ID);
        if (!atEntry)
        {
            sLog.outErrorDb("Table `areatrigger_involvedrelation` has area trigger (ID: %u) not listed in `AreaTrigger.dbc`.", trigger_ID);
            continue;
        }

        Quest const* quest = GetQuestTemplate(quest_ID);
        if (!quest)
        {
            sLog.outErrorDb("Table `areatrigger_involvedrelation` has record (id: %u) for not existing quest %u",trigger_ID,quest_ID);
            continue;
        }

        if (!quest->HasFlag(QUEST_MANGOS_FLAGS_EXPLORATION_OR_EVENT))
        {
            sLog.outErrorDb("Table `areatrigger_involvedrelation` has record (id: %u) for not quest %u, but quest not have flag QUEST_MANGOS_FLAGS_EXPLORATION_OR_EVENT. Trigger or quest flags must be fixed, quest modified to require objective.",trigger_ID,quest_ID);

            // this will prevent quest completing without objective
            const_cast<Quest*>(quest)->SetFlag(QUEST_MANGOS_FLAGS_EXPLORATION_OR_EVENT);

            // continue; - quest modified to required objective and trigger can be allowed.
        }

        mQuestAreaTriggerMap[trigger_ID] = quest_ID;

    } while( result->NextRow() );

    delete result;

    sLog.outString();
    sLog.outString( ">> Loaded %u quest trigger points", count );
}

void ObjectMgr::LoadTavernAreaTriggers()
{
    mTavernAreaTriggerSet.clear();                          // need for reload case

    QueryResult *result = WorldDatabase.Query("SELECT id FROM areatrigger_tavern");

    uint32 count = 0;

    if (!result)
    {
        barGoLink bar( 1 );
        bar.step();

        sLog.outString();
        sLog.outString( ">> Loaded %u tavern triggers", count );
        return;
    }

    barGoLink bar( (int)result->GetRowCount() );

    do
    {
        ++count;
        bar.step();

        Field *fields = result->Fetch();

        uint32 Trigger_ID      = fields[0].GetUInt32();

        AreaTriggerEntry const* atEntry = sAreaTriggerStore.LookupEntry(Trigger_ID);
        if (!atEntry)
        {
            sLog.outErrorDb("Table `areatrigger_tavern` has area trigger (ID:%u) not listed in `AreaTrigger.dbc`.", Trigger_ID);
            continue;
        }

        mTavernAreaTriggerSet.insert(Trigger_ID);
    } while( result->NextRow() );

    delete result;

    sLog.outString();
    sLog.outString( ">> Loaded %u tavern triggers", count );
}

void ObjectMgr::LoadAreaTriggerScripts()
{
    mAreaTriggerScripts.clear();                            // need for reload case
    QueryResult *result = WorldDatabase.Query("SELECT entry, ScriptName FROM areatrigger_scripts");

    uint32 count = 0;

    if (!result)
    {
        barGoLink bar( 1 );
        bar.step();

        sLog.outString();
        sLog.outString( ">> Loaded %u areatrigger scripts", count );
        return;
    }

    barGoLink bar( (int)result->GetRowCount() );

    do
    {
        ++count;
        bar.step();

        Field *fields = result->Fetch();

        uint32 Trigger_ID      = fields[0].GetUInt32();
        const char *scriptName = fields[1].GetString();

        AreaTriggerEntry const* atEntry = sAreaTriggerStore.LookupEntry(Trigger_ID);
        if (!atEntry)
        {
            sLog.outErrorDb("Table `areatrigger_scripts` has area trigger (ID:%u) not listed in `AreaTrigger.dbc`.", Trigger_ID);
            continue;
        }

        mAreaTriggerScripts[Trigger_ID] = GetScriptId(scriptName);
    } while( result->NextRow() );

    delete result;

    sLog.outString();
    sLog.outString( ">> Loaded %u areatrigger scripts", count );
}

//use searched_node for search some known node
uint32 ObjectMgr::GetNearestTaxiNode( float x, float y, float z, uint32 mapid, uint32 team, uint32 searched_node ) // Movement anticheat
{
    bool found = false;
    float dist;
    uint32 id = 0;

    for(uint32 i = 1; i < sTaxiNodesStore.GetNumRows(); ++i)
    {
        TaxiNodesEntry const* node = sTaxiNodesStore.LookupEntry(i);

        //movement anticheat
        if (!node || node->map_id != mapid)
            continue;

        float dist2 = (node->x - x)*(node->x - x)+(node->y - y)*(node->y - y)+(node->z - z)*(node->z - z);

        if (searched_node != 0 && i == searched_node)
        {
            id = i;
            dist = dist2;
            break;
        }
        if(!node->MountCreatureID[team == ALLIANCE ? 1 : 0])
            continue;

        //end movement anticheat

        uint8  field   = (uint8)((i - 1) / 32);
        uint32 submask = 1<<((i-1)%32);

        // skip not taxi network nodes
        if((sTaxiNodesMask[field] & submask)==0)
            continue;

        // float dist2 = (node->x - x)*(node->x - x)+(node->y - y)*(node->y - y)+(node->z - z)*(node->z - z);
        if(found)
        {
            if(dist2 < dist)
            {
                dist = dist2;
                id = i;
            }
        }
        else
        {
            found = true;
            dist = dist2;
            id = i;
        }
    }
    //movement anticheat fix
    if (dist > 3600)
       id = 0;
    //movement anticheat fix

    return id;
}

void ObjectMgr::GetTaxiPath( uint32 source, uint32 destination, uint32 &path, uint32 &cost)
{
    TaxiPathSetBySource::iterator src_i = sTaxiPathSetBySource.find(source);
    if(src_i==sTaxiPathSetBySource.end())
    {
        path = 0;
        cost = 0;
        return;
    }

    TaxiPathSetForSource& pathSet = src_i->second;

    TaxiPathSetForSource::iterator dest_i = pathSet.find(destination);
    if(dest_i==pathSet.end())
    {
        path = 0;
        cost = 0;
        return;
    }

    cost = dest_i->second.price;
    path = dest_i->second.ID;
}

uint32 ObjectMgr::GetTaxiMountDisplayId( uint32 id, uint32 team, bool allowed_alt_team /* = false */)
{
    uint16 mount_entry = 0;

    // select mount creature id
    TaxiNodesEntry const* node = sTaxiNodesStore.LookupEntry(id);
    if(node)
    {
        if (team == ALLIANCE)
        {
            mount_entry = node->MountCreatureID[1];
            if(!mount_entry && allowed_alt_team)
                mount_entry = node->MountCreatureID[0];
        }
        else if (team == HORDE)
        {
            mount_entry = node->MountCreatureID[0];

            if(!mount_entry && allowed_alt_team)
                mount_entry = node->MountCreatureID[1];
        }
    }

    CreatureInfo const *mount_info = GetCreatureTemplate(mount_entry);
    if (!mount_info)
        return 0;

    uint16 mount_id = ChooseDisplayId(team,mount_info);
    if (!mount_id)
        return 0;

    CreatureModelInfo const *minfo = GetCreatureModelRandomGender(mount_id);
    if (minfo)
        mount_id = minfo->modelid;

    return mount_id;
}

void ObjectMgr::GetTaxiPathNodes( uint32 path, Path &pathnodes, std::vector<uint32>& mapIds)
{
    if(path >= sTaxiPathNodesByPath.size())
        return;

    TaxiPathNodeList& nodeList = sTaxiPathNodesByPath[path];

    pathnodes.Resize(nodeList.size());
    mapIds.resize(nodeList.size());

    for(size_t i = 0; i < nodeList.size(); ++i)
    {
        pathnodes[ i ].x = nodeList[i].x;
        pathnodes[ i ].y = nodeList[i].y;
        pathnodes[ i ].z = nodeList[i].z;

        mapIds[i] = nodeList[i].mapid;
    }
}

void ObjectMgr::GetTransportPathNodes( uint32 path, TransportPath &pathnodes )
{
    if(path >= sTaxiPathNodesByPath.size())
        return;

    TaxiPathNodeList& nodeList = sTaxiPathNodesByPath[path];

    pathnodes.Resize(nodeList.size());

    for(size_t i = 0; i < nodeList.size(); ++i)
    {
        pathnodes[ i ].mapid = nodeList[i].mapid;
        pathnodes[ i ].x = nodeList[i].x;
        pathnodes[ i ].y = nodeList[i].y;
        pathnodes[ i ].z = nodeList[i].z;
        pathnodes[ i ].actionFlag = nodeList[i].actionFlag;
        pathnodes[ i ].delay = nodeList[i].delay;
    }
}

void ObjectMgr::LoadGraveyardZones()
{
    mGraveYardMap.clear();                                  // need for reload case

    QueryResult *result = WorldDatabase.Query("SELECT id,ghost_zone,faction FROM game_graveyard_zone");

    uint32 count = 0;

    if( !result )
    {
        barGoLink bar( 1 );
        bar.step();

        sLog.outString();
        sLog.outString( ">> Loaded %u graveyard-zone links", count );
        return;
    }

    barGoLink bar( (int)result->GetRowCount() );

    do
    {
        ++count;
        bar.step();

        Field *fields = result->Fetch();

        uint32 safeLocId = fields[0].GetUInt32();
        uint32 zoneId = fields[1].GetUInt32();
        uint32 team   = fields[2].GetUInt32();

        WorldSafeLocsEntry const* entry = sWorldSafeLocsStore.LookupEntry(safeLocId);
        if(!entry)
        {
            sLog.outErrorDb("Table `game_graveyard_zone` has record for not existing graveyard (WorldSafeLocs.dbc id) %u, skipped.",safeLocId);
            continue;
        }

        AreaTableEntry const *areaEntry = GetAreaEntryByAreaID(zoneId);
        if(!areaEntry)
        {
            sLog.outErrorDb("Table `game_graveyard_zone` has record for not existing zone id (%u), skipped.",zoneId);
            continue;
        }

        if(areaEntry->zone != 0)
        {
            sLog.outErrorDb("Table `game_graveyard_zone` has record subzone id (%u) instead of zone, skipped.",zoneId);
            continue;
        }

        if(team!=0 && team!=HORDE && team!=ALLIANCE)
        {
            sLog.outErrorDb("Table `game_graveyard_zone` has record for non player faction (%u), skipped.",team);
            continue;
        }

        if(!AddGraveYardLink(safeLocId,zoneId,team,false))
            sLog.outErrorDb("Table `game_graveyard_zone` has a duplicate record for Graveyard (ID: %u) and Zone (ID: %u), skipped.",safeLocId,zoneId);
    } while( result->NextRow() );

    delete result;

    sLog.outString();
    sLog.outString( ">> Loaded %u graveyard-zone links", count );
}

WorldSafeLocsEntry const *ObjectMgr::GetClosestGraveYard(float x, float y, float z, uint32 MapId, uint32 team)
{
    // search for zone associated closest graveyard
    uint32 zoneId = sMapMgr.GetZoneId(MapId,x,y,z);

    // Simulate std. algorithm:
    //   found some graveyard associated to (ghost_zone,ghost_map)
    //
    //   if mapId == graveyard.mapId (ghost in plain zone or city or battleground) and search graveyard at same map
    //     then check faction
    //   if mapId != graveyard.mapId (ghost in instance) and search any graveyard associated
    //     then check faction
    GraveYardMap::const_iterator graveLow  = mGraveYardMap.lower_bound(zoneId);
    GraveYardMap::const_iterator graveUp   = mGraveYardMap.upper_bound(zoneId);
    if(graveLow==graveUp)
    {
        sLog.outErrorDb("Table `game_graveyard_zone` incomplete: Zone %u Team %u does not have a linked graveyard.",zoneId,team);
        return NULL;
    }

    // at corpse map
    bool foundNear = false;
    float distNear;
    WorldSafeLocsEntry const* entryNear = NULL;

    // at entrance map for corpse map
    bool foundEntr = false;
    float distEntr;
    WorldSafeLocsEntry const* entryEntr = NULL;

    // some where other
    WorldSafeLocsEntry const* entryFar = NULL;

    MapEntry const* mapEntry = sMapStore.LookupEntry(MapId);

    for(GraveYardMap::const_iterator itr = graveLow; itr != graveUp; ++itr)
    {
        GraveYardData const& data = itr->second;

        WorldSafeLocsEntry const* entry = sWorldSafeLocsStore.LookupEntry(data.safeLocId);
        if(!entry)
        {
            sLog.outErrorDb("Table `game_graveyard_zone` has record for not existing graveyard (WorldSafeLocs.dbc id) %u, skipped.",data.safeLocId);
            continue;
        }

        // skip enemy faction graveyard
        // team == 0 case can be at call from .neargrave
        if(data.team != 0 && team != 0 && data.team != team)
            continue;

        // find now nearest graveyard at other map
        if(MapId != entry->map_id)
        {
            // if find graveyard at different map from where entrance placed (or no entrance data), use any first
            if (!mapEntry ||
                 mapEntry->entrance_map < 0 ||
                 mapEntry->entrance_map != entry->map_id ||
                (mapEntry->entrance_x == 0 && mapEntry->entrance_y == 0))
            {
                // not have any corrdinates for check distance anyway
                entryFar = entry;
                continue;
            }

            // at entrance map calculate distance (2D);
            float dist2 = (entry->x - mapEntry->entrance_x)*(entry->x - mapEntry->entrance_x)
                +(entry->y - mapEntry->entrance_y)*(entry->y - mapEntry->entrance_y);
            if(foundEntr)
            {
                if(dist2 < distEntr)
                {
                    distEntr = dist2;
                    entryEntr = entry;
                }
            }
            else
            {
                foundEntr = true;
                distEntr = dist2;
                entryEntr = entry;
            }
        }
        // find now nearest graveyard at same map
        else
        {
            float dist2 = (entry->x - x)*(entry->x - x)+(entry->y - y)*(entry->y - y)+(entry->z - z)*(entry->z - z);
            if(foundNear)
            {
                if(dist2 < distNear)
                {
                    distNear = dist2;
                    entryNear = entry;
                }
            }
            else
            {
                foundNear = true;
                distNear = dist2;
                entryNear = entry;
            }
        }
    }

    if(entryNear)
        return entryNear;

    if(entryEntr)
        return entryEntr;

    return entryFar;
}

GraveYardData const* ObjectMgr::FindGraveYardData(uint32 id, uint32 zoneId)
{
    GraveYardMap::const_iterator graveLow  = mGraveYardMap.lower_bound(zoneId);
    GraveYardMap::const_iterator graveUp   = mGraveYardMap.upper_bound(zoneId);

    for(GraveYardMap::const_iterator itr = graveLow; itr != graveUp; ++itr)
    {
        if(itr->second.safeLocId==id)
            return &itr->second;
    }

    return NULL;
}

bool ObjectMgr::AddGraveYardLink(uint32 id, uint32 zoneId, uint32 team, bool inDB)
{
    if(FindGraveYardData(id,zoneId))
        return false;

    // add link to loaded data
    GraveYardData data;
    data.safeLocId = id;
    data.team = team;

    mGraveYardMap.insert(GraveYardMap::value_type(zoneId,data));

    // add link to DB
    if(inDB)
    {
        WorldDatabase.PExecuteLog("INSERT INTO game_graveyard_zone ( id,ghost_zone,faction) "
            "VALUES ('%u', '%u','%u')",id,zoneId,team);
    }

    return true;
}

void ObjectMgr::LoadAreaTriggerTeleports()
{
    mAreaTriggers.clear();                                  // need for reload case

    uint32 count = 0;

    //                                                0   1               2              3               4           5            6                    7                           8                     9           10                 11                 12                 13
    QueryResult *result = WorldDatabase.Query("SELECT id, required_level, required_item, required_item2, heroic_key, heroic_key2, required_quest_done, required_quest_done_heroic, required_failed_text, target_map, target_position_x, target_position_y, target_position_z, target_orientation FROM areatrigger_teleport");
    if (!result)
    {

        barGoLink bar( 1 );

        bar.step();

        sLog.outString();
        sLog.outString( ">> Loaded %u area trigger teleport definitions", count );
        return;
    }

    barGoLink bar( (int)result->GetRowCount() );

    do
    {
        Field *fields = result->Fetch();

        bar.step();

        ++count;

        uint32 Trigger_ID = fields[0].GetUInt32();

        AreaTrigger at;

        at.requiredLevel        = fields[1].GetUInt8();
        at.requiredItem         = fields[2].GetUInt32();
        at.requiredItem2        = fields[3].GetUInt32();
        at.heroicKey            = fields[4].GetUInt32();
        at.heroicKey2           = fields[5].GetUInt32();
        at.requiredQuest        = fields[6].GetUInt32();
        at.requiredQuestHeroic  = fields[7].GetUInt32();
        at.requiredFailedText   = fields[8].GetCppString();
        at.target_mapId         = fields[9].GetUInt32();
        at.target_X             = fields[10].GetFloat();
        at.target_Y             = fields[11].GetFloat();
        at.target_Z             = fields[12].GetFloat();
        at.target_Orientation   = fields[13].GetFloat();

        AreaTriggerEntry const* atEntry = sAreaTriggerStore.LookupEntry(Trigger_ID);
        if (!atEntry)
        {
            sLog.outErrorDb("Table `areatrigger_teleport` has area trigger (ID:%u) not listed in `AreaTrigger.dbc`.", Trigger_ID);
            continue;
        }

        if (at.requiredItem)
        {
            ItemPrototype const *pProto = GetItemPrototype(at.requiredItem);
            if (!pProto)
            {
                sLog.outError("Table `areatrigger_teleport` has not existed key item %u for trigger %u, removing key requirement.", at.requiredItem, Trigger_ID);
                at.requiredItem = 0;
            }
        }

        if (at.requiredItem2)
        {
            ItemPrototype const *pProto = GetItemPrototype(at.requiredItem2);
            if(!pProto)
            {
                sLog.outError("Table `areatrigger_teleport` has not existed second key item %u for trigger %u, remove key requirement.", at.requiredItem2, Trigger_ID);
                at.requiredItem2 = 0;
            }
        }

        if (at.heroicKey)
        {
            ItemPrototype const *pProto = GetItemPrototype(at.heroicKey);
            if (!pProto)
            {
                sLog.outError("Table `areatrigger_teleport` has not existed heroic key item %u for trigger %u, remove key requirement.", at.heroicKey, Trigger_ID);
                at.heroicKey = 0;
            }
        }

        if (at.heroicKey2)
        {
            ItemPrototype const *pProto = GetItemPrototype(at.heroicKey2);
            if (!pProto)
            {
                sLog.outError("Table `areatrigger_teleport` has not existed heroic second key item %u for trigger %u, remove key requirement.", at.heroicKey2, Trigger_ID);
                at.heroicKey2 = 0;
            }
        }

        if (at.requiredQuest)
        {
            QuestMap::iterator qReqItr = mQuestTemplates.find(at.requiredQuest);
            if (qReqItr == mQuestTemplates.end())
            {
                sLog.outErrorDb("Table `areatrigger_teleport` has not existed required quest %u for trigger %u, remove quest done requirement.",at.requiredQuest,Trigger_ID);
                at.requiredQuest = 0;
            }
        }

        if (at.requiredQuestHeroic)
        {
            QuestMap::iterator qReqItr = mQuestTemplates.find(at.requiredQuestHeroic);
            if (qReqItr == mQuestTemplates.end())
            {
                sLog.outErrorDb("Table `areatrigger_teleport` has not existed required heroic quest %u for trigger %u, remove quest done requirement.",at.requiredQuestHeroic,Trigger_ID);
                at.requiredQuestHeroic = 0;
            }
        }

        MapEntry const* mapEntry = sMapStore.LookupEntry(at.target_mapId);
        if (!mapEntry)
        {
            sLog.outErrorDb("Table `areatrigger_teleport` has not existed target map (ID: %u) for Area trigger (ID:%u).", at.target_mapId, Trigger_ID);
            continue;
        }

        if (at.target_X==0 && at.target_Y==0 && at.target_Z==0)
        {
            sLog.outErrorDb("Table `areatrigger_teleport` has area trigger (ID:%u) without target coordinates.",Trigger_ID);
            continue;
        }

        mAreaTriggers[Trigger_ID] = at;

    } while( result->NextRow() );

    delete result;

    sLog.outString();
    sLog.outString( ">> Loaded %u area trigger teleport definitions", count );
}

/*
 * Searches for the areatrigger which teleports players out of the given map
 */
AreaTrigger const* ObjectMgr::GetGoBackTrigger(uint32 Map) const
{
    const MapEntry *mapEntry = sMapStore.LookupEntry(Map);
    if(!mapEntry) return NULL;
    for (AreaTriggerMap::const_iterator itr = mAreaTriggers.begin(); itr != mAreaTriggers.end(); ++itr)
    {
        if(itr->second.target_mapId == mapEntry->entrance_map)
        {
            AreaTriggerEntry const* atEntry = sAreaTriggerStore.LookupEntry(itr->first);
            if(atEntry && atEntry->mapid == Map)
                return &itr->second;
        }
    }
    return NULL;
}

/**
 * Searches for the areatrigger which teleports players to the given map
 */
AreaTrigger const* ObjectMgr::GetMapEntranceTrigger(uint32 Map) const
{
    for (AreaTriggerMap::const_iterator itr = mAreaTriggers.begin(); itr != mAreaTriggers.end(); ++itr)
    {
        if(itr->second.target_mapId == Map)
        {
            AreaTriggerEntry const* atEntry = sAreaTriggerStore.LookupEntry(itr->first);
            if(atEntry)
                return &itr->second;
        }
    }
    return NULL;
}

void ObjectMgr::PackGroupIds()
{
    // this routine renumbers groups in such a way so they start from 1 and go up

    // obtain set of all groups
    std::set<uint32> groupIds;

    // all valid ids are in the instance table
    // any associations to ids not in this table are assumed to be
    // cleaned already in CleanupInstances
    QueryResult *result = CharacterDatabase.Query("SELECT groupId FROM groups");
    if( result )
    {
        do
        {
            Field *fields = result->Fetch();

            uint32 id = fields[0].GetUInt32();

            if (id == 0)
            {
                CharacterDatabase.PExecute("DELETE FROM groups WHERE groupId = '%u'", id);
                CharacterDatabase.PExecute("DELETE FROM group_member WHERE groupId = '%u'", id);
                continue;
            }

            groupIds.insert(id);
        }
        while (result->NextRow());
        delete result;
    }

    barGoLink bar( groupIds.size() + 1);
    bar.step();

    uint32 groupId = 1;
    // we do assume std::set is sorted properly on integer value
    for (std::set<uint32>::iterator i = groupIds.begin(); i != groupIds.end(); ++i)
    {
        if (*i != groupId)
        {
            // remap group id
            CharacterDatabase.PExecute("UPDATE groups SET groupId = '%u' WHERE groupId = '%u'", groupId, *i);
            CharacterDatabase.PExecute("UPDATE group_member SET groupId = '%u' WHERE groupId = '%u'", groupId, *i);
        }

        ++groupId;
        bar.step();
    }

    m_GroupIds.Set(groupId);

    sLog.outString( ">> Group Ids remapped, next group id is %u", groupId );
    sLog.outString();
}

void ObjectMgr::SetHighestGuids()
{
    QueryResult *result = CharacterDatabase.Query( "SELECT MAX(guid) FROM characters" );
    if( result )
    {
        m_CharGuids.Set((*result)[0].GetUInt32()+1);
        delete result;
    }

    result = WorldDatabase.Query( "SELECT MAX(guid) FROM creature" );
    if( result )
    {
        m_CreatureGuids.Set((*result)[0].GetUInt32()+1);
        delete result;
    }

    result = CharacterDatabase.Query( "SELECT MAX(guid) FROM item_instance" );
    if( result )
    {
        m_ItemGuids.Set((*result)[0].GetUInt32()+1);
        delete result;
    }

    // Cleanup other tables from not existed guids (>=m_hiItemGuid)
    CharacterDatabase.PExecute("DELETE FROM character_inventory WHERE item >= '%u'", m_ItemGuids.GetNextAfterMaxUsed());
    CharacterDatabase.PExecute("DELETE FROM mail_items WHERE item_guid >= '%u'", m_ItemGuids.GetNextAfterMaxUsed());
    CharacterDatabase.PExecute("DELETE FROM auctionhouse WHERE itemguid >= '%u'", m_ItemGuids.GetNextAfterMaxUsed());
    CharacterDatabase.PExecute("DELETE FROM guild_bank_item WHERE item_guid >= '%u'", m_ItemGuids.GetNextAfterMaxUsed());

    result = WorldDatabase.Query("SELECT MAX(guid) FROM gameobject" );
    if( result )
    {
        m_GameobjectGuids.Set((*result)[0].GetUInt32()+1);
        delete result;
    }

    result = CharacterDatabase.Query("SELECT MAX(id) FROM auctionhouse" );
    if( result )
    {
        m_AuctionIds.Set((*result)[0].GetUInt32()+1);
        delete result;
    }

    result = CharacterDatabase.Query( "SELECT MAX(id) FROM mail" );
    if( result )
    {
        m_MailIds.Set((*result)[0].GetUInt32()+1);
        delete result;
    }

    result = CharacterDatabase.Query( "SELECT MAX(guid) FROM corpse" );
    if( result )
    {
        m_CorpseGuids.Set((*result)[0].GetUInt32()+1);
        delete result;
    }

    result = CharacterDatabase.Query("SELECT MAX(arenateamid) FROM arena_team");
    if (result)
    {
        m_ArenaTeamIds.Set((*result)[0].GetUInt32()+1);
        delete result;
    }

    result = CharacterDatabase.Query("SELECT MAX(setguid) FROM character_equipmentsets");
    if (result)
    {
        m_EquipmentSetIds.Set((*result)[0].GetUInt64()+1);
        delete result;
    }

    result = CharacterDatabase.Query( "SELECT MAX(guildid) FROM guild" );
    if (result)
    {
        m_GuildIds.Set((*result)[0].GetUInt32()+1);
        delete result;
    }

    result = CharacterDatabase.Query( "SELECT MAX(groupId) FROM groups" );
    if (result)
    {
        m_GroupIds.Set((*result)[0].GetUInt32()+1);
        delete result;
    }
}

uint32 ObjectMgr::GenerateLowGuid(HighGuid guidhigh)
{
    switch(guidhigh)
    {
        case HIGHGUID_ITEM:
            return m_ItemGuids.Generate();
        case HIGHGUID_UNIT:
            return m_CreatureGuids.Generate();
        case HIGHGUID_PLAYER:
            return m_CharGuids.Generate();
        case HIGHGUID_GAMEOBJECT:
            return m_GameobjectGuids.Generate();
        case HIGHGUID_CORPSE:
            return m_CorpseGuids.Generate();
        default:
            ASSERT(0);
    }

    ASSERT(0);
    return 0;
}

void ObjectMgr::LoadGameObjectLocales()
{
    mGameObjectLocaleMap.clear();                           // need for reload case

    QueryResult *result = WorldDatabase.Query("SELECT entry,"
        "name_loc1,name_loc2,name_loc3,name_loc4,name_loc5,name_loc6,name_loc7,name_loc8,"
        "castbarcaption_loc1,castbarcaption_loc2,castbarcaption_loc3,castbarcaption_loc4,"
        "castbarcaption_loc5,castbarcaption_loc6,castbarcaption_loc7,castbarcaption_loc8 FROM locales_gameobject");

    if(!result)
    {
        barGoLink bar(1);

        bar.step();

        sLog.outString();
        sLog.outString(">> Loaded 0 gameobject locale strings. DB table `locales_gameobject` is empty.");
        return;
    }

    barGoLink bar((int)result->GetRowCount());

    do
    {
        Field *fields = result->Fetch();
        bar.step();

        uint32 entry = fields[0].GetUInt32();

        GameObjectLocale& data = mGameObjectLocaleMap[entry];

        for(int i = 1; i < MAX_LOCALE; ++i)
        {
            std::string str = fields[i].GetCppString();
            if(!str.empty())
            {
                int idx = GetOrNewIndexForLocale(LocaleConstant(i));
                if(idx >= 0)
                {
                    if((int32)data.Name.size() <= idx)
                        data.Name.resize(idx+1);

                    data.Name[idx] = str;
                }
            }
        }

        for(int i = 1; i < MAX_LOCALE; ++i)
        {
            std::string str = fields[i+(MAX_LOCALE-1)].GetCppString();
            if(!str.empty())
            {
                int idx = GetOrNewIndexForLocale(LocaleConstant(i));
                if(idx >= 0)
                {
                    if((int32)data.CastBarCaption.size() <= idx)
                        data.CastBarCaption.resize(idx+1);

                    data.CastBarCaption[idx] = str;
                }
            }
        }

    } while (result->NextRow());

    delete result;

    sLog.outString();
    sLog.outString( ">> Loaded %lu gameobject locale strings", (unsigned long)mGameObjectLocaleMap.size() );
}

struct SQLGameObjectLoader : public SQLStorageLoaderBase<SQLGameObjectLoader>
{
    template<class D>
    void convert_from_str(uint32 /*field_pos*/, char *src, D &dst)
    {
        dst = D(sObjectMgr.GetScriptId(src));
    }
};

inline void CheckGOLockId(GameObjectInfo const* goInfo,uint32 dataN,uint32 N)
{
    if (sLockStore.LookupEntry(dataN))
        return;

    sLog.outErrorDb("Gameobject (Entry: %u GoType: %u) have data%d=%u but lock (Id: %u) not found.",
        goInfo->id,goInfo->type,N,dataN,dataN);
}

inline void CheckGOLinkedTrapId(GameObjectInfo const* goInfo,uint32 dataN,uint32 N)
{
    if (GameObjectInfo const* trapInfo = sGOStorage.LookupEntry<GameObjectInfo>(dataN))
    {
        if (trapInfo->type!=GAMEOBJECT_TYPE_TRAP)
            sLog.outErrorDb("Gameobject (Entry: %u GoType: %u) have data%d=%u but GO (Entry %u) have not GAMEOBJECT_TYPE_TRAP (%u) type.",
            goInfo->id,goInfo->type,N,dataN,dataN,GAMEOBJECT_TYPE_TRAP);
    }
    /* disable check for while (too many error reports baout not existed in trap templates
    else
        sLog.outErrorDb("Gameobject (Entry: %u GoType: %u) have data%d=%u but trap GO (Entry %u) not exist in `gameobject_template`.",
            goInfo->id,goInfo->type,N,dataN,dataN);
    */
}

inline void CheckGOSpellId(GameObjectInfo const* goInfo,uint32 dataN,uint32 N)
{
    if (sSpellStore.LookupEntry(dataN))
        return;

    sLog.outErrorDb("Gameobject (Entry: %u GoType: %u) have data%d=%u but Spell (Entry %u) not exist.",
        goInfo->id,goInfo->type,N,dataN,dataN);
}

inline void CheckAndFixGOChairHeightId(GameObjectInfo const* goInfo,uint32 const& dataN,uint32 N)
{
    if (dataN <= (UNIT_STAND_STATE_SIT_HIGH_CHAIR-UNIT_STAND_STATE_SIT_LOW_CHAIR) )
        return;

    sLog.outErrorDb("Gameobject (Entry: %u GoType: %u) have data%d=%u but correct chair height in range 0..%i.",
        goInfo->id,goInfo->type,N,dataN,UNIT_STAND_STATE_SIT_HIGH_CHAIR-UNIT_STAND_STATE_SIT_LOW_CHAIR);

    // prevent client and server unexpected work
    const_cast<uint32&>(dataN) = 0;
}

inline void CheckGONoDamageImmuneId(GameObjectInfo const* goInfo,uint32 dataN,uint32 N)
{
    // 0/1 correct values
    if (dataN <= 1)
        return;

    sLog.outErrorDb("Gameobject (Entry: %u GoType: %u) have data%d=%u but expected boolean (0/1) noDamageImmune field value.",
        goInfo->id,goInfo->type,N,dataN);
}

inline void CheckGOConsumable(GameObjectInfo const* goInfo,uint32 dataN,uint32 N)
{
    // 0/1 correct values
    if (dataN <= 1)
        return;

    sLog.outErrorDb("Gameobject (Entry: %u GoType: %u) have data%d=%u but expected boolean (0/1) consumable field value.",
        goInfo->id,goInfo->type,N,dataN);
}

void ObjectMgr::LoadGameobjectInfo()
{
    SQLGameObjectLoader loader;
    loader.Load(sGOStorage);

    // some checks
    for(uint32 id = 1; id < sGOStorage.MaxEntry; id++)
    {
        GameObjectInfo const* goInfo = sGOStorage.LookupEntry<GameObjectInfo>(id);
        if (!goInfo)
            continue;

        // some GO types have unused go template, check goInfo->displayId at GO spawn data loading or ignore

        switch(goInfo->type)
        {
            case GAMEOBJECT_TYPE_DOOR:                      //0
            {
                if (goInfo->door.lockId)
                    CheckGOLockId(goInfo,goInfo->door.lockId,1);
                CheckGONoDamageImmuneId(goInfo,goInfo->door.noDamageImmune,3);
                break;
            }
            case GAMEOBJECT_TYPE_BUTTON:                    //1
            {
                if (goInfo->button.lockId)
                    CheckGOLockId(goInfo,goInfo->button.lockId,1);
                if (goInfo->button.linkedTrapId)              // linked trap
                    CheckGOLinkedTrapId(goInfo,goInfo->button.linkedTrapId,3);
                CheckGONoDamageImmuneId(goInfo,goInfo->button.noDamageImmune,4);
                break;
            }
            case GAMEOBJECT_TYPE_QUESTGIVER:                //2
            {
                if (goInfo->questgiver.lockId)
                    CheckGOLockId(goInfo,goInfo->questgiver.lockId,0);
                CheckGONoDamageImmuneId(goInfo,goInfo->questgiver.noDamageImmune,5);
                break;
            }
            case GAMEOBJECT_TYPE_CHEST:                     //3
            {
                if (goInfo->chest.lockId)
                    CheckGOLockId(goInfo,goInfo->chest.lockId,0);

                CheckGOConsumable(goInfo,goInfo->chest.consumable,3);

                if (goInfo->chest.linkedTrapId)              // linked trap
                    CheckGOLinkedTrapId(goInfo,goInfo->chest.linkedTrapId,7);
                break;
            }
            case GAMEOBJECT_TYPE_TRAP:                      //6
            {
                if (goInfo->trap.lockId)
                    CheckGOLockId(goInfo,goInfo->trap.lockId,0);
                /* disable check for while, too many not existed spells
                if (goInfo->trap.spellId)                   // spell
                    CheckGOSpellId(goInfo,goInfo->trap.spellId,3);
                */
                break;
            }
            case GAMEOBJECT_TYPE_CHAIR:                     //7
                CheckAndFixGOChairHeightId(goInfo,goInfo->chair.height,1);
                break;
            case GAMEOBJECT_TYPE_SPELL_FOCUS:               //8
            {
                if (goInfo->spellFocus.focusId)
                {
                    if (!sSpellFocusObjectStore.LookupEntry(goInfo->spellFocus.focusId))
                        sLog.outErrorDb("Gameobject (Entry: %u GoType: %u) have data0=%u but SpellFocus (Id: %u) not exist.",
                            id,goInfo->type,goInfo->spellFocus.focusId,goInfo->spellFocus.focusId);
                }

                if (goInfo->spellFocus.linkedTrapId)        // linked trap
                    CheckGOLinkedTrapId(goInfo,goInfo->spellFocus.linkedTrapId,2);
                break;
            }
            case GAMEOBJECT_TYPE_GOOBER:                    //10
            {
                if (goInfo->goober.lockId)
                    CheckGOLockId(goInfo,goInfo->goober.lockId,0);

                CheckGOConsumable(goInfo,goInfo->goober.consumable,3);

                if (goInfo->goober.pageId)                  // pageId
                {
                    if (!sPageTextStore.LookupEntry<PageText>(goInfo->goober.pageId))
                        sLog.outErrorDb("Gameobject (Entry: %u GoType: %u) have data7=%u but PageText (Entry %u) not exist.",
                            id,goInfo->type,goInfo->goober.pageId,goInfo->goober.pageId);
                }
                /* disable check for while, too many not existed spells
                if (goInfo->goober.spellId)                 // spell
                    CheckGOSpellId(goInfo,goInfo->goober.spellId,10);
                */
                CheckGONoDamageImmuneId(goInfo,goInfo->goober.noDamageImmune,11);
                if (goInfo->goober.linkedTrapId)            // linked trap
                    CheckGOLinkedTrapId(goInfo,goInfo->goober.linkedTrapId,12);
                break;
            }
            case GAMEOBJECT_TYPE_AREADAMAGE:                //12
            {
                if (goInfo->areadamage.lockId)
                    CheckGOLockId(goInfo,goInfo->areadamage.lockId,0);
                break;
            }
            case GAMEOBJECT_TYPE_CAMERA:                    //13
            {
                if (goInfo->camera.lockId)
                    CheckGOLockId(goInfo,goInfo->camera.lockId,0);
                break;
            }
            case GAMEOBJECT_TYPE_MO_TRANSPORT:              //15
            {
                if (goInfo->moTransport.taxiPathId)
                {
                    if (goInfo->moTransport.taxiPathId >= sTaxiPathNodesByPath.size() || sTaxiPathNodesByPath[goInfo->moTransport.taxiPathId].empty())
                        sLog.outErrorDb("Gameobject (Entry: %u GoType: %u) have data0=%u but TaxiPath (Id: %u) not exist.",
                            id,goInfo->type,goInfo->moTransport.taxiPathId,goInfo->moTransport.taxiPathId);
                }
                break;
            }
            case GAMEOBJECT_TYPE_SUMMONING_RITUAL:          //18
            {
                /* disable check for while, too many not existed spells
                // always must have spell
                CheckGOSpellId(goInfo,goInfo->summoningRitual.spellId,1);
                */
                break;
            }
            case GAMEOBJECT_TYPE_SPELLCASTER:               //22
            {
                // always must have spell
                CheckGOSpellId(goInfo,goInfo->spellcaster.spellId,0);
                break;
            }
            case GAMEOBJECT_TYPE_FLAGSTAND:                 //24
            {
                if (goInfo->flagstand.lockId)
                    CheckGOLockId(goInfo,goInfo->flagstand.lockId,0);
                CheckGONoDamageImmuneId(goInfo,goInfo->flagstand.noDamageImmune,5);
                break;
            }
            case GAMEOBJECT_TYPE_FISHINGHOLE:               //25
            {
                if (goInfo->fishinghole.lockId)
                    CheckGOLockId(goInfo,goInfo->fishinghole.lockId,4);
                break;
            }
            case GAMEOBJECT_TYPE_FLAGDROP:                  //26
            {
                if (goInfo->flagdrop.lockId)
                    CheckGOLockId(goInfo,goInfo->flagdrop.lockId,0);
                CheckGONoDamageImmuneId(goInfo,goInfo->flagdrop.noDamageImmune,3);
                break;
            }
            case GAMEOBJECT_TYPE_BARBER_CHAIR:              //32
                CheckAndFixGOChairHeightId(goInfo,goInfo->barberChair.chairheight,0);
                break;
        }
    }

    sLog.outString( ">> Loaded %u game object templates", sGOStorage.RecordCount );
    sLog.outString();
}

void ObjectMgr::LoadExplorationBaseXP()
{
    uint32 count = 0;
    QueryResult *result = WorldDatabase.Query("SELECT level,basexp FROM exploration_basexp");

    if( !result )
    {
        barGoLink bar( 1 );

        bar.step();

        sLog.outString();
        sLog.outString( ">> Loaded %u BaseXP definitions", count );
        return;
    }

    barGoLink bar( (int)result->GetRowCount() );

    do
    {
        bar.step();

        Field *fields = result->Fetch();
        uint32 level  = fields[0].GetUInt32();
        uint32 basexp = fields[1].GetUInt32();
        mBaseXPTable[level] = basexp;
        ++count;
    }
    while (result->NextRow());

    delete result;

    sLog.outString();
    sLog.outString( ">> Loaded %u BaseXP definitions", count );
}

uint32 ObjectMgr::GetBaseXP(uint32 level) const
{
    BaseXPMap::const_iterator itr = mBaseXPTable.find(level);
    return itr != mBaseXPTable.end() ? itr->second : 0;
}

uint32 ObjectMgr::GetXPForLevel(uint32 level) const
{
    if (level < mPlayerXPperLevel.size())
        return mPlayerXPperLevel[level];
    return 0;
}

void ObjectMgr::LoadPetNames()
{
    uint32 count = 0;
    QueryResult *result = WorldDatabase.Query("SELECT word,entry,half FROM pet_name_generation");

    if( !result )
    {
        barGoLink bar( 1 );

        bar.step();

        sLog.outString();
        sLog.outString( ">> Loaded %u pet name parts", count );
        return;
    }

    barGoLink bar( (int)result->GetRowCount() );

    do
    {
        bar.step();

        Field *fields = result->Fetch();
        std::string word = fields[0].GetString();
        uint32 entry     = fields[1].GetUInt32();
        bool   half      = fields[2].GetBool();
        if(half)
            PetHalfName1[entry].push_back(word);
        else
            PetHalfName0[entry].push_back(word);
        ++count;
    }
    while (result->NextRow());
    delete result;

    sLog.outString();
    sLog.outString( ">> Loaded %u pet name parts", count );
}

void ObjectMgr::LoadPetNumber()
{
    QueryResult* result = CharacterDatabase.Query("SELECT MAX(id) FROM character_pet");
    if(result)
    {
        Field *fields = result->Fetch();
        m_PetNumbers.Set(fields[0].GetUInt32()+1);
        delete result;
    }

    barGoLink bar( 1 );
    bar.step();

    sLog.outString();
    sLog.outString( ">> Loaded the max pet number: %d", m_PetNumbers.GetNextAfterMaxUsed()-1);
}

std::string ObjectMgr::GeneratePetName(uint32 entry)
{
    std::vector<std::string> & list0 = PetHalfName0[entry];
    std::vector<std::string> & list1 = PetHalfName1[entry];

    if(list0.empty() || list1.empty())
    {
        CreatureInfo const *cinfo = GetCreatureTemplate(entry);
        char* petname = GetPetName(cinfo->family, sWorld.GetDefaultDbcLocale());
        if(!petname)
            petname = cinfo->Name;
        return std::string(petname);
    }

    return *(list0.begin()+urand(0, list0.size()-1)) + *(list1.begin()+urand(0, list1.size()-1));
}

void ObjectMgr::LoadCorpses()
{
    uint32 count = 0;
    //                                                    0            1       2                  3                  4                  5                   6
    QueryResult *result = CharacterDatabase.Query("SELECT corpse.guid, player, corpse.position_x, corpse.position_y, corpse.position_z, corpse.orientation, corpse.map, "
    //   7     8            9         10         11      12    13     14           15            16              17       18
        "time, corpse_type, instance, phaseMask, gender, race, class, playerBytes, playerBytes2, equipmentCache, guildId, playerFlags FROM corpse "
        "JOIN characters ON player = characters.guid "
        "LEFT JOIN guild_member ON player=guild_member.guid WHERE corpse_type <> 0");

    if( !result )
    {
        barGoLink bar( 1 );

        bar.step();

        sLog.outString();
        sLog.outString( ">> Loaded %u corpses", count );
        return;
    }

    barGoLink bar( (int)result->GetRowCount() );

    do
    {
        bar.step();

        Field *fields = result->Fetch();

        uint32 guid = fields[0].GetUInt32();

        Corpse *corpse = new Corpse;
        if(!corpse->LoadFromDB(guid,fields))
        {
            delete corpse;
            continue;
        }

        sObjectAccessor.AddCorpse(corpse);

        ++count;
    }
    while (result->NextRow());
    delete result;

    sLog.outString();
    sLog.outString( ">> Loaded %u corpses", count );
}

void ObjectMgr::LoadReputationOnKill()
{
    uint32 count = 0;

    //                                                0            1                     2
    QueryResult *result = WorldDatabase.Query("SELECT creature_id, RewOnKillRepFaction1, RewOnKillRepFaction2,"
    //   3             4             5                   6             7             8                   9
        "IsTeamAward1, MaxStanding1, RewOnKillRepValue1, IsTeamAward2, MaxStanding2, RewOnKillRepValue2, TeamDependent "
        "FROM creature_onkill_reputation");

    if(!result)
    {
        barGoLink bar(1);

        bar.step();

        sLog.outString();
        sLog.outErrorDb(">> Loaded 0 creature award reputation definitions. DB table `creature_onkill_reputation` is empty.");
        return;
    }

    barGoLink bar((int)result->GetRowCount());

    do
    {
        Field *fields = result->Fetch();
        bar.step();

        uint32 creature_id = fields[0].GetUInt32();

        ReputationOnKillEntry repOnKill;
        repOnKill.repfaction1          = fields[1].GetUInt32();
        repOnKill.repfaction2          = fields[2].GetUInt32();
        repOnKill.is_teamaward1        = fields[3].GetBool();
        repOnKill.reputation_max_cap1  = fields[4].GetUInt32();
        repOnKill.repvalue1            = fields[5].GetInt32();
        repOnKill.is_teamaward2        = fields[6].GetBool();
        repOnKill.reputation_max_cap2  = fields[7].GetUInt32();
        repOnKill.repvalue2            = fields[8].GetInt32();
        repOnKill.team_dependent       = fields[9].GetUInt8();

        if(!GetCreatureTemplate(creature_id))
        {
            sLog.outErrorDb("Table `creature_onkill_reputation` have data for not existed creature entry (%u), skipped",creature_id);
            continue;
        }

        if(repOnKill.repfaction1)
        {
            FactionEntry const *factionEntry1 = sFactionStore.LookupEntry(repOnKill.repfaction1);
            if(!factionEntry1)
            {
                sLog.outErrorDb("Faction (faction.dbc) %u does not exist but is used in `creature_onkill_reputation`",repOnKill.repfaction1);
                continue;
            }
        }

        if(repOnKill.repfaction2)
        {
            FactionEntry const *factionEntry2 = sFactionStore.LookupEntry(repOnKill.repfaction2);
            if(!factionEntry2)
            {
                sLog.outErrorDb("Faction (faction.dbc) %u does not exist but is used in `creature_onkill_reputation`",repOnKill.repfaction2);
                continue;
            }
        }

        mRepOnKill[creature_id] = repOnKill;

        ++count;
    } while (result->NextRow());

    delete result;

    sLog.outString();
    sLog.outString(">> Loaded %u creature award reputation definitions", count);
}

void ObjectMgr::LoadPointsOfInterest()
{
    mPointsOfInterest.clear();                              // need for reload case

    uint32 count = 0;

    //                                                0      1  2  3      4     5
    QueryResult *result = WorldDatabase.Query("SELECT entry, x, y, icon, flags, data, icon_name FROM points_of_interest");

    if(!result)
    {
        barGoLink bar(1);

        bar.step();

        sLog.outString();
        sLog.outErrorDb(">> Loaded 0 Points of Interest definitions. DB table `points_of_interest` is empty.");
        return;
    }

    barGoLink bar((int)result->GetRowCount());

    do
    {
        Field *fields = result->Fetch();
        bar.step();

        uint32 point_id = fields[0].GetUInt32();

        PointOfInterest POI;
        POI.x                    = fields[1].GetFloat();
        POI.y                    = fields[2].GetFloat();
        POI.icon                 = fields[3].GetUInt32();
        POI.flags                = fields[4].GetUInt32();
        POI.data                 = fields[5].GetUInt32();
        POI.icon_name            = fields[6].GetCppString();

        if(!MaNGOS::IsValidMapCoord(POI.x,POI.y))
        {
            sLog.outErrorDb("Table `points_of_interest` (Entry: %u) have invalid coordinates (X: %f Y: %f), ignored.",point_id,POI.x,POI.y);
            continue;
        }

        mPointsOfInterest[point_id] = POI;

        ++count;
    } while (result->NextRow());

    delete result;

    sLog.outString();
    sLog.outString(">> Loaded %u Points of Interest definitions", count);
}

void ObjectMgr::LoadQuestPOI()
{
    mQuestPOIMap.clear();                              // need for reload case

    uint32 count = 0;

    //                                                0        1      2         3      4          5        6     7
    QueryResult *result = WorldDatabase.Query("SELECT questId, poiId, objIndex, mapId, mapAreaId, floorId, unk3, unk4 FROM quest_poi");

    if(!result)
    {
        barGoLink bar(1);

        bar.step();

        sLog.outString();
        sLog.outErrorDb(">> Loaded 0 quest POI definitions. DB table `quest_poi` is empty.");
        return;
    }

    barGoLink bar((int)result->GetRowCount());

    do
    {
        Field *fields = result->Fetch();
        bar.step();

        uint32 questId          = fields[0].GetUInt32();
        uint32 poiId            = fields[1].GetUInt32();
        int32  objIndex         = fields[2].GetInt32();
        uint32 mapId            = fields[3].GetUInt32();
        uint32 mapAreaId        = fields[4].GetUInt32();
        uint32 floorId          = fields[5].GetUInt32();
        uint32 unk3             = fields[6].GetUInt32();
        uint32 unk4             = fields[7].GetUInt32();

        QuestPOI POI(poiId, objIndex, mapId, mapAreaId, floorId, unk3, unk4);

        mQuestPOIMap[questId].push_back(POI);

        ++count;
    } while (result->NextRow());

    delete result;

    QueryResult *points = WorldDatabase.Query("SELECT questId, poiId, x, y FROM quest_poi_points");

    if (points)
    {
        do
        {
            Field *pointFields  = points->Fetch();

            uint32 questId      = pointFields[0].GetUInt32();
            uint32 poiId        = pointFields[1].GetUInt32();
            int32  x            = pointFields[2].GetInt32();
            int32  y            = pointFields[3].GetInt32();

            QuestPOIVector& vect = mQuestPOIMap[questId];

            for(QuestPOIVector::iterator itr = vect.begin(); itr != vect.end(); ++itr)
            {
                if (itr->PoiId != poiId)
                    continue;

                QuestPOIPoint point(x, y);
                itr->points.push_back(point);
                break;
            }
        } while (points->NextRow());

        delete points;
    }

    sLog.outString();
    sLog.outString(">> Loaded %u quest POI definitions", count);
}

void ObjectMgr::LoadNPCSpellClickSpells()
{
    uint32 count = 0;

    mSpellClickInfoMap.clear();
    //                                                0          1         2            3                   4          5
    QueryResult *result = WorldDatabase.Query("SELECT npc_entry, spell_id, quest_start, quest_start_active, quest_end, cast_flags FROM npc_spellclick_spells");

    if(!result)
    {
        barGoLink bar(1);

        bar.step();

        sLog.outString();
        sLog.outErrorDb(">> Loaded 0 spellclick spells. DB table `npc_spellclick_spells` is empty.");
        return;
    }

    barGoLink bar((int)result->GetRowCount());

    do
    {
        Field *fields = result->Fetch();
        bar.step();

        uint32 npc_entry = fields[0].GetUInt32();
        CreatureInfo const* cInfo = GetCreatureTemplate(npc_entry);
        if (!cInfo)
        {
            sLog.outErrorDb("Table npc_spellclick_spells references unknown creature_template %u. Skipping entry.", npc_entry);
            continue;
        }

        uint32 spellid = fields[1].GetUInt32();
        SpellEntry const *spellinfo = sSpellStore.LookupEntry(spellid);
        if (!spellinfo)
        {
            sLog.outErrorDb("Table npc_spellclick_spells references unknown spellid %u. Skipping entry.", spellid);
            continue;
        }

        uint32 quest_start = fields[2].GetUInt32();

        // quest might be 0 to enable spellclick independent of any quest
        if (quest_start)
        {
            if(mQuestTemplates.find(quest_start) == mQuestTemplates.end())
            {
                sLog.outErrorDb("Table npc_spellclick_spells references unknown start quest %u. Skipping entry.", quest_start);
                continue;
            }

        }

        bool quest_start_active = fields[3].GetBool();

        uint32 quest_end = fields[4].GetUInt32();
        // quest might be 0 to enable spellclick active infinity after start quest
        if (quest_end)
        {
            if(mQuestTemplates.find(quest_end) == mQuestTemplates.end())
            {
                sLog.outErrorDb("Table npc_spellclick_spells references unknown end quest %u. Skipping entry.", quest_end);
                continue;
            }

        }

        uint8 castFlags = fields[5].GetUInt8();
        SpellClickInfo info;
        info.spellId = spellid;
        info.questStart = quest_start;
        info.questStartCanActive = quest_start_active;
        info.questEnd = quest_end;
        info.castFlags = castFlags;
        mSpellClickInfoMap.insert(SpellClickInfoMap::value_type(npc_entry, info));

        // mark creature template as spell clickable
        const_cast<CreatureInfo*>(cInfo)->npcflag |= UNIT_NPC_FLAG_SPELLCLICK;

        ++count;
    } while (result->NextRow());

    delete result;

    sLog.outString();
    sLog.outString(">> Loaded %u spellclick definitions", count);
}

void ObjectMgr::LoadWeatherZoneChances()
{
    uint32 count = 0;

    //                                                0     1                   2                   3                    4                   5                   6                    7                 8                 9                  10                  11                  12
    QueryResult *result = WorldDatabase.Query("SELECT zone, spring_rain_chance, spring_snow_chance, spring_storm_chance, summer_rain_chance, summer_snow_chance, summer_storm_chance, fall_rain_chance, fall_snow_chance, fall_storm_chance, winter_rain_chance, winter_snow_chance, winter_storm_chance FROM game_weather");

    if(!result)
    {
        barGoLink bar(1);

        bar.step();

        sLog.outString();
        sLog.outErrorDb(">> Loaded 0 weather definitions. DB table `game_weather` is empty.");
        return;
    }

    barGoLink bar((int)result->GetRowCount());

    do
    {
        Field *fields = result->Fetch();
        bar.step();

        uint32 zone_id = fields[0].GetUInt32();

        WeatherZoneChances& wzc = mWeatherZoneMap[zone_id];

        for(int season = 0; season < WEATHER_SEASONS; ++season)
        {
            wzc.data[season].rainChance  = fields[season * (MAX_WEATHER_TYPE-1) + 1].GetUInt32();
            wzc.data[season].snowChance  = fields[season * (MAX_WEATHER_TYPE-1) + 2].GetUInt32();
            wzc.data[season].stormChance = fields[season * (MAX_WEATHER_TYPE-1) + 3].GetUInt32();

            if(wzc.data[season].rainChance > 100)
            {
                wzc.data[season].rainChance = 25;
                sLog.outErrorDb("Weather for zone %u season %u has wrong rain chance > 100%%",zone_id,season);
            }

            if(wzc.data[season].snowChance > 100)
            {
                wzc.data[season].snowChance = 25;
                sLog.outErrorDb("Weather for zone %u season %u has wrong snow chance > 100%%",zone_id,season);
            }

            if(wzc.data[season].stormChance > 100)
            {
                wzc.data[season].stormChance = 25;
                sLog.outErrorDb("Weather for zone %u season %u has wrong storm chance > 100%%",zone_id,season);
            }
        }

        ++count;
    } while (result->NextRow());

    delete result;

    sLog.outString();
    sLog.outString(">> Loaded %u weather definitions", count);
}

void ObjectMgr::SaveCreatureRespawnTime(uint32 loguid, uint32 instance, time_t t)
{
    mCreatureRespawnTimes[MAKE_PAIR64(loguid,instance)] = t;
    WorldDatabase.PExecute("DELETE FROM creature_respawn WHERE guid = '%u' AND instance = '%u'", loguid, instance);
    if(t)
        WorldDatabase.PExecute("INSERT INTO creature_respawn VALUES ( '%u', '" UI64FMTD "', '%u' )", loguid, uint64(t), instance);
}

void ObjectMgr::DeleteCreatureData(uint32 guid)
{
    // remove mapid*cellid -> guid_set map
    CreatureData const* data = GetCreatureData(guid);
    if(data)
        RemoveCreatureFromGrid(guid, data);

    mCreatureDataMap.erase(guid);
}

void ObjectMgr::SaveGORespawnTime(uint32 loguid, uint32 instance, time_t t)
{
    mGORespawnTimes[MAKE_PAIR64(loguid,instance)] = t;
    WorldDatabase.PExecute("DELETE FROM gameobject_respawn WHERE guid = '%u' AND instance = '%u'", loguid, instance);
    if(t)
        WorldDatabase.PExecute("INSERT INTO gameobject_respawn VALUES ( '%u', '" UI64FMTD "', '%u' )", loguid, uint64(t), instance);
}

void ObjectMgr::DeleteRespawnTimeForInstance(uint32 instance)
{
    RespawnTimes::iterator next;

    for(RespawnTimes::iterator itr = mGORespawnTimes.begin(); itr != mGORespawnTimes.end(); itr = next)
    {
        next = itr;
        ++next;

        if(GUID_HIPART(itr->first)==instance)
            mGORespawnTimes.erase(itr);
    }

    for(RespawnTimes::iterator itr = mCreatureRespawnTimes.begin(); itr != mCreatureRespawnTimes.end(); itr = next)
    {
        next = itr;
        ++next;

        if(GUID_HIPART(itr->first)==instance)
            mCreatureRespawnTimes.erase(itr);
    }

    WorldDatabase.PExecute("DELETE FROM creature_respawn WHERE instance = '%u'", instance);
    WorldDatabase.PExecute("DELETE FROM gameobject_respawn WHERE instance = '%u'", instance);
}

void ObjectMgr::DeleteGOData(uint32 guid)
{
    // remove mapid*cellid -> guid_set map
    GameObjectData const* data = GetGOData(guid);
    if(data)
        RemoveGameobjectFromGrid(guid, data);

    mGameObjectDataMap.erase(guid);
}

void ObjectMgr::AddCorpseCellData(uint32 mapid, uint32 cellid, uint32 player_guid, uint32 instance)
{
    // corpses are always added to spawn mode 0 and they are spawned by their instance id
    CellObjectGuids& cell_guids = mMapObjectGuids[MAKE_PAIR32(mapid,0)][cellid];
    cell_guids.corpses[player_guid] = instance;
}

void ObjectMgr::DeleteCorpseCellData(uint32 mapid, uint32 cellid, uint32 player_guid)
{
    // corpses are always added to spawn mode 0 and they are spawned by their instance id
    CellObjectGuids& cell_guids = mMapObjectGuids[MAKE_PAIR32(mapid,0)][cellid];
    cell_guids.corpses.erase(player_guid);
}

void ObjectMgr::LoadQuestRelationsHelper(QuestRelations& map,char const* table)
{
    map.clear();                                            // need for reload case

    uint32 count = 0;

    QueryResult *result = WorldDatabase.PQuery("SELECT id,quest FROM %s",table);

    if(!result)
    {
        barGoLink bar(1);

        bar.step();

        sLog.outString();
        sLog.outErrorDb(">> Loaded 0 quest relations from %s. DB table `%s` is empty.",table,table);
        return;
    }

    barGoLink bar((int)result->GetRowCount());

    do
    {
        Field *fields = result->Fetch();
        bar.step();

        uint32 id    = fields[0].GetUInt32();
        uint32 quest = fields[1].GetUInt32();

        if(mQuestTemplates.find(quest) == mQuestTemplates.end())
        {
            sLog.outErrorDb("Table `%s: Quest %u listed for entry %u does not exist.",table,quest,id);
            continue;
        }

        map.insert(QuestRelations::value_type(id,quest));

        ++count;
    } while (result->NextRow());

    delete result;

    sLog.outString();
    sLog.outString(">> Loaded %u quest relations from %s", count,table);
}

void ObjectMgr::LoadGameobjectQuestRelations()
{
    LoadQuestRelationsHelper(mGOQuestRelations,"gameobject_questrelation");

    for(QuestRelations::iterator itr = mGOQuestRelations.begin(); itr != mGOQuestRelations.end(); ++itr)
    {
        GameObjectInfo const* goInfo = GetGameObjectInfo(itr->first);
        if(!goInfo)
            sLog.outErrorDb("Table `gameobject_questrelation` have data for not existed gameobject entry (%u) and existed quest %u",itr->first,itr->second);
        else if(goInfo->type != GAMEOBJECT_TYPE_QUESTGIVER)
            sLog.outErrorDb("Table `gameobject_questrelation` have data gameobject entry (%u) for quest %u, but GO is not GAMEOBJECT_TYPE_QUESTGIVER",itr->first,itr->second);
    }
}

void ObjectMgr::LoadGameobjectInvolvedRelations()
{
    LoadQuestRelationsHelper(mGOQuestInvolvedRelations,"gameobject_involvedrelation");

    for(QuestRelations::iterator itr = mGOQuestInvolvedRelations.begin(); itr != mGOQuestInvolvedRelations.end(); ++itr)
    {
        GameObjectInfo const* goInfo = GetGameObjectInfo(itr->first);
        if(!goInfo)
            sLog.outErrorDb("Table `gameobject_involvedrelation` have data for not existed gameobject entry (%u) and existed quest %u",itr->first,itr->second);
        else if(goInfo->type != GAMEOBJECT_TYPE_QUESTGIVER)
            sLog.outErrorDb("Table `gameobject_involvedrelation` have data gameobject entry (%u) for quest %u, but GO is not GAMEOBJECT_TYPE_QUESTGIVER",itr->first,itr->second);
    }
}

void ObjectMgr::LoadCreatureQuestRelations()
{
    LoadQuestRelationsHelper(mCreatureQuestRelations,"creature_questrelation");

    for(QuestRelations::iterator itr = mCreatureQuestRelations.begin(); itr != mCreatureQuestRelations.end(); ++itr)
    {
        CreatureInfo const* cInfo = GetCreatureTemplate(itr->first);
        if(!cInfo)
            sLog.outErrorDb("Table `creature_questrelation` have data for not existed creature entry (%u) and existed quest %u",itr->first,itr->second);
        else if(!(cInfo->npcflag & UNIT_NPC_FLAG_QUESTGIVER))
            sLog.outErrorDb("Table `creature_questrelation` has creature entry (%u) for quest %u, but npcflag does not include UNIT_NPC_FLAG_QUESTGIVER",itr->first,itr->second);
    }
}

void ObjectMgr::LoadCreatureInvolvedRelations()
{
    LoadQuestRelationsHelper(mCreatureQuestInvolvedRelations,"creature_involvedrelation");

    for(QuestRelations::iterator itr = mCreatureQuestInvolvedRelations.begin(); itr != mCreatureQuestInvolvedRelations.end(); ++itr)
    {
        CreatureInfo const* cInfo = GetCreatureTemplate(itr->first);
        if(!cInfo)
            sLog.outErrorDb("Table `creature_involvedrelation` have data for not existed creature entry (%u) and existed quest %u",itr->first,itr->second);
        else if(!(cInfo->npcflag & UNIT_NPC_FLAG_QUESTGIVER))
            sLog.outErrorDb("Table `creature_involvedrelation` has creature entry (%u) for quest %u, but npcflag does not include UNIT_NPC_FLAG_QUESTGIVER",itr->first,itr->second);
    }
}

void ObjectMgr::LoadReservedPlayersNames()
{
    m_ReservedNames.clear();                                // need for reload case

    QueryResult *result = WorldDatabase.Query("SELECT name FROM reserved_name");

    uint32 count = 0;

    if( !result )
    {
        barGoLink bar( 1 );
        bar.step();

        sLog.outString();
        sLog.outString( ">> Loaded %u reserved player names", count );
        return;
    }

    barGoLink bar((int) result->GetRowCount() );

    Field* fields;
    do
    {
        bar.step();
        fields = result->Fetch();
        std::string name= fields[0].GetCppString();

        std::wstring wstr;
        if(!Utf8toWStr (name,wstr))
        {
            sLog.outError("Table `reserved_name` have invalid name: %s", name.c_str() );
            continue;
        }

        wstrToLower(wstr);

        m_ReservedNames.insert(wstr);
        ++count;
    } while ( result->NextRow() );

    delete result;

    sLog.outString();
    sLog.outString( ">> Loaded %u reserved player names", count );
}

bool ObjectMgr::IsReservedName( const std::string& name ) const
{
    std::wstring wstr;
    if(!Utf8toWStr (name,wstr))
        return false;

    wstrToLower(wstr);

    return m_ReservedNames.find(wstr) != m_ReservedNames.end();
}

enum LanguageType
{
    LT_BASIC_LATIN    = 0x0000,
    LT_EXTENDEN_LATIN = 0x0001,
    LT_CYRILLIC       = 0x0002,
    LT_EAST_ASIA      = 0x0004,
    LT_ANY            = 0xFFFF
};

static LanguageType GetRealmLanguageType(bool create)
{
    switch(sWorld.getConfig(CONFIG_UINT32_REALM_ZONE))
    {
        case REALM_ZONE_UNKNOWN:                            // any language
        case REALM_ZONE_DEVELOPMENT:
        case REALM_ZONE_TEST_SERVER:
        case REALM_ZONE_QA_SERVER:
            return LT_ANY;
        case REALM_ZONE_UNITED_STATES:                      // extended-Latin
        case REALM_ZONE_OCEANIC:
        case REALM_ZONE_LATIN_AMERICA:
        case REALM_ZONE_ENGLISH:
        case REALM_ZONE_GERMAN:
        case REALM_ZONE_FRENCH:
        case REALM_ZONE_SPANISH:
            return LT_EXTENDEN_LATIN;
        case REALM_ZONE_KOREA:                              // East-Asian
        case REALM_ZONE_TAIWAN:
        case REALM_ZONE_CHINA:
            return LT_EAST_ASIA;
        case REALM_ZONE_RUSSIAN:                            // Cyrillic
            return LT_CYRILLIC;
        default:
            return create ? LT_BASIC_LATIN : LT_ANY;        // basic-Latin at create, any at login
    }
}

bool isValidString(std::wstring wstr, uint32 strictMask, bool numericOrSpace, bool create = false)
{
    if(strictMask==0)                                       // any language, ignore realm
    {
        if(isExtendedLatinString(wstr,numericOrSpace))
            return true;
        if(isCyrillicString(wstr,numericOrSpace))
            return true;
        if(isEastAsianString(wstr,numericOrSpace))
            return true;
        return false;
    }

    if(strictMask & 0x2)                                    // realm zone specific
    {
        LanguageType lt = GetRealmLanguageType(create);
        if(lt & LT_EXTENDEN_LATIN)
            if(isExtendedLatinString(wstr,numericOrSpace))
                return true;
        if(lt & LT_CYRILLIC)
            if(isCyrillicString(wstr,numericOrSpace))
                return true;
        if(lt & LT_EAST_ASIA)
            if(isEastAsianString(wstr,numericOrSpace))
                return true;
    }

    if(strictMask & 0x1)                                    // basic Latin
    {
        if(isBasicLatinString(wstr,numericOrSpace))
            return true;
    }

    return false;
}

uint8 ObjectMgr::CheckPlayerName( const std::string& name, bool create )
{
    std::wstring wname;
    if(!Utf8toWStr(name,wname))
        return CHAR_NAME_INVALID_CHARACTER;

    if(wname.size() > MAX_PLAYER_NAME)
        return CHAR_NAME_TOO_LONG;

    uint32 minName = sWorld.getConfig(CONFIG_UINT32_MIN_PLAYER_NAME);
    if(wname.size() < minName)
        return CHAR_NAME_TOO_SHORT;

    uint32 strictMask = sWorld.getConfig(CONFIG_UINT32_STRICT_PLAYER_NAMES);
    if(!isValidString(wname,strictMask,false,create))
        return CHAR_NAME_MIXED_LANGUAGES;

    return CHAR_NAME_SUCCESS;
}

bool ObjectMgr::IsValidCharterName( const std::string& name )
{
    std::wstring wname;
    if(!Utf8toWStr(name,wname))
        return false;

    if(wname.size() > MAX_CHARTER_NAME)
        return false;

    uint32 minName = sWorld.getConfig(CONFIG_UINT32_MIN_CHARTER_NAME);
    if(wname.size() < minName)
        return false;

    uint32 strictMask = sWorld.getConfig(CONFIG_UINT32_STRICT_CHARTER_NAMES);

    return isValidString(wname,strictMask,true);
}

PetNameInvalidReason ObjectMgr::CheckPetName( const std::string& name )
{
    std::wstring wname;
    if(!Utf8toWStr(name,wname))
        return PET_NAME_INVALID;

    if(wname.size() > MAX_PET_NAME)
        return PET_NAME_TOO_LONG;

    uint32 minName = sWorld.getConfig(CONFIG_UINT32_MIN_PET_NAME);
    if(wname.size() < minName)
        return PET_NAME_TOO_SHORT;

    uint32 strictMask = sWorld.getConfig(CONFIG_UINT32_STRICT_PET_NAMES);
    if(!isValidString(wname,strictMask,false))
        return PET_NAME_MIXED_LANGUAGES;

    return PET_NAME_SUCCESS;
}

int ObjectMgr::GetIndexForLocale( LocaleConstant loc )
{
    if(loc==LOCALE_enUS)
        return -1;

    for(size_t i=0;i < m_LocalForIndex.size(); ++i)
        if(m_LocalForIndex[i]==loc)
            return i;

    return -1;
}

LocaleConstant ObjectMgr::GetLocaleForIndex(int i)
{
    if (i<0 || i>=(int32)m_LocalForIndex.size())
        return LOCALE_enUS;

    return m_LocalForIndex[i];
}

int ObjectMgr::GetOrNewIndexForLocale( LocaleConstant loc )
{
    if(loc==LOCALE_enUS)
        return -1;

    for(size_t i=0;i < m_LocalForIndex.size(); ++i)
        if(m_LocalForIndex[i]==loc)
            return i;

    m_LocalForIndex.push_back(loc);
    return m_LocalForIndex.size()-1;
}

void ObjectMgr::LoadGameObjectForQuests()
{
    mGameObjectForQuestSet.clear();                         // need for reload case

    if( !sGOStorage.MaxEntry )
    {
        barGoLink bar( 1 );
        bar.step();
        sLog.outString();
        sLog.outString( ">> Loaded 0 GameObjects for quests" );
        return;
    }

    barGoLink bar( sGOStorage.MaxEntry - 1 );
    uint32 count = 0;

    // collect GO entries for GO that must activated
    for(uint32 go_entry = 1; go_entry < sGOStorage.MaxEntry; ++go_entry)
    {
        bar.step();
        GameObjectInfo const* goInfo = sGOStorage.LookupEntry<GameObjectInfo>(go_entry);
        if(!goInfo)
            continue;

        switch(goInfo->type)
        {
            // scan GO chest with loot including quest items
            case GAMEOBJECT_TYPE_CHEST:
            {
                uint32 loot_id = goInfo->GetLootId();

                // find quest loot for GO
                if(LootTemplates_Gameobject.HaveQuestLootFor(loot_id))
                {
                    mGameObjectForQuestSet.insert(go_entry);
                    ++count;
                }
                break;
            }
            case GAMEOBJECT_TYPE_GOOBER:
            {
                if(goInfo->goober.questId)                  //quests objects
                {
                    mGameObjectForQuestSet.insert(go_entry);
                    count++;
                }
                break;
            }
            default:
                break;
        }
    }

    sLog.outString();
    sLog.outString( ">> Loaded %u GameObjects for quests", count );
}

bool ObjectMgr::LoadMangosStrings(DatabaseType& db, char const* table, int32 min_value, int32 max_value)
{
    int32 start_value = min_value;
    int32 end_value   = max_value;
    // some string can have negative indexes range
    if (start_value < 0)
    {
        if (end_value >= start_value)
        {
            sLog.outErrorDb("Table '%s' attempt loaded with invalid range (%d - %d), strings not loaded.",table,min_value,max_value);
            return false;
        }

        // real range (max+1,min+1) exaple: (-10,-1000) -> -999...-10+1
        std::swap(start_value,end_value);
        ++start_value;
        ++end_value;
    }
    else
    {
        if (start_value >= end_value)
        {
            sLog.outErrorDb("Table '%s' attempt loaded with invalid range (%d - %d), strings not loaded.",table,min_value,max_value);
            return false;
        }
    }

    // cleanup affected map part for reloading case
    for(MangosStringLocaleMap::iterator itr = mMangosStringLocaleMap.begin(); itr != mMangosStringLocaleMap.end();)
    {
        if (itr->first >= start_value && itr->first < end_value)
            mMangosStringLocaleMap.erase(itr++);
        else
            ++itr;
    }

    QueryResult *result = db.PQuery("SELECT entry,content_default,content_loc1,content_loc2,content_loc3,content_loc4,content_loc5,content_loc6,content_loc7,content_loc8 FROM %s",table);

    if (!result)
    {
        barGoLink bar(1);

        bar.step();

        sLog.outString();
        if (min_value == MIN_MANGOS_STRING_ID)              // error only in case internal strings
            sLog.outErrorDb(">> Loaded 0 mangos strings. DB table `%s` is empty. Cannot continue.",table);
        else
            sLog.outString(">> Loaded 0 string templates. DB table `%s` is empty.",table);
        return false;
    }

    uint32 count = 0;

    barGoLink bar((int)result->GetRowCount());

    do
    {
        Field *fields = result->Fetch();
        bar.step();

        int32 entry = fields[0].GetInt32();

        if (entry==0)
        {
            sLog.outErrorDb("Table `%s` contain reserved entry 0, ignored.",table);
            continue;
        }
        else if (entry < start_value || entry >= end_value)
        {
            sLog.outErrorDb("Table `%s` contain entry %i out of allowed range (%d - %d), ignored.",table,entry,min_value,max_value);
            continue;
        }

        MangosStringLocale& data = mMangosStringLocaleMap[entry];

        if (data.Content.size() > 0)
        {
            sLog.outErrorDb("Table `%s` contain data for already loaded entry  %i (from another table?), ignored.",table,entry);
            continue;
        }

        data.Content.resize(1);
        ++count;

        // 0 -> default, idx in to idx+1
        data.Content[0] = fields[1].GetCppString();

        for(int i = 1; i < MAX_LOCALE; ++i)
        {
            std::string str = fields[i+1].GetCppString();
            if (!str.empty())
            {
                int idx = GetOrNewIndexForLocale(LocaleConstant(i));
                if (idx >= 0)
                {
                    // 0 -> default, idx in to idx+1
                    if ((int32)data.Content.size() <= idx+1)
                        data.Content.resize(idx+2);

                    data.Content[idx+1] = str;
                }
            }
        }
    } while (result->NextRow());

    delete result;

    sLog.outString();
    if (min_value == MIN_MANGOS_STRING_ID)
        sLog.outString( ">> Loaded %u MaNGOS strings from table %s", count,table);
    else
        sLog.outString( ">> Loaded %u string templates from %s", count,table);

    return true;
}

const char *ObjectMgr::GetMangosString(int32 entry, int locale_idx) const
{
    // locale_idx==-1 -> default, locale_idx >= 0 in to idx+1
    // Content[0] always exist if exist MangosStringLocale
    if(MangosStringLocale const *msl = GetMangosStringLocale(entry))
    {
        if((int32)msl->Content.size() > locale_idx+1 && !msl->Content[locale_idx+1].empty())
            return msl->Content[locale_idx+1].c_str();
        else
            return msl->Content[0].c_str();
    }

    if(entry > 0)
        sLog.outErrorDb("Entry %i not found in `mangos_string` table.",entry);
    else
        sLog.outErrorDb("Mangos string entry %i not found in DB.",entry);
    return "<error>";
}

void ObjectMgr::LoadSpellDisabledEntrys()
{
    m_spell_disabled.clear();                                // need for reload case
    QueryResult *result = WorldDatabase.Query("SELECT entry, ischeat_spell FROM spell_disabled where active=1");

    uint32 total_count = 0;
    uint32 cheat_spell_count=0;

    if( !result )
    {
        barGoLink bar( 1 );
        bar.step();

        sLog.outString();
        sLog.outString( ">> Loaded %u disabled spells", total_count );
        return;
    }

    barGoLink bar( result->GetRowCount() );

    Field* fields;
    do
    {
        bar.step();
        fields = result->Fetch();
        uint32 spellid = fields[0].GetUInt32();
        bool ischeater = fields[1].GetBool();
        m_spell_disabled[spellid] = ischeater;
        ++total_count;
        if(ischeater)
        ++cheat_spell_count;

    } while ( result->NextRow() );

    delete result;

    sLog.outString();
    sLog.outString( ">> Loaded %u disabled spells ( %u - is cheaters spells)", total_count, cheat_spell_count);
}

void ObjectMgr::LoadFishingBaseSkillLevel()
{
    mFishingBaseForArea.clear();                            // for reload case

    uint32 count = 0;
    QueryResult *result = WorldDatabase.Query("SELECT entry,skill FROM skill_fishing_base_level");

    if( !result )
    {
        barGoLink bar( 1 );

        bar.step();

        sLog.outString();
        sLog.outErrorDb(">> Loaded `skill_fishing_base_level`, table is empty!");
        return;
    }

    barGoLink bar((int) result->GetRowCount() );

    do
    {
        bar.step();

        Field *fields = result->Fetch();
        uint32 entry  = fields[0].GetUInt32();
        int32 skill   = fields[1].GetInt32();

        AreaTableEntry const* fArea = GetAreaEntryByAreaID(entry);
        if(!fArea)
        {
            sLog.outErrorDb("AreaId %u defined in `skill_fishing_base_level` does not exist",entry);
            continue;
        }

        mFishingBaseForArea[entry] = skill;
        ++count;
    }
    while (result->NextRow());

    delete result;

    sLog.outString();
    sLog.outString( ">> Loaded %u areas for fishing base skill level", count );
}

// Searches for the same condition already in Conditions store
// Returns Id if found, else adds it to Conditions and returns Id
uint16 ObjectMgr::GetConditionId( ConditionType condition, uint32 value1, uint32 value2 )
{
    PlayerCondition lc = PlayerCondition(condition, value1, value2);
    for (uint16 i=0; i < mConditions.size(); ++i)
    {
        if (lc == mConditions[i])
            return i;
    }

    mConditions.push_back(lc);

    if(mConditions.size() > 0xFFFF)
    {
        sLog.outError("Conditions store overflow! Current and later loaded conditions will ignored!");
        return 0;
    }

    return mConditions.size() - 1;
}

bool ObjectMgr::CheckDeclinedNames( std::wstring w_ownname, DeclinedName const& names )
{
<<<<<<< HEAD
	// get main part of the name
	std::wstring mainpart = GetMainPartOfName(w_ownname, 0);
	// prepare flags
	bool x = true;
	bool y = true;
	// check declined names
=======
    // get main part of the name
    std::wstring mainpart = GetMainPartOfName(w_ownname, 0);
    // prepare flags
    bool x = true;
    bool y = true;
    // check declined names
>>>>>>> c41d53f5
    for(int i =0; i < MAX_DECLINED_NAME_CASES; ++i)
    {
        std::wstring wname;
        if(!Utf8toWStr(names.name[i],wname))
            return false;

        if(mainpart!=GetMainPartOfName(wname,i+1))
            x = false;

<<<<<<< HEAD
		if(w_ownname!=wname)
			y = false;
=======
        if(w_ownname!=wname)
            y = false;
>>>>>>> c41d53f5
    }
    return (x||y);
}

uint32 ObjectMgr::GetAreaTriggerScriptId(uint32 trigger_id)
{
    AreaTriggerScriptMap::const_iterator i = mAreaTriggerScripts.find(trigger_id);
    if(i!= mAreaTriggerScripts.end())
        return i->second;
    return 0;
}

// Checks if player meets the condition
bool PlayerCondition::Meets(Player const * player) const
{
    if( !player )
        return false;                                       // player not present, return false

    switch (condition)
    {
        case CONDITION_NONE:
            return true;                                    // empty condition, always met
        case CONDITION_AURA:
            return player->HasAura(value1, SpellEffectIndex(value2));
        case CONDITION_ITEM:
            return player->HasItemCount(value1, value2);
        case CONDITION_ITEM_EQUIPPED:
            return player->HasItemOrGemWithIdEquipped(value1,1);
        case CONDITION_ZONEID:
            return player->GetZoneId() == value1;
        case CONDITION_REPUTATION_RANK:
        {
            FactionEntry const* faction = sFactionStore.LookupEntry(value1);
            return faction && player->GetReputationMgr().GetRank(faction) >= ReputationRank(value2);
        }
        case CONDITION_TEAM:
            return player->GetTeam() == value1;
        case CONDITION_SKILL:
            return player->HasSkill(value1) && player->GetBaseSkillValue(value1) >= value2;
        case CONDITION_QUESTREWARDED:
            return player->GetQuestRewardStatus(value1);
        case CONDITION_QUESTTAKEN:
        {
            QuestStatus status = player->GetQuestStatus(value1);
            return (status == QUEST_STATUS_INCOMPLETE);
        }
        case CONDITION_AD_COMMISSION_AURA:
        {
            Unit::AuraMap const& auras = player->GetAuras();
            for(Unit::AuraMap::const_iterator itr = auras.begin(); itr != auras.end(); ++itr)
                if((itr->second->GetSpellProto()->Attributes & 0x1000010) && itr->second->GetSpellProto()->SpellVisual[0]==3580)
                    return true;
            return false;
        }
        case CONDITION_NO_AURA:
            return !player->HasAura(value1, SpellEffectIndex(value2));
        case CONDITION_ACTIVE_EVENT:
            return sGameEventMgr.IsActiveEvent(value1);
        case CONDITION_AREA_FLAG:
        {
            if (AreaTableEntry const *pAreaEntry = GetAreaEntryByAreaID(player->GetAreaId()))
            {
                if ((!value1 || (pAreaEntry->flags & value1)) && (!value2 || !(pAreaEntry->flags & value2)))
                    return true;
            }
            return false;
        }
        case CONDITION_RACE_CLASS:
            if ((!value1 || (player->getRaceMask() & value1)) && (!value2 || (player->getClassMask() & value2)))
                return true;
            return false;
        case CONDITION_LEVEL:
        {
            switch(value2)
            {
                case 0: return player->getLevel() == value1;
                case 1: return player->getLevel() >= value1;
                case 2: return player->getLevel() <= value1;
            }
            return false;
        }
        case CONDITION_NOITEM:
            return !player->HasItemCount(value1, value2);
        case CONDITION_SPELL:
        {
            switch(value2)
            {
                case 0: return player->HasSpell(value1);
                case 1: return !player->HasSpell(value1);
            }
            return false;
        }
        default:
            return false;
    }
}

// Verification of condition values validity
bool PlayerCondition::IsValid(ConditionType condition, uint32 value1, uint32 value2)
{
    if( condition >= MAX_CONDITION)                         // Wrong condition type
    {
        sLog.outErrorDb("Condition has bad type of %u, skipped ", condition );
        return false;
    }

    switch (condition)
    {
        case CONDITION_AURA:
        {
            if(!sSpellStore.LookupEntry(value1))
            {
                sLog.outErrorDb("Aura condition requires to have non existing spell (Id: %d), skipped", value1);
                return false;
            }
            if(value2 >= MAX_EFFECT_INDEX)
            {
                sLog.outErrorDb("Aura condition requires to have non existing effect index (%u) (must be 0..%u), skipped", value2, MAX_EFFECT_INDEX-1);
                return false;
            }
            break;
        }
        case CONDITION_ITEM:
        case CONDITION_NOITEM:
        {
            ItemPrototype const *proto = ObjectMgr::GetItemPrototype(value1);
            if(!proto)
            {
                sLog.outErrorDb("Item condition requires to have non existing item (%u), skipped", value1);
                return false;
            }

            if(value2 < 1)
            {
                sLog.outErrorDb("Item condition useless with count < 1, skipped");
                return false;
            }
            break;
        }
        case CONDITION_ITEM_EQUIPPED:
        {
            ItemPrototype const *proto = ObjectMgr::GetItemPrototype(value1);
            if(!proto)
            {
                sLog.outErrorDb("ItemEquipped condition requires to have non existing item (%u) equipped, skipped", value1);
                return false;
            }
            break;
        }
        case CONDITION_ZONEID:
        {
            AreaTableEntry const* areaEntry = GetAreaEntryByAreaID(value1);
            if(!areaEntry)
            {
                sLog.outErrorDb("Zone condition requires to be in non existing area (%u), skipped", value1);
                return false;
            }
            if(areaEntry->zone != 0)
            {
                sLog.outErrorDb("Zone condition requires to be in area (%u) which is a subzone but zone expected, skipped", value1);
                return false;
            }
            break;
        }
        case CONDITION_REPUTATION_RANK:
        {
            FactionEntry const* factionEntry = sFactionStore.LookupEntry(value1);
            if(!factionEntry)
            {
                sLog.outErrorDb("Reputation condition requires to have reputation non existing faction (%u), skipped", value1);
                return false;
            }
            break;
        }
        case CONDITION_TEAM:
        {
            if (value1 != ALLIANCE && value1 != HORDE)
            {
                sLog.outErrorDb("Team condition specifies unknown team (%u), skipped", value1);
                return false;
            }
            break;
        }
        case CONDITION_SKILL:
        {
            SkillLineEntry const *pSkill = sSkillLineStore.LookupEntry(value1);
            if (!pSkill)
            {
                sLog.outErrorDb("Skill condition specifies non-existing skill (%u), skipped", value1);
                return false;
            }
            if (value2 < 1 || value2 > sWorld.GetConfigMaxSkillValue() )
            {
                sLog.outErrorDb("Skill condition specifies invalid skill value (%u), skipped", value2);
                return false;
            }
            break;
        }
        case CONDITION_QUESTREWARDED:
        case CONDITION_QUESTTAKEN:
        {
            Quest const *Quest = sObjectMgr.GetQuestTemplate(value1);
            if (!Quest)
            {
                sLog.outErrorDb("Quest condition specifies non-existing quest (%u), skipped", value1);
                return false;
            }
            if(value2)
                sLog.outErrorDb("Quest condition has useless data in value2 (%u)!", value2);
            break;
        }
        case CONDITION_AD_COMMISSION_AURA:
        {
            if(value1)
                sLog.outErrorDb("Quest condition has useless data in value1 (%u)!", value1);
            if(value2)
                sLog.outErrorDb("Quest condition has useless data in value2 (%u)!", value2);
            break;
        }
        case CONDITION_NO_AURA:
        {
            if(!sSpellStore.LookupEntry(value1))
            {
                sLog.outErrorDb("Aura condition requires to have non existing spell (Id: %d), skipped", value1);
                return false;
            }
            if(value2 > MAX_EFFECT_INDEX)
            {
                sLog.outErrorDb("Aura condition requires to have non existing effect index (%u) (must be 0..%u), skipped", value2, MAX_EFFECT_INDEX-1);
                return false;
            }
            break;
        }
        case CONDITION_ACTIVE_EVENT:
        {
            GameEventMgr::GameEventDataMap const& events = sGameEventMgr.GetEventMap();
            if(value1 >=events.size() || !events[value1].isValid())
            {
                sLog.outErrorDb("Active event condition requires existed event id (%u), skipped", value1);
                return false;
            }
            break;
        }
        case CONDITION_AREA_FLAG:
        {
            if (!value1 && !value2)
            {
                sLog.outErrorDb("Area flag condition has both values like 0, skipped");
                return false;
            }
            break;
        }
        case CONDITION_RACE_CLASS:
        {
            if (!value1 && !value2)
            {
                sLog.outErrorDb("Race_class condition has both values like 0, skipped");
                return false;
            }

            if (value1 && !(value1 & RACEMASK_ALL_PLAYABLE))
            {
                sLog.outErrorDb("Race_class condition has invalid player class %u, skipped", value1);
                return false;
            }

            if (value2 && !(value2 & CLASSMASK_ALL_PLAYABLE))
            {
                sLog.outErrorDb("Race_class condition has invalid race mask %u, skipped", value2);
                return false;
            }
            break;
        }
        case CONDITION_LEVEL:
        {
            if (!value1 || value1 > sWorld.getConfig(CONFIG_UINT32_MAX_PLAYER_LEVEL))
            {
                sLog.outErrorDb("Level condition has invalid level %u, skipped", value1);
                return false;
            }

            if (value2 > 2)
            {
                sLog.outErrorDb("Level condition has invalid argument %u (must be 0..2), skipped", value2);
                return false;
            }

            break;
        }
        case CONDITION_SPELL:
        {
            if(!sSpellStore.LookupEntry(value1))
            {
                sLog.outErrorDb("Spell condition requires to have non existing spell (Id: %d), skipped", value1);
                return false;
            }

            if (value2 > 1)
            {
                sLog.outErrorDb("Spell condition has invalid argument %u (must be 0..1), skipped", value2);
                return false;
            }

            break;
        }
        case CONDITION_NONE:
            break;
    }
    return true;
}

SkillRangeType GetSkillRangeType(SkillLineEntry const *pSkill, bool racial)
{
    switch(pSkill->categoryId)
    {
        case SKILL_CATEGORY_LANGUAGES: return SKILL_RANGE_LANGUAGE;
        case SKILL_CATEGORY_WEAPON:
            if(pSkill->id!=SKILL_FIST_WEAPONS)
                return SKILL_RANGE_LEVEL;
            else
                return SKILL_RANGE_MONO;
        case SKILL_CATEGORY_ARMOR:
        case SKILL_CATEGORY_CLASS:
            if(pSkill->id != SKILL_LOCKPICKING)
                return SKILL_RANGE_MONO;
            else
                return SKILL_RANGE_LEVEL;
        case SKILL_CATEGORY_SECONDARY:
        case SKILL_CATEGORY_PROFESSION:
            // not set skills for professions and racial abilities
            if(IsProfessionSkill(pSkill->id))
                return SKILL_RANGE_RANK;
            else if(racial)
                return SKILL_RANGE_NONE;
            else
                return SKILL_RANGE_MONO;
        default:
        case SKILL_CATEGORY_ATTRIBUTES:                     //not found in dbc
        case SKILL_CATEGORY_GENERIC:                        //only GENERIC(DND)
            return SKILL_RANGE_NONE;
    }
}

void ObjectMgr::LoadGameTele()
{
    m_GameTeleMap.clear();                                  // for reload case

    uint32 count = 0;
    QueryResult *result = WorldDatabase.Query("SELECT id, position_x, position_y, position_z, orientation, map, name FROM game_tele");

    if( !result )
    {
        barGoLink bar( 1 );

        bar.step();

        sLog.outString();
        sLog.outErrorDb(">> Loaded `game_tele`, table is empty!");
        return;
    }

    barGoLink bar( (int)result->GetRowCount() );

    do
    {
        bar.step();

        Field *fields = result->Fetch();

        uint32 id         = fields[0].GetUInt32();

        GameTele gt;

        gt.position_x     = fields[1].GetFloat();
        gt.position_y     = fields[2].GetFloat();
        gt.position_z     = fields[3].GetFloat();
        gt.orientation    = fields[4].GetFloat();
        gt.mapId          = fields[5].GetUInt32();
        gt.name           = fields[6].GetCppString();

        if(!MapManager::IsValidMapCoord(gt.mapId,gt.position_x,gt.position_y,gt.position_z,gt.orientation))
        {
            sLog.outErrorDb("Wrong position for id %u (name: %s) in `game_tele` table, ignoring.",id,gt.name.c_str());
            continue;
        }

        if(!Utf8toWStr(gt.name,gt.wnameLow))
        {
            sLog.outErrorDb("Wrong UTF8 name for id %u in `game_tele` table, ignoring.",id);
            continue;
        }

        wstrToLower( gt.wnameLow );

        m_GameTeleMap[id] = gt;

        ++count;
    }
    while (result->NextRow());
    delete result;

    sLog.outString();
    sLog.outString( ">> Loaded %u GameTeleports", count );
}

GameTele const* ObjectMgr::GetGameTele(const std::string& name) const
{
    // explicit name case
    std::wstring wname;
    if(!Utf8toWStr(name,wname))
        return false;

    // converting string that we try to find to lower case
    wstrToLower( wname );

    // Alternative first GameTele what contains wnameLow as substring in case no GameTele location found
    const GameTele* alt = NULL;
    for(GameTeleMap::const_iterator itr = m_GameTeleMap.begin(); itr != m_GameTeleMap.end(); ++itr)
        if(itr->second.wnameLow == wname)
            return &itr->second;
        else if (alt == NULL && itr->second.wnameLow.find(wname) != std::wstring::npos)
            alt = &itr->second;

    return alt;
}

bool ObjectMgr::AddGameTele(GameTele& tele)
{
    // find max id
    uint32 new_id = 0;
    for(GameTeleMap::const_iterator itr = m_GameTeleMap.begin(); itr != m_GameTeleMap.end(); ++itr)
        if(itr->first > new_id)
            new_id = itr->first;

    // use next
    ++new_id;

    if(!Utf8toWStr(tele.name,tele.wnameLow))
        return false;

    wstrToLower( tele.wnameLow );

    m_GameTeleMap[new_id] = tele;

    return WorldDatabase.PExecuteLog("INSERT INTO game_tele (id,position_x,position_y,position_z,orientation,map,name) VALUES (%u,%f,%f,%f,%f,%d,'%s')",
        new_id,tele.position_x,tele.position_y,tele.position_z,tele.orientation,tele.mapId,tele.name.c_str());
}

bool ObjectMgr::DeleteGameTele(const std::string& name)
{
    // explicit name case
    std::wstring wname;
    if(!Utf8toWStr(name,wname))
        return false;

    // converting string that we try to find to lower case
    wstrToLower( wname );

    for(GameTeleMap::iterator itr = m_GameTeleMap.begin(); itr != m_GameTeleMap.end(); ++itr)
    {
        if(itr->second.wnameLow == wname)
        {
            WorldDatabase.PExecuteLog("DELETE FROM game_tele WHERE name = '%s'",itr->second.name.c_str());
            m_GameTeleMap.erase(itr);
            return true;
        }
    }

    return false;
}

void ObjectMgr::LoadMailLevelRewards()
{
    m_mailLevelRewardMap.clear();                           // for reload case

    uint32 count = 0;
    QueryResult *result = WorldDatabase.Query("SELECT level, raceMask, mailTemplateId, senderEntry FROM mail_level_reward");

    if( !result )
    {
        barGoLink bar( 1 );

        bar.step();

        sLog.outString();
        sLog.outErrorDb(">> Loaded `mail_level_reward`, table is empty!");
        return;
    }

    barGoLink bar((int) result->GetRowCount() );

    do
    {
        bar.step();

        Field *fields = result->Fetch();

        uint8 level           = fields[0].GetUInt8();
        uint32 raceMask       = fields[1].GetUInt32();
        uint32 mailTemplateId = fields[2].GetUInt32();
        uint32 senderEntry    = fields[3].GetUInt32();

        if(level > MAX_LEVEL)
        {
            sLog.outErrorDb("Table `mail_level_reward` have data for level %u that more supported by client (%u), ignoring.",level,MAX_LEVEL);
            continue;
        }

        if(!(raceMask & RACEMASK_ALL_PLAYABLE))
        {
            sLog.outErrorDb("Table `mail_level_reward` have raceMask (%u) for level %u that not include any player races, ignoring.",raceMask,level);
            continue;
        }

        if(!sMailTemplateStore.LookupEntry(mailTemplateId))
        {
            sLog.outErrorDb("Table `mail_level_reward` have invalid mailTemplateId (%u) for level %u that invalid not include any player races, ignoring.",mailTemplateId,level);
            continue;
        }

        if(!GetCreatureTemplateStore(senderEntry))
        {
            sLog.outErrorDb("Table `mail_level_reward` have not existed sender creature entry (%u) for level %u that invalid not include any player races, ignoring.",senderEntry,level);
            continue;
        }

        m_mailLevelRewardMap[level].push_back(MailLevelReward(raceMask,mailTemplateId,senderEntry));

        ++count;
    }
    while (result->NextRow());
    delete result;

    sLog.outString();
    sLog.outString( ">> Loaded %u level dependent mail rewards,", count );
}

void ObjectMgr::LoadTrainerSpell()
{
    // For reload case
    for (CacheTrainerSpellMap::iterator itr = m_mCacheTrainerSpellMap.begin(); itr != m_mCacheTrainerSpellMap.end(); ++itr)
        itr->second.Clear();
    m_mCacheTrainerSpellMap.clear();

    std::set<uint32> skip_trainers;

    QueryResult *result = WorldDatabase.Query("SELECT entry, spell,spellcost,reqskill,reqskillvalue,reqlevel FROM npc_trainer");

    if( !result )
    {
        barGoLink bar( 1 );

        bar.step();

        sLog.outString();
        sLog.outErrorDb(">> Loaded `npc_trainer`, table is empty!");
        return;
    }

    barGoLink bar( (int)result->GetRowCount() );

    std::set<uint32> talentIds;

    uint32 count = 0;
    do
    {
        bar.step();

        Field* fields = result->Fetch();

        uint32 entry  = fields[0].GetUInt32();
        uint32 spell  = fields[1].GetUInt32();

        CreatureInfo const* cInfo = GetCreatureTemplate(entry);

        if(!cInfo)
        {
            sLog.outErrorDb("Table `npc_trainer` have entry for not existed creature template (Entry: %u), ignore", entry);
            continue;
        }

        if(!(cInfo->npcflag & UNIT_NPC_FLAG_TRAINER))
        {
            if (skip_trainers.find(entry) == skip_trainers.end())
            {
                sLog.outErrorDb("Table `npc_trainer` have data for creature (Entry: %u) without trainer flag, ignore", entry);
                skip_trainers.insert(entry);
            }
            continue;
        }

        SpellEntry const *spellinfo = sSpellStore.LookupEntry(spell);
        if(!spellinfo)
        {
            sLog.outErrorDb("Table `npc_trainer` for Trainer (Entry: %u ) has non existing spell %u, ignore", entry,spell);
            continue;
        }

        if(!SpellMgr::IsSpellValid(spellinfo))
        {
            sLog.outErrorDb("Table `npc_trainer` for Trainer (Entry: %u) has broken learning spell %u, ignore", entry, spell);
            continue;
        }

        if(GetTalentSpellCost(spell))
        {
            if (talentIds.find(spell) == talentIds.end())
            {
                sLog.outErrorDb("Table `npc_trainer` has talent as learning spell %u, ignore", spell);
                talentIds.insert(spell);
            }
            continue;
        }

        TrainerSpellData& data = m_mCacheTrainerSpellMap[entry];

        TrainerSpell& trainerSpell = data.spellList[spell];
        trainerSpell.spell         = spell;
        trainerSpell.spellCost     = fields[2].GetUInt32();
        trainerSpell.reqSkill      = fields[3].GetUInt32();
        trainerSpell.reqSkillValue = fields[4].GetUInt32();
        trainerSpell.reqLevel      = fields[5].GetUInt32();

        if(!trainerSpell.reqLevel)
            trainerSpell.reqLevel = spellinfo->spellLevel;

        // calculate learned spell for profession case when stored cast-spell
        trainerSpell.learnedSpell = spell;
        for(int i = 0; i < MAX_EFFECT_INDEX; ++i)
        {
            if (spellinfo->Effect[i] != SPELL_EFFECT_LEARN_SPELL)
                continue;
            if (SpellMgr::IsProfessionOrRidingSpell(spellinfo->EffectTriggerSpell[i]))
            {
                trainerSpell.learnedSpell = spellinfo->EffectTriggerSpell[i];
                break;
            }
        }

        if(SpellMgr::IsProfessionSpell(trainerSpell.learnedSpell))
            data.trainerType = 2;

        ++count;

    } while (result->NextRow());
    delete result;

    sLog.outString();
    sLog.outString( ">> Loaded %d Trainers", count );
}

void ObjectMgr::LoadVendors()
{
    // For reload case
    for (CacheVendorItemMap::iterator itr = m_mCacheVendorItemMap.begin(); itr != m_mCacheVendorItemMap.end(); ++itr)
        itr->second.Clear();
    m_mCacheVendorItemMap.clear();

    std::set<uint32> skip_vendors;

    QueryResult *result = WorldDatabase.Query("SELECT entry, item, maxcount, incrtime, ExtendedCost FROM npc_vendor");
    if( !result )
    {
        barGoLink bar( 1 );

        bar.step();

        sLog.outString();
        sLog.outErrorDb(">> Loaded `npc_vendor`, table is empty!");
        return;
    }

    barGoLink bar( (int)result->GetRowCount() );

    uint32 count = 0;
    do
    {
        bar.step();
        Field* fields = result->Fetch();

        uint32 entry        = fields[0].GetUInt32();
        uint32 item_id      = fields[1].GetUInt32();
        uint32 maxcount     = fields[2].GetUInt32();
        uint32 incrtime     = fields[3].GetUInt32();
        uint32 ExtendedCost = fields[4].GetUInt32();

        if(!IsVendorItemValid(entry,item_id,maxcount,incrtime,ExtendedCost,NULL,&skip_vendors))
            continue;

        VendorItemData& vList = m_mCacheVendorItemMap[entry];

        vList.AddItem(item_id,maxcount,incrtime,ExtendedCost);
        ++count;

    } while (result->NextRow());
    delete result;

    sLog.outString();
    sLog.outString( ">> Loaded %d Vendors ", count );
}

void ObjectMgr::LoadNpcTextId()
{

    m_mCacheNpcTextIdMap.clear();

    QueryResult* result = WorldDatabase.Query("SELECT npc_guid, textid FROM npc_gossip");
    if( !result )
    {
        barGoLink bar( 1 );

        bar.step();

        sLog.outString();
        sLog.outErrorDb(">> Loaded `npc_gossip`, table is empty!");
        return;
    }

    barGoLink bar((int) result->GetRowCount() );

    uint32 count = 0;
    uint32 guid,textid;
    do
    {
        bar.step();

        Field* fields = result->Fetch();

        guid   = fields[0].GetUInt32();
        textid = fields[1].GetUInt32();

        if (!GetCreatureData(guid))
        {
            sLog.outErrorDb("Table `npc_gossip` have not existed creature (GUID: %u) entry, ignore. ",guid);
            continue;
        }
        if (!GetGossipText(textid))
        {
            sLog.outErrorDb("Table `npc_gossip` for creature (GUID: %u) have wrong Textid (%u), ignore. ", guid, textid);
            continue;
        }

        m_mCacheNpcTextIdMap[guid] = textid ;
        ++count;

    } while (result->NextRow());
    delete result;

    sLog.outString();
    sLog.outString( ">> Loaded %d NpcTextId ", count );
}

void ObjectMgr::LoadGossipMenu()
{
    m_mGossipMenusMap.clear();

    QueryResult* result = WorldDatabase.Query("SELECT entry, text_id, "
        "cond_1, cond_1_val_1, cond_1_val_2, cond_2, cond_2_val_1, cond_2_val_2 FROM gossip_menu");

    if (!result)
    {
        barGoLink bar(1);

        bar.step();

        sLog.outString();
        sLog.outErrorDb(">> Loaded gossip_menu, table is empty!");
        return;
    }

    barGoLink bar( (int)result->GetRowCount() );

    uint32 count = 0;

    do
    {
        bar.step();

        Field* fields = result->Fetch();

        GossipMenus gMenu;

        gMenu.entry             = fields[0].GetUInt32();
        gMenu.text_id           = fields[1].GetUInt32();

        ConditionType cond_1    = (ConditionType)fields[2].GetUInt32();
        uint32 cond_1_val_1     = fields[3].GetUInt32();
        uint32 cond_1_val_2     = fields[4].GetUInt32();
        ConditionType cond_2    = (ConditionType)fields[5].GetUInt32();
        uint32 cond_2_val_1     = fields[6].GetUInt32();
        uint32 cond_2_val_2     = fields[7].GetUInt32();

        if (!GetGossipText(gMenu.text_id))
        {
            sLog.outErrorDb("Table gossip_menu entry %u are using non-existing text_id %u", gMenu.entry, gMenu.text_id);
            continue;
        }

        if (!PlayerCondition::IsValid(cond_1, cond_1_val_1, cond_1_val_2))
        {
            sLog.outErrorDb("Table gossip_menu entry %u, invalid condition 1 for id %u", gMenu.entry, gMenu.text_id);
            continue;
        }

        if (!PlayerCondition::IsValid(cond_2, cond_2_val_1, cond_2_val_2))
        {
            sLog.outErrorDb("Table gossip_menu entry %u, invalid condition 2 for id %u", gMenu.entry, gMenu.text_id);
            continue;
        }

        gMenu.cond_1 = GetConditionId(cond_1, cond_1_val_1, cond_1_val_2);
        gMenu.cond_2 = GetConditionId(cond_2, cond_2_val_1, cond_2_val_2);

        m_mGossipMenusMap.insert(GossipMenusMap::value_type(gMenu.entry, gMenu));

        ++count;
    }
    while(result->NextRow());

    delete result;

    sLog.outString();
    sLog.outString( ">> Loaded %u gossip_menu entries", count);
}

void ObjectMgr::LoadGossipMenuItems()
{
    m_mGossipMenuItemsMap.clear();

    QueryResult *result = WorldDatabase.Query(
        "SELECT menu_id, id, option_icon, option_text, option_id, npc_option_npcflag, "
        "action_menu_id, action_poi_id, action_script_id, box_coded, box_money, box_text, "
        "cond_1, cond_1_val_1, cond_1_val_2, "
        "cond_2, cond_2_val_1, cond_2_val_2, "
        "cond_3, cond_3_val_1, cond_3_val_2 "
        "FROM gossip_menu_option");

    if (!result)
    {
        barGoLink bar(1);

        bar.step();

        sLog.outString();
        sLog.outErrorDb(">> Loaded gossip_menu_option, table is empty!");
        return;
    }

    barGoLink bar((int)result->GetRowCount());

    uint32 count = 0;

    std::set<uint32> gossipScriptSet;

    for(ScriptMapMap::const_iterator itr = sGossipScripts.begin(); itr != sGossipScripts.end(); ++itr)
        gossipScriptSet.insert(itr->first);

    do
    {
        bar.step();

        Field* fields = result->Fetch();

        GossipMenuItems gMenuItem;

        gMenuItem.menu_id               = fields[0].GetUInt32();
        gMenuItem.id                    = fields[1].GetUInt32();
        gMenuItem.option_icon           = fields[2].GetUInt8();
        gMenuItem.option_text           = fields[3].GetCppString();
        gMenuItem.option_id             = fields[4].GetUInt32();
        gMenuItem.npc_option_npcflag    = fields[5].GetUInt32();
        gMenuItem.action_menu_id        = fields[6].GetUInt32();
        gMenuItem.action_poi_id         = fields[7].GetUInt32();
        gMenuItem.action_script_id      = fields[8].GetUInt32();
        gMenuItem.box_coded             = fields[9].GetUInt8() != 0;
        gMenuItem.box_money             = fields[10].GetUInt32();
        gMenuItem.box_text              = fields[11].GetCppString();

        ConditionType cond_1            = (ConditionType)fields[12].GetUInt32();
        uint32 cond_1_val_1             = fields[13].GetUInt32();
        uint32 cond_1_val_2             = fields[14].GetUInt32();
        ConditionType cond_2            = (ConditionType)fields[15].GetUInt32();
        uint32 cond_2_val_1             = fields[16].GetUInt32();
        uint32 cond_2_val_2             = fields[17].GetUInt32();
        ConditionType cond_3            = (ConditionType)fields[18].GetUInt32();
        uint32 cond_3_val_1             = fields[19].GetUInt32();
        uint32 cond_3_val_2             = fields[20].GetUInt32();

        if (!PlayerCondition::IsValid(cond_1, cond_1_val_1, cond_1_val_2))
        {
            sLog.outErrorDb("Table gossip_menu_option menu %u, invalid condition 1 for id %u", gMenuItem.menu_id, gMenuItem.id);
            continue;
        }
        if (!PlayerCondition::IsValid(cond_2, cond_2_val_1, cond_2_val_2))
        {
            sLog.outErrorDb("Table gossip_menu_option menu %u, invalid condition 2 for id %u", gMenuItem.menu_id, gMenuItem.id);
            continue;
        }
        if (!PlayerCondition::IsValid(cond_3, cond_3_val_1, cond_3_val_2))
        {
            sLog.outErrorDb("Table gossip_menu_option menu %u, invalid condition 3 for id %u", gMenuItem.menu_id, gMenuItem.id);
            continue;
        }

        if (gMenuItem.option_icon >= GOSSIP_ICON_MAX)
        {
            sLog.outErrorDb("Table gossip_menu_option for menu %u, id %u has unknown icon id %u. Replacing with GOSSIP_ICON_CHAT", gMenuItem.menu_id, gMenuItem.id, gMenuItem.option_icon);
            gMenuItem.option_icon = GOSSIP_ICON_CHAT;
        }

        if (gMenuItem.option_id == GOSSIP_OPTION_NONE)
            sLog.outErrorDb("Table gossip_menu_option for menu %u, id %u use option id GOSSIP_OPTION_NONE. Option will never be used", gMenuItem.menu_id, gMenuItem.id);

        if (gMenuItem.option_id >= GOSSIP_OPTION_MAX)
            sLog.outErrorDb("Table gossip_menu_option for menu %u, id %u has unknown option id %u. Option will not be used", gMenuItem.menu_id, gMenuItem.id, gMenuItem.option_id);

        if (gMenuItem.action_poi_id && !GetPointOfInterest(gMenuItem.action_poi_id))
        {
            sLog.outErrorDb("Table gossip_menu_option for menu %u, id %u use non-existing action_poi_id %u, ignoring", gMenuItem.menu_id, gMenuItem.id, gMenuItem.action_poi_id);
            gMenuItem.action_poi_id = 0;
        }

        if (gMenuItem.action_script_id)
        {
            if (gMenuItem.option_id != GOSSIP_OPTION_GOSSIP)
            {
                sLog.outErrorDb("Table gossip_menu_option for menu %u, id %u have action_script_id %u but option_id is not GOSSIP_OPTION_GOSSIP, ignoring", gMenuItem.menu_id, gMenuItem.id, gMenuItem.action_script_id);
                continue;
            }

            if (sGossipScripts.find(gMenuItem.action_script_id) == sGossipScripts.end())
            {
                sLog.outErrorDb("Table gossip_menu_option for menu %u, id %u have action_script_id %u that does not exist in `gossip_scripts`, ignoring", gMenuItem.menu_id, gMenuItem.id, gMenuItem.action_script_id);
                continue;
            }

            gossipScriptSet.erase(gMenuItem.action_script_id);
        }

        gMenuItem.cond_1 = GetConditionId(cond_1, cond_1_val_1, cond_1_val_2);
        gMenuItem.cond_2 = GetConditionId(cond_2, cond_2_val_1, cond_2_val_2);
        gMenuItem.cond_3 = GetConditionId(cond_3, cond_3_val_1, cond_3_val_2);

        m_mGossipMenuItemsMap.insert(GossipMenuItemsMap::value_type(gMenuItem.menu_id, gMenuItem));

        ++count;

    }
    while(result->NextRow());

    delete result;

    if (!gossipScriptSet.empty())
    {
        for(std::set<uint32>::const_iterator itr = gossipScriptSet.begin(); itr != gossipScriptSet.end(); ++itr)
            sLog.outErrorDb("Table `gossip_scripts` contain unused script, id %u.", *itr);
    }

    sLog.outString();
    sLog.outString(">> Loaded %u gossip_menu_option entries", count);
}

void ObjectMgr::AddVendorItem( uint32 entry,uint32 item, uint32 maxcount, uint32 incrtime, uint32 extendedcost )
{
    VendorItemData& vList = m_mCacheVendorItemMap[entry];
    vList.AddItem(item,maxcount,incrtime,extendedcost);

    WorldDatabase.PExecuteLog("INSERT INTO npc_vendor (entry,item,maxcount,incrtime,extendedcost) VALUES('%u','%u','%u','%u','%u')",entry, item, maxcount,incrtime,extendedcost);
}

bool ObjectMgr::RemoveVendorItem( uint32 entry,uint32 item )
{
    CacheVendorItemMap::iterator  iter = m_mCacheVendorItemMap.find(entry);
    if(iter == m_mCacheVendorItemMap.end())
        return false;

    if(!iter->second.RemoveItem(item))
        return false;

    WorldDatabase.PExecuteLog("DELETE FROM npc_vendor WHERE entry='%u' AND item='%u'",entry, item);
    return true;
}

bool ObjectMgr::IsVendorItemValid( uint32 vendor_entry, uint32 item_id, uint32 maxcount, uint32 incrtime, uint32 ExtendedCost, Player* pl, std::set<uint32>* skip_vendors ) const
{
    CreatureInfo const* cInfo = GetCreatureTemplate(vendor_entry);
    if(!cInfo)
    {
        if(pl)
            ChatHandler(pl).SendSysMessage(LANG_COMMAND_VENDORSELECTION);
        else
            sLog.outErrorDb("Table `npc_vendor` has data for nonexistent creature (Entry: %u), ignoring", vendor_entry);
        return false;
    }

    if(!(cInfo->npcflag & UNIT_NPC_FLAG_VENDOR))
    {
        if(!skip_vendors || skip_vendors->count(vendor_entry)==0)
        {
            if(pl)
                ChatHandler(pl).SendSysMessage(LANG_COMMAND_VENDORSELECTION);
            else
                sLog.outErrorDb("Table `npc_vendor` has data for creature (Entry: %u) without vendor flag, ignoring", vendor_entry);

            if(skip_vendors)
                skip_vendors->insert(vendor_entry);
        }
        return false;
    }

    if(!GetItemPrototype(item_id))
    {
        if(pl)
            ChatHandler(pl).PSendSysMessage(LANG_ITEM_NOT_FOUND, item_id);
        else
            sLog.outErrorDb("Table `npc_vendor` for vendor (Entry: %u) contain nonexistent item (%u), ignoring",vendor_entry,item_id);
        return false;
    }

    if(ExtendedCost && !sItemExtendedCostStore.LookupEntry(ExtendedCost))
    {
        if(pl)
            ChatHandler(pl).PSendSysMessage(LANG_EXTENDED_COST_NOT_EXIST,ExtendedCost);
        else
            sLog.outErrorDb("Table `npc_vendor` contain item (Entry: %u) with wrong ExtendedCost (%u) for vendor (%u), ignoring",item_id,ExtendedCost,vendor_entry);
        return false;
    }

    if(maxcount > 0 && incrtime == 0)
    {
        if(pl)
            ChatHandler(pl).PSendSysMessage("MaxCount!=0 (%u) but IncrTime==0", maxcount);
        else
            sLog.outErrorDb( "Table `npc_vendor` has `maxcount` (%u) for item %u of vendor (Entry: %u) but `incrtime`=0, ignoring", maxcount, item_id, vendor_entry);
        return false;
    }
    else if(maxcount==0 && incrtime > 0)
    {
        if(pl)
            ChatHandler(pl).PSendSysMessage("MaxCount==0 but IncrTime<>=0");
        else
            sLog.outErrorDb( "Table `npc_vendor` has `maxcount`=0 for item %u of vendor (Entry: %u) but `incrtime`<>0, ignoring", item_id, vendor_entry);
        return false;
    }

    VendorItemData const* vItems = GetNpcVendorItemList(vendor_entry);
    if(!vItems)
        return true;                                        // later checks for non-empty lists

    if(vItems->FindItemCostPair(item_id,ExtendedCost))
    {
        if(pl)
            ChatHandler(pl).PSendSysMessage(LANG_ITEM_ALREADY_IN_LIST, item_id, ExtendedCost);
        else
            sLog.outErrorDb( "Table `npc_vendor` has duplicate items %u (with extended cost %u) for vendor (Entry: %u), ignoring", item_id, ExtendedCost, vendor_entry);
        return false;
    }

    if(vItems->GetItemCount() >= MAX_VENDOR_ITEMS)
    {
        if(pl)
            ChatHandler(pl).SendSysMessage(LANG_COMMAND_ADDVENDORITEMITEMS);
        else
            sLog.outErrorDb( "Table `npc_vendor` has too many items (%u >= %i) for vendor (Entry: %u), ignoring", vItems->GetItemCount(), MAX_VENDOR_ITEMS, vendor_entry);
        return false;
    }

    return true;
}

void ObjectMgr::LoadScriptNames()
{
    m_scriptNames.push_back("");
    QueryResult *result = WorldDatabase.Query(
      "SELECT DISTINCT(ScriptName) FROM creature_template WHERE ScriptName <> '' "
      "UNION "
      "SELECT DISTINCT(ScriptName) FROM gameobject_template WHERE ScriptName <> '' "
      "UNION "
      "SELECT DISTINCT(ScriptName) FROM item_template WHERE ScriptName <> '' "
      "UNION "
      "SELECT DISTINCT(ScriptName) FROM areatrigger_scripts WHERE ScriptName <> '' "
      "UNION "
      "SELECT DISTINCT(script) FROM instance_template WHERE script <> ''");

    if( !result )
    {
        barGoLink bar( 1 );
        bar.step();
        sLog.outString();
        sLog.outErrorDb(">> Loaded empty set of Script Names!");
        return;
    }

    barGoLink bar( (int)result->GetRowCount() );
    uint32 count = 0;

    do
    {
        bar.step();
        m_scriptNames.push_back((*result)[0].GetString());
        ++count;
    } while (result->NextRow());
    delete result;

    std::sort(m_scriptNames.begin(), m_scriptNames.end());
    sLog.outString();
    sLog.outString( ">> Loaded %d Script Names", count );
}

uint32 ObjectMgr::GetScriptId(const char *name)
{
    // use binary search to find the script name in the sorted vector
    // assume "" is the first element
    if(!name) return 0;
    ScriptNameMap::const_iterator itr =
        std::lower_bound(m_scriptNames.begin(), m_scriptNames.end(), name);
    if(itr == m_scriptNames.end() || *itr != name) return 0;
    return uint32(itr - m_scriptNames.begin());
}

void ObjectMgr::CheckScripts(ScriptMapMap const& scripts,std::set<int32>& ids)
{
    for(ScriptMapMap::const_iterator itrMM = scripts.begin(); itrMM != scripts.end(); ++itrMM)
    {
        for(ScriptMap::const_iterator itrM = itrMM->second.begin(); itrM != itrMM->second.end(); ++itrM)
        {
            switch(itrM->second.command)
            {
                case SCRIPT_COMMAND_TALK:
                {
                    if(!GetMangosStringLocale (itrM->second.dataint))
                        sLog.outErrorDb( "Table `db_script_string` is missing string id %u, used in database script id %u.", itrM->second.dataint, itrMM->first);

                    if (ids.find(itrM->second.dataint) != ids.end())
                        ids.erase(itrM->second.dataint);
                }
            }
        }
    }
}

void ObjectMgr::LoadDbScriptStrings()
{
    LoadMangosStrings(WorldDatabase,"db_script_string",MIN_DB_SCRIPT_STRING_ID,MAX_DB_SCRIPT_STRING_ID);

    std::set<int32> ids;

    for(int32 i = MIN_DB_SCRIPT_STRING_ID; i < MAX_DB_SCRIPT_STRING_ID; ++i)
        if(GetMangosStringLocale(i))
            ids.insert(i);

    CheckScripts(sQuestEndScripts,ids);
    CheckScripts(sQuestStartScripts,ids);
    CheckScripts(sSpellScripts,ids);
    CheckScripts(sGameObjectScripts,ids);
    CheckScripts(sEventScripts,ids);
    CheckScripts(sGossipScripts,ids);

    sWaypointMgr.CheckTextsExistance(ids);

    for(std::set<int32>::const_iterator itr = ids.begin(); itr != ids.end(); ++itr)
        sLog.outErrorDb( "Table `db_script_string` has unused string id  %u", *itr);
}

void ObjectMgr::AddGuild( Guild* guild )
{
    mGuildMap[guild->GetId()] = guild ;
}

void ObjectMgr::RemoveGuild( uint32 Id )
{
    mGuildMap.erase(Id);
}

void ObjectMgr::AddGroup( Group* group )
{
    mGroupMap[group->GetId()] = group ;
}

void ObjectMgr::RemoveGroup( Group* group )
{
    mGroupMap.erase(group->GetId());
}

void ObjectMgr::AddArenaTeam( ArenaTeam* arenaTeam )
{
    mArenaTeamMap[arenaTeam->GetId()] = arenaTeam;
}

void ObjectMgr::RemoveArenaTeam( uint32 Id )
{
    mArenaTeamMap.erase(Id);
}

// Functions for scripting access
uint32 GetAreaTriggerScriptId(uint32 trigger_id)
{
    return sObjectMgr.GetAreaTriggerScriptId(trigger_id);
}

bool LoadMangosStrings(DatabaseType& db, char const* table,int32 start_value, int32 end_value)
{
    // MAX_DB_SCRIPT_STRING_ID is max allowed negative value for scripts (scrpts can use only more deep negative values
    // start/end reversed for negative values
    if (start_value > MAX_DB_SCRIPT_STRING_ID || end_value >= start_value)
    {
        sLog.outErrorDb("Table '%s' attempt loaded with reserved by mangos range (%d - %d), strings not loaded.",table,start_value,end_value+1);
        return false;
    }

    return sObjectMgr.LoadMangosStrings(db,table,start_value,end_value);
}

uint32 MANGOS_DLL_SPEC GetScriptId(const char *name)
{
    return sObjectMgr.GetScriptId(name);
}

ObjectMgr::ScriptNameMap & GetScriptNames()
{
    return sObjectMgr.GetScriptNames();
}

CreatureInfo const* GetCreatureTemplateStore(uint32 entry)
{
    return sCreatureStorage.LookupEntry<CreatureInfo>(entry);
}

Quest const* GetQuestTemplateStore(uint32 entry)
{
    return sObjectMgr.GetQuestTemplate(entry);
}<|MERGE_RESOLUTION|>--- conflicted
+++ resolved
@@ -7350,21 +7350,12 @@
 
 bool ObjectMgr::CheckDeclinedNames( std::wstring w_ownname, DeclinedName const& names )
 {
-<<<<<<< HEAD
-	// get main part of the name
-	std::wstring mainpart = GetMainPartOfName(w_ownname, 0);
-	// prepare flags
-	bool x = true;
-	bool y = true;
-	// check declined names
-=======
     // get main part of the name
     std::wstring mainpart = GetMainPartOfName(w_ownname, 0);
     // prepare flags
     bool x = true;
     bool y = true;
     // check declined names
->>>>>>> c41d53f5
     for(int i =0; i < MAX_DECLINED_NAME_CASES; ++i)
     {
         std::wstring wname;
@@ -7374,13 +7365,8 @@
         if(mainpart!=GetMainPartOfName(wname,i+1))
             x = false;
 
-<<<<<<< HEAD
-		if(w_ownname!=wname)
-			y = false;
-=======
         if(w_ownname!=wname)
             y = false;
->>>>>>> c41d53f5
     }
     return (x||y);
 }
