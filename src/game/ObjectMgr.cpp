/*
 * Copyright (C) 2005-2011 MaNGOS <http://getmangos.com/>
 *
 * This program is free software; you can redistribute it and/or modify
 * it under the terms of the GNU General Public License as published by
 * the Free Software Foundation; either version 2 of the License, or
 * (at your option) any later version.
 *
 * This program is distributed in the hope that it will be useful,
 * but WITHOUT ANY WARRANTY; without even the implied warranty of
 * MERCHANTABILITY or FITNESS FOR A PARTICULAR PURPOSE.  See the
 * GNU General Public License for more details.
 *
 * You should have received a copy of the GNU General Public License
 * along with this program; if not, write to the Free Software
 * Foundation, Inc., 59 Temple Place, Suite 330, Boston, MA  02111-1307  USA
 */

#include "ObjectMgr.h"
#include "Database/DatabaseEnv.h"
#include "Database/SQLStorageImpl.h"
#include "Policies/SingletonImp.h"

#include "SQLStorages.h"
#include "Log.h"
#include "MapManager.h"
#include "ObjectGuid.h"
#include "ScriptMgr.h"
#include "SpellMgr.h"
#include "UpdateMask.h"
#include "World.h"
#include "Group.h"
#include "ArenaTeam.h"
#include "Transports.h"
#include "ProgressBar.h"
#include "Language.h"
#include "PoolManager.h"
#include "GameEventMgr.h"
#include "Spell.h"
#include "Chat.h"
#include "AccountMgr.h"
#include "MapPersistentStateMgr.h"
#include "SpellAuras.h"
#include "Util.h"
#include "WaypointManager.h"
#include "GossipDef.h"
#include "Mail.h"
#include "InstanceData.h"

#include <limits>

INSTANTIATE_SINGLETON_1(ObjectMgr);

bool normalizePlayerName(std::string& name)
{
    if(name.empty())
        return false;

    wchar_t wstr_buf[MAX_INTERNAL_PLAYER_NAME+1];
    size_t wstr_len = MAX_INTERNAL_PLAYER_NAME;

    if(!Utf8toWStr(name,&wstr_buf[0],wstr_len))
        return false;

    wstr_buf[0] = wcharToUpper(wstr_buf[0]);
    for(size_t i = 1; i < wstr_len; ++i)
        wstr_buf[i] = wcharToLower(wstr_buf[i]);

    if(!WStrToUtf8(wstr_buf,wstr_len,name))
        return false;

    return true;
}

LanguageDesc lang_description[LANGUAGES_COUNT] =
{
    { LANG_ADDON,           0, 0                       },
    { LANG_UNIVERSAL,       0, 0                       },
    { LANG_ORCISH,        669, SKILL_LANG_ORCISH       },
    { LANG_DARNASSIAN,    671, SKILL_LANG_DARNASSIAN   },
    { LANG_TAURAHE,       670, SKILL_LANG_TAURAHE      },
    { LANG_DWARVISH,      672, SKILL_LANG_DWARVEN      },
    { LANG_COMMON,        668, SKILL_LANG_COMMON       },
    { LANG_DEMONIC,       815, SKILL_LANG_DEMON_TONGUE },
    { LANG_TITAN,         816, SKILL_LANG_TITAN        },
    { LANG_THALASSIAN,    813, SKILL_LANG_THALASSIAN   },
    { LANG_DRACONIC,      814, SKILL_LANG_DRACONIC     },
    { LANG_KALIMAG,       817, SKILL_LANG_OLD_TONGUE   },
    { LANG_GNOMISH,      7340, SKILL_LANG_GNOMISH      },
    { LANG_TROLL,        7341, SKILL_LANG_TROLL        },
    { LANG_GUTTERSPEAK, 17737, SKILL_LANG_GUTTERSPEAK  },
    { LANG_DRAENEI,     29932, SKILL_LANG_DRAENEI      },
    { LANG_ZOMBIE,          0, 0                       },
    { LANG_GNOMISH_BINARY,  0, 0                       },
    { LANG_GOBLIN_BINARY,   0, 0                       }
};

LanguageDesc const* GetLanguageDescByID(uint32 lang)
{
    for(int i = 0; i < LANGUAGES_COUNT; ++i)
    {
        if(uint32(lang_description[i].lang_id) == lang)
            return &lang_description[i];
    }

    return NULL;
}

bool SpellClickInfo::IsFitToRequirements(Player const* player) const
{
    if(questStart)
    {
        // not in expected required quest state
        if (!player || ((!questStartCanActive || !player->IsActiveQuest(questStart)) && !player->GetQuestRewardStatus(questStart)))
            return false;
    }

    if(questEnd)
    {
        // not in expected forbidden quest state
        if(!player || player->GetQuestRewardStatus(questEnd))
            return false;
    }

    return true;
}

template<typename T>
T IdGenerator<T>::Generate()
{
    if (m_nextGuid >= std::numeric_limits<T>::max()-1)
    {
        sLog.outError("%s guid overflow!! Can't continue, shutting down server. ",m_name);
        World::StopNow(ERROR_EXIT_CODE);
    }
    return m_nextGuid++;
}

template uint32 IdGenerator<uint32>::Generate();
template uint64 IdGenerator<uint64>::Generate();

ObjectMgr::ObjectMgr() :
    m_FirstTemporaryCreatureGuid(1),
    m_FirstTemporaryGameObjectGuid(1),

    m_ArenaTeamIds("Arena team ids"),
    m_AuctionIds("Auction ids"),
    m_EquipmentSetIds("Equipment set ids"),
    m_GuildIds("Guild ids"),
    m_MailIds("Mail ids"),
    m_PetNumbers("Pet numbers")
{
    // Only zero condition left, others will be added while loading DB tables
    mConditions.resize(1);
}

ObjectMgr::~ObjectMgr()
{
    for( QuestMap::iterator i = mQuestTemplates.begin( ); i != mQuestTemplates.end( ); ++i )
        delete i->second;

    for(PetLevelInfoMap::iterator i = petInfo.begin( ); i != petInfo.end( ); ++i )
        delete[] i->second;

    // free only if loaded
    for (int class_ = 0; class_ < MAX_CLASSES; ++class_)
        delete[] playerClassInfo[class_].levelInfo;

    for (int race = 0; race < MAX_RACES; ++race)
        for (int class_ = 0; class_ < MAX_CLASSES; ++class_)
            delete[] playerInfo[race][class_].levelInfo;

    // free objects
    for (GroupMap::iterator itr = mGroupMap.begin(); itr != mGroupMap.end(); ++itr)
        delete itr->second;

    for (ArenaTeamMap::iterator itr = mArenaTeamMap.begin(); itr != mArenaTeamMap.end(); ++itr)
        delete itr->second;

    for (CacheVendorItemMap::iterator itr = m_mCacheVendorTemplateItemMap.begin(); itr != m_mCacheVendorTemplateItemMap.end(); ++itr)
        itr->second.Clear();

    for (CacheVendorItemMap::iterator itr = m_mCacheVendorItemMap.begin(); itr != m_mCacheVendorItemMap.end(); ++itr)
        itr->second.Clear();

    for (CacheTrainerSpellMap::iterator itr = m_mCacheTrainerSpellMap.begin(); itr != m_mCacheTrainerSpellMap.end(); ++itr)
        itr->second.Clear();
}

Group* ObjectMgr::GetGroupById(uint32 id) const
{
    ObjectGuid guid(HIGHGUID_GROUP,id);
    return GetGroup(guid);
}

Group* ObjectMgr::GetGroup(ObjectGuid guid) const
{
    GroupMap::const_iterator itr = mGroupMap.find(guid);
    if (itr != mGroupMap.end())
        return itr->second;

    return NULL;
}

ArenaTeam* ObjectMgr::GetArenaTeamById(uint32 arenateamid) const
{
    ArenaTeamMap::const_iterator itr = mArenaTeamMap.find(arenateamid);
    if (itr != mArenaTeamMap.end())
        return itr->second;

    return NULL;
}

ArenaTeam* ObjectMgr::GetArenaTeamByName(const std::string& arenateamname) const
{
    for(ArenaTeamMap::const_iterator itr = mArenaTeamMap.begin(); itr != mArenaTeamMap.end(); ++itr)
        if (itr->second->GetName() == arenateamname)
            return itr->second;

    return NULL;
}

ArenaTeam* ObjectMgr::GetArenaTeamByCaptain(ObjectGuid guid) const
{
    for(ArenaTeamMap::const_iterator itr = mArenaTeamMap.begin(); itr != mArenaTeamMap.end(); ++itr)
        if (itr->second->GetCaptainGuid() == guid)
            return itr->second;

    return NULL;
}

CreatureInfo const* ObjectMgr::GetCreatureTemplate(uint32 id)
{
    return sCreatureStorage.LookupEntry<CreatureInfo>(id);
}

void ObjectMgr::LoadCreatureLocales()
{
    mCreatureLocaleMap.clear();                              // need for reload case

    QueryResult *result = WorldDatabase.Query("SELECT entry,name_loc1,subname_loc1,name_loc2,subname_loc2,name_loc3,subname_loc3,name_loc4,subname_loc4,name_loc5,subname_loc5,name_loc6,subname_loc6,name_loc7,subname_loc7,name_loc8,subname_loc8 FROM locales_creature");

    if(!result)
    {
        barGoLink bar(1);

        bar.step();

        sLog.outString();
        sLog.outString(">> Loaded 0 creature locale strings. DB table `locales_creature` is empty.");
        return;
    }

    barGoLink bar((int)result->GetRowCount());

    do
    {
        Field *fields = result->Fetch();
        bar.step();

        uint32 entry = fields[0].GetUInt32();

        if (!GetCreatureTemplate(entry))
        {
            ERROR_DB_STRICT_LOG("Table `locales_creature` has data for not existed creature entry %u, skipped.", entry);
            continue;
        }

        CreatureLocale& data = mCreatureLocaleMap[entry];

        for(int i = 1; i < MAX_LOCALE; ++i)
        {
            std::string str = fields[1+2*(i-1)].GetCppString();
            if(!str.empty())
            {
                int idx = GetOrNewIndexForLocale(LocaleConstant(i));
                if(idx >= 0)
                {
                    if((int32)data.Name.size() <= idx)
                        data.Name.resize(idx+1);

                    data.Name[idx] = str;
                }
            }
            str = fields[1+2*(i-1)+1].GetCppString();
            if(!str.empty())
            {
                int idx = GetOrNewIndexForLocale(LocaleConstant(i));
                if(idx >= 0)
                {
                    if((int32)data.SubName.size() <= idx)
                        data.SubName.resize(idx+1);

                    data.SubName[idx] = str;
                }
            }
        }
    } while (result->NextRow());

    delete result;

    sLog.outString();
    sLog.outString( ">> Loaded %lu creature locale strings", (unsigned long)mCreatureLocaleMap.size() );
}

void ObjectMgr::LoadGossipMenuItemsLocales()
{
    mGossipMenuItemsLocaleMap.clear();                      // need for reload case

    QueryResult *result = WorldDatabase.Query("SELECT menu_id,id,"
        "option_text_loc1,box_text_loc1,option_text_loc2,box_text_loc2,"
        "option_text_loc3,box_text_loc3,option_text_loc4,box_text_loc4,"
        "option_text_loc5,box_text_loc5,option_text_loc6,box_text_loc6,"
        "option_text_loc7,box_text_loc7,option_text_loc8,box_text_loc8 "
        "FROM locales_gossip_menu_option");

    if(!result)
    {
        barGoLink bar(1);

        bar.step();

        sLog.outString();
        sLog.outString(">> Loaded 0 gossip_menu_option locale strings. DB table `locales_gossip_menu_option` is empty.");
        return;
    }

    barGoLink bar((int)result->GetRowCount());

    do
    {
        Field *fields = result->Fetch();
        bar.step();

        uint16 menuId   = fields[0].GetUInt16();
        uint16 id       = fields[1].GetUInt16();

        GossipMenuItemsMapBounds bounds = GetGossipMenuItemsMapBounds(menuId);

        bool found = false;
        if (bounds.first != bounds.second)
        {
            for (GossipMenuItemsMap::const_iterator itr = bounds.first; itr != bounds.second; ++itr)
            {
                if (itr->second.id == id)
                {
                    found = true;
                    break;
                }
            }
        }

        if (!found)
        {
            ERROR_DB_STRICT_LOG("Table `locales_gossip_menu_option` has data for nonexistent gossip menu %u item %u, skipped.", menuId, id);
            continue;
        }

        GossipMenuItemsLocale& data = mGossipMenuItemsLocaleMap[MAKE_PAIR32(menuId,id)];

        for(int i = 1; i < MAX_LOCALE; ++i)
        {
            std::string str = fields[2+2*(i-1)].GetCppString();
            if(!str.empty())
            {
                int idx = GetOrNewIndexForLocale(LocaleConstant(i));
                if(idx >= 0)
                {
                    if((int32)data.OptionText.size() <= idx)
                        data.OptionText.resize(idx+1);

                    data.OptionText[idx] = str;
                }
            }
            str = fields[2+2*(i-1)+1].GetCppString();
            if(!str.empty())
            {
                int idx = GetOrNewIndexForLocale(LocaleConstant(i));
                if(idx >= 0)
                {
                    if((int32)data.BoxText.size() <= idx)
                        data.BoxText.resize(idx+1);

                    data.BoxText[idx] = str;
                }
            }
        }
    } while (result->NextRow());

    delete result;

    sLog.outString();
    sLog.outString( ">> Loaded %lu gossip_menu_option locale strings", (unsigned long)mGossipMenuItemsLocaleMap.size() );
}

void ObjectMgr::LoadPointOfInterestLocales()
{
    mPointOfInterestLocaleMap.clear();                              // need for reload case

    QueryResult *result = WorldDatabase.Query("SELECT entry,icon_name_loc1,icon_name_loc2,icon_name_loc3,icon_name_loc4,icon_name_loc5,icon_name_loc6,icon_name_loc7,icon_name_loc8 FROM locales_points_of_interest");

    if(!result)
    {
        barGoLink bar(1);

        bar.step();

        sLog.outString();
        sLog.outString(">> Loaded 0 points_of_interest locale strings. DB table `locales_points_of_interest` is empty.");
        return;
    }

    barGoLink bar((int)result->GetRowCount());

    do
    {
        Field *fields = result->Fetch();
        bar.step();

        uint32 entry = fields[0].GetUInt32();

        if (!GetPointOfInterest(entry))
        {
            ERROR_DB_STRICT_LOG("Table `locales_points_of_interest` has data for nonexistent POI entry %u, skipped.", entry);
            continue;
        }

        PointOfInterestLocale& data = mPointOfInterestLocaleMap[entry];

        for(int i = 1; i < MAX_LOCALE; ++i)
        {
            std::string str = fields[i].GetCppString();
            if(str.empty())
                continue;

            int idx = GetOrNewIndexForLocale(LocaleConstant(i));
            if(idx >= 0)
            {
                if((int32)data.IconName.size() <= idx)
                    data.IconName.resize(idx+1);

                data.IconName[idx] = str;
            }
        }
    } while (result->NextRow());

    delete result;

    sLog.outString();
    sLog.outString( ">> Loaded %lu points_of_interest locale strings", (unsigned long)mPointOfInterestLocaleMap.size() );
}

struct SQLCreatureLoader : public SQLStorageLoaderBase<SQLCreatureLoader>
{
    template<class D>
    void convert_from_str(uint32 /*field_pos*/, char const *src, D &dst)
    {
        dst = D(sScriptMgr.GetScriptId(src));
    }
};

void ObjectMgr::LoadCreatureTemplates()
{
    SQLCreatureLoader loader;
    loader.Load(sCreatureStorage);

    sLog.outString( ">> Loaded %u creature definitions", sCreatureStorage.RecordCount );
    sLog.outString();

    std::set<uint32> difficultyEntries[MAX_DIFFICULTY - 1]; // already loaded difficulty 1 value in creatures
    std::set<uint32> hasDifficultyEntries[MAX_DIFFICULTY - 1]; // already loaded creatures with difficulty 1  values

    // check data correctness
    for(uint32 i = 1; i < sCreatureStorage.MaxEntry; ++i)
    {
        CreatureInfo const* cInfo = sCreatureStorage.LookupEntry<CreatureInfo>(i);
        if (!cInfo)
            continue;

        bool ok = true;                                     // bool to allow continue outside this loop
        for (uint32 diff = 0; diff < MAX_DIFFICULTY - 1 && ok; ++diff)
        {
            if (!cInfo->DifficultyEntry[diff])
                continue;
            ok = false;                                     // will be set to true at the end of this loop again

            CreatureInfo const* difficultyInfo = GetCreatureTemplate(cInfo->DifficultyEntry[diff]);
            if (!difficultyInfo)
            {
                sLog.outErrorDb("Creature (Entry: %u) have `difficulty_entry_%u`=%u but creature entry %u not exist.",
                    i, diff + 1, cInfo->DifficultyEntry[diff], cInfo->DifficultyEntry[diff]);
                continue;
            }

            if (difficultyEntries[diff].find(i) != difficultyEntries[diff].end())
            {
                sLog.outErrorDb("Creature (Entry: %u) listed as difficulty %u but have value in `difficulty_entry_%u`.", i, diff + 1, diff + 1);
                continue;
            }

            bool ok2 = true;
            for (uint32 diff2 = 0; diff2 < MAX_DIFFICULTY - 1 && ok2; ++diff2)
            {
                ok2 = false;
                if (difficultyEntries[diff2].find(cInfo->DifficultyEntry[diff]) != difficultyEntries[diff2].end())
                {
                    sLog.outErrorDb("Creature (Entry: %u) already listed as difficulty %u for another entry.", cInfo->DifficultyEntry[diff], diff2 + 1);
                    continue;
                }

                if (hasDifficultyEntries[diff2].find(cInfo->DifficultyEntry[diff]) != hasDifficultyEntries[diff2].end())
                {
                    sLog.outErrorDb("Creature (Entry: %u) have `difficulty_entry_%u`=%u but creature entry %u have difficulty %u entry also.",
                        i, diff + 1, cInfo->DifficultyEntry[diff], cInfo->DifficultyEntry[diff], diff2 + 1);
                    continue;
                }
                ok2 = true;
            }
            if (!ok2)
                continue;

            if (cInfo->unit_class != difficultyInfo->unit_class)
            {
                sLog.outErrorDb("Creature (Entry: %u, class %u) has different `unit_class` in difficulty %u mode (Entry: %u, class %u).",
                    i, cInfo->unit_class, diff + 1, cInfo->DifficultyEntry[diff], difficultyInfo->unit_class);
                continue;
            }

            if (cInfo->npcflag != difficultyInfo->npcflag)
            {
                sLog.outErrorDb("Creature (Entry: %u) has different `npcflag` in difficulty %u mode (Entry: %u).", i, diff + 1, cInfo->DifficultyEntry[diff]);
                continue;
            }

            if (cInfo->trainer_class != difficultyInfo->trainer_class)
            {
                sLog.outErrorDb("Creature (Entry: %u) has different `trainer_class` in difficulty %u mode (Entry: %u).", i, diff + 1, cInfo->DifficultyEntry[diff]);
                continue;
            }

            if (cInfo->trainer_race != difficultyInfo->trainer_race)
            {
                sLog.outErrorDb("Creature (Entry: %u) has different `trainer_race` in difficulty %u mode (Entry: %u).", i, diff + 1, cInfo->DifficultyEntry[diff]);
                continue;
            }

            if (cInfo->trainer_type != difficultyInfo->trainer_type)
            {
                sLog.outErrorDb("Creature (Entry: %u) has different `trainer_type` in difficulty %u mode (Entry: %u).", i, diff + 1, cInfo->DifficultyEntry[diff]);
                continue;
            }

            if (cInfo->trainer_spell != difficultyInfo->trainer_spell)
            {
                sLog.outErrorDb("Creature (Entry: %u) has different `trainer_spell` in difficulty %u mode (Entry: %u).", i, diff + 1, cInfo->DifficultyEntry[diff]);
                continue;
            }

            if (difficultyInfo->AIName && *difficultyInfo->AIName)
            {
                sLog.outErrorDb("Difficulty %u mode creature (Entry: %u) has `AIName`, but in any case will used difficulty 0 mode creature (Entry: %u) AIName.",
                    diff + 1, cInfo->DifficultyEntry[diff], i);
                continue;
            }

            if (difficultyInfo->ScriptID)
            {
                sLog.outErrorDb("Difficulty %u mode creature (Entry: %u) has `ScriptName`, but in any case will used difficulty 0 mode creature (Entry: %u) ScriptName.",
                    diff + 1, cInfo->DifficultyEntry[diff], i);
                continue;
            }

            hasDifficultyEntries[diff].insert(i);
            difficultyEntries[diff].insert(cInfo->DifficultyEntry[diff]);
            ok = true;
        }
        if (!ok)
            continue;

        FactionTemplateEntry const* factionTemplate = sFactionTemplateStore.LookupEntry(cInfo->faction_A);
        if (!factionTemplate)
            sLog.outErrorDb("Creature (Entry: %u) has nonexistent faction_A template (%u)", cInfo->Entry, cInfo->faction_A);

        factionTemplate = sFactionTemplateStore.LookupEntry(cInfo->faction_H);
        if (!factionTemplate)
            sLog.outErrorDb("Creature (Entry: %u) has nonexistent faction_H template (%u)", cInfo->Entry, cInfo->faction_H);

        for(int k = 0; k < MAX_KILL_CREDIT; ++k)
        {
            if(cInfo->KillCredit[k])
            {
                if(!GetCreatureTemplate(cInfo->KillCredit[k]))
                {
                    sLog.outErrorDb("Creature (Entry: %u) has nonexistent creature entry in `KillCredit%d` (%u)",cInfo->Entry,k+1,cInfo->KillCredit[k]);
                    const_cast<CreatureInfo*>(cInfo)->KillCredit[k] = 0;
                }
            }
        }

        // used later for scale
        CreatureDisplayInfoEntry const* displayScaleEntry = NULL;

        for(int i = 0; i < MAX_CREATURE_MODEL; ++i)
        {
            if (cInfo->ModelId[i])
            {
                CreatureDisplayInfoEntry const* displayEntry = sCreatureDisplayInfoStore.LookupEntry(cInfo->ModelId[i]);
                if(!displayEntry)
                {
                    sLog.outErrorDb("Creature (Entry: %u) has nonexistent modelid_%d (%u), can crash client", cInfo->Entry, i+1, cInfo->ModelId[i]);
                    const_cast<CreatureInfo*>(cInfo)->ModelId[i] = 0;
                }
                else if(!displayScaleEntry)
                    displayScaleEntry = displayEntry;

                CreatureModelInfo const* minfo = sCreatureModelStorage.LookupEntry<CreatureModelInfo>(cInfo->ModelId[i]);
                if (!minfo)
                    sLog.outErrorDb("Creature (Entry: %u) are using modelid_%d (%u), but creature_model_info are missing for this model.", cInfo->Entry, i+1, cInfo->ModelId[i]);
            }
        }

        if (!displayScaleEntry)
            sLog.outErrorDb("Creature (Entry: %u) has nonexistent modelid in modelid_1/modelid_2/modelid_3/modelid_4", cInfo->Entry);

        if (cInfo->powerType >= MAX_POWERS)
        {
            sLog.outErrorDb("Creature (Entry: %u) has invalid power type (%u)", cInfo->Entry, cInfo->powerType);
            const_cast<CreatureInfo*>(cInfo)->powerType = POWER_MANA;
        }

        // use below code for 0-checks for unit_class
        if (!cInfo->unit_class)
            ERROR_DB_STRICT_LOG("Creature (Entry: %u) not has proper unit_class(%u) for creature_template", cInfo->Entry, cInfo->unit_class);
        else if (((1 << (cInfo->unit_class-1)) & CLASSMASK_ALL_CREATURES) == 0)
            sLog.outErrorDb("Creature (Entry: %u) has invalid unit_class(%u) for creature_template", cInfo->Entry, cInfo->unit_class);

        if(cInfo->dmgschool >= MAX_SPELL_SCHOOL)
        {
            sLog.outErrorDb("Creature (Entry: %u) has invalid spell school value (%u) in `dmgschool`",cInfo->Entry,cInfo->dmgschool);
            const_cast<CreatureInfo*>(cInfo)->dmgschool = SPELL_SCHOOL_NORMAL;
        }

        if(cInfo->baseattacktime == 0)
            const_cast<CreatureInfo*>(cInfo)->baseattacktime  = BASE_ATTACK_TIME;

        if(cInfo->rangeattacktime == 0)
            const_cast<CreatureInfo*>(cInfo)->rangeattacktime = BASE_ATTACK_TIME;

        if(cInfo->npcflag & UNIT_NPC_FLAG_SPELLCLICK)
        {
            sLog.outErrorDb("Creature (Entry: %u) has dynamic flag UNIT_NPC_FLAG_SPELLCLICK (%u) set, it expect to be set by code base at `npc_spellclick_spells` content.",cInfo->Entry,UNIT_NPC_FLAG_SPELLCLICK);
            const_cast<CreatureInfo*>(cInfo)->npcflag &= ~UNIT_NPC_FLAG_SPELLCLICK;
        }

        if((cInfo->npcflag & UNIT_NPC_FLAG_TRAINER) && cInfo->trainer_type >= MAX_TRAINER_TYPE)
            sLog.outErrorDb("Creature (Entry: %u) has wrong trainer type %u",cInfo->Entry,cInfo->trainer_type);

        if(cInfo->type && !sCreatureTypeStore.LookupEntry(cInfo->type))
        {
            sLog.outErrorDb("Creature (Entry: %u) has invalid creature type (%u) in `type`",cInfo->Entry,cInfo->type);
            const_cast<CreatureInfo*>(cInfo)->type = CREATURE_TYPE_HUMANOID;
        }

        // must exist or used hidden but used in data horse case
        if(cInfo->family && !sCreatureFamilyStore.LookupEntry(cInfo->family) && cInfo->family != CREATURE_FAMILY_HORSE_CUSTOM )
        {
            sLog.outErrorDb("Creature (Entry: %u) has invalid creature family (%u) in `family`",cInfo->Entry,cInfo->family);
            const_cast<CreatureInfo*>(cInfo)->family = 0;
        }

        if(cInfo->InhabitType <= 0 || cInfo->InhabitType > INHABIT_ANYWHERE)
        {
            sLog.outErrorDb("Creature (Entry: %u) has wrong value (%u) in `InhabitType`, creature will not correctly walk/swim/fly",cInfo->Entry,cInfo->InhabitType);
            const_cast<CreatureInfo*>(cInfo)->InhabitType = INHABIT_ANYWHERE;
        }

        if(cInfo->PetSpellDataId)
        {
            CreatureSpellDataEntry const* spellDataId = sCreatureSpellDataStore.LookupEntry(cInfo->PetSpellDataId);
            if(!spellDataId)
                sLog.outErrorDb("Creature (Entry: %u) has non-existing PetSpellDataId (%u)", cInfo->Entry, cInfo->PetSpellDataId);
        }

        for(int j = 0; j < CREATURE_MAX_SPELLS; ++j)
        {
            if(cInfo->spells[j] && !sSpellStore.LookupEntry(cInfo->spells[j]))
            {
                sLog.outErrorDb("Creature (Entry: %u) has non-existing Spell%d (%u), set to 0", cInfo->Entry, j+1,cInfo->spells[j]);
                const_cast<CreatureInfo*>(cInfo)->spells[j] = 0;
            }
        }

        if(cInfo->MovementType >= MAX_DB_MOTION_TYPE)
        {
            sLog.outErrorDb("Creature (Entry: %u) has wrong movement generator type (%u), ignore and set to IDLE.",cInfo->Entry,cInfo->MovementType);
            const_cast<CreatureInfo*>(cInfo)->MovementType = IDLE_MOTION_TYPE;
        }

        if (cInfo->vehicleId && !sVehicleStore.LookupEntry(cInfo->vehicleId))
        {
            sLog.outErrorDb("Creature (Entry: %u) has non-existing vehicle_id (%u), set to 0.", cInfo->Entry, cInfo->vehicleId);
            const_cast<CreatureInfo*>(cInfo)->vehicleId = 0;
        }

        if(cInfo->equipmentId > 0)                          // 0 no equipment
        {
            if(!GetEquipmentInfo(cInfo->equipmentId))
            {
                sLog.outErrorDb("Table `creature_template` have creature (Entry: %u) with equipment_id %u not found in table `creature_equip_template`, set to no equipment.", cInfo->Entry, cInfo->equipmentId);
                const_cast<CreatureInfo*>(cInfo)->equipmentId = 0;
            }
        }

        if(cInfo->vendorId > 0)
        {
            if(!(cInfo->npcflag & UNIT_NPC_FLAG_VENDOR))
                sLog.outErrorDb("Table `creature_template` have creature (Entry: %u) with vendor_id %u but not have flag UNIT_NPC_FLAG_VENDOR (%u), vendor items will ignored.", cInfo->Entry, cInfo->vendorId, UNIT_NPC_FLAG_VENDOR);
        }

        /// if not set custom creature scale then load scale from CreatureDisplayInfo.dbc
        if(cInfo->scale <= 0.0f)
        {
            if(displayScaleEntry)
                const_cast<CreatureInfo*>(cInfo)->scale = displayScaleEntry->scale;
            else
                const_cast<CreatureInfo*>(cInfo)->scale = DEFAULT_OBJECT_SCALE;
        }
    }
}

void ObjectMgr::ConvertCreatureAddonAuras(CreatureDataAddon* addon, char const* table, char const* guidEntryStr)
{
    // Now add the auras, format "spell1 spell2 ..."
    char *p,*s;
    std::vector<int> val;
    s=p=(char*)reinterpret_cast<char const*>(addon->auras);
    if(p)
    {
        while (p[0]!=0)
        {
            ++p;
            if (p[0]==' ')
            {
                val.push_back(atoi(s));
                s=++p;
            }
        }
        if (p!=s)
            val.push_back(atoi(s));

        // free char* loaded memory
        delete[] (char*)reinterpret_cast<char const*>(addon->auras);
    }

    // empty list
    if(val.empty())
    {
        addon->auras = NULL;
        return;
    }

    // replace by new structures array
    const_cast<uint32*&>(addon->auras) = new uint32[val.size()+1];

    uint32 i = 0;
    for(uint32 j = 0; j < val.size(); ++j)
    {
        uint32& cAura = const_cast<uint32&>(addon->auras[i]);
        cAura = uint32(val[j]);

        SpellEntry const *AdditionalSpellInfo = sSpellStore.LookupEntry(cAura);
        if (!AdditionalSpellInfo)
        {
            sLog.outErrorDb("Creature (%s: %u) has wrong spell %u defined in `auras` field in `%s`.", guidEntryStr, addon->guidOrEntry, cAura,table);
            continue;
        }

        if (std::find(&addon->auras[0], &addon->auras[i], cAura) != &addon->auras[i])
        {
            sLog.outErrorDb("Creature (%s: %u) has duplicate spell %u defined in `auras` field in `%s`.", guidEntryStr, addon->guidOrEntry, cAura, table);
            continue;
        }

        ++i;
    }

    // fill terminator element (after last added)
    const_cast<uint32&>(addon->auras[i]) = 0;
}

void ObjectMgr::LoadCreatureAddons(SQLStorage& creatureaddons, char const* entryName, char const* comment)
{
    creatureaddons.Load();

    sLog.outString(">> Loaded %u %s", creatureaddons.RecordCount, comment);
    sLog.outString();

    // check data correctness and convert 'auras'
    for(uint32 i = 1; i < creatureaddons.MaxEntry; ++i)
    {
        CreatureDataAddon const* addon = creatureaddons.LookupEntry<CreatureDataAddon>(i);
        if(!addon)
            continue;

        if (addon->mount)
        {
            if (!sCreatureDisplayInfoStore.LookupEntry(addon->mount))
            {
                sLog.outErrorDb("Creature (%s %u) have invalid displayInfoId for mount (%u) defined in `%s`.", entryName, addon->guidOrEntry, addon->mount, creatureaddons.GetTableName());
                const_cast<CreatureDataAddon*>(addon)->mount = 0;
            }
        }

        if (addon->sheath_state > SHEATH_STATE_RANGED)
            sLog.outErrorDb("Creature (%s %u) has unknown sheath state (%u) defined in `%s`.", entryName, addon->guidOrEntry, addon->sheath_state, creatureaddons.GetTableName());

        if (!sEmotesStore.LookupEntry(addon->emote))
        {
            sLog.outErrorDb("Creature (%s %u) have invalid emote (%u) defined in `%s`.", entryName, addon->guidOrEntry, addon->emote, creatureaddons.GetTableName());
            const_cast<CreatureDataAddon*>(addon)->emote = 0;
        }

        if (addon->splineFlags & (SPLINEFLAG_TRAJECTORY|SPLINEFLAG_UNKNOWN3))
        {
            sLog.outErrorDb("Creature (%s %u) spline flags mask defined in `%s` include forbidden flags (" I32FMT ") that can crash client, cleanup at load.", entryName, addon->guidOrEntry, creatureaddons.GetTableName(), (SPLINEFLAG_TRAJECTORY|SPLINEFLAG_UNKNOWN3));
            const_cast<CreatureDataAddon*>(addon)->splineFlags &= ~(SPLINEFLAG_TRAJECTORY|SPLINEFLAG_UNKNOWN3);
        }

        ConvertCreatureAddonAuras(const_cast<CreatureDataAddon*>(addon), creatureaddons.GetTableName(), entryName);
    }
}

void ObjectMgr::LoadCreatureAddons()
{
    LoadCreatureAddons(sCreatureInfoAddonStorage,"Entry","creature template addons");

    // check entry ids
    for(uint32 i = 1; i < sCreatureInfoAddonStorage.MaxEntry; ++i)
        if(CreatureDataAddon const* addon = sCreatureInfoAddonStorage.LookupEntry<CreatureDataAddon>(i))
            if(!sCreatureStorage.LookupEntry<CreatureInfo>(addon->guidOrEntry))
                sLog.outErrorDb("Creature (Entry: %u) does not exist but has a record in `%s`",addon->guidOrEntry, sCreatureInfoAddonStorage.GetTableName());

    LoadCreatureAddons(sCreatureDataAddonStorage,"GUID","creature addons");

    // check entry ids
    for(uint32 i = 1; i < sCreatureDataAddonStorage.MaxEntry; ++i)
        if(CreatureDataAddon const* addon = sCreatureDataAddonStorage.LookupEntry<CreatureDataAddon>(i))
            if(mCreatureDataMap.find(addon->guidOrEntry)==mCreatureDataMap.end())
                sLog.outErrorDb("Creature (GUID: %u) does not exist but has a record in `creature_addon`",addon->guidOrEntry);
}

EquipmentInfo const* ObjectMgr::GetEquipmentInfo(uint32 entry)
{
    return sEquipmentStorage.LookupEntry<EquipmentInfo>(entry);
}

void ObjectMgr::LoadEquipmentTemplates()
{
    sEquipmentStorage.Load();

    for(uint32 i=0; i < sEquipmentStorage.MaxEntry; ++i)
    {
        EquipmentInfo const* eqInfo = sEquipmentStorage.LookupEntry<EquipmentInfo>(i);

        if (!eqInfo)
            continue;

        for(uint8 j = 0; j < 3; ++j)
        {
            if (!eqInfo->equipentry[j])
               continue;

            ItemEntry const *dbcitem = sItemStore.LookupEntry(eqInfo->equipentry[j]);

            if (!dbcitem)
            {
                sLog.outErrorDb("Unknown item (entry=%u) in creature_equip_template.equipentry%u for entry = %u, forced to 0.", eqInfo->equipentry[j], j+1, i);
                const_cast<EquipmentInfo*>(eqInfo)->equipentry[j] = 0;
                continue;
            }

            if (dbcitem->InventoryType != INVTYPE_WEAPON &&
                dbcitem->InventoryType != INVTYPE_SHIELD &&
                dbcitem->InventoryType != INVTYPE_RANGED &&
                dbcitem->InventoryType != INVTYPE_2HWEAPON &&
                dbcitem->InventoryType != INVTYPE_WEAPONMAINHAND &&
                dbcitem->InventoryType != INVTYPE_WEAPONOFFHAND &&
                dbcitem->InventoryType != INVTYPE_HOLDABLE &&
                dbcitem->InventoryType != INVTYPE_THROWN &&
                dbcitem->InventoryType != INVTYPE_RANGEDRIGHT &&
                dbcitem->InventoryType != INVTYPE_RELIC)
            {
                sLog.outErrorDb("Item (entry=%u) in creature_equip_template.equipentry%u for entry = %u is not equipable in a hand, forced to 0.", eqInfo->equipentry[j], j+1, i);
                const_cast<EquipmentInfo*>(eqInfo)->equipentry[j] = 0;
            }
        }
    }
    sLog.outString( ">> Loaded %u equipment template", sEquipmentStorage.RecordCount );
    sLog.outString();
}

CreatureModelInfo const* ObjectMgr::GetCreatureModelInfo(uint32 modelid)
{
    return sCreatureModelStorage.LookupEntry<CreatureModelInfo>(modelid);
}

// generally models that does not have a gender(2), or has alternative model for same gender
uint32 ObjectMgr::GetCreatureModelAlternativeModel(uint32 modelId)
{
    if (const CreatureModelInfo *modelInfo = GetCreatureModelInfo(modelId))
        return modelInfo->modelid_alternative;

    return 0;
}

CreatureModelInfo const* ObjectMgr::GetCreatureModelRandomGender(uint32 display_id)
{
    CreatureModelInfo const *minfo = GetCreatureModelInfo(display_id);
    if(!minfo)
        return NULL;

    // If a model for another gender exists, 50% chance to use it
    if(minfo->modelid_other_gender != 0 && urand(0,1) == 0)
    {
        CreatureModelInfo const *minfo_tmp = GetCreatureModelInfo(minfo->modelid_other_gender);
        if(!minfo_tmp)
        {
            sLog.outErrorDb("Model (Entry: %u) has modelid_other_gender %u not found in table `creature_model_info`. ", minfo->modelid, minfo->modelid_other_gender);
            return minfo;                                   // not fatal, just use the previous one
        }
        else
            return minfo_tmp;
    }
    else
        return minfo;
}

uint32 ObjectMgr::GetModelForRace(uint32 sourceModelId, uint32 racemask)
{
    uint32 modelId = 0;

    CreatureModelRaceMapBounds bounds = m_mCreatureModelRaceMap.equal_range(sourceModelId);

    for(CreatureModelRaceMap::const_iterator itr = bounds.first; itr != bounds.second; ++itr)
    {
        if (!(itr->second.racemask & racemask))
            continue;

        if (itr->second.creature_entry)
        {
            const CreatureInfo *cInfo = GetCreatureTemplate(itr->second.creature_entry);
            modelId = Creature::ChooseDisplayId(cInfo);
        }
        else
        {
            modelId = itr->second.modelid_racial;
        }
    }

    return modelId;
}

void ObjectMgr::LoadCreatureModelInfo()
{
    sCreatureModelStorage.Load();

    // post processing
    for(uint32 i = 1; i < sCreatureModelStorage.MaxEntry; ++i)
    {
        CreatureModelInfo const *minfo = sCreatureModelStorage.LookupEntry<CreatureModelInfo>(i);
        if (!minfo)
            continue;

        if (!sCreatureDisplayInfoStore.LookupEntry(minfo->modelid))
            sLog.outErrorDb("Table `creature_model_info` has model for nonexistent model id (%u).", minfo->modelid);

        if (minfo->gender >= MAX_GENDER)
        {
            sLog.outErrorDb("Table `creature_model_info` has invalid gender (%u) for model id (%u).", uint32(minfo->gender), minfo->modelid);
            const_cast<CreatureModelInfo*>(minfo)->gender = GENDER_MALE;
        }

        if (minfo->modelid_other_gender)
        {
            if (minfo->modelid_other_gender == minfo->modelid)
            {
                sLog.outErrorDb("Table `creature_model_info` has redundant modelid_other_gender model (%u) defined for model id %u.", minfo->modelid_other_gender, minfo->modelid);
                const_cast<CreatureModelInfo*>(minfo)->modelid_other_gender = 0;
            }
            else if (!sCreatureDisplayInfoStore.LookupEntry(minfo->modelid_other_gender))
            {
                sLog.outErrorDb("Table `creature_model_info` has nonexistent modelid_other_gender model (%u) defined for model id %u.", minfo->modelid_other_gender, minfo->modelid);
                const_cast<CreatureModelInfo*>(minfo)->modelid_other_gender = 0;
            }
        }

        if (minfo->modelid_alternative)
        {
            if (minfo->modelid_alternative == minfo->modelid)
            {
                sLog.outErrorDb("Table `creature_model_info` has redundant modelid_alternative model (%u) defined for model id %u.", minfo->modelid_alternative, minfo->modelid);
                const_cast<CreatureModelInfo*>(minfo)->modelid_alternative = 0;
            }
            else if (!sCreatureDisplayInfoStore.LookupEntry(minfo->modelid_alternative))
            {
                sLog.outErrorDb("Table `creature_model_info` has nonexistent modelid_alternative model (%u) defined for model id %u.", minfo->modelid_alternative, minfo->modelid);
                const_cast<CreatureModelInfo*>(minfo)->modelid_alternative = 0;
            }
        }
    }

    // character races expected have model info data in table
    for(uint32 race = 1; race < sChrRacesStore.GetNumRows(); ++race)
    {
        ChrRacesEntry const* raceEntry = sChrRacesStore.LookupEntry(race);
        if (!raceEntry)
            continue;

        if (!((1 << (race-1)) & RACEMASK_ALL_PLAYABLE))
            continue;

        if (CreatureModelInfo const *minfo = GetCreatureModelInfo(raceEntry->model_f))
        {
            if (minfo->gender != GENDER_FEMALE)
                sLog.outErrorDb("Table `creature_model_info` have wrong gender %u for character race %u female model id %u", minfo->gender, race, raceEntry->model_f);

            if (minfo->modelid_other_gender != raceEntry->model_m)
                sLog.outErrorDb("Table `creature_model_info` have wrong other gender model id %u for character race %u female model id %u", minfo->modelid_other_gender, race, raceEntry->model_f);

            if (minfo->bounding_radius <= 0.0f)
            {
                sLog.outErrorDb("Table `creature_model_info` have wrong bounding_radius %f for character race %u female model id %u, use %f instead", minfo->bounding_radius, race, raceEntry->model_f, DEFAULT_WORLD_OBJECT_SIZE);
                const_cast<CreatureModelInfo*>(minfo)->bounding_radius = DEFAULT_WORLD_OBJECT_SIZE;
            }

            if (minfo->combat_reach != 1.5f)
            {
                sLog.outErrorDb("Table `creature_model_info` have wrong combat_reach %f for character race %u female model id %u, expected always 1.5f", minfo->combat_reach, race, raceEntry->model_f);
                const_cast<CreatureModelInfo*>(minfo)->combat_reach = 1.5f;
            }
        }
        else
            sLog.outErrorDb("Table `creature_model_info` expect have data for character race %u female model id %u", race, raceEntry->model_f);

        if (CreatureModelInfo const *minfo = GetCreatureModelInfo(raceEntry->model_m))
        {
            if (minfo->gender != GENDER_MALE)
                sLog.outErrorDb("Table `creature_model_info` have wrong gender %u for character race %u male model id %u", minfo->gender, race, raceEntry->model_m);

            if (minfo->modelid_other_gender != raceEntry->model_f)
                sLog.outErrorDb("Table `creature_model_info` have wrong other gender model id %u for character race %u male model id %u", minfo->modelid_other_gender, race, raceEntry->model_m);

            if (minfo->bounding_radius <= 0.0f)
            {
                sLog.outErrorDb("Table `creature_model_info` have wrong bounding_radius %f for character race %u male model id %u, use %f instead", minfo->bounding_radius, race, raceEntry->model_f, DEFAULT_WORLD_OBJECT_SIZE);
                const_cast<CreatureModelInfo*>(minfo)->bounding_radius = DEFAULT_WORLD_OBJECT_SIZE;
            }

            if (minfo->combat_reach != 1.5f)
            {
                sLog.outErrorDb("Table `creature_model_info` have wrong combat_reach %f for character race %u male model id %u, expected always 1.5f", minfo->combat_reach, race, raceEntry->model_m);
                const_cast<CreatureModelInfo*>(minfo)->combat_reach = 1.5f;
            }
        }
        else
            sLog.outErrorDb("Table `creature_model_info` expect have data for character race %u male model id %u", race, raceEntry->model_m);

    }

    sLog.outString( ">> Loaded %u creature model based info", sCreatureModelStorage.RecordCount );
    sLog.outString();
}

void ObjectMgr::LoadCreatureModelRace()
{
    m_mCreatureModelRaceMap.clear();                        // can be used for reload

    QueryResult* result = WorldDatabase.Query("SELECT modelid, racemask, creature_entry, modelid_racial FROM creature_model_race");

    if (!result)
    {
        barGoLink bar(1);

        bar.step();

        sLog.outString();
        sLog.outErrorDb(">> Loaded creature_model_race, table is empty!");
        return;
    }

    barGoLink bar( (int)result->GetRowCount() );

    uint32 count = 0;

    // model, racemask
    std::map<uint32, uint32> model2raceMask;

    do
    {
        bar.step();

        Field* fields = result->Fetch();

        CreatureModelRace raceData;

        raceData.modelid            = fields[0].GetUInt32();
        raceData.racemask           = fields[1].GetUInt32();
        raceData.creature_entry     = fields[2].GetUInt32();
        raceData.modelid_racial     = fields[3].GetUInt32();

        if (!sCreatureDisplayInfoStore.LookupEntry(raceData.modelid))
        {
            sLog.outErrorDb("Table `creature_model_race` has model for nonexistent model id (%u), skipping", raceData.modelid);
            continue;
        }

        if (!sCreatureModelStorage.LookupEntry<CreatureModelInfo>(raceData.modelid))
        {
            sLog.outErrorDb("Table `creature_model_race` modelid %u does not exist in creature_model_info, skipping", raceData.modelid);
            continue;
        }

        if (!raceData.racemask)
        {
            sLog.outErrorDb("Table `creature_model_race` modelid %u has no racemask defined, skipping", raceData.modelid);
            continue;
        }

        if (!(raceData.racemask & RACEMASK_ALL_PLAYABLE))
        {
            sLog.outErrorDb("Table `creature_model_race` modelid %u include invalid racemask, skipping", raceData.modelid);
            continue;
        }

        std::map<uint32, uint32>::const_iterator model2Race = model2raceMask.find(raceData.modelid);

        // can't have same mask for same model several times
        if (model2Race != model2raceMask.end())
        {
            if (model2Race->second & raceData.racemask)
            {
                sLog.outErrorDb("Table `creature_model_race` modelid %u with racemask %u has mask already included for same modelid, skipping", raceData.modelid, raceData.racemask);
                continue;
            }
        }

        model2raceMask[raceData.modelid] |= raceData.racemask;

        // creature_entry is the prefered way
        if (raceData.creature_entry)
        {
            if (raceData.modelid_racial)
                sLog.outErrorDb("Table `creature_model_race` modelid %u has modelid_racial for modelid %u but a creature_entry are already defined, modelid_racial will never be used.", raceData.modelid, raceData.modelid_racial);

            if (!sCreatureStorage.LookupEntry<CreatureInfo>(raceData.creature_entry))
            {
                sLog.outErrorDb("Table `creature_model_race` modelid %u has creature_entry for nonexistent creature_template (%u), skipping", raceData.modelid, raceData.creature_entry);
                continue;
            }
        }
        else if (raceData.modelid_racial)
        {
            if (!sCreatureDisplayInfoStore.LookupEntry(raceData.modelid_racial))
            {
                sLog.outErrorDb("Table `creature_model_race` modelid %u has modelid_racial for nonexistent model id (%u), skipping", raceData.modelid, raceData.modelid_racial);
                continue;
            }

            if (!sCreatureModelStorage.LookupEntry<CreatureModelInfo>(raceData.modelid_racial))
            {
                sLog.outErrorDb("Table `creature_model_race` modelid %u has modelid_racial %u, but are not defined in creature_model_info, skipping", raceData.modelid, raceData.modelid_racial);
                continue;
            }
        }
        else
        {
            sLog.outErrorDb("Table `creature_model_race` modelid %u does not have either creature_entry or modelid_racial defined, skipping", raceData.modelid);
            continue;
        }

        m_mCreatureModelRaceMap.insert(CreatureModelRaceMap::value_type(raceData.modelid, raceData));

        ++count;
    }
    while(result->NextRow());

    delete result;

    sLog.outString();
    sLog.outString( ">> Loaded %u creature_model_race entries", count);
}

void ObjectMgr::LoadCreatures()
{
    uint32 count = 0;
    //                                                0                       1   2    3
    QueryResult *result = WorldDatabase.Query("SELECT creature.guid, creature.id, map, modelid,"
    //   4             5           6           7           8            9              10         11
        "equipment_id, position_x, position_y, position_z, orientation, spawntimesecs, spawndist, currentwaypoint,"
    //   12         13       14          15            16         17         18
        "curhealth, curmana, DeathState, MovementType, spawnMask, phaseMask, event,"
    //   19                        20
        "pool_creature.pool_entry, pool_creature_template.pool_entry "
        "FROM creature "
        "LEFT OUTER JOIN game_event_creature ON creature.guid = game_event_creature.guid "
        "LEFT OUTER JOIN pool_creature ON creature.guid = pool_creature.guid "
        "LEFT OUTER JOIN pool_creature_template ON creature.id = pool_creature_template.id");

    if(!result)
    {
        barGoLink bar(1);

        bar.step();

        sLog.outString();
        sLog.outErrorDb(">> Loaded 0 creature. DB table `creature` is empty.");
        return;
    }

    // build single time for check creature data
    std::set<uint32> difficultyCreatures[MAX_DIFFICULTY - 1];
    for (uint32 i = 0; i < sCreatureStorage.MaxEntry; ++i)
        if (CreatureInfo const* cInfo = sCreatureStorage.LookupEntry<CreatureInfo>(i))
            for (uint32 diff = 0; diff < MAX_DIFFICULTY - 1; ++diff)
                if (cInfo->DifficultyEntry[diff])
                    difficultyCreatures[diff].insert(cInfo->DifficultyEntry[diff]);

    // build single time for check spawnmask
    std::map<uint32,uint32> spawnMasks;
    for(uint32 i = 0; i < sMapStore.GetNumRows(); ++i)
        if(sMapStore.LookupEntry(i))
            for(int k = 0; k < MAX_DIFFICULTY; ++k)
                if (GetMapDifficultyData(i,Difficulty(k)))
                    spawnMasks[i] |= (1 << k);

    barGoLink bar((int)result->GetRowCount());

    do
    {
        Field *fields = result->Fetch();
        bar.step();

        uint32 guid         = fields[ 0].GetUInt32();
        uint32 entry        = fields[ 1].GetUInt32();

        CreatureInfo const* cInfo = GetCreatureTemplate(entry);
        if(!cInfo)
        {
            sLog.outErrorDb("Table `creature` has creature (GUID: %u) with non existing creature entry %u, skipped.", guid, entry);
            continue;
        }

        CreatureData& data = mCreatureDataMap[guid];

        data.id                 = entry;
        data.mapid              = fields[ 2].GetUInt32();
        data.modelid_override   = fields[ 3].GetUInt32();
        data.equipmentId        = fields[ 4].GetUInt32();
        data.posX               = fields[ 5].GetFloat();
        data.posY               = fields[ 6].GetFloat();
        data.posZ               = fields[ 7].GetFloat();
        data.orientation        = fields[ 8].GetFloat();
        data.spawntimesecs      = fields[ 9].GetUInt32();
        data.spawndist          = fields[10].GetFloat();
        data.currentwaypoint    = fields[11].GetUInt32();
        data.curhealth          = fields[12].GetUInt32();
        data.curmana            = fields[13].GetUInt32();
        data.is_dead            = fields[14].GetBool();
        data.movementType       = fields[15].GetUInt8();
        data.spawnMask          = fields[16].GetUInt8();
        data.phaseMask          = fields[17].GetUInt16();
        int16 gameEvent         = fields[18].GetInt16();
        int16 GuidPoolId        = fields[19].GetInt16();
        int16 EntryPoolId       = fields[20].GetInt16();

        MapEntry const* mapEntry = sMapStore.LookupEntry(data.mapid);
        if(!mapEntry)
        {
            sLog.outErrorDb("Table `creature` have creature (GUID: %u) that spawned at nonexistent map (Id: %u), skipped.",guid, data.mapid );
            continue;
        }

        if (data.spawnMask & ~spawnMasks[data.mapid])
            sLog.outErrorDb("Table `creature` have creature (GUID: %u) that have wrong spawn mask %u including not supported difficulty modes for map (Id: %u).",guid, data.spawnMask, data.mapid );

        bool ok = true;
        for (uint32 diff = 0; diff < MAX_DIFFICULTY - 1 && ok; ++diff)
        {
            if (difficultyCreatures[diff].find(data.id) != difficultyCreatures[diff].end())
            {
                sLog.outErrorDb("Table `creature` have creature (GUID: %u) that listed as difficulty %u template (entry: %u) in `creature_template`, skipped.",
                    guid, diff + 1, data.id );
                ok = false;
            }
        }
        if (!ok)
            continue;

        if (data.modelid_override > 0 && !sCreatureDisplayInfoStore.LookupEntry(data.modelid_override))
        {
            sLog.outErrorDb("Table `creature` GUID %u (entry %u) has model for nonexistent model id (%u), set to 0.", guid, data.id, data.modelid_override);
            data.modelid_override = 0;
        }

        if(data.equipmentId > 0)                            // -1 no equipment, 0 use default
        {
            if(!GetEquipmentInfo(data.equipmentId))
            {
                sLog.outErrorDb("Table `creature` have creature (Entry: %u) with equipment_id %u not found in table `creature_equip_template`, set to no equipment.", data.id, data.equipmentId);
                data.equipmentId = -1;
            }
        }

        if(cInfo->RegenHealth && data.curhealth < cInfo->minhealth)
        {
            sLog.outErrorDb("Table `creature` have creature (GUID: %u Entry: %u) with `creature_template`.`RegenHealth`=1 and low current health (%u), `creature_template`.`minhealth`=%u.",guid,data.id,data.curhealth, cInfo->minhealth );
            data.curhealth = cInfo->minhealth;
        }

        if(cInfo->flags_extra & CREATURE_FLAG_EXTRA_INSTANCE_BIND)
        {
            if(!mapEntry || !mapEntry->IsDungeon())
                sLog.outErrorDb("Table `creature` have creature (GUID: %u Entry: %u) with `creature_template`.`flags_extra` including CREATURE_FLAG_EXTRA_INSTANCE_BIND (%u) but creature are not in instance.",
                    guid, data.id, CREATURE_FLAG_EXTRA_INSTANCE_BIND);
        }

        if(cInfo->flags_extra & CREATURE_FLAG_EXTRA_AGGRO_ZONE)
        {
            if(!mapEntry || !mapEntry->IsDungeon())
                sLog.outErrorDb("Table `creature` have creature (GUID: %u Entry: %u) with `creature_template`.`flags_extra` including CREATURE_FLAG_EXTRA_AGGRO_ZONE (%u) but creature are not in instance.",
                    guid, data.id, CREATURE_FLAG_EXTRA_AGGRO_ZONE);
        }

        if(data.curmana < cInfo->minmana)
        {
            sLog.outErrorDb("Table `creature` have creature (GUID: %u Entry: %u) with low current mana (%u), `creature_template`.`minmana`=%u.",guid,data.id,data.curmana, cInfo->minmana );
            data.curmana = cInfo->minmana;
        }

        if(data.spawndist < 0.0f)
        {
            sLog.outErrorDb("Table `creature` have creature (GUID: %u Entry: %u) with `spawndist`< 0, set to 0.",guid,data.id );
            data.spawndist = 0.0f;
        }
        else if(data.movementType == RANDOM_MOTION_TYPE)
        {
            if(data.spawndist == 0.0f)
            {
                sLog.outErrorDb("Table `creature` have creature (GUID: %u Entry: %u) with `MovementType`=1 (random movement) but with `spawndist`=0, replace by idle movement type (0).",guid,data.id );
                data.movementType = IDLE_MOTION_TYPE;
            }
        }
        else if(data.movementType == IDLE_MOTION_TYPE)
        {
            if(data.spawndist != 0.0f)
            {
                sLog.outErrorDb("Table `creature` have creature (GUID: %u Entry: %u) with `MovementType`=0 (idle) have `spawndist`<>0, set to 0.",guid,data.id );
                data.spawndist = 0.0f;
            }
        }

        if(data.phaseMask==0)
        {
            sLog.outErrorDb("Table `creature` have creature (GUID: %u Entry: %u) with `phaseMask`=0 (not visible for anyone), set to 1.",guid,data.id );
            data.phaseMask = 1;
        }

        if (gameEvent==0 && GuidPoolId==0 && EntryPoolId==0)// if not this is to be managed by GameEvent System or Pool system
            AddCreatureToGrid(guid, &data);

        ++count;

    } while (result->NextRow());

    delete result;

    sLog.outString();
    sLog.outString( ">> Loaded %lu creatures", (unsigned long)mCreatureDataMap.size() );
}

void ObjectMgr::AddCreatureToGrid(uint32 guid, CreatureData const* data)
{
    uint8 mask = data->spawnMask;
    for(uint8 i = 0; mask != 0; i++, mask >>= 1)
    {
        if(mask & 1)
        {
            CellPair cell_pair = MaNGOS::ComputeCellPair(data->posX, data->posY);
            uint32 cell_id = (cell_pair.y_coord*TOTAL_NUMBER_OF_CELLS_PER_MAP) + cell_pair.x_coord;

            CellObjectGuids& cell_guids = mMapObjectGuids[MAKE_PAIR32(data->mapid,i)][cell_id];
            cell_guids.creatures.insert(guid);
        }
    }
}

void ObjectMgr::RemoveCreatureFromGrid(uint32 guid, CreatureData const* data)
{
    uint8 mask = data->spawnMask;
    for(uint8 i = 0; mask != 0; i++, mask >>= 1)
    {
        if(mask & 1)
        {
            CellPair cell_pair = MaNGOS::ComputeCellPair(data->posX, data->posY);
            uint32 cell_id = (cell_pair.y_coord*TOTAL_NUMBER_OF_CELLS_PER_MAP) + cell_pair.x_coord;

            CellObjectGuids& cell_guids = mMapObjectGuids[MAKE_PAIR32(data->mapid,i)][cell_id];
            cell_guids.creatures.erase(guid);
        }
    }
}

void ObjectMgr::LoadVehicleAccessories()
{
    m_VehicleAccessoryMap.clear();                           // needed for reload case

    uint32 count = 0;

    QueryResult* result = WorldDatabase.Query("SELECT `entry`,`accessory_entry`,`seat_id`,`minion` FROM `vehicle_accessory`");

    if (!result)
    {
        barGoLink bar(1);

        bar.step();

        sLog.outString();
        sLog.outErrorDb(">> Loaded 0 vehicle accessories. DB table `vehicle_accessory` is empty.");
        return;
    }

    barGoLink bar((int)result->GetRowCount());

    do
    {
        Field *fields = result->Fetch();
        bar.step();

        uint32 uiEntry       = fields[0].GetUInt32();
        uint32 uiAccessory   = fields[1].GetUInt32();
        int8   uiSeat        = int8(fields[2].GetInt16());
        bool   bMinion       = fields[3].GetBool();

        if (!sCreatureStorage.LookupEntry<CreatureInfo>(uiEntry))
        {
            sLog.outErrorDb("Table `vehicle_accessory`: creature template entry %u does not exist.", uiEntry);
            continue;
        }

        if (!sCreatureStorage.LookupEntry<CreatureInfo>(uiAccessory))
        {
            sLog.outErrorDb("Table `vehicle_accessory`: Accessory %u does not exist.", uiAccessory);
            continue;
        }

        m_VehicleAccessoryMap[uiEntry].push_back(VehicleAccessory(uiAccessory, uiSeat, bMinion));

        ++count;
    } while (result->NextRow());

    delete result;

    sLog.outString();
    sLog.outString(">> Loaded %u Vehicle Accessories", count);
}

void ObjectMgr::LoadGameobjects()
{
    uint32 count = 0;

    //                                                0                           1   2    3           4           5           6
    QueryResult *result = WorldDatabase.Query("SELECT gameobject.guid, gameobject.id, map, position_x, position_y, position_z, orientation,"
    //   7          8          9          10         11             12            13     14         15         16
        "rotation0, rotation1, rotation2, rotation3, spawntimesecs, animprogress, state, spawnMask, phaseMask, event,"
    //   17                          18
        "pool_gameobject.pool_entry, pool_gameobject_template.pool_entry "
        "FROM gameobject "
        "LEFT OUTER JOIN game_event_gameobject ON gameobject.guid = game_event_gameobject.guid "
        "LEFT OUTER JOIN pool_gameobject ON gameobject.guid = pool_gameobject.guid "
        "LEFT OUTER JOIN pool_gameobject_template ON gameobject.id = pool_gameobject_template.id");

    if(!result)
    {
        barGoLink bar(1);

        bar.step();

        sLog.outString();
        sLog.outErrorDb(">> Loaded 0 gameobjects. DB table `gameobject` is empty.");
        return;
    }

    // build single time for check spawnmask
    std::map<uint32,uint32> spawnMasks;
    for(uint32 i = 0; i < sMapStore.GetNumRows(); ++i)
        if(sMapStore.LookupEntry(i))
            for(int k = 0; k < MAX_DIFFICULTY; ++k)
                if (GetMapDifficultyData(i,Difficulty(k)))
                    spawnMasks[i] |= (1 << k);

    barGoLink bar((int)result->GetRowCount());

    do
    {
        Field *fields = result->Fetch();
        bar.step();

        uint32 guid         = fields[ 0].GetUInt32();
        uint32 entry        = fields[ 1].GetUInt32();

        GameObjectInfo const* gInfo = GetGameObjectInfo(entry);
        if (!gInfo)
        {
            sLog.outErrorDb("Table `gameobject` has gameobject (GUID: %u) with non existing gameobject entry %u, skipped.", guid, entry);
            continue;
        }

        if(!gInfo->displayId)
        {
            switch(gInfo->type)
            {
                // can be invisible always and then not req. display id in like case
                case GAMEOBJECT_TYPE_TRAP:
                case GAMEOBJECT_TYPE_SPELL_FOCUS:
                    break;
                default:
                    sLog.outErrorDb("Gameobject (GUID: %u Entry %u GoType: %u) have displayId == 0 and then will always invisible in game.", guid, entry, gInfo->type);
                    break;
            }
        }
        else if (!sGameObjectDisplayInfoStore.LookupEntry(gInfo->displayId))
        {
            sLog.outErrorDb("Gameobject (GUID: %u Entry %u GoType: %u) have invalid displayId (%u), not loaded.", guid, entry, gInfo->type, gInfo->displayId);
            continue;
        }

        GameObjectData& data = mGameObjectDataMap[guid];

        data.id             = entry;
        data.mapid          = fields[ 2].GetUInt32();
        data.posX           = fields[ 3].GetFloat();
        data.posY           = fields[ 4].GetFloat();
        data.posZ           = fields[ 5].GetFloat();
        data.orientation    = fields[ 6].GetFloat();
        data.rotation0      = fields[ 7].GetFloat();
        data.rotation1      = fields[ 8].GetFloat();
        data.rotation2      = fields[ 9].GetFloat();
        data.rotation3      = fields[10].GetFloat();
        data.spawntimesecs  = fields[11].GetInt32();

        MapEntry const* mapEntry = sMapStore.LookupEntry(data.mapid);
        if(!mapEntry)
        {
            sLog.outErrorDb("Table `gameobject` have gameobject (GUID: %u Entry: %u) that spawned at nonexistent map (Id: %u), skip", guid, data.id, data.mapid);
            continue;
        }

        if (data.spawnMask & ~spawnMasks[data.mapid])
            sLog.outErrorDb("Table `gameobject` have gameobject (GUID: %u Entry: %u) that have wrong spawn mask %u including not supported difficulty modes for map (Id: %u), skip", guid, data.id, data.spawnMask, data.mapid);

        if (data.spawntimesecs == 0 && gInfo->IsDespawnAtAction())
        {
            sLog.outErrorDb("Table `gameobject` have gameobject (GUID: %u Entry: %u) with `spawntimesecs` (0) value, but gameobejct marked as despawnable at action.", guid, data.id);
        }

        data.animprogress   = fields[12].GetUInt32();

        uint32 go_state     = fields[13].GetUInt32();
        if (go_state >= MAX_GO_STATE)
        {
            sLog.outErrorDb("Table `gameobject` have gameobject (GUID: %u Entry: %u) with invalid `state` (%u) value, skip", guid, data.id, go_state);
            continue;
        }
        data.go_state       = GOState(go_state);

        data.spawnMask      = fields[14].GetUInt8();
        data.phaseMask      = fields[15].GetUInt16();
        int16 gameEvent     = fields[16].GetInt16();
        int16 GuidPoolId    = fields[17].GetInt16();
        int16 EntryPoolId   = fields[18].GetInt16();

        if (data.rotation0 < -1.0f || data.rotation0 > 1.0f)
        {
            sLog.outErrorDb("Table `gameobject` have gameobject (GUID: %u Entry: %u) with invalid rotation0 (%f) value, skip", guid, data.id, data.rotation0);
            continue;
        }

        if (data.rotation1 < -1.0f || data.rotation1 > 1.0f)
        {
            sLog.outErrorDb("Table `gameobject` have gameobject (GUID: %u Entry: %u) with invalid rotation1 (%f) value, skip", guid, data.id, data.rotation1);
            continue;
        }

        if (data.rotation2 < -1.0f || data.rotation2 > 1.0f)
        {
            sLog.outErrorDb("Table `gameobject` have gameobject (GUID: %u Entry: %u) with invalid rotation2 (%f) value, skip", guid, data.id, data.rotation2);
            continue;
        }

        if (data.rotation3 < -1.0f || data.rotation3 > 1.0f)
        {
            sLog.outErrorDb("Table `gameobject` have gameobject (GUID: %u Entry: %u) with invalid rotation3 (%f) value, skip", guid, data.id, data.rotation3);
            continue;
        }

        if(!MapManager::IsValidMapCoord(data.mapid, data.posX, data.posY, data.posZ, data.orientation))
        {
            sLog.outErrorDb("Table `gameobject` have gameobject (GUID: %u Entry: %u) with invalid coordinates, skip", guid, data.id);
            continue;
        }

        if(data.phaseMask == 0)
        {
            sLog.outErrorDb("Table `gameobject` have gameobject (GUID: %u Entry: %u) with `phaseMask`=0 (not visible for anyone), set to 1.", guid, data.id);
            data.phaseMask = 1;
        }

        if (gameEvent==0 && GuidPoolId==0 && EntryPoolId==0)// if not this is to be managed by GameEvent System or Pool system
            AddGameobjectToGrid(guid, &data);
        ++count;

    } while (result->NextRow());

    delete result;

    sLog.outString();
    sLog.outString( ">> Loaded %lu gameobjects", (unsigned long)mGameObjectDataMap.size());
}

void ObjectMgr::AddGameobjectToGrid(uint32 guid, GameObjectData const* data)
{
    uint8 mask = data->spawnMask;
    for(uint8 i = 0; mask != 0; i++, mask >>= 1)
    {
        if(mask & 1)
        {
            CellPair cell_pair = MaNGOS::ComputeCellPair(data->posX, data->posY);
            uint32 cell_id = (cell_pair.y_coord*TOTAL_NUMBER_OF_CELLS_PER_MAP) + cell_pair.x_coord;

            CellObjectGuids& cell_guids = mMapObjectGuids[MAKE_PAIR32(data->mapid,i)][cell_id];
            cell_guids.gameobjects.insert(guid);
        }
    }
}

void ObjectMgr::RemoveGameobjectFromGrid(uint32 guid, GameObjectData const* data)
{
    uint8 mask = data->spawnMask;
    for(uint8 i = 0; mask != 0; i++, mask >>= 1)
    {
        if(mask & 1)
        {
            CellPair cell_pair = MaNGOS::ComputeCellPair(data->posX, data->posY);
            uint32 cell_id = (cell_pair.y_coord*TOTAL_NUMBER_OF_CELLS_PER_MAP) + cell_pair.x_coord;

            CellObjectGuids& cell_guids = mMapObjectGuids[MAKE_PAIR32(data->mapid,i)][cell_id];
            cell_guids.gameobjects.erase(guid);
        }
    }
}

// name must be checked to correctness (if received) before call this function
ObjectGuid ObjectMgr::GetPlayerGuidByName(std::string name) const
{
    ObjectGuid guid;

    CharacterDatabase.escape_string(name);

    // Player name safe to sending to DB (checked at login) and this function using
    QueryResult *result = CharacterDatabase.PQuery("SELECT guid FROM characters WHERE name = '%s'", name.c_str());
    if (result)
    {
        guid = ObjectGuid(HIGHGUID_PLAYER, (*result)[0].GetUInt32());

        delete result;
    }

    return guid;
}

bool ObjectMgr::GetPlayerNameByGUID(ObjectGuid guid, std::string &name) const
{
    // prevent DB access for online player
    if(Player* player = GetPlayer(guid))
    {
        name = player->GetName();
        return true;
    }

    uint32 lowguid = guid.GetCounter();

    QueryResult *result = CharacterDatabase.PQuery("SELECT name FROM characters WHERE guid = '%u'", lowguid);

    if(result)
    {
        name = (*result)[0].GetCppString();
        delete result;
        return true;
    }

    return false;
}

Team ObjectMgr::GetPlayerTeamByGUID(ObjectGuid guid) const
{
    // prevent DB access for online player
    if (Player* player = GetPlayer(guid))
        return Player::TeamForRace(player->getRace());

    uint32 lowguid = guid.GetCounter();

    QueryResult *result = CharacterDatabase.PQuery("SELECT race FROM characters WHERE guid = '%u'", lowguid);

    if (result)
    {
        uint8 race = (*result)[0].GetUInt8();
        delete result;
        return Player::TeamForRace(race);
    }

    return TEAM_NONE;
}

uint32 ObjectMgr::GetPlayerAccountIdByGUID(ObjectGuid guid) const
{
    // prevent DB access for online player
    if(Player* player = GetPlayer(guid))
        return player->GetSession()->GetAccountId();

    uint32 lowguid = guid.GetCounter();

    QueryResult *result = CharacterDatabase.PQuery("SELECT account FROM characters WHERE guid = '%u'", lowguid);
    if (result)
    {
        uint32 acc = (*result)[0].GetUInt32();
        delete result;
        return acc;
    }

    return 0;
}

uint32 ObjectMgr::GetPlayerAccountIdByPlayerName(const std::string& name) const
{
    QueryResult *result = CharacterDatabase.PQuery("SELECT account FROM characters WHERE name = '%s'", name.c_str());
    if(result)
    {
        uint32 acc = (*result)[0].GetUInt32();
        delete result;
        return acc;
    }

    return 0;
}

void ObjectMgr::LoadItemLocales()
{
    mItemLocaleMap.clear();                                 // need for reload case

    QueryResult *result = WorldDatabase.Query("SELECT entry,name_loc1,description_loc1,name_loc2,description_loc2,name_loc3,description_loc3,name_loc4,description_loc4,name_loc5,description_loc5,name_loc6,description_loc6,name_loc7,description_loc7,name_loc8,description_loc8 FROM locales_item");

    if(!result)
    {
        barGoLink bar(1);

        bar.step();

        sLog.outString();
        sLog.outString(">> Loaded 0 Item locale strings. DB table `locales_item` is empty.");
        return;
    }

    barGoLink bar((int)result->GetRowCount());

    do
    {
        Field *fields = result->Fetch();
        bar.step();

        uint32 entry = fields[0].GetUInt32();

        if (!GetItemPrototype(entry))
        {
            ERROR_DB_STRICT_LOG("Table `locales_item` has data for nonexistent item entry %u, skipped.", entry);
            continue;
        }

        ItemLocale& data = mItemLocaleMap[entry];

        for(int i = 1; i < MAX_LOCALE; ++i)
        {
            std::string str = fields[1+2*(i-1)].GetCppString();
            if(!str.empty())
            {
                int idx = GetOrNewIndexForLocale(LocaleConstant(i));
                if(idx >= 0)
                {
                    if((int32)data.Name.size() <= idx)
                        data.Name.resize(idx+1);

                    data.Name[idx] = str;
                }
            }

            str = fields[1+2*(i-1)+1].GetCppString();
            if(!str.empty())
            {
                int idx = GetOrNewIndexForLocale(LocaleConstant(i));
                if(idx >= 0)
                {
                    if((int32)data.Description.size() <= idx)
                        data.Description.resize(idx+1);

                    data.Description[idx] = str;
                }
            }
        }
    } while (result->NextRow());

    delete result;

    sLog.outString();
    sLog.outString( ">> Loaded %lu Item locale strings", (unsigned long)mItemLocaleMap.size() );
}

struct SQLItemLoader : public SQLStorageLoaderBase<SQLItemLoader>
{
    template<class D>
    void convert_from_str(uint32 /*field_pos*/, char const *src, D &dst)
    {
        dst = D(sScriptMgr.GetScriptId(src));
    }
};

void ObjectMgr::LoadItemPrototypes()
{
    SQLItemLoader loader;
    loader.Load(sItemStorage);
    sLog.outString( ">> Loaded %u item prototypes", sItemStorage.RecordCount );
    sLog.outString();

    // check data correctness
    for(uint32 i = 1; i < sItemStorage.MaxEntry; ++i)
    {
        ItemPrototype const* proto = sItemStorage.LookupEntry<ItemPrototype >(i);
        ItemEntry const *dbcitem = sItemStore.LookupEntry(i);
        if(!proto)
        {
            /* to many errors, and possible not all items really used in game
            if (dbcitem)
                sLog.outErrorDb("Item (Entry: %u) doesn't exists in DB, but must exist.",i);
            */
            continue;
        }

        if(dbcitem)
        {
            if(proto->Class != dbcitem->Class)
            {
                sLog.outErrorDb("Item (Entry: %u) not correct class %u, must be %u (still using DB value).",i,proto->Class,dbcitem->Class);
                // It safe let use Class from DB
            }
            /* disabled: have some strange wrong cases for Subclass values.
               for enable also uncomment Subclass field in ItemEntry structure and in Itemfmt[]
            if(proto->SubClass != dbcitem->SubClass)
            {
                sLog.outErrorDb("Item (Entry: %u) not correct (Class: %u, Sub: %u) pair, must be (Class: %u, Sub: %u) (still using DB value).",i,proto->Class,proto->SubClass,dbcitem->Class,dbcitem->SubClass);
                // It safe let use Subclass from DB
            }
            */

            if(proto->Unk0 != dbcitem->Unk0)
            {
                sLog.outErrorDb("Item (Entry: %u) not correct %i Unk0, must be %i (still using DB value).",i,proto->Unk0,dbcitem->Unk0);
                // It safe let use Unk0 from DB
            }

            if(proto->Material != dbcitem->Material)
            {
                sLog.outErrorDb("Item (Entry: %u) not correct %i material, must be %i (still using DB value).",i,proto->Material,dbcitem->Material);
                // It safe let use Material from DB
            }

            if(proto->InventoryType != dbcitem->InventoryType)
            {
                sLog.outErrorDb("Item (Entry: %u) not correct %u inventory type, must be %u (still using DB value).",i,proto->InventoryType,dbcitem->InventoryType);
                // It safe let use InventoryType from DB
            }

            if(proto->DisplayInfoID != dbcitem->DisplayId)
            {
                sLog.outErrorDb("Item (Entry: %u) not correct %u display id, must be %u (using it).",i,proto->DisplayInfoID,dbcitem->DisplayId);
                const_cast<ItemPrototype*>(proto)->DisplayInfoID = dbcitem->DisplayId;
            }
            if(proto->Sheath != dbcitem->Sheath)
            {
                sLog.outErrorDb("Item (Entry: %u) not correct %u sheath, must be %u  (using it).",i,proto->Sheath,dbcitem->Sheath);
                const_cast<ItemPrototype*>(proto)->Sheath = dbcitem->Sheath;
            }
        }
        else
        {
            sLog.outErrorDb("Item (Entry: %u) not correct (not listed in list of existing items).",i);
        }

        if(proto->Class >= MAX_ITEM_CLASS)
        {
            sLog.outErrorDb("Item (Entry: %u) has wrong Class value (%u)",i,proto->Class);
            const_cast<ItemPrototype*>(proto)->Class = ITEM_CLASS_MISC;
        }

        if(proto->SubClass >= MaxItemSubclassValues[proto->Class])
        {
            sLog.outErrorDb("Item (Entry: %u) has wrong Subclass value (%u) for class %u",i,proto->SubClass,proto->Class);
            const_cast<ItemPrototype*>(proto)->SubClass = 0;// exist for all item classes
        }

        if(proto->Quality >= MAX_ITEM_QUALITY)
        {
            sLog.outErrorDb("Item (Entry: %u) has wrong Quality value (%u)",i,proto->Quality);
            const_cast<ItemPrototype*>(proto)->Quality = ITEM_QUALITY_NORMAL;
        }

        if (proto->Flags2 & ITEM_FLAG2_HORDE_ONLY)
        {
            if (FactionEntry const* faction = sFactionStore.LookupEntry(HORDE))
                if ((proto->AllowableRace & faction->BaseRepRaceMask[0]) == 0)
                    sLog.outErrorDb("Item (Entry: %u) have in `AllowableRace` races (%u) only not compatible with ITEM_FLAG2_HORDE_ONLY (%u) in Flags field, item any way will can't be equipped or use by this races.",
                        i, proto->AllowableRace, ITEM_FLAG2_HORDE_ONLY);

            if (proto->Flags2 & ITEM_FLAG2_ALLIANCE_ONLY)
                sLog.outErrorDb("Item (Entry: %u) have in `Flags2` flags ITEM_FLAG2_ALLIANCE_ONLY (%u) and ITEM_FLAG2_HORDE_ONLY (%u) in Flags field, this is wrong combination.",
                    i, ITEM_FLAG2_ALLIANCE_ONLY, ITEM_FLAG2_HORDE_ONLY);
        }
        else if (proto->Flags2 & ITEM_FLAG2_ALLIANCE_ONLY)
        {
            if (FactionEntry const* faction = sFactionStore.LookupEntry(ALLIANCE))
                if ((proto->AllowableRace & faction->BaseRepRaceMask[0]) == 0)
                    sLog.outErrorDb("Item (Entry: %u) have in `AllowableRace` races (%u) only not compatible with ITEM_FLAG2_ALLIANCE_ONLY (%u) in Flags field, item any way will can't be equipped or use by this races.",
                        i, proto->AllowableRace, ITEM_FLAG2_ALLIANCE_ONLY);
        }

        if(proto->BuyCount <= 0)
        {
            sLog.outErrorDb("Item (Entry: %u) has wrong BuyCount value (%u), set to default(1).",i,proto->BuyCount);
            const_cast<ItemPrototype*>(proto)->BuyCount = 1;
        }

        if(proto->InventoryType >= MAX_INVTYPE)
        {
            sLog.outErrorDb("Item (Entry: %u) has wrong InventoryType value (%u)",i,proto->InventoryType);
            const_cast<ItemPrototype*>(proto)->InventoryType = INVTYPE_NON_EQUIP;
        }

        if (proto->InventoryType != INVTYPE_NON_EQUIP)
        {
            if(proto->Flags & ITEM_FLAG_LOOTABLE)
            {
                sLog.outErrorDb("Item container (Entry: %u) has not allowed for containers flag ITEM_FLAG_LOOTABLE (%u), flag removed.", i, ITEM_FLAG_LOOTABLE);
                const_cast<ItemPrototype*>(proto)->Flags &= ~ITEM_FLAG_LOOTABLE;
            }

            if(proto->Flags & ITEM_FLAG_MILLABLE)
            {
                sLog.outErrorDb("Item container (Entry: %u) has not allowed for containers flag ITEM_FLAG_MILLABLE (%u), flag removed.", i, ITEM_FLAG_MILLABLE);
                const_cast<ItemPrototype*>(proto)->Flags &= ~ITEM_FLAG_MILLABLE;
            }

            if(proto->Flags & ITEM_FLAG_PROSPECTABLE)
            {
                sLog.outErrorDb("Item container (Entry: %u) has not allowed for containers flag ITEM_FLAG_PROSPECTABLE (%u), flag removed.", i, ITEM_FLAG_PROSPECTABLE);
                const_cast<ItemPrototype*>(proto)->Flags &= ~ITEM_FLAG_PROSPECTABLE;
            }
        }
        else if (proto->InventoryType != INVTYPE_BAG)
        {
            if (proto->ContainerSlots > 0)
            {
                sLog.outErrorDb("Non-container item (Entry: %u) has ContainerSlots (%u), set to 0.", i, proto->ContainerSlots);
                const_cast<ItemPrototype*>(proto)->ContainerSlots = 0;
            }
        }

        if(proto->RequiredSkill >= MAX_SKILL_TYPE)
        {
            sLog.outErrorDb("Item (Entry: %u) has wrong RequiredSkill value (%u)",i,proto->RequiredSkill);
            const_cast<ItemPrototype*>(proto)->RequiredSkill = 0;
        }

        {
            // can be used in equip slot, as page read use in inventory, or spell casting at use
            bool req = proto->InventoryType!=INVTYPE_NON_EQUIP || proto->PageText;
            if(!req)
            {
                for (int j = 0; j < MAX_ITEM_PROTO_SPELLS; ++j)
                {
                    if(proto->Spells[j].SpellId)
                    {
                        req = true;
                        break;
                    }
                }
            }

            if(req)
            {
                if(!(proto->AllowableClass & CLASSMASK_ALL_PLAYABLE))
                    sLog.outErrorDb("Item (Entry: %u) not have in `AllowableClass` any playable classes (%u) and can't be equipped or use.",i,proto->AllowableClass);

                if(!(proto->AllowableRace & RACEMASK_ALL_PLAYABLE))
                    sLog.outErrorDb("Item (Entry: %u) not have in `AllowableRace` any playable races (%u) and can't be equipped or use.",i,proto->AllowableRace);
            }
        }

        if(proto->RequiredSpell && !sSpellStore.LookupEntry(proto->RequiredSpell))
        {
            sLog.outErrorDb("Item (Entry: %u) have wrong (nonexistent) spell in RequiredSpell (%u)",i,proto->RequiredSpell);
            const_cast<ItemPrototype*>(proto)->RequiredSpell = 0;
        }

        if(proto->RequiredReputationRank >= MAX_REPUTATION_RANK)
            sLog.outErrorDb("Item (Entry: %u) has wrong reputation rank in RequiredReputationRank (%u), item can't be used.",i,proto->RequiredReputationRank);

        if(proto->RequiredReputationFaction)
        {
            if(!sFactionStore.LookupEntry(proto->RequiredReputationFaction))
            {
                sLog.outErrorDb("Item (Entry: %u) has wrong (not existing) faction in RequiredReputationFaction (%u)",i,proto->RequiredReputationFaction);
                const_cast<ItemPrototype*>(proto)->RequiredReputationFaction = 0;
            }

            if(proto->RequiredReputationRank == MIN_REPUTATION_RANK)
                sLog.outErrorDb("Item (Entry: %u) has min. reputation rank in RequiredReputationRank (0) but RequiredReputationFaction > 0, faction setting is useless.",i);
        }
        else if(proto->RequiredReputationRank > MIN_REPUTATION_RANK)
            sLog.outErrorDb("Item (Entry: %u) has RequiredReputationFaction ==0 but RequiredReputationRank > 0, rank setting is useless.",i);

        if(proto->MaxCount < -1)
        {
            sLog.outErrorDb("Item (Entry: %u) has too large negative in maxcount (%i), replace by value (-1) no storing limits.",i,proto->MaxCount);
            const_cast<ItemPrototype*>(proto)->MaxCount = -1;
        }

        if(proto->Stackable == 0)
        {
            sLog.outErrorDb("Item (Entry: %u) has wrong value in stackable (%i), replace by default 1.",i,proto->Stackable);
            const_cast<ItemPrototype*>(proto)->Stackable = 1;
        }
        else if(proto->Stackable < -1)
        {
            sLog.outErrorDb("Item (Entry: %u) has too large negative in stackable (%i), replace by value (-1) no stacking limits.",i,proto->Stackable);
            const_cast<ItemPrototype*>(proto)->Stackable = -1;
        }
        else if(proto->Stackable > 1000)
        {
            sLog.outErrorDb("Item (Entry: %u) has too large value in stackable (%u), replace by hardcoded upper limit (1000).",i,proto->Stackable);
            const_cast<ItemPrototype*>(proto)->Stackable = 1000;
        }

        if (proto->ContainerSlots)
        {
            if (proto->ContainerSlots > MAX_BAG_SIZE)
            {
                sLog.outErrorDb("Item (Entry: %u) has too large value in ContainerSlots (%u), replace by hardcoded limit (%u).",i,proto->ContainerSlots,MAX_BAG_SIZE);
                const_cast<ItemPrototype*>(proto)->ContainerSlots = MAX_BAG_SIZE;
            }
        }

        if(proto->StatsCount > MAX_ITEM_PROTO_STATS)
        {
            sLog.outErrorDb("Item (Entry: %u) has too large value in statscount (%u), replace by hardcoded limit (%u).",i,proto->StatsCount,MAX_ITEM_PROTO_STATS);
            const_cast<ItemPrototype*>(proto)->StatsCount = MAX_ITEM_PROTO_STATS;
        }

        for (int j = 0; j < MAX_ITEM_PROTO_STATS; ++j)
        {
            // for ItemStatValue != 0
            if(proto->ItemStat[j].ItemStatValue && proto->ItemStat[j].ItemStatType >= MAX_ITEM_MOD)
            {
                sLog.outErrorDb("Item (Entry: %u) has wrong stat_type%d (%u)",i,j+1,proto->ItemStat[j].ItemStatType);
                const_cast<ItemPrototype*>(proto)->ItemStat[j].ItemStatType = 0;
            }

            switch(proto->ItemStat[j].ItemStatType)
            {
                case ITEM_MOD_SPELL_HEALING_DONE:
                case ITEM_MOD_SPELL_DAMAGE_DONE:
                    sLog.outErrorDb("Item (Entry: %u) has deprecated stat_type%d (%u)",i,j+1,proto->ItemStat[j].ItemStatType);
                    break;
                default:
                    break;
            }
        }

        for (int j = 0; j < MAX_ITEM_PROTO_DAMAGES; ++j)
        {
            if(proto->Damage[j].DamageType >= MAX_SPELL_SCHOOL)
            {
                sLog.outErrorDb("Item (Entry: %u) has wrong dmg_type%d (%u)",i,j+1,proto->Damage[j].DamageType);
                const_cast<ItemPrototype*>(proto)->Damage[j].DamageType = 0;
            }
        }

        // special format
        if((proto->Spells[0].SpellId == SPELL_ID_GENERIC_LEARN) || (proto->Spells[0].SpellId == SPELL_ID_GENERIC_LEARN_PET))
        {
            // spell_1
            if(proto->Spells[0].SpellTrigger != ITEM_SPELLTRIGGER_ON_USE)
            {
                sLog.outErrorDb("Item (Entry: %u) has wrong item spell trigger value in spelltrigger_%d (%u) for special learning format",i,0+1,proto->Spells[0].SpellTrigger);
                const_cast<ItemPrototype*>(proto)->Spells[0].SpellId = 0;
                const_cast<ItemPrototype*>(proto)->Spells[0].SpellTrigger = ITEM_SPELLTRIGGER_ON_USE;
                const_cast<ItemPrototype*>(proto)->Spells[1].SpellId = 0;
                const_cast<ItemPrototype*>(proto)->Spells[1].SpellTrigger = ITEM_SPELLTRIGGER_ON_USE;
            }

            // spell_2 have learning spell
            if(proto->Spells[1].SpellTrigger != ITEM_SPELLTRIGGER_LEARN_SPELL_ID)
            {
                sLog.outErrorDb("Item (Entry: %u) has wrong item spell trigger value in spelltrigger_%d (%u) for special learning format.",i,1+1,proto->Spells[1].SpellTrigger);
                const_cast<ItemPrototype*>(proto)->Spells[0].SpellId = 0;
                const_cast<ItemPrototype*>(proto)->Spells[1].SpellId = 0;
                const_cast<ItemPrototype*>(proto)->Spells[1].SpellTrigger = ITEM_SPELLTRIGGER_ON_USE;
            }
            else if(!proto->Spells[1].SpellId)
            {
                sLog.outErrorDb("Item (Entry: %u) not has expected spell in spellid_%d in special learning format.",i,1+1);
                const_cast<ItemPrototype*>(proto)->Spells[0].SpellId = 0;
                const_cast<ItemPrototype*>(proto)->Spells[1].SpellTrigger = ITEM_SPELLTRIGGER_ON_USE;
            }
            else
            {
                SpellEntry const* spellInfo = sSpellStore.LookupEntry(proto->Spells[1].SpellId);
                if(!spellInfo)
                {
                    sLog.outErrorDb("Item (Entry: %u) has wrong (not existing) spell in spellid_%d (%u)",i,1+1,proto->Spells[1].SpellId);
                    const_cast<ItemPrototype*>(proto)->Spells[0].SpellId = 0;
                    const_cast<ItemPrototype*>(proto)->Spells[1].SpellId = 0;
                    const_cast<ItemPrototype*>(proto)->Spells[1].SpellTrigger = ITEM_SPELLTRIGGER_ON_USE;
                }
                // allowed only in special format
                else if((proto->Spells[1].SpellId==SPELL_ID_GENERIC_LEARN) || (proto->Spells[1].SpellId==SPELL_ID_GENERIC_LEARN_PET))
                {
                    sLog.outErrorDb("Item (Entry: %u) has broken spell in spellid_%d (%u)",i,1+1,proto->Spells[1].SpellId);
                    const_cast<ItemPrototype*>(proto)->Spells[0].SpellId = 0;
                    const_cast<ItemPrototype*>(proto)->Spells[1].SpellId = 0;
                    const_cast<ItemPrototype*>(proto)->Spells[1].SpellTrigger = ITEM_SPELLTRIGGER_ON_USE;
                }
            }

            // spell_3*,spell_4*,spell_5* is empty
            for (int j = 2; j < MAX_ITEM_PROTO_SPELLS; ++j)
            {
                if(proto->Spells[j].SpellTrigger != ITEM_SPELLTRIGGER_ON_USE)
                {
                    sLog.outErrorDb("Item (Entry: %u) has wrong item spell trigger value in spelltrigger_%d (%u)",i,j+1,proto->Spells[j].SpellTrigger);
                    const_cast<ItemPrototype*>(proto)->Spells[j].SpellId = 0;
                    const_cast<ItemPrototype*>(proto)->Spells[j].SpellTrigger = ITEM_SPELLTRIGGER_ON_USE;
                }
                else if(proto->Spells[j].SpellId != 0)
                {
                    sLog.outErrorDb("Item (Entry: %u) has wrong spell in spellid_%d (%u) for learning special format",i,j+1,proto->Spells[j].SpellId);
                    const_cast<ItemPrototype*>(proto)->Spells[j].SpellId = 0;
                }
            }
        }
        // normal spell list
        else
        {
            for (int j = 0; j < MAX_ITEM_PROTO_SPELLS; ++j)
            {
                if (proto->Spells[j].SpellTrigger >= MAX_ITEM_SPELLTRIGGER || proto->Spells[j].SpellTrigger == ITEM_SPELLTRIGGER_LEARN_SPELL_ID)
                {
                    sLog.outErrorDb("Item (Entry: %u) has wrong item spell trigger value in spelltrigger_%d (%u)",i,j+1,proto->Spells[j].SpellTrigger);
                    const_cast<ItemPrototype*>(proto)->Spells[j].SpellId = 0;
                    const_cast<ItemPrototype*>(proto)->Spells[j].SpellTrigger = ITEM_SPELLTRIGGER_ON_USE;
                }
                // on hit can be sued only at weapon
                else if (proto->Spells[j].SpellTrigger == ITEM_SPELLTRIGGER_CHANCE_ON_HIT)
                {
                    if(proto->Class != ITEM_CLASS_WEAPON)
                        sLog.outErrorDb("Item (Entry: %u) isn't weapon (Class: %u) but has on hit spelltrigger_%d (%u), it will not triggered.",i,proto->Class,j+1,proto->Spells[j].SpellTrigger);
                }

                if(proto->Spells[j].SpellId)
                {
                    SpellEntry const* spellInfo = sSpellStore.LookupEntry(proto->Spells[j].SpellId);
                    if(!spellInfo)
                    {
                        sLog.outErrorDb("Item (Entry: %u) has wrong (not existing) spell in spellid_%d (%u)",i,j+1,proto->Spells[j].SpellId);
                        const_cast<ItemPrototype*>(proto)->Spells[j].SpellId = 0;
                    }
                    // allowed only in special format
                    else if((proto->Spells[j].SpellId==SPELL_ID_GENERIC_LEARN) || (proto->Spells[j].SpellId==SPELL_ID_GENERIC_LEARN_PET))
                    {
                        sLog.outErrorDb("Item (Entry: %u) has broken spell in spellid_%d (%u)",i,j+1,proto->Spells[j].SpellId);
                        const_cast<ItemPrototype*>(proto)->Spells[j].SpellId = 0;
                    }
                }
            }
        }

        if(proto->Bonding >= MAX_BIND_TYPE)
            sLog.outErrorDb("Item (Entry: %u) has wrong Bonding value (%u)",i,proto->Bonding);

        if(proto->PageText)
        {
            if(!sPageTextStore.LookupEntry<PageText>(proto->PageText))
                sLog.outErrorDb("Item (Entry: %u) has non existing first page (Id:%u)", i,proto->PageText);
        }

        if(proto->LockID && !sLockStore.LookupEntry(proto->LockID))
            sLog.outErrorDb("Item (Entry: %u) has wrong LockID (%u)",i,proto->LockID);

        if(proto->Sheath >= MAX_SHEATHETYPE)
        {
            sLog.outErrorDb("Item (Entry: %u) has wrong Sheath (%u)",i,proto->Sheath);
            const_cast<ItemPrototype*>(proto)->Sheath = SHEATHETYPE_NONE;
        }

        if(proto->RandomProperty && !sItemRandomPropertiesStore.LookupEntry(GetItemEnchantMod(proto->RandomProperty)))
        {
            sLog.outErrorDb("Item (Entry: %u) has unknown (wrong or not listed in `item_enchantment_template`) RandomProperty (%u)",i,proto->RandomProperty);
            const_cast<ItemPrototype*>(proto)->RandomProperty = 0;
        }

        if(proto->RandomSuffix && !sItemRandomSuffixStore.LookupEntry(GetItemEnchantMod(proto->RandomSuffix)))
        {
            sLog.outErrorDb("Item (Entry: %u) has wrong RandomSuffix (%u)",i,proto->RandomSuffix);
            const_cast<ItemPrototype*>(proto)->RandomSuffix = 0;
        }

        if(proto->ItemSet && !sItemSetStore.LookupEntry(proto->ItemSet))
        {
            sLog.outErrorDb("Item (Entry: %u) have wrong ItemSet (%u)",i,proto->ItemSet);
            const_cast<ItemPrototype*>(proto)->ItemSet = 0;
        }

        if(proto->Area && !GetAreaEntryByAreaID(proto->Area))
            sLog.outErrorDb("Item (Entry: %u) has wrong Area (%u)",i,proto->Area);

        if(proto->Map && !sMapStore.LookupEntry(proto->Map))
            sLog.outErrorDb("Item (Entry: %u) has wrong Map (%u)",i,proto->Map);

        if(proto->BagFamily)
        {
            // check bits
            for(uint32 j = 0; j < sizeof(proto->BagFamily)*8; ++j)
            {
                uint32 mask = 1 << j;
                if((proto->BagFamily & mask)==0)
                    continue;

                ItemBagFamilyEntry const* bf = sItemBagFamilyStore.LookupEntry(j+1);
                if(!bf)
                {
                    sLog.outErrorDb("Item (Entry: %u) has bag family bit set not listed in ItemBagFamily.dbc, remove bit",i);
                    const_cast<ItemPrototype*>(proto)->BagFamily &= ~mask;
                    continue;
                }

                if(BAG_FAMILY_MASK_CURRENCY_TOKENS & mask)
                {
                    CurrencyTypesEntry const* ctEntry = sCurrencyTypesStore.LookupEntry(proto->ItemId);
                    if(!ctEntry)
                    {
                        sLog.outErrorDb("Item (Entry: %u) has currency bag family bit set in BagFamily but not listed in CurrencyTypes.dbc, remove bit",i);
                        const_cast<ItemPrototype*>(proto)->BagFamily &= ~mask;
                    }
                }
            }
        }

        if(proto->TotemCategory && !sTotemCategoryStore.LookupEntry(proto->TotemCategory))
            sLog.outErrorDb("Item (Entry: %u) has wrong TotemCategory (%u)",i,proto->TotemCategory);

        for (int j = 0; j < MAX_ITEM_PROTO_SOCKETS; ++j)
        {
            if(proto->Socket[j].Color && (proto->Socket[j].Color & SOCKET_COLOR_ALL) != proto->Socket[j].Color)
            {
                sLog.outErrorDb("Item (Entry: %u) has wrong socketColor_%d (%u)",i,j+1,proto->Socket[j].Color);
                const_cast<ItemPrototype*>(proto)->Socket[j].Color = 0;
            }
        }

        if(proto->GemProperties && !sGemPropertiesStore.LookupEntry(proto->GemProperties))
            sLog.outErrorDb("Item (Entry: %u) has wrong GemProperties (%u)",i,proto->GemProperties);

        if (proto->RequiredDisenchantSkill < -1)
        {
            sLog.outErrorDb("Item (Entry: %u) has wrong RequiredDisenchantSkill (%i), set to (-1).",i,proto->RequiredDisenchantSkill);
            const_cast<ItemPrototype*>(proto)->RequiredDisenchantSkill = -1;
        }
        else if (proto->RequiredDisenchantSkill != -1)
        {
            if (proto->Quality > ITEM_QUALITY_EPIC || proto->Quality < ITEM_QUALITY_UNCOMMON)
            {
                ERROR_DB_STRICT_LOG("Item (Entry: %u) has unexpected RequiredDisenchantSkill (%u) for non-disenchantable quality (%u), reset it.",i,proto->RequiredDisenchantSkill,proto->Quality);
                const_cast<ItemPrototype*>(proto)->RequiredDisenchantSkill = -1;
            }
            else if (proto->Class != ITEM_CLASS_WEAPON && proto->Class != ITEM_CLASS_ARMOR)
            {
                // some wrong data in wdb for unused items
                ERROR_DB_STRICT_LOG("Item (Entry: %u) has unexpected RequiredDisenchantSkill (%u) for non-disenchantable item class (%u), reset it.",i,proto->RequiredDisenchantSkill,proto->Class);
                const_cast<ItemPrototype*>(proto)->RequiredDisenchantSkill = -1;
            }
        }

        if (proto->DisenchantID)
        {
            if (proto->Quality > ITEM_QUALITY_EPIC || proto->Quality < ITEM_QUALITY_UNCOMMON)
            {
                sLog.outErrorDb("Item (Entry: %u) has wrong quality (%u) for disenchanting, remove disenchanting loot id.",i,proto->Quality);
                const_cast<ItemPrototype*>(proto)->DisenchantID = 0;
            }
            else if (proto->Class != ITEM_CLASS_WEAPON && proto->Class != ITEM_CLASS_ARMOR)
            {
                sLog.outErrorDb("Item (Entry: %u) has wrong item class (%u) for disenchanting, remove disenchanting loot id.",i,proto->Class);
                const_cast<ItemPrototype*>(proto)->DisenchantID = 0;
            }
            else if (proto->RequiredDisenchantSkill < 0)
            {
                sLog.outErrorDb("Item (Entry: %u) marked as non-disenchantable by RequiredDisenchantSkill == -1, remove disenchanting loot id.",i);
                const_cast<ItemPrototype*>(proto)->DisenchantID = 0;
            }
        }
        else
        {
            // lot DB cases
            if (proto->RequiredDisenchantSkill >= 0)
                ERROR_DB_STRICT_LOG("Item (Entry: %u) marked as disenchantable by RequiredDisenchantSkill, but not have disenchanting loot id.",i);
        }

        if(proto->FoodType >= MAX_PET_DIET)
        {
            sLog.outErrorDb("Item (Entry: %u) has wrong FoodType value (%u)",i,proto->FoodType);
            const_cast<ItemPrototype*>(proto)->FoodType = 0;
        }

        if(proto->ItemLimitCategory && !sItemLimitCategoryStore.LookupEntry(proto->ItemLimitCategory))
        {
            sLog.outErrorDb("Item (Entry: %u) has wrong LimitCategory value (%u)",i,proto->ItemLimitCategory);
            const_cast<ItemPrototype*>(proto)->ItemLimitCategory = 0;
        }

        if(proto->HolidayId && !sHolidaysStore.LookupEntry(proto->HolidayId))
        {
            sLog.outErrorDb("Item (Entry: %u) has wrong HolidayId value (%u)", i, proto->HolidayId);
            const_cast<ItemPrototype*>(proto)->HolidayId = 0;
        }

        if(proto->ExtraFlags)
        {
            if (proto->ExtraFlags & ~ITEM_EXTRA_ALL)
                sLog.outErrorDb("Item (Entry: %u) has wrong ExtraFlags (%u) with unused bits set",i,proto->ExtraFlags);

            if (proto->ExtraFlags & ITEM_EXTRA_NON_CONSUMABLE)
            {
                bool can_be_need = false;
                for (int j = 0; j < MAX_ITEM_PROTO_SPELLS; ++j)
                {
                    if(proto->Spells[j].SpellCharges < 0)
                    {
                        can_be_need = true;
                        break;
                    }
                }

                if (!can_be_need)
                {
                    sLog.outErrorDb("Item (Entry: %u) has redundant non-consumable flag in ExtraFlags, item not have negative charges", i);
                    const_cast<ItemPrototype*>(proto)->ExtraFlags &= ~ITEM_EXTRA_NON_CONSUMABLE;
                }
            }

            if (proto->ExtraFlags & ITEM_EXTRA_REAL_TIME_DURATION)
            {
                if (proto->Duration == 0)
                {
                    sLog.outErrorDb("Item (Entry: %u) has redundant real-time duration flag in ExtraFlags, item not have duration", i);
                    const_cast<ItemPrototype*>(proto)->ExtraFlags &= ~ITEM_EXTRA_REAL_TIME_DURATION;
                }
            }
        }
    }

    // check some dbc referenced items (avoid duplicate reports)
    std::set<uint32> notFoundOutfit;
    for (uint32 i = 1; i < sCharStartOutfitStore.GetNumRows(); ++i)
    {
        CharStartOutfitEntry const* entry = sCharStartOutfitStore.LookupEntry(i);
        if (!entry)
            continue;

        for(int j = 0; j < MAX_OUTFIT_ITEMS; ++j)
        {
            if (entry->ItemId[j] <= 0)
                continue;

            uint32 item_id = entry->ItemId[j];

            if (!GetItemPrototype(item_id))
                if (item_id != 40582)                       // nonexistent item by default but referenced in DBC, skip it from errors
                    notFoundOutfit.insert(item_id);
        }
    }

    for(std::set<uint32>::const_iterator itr = notFoundOutfit.begin(); itr != notFoundOutfit.end(); ++itr)
        sLog.outErrorDb("Item (Entry: %u) not exist in `item_template` but referenced in `CharStartOutfit.dbc`", *itr);
}


void ObjectMgr::LoadItemConverts()
{
    m_ItemConvert.clear();                                  // needed for reload case

    uint32 count = 0;

    QueryResult *result = WorldDatabase.Query("SELECT entry,item FROM item_convert");

    if (!result)
    {
        barGoLink bar(1);

        bar.step();

        sLog.outString();
        sLog.outErrorDb(">> Loaded 0 Item converts . DB table `item_convert` is empty.");
        return;
    }

    barGoLink bar((int)result->GetRowCount());

    do
    {
        Field *fields = result->Fetch();
        bar.step();

        uint32 itemEntry    = fields[0].GetUInt32();
        uint32 itemTargetId = fields[1].GetUInt32();

        ItemPrototype const* pItemEntryProto = sItemStorage.LookupEntry<ItemPrototype>(itemEntry);
        if (!pItemEntryProto)
        {
            sLog.outErrorDb("Table `item_convert`: Item %u not exist in `item_template`.", itemEntry);
            continue;
        }

        ItemPrototype const* pItemTargetProto = sItemStorage.LookupEntry<ItemPrototype>(itemTargetId);
        if (!pItemTargetProto)
        {
            sLog.outErrorDb("Table `item_convert`: Item target %u for original item %u not exist in `item_template`.", itemTargetId, itemEntry);
            continue;
        }

        // 2 cases when item convert used
        // Boa item with reputation requirement
        if ((!(pItemEntryProto->Flags & ITEM_FLAG_BOA) || !pItemEntryProto->RequiredReputationFaction) &&
            // convertion to another team/race
            (pItemTargetProto->AllowableRace & pItemEntryProto->AllowableRace))
        {
            sLog.outErrorDb("Table `item_convert` not appropriate item %u conversion to %u. Table can be used for BoA items requirement drop or for conversion to another race/team use.", itemEntry, itemTargetId);
            continue;
        }

        m_ItemConvert[itemEntry] = itemTargetId;

        ++count;
    } while (result->NextRow());

    delete result;

    sLog.outString();
    sLog.outString(">> Loaded %u Item converts", count);
}


void ObjectMgr::LoadItemRequiredTarget()
{
    m_ItemRequiredTarget.clear();                           // needed for reload case

    uint32 count = 0;

    QueryResult *result = WorldDatabase.Query("SELECT entry,type,targetEntry FROM item_required_target");

    if (!result)
    {
        barGoLink bar(1);

        bar.step();

        sLog.outString();
        sLog.outErrorDb(">> Loaded 0 ItemRequiredTarget. DB table `item_required_target` is empty.");
        return;
    }

    barGoLink bar((int)result->GetRowCount());

    do
    {
        Field *fields = result->Fetch();
        bar.step();

        uint32 uiItemId      = fields[0].GetUInt32();
        uint32 uiType        = fields[1].GetUInt32();
        uint32 uiTargetEntry = fields[2].GetUInt32();

        ItemPrototype const* pItemProto = sItemStorage.LookupEntry<ItemPrototype>(uiItemId);

        if (!pItemProto)
        {
            sLog.outErrorDb("Table `item_required_target`: Entry %u listed for TargetEntry %u does not exist in `item_template`.",uiItemId,uiTargetEntry);
            continue;
        }

        bool bIsItemSpellValid = false;

        for(int i = 0; i < MAX_ITEM_PROTO_SPELLS; ++i)
        {
            if (SpellEntry const* pSpellInfo = sSpellStore.LookupEntry(pItemProto->Spells[i].SpellId))
            {
                if (pItemProto->Spells[i].SpellTrigger == ITEM_SPELLTRIGGER_ON_USE ||
                    pItemProto->Spells[i].SpellTrigger == ITEM_SPELLTRIGGER_ON_NO_DELAY_USE)
                {
                    SpellScriptTargetBounds bounds = sSpellMgr.GetSpellScriptTargetBounds(pSpellInfo->Id);
                    if (bounds.first != bounds.second)
                        break;

                    for (int j = 0; j < MAX_EFFECT_INDEX; ++j)
                    {
                        if (pSpellInfo->EffectImplicitTargetA[j] == TARGET_CHAIN_DAMAGE ||
                            pSpellInfo->EffectImplicitTargetB[j] == TARGET_CHAIN_DAMAGE ||
                            pSpellInfo->EffectImplicitTargetA[j] == TARGET_DUELVSPLAYER ||
                            pSpellInfo->EffectImplicitTargetB[j] == TARGET_DUELVSPLAYER)
                        {
                            bIsItemSpellValid = true;
                            break;
                        }
                    }
                    if (bIsItemSpellValid)
                        break;
                }
            }
        }

        if (!bIsItemSpellValid)
        {
            sLog.outErrorDb("Table `item_required_target`: Spell used by item %u does not have implicit target TARGET_CHAIN_DAMAGE(6), TARGET_DUELVSPLAYER(25), already listed in `spell_script_target` or doesn't have item spelltrigger.",uiItemId);
            continue;
        }

        if (!uiType || uiType > MAX_ITEM_REQ_TARGET_TYPE)
        {
            sLog.outErrorDb("Table `item_required_target`: Type %u for TargetEntry %u is incorrect.",uiType,uiTargetEntry);
            continue;
        }

        if (!uiTargetEntry)
        {
            sLog.outErrorDb("Table `item_required_target`: TargetEntry == 0 for Type (%u).",uiType);
            continue;
        }

        if (!sCreatureStorage.LookupEntry<CreatureInfo>(uiTargetEntry))
        {
            sLog.outErrorDb("Table `item_required_target`: creature template entry %u does not exist.",uiTargetEntry);
            continue;
        }

        m_ItemRequiredTarget.insert(ItemRequiredTargetMap::value_type(uiItemId,ItemRequiredTarget(ItemRequiredTargetType(uiType),uiTargetEntry)));

        ++count;
    } while (result->NextRow());

    delete result;

    sLog.outString();
    sLog.outString(">> Loaded %u Item required targets", count);
}

void ObjectMgr::LoadPetLevelInfo()
{
    // Loading levels data
    {
        //                                                 0               1      2   3     4    5    6    7     8    9      10      11      12
        QueryResult *result  = WorldDatabase.Query("SELECT creature_entry, level, hp, mana, str, agi, sta, inte, spi, armor, mindmg, maxdmg, attackpower FROM pet_levelstats");

        uint32 count = 0;

        if (!result)
        {
            barGoLink bar( 1 );
            bar.step();

            sLog.outString();
            sLog.outString(">> Loaded %u level pet stats definitions", count);
            sLog.outErrorDb("Error loading `pet_levelstats` table or empty table.");
            return;
        }

        barGoLink bar( (int)result->GetRowCount() );

        do
        {
            Field* fields = result->Fetch();

            uint32 creature_id = fields[0].GetUInt32();
            if(!sCreatureStorage.LookupEntry<CreatureInfo>(creature_id))
            {
                sLog.outErrorDb("Wrong creature id %u in `pet_levelstats` table, ignoring.",creature_id);
                continue;
            }

            uint32 current_level = fields[1].GetUInt32();
            if(current_level > sWorld.getConfig(CONFIG_UINT32_MAX_PLAYER_LEVEL))
            {
                if(current_level > STRONG_MAX_LEVEL)        // hardcoded level maximum
                    sLog.outErrorDb("Wrong (> %u) level %u in `pet_levelstats` table, ignoring.",STRONG_MAX_LEVEL,current_level);
                else
                {
                    DETAIL_LOG("Unused (> MaxPlayerLevel in mangosd.conf) level %u in `pet_levelstats` table, ignoring.",current_level);
                    ++count;                                // make result loading percent "expected" correct in case disabled detail mode for example.
                }
                continue;
            }
            else if(current_level < 1)
            {
                sLog.outErrorDb("Wrong (<1) level %u in `pet_levelstats` table, ignoring.",current_level);
                continue;
            }

            PetLevelInfo*& pInfoMapEntry = petInfo[creature_id];

            if(pInfoMapEntry==NULL)
                pInfoMapEntry =  new PetLevelInfo[sWorld.getConfig(CONFIG_UINT32_MAX_PLAYER_LEVEL)];

            // data for level 1 stored in [0] array element, ...
            PetLevelInfo* pLevelInfo = &pInfoMapEntry[current_level-1];

            pLevelInfo->health = fields[2].GetUInt16();
            pLevelInfo->mana   = fields[3].GetUInt16();
            pLevelInfo->armor  = fields[9].GetUInt16();
            pLevelInfo->mindmg = fields[10].GetUInt32();
            pLevelInfo->maxdmg = fields[11].GetUInt32();
            pLevelInfo->attackpower = fields[12].GetUInt32();

            for (int i = 0; i < MAX_STATS; i++)
            {
                pLevelInfo->stats[i] = fields[i+4].GetUInt16();
            }

            bar.step();
            ++count;
        }
        while (result->NextRow());

        delete result;

        sLog.outString();
        sLog.outString( ">> Loaded %u level pet stats definitions", count );
    }

    PetLevelInfo* petBaseInfo = petInfo[1];

    // Fill gaps and check integrity
    for (PetLevelInfoMap::iterator itr = petInfo.begin(); itr != petInfo.end(); ++itr)
    {
        if (itr->first == 1) continue; // No fill data for default pet! _Must_ be exist!

        PetLevelInfo* pInfo = itr->second;

        // fatal error if no level 1 and max health data
        if(!pInfo || pInfo[0].health == 0 || pInfo[sWorld.getConfig(CONFIG_UINT32_MAX_PLAYER_LEVEL)-1].health == 0 )
        {
            sLog.outErrorDb("Creature %u does not have pet stats data for Levels 1 or %u! Must be exist!",itr->first, sWorld.getConfig(CONFIG_UINT32_MAX_PLAYER_LEVEL));
            Log::WaitBeforeContinueIfNeed();
            exit(1);
        }

        // fill level gaps
        for (uint32 level = 1; level < sWorld.getConfig(CONFIG_UINT32_MAX_PLAYER_LEVEL); ++level)
        {
            if(   pInfo[level].health == 0
               || pInfo[level].mana == 0
               || pInfo[level].armor == 0
               || pInfo[level].mindmg == 0
               || pInfo[level].maxdmg == 0
               || pInfo[level].stats[STAT_STRENGTH] == 0
               || pInfo[level].stats[STAT_STAMINA] == 0
               || pInfo[level].stats[STAT_AGILITY] == 0
               || pInfo[level].stats[STAT_INTELLECT] == 0
               || pInfo[level].stats[STAT_SPIRIT] == 0
            )
            {
                DEBUG_LOG("Creature %u has no full data set for Level %i pet stats data, using approximated (from default pet progression) data",itr->first,level+1);

                if(pInfo[level].health == 0)
                    pInfo[level].health = uint16(pInfo[sWorld.getConfig(CONFIG_UINT32_MAX_PLAYER_LEVEL)-1].health * (petBaseInfo[level].health / petBaseInfo[sWorld.getConfig(CONFIG_UINT32_MAX_PLAYER_LEVEL)-1].health));

                if(pInfo[level].mana == 0)
                    pInfo[level].mana = uint16(pInfo[sWorld.getConfig(CONFIG_UINT32_MAX_PLAYER_LEVEL)-1].mana * (petBaseInfo[level].mana / petBaseInfo[sWorld.getConfig(CONFIG_UINT32_MAX_PLAYER_LEVEL)-1].mana));

                if(pInfo[level].armor == 0)
                    pInfo[level].armor = uint16(pInfo[sWorld.getConfig(CONFIG_UINT32_MAX_PLAYER_LEVEL)-1].armor * (petBaseInfo[level].armor / petBaseInfo[sWorld.getConfig(CONFIG_UINT32_MAX_PLAYER_LEVEL)-1].armor));

                if(pInfo[level].mindmg == 0)
                    pInfo[level].mindmg = uint16(pInfo[sWorld.getConfig(CONFIG_UINT32_MAX_PLAYER_LEVEL)-1].mindmg * (petBaseInfo[level].mindmg / petBaseInfo[sWorld.getConfig(CONFIG_UINT32_MAX_PLAYER_LEVEL)-1].mindmg));

                if(pInfo[level].maxdmg == 0)
                    pInfo[level].mana = uint16(pInfo[sWorld.getConfig(CONFIG_UINT32_MAX_PLAYER_LEVEL)-1].maxdmg * (petBaseInfo[level].maxdmg / petBaseInfo[sWorld.getConfig(CONFIG_UINT32_MAX_PLAYER_LEVEL)-1].maxdmg));

                if(pInfo[level].attackpower == 0)
                    pInfo[level].mana = uint16(pInfo[sWorld.getConfig(CONFIG_UINT32_MAX_PLAYER_LEVEL)-1].attackpower * (petBaseInfo[level].attackpower / petBaseInfo[sWorld.getConfig(CONFIG_UINT32_MAX_PLAYER_LEVEL)-1].attackpower));

                for (int i = 0; i < MAX_STATS; i++)
                {
                    if(pInfo[level].stats[i] == 0)
                        pInfo[level].stats[i] = uint16(pInfo[sWorld.getConfig(CONFIG_UINT32_MAX_PLAYER_LEVEL)-1].stats[i] * (petBaseInfo[level].stats[i] / petBaseInfo[sWorld.getConfig(CONFIG_UINT32_MAX_PLAYER_LEVEL)-1].stats[i]));
                }

            }
        }
    }
}

PetLevelInfo const* ObjectMgr::GetPetLevelInfo(uint32 creature_id, uint32 level) const
{
    if(level > sWorld.getConfig(CONFIG_UINT32_MAX_PLAYER_LEVEL))
        level = sWorld.getConfig(CONFIG_UINT32_MAX_PLAYER_LEVEL);

    PetLevelInfoMap::const_iterator itr = petInfo.find(creature_id);
    if(itr == petInfo.end())
        return NULL;

    return &itr->second[level-1];                           // data for level 1 stored in [0] array element, ...
}

void ObjectMgr::LoadPetScalingData()
{
    // Loading scaling data
    //                                                 0               1     2           3       4          5       6    7    8    9     10
    QueryResult *result  = WorldDatabase.Query("SELECT creature_entry, aura, healthbase, health, powerbase, power,  str, agi, sta, inte, spi,"
    //                                          11     12           13           14           15           16           17
                                               "armor, resistance1, resistance2, resistance3, resistance4, resistance5, resistance6," 
    //                                          18      19           20           21      22           23        24   25         26           27    28
                                               "apbase, apbasescale, attackpower, damage, spelldamage, spellhit, hit, expertize, attackspeed, crit, regen"
                                               " FROM pet_scaling_data");

    uint32 count = 0;

    if (!result)
    {
        barGoLink bar(1);
        bar.step();

        sLog.outString();
        sLog.outString(">> Loaded %u pet scaling data definitions", count);
        sLog.outErrorDb("Error loading `pet_scaling_data` table or table is empty.");
        return;
    }

    barGoLink bar( (int)result->GetRowCount() );

    m_PetScalingData.clear();

    do
    {
        Field* fields = result->Fetch();

        uint32 creature_id = fields[0].GetUInt32();

        if(creature_id && !sCreatureStorage.LookupEntry<CreatureInfo>(creature_id)) // in 0 creature_id storing default values. _must_ be exist.
        {
            sLog.outErrorDb("Wrong creature id %u in `pet_scaling_data` table, ignoring.",creature_id);
            continue;
        }

        PetScalingDataList*& pScalingDataList = m_PetScalingData[creature_id];

        if (pScalingDataList == NULL)
                pScalingDataList =  new PetScalingDataList;

        PetScalingData pScalingDataEntry;

        pScalingDataEntry.creatureID = fields[0].GetUInt32();
        pScalingDataEntry.requiredAura = fields[1].GetUInt32();
        pScalingDataEntry.healthBasepoint = fields[2].GetInt32();
        pScalingDataEntry.healthScale = fields[3].GetInt32();
        pScalingDataEntry.powerBasepoint = fields[4].GetInt32();
        pScalingDataEntry.powerScale = fields[5].GetInt32();
        for (int i = 0; i < MAX_STATS; i++)
        {
            pScalingDataEntry.statScale[i] = fields[i+6].GetInt32();
        }
        for (int i = 0; i < MAX_SPELL_SCHOOL; i++)
        {
            pScalingDataEntry.resistanceScale[i] = fields[i+11].GetInt32();
        }
        pScalingDataEntry.APBasepoint = fields[18].GetInt32();
        pScalingDataEntry.APBaseScale = fields[19].GetInt32();
        pScalingDataEntry.attackpowerScale = fields[20].GetInt32();
        pScalingDataEntry.damageScale = fields[21].GetInt32();
        pScalingDataEntry.spelldamageScale = fields[22].GetInt32();
        pScalingDataEntry.spellHitScale = fields[23].GetInt32();
        pScalingDataEntry.meleeHitScale = fields[24].GetInt32();
        pScalingDataEntry.expertizeScale = fields[25].GetInt32();
        pScalingDataEntry.attackspeedScale = fields[26].GetInt32();
        pScalingDataEntry.critScale = fields[27].GetInt32();
        pScalingDataEntry.powerregenScale = fields[28].GetInt32();

        pScalingDataList->push_back(pScalingDataEntry);

        ++count;
    }
    while (result->NextRow());

    delete result;

    sLog.outString();
    sLog.outString( ">> Loaded %u level pet scaling data definitions", count );
}

PetScalingDataList const* ObjectMgr::GetPetScalingData(uint32 creature_id) const
{
    PetScalingDataMap::const_iterator itr = m_PetScalingData.find(creature_id);

    if (itr == m_PetScalingData.end())
        return NULL;
    else
        return itr->second;
}

void ObjectMgr::LoadAntiCheatConfig()
{
    //                                                             0             1           2                 3           4
    QueryResult *result  = CharacterDatabase.Query("SELECT checktype, check_period,alarmscount, disableoperation, messagenum,"
    //                                                             5          6             7             8
                                                           "intparam1, intparam2,  floatparam1,  floatparam2,"
    //                                                            9              10        11             12
                                                           "action1,   actionparam1,  action2,  actionparam2,"
                                                           "description FROM anticheat_config");

    uint32 count = 0;

    if (!result)
    {
        barGoLink bar(1);
        bar.step();

        sLog.outString();
        sLog.outString(">> Loaded %u anticheat config definitions", count);
        sLog.outErrorDb("Error loading `anticheat_config` table or table is empty.");
        return;
    }

    barGoLink bar( (int)result->GetRowCount() );

    m_AntiCheatConfig.clear();

    do
    {
        Field* fields = result->Fetch();

        AntiCheatConfig AntiCheatConfigEntry;

        AntiCheatConfigEntry.checkType = fields[0].GetUInt32();

        if (AntiCheatConfigEntry.checkType > 9999)
        {
            sLog.outErrorDb("Wrong check type id %u in `anticheat_config` table, ignoring.",AntiCheatConfigEntry.checkType);
            continue;
        }

        AntiCheatConfigEntry.checkPeriod = fields[1].GetUInt32();
        AntiCheatConfigEntry.alarmsCount = fields[2].GetUInt32();
        AntiCheatConfigEntry.disableOperation = fields[3].GetBool();
        AntiCheatConfigEntry.messageNum  = fields[4].GetUInt32();

        for (int i=0; i < ANTICHEAT_CHECK_PARAMETERS; ++i )
        {
            AntiCheatConfigEntry.checkParam[i] = fields[5+i].GetUInt32();
        }

        for (int i=0; i < ANTICHEAT_CHECK_PARAMETERS; ++i )
        {
            AntiCheatConfigEntry.checkFloatParam[i] = fields[5+ANTICHEAT_CHECK_PARAMETERS+i].GetFloat();
        }

        for (int i=0; i < ANTICHEAT_ACTIONS; ++i )
        {
            AntiCheatConfigEntry.actionType[i] = fields[5+ANTICHEAT_CHECK_PARAMETERS*2+i*2].GetUInt32();
            AntiCheatConfigEntry.actionParam[i] = fields[6+ANTICHEAT_CHECK_PARAMETERS*2+i*2].GetUInt32();
        };

        AntiCheatConfigEntry.description  = fields[5+ANTICHEAT_CHECK_PARAMETERS*2+ANTICHEAT_ACTIONS*2].GetCppString();

        m_AntiCheatConfig.insert(std::make_pair(AntiCheatConfigEntry.checkType, AntiCheatConfigEntry));

        ++count;
    }
    while (result->NextRow());

    delete result;

    sLog.outString();
    sLog.outString( ">> Loaded %u anticheat config definitions", count );

}

AntiCheatConfig const* ObjectMgr::GetAntiCheatConfig(uint32 checkType) const
{
    AntiCheatConfigMap::const_iterator itr = m_AntiCheatConfig.find(checkType);
    if (itr == m_AntiCheatConfig.end())
        return NULL;
    else
        return &itr->second;
}


void ObjectMgr::LoadPlayerInfo()
{
    // Load playercreate
    {
        //                                                0     1      2    3     4           5           6
        QueryResult *result = WorldDatabase.Query("SELECT race, class, map, zone, position_x, position_y, position_z, orientation FROM playercreateinfo");

        uint32 count = 0;

        if (!result)
        {
            barGoLink bar( 1 );

            sLog.outString();
            sLog.outString( ">> Loaded %u player create definitions", count );
            sLog.outErrorDb( "Error loading `playercreateinfo` table or empty table.");
            Log::WaitBeforeContinueIfNeed();
            exit(1);
        }

        barGoLink bar( (int)result->GetRowCount() );

        do
        {
            Field* fields = result->Fetch();

            uint32 current_race  = fields[0].GetUInt32();
            uint32 current_class = fields[1].GetUInt32();
            uint32 mapId         = fields[2].GetUInt32();
            uint32 areaId        = fields[3].GetUInt32();
            float  positionX     = fields[4].GetFloat();
            float  positionY     = fields[5].GetFloat();
            float  positionZ     = fields[6].GetFloat();
            float  orientation   = fields[7].GetFloat();

            ChrRacesEntry const* rEntry = sChrRacesStore.LookupEntry(current_race);
            if(!rEntry || !((1 << (current_race-1)) & RACEMASK_ALL_PLAYABLE))
            {
                sLog.outErrorDb("Wrong race %u in `playercreateinfo` table, ignoring.",current_race);
                continue;
            }

            ChrClassesEntry const* cEntry = sChrClassesStore.LookupEntry(current_class);
            if(!cEntry || !((1 << (current_class-1)) & CLASSMASK_ALL_PLAYABLE))
            {
                sLog.outErrorDb("Wrong class %u in `playercreateinfo` table, ignoring.",current_class);
                continue;
            }

            // accept DB data only for valid position (and non instanceable)
            if( !MapManager::IsValidMapCoord(mapId,positionX,positionY,positionZ, orientation) )
            {
                sLog.outErrorDb("Wrong home position for class %u race %u pair in `playercreateinfo` table, ignoring.",current_class,current_race);
                continue;
            }

            if( sMapStore.LookupEntry(mapId)->Instanceable() )
            {
                sLog.outErrorDb("Home position in instanceable map for class %u race %u pair in `playercreateinfo` table, ignoring.",current_class,current_race);
                continue;
            }

            PlayerInfo* pInfo = &playerInfo[current_race][current_class];

            pInfo->mapId       = mapId;
            pInfo->areaId      = areaId;
            pInfo->positionX   = positionX;
            pInfo->positionY   = positionY;
            pInfo->positionZ   = positionZ;
            pInfo->orientation = orientation;

            pInfo->displayId_m = rEntry->model_m;
            pInfo->displayId_f = rEntry->model_f;

            bar.step();
            ++count;
        }
        while (result->NextRow());

        delete result;

        sLog.outString();
        sLog.outString( ">> Loaded %u player create definitions", count );
    }

    // Load playercreate items
    {
        //                                                0     1      2       3
        QueryResult *result = WorldDatabase.Query("SELECT race, class, itemid, amount FROM playercreateinfo_item");

        uint32 count = 0;

        if (!result)
        {
            barGoLink bar( 1 );

            bar.step();

            sLog.outString();
            sLog.outString( ">> Loaded %u custom player create items", count );
        }
        else
        {
            barGoLink bar( (int)result->GetRowCount() );

            do
            {
                Field* fields = result->Fetch();

                uint32 current_race = fields[0].GetUInt32();
                uint32 current_class = fields[1].GetUInt32();

                ChrRacesEntry const* rEntry = sChrRacesStore.LookupEntry(current_race);
                if(!rEntry || !((1 << (current_race-1)) & RACEMASK_ALL_PLAYABLE))
                {
                    sLog.outErrorDb("Wrong race %u in `playercreateinfo_item` table, ignoring.",current_race);
                    continue;
                }

                ChrClassesEntry const* cEntry = sChrClassesStore.LookupEntry(current_class);
                if(!cEntry || !((1 << (current_class-1)) & CLASSMASK_ALL_PLAYABLE))
                {
                    sLog.outErrorDb("Wrong class %u in `playercreateinfo_item` table, ignoring.",current_class);
                    continue;
                }

                PlayerInfo* pInfo = &playerInfo[current_race][current_class];

                uint32 item_id = fields[2].GetUInt32();

                if(!GetItemPrototype(item_id))
                {
                    sLog.outErrorDb("Item id %u (race %u class %u) in `playercreateinfo_item` table but not listed in `item_template`, ignoring.",item_id,current_race,current_class);
                    continue;
                }

                uint32 amount  = fields[3].GetUInt32();

                if(!amount)
                {
                    sLog.outErrorDb("Item id %u (class %u race %u) have amount==0 in `playercreateinfo_item` table, ignoring.",item_id,current_race,current_class);
                    continue;
                }

                pInfo->item.push_back(PlayerCreateInfoItem( item_id, amount));

                bar.step();
                ++count;
            }
            while(result->NextRow());

            delete result;

            sLog.outString();
            sLog.outString( ">> Loaded %u custom player create items", count );
        }
    }

    // Load playercreate spells
    {
        //                                                0     1      2
        QueryResult *result = WorldDatabase.Query("SELECT race, class, Spell FROM playercreateinfo_spell");

        uint32 count = 0;

        if (!result)
        {
            barGoLink bar( 1 );

            sLog.outString();
            sLog.outString( ">> Loaded %u player create spells", count );
            sLog.outErrorDb( "Error loading `playercreateinfo_spell` table or empty table.");
        }
        else
        {
            barGoLink bar( (int)result->GetRowCount() );

            do
            {
                Field* fields = result->Fetch();

                uint32 current_race = fields[0].GetUInt32();
                uint32 current_class = fields[1].GetUInt32();

                ChrRacesEntry const* rEntry = sChrRacesStore.LookupEntry(current_race);
                if(!rEntry || !((1 << (current_race-1)) & RACEMASK_ALL_PLAYABLE))
                {
                    sLog.outErrorDb("Wrong race %u in `playercreateinfo_spell` table, ignoring.",current_race);
                    continue;
                }

                ChrClassesEntry const* cEntry = sChrClassesStore.LookupEntry(current_class);
                if(!cEntry || !((1 << (current_class-1)) & CLASSMASK_ALL_PLAYABLE))
                {
                    sLog.outErrorDb("Wrong class %u in `playercreateinfo_spell` table, ignoring.",current_class);
                    continue;
                }

                uint32 spell_id = fields[2].GetUInt32();
                if (!sSpellStore.LookupEntry(spell_id))
                {
                    sLog.outErrorDb("Non existing spell %u in `playercreateinfo_spell` table, ignoring.", spell_id);
                    continue;
                }

                PlayerInfo* pInfo = &playerInfo[current_race][current_class];
                pInfo->spell.push_back(spell_id);

                bar.step();
                ++count;
            }
            while( result->NextRow() );

            delete result;

            sLog.outString();
            sLog.outString( ">> Loaded %u player create spells", count );
        }
    }

    // Load playercreate actions
    {
        //                                                0     1      2       3       4
        QueryResult *result = WorldDatabase.Query("SELECT race, class, button, action, type FROM playercreateinfo_action");

        uint32 count = 0;

        if (!result)
        {
            barGoLink bar( 1 );

            sLog.outString();
            sLog.outString( ">> Loaded %u player create actions", count );
            sLog.outErrorDb( "Error loading `playercreateinfo_action` table or empty table.");
        }
        else
        {
            barGoLink bar( (int)result->GetRowCount() );

            do
            {
                Field* fields = result->Fetch();

                uint32 current_race = fields[0].GetUInt32();
                uint32 current_class = fields[1].GetUInt32();

                ChrRacesEntry const* rEntry = sChrRacesStore.LookupEntry(current_race);
                if(!rEntry || !((1 << (current_race-1)) & RACEMASK_ALL_PLAYABLE))
                {
                    sLog.outErrorDb("Wrong race %u in `playercreateinfo_action` table, ignoring.",current_race);
                    continue;
                }

                ChrClassesEntry const* cEntry = sChrClassesStore.LookupEntry(current_class);
                if(!cEntry || !((1 << (current_class-1)) & CLASSMASK_ALL_PLAYABLE))
                {
                    sLog.outErrorDb("Wrong class %u in `playercreateinfo_action` table, ignoring.",current_class);
                    continue;
                }

                uint8 action_button  = fields[2].GetUInt8();
                uint32 action = fields[3].GetUInt32();
                uint8 action_type = fields[4].GetUInt8();

                if (!Player::IsActionButtonDataValid(action_button,action,action_type,NULL))
                    continue;

                PlayerInfo* pInfo = &playerInfo[current_race][current_class];
                pInfo->action.push_back(PlayerCreateInfoAction(action_button,action,action_type));

                bar.step();
                ++count;
            }
            while( result->NextRow() );

            delete result;

            sLog.outString();
            sLog.outString( ">> Loaded %u player create actions", count );
        }
    }

    // Loading levels data (class only dependent)
    {
        //                                                 0      1      2       3
        QueryResult *result  = WorldDatabase.Query("SELECT class, level, basehp, basemana FROM player_classlevelstats");

        uint32 count = 0;

        if (!result)
        {
            barGoLink bar( 1 );

            sLog.outString();
            sLog.outString( ">> Loaded %u level health/mana definitions", count );
            sLog.outErrorDb( "Error loading `player_classlevelstats` table or empty table.");
            Log::WaitBeforeContinueIfNeed();
            exit(1);
        }

        barGoLink bar( (int)result->GetRowCount() );

        do
        {
            Field* fields = result->Fetch();

            uint32 current_class = fields[0].GetUInt32();
            if(current_class >= MAX_CLASSES)
            {
                sLog.outErrorDb("Wrong class %u in `player_classlevelstats` table, ignoring.",current_class);
                continue;
            }

            uint32 current_level = fields[1].GetUInt32();
            if(current_level == 0)
            {
                sLog.outErrorDb("Wrong level %u in `player_classlevelstats` table, ignoring.",current_level);
                continue;
            }
            else if(current_level > sWorld.getConfig(CONFIG_UINT32_MAX_PLAYER_LEVEL))
            {
                if(current_level > STRONG_MAX_LEVEL)        // hardcoded level maximum
                    sLog.outErrorDb("Wrong (> %u) level %u in `player_classlevelstats` table, ignoring.",STRONG_MAX_LEVEL,current_level);
                else
                {
                    DETAIL_LOG("Unused (> MaxPlayerLevel in mangosd.conf) level %u in `player_classlevelstats` table, ignoring.",current_level);
                    ++count;                                // make result loading percent "expected" correct in case disabled detail mode for example.
                }
                continue;
            }

            PlayerClassInfo* pClassInfo = &playerClassInfo[current_class];

            if(!pClassInfo->levelInfo)
                pClassInfo->levelInfo = new PlayerClassLevelInfo[sWorld.getConfig(CONFIG_UINT32_MAX_PLAYER_LEVEL)];

            PlayerClassLevelInfo* pClassLevelInfo = &pClassInfo->levelInfo[current_level-1];

            pClassLevelInfo->basehealth = fields[2].GetUInt16();
            pClassLevelInfo->basemana   = fields[3].GetUInt16();

            bar.step();
            ++count;
        }
        while (result->NextRow());

        delete result;

        sLog.outString();
        sLog.outString( ">> Loaded %u level health/mana definitions", count );
    }

    // Fill gaps and check integrity
    for (int class_ = 0; class_ < MAX_CLASSES; ++class_)
    {
        // skip nonexistent classes
        if(!sChrClassesStore.LookupEntry(class_))
            continue;

        PlayerClassInfo* pClassInfo = &playerClassInfo[class_];

        // fatal error if no level 1 data
        if(!pClassInfo->levelInfo || pClassInfo->levelInfo[0].basehealth == 0 )
        {
            sLog.outErrorDb("Class %i Level 1 does not have health/mana data!",class_);
            Log::WaitBeforeContinueIfNeed();
            exit(1);
        }

        // fill level gaps
        for (uint32 level = 1; level < sWorld.getConfig(CONFIG_UINT32_MAX_PLAYER_LEVEL); ++level)
        {
            if(pClassInfo->levelInfo[level].basehealth == 0)
            {
                sLog.outErrorDb("Class %i Level %i does not have health/mana data. Using stats data of level %i.",class_,level+1, level);
                pClassInfo->levelInfo[level] = pClassInfo->levelInfo[level-1];
            }
        }
    }

    // Loading levels data (class/race dependent)
    {
        //                                                 0     1      2      3    4    5    6    7
        QueryResult *result  = WorldDatabase.Query("SELECT race, class, level, str, agi, sta, inte, spi FROM player_levelstats");

        uint32 count = 0;

        if (!result)
        {
            barGoLink bar( 1 );

            sLog.outString();
            sLog.outString( ">> Loaded %u level stats definitions", count );
            sLog.outErrorDb( "Error loading `player_levelstats` table or empty table.");
            Log::WaitBeforeContinueIfNeed();
            exit(1);
        }

        barGoLink bar( (int)result->GetRowCount() );

        do
        {
            Field* fields = result->Fetch();

            uint32 current_race = fields[0].GetUInt32();
            uint32 current_class = fields[1].GetUInt32();

            ChrRacesEntry const* rEntry = sChrRacesStore.LookupEntry(current_race);
            if(!rEntry || !((1 << (current_race-1)) & RACEMASK_ALL_PLAYABLE))
            {
                sLog.outErrorDb("Wrong race %u in `player_levelstats` table, ignoring.",current_race);
                continue;
            }

            ChrClassesEntry const* cEntry = sChrClassesStore.LookupEntry(current_class);
            if(!cEntry || !((1 << (current_class-1)) & CLASSMASK_ALL_PLAYABLE))
            {
                sLog.outErrorDb("Wrong class %u in `player_levelstats` table, ignoring.",current_class);
                continue;
            }

            uint32 current_level = fields[2].GetUInt32();
            if(current_level > sWorld.getConfig(CONFIG_UINT32_MAX_PLAYER_LEVEL))
            {
                if(current_level > STRONG_MAX_LEVEL)        // hardcoded level maximum
                    sLog.outErrorDb("Wrong (> %u) level %u in `player_levelstats` table, ignoring.",STRONG_MAX_LEVEL,current_level);
                else
                {
                    DETAIL_LOG("Unused (> MaxPlayerLevel in mangosd.conf) level %u in `player_levelstats` table, ignoring.",current_level);
                    ++count;                                // make result loading percent "expected" correct in case disabled detail mode for example.
                }
                continue;
            }

            PlayerInfo* pInfo = &playerInfo[current_race][current_class];

            if(!pInfo->levelInfo)
                pInfo->levelInfo = new PlayerLevelInfo[sWorld.getConfig(CONFIG_UINT32_MAX_PLAYER_LEVEL)];

            PlayerLevelInfo* pLevelInfo = &pInfo->levelInfo[current_level-1];

            for (int i = 0; i < MAX_STATS; i++)
            {
                pLevelInfo->stats[i] = fields[i+3].GetUInt8();
            }

            bar.step();
            ++count;
        }
        while (result->NextRow());

        delete result;

        sLog.outString();
        sLog.outString( ">> Loaded %u level stats definitions", count );
    }

    // Fill gaps and check integrity
    for (int race = 0; race < MAX_RACES; ++race)
    {
        // skip nonexistent races
        if(!((1 << (race-1)) & RACEMASK_ALL_PLAYABLE) || !sChrRacesStore.LookupEntry(race))
            continue;

        for (int class_ = 0; class_ < MAX_CLASSES; ++class_)
        {
            // skip nonexistent classes
            if(!((1 << (class_-1)) & CLASSMASK_ALL_PLAYABLE) || !sChrClassesStore.LookupEntry(class_))
                continue;

            PlayerInfo* pInfo = &playerInfo[race][class_];

            // skip non loaded combinations
            if(!pInfo->displayId_m || !pInfo->displayId_f)
                continue;

            // skip expansion races if not playing with expansion
            if (sWorld.getConfig(CONFIG_UINT32_EXPANSION) < 1 && (race == RACE_BLOODELF || race == RACE_DRAENEI))
                continue;

            // skip expansion classes if not playing with expansion
            if (sWorld.getConfig(CONFIG_UINT32_EXPANSION) < 2 && class_ == CLASS_DEATH_KNIGHT)
                continue;

            // fatal error if no level 1 data
            if(!pInfo->levelInfo || pInfo->levelInfo[0].stats[0] == 0 )
            {
                sLog.outErrorDb("Race %i Class %i Level 1 does not have stats data!",race,class_);
                Log::WaitBeforeContinueIfNeed();
                exit(1);
            }

            // fill level gaps
            for (uint32 level = 1; level < sWorld.getConfig(CONFIG_UINT32_MAX_PLAYER_LEVEL); ++level)
            {
                if(pInfo->levelInfo[level].stats[0] == 0)
                {
                    sLog.outErrorDb("Race %i Class %i Level %i does not have stats data. Using stats data of level %i.",race,class_,level+1, level);
                    pInfo->levelInfo[level] = pInfo->levelInfo[level-1];
                }
            }
        }
    }

    // Loading xp per level data
    {
        mPlayerXPperLevel.resize(sWorld.getConfig(CONFIG_UINT32_MAX_PLAYER_LEVEL));
        for (uint32 level = 0; level < sWorld.getConfig(CONFIG_UINT32_MAX_PLAYER_LEVEL); ++level)
            mPlayerXPperLevel[level] = 0;

        //                                                 0    1
        QueryResult *result  = WorldDatabase.Query("SELECT lvl, xp_for_next_level FROM player_xp_for_level");

        uint32 count = 0;

        if (!result)
        {
            barGoLink bar( 1 );

            sLog.outString();
            sLog.outString( ">> Loaded %u xp for level definitions", count );
            sLog.outErrorDb( "Error loading `player_xp_for_level` table or empty table.");
            Log::WaitBeforeContinueIfNeed();
            exit(1);
        }

        barGoLink bar( (int)result->GetRowCount() );

        do
        {
            Field* fields = result->Fetch();

            uint32 current_level = fields[0].GetUInt32();
            uint32 current_xp    = fields[1].GetUInt32();

            if(current_level >= sWorld.getConfig(CONFIG_UINT32_MAX_PLAYER_LEVEL))
            {
                if(current_level > STRONG_MAX_LEVEL)        // hardcoded level maximum
                    sLog.outErrorDb("Wrong (> %u) level %u in `player_xp_for_level` table, ignoring.", STRONG_MAX_LEVEL,current_level);
                else
                {
                    DETAIL_LOG("Unused (> MaxPlayerLevel in mangosd.conf) level %u in `player_xp_for_levels` table, ignoring.",current_level);
                    ++count;                                // make result loading percent "expected" correct in case disabled detail mode for example.
                }
                continue;
            }
            //PlayerXPperLevel
            mPlayerXPperLevel[current_level] = current_xp;
            bar.step();
            ++count;
        }
        while (result->NextRow());

        delete result;

        sLog.outString();
        sLog.outString( ">> Loaded %u xp for level definitions", count );
    }

    // fill level gaps
    for (uint32 level = 1; level < sWorld.getConfig(CONFIG_UINT32_MAX_PLAYER_LEVEL); ++level)
    {
        if( mPlayerXPperLevel[level] == 0)
        {
            sLog.outErrorDb("Level %i does not have XP for level data. Using data of level [%i] + 100.",level+1, level);
            mPlayerXPperLevel[level] = mPlayerXPperLevel[level-1]+100;
        }
    }
}

void ObjectMgr::GetPlayerClassLevelInfo(uint32 class_, uint32 level, PlayerClassLevelInfo* info) const
{
    if(level < 1 || class_ >= MAX_CLASSES)
        return;

    PlayerClassInfo const* pInfo = &playerClassInfo[class_];

    if(level > sWorld.getConfig(CONFIG_UINT32_MAX_PLAYER_LEVEL))
        level = sWorld.getConfig(CONFIG_UINT32_MAX_PLAYER_LEVEL);

    *info = pInfo->levelInfo[level-1];
}

void ObjectMgr::GetPlayerLevelInfo(uint32 race, uint32 class_, uint32 level, PlayerLevelInfo* info) const
{
    if(level < 1 || race   >= MAX_RACES || class_ >= MAX_CLASSES)
        return;

    PlayerInfo const* pInfo = &playerInfo[race][class_];
    if(pInfo->displayId_m==0 || pInfo->displayId_f==0)
        return;

    if(level <= sWorld.getConfig(CONFIG_UINT32_MAX_PLAYER_LEVEL))
        *info = pInfo->levelInfo[level-1];
    else
        BuildPlayerLevelInfo(race,class_,level,info);
}

void ObjectMgr::BuildPlayerLevelInfo(uint8 race, uint8 _class, uint8 level, PlayerLevelInfo* info) const
{
    // base data (last known level)
    *info = playerInfo[race][_class].levelInfo[sWorld.getConfig(CONFIG_UINT32_MAX_PLAYER_LEVEL)-1];

    for(int lvl = sWorld.getConfig(CONFIG_UINT32_MAX_PLAYER_LEVEL)-1; lvl < level; ++lvl)
    {
        switch(_class)
        {
            case CLASS_WARRIOR:
                info->stats[STAT_STRENGTH]  += (lvl > 23 ? 2: (lvl > 1  ? 1: 0));
                info->stats[STAT_STAMINA]   += (lvl > 23 ? 2: (lvl > 1  ? 1: 0));
                info->stats[STAT_AGILITY]   += (lvl > 36 ? 1: (lvl > 6 && (lvl%2) ? 1: 0));
                info->stats[STAT_INTELLECT] += (lvl > 9 && !(lvl%2) ? 1: 0);
                info->stats[STAT_SPIRIT]    += (lvl > 9 && !(lvl%2) ? 1: 0);
                break;
            case CLASS_PALADIN:
                info->stats[STAT_STRENGTH]  += (lvl > 3  ? 1: 0);
                info->stats[STAT_STAMINA]   += (lvl > 33 ? 2: (lvl > 1 ? 1: 0));
                info->stats[STAT_AGILITY]   += (lvl > 38 ? 1: (lvl > 7 && !(lvl%2) ? 1: 0));
                info->stats[STAT_INTELLECT] += (lvl > 6 && (lvl%2) ? 1: 0);
                info->stats[STAT_SPIRIT]    += (lvl > 7 ? 1: 0);
                break;
            case CLASS_HUNTER:
                info->stats[STAT_STRENGTH]  += (lvl > 4  ? 1: 0);
                info->stats[STAT_STAMINA]   += (lvl > 4  ? 1: 0);
                info->stats[STAT_AGILITY]   += (lvl > 33 ? 2: (lvl > 1 ? 1: 0));
                info->stats[STAT_INTELLECT] += (lvl > 8 && (lvl%2) ? 1: 0);
                info->stats[STAT_SPIRIT]    += (lvl > 38 ? 1: (lvl > 9 && !(lvl%2) ? 1: 0));
                break;
            case CLASS_ROGUE:
                info->stats[STAT_STRENGTH]  += (lvl > 5  ? 1: 0);
                info->stats[STAT_STAMINA]   += (lvl > 4  ? 1: 0);
                info->stats[STAT_AGILITY]   += (lvl > 16 ? 2: (lvl > 1 ? 1: 0));
                info->stats[STAT_INTELLECT] += (lvl > 8 && !(lvl%2) ? 1: 0);
                info->stats[STAT_SPIRIT]    += (lvl > 38 ? 1: (lvl > 9 && !(lvl%2) ? 1: 0));
                break;
            case CLASS_PRIEST:
                info->stats[STAT_STRENGTH]  += (lvl > 9 && !(lvl%2) ? 1: 0);
                info->stats[STAT_STAMINA]   += (lvl > 5  ? 1: 0);
                info->stats[STAT_AGILITY]   += (lvl > 38 ? 1: (lvl > 8 && (lvl%2) ? 1: 0));
                info->stats[STAT_INTELLECT] += (lvl > 22 ? 2: (lvl > 1 ? 1: 0));
                info->stats[STAT_SPIRIT]    += (lvl > 3  ? 1: 0);
                break;
            case CLASS_SHAMAN:
                info->stats[STAT_STRENGTH]  += (lvl > 34 ? 1: (lvl > 6 && (lvl%2) ? 1: 0));
                info->stats[STAT_STAMINA]   += (lvl > 4 ? 1: 0);
                info->stats[STAT_AGILITY]   += (lvl > 7 && !(lvl%2) ? 1: 0);
                info->stats[STAT_INTELLECT] += (lvl > 5 ? 1: 0);
                info->stats[STAT_SPIRIT]    += (lvl > 4 ? 1: 0);
                break;
            case CLASS_MAGE:
                info->stats[STAT_STRENGTH]  += (lvl > 9 && !(lvl%2) ? 1: 0);
                info->stats[STAT_STAMINA]   += (lvl > 5  ? 1: 0);
                info->stats[STAT_AGILITY]   += (lvl > 9 && !(lvl%2) ? 1: 0);
                info->stats[STAT_INTELLECT] += (lvl > 24 ? 2: (lvl > 1 ? 1: 0));
                info->stats[STAT_SPIRIT]    += (lvl > 33 ? 2: (lvl > 2 ? 1: 0));
                break;
            case CLASS_WARLOCK:
                info->stats[STAT_STRENGTH]  += (lvl > 9 && !(lvl%2) ? 1: 0);
                info->stats[STAT_STAMINA]   += (lvl > 38 ? 2: (lvl > 3 ? 1: 0));
                info->stats[STAT_AGILITY]   += (lvl > 9 && !(lvl%2) ? 1: 0);
                info->stats[STAT_INTELLECT] += (lvl > 33 ? 2: (lvl > 2 ? 1: 0));
                info->stats[STAT_SPIRIT]    += (lvl > 38 ? 2: (lvl > 3 ? 1: 0));
                break;
            case CLASS_DRUID:
                info->stats[STAT_STRENGTH]  += (lvl > 38 ? 2: (lvl > 6 && (lvl%2) ? 1: 0));
                info->stats[STAT_STAMINA]   += (lvl > 32 ? 2: (lvl > 4 ? 1: 0));
                info->stats[STAT_AGILITY]   += (lvl > 38 ? 2: (lvl > 8 && (lvl%2) ? 1: 0));
                info->stats[STAT_INTELLECT] += (lvl > 38 ? 3: (lvl > 4 ? 1: 0));
                info->stats[STAT_SPIRIT]    += (lvl > 38 ? 3: (lvl > 5 ? 1: 0));
        }
    }
}

void ObjectMgr::LoadArenaTeams()
{
    uint32 count = 0;

    //                                                     0                      1    2           3    4               5
    QueryResult *result = CharacterDatabase.Query( "SELECT arena_team.arenateamid,name,captainguid,type,BackgroundColor,EmblemStyle,"
    //   6           7           8            9      10         11         12              13            14
        "EmblemColor,BorderStyle,BorderColor, rating,games_week,wins_week,games_season,wins_season,rank "
        "FROM arena_team LEFT JOIN arena_team_stats ON arena_team.arenateamid = arena_team_stats.arenateamid ORDER BY arena_team.arenateamid ASC" );

    if( !result )
    {

        barGoLink bar( 1 );

        bar.step();

        sLog.outString();
        sLog.outString( ">> Loaded %u arenateam definitions", count );
        return;
    }

    // load arena_team members
    QueryResult *arenaTeamMembersResult = CharacterDatabase.Query(
    //          0           1           2           3         4             5           6               7    8
        "SELECT arenateamid,member.guid,played_week,wons_week,played_season,wons_season,personal_rating,name,class "
        "FROM arena_team_member member LEFT JOIN characters chars on member.guid = chars.guid ORDER BY member.arenateamid ASC");

    barGoLink bar( (int)result->GetRowCount() );

    do
    {

        bar.step();
        ++count;

        ArenaTeam *newArenaTeam = new ArenaTeam;
        if (!newArenaTeam->LoadArenaTeamFromDB(result) ||
            !newArenaTeam->LoadMembersFromDB(arenaTeamMembersResult))
        {
            newArenaTeam->Disband(NULL);
            delete newArenaTeam;
            continue;
        }
        AddArenaTeam(newArenaTeam);
    }while( result->NextRow() );

    delete result;
    delete arenaTeamMembersResult;

    sLog.outString();
    sLog.outString( ">> Loaded %u arenateam definitions", count );
}

void ObjectMgr::LoadGroups()
{
    // -- loading groups --
    uint32 count = 0;
    //                                                    0           1           2              3      4      5      6      7      8      9      10     11         12          13              14          15
    QueryResult *result = CharacterDatabase.Query("SELECT lootMethod, looterGuid, lootThreshold, icon1, icon2, icon3, icon4, icon5, icon6, icon7, icon8, groupType, difficulty, raiddifficulty, leaderGuid, groupId FROM groups");

    if (!result)
    {
        barGoLink bar( 1 );

        bar.step();

        sLog.outString();
        sLog.outString( ">> Loaded %u group definitions", count );
        return;
    }

    barGoLink bar( (int)result->GetRowCount() );

    do
    {
        bar.step();
        Field *fields = result->Fetch();
        ++count;
        Group *group = new Group;
        if (!group->LoadGroupFromDB(fields))
        {
            group->Disband();
            delete group;
            continue;
        }
        AddGroup(group);
    }while( result->NextRow() );

    delete result;

    sLog.outString();
    sLog.outString( ">> Loaded %u group definitions", count );

    // -- loading members --
    count = 0;
    //                                       0           1            2         3        4
    result = CharacterDatabase.Query("SELECT memberGuid, memberFlags, subgroup, groupId, roles FROM group_member ORDER BY groupId");
    if (!result)
    {
        barGoLink bar2( 1 );
        bar2.step();
    }
    else
    {
        Group* group = NULL;                                // used as cached pointer for avoid relookup group for each member

        barGoLink bar2( (int)result->GetRowCount() );
        do
        {
            bar2.step();
            Field *fields = result->Fetch();
            count++;

            uint32 memberGuidlow = fields[0].GetUInt32();
            ObjectGuid memberGuid = ObjectGuid(HIGHGUID_PLAYER, memberGuidlow);
            uint8  flags         = fields[1].GetUInt8();
            uint8  subgroup      = fields[2].GetUInt8();
            uint32 groupId       = fields[3].GetUInt32();
            uint8  roles         = fields[4].GetUInt8();
            if (!group || group->GetId() != groupId)
            {
                group = GetGroupById(groupId);
                if (!group)
                {
                    sLog.outErrorDb("Incorrect entry in group_member table : no group with Id %d for member %s!",
                        groupId, memberGuid.GetString().c_str());
                    CharacterDatabase.PExecute("DELETE FROM group_member WHERE memberGuid = '%u'", memberGuidlow);
                    continue;
                }
            }

            if (!group->LoadMemberFromDB(memberGuidlow, subgroup, GroupFlagMask(flags), roles))
            {
                sLog.outErrorDb("Incorrect entry in group_member table : member %s cannot be added to group (Id: %u)!",
                    memberGuid.GetString().c_str(), groupId);
                CharacterDatabase.PExecute("DELETE FROM group_member WHERE memberGuid = '%u'", memberGuidlow);
            }
        }while( result->NextRow() );
        delete result;
    }

    // clean groups
    // TODO: maybe delete from the DB before loading in this case
    for (GroupMap::iterator itr = mGroupMap.begin(); itr != mGroupMap.end();)
    {
        if (itr->second->GetMembersCount() < 2)
        {
            itr->second->Disband();
            delete itr->second;
            mGroupMap.erase(itr++);
        }
        else
            ++itr;
    }

    // -- loading instances --
    count = 0;
    result = CharacterDatabase.Query(
        //      0                          1    2         3          4                    5
        "SELECT group_instance.leaderGuid, map, instance, permanent, instance.difficulty, resettime, "
        // 6
        "(SELECT COUNT(*) FROM character_instance WHERE guid = group_instance.leaderGuid AND instance = group_instance.instance AND permanent = 1 LIMIT 1), "
        // 7              8
        " groups.groupId, instance.encountersMask "
        "FROM group_instance LEFT JOIN instance ON instance = id LEFT JOIN groups ON groups.leaderGUID = group_instance.leaderGUID ORDER BY leaderGuid"
    );

    if (!result)
    {
        barGoLink bar2( 1 );
        bar2.step();
    }
    else
    {
        Group* group = NULL;                                // used as cached pointer for avoid relookup group for each member

        barGoLink bar2( (int)result->GetRowCount() );
        do
        {
            bar2.step();
            Field *fields = result->Fetch();
            count++;

            uint32 leaderGuidLow = fields[0].GetUInt32();
            uint32 mapId = fields[1].GetUInt32();
            Difficulty diff = (Difficulty)fields[4].GetUInt8();
            uint32 groupId = fields[7].GetUInt32();
            uint64 resetTime = fields[5].GetUInt64();
            uint32 encountersMask = fields[8].GetUInt32();

            if (!group || group->GetId() != groupId)
            {
                // find group id in map by leader low guid
                group = GetGroupById(groupId);
                if (!group)
                {
                    sLog.outErrorDb("Incorrect entry in group_instance table : no group with leader %d", leaderGuidLow);
                    continue;
                }
            }

            MapEntry const* mapEntry = sMapStore.LookupEntry(mapId);
            if (!mapEntry || !mapEntry->IsDungeon())
            {
                sLog.outErrorDb("Incorrect entry in group_instance table : no dungeon map %d", mapId);
                continue;
            }

            if (diff >= (mapEntry->IsRaid() ? MAX_RAID_DIFFICULTY : MAX_DUNGEON_DIFFICULTY))
            {
                sLog.outErrorDb("Wrong dungeon difficulty use in group_instance table: %d", diff + 1);
                diff = REGULAR_DIFFICULTY;                  // default for both difficaly types
            }

            if (resetTime > (time(NULL) + INSTANCE_MAX_RESET_OFFSET))
            {
                MapDifficultyEntry const* mapDiff = GetMapDifficultyData(mapId,diff);
                resetTime = DungeonResetScheduler::CalculateNextResetTime(mapDiff, time(NULL));
                sLog.outErrorDb("ObjectMgr::Wrong reset time in group_instance corrected to: %d", resetTime);
            }

            if (resetTime < (time(NULL)))
            {
                DEBUG_LOG("ObjectMgr::Loading extended instance for player: %d", leaderGuidLow);
                bool isExtended = false;
                QueryResult* result1 = CharacterDatabase.PQuery("SELECT COUNT(guid) FROM character_instance WHERE instance = '%u' AND extend = 1 ", fields[1].GetUInt32());
                if (result1)
                {
                    Field *fields1=result->Fetch();
                    isExtended = fields1[0].GetBool();
                    delete result1;
                }
                if (isExtended)
                {
                    MapDifficultyEntry const* mapDiff = GetMapDifficultyData(mapId,diff);
                    resetTime = DungeonResetScheduler::CalculateNextResetTime(mapDiff, time(NULL));
                    DungeonPersistentState* state = (DungeonPersistentState*)sMapPersistentStateMgr.AddPersistentState(mapEntry, fields[2].GetUInt32(), Difficulty(diff), (time_t)resetTime, (fields[6].GetUInt32() == 0), true, true, encountersMask);
                    state->SetExtended(isExtended);
                    group->BindToInstance(state, true && isExtended, true);
                }
                else
                    sLog.outErrorDb("ObjectMgr::Loaded instance %d with expired resetTime %u, but his not extended.", fields[2].GetUInt32(), resetTime);
            }
            else
            {
                DungeonPersistentState *state = (DungeonPersistentState*)sMapPersistentStateMgr.AddPersistentState(mapEntry, fields[2].GetUInt32(), Difficulty(diff), (time_t)resetTime, (fields[6].GetUInt32() == 0), true, true, encountersMask);
                group->BindToInstance(state, fields[3].GetBool(), true);
            }

        }while( result->NextRow() );
        delete result;
    }

    sLog.outString();
    sLog.outString( ">> Loaded %u group-instance binds total", count );

    sLog.outString();
    sLog.outString( ">> Loaded %u group members total", count );
}

void ObjectMgr::LoadQuests()
{
    // For reload case
    for(QuestMap::const_iterator itr=mQuestTemplates.begin(); itr != mQuestTemplates.end(); ++itr)
        delete itr->second;

    mQuestTemplates.clear();

    m_ExclusiveQuestGroups.clear();

    //                                                0      1       2           3         4           5     6                7              8              9
    QueryResult *result = WorldDatabase.Query("SELECT entry, Method, ZoneOrSort, MinLevel, QuestLevel, Type, RequiredClasses, RequiredRaces, RequiredSkill, RequiredSkillValue,"
    //   10                   11                 12                     13                   14                     15                   16                17
        "RepObjectiveFaction, RepObjectiveValue, RequiredMinRepFaction, RequiredMinRepValue, RequiredMaxRepFaction, RequiredMaxRepValue, SuggestedPlayers, LimitTime,"
    //   18          19            20           21            22            23           24           25              26
        "QuestFlags, SpecialFlags, CharTitleId, PlayersSlain, BonusTalents, PrevQuestId, NextQuestId, ExclusiveGroup, NextQuestInChain,"
    //   27        28         29           30
        "RewXPId, SrcItemId, SrcItemCount, SrcSpell,"
    //   31     32       33          34               35                36       37             38              39              40              41
        "Title, Details, Objectives, OfferRewardText, RequestItemsText, EndText, CompletedText, ObjectiveText1, ObjectiveText2, ObjectiveText3, ObjectiveText4,"
    //   42          43          44          45          46          47          48             49             50             51             52             53
        "ReqItemId1, ReqItemId2, ReqItemId3, ReqItemId4, ReqItemId5, ReqItemId6, ReqItemCount1, ReqItemCount2, ReqItemCount3, ReqItemCount4, ReqItemCount5, ReqItemCount6,"
    //   54            55            56            57            58               59               60               61
        "ReqSourceId1, ReqSourceId2, ReqSourceId3, ReqSourceId4, ReqSourceCount1, ReqSourceCount2, ReqSourceCount3, ReqSourceCount4,"
    //   62                  63                  64                  65                  66                     67                     68                     69
        "ReqCreatureOrGOId1, ReqCreatureOrGOId2, ReqCreatureOrGOId3, ReqCreatureOrGOId4, ReqCreatureOrGOCount1, ReqCreatureOrGOCount2, ReqCreatureOrGOCount3, ReqCreatureOrGOCount4,"
    //   70             71             72             73
        "ReqSpellCast1, ReqSpellCast2, ReqSpellCast3, ReqSpellCast4,"
    //   74                75                76                77                78                79
        "RewChoiceItemId1, RewChoiceItemId2, RewChoiceItemId3, RewChoiceItemId4, RewChoiceItemId5, RewChoiceItemId6,"
    //   80                   81                   82                   83                   84                   85
        "RewChoiceItemCount1, RewChoiceItemCount2, RewChoiceItemCount3, RewChoiceItemCount4, RewChoiceItemCount5, RewChoiceItemCount6,"
    //   86          87          88          89          90             91             92             93
        "RewItemId1, RewItemId2, RewItemId3, RewItemId4, RewItemCount1, RewItemCount2, RewItemCount3, RewItemCount4,"
    //   94              95              96              97              98
        "RewRepFaction1, RewRepFaction2, RewRepFaction3, RewRepFaction4, RewRepFaction5,"
    //   99              100             101             102             103
        "RewRepValueId1, RewRepValueId2, RewRepValueId3, RewRepValueId4, RewRepValueId5,"
    //   104           105           106           107           108
        "RewRepValue1, RewRepValue2, RewRepValue3, RewRepValue4, RewRepValue5,"
    //   109               110                 111            112               113       114
        "RewHonorAddition, RewHonorMultiplier, RewOrReqMoney, RewMoneyMaxLevel, RewSpell, RewSpellCast,"
    //   115                116               117         118     119     120
        "RewMailTemplateId, RewMailDelaySecs, PointMapId, PointX, PointY, PointOpt,"
    //   121            122            123            124            125                 126                 127                 128
        "DetailsEmote1, DetailsEmote2, DetailsEmote3, DetailsEmote4, DetailsEmoteDelay1, DetailsEmoteDelay2, DetailsEmoteDelay3, DetailsEmoteDelay4,"
    //   129              130            131                132                133                134
        "IncompleteEmote, CompleteEmote, OfferRewardEmote1, OfferRewardEmote2, OfferRewardEmote3, OfferRewardEmote4,"
    //   135                     136                     137                     138
        "OfferRewardEmoteDelay1, OfferRewardEmoteDelay2, OfferRewardEmoteDelay3, OfferRewardEmoteDelay4,"
    //   139          140
        "StartScript, CompleteScript"
        " FROM quest_template");
    if (result == NULL)
    {
        barGoLink bar( 1 );
        bar.step();

        sLog.outString();
        sLog.outString( ">> Loaded 0 quests definitions" );
        sLog.outErrorDb("`quest_template` table is empty!");
        return;
    }

    // create multimap previous quest for each existing quest
    // some quests can have many previous maps set by NextQuestId in previous quest
    // for example set of race quests can lead to single not race specific quest
    barGoLink bar((int) result->GetRowCount() );
    do
    {
        bar.step();
        Field *fields = result->Fetch();

        Quest * newQuest = new Quest(fields);
        mQuestTemplates[newQuest->GetQuestId()] = newQuest;
    } while( result->NextRow() );

    delete result;

    // Post processing

    std::map<uint32,uint32> usedMailTemplates;

    for (QuestMap::iterator iter = mQuestTemplates.begin(); iter != mQuestTemplates.end(); ++iter)
    {
        Quest * qinfo = iter->second;

        // additional quest integrity checks (GO, creature_template and item_template must be loaded already)

        if (qinfo->GetQuestMethod() >= 3)
        {
            sLog.outErrorDb("Quest %u has `Method` = %u, expected values are 0, 1 or 2.",qinfo->GetQuestId(),qinfo->GetQuestMethod());
        }

        if (qinfo->m_SpecialFlags > QUEST_SPECIAL_FLAG_DB_ALLOWED)
        {
            sLog.outErrorDb("Quest %u has `SpecialFlags` = %u, above max flags not allowed for database.", qinfo->GetQuestId(), qinfo->m_SpecialFlags);
        }

        if (qinfo->HasQuestFlag(QUEST_FLAGS_DAILY) && qinfo->HasQuestFlag(QUEST_FLAGS_WEEKLY))
        {
            sLog.outErrorDb("Weekly Quest %u is marked as daily quest in `QuestFlags`, removed daily flag.",qinfo->GetQuestId());
            qinfo->m_QuestFlags &= ~QUEST_FLAGS_DAILY;
        }

        if (qinfo->HasQuestFlag(QUEST_FLAGS_DAILY))
        {
            if (!qinfo->HasSpecialFlag(QUEST_SPECIAL_FLAG_REPEATABLE))
            {
                sLog.outErrorDb("Daily Quest %u not marked as repeatable in `SpecialFlags`, added.",qinfo->GetQuestId());
                qinfo->SetSpecialFlag(QUEST_SPECIAL_FLAG_REPEATABLE);
            }
        }

        if (qinfo->HasQuestFlag(QUEST_FLAGS_WEEKLY))
        {
            if (!qinfo->HasSpecialFlag(QUEST_SPECIAL_FLAG_REPEATABLE))
            {
                sLog.outErrorDb("Weekly Quest %u not marked as repeatable in `SpecialFlags`, added.",qinfo->GetQuestId());
                qinfo->SetSpecialFlag(QUEST_SPECIAL_FLAG_REPEATABLE);
            }
        }

        if (qinfo->HasSpecialFlag(QUEST_SPECIAL_FLAG_MONTHLY))
        {
            if (!qinfo->HasSpecialFlag(QUEST_SPECIAL_FLAG_REPEATABLE))
            {
                sLog.outErrorDb("Monthly quest %u not marked as repeatable in `SpecialFlags`, added.", qinfo->GetQuestId());
                qinfo->SetSpecialFlag(QUEST_SPECIAL_FLAG_REPEATABLE);
            }
        }

        if (qinfo->HasQuestFlag(QUEST_FLAGS_AUTO_REWARDED))
        {
            // at auto-reward can be rewarded only RewChoiceItemId[0]
            for(int j = 1; j < QUEST_REWARD_CHOICES_COUNT; ++j )
            {
                if (uint32 id = qinfo->RewChoiceItemId[j])
                {
                    sLog.outErrorDb("Quest %u has `RewChoiceItemId%d` = %u but item from `RewChoiceItemId%d` can't be rewarded with quest flag QUEST_FLAGS_AUTO_REWARDED.",
                        qinfo->GetQuestId(),j+1,id,j+1);
                    // no changes, quest ignore this data
                }
            }
        }

        // client quest log visual (area case)
        if (qinfo->ZoneOrSort > 0)
        {
            if (!GetAreaEntryByAreaID(qinfo->ZoneOrSort))
            {
                sLog.outErrorDb("Quest %u has `ZoneOrSort` = %u (zone case) but zone with this id does not exist.",
                    qinfo->GetQuestId(),qinfo->ZoneOrSort);
                // no changes, quest not dependent from this value but can have problems at client
            }
        }
        // client quest log visual (sort case)
        if (qinfo->ZoneOrSort < 0)
        {
            QuestSortEntry const* qSort = sQuestSortStore.LookupEntry(-int32(qinfo->ZoneOrSort));
            if (!qSort)
            {
                sLog.outErrorDb("Quest %u has `ZoneOrSort` = %i (sort case) but quest sort with this id does not exist.",
                    qinfo->GetQuestId(),qinfo->ZoneOrSort);
                // no changes, quest not dependent from this value but can have problems at client (note some may be 0, we must allow this so no check)
            }

            //check for proper RequiredSkill value (skill case)
            if (uint32 skill_id = SkillByQuestSort(-int32(qinfo->ZoneOrSort)))
            {
                if (qinfo->RequiredSkill != skill_id)
                {
                    sLog.outErrorDb("Quest %u has `ZoneOrSort` = %i but `RequiredSkill` does not have a corresponding value (%u).",
                        qinfo->GetQuestId(),qinfo->ZoneOrSort,skill_id);
                    //override, and force proper value here?
                }
            }
        }

        // RequiredClasses, can be 0/CLASSMASK_ALL_PLAYABLE to allow any class
        if (qinfo->RequiredClasses)
        {
            if (!(qinfo->RequiredClasses & CLASSMASK_ALL_PLAYABLE))
            {
                sLog.outErrorDb("Quest %u does not contain any playable classes in `RequiredClasses` (%u), value set to 0 (all classes).", qinfo->GetQuestId(), qinfo->RequiredClasses);
                qinfo->RequiredClasses = 0;
            }
        }

        // RequiredRaces, can be 0/RACEMASK_ALL_PLAYABLE to allow any race
        if (qinfo->RequiredRaces)
        {
            if (!(qinfo->RequiredRaces & RACEMASK_ALL_PLAYABLE))
            {
                sLog.outErrorDb("Quest %u does not contain any playable races in `RequiredRaces` (%u), value set to 0 (all races).", qinfo->GetQuestId(), qinfo->RequiredRaces);
                qinfo->RequiredRaces = 0;
            }
        }

        // RequiredSkill, can be 0
        if (qinfo->RequiredSkill)
        {
            if (!sSkillLineStore.LookupEntry(qinfo->RequiredSkill))
            {
                sLog.outErrorDb("Quest %u has `RequiredSkill` = %u but this skill does not exist",
                    qinfo->GetQuestId(), qinfo->RequiredSkill);
            }
        }

        if (qinfo->RequiredSkillValue)
        {
            if (qinfo->RequiredSkillValue > sWorld.GetConfigMaxSkillValue())
            {
                sLog.outErrorDb("Quest %u has `RequiredSkillValue` = %u but max possible skill is %u, quest can't be done.",
                    qinfo->GetQuestId(),qinfo->RequiredSkillValue,sWorld.GetConfigMaxSkillValue());
                // no changes, quest can't be done for this requirement
            }
        }
        // else Skill quests can have 0 skill level, this is ok

        if (qinfo->RepObjectiveFaction && !sFactionStore.LookupEntry(qinfo->RepObjectiveFaction))
        {
            sLog.outErrorDb("Quest %u has `RepObjectiveFaction` = %u but faction template %u does not exist, quest can't be done.",
                qinfo->GetQuestId(),qinfo->RepObjectiveFaction,qinfo->RepObjectiveFaction);
            // no changes, quest can't be done for this requirement
        }

        if (qinfo->RequiredMinRepFaction && !sFactionStore.LookupEntry(qinfo->RequiredMinRepFaction))
        {
            sLog.outErrorDb("Quest %u has `RequiredMinRepFaction` = %u but faction template %u does not exist, quest can't be done.",
                qinfo->GetQuestId(),qinfo->RequiredMinRepFaction,qinfo->RequiredMinRepFaction);
            // no changes, quest can't be done for this requirement
        }

        if (qinfo->RequiredMaxRepFaction && !sFactionStore.LookupEntry(qinfo->RequiredMaxRepFaction))
        {
            sLog.outErrorDb("Quest %u has `RequiredMaxRepFaction` = %u but faction template %u does not exist, quest can't be done.",
                qinfo->GetQuestId(),qinfo->RequiredMaxRepFaction,qinfo->RequiredMaxRepFaction);
            // no changes, quest can't be done for this requirement
        }

        if (qinfo->RequiredMinRepValue && qinfo->RequiredMinRepValue > ReputationMgr::Reputation_Cap)
        {
            sLog.outErrorDb("Quest %u has `RequiredMinRepValue` = %d but max reputation is %u, quest can't be done.",
                qinfo->GetQuestId(),qinfo->RequiredMinRepValue,ReputationMgr::Reputation_Cap);
            // no changes, quest can't be done for this requirement
        }

        if (qinfo->RequiredMinRepValue && qinfo->RequiredMaxRepValue && qinfo->RequiredMaxRepValue <= qinfo->RequiredMinRepValue)
        {
            sLog.outErrorDb("Quest %u has `RequiredMaxRepValue` = %d and `RequiredMinRepValue` = %d, quest can't be done.",
                qinfo->GetQuestId(),qinfo->RequiredMaxRepValue,qinfo->RequiredMinRepValue);
            // no changes, quest can't be done for this requirement
        }

        if (!qinfo->RepObjectiveFaction && qinfo->RepObjectiveValue > 0 )
        {
            sLog.outErrorDb("Quest %u has `RepObjectiveValue` = %d but `RepObjectiveFaction` is 0, value has no effect",
                qinfo->GetQuestId(),qinfo->RepObjectiveValue);
            // warning
        }

        if (!qinfo->RequiredMinRepFaction && qinfo->RequiredMinRepValue > 0 )
        {
            sLog.outErrorDb("Quest %u has `RequiredMinRepValue` = %d but `RequiredMinRepFaction` is 0, value has no effect",
                qinfo->GetQuestId(),qinfo->RequiredMinRepValue);
            // warning
        }

        if (!qinfo->RequiredMaxRepFaction && qinfo->RequiredMaxRepValue > 0 )
        {
            sLog.outErrorDb("Quest %u has `RequiredMaxRepValue` = %d but `RequiredMaxRepFaction` is 0, value has no effect",
                qinfo->GetQuestId(),qinfo->RequiredMaxRepValue);
            // warning
        }

        if (qinfo->CharTitleId && !sCharTitlesStore.LookupEntry(qinfo->CharTitleId))
        {
            sLog.outErrorDb("Quest %u has `CharTitleId` = %u but CharTitle Id %u does not exist, quest can't be rewarded with title.",
                qinfo->GetQuestId(),qinfo->GetCharTitleId(),qinfo->GetCharTitleId());
            qinfo->CharTitleId = 0;
            // quest can't reward this title
        }

        if (qinfo->SrcItemId)
        {
            if (!sItemStorage.LookupEntry<ItemPrototype>(qinfo->SrcItemId))
            {
                sLog.outErrorDb("Quest %u has `SrcItemId` = %u but item with entry %u does not exist, quest can't be done.",
                    qinfo->GetQuestId(),qinfo->SrcItemId,qinfo->SrcItemId);
                qinfo->SrcItemId = 0;                       // quest can't be done for this requirement
            }
            else if (qinfo->SrcItemCount==0)
            {
                sLog.outErrorDb("Quest %u has `SrcItemId` = %u but `SrcItemCount` = 0, set to 1 but need fix in DB.",
                    qinfo->GetQuestId(),qinfo->SrcItemId);
                qinfo->SrcItemCount = 1;                    // update to 1 for allow quest work for backward compatibility with DB
            }
        }
        else if (qinfo->SrcItemCount>0)
        {
            sLog.outErrorDb("Quest %u has `SrcItemId` = 0 but `SrcItemCount` = %u, useless value.",
                qinfo->GetQuestId(),qinfo->SrcItemCount);
            qinfo->SrcItemCount=0;                          // no quest work changes in fact
        }

        if (qinfo->SrcSpell)
        {
            SpellEntry const* spellInfo = sSpellStore.LookupEntry(qinfo->SrcSpell);
            if (!spellInfo)
            {
                sLog.outErrorDb("Quest %u has `SrcSpell` = %u but spell %u doesn't exist, quest can't be done.",
                    qinfo->GetQuestId(),qinfo->SrcSpell,qinfo->SrcSpell);
                qinfo->SrcSpell = 0;                        // quest can't be done for this requirement
            }
            else if (!SpellMgr::IsSpellValid(spellInfo))
            {
                sLog.outErrorDb("Quest %u has `SrcSpell` = %u but spell %u is broken, quest can't be done.",
                    qinfo->GetQuestId(),qinfo->SrcSpell,qinfo->SrcSpell);
                qinfo->SrcSpell = 0;                        // quest can't be done for this requirement
            }
        }

        for(int j = 0; j < QUEST_ITEM_OBJECTIVES_COUNT; ++j )
        {
            if (uint32 id = qinfo->ReqItemId[j])
            {
                if (qinfo->ReqItemCount[j] == 0)
                {
                    sLog.outErrorDb("Quest %u has `ReqItemId%d` = %u but `ReqItemCount%d` = 0, quest can't be done.",
                        qinfo->GetQuestId(), j+1, id, j+1);
                    // no changes, quest can't be done for this requirement
                }

                qinfo->SetSpecialFlag(QUEST_SPECIAL_FLAG_DELIVER);

                if (!sItemStorage.LookupEntry<ItemPrototype>(id))
                {
                    sLog.outErrorDb("Quest %u has `ReqItemId%d` = %u but item with entry %u does not exist, quest can't be done.",
                        qinfo->GetQuestId(), j+1, id, id);
                    qinfo->ReqItemCount[j] = 0;             // prevent incorrect work of quest
                }
            }
            else if (qinfo->ReqItemCount[j] > 0)
            {
                sLog.outErrorDb("Quest %u has `ReqItemId%d` = 0 but `ReqItemCount%d` = %u, quest can't be done.",
                    qinfo->GetQuestId(), j+1, j+1, qinfo->ReqItemCount[j]);
                qinfo->ReqItemCount[j] = 0;                 // prevent incorrect work of quest
            }
        }

        for(int j = 0; j < QUEST_SOURCE_ITEM_IDS_COUNT; ++j )
        {
            if (uint32 id = qinfo->ReqSourceId[j])
            {
                if (!sItemStorage.LookupEntry<ItemPrototype>(id))
                {
                    sLog.outErrorDb("Quest %u has `ReqSourceId%d` = %u but item with entry %u does not exist, quest can't be done.",
                        qinfo->GetQuestId(),j+1,id,id);
                    // no changes, quest can't be done for this requirement
                }
            }
            else
            {
                if (qinfo->ReqSourceCount[j]>0)
                {
                    sLog.outErrorDb("Quest %u has `ReqSourceId%d` = 0 but `ReqSourceCount%d` = %u.",
                        qinfo->GetQuestId(),j+1,j+1,qinfo->ReqSourceCount[j]);
                    // no changes, quest ignore this data
                }
            }
        }

        for(int j = 0; j < QUEST_OBJECTIVES_COUNT; ++j )
        {
            if (uint32 id = qinfo->ReqSpell[j])
            {
                SpellEntry const* spellInfo = sSpellStore.LookupEntry(id);
                if (!spellInfo)
                {
                    sLog.outErrorDb("Quest %u has `ReqSpellCast%d` = %u but spell %u does not exist, quest can't be done.",
                        qinfo->GetQuestId(),j+1,id,id);
                    continue;
                }

                if (!qinfo->ReqCreatureOrGOId[j])
                {
                    bool found = false;
                    for(int k = 0; k < MAX_EFFECT_INDEX; ++k)
                    {
                        if ((spellInfo->Effect[k] == SPELL_EFFECT_QUEST_COMPLETE && uint32(spellInfo->EffectMiscValue[k]) == qinfo->QuestId) ||
                            spellInfo->Effect[k] == SPELL_EFFECT_SEND_EVENT)
                        {
                            found = true;
                            break;
                        }
                    }

                    if (found)
                    {
                        if (!qinfo->HasSpecialFlag(QUEST_SPECIAL_FLAG_EXPLORATION_OR_EVENT))
                        {
                            sLog.outErrorDb("Spell (id: %u) have SPELL_EFFECT_QUEST_COMPLETE or SPELL_EFFECT_SEND_EVENT for quest %u and ReqCreatureOrGOId%d = 0, but quest not have flag QUEST_SPECIAL_FLAG_EXPLORATION_OR_EVENT. Quest flags or ReqCreatureOrGOId%d must be fixed, quest modified to enable objective.",spellInfo->Id,qinfo->QuestId,j+1,j+1);

                            // this will prevent quest completing without objective
                            const_cast<Quest*>(qinfo)->SetSpecialFlag(QUEST_SPECIAL_FLAG_EXPLORATION_OR_EVENT);
                        }
                    }
                    else
                    {
                        sLog.outErrorDb("Quest %u has `ReqSpellCast%d` = %u and ReqCreatureOrGOId%d = 0 but spell %u does not have SPELL_EFFECT_QUEST_COMPLETE or SPELL_EFFECT_SEND_EVENT effect for this quest, quest can't be done.",
                            qinfo->GetQuestId(),j+1,id,j+1,id);
                        // no changes, quest can't be done for this requirement
                    }
                }
            }
        }

        for(int j = 0; j < QUEST_OBJECTIVES_COUNT; ++j )
        {
            int32 id = qinfo->ReqCreatureOrGOId[j];
            if (id < 0 && !sGOStorage.LookupEntry<GameObjectInfo>(-id))
            {
                sLog.outErrorDb("Quest %u has `ReqCreatureOrGOId%d` = %i but gameobject %u does not exist, quest can't be done.",
                    qinfo->GetQuestId(),j+1,id,uint32(-id));
                qinfo->ReqCreatureOrGOId[j] = 0;            // quest can't be done for this requirement
            }

            if (id > 0 && !sCreatureStorage.LookupEntry<CreatureInfo>(id))
            {
                sLog.outErrorDb("Quest %u has `ReqCreatureOrGOId%d` = %i but creature with entry %u does not exist, quest can't be done.",
                    qinfo->GetQuestId(),j+1,id,uint32(id));
                qinfo->ReqCreatureOrGOId[j] = 0;            // quest can't be done for this requirement
            }

            if (id)
            {
                // In fact SpeakTo and Kill are quite same: either you can speak to mob:SpeakTo or you can't:Kill/Cast

                qinfo->SetSpecialFlag(QuestSpecialFlags(QUEST_SPECIAL_FLAG_KILL_OR_CAST | QUEST_SPECIAL_FLAG_SPEAKTO));

                if (!qinfo->ReqCreatureOrGOCount[j])
                {
                    sLog.outErrorDb("Quest %u has `ReqCreatureOrGOId%d` = %u but `ReqCreatureOrGOCount%d` = 0, quest can't be done.",
                        qinfo->GetQuestId(),j+1,id,j+1);
                    // no changes, quest can be incorrectly done, but we already report this
                }
            }
            else if (qinfo->ReqCreatureOrGOCount[j]>0)
            {
                sLog.outErrorDb("Quest %u has `ReqCreatureOrGOId%d` = 0 but `ReqCreatureOrGOCount%d` = %u.",
                    qinfo->GetQuestId(),j+1,j+1,qinfo->ReqCreatureOrGOCount[j]);
                // no changes, quest ignore this data
            }
        }

        bool choice_found = false;
        for(int j = QUEST_REWARD_CHOICES_COUNT-1; j >=0; --j )
        {
            if (uint32 id = qinfo->RewChoiceItemId[j])
            {
                if (!sItemStorage.LookupEntry<ItemPrototype>(id))
                {
                    sLog.outErrorDb("Quest %u has `RewChoiceItemId%d` = %u but item with entry %u does not exist, quest will not reward this item.",
                        qinfo->GetQuestId(),j+1,id,id);
                    qinfo->RewChoiceItemId[j] = 0;          // no changes, quest will not reward this
                }
                else
                    choice_found = true;

                if (!qinfo->RewChoiceItemCount[j])
                {
                    sLog.outErrorDb("Quest %u has `RewChoiceItemId%d` = %u but `RewChoiceItemCount%d` = 0, quest can't be done.",
                        qinfo->GetQuestId(),j+1,id,j+1);
                    // no changes, quest can't be done
                }
            }
            else if (choice_found)                          // client crash if have gap in item reward choices
            {
                sLog.outErrorDb("Quest %u has `RewChoiceItemId%d` = 0 but `RewChoiceItemId%d` = %u, client can crash at like data.",
                    qinfo->GetQuestId(),j+1,j+2,qinfo->RewChoiceItemId[j+1]);
                // fill gap by clone later filled choice
                qinfo->RewChoiceItemId[j] = qinfo->RewChoiceItemId[j+1];
                qinfo->RewChoiceItemCount[j] = qinfo->RewChoiceItemCount[j+1];
            }
            else if (qinfo->RewChoiceItemCount[j]>0)
            {
                sLog.outErrorDb("Quest %u has `RewChoiceItemId%d` = 0 but `RewChoiceItemCount%d` = %u.",
                    qinfo->GetQuestId(),j+1,j+1,qinfo->RewChoiceItemCount[j]);
                // no changes, quest ignore this data
            }
        }

        for(int j = 0; j < QUEST_REWARDS_COUNT; ++j )
        {
            if (uint32 id = qinfo->RewItemId[j])
            {
                if (!sItemStorage.LookupEntry<ItemPrototype>(id))
                {
                    sLog.outErrorDb("Quest %u has `RewItemId%d` = %u but item with entry %u does not exist, quest will not reward this item.",
                        qinfo->GetQuestId(),j+1,id,id);
                    qinfo->RewItemId[j] = 0;                // no changes, quest will not reward this item
                }

                if (!qinfo->RewItemCount[j])
                {
                    sLog.outErrorDb("Quest %u has `RewItemId%d` = %u but `RewItemCount%d` = 0, quest will not reward this item.",
                        qinfo->GetQuestId(),j+1,id,j+1);
                    // no changes
                }
            }
            else if (qinfo->RewItemCount[j]>0)
            {
                sLog.outErrorDb("Quest %u has `RewItemId%d` = 0 but `RewItemCount%d` = %u.",
                    qinfo->GetQuestId(),j+1,j+1,qinfo->RewItemCount[j]);
                // no changes, quest ignore this data
            }
        }

        for(int j = 0; j < QUEST_REPUTATIONS_COUNT; ++j)
        {
            if (qinfo->RewRepFaction[j])
            {
                if (abs(qinfo->RewRepValueId[j]) > 9)
                    sLog.outErrorDb("Quest %u has RewRepValueId%d = %i but value is not valid.", qinfo->GetQuestId(), j+1, qinfo->RewRepValueId[j]);

                if (!sFactionStore.LookupEntry(qinfo->RewRepFaction[j]))
                {
                    sLog.outErrorDb("Quest %u has `RewRepFaction%d` = %u but raw faction (faction.dbc) %u does not exist, quest will not reward reputation for this faction.",
                        qinfo->GetQuestId(),j+1,qinfo->RewRepFaction[j] ,qinfo->RewRepFaction[j]);
                    qinfo->RewRepFaction[j] = 0;            // quest will not reward this
                }
            }
            else if (qinfo->RewRepValue[j] != 0)
            {
                sLog.outErrorDb("Quest %u has `RewRepFaction%d` = 0 but `RewRepValue%d` = %i.",
                    qinfo->GetQuestId(),j+1,j+1,qinfo->RewRepValue[j]);
                // no changes, quest ignore this data
            }
        }

        if (qinfo->RewSpell)
        {
            SpellEntry const* spellInfo = sSpellStore.LookupEntry(qinfo->RewSpell);

            if (!spellInfo)
            {
                sLog.outErrorDb("Quest %u has `RewSpell` = %u but spell %u does not exist, spell removed as display reward.",
                    qinfo->GetQuestId(),qinfo->RewSpell,qinfo->RewSpell);
                qinfo->RewSpell = 0;                        // no spell reward will display for this quest
            }
            else if (!SpellMgr::IsSpellValid(spellInfo))
            {
                sLog.outErrorDb("Quest %u has `RewSpell` = %u but spell %u is broken, quest will not have a spell reward.",
                    qinfo->GetQuestId(),qinfo->RewSpell,qinfo->RewSpell);
                qinfo->RewSpell = 0;                        // no spell reward will display for this quest
            }
            else if (GetTalentSpellCost(qinfo->RewSpell))
            {
                sLog.outErrorDb("Quest %u has `RewSpell` = %u but spell %u is talent, quest will not have a spell reward.",
                    qinfo->GetQuestId(),qinfo->RewSpell,qinfo->RewSpell);
                qinfo->RewSpell = 0;                        // no spell reward will display for this quest
            }
        }

        if (qinfo->RewSpellCast)
        {
            SpellEntry const* spellInfo = sSpellStore.LookupEntry(qinfo->RewSpellCast);

            if (!spellInfo)
            {
                sLog.outErrorDb("Quest %u has `RewSpellCast` = %u but spell %u does not exist, quest will not have a spell reward.",
                    qinfo->GetQuestId(),qinfo->RewSpellCast,qinfo->RewSpellCast);
                qinfo->RewSpellCast = 0;                    // no spell will be casted on player
            }
            else if (!SpellMgr::IsSpellValid(spellInfo))
            {
                sLog.outErrorDb("Quest %u has `RewSpellCast` = %u but spell %u is broken, quest will not have a spell reward.",
                    qinfo->GetQuestId(),qinfo->RewSpellCast,qinfo->RewSpellCast);
                qinfo->RewSpellCast = 0;                    // no spell will be casted on player
            }
            else if (GetTalentSpellCost(qinfo->RewSpellCast))
            {
                sLog.outErrorDb("Quest %u has `RewSpell` = %u but spell %u is talent, quest will not have a spell reward.",
                    qinfo->GetQuestId(),qinfo->RewSpellCast,qinfo->RewSpellCast);
                qinfo->RewSpellCast = 0;                    // no spell will be casted on player
            }
        }

        if (qinfo->RewMailTemplateId)
        {
            if (!sMailTemplateStore.LookupEntry(qinfo->RewMailTemplateId))
            {
                sLog.outErrorDb("Quest %u has `RewMailTemplateId` = %u but mail template  %u does not exist, quest will not have a mail reward.",
                    qinfo->GetQuestId(),qinfo->RewMailTemplateId,qinfo->RewMailTemplateId);
                qinfo->RewMailTemplateId = 0;               // no mail will send to player
                qinfo->RewMailDelaySecs = 0;                // no mail will send to player
            }
            else if (usedMailTemplates.find(qinfo->RewMailTemplateId) != usedMailTemplates.end())
            {
                std::map<uint32,uint32>::const_iterator used_mt_itr = usedMailTemplates.find(qinfo->RewMailTemplateId);
                sLog.outErrorDb("Quest %u has `RewMailTemplateId` = %u but mail template  %u already used for quest %u, quest will not have a mail reward.",
                    qinfo->GetQuestId(),qinfo->RewMailTemplateId,qinfo->RewMailTemplateId,used_mt_itr->second);
                qinfo->RewMailTemplateId = 0;               // no mail will send to player
                qinfo->RewMailDelaySecs = 0;                // no mail will send to player
            }
            else
                usedMailTemplates[qinfo->RewMailTemplateId] = qinfo->GetQuestId();
        }

        if (qinfo->NextQuestInChain)
        {
            QuestMap::iterator qNextItr = mQuestTemplates.find(qinfo->NextQuestInChain);
            if (qNextItr == mQuestTemplates.end())
            {
                sLog.outErrorDb("Quest %u has `NextQuestInChain` = %u but quest %u does not exist, quest chain will not work.",
                    qinfo->GetQuestId(),qinfo->NextQuestInChain ,qinfo->NextQuestInChain );
                qinfo->NextQuestInChain = 0;
            }
            else
                qNextItr->second->prevChainQuests.push_back(qinfo->GetQuestId());
        }

        // fill additional data stores
        if (qinfo->PrevQuestId)
        {
            if (mQuestTemplates.find(abs(qinfo->GetPrevQuestId())) == mQuestTemplates.end())
            {
                sLog.outErrorDb("Quest %d has PrevQuestId %i, but no such quest", qinfo->GetQuestId(), qinfo->GetPrevQuestId());
            }
            else
            {
                qinfo->prevQuests.push_back(qinfo->PrevQuestId);
            }
        }

        if (qinfo->NextQuestId)
        {
            QuestMap::iterator qNextItr = mQuestTemplates.find(abs(qinfo->GetNextQuestId()));
            if (qNextItr == mQuestTemplates.end())
            {
                sLog.outErrorDb("Quest %d has NextQuestId %i, but no such quest", qinfo->GetQuestId(), qinfo->GetNextQuestId());
            }
            else
            {
                int32 signedQuestId = qinfo->NextQuestId < 0 ? -int32(qinfo->GetQuestId()) : int32(qinfo->GetQuestId());
                qNextItr->second->prevQuests.push_back(signedQuestId);
            }
        }

        if (qinfo->ExclusiveGroup)
            m_ExclusiveQuestGroups.insert(ExclusiveQuestGroupsMap::value_type(qinfo->ExclusiveGroup, qinfo->GetQuestId()));

        if (qinfo->LimitTime)
            qinfo->SetSpecialFlag(QUEST_SPECIAL_FLAG_TIMED);
    }

    // check QUEST_SPECIAL_FLAG_EXPLORATION_OR_EVENT for spell with SPELL_EFFECT_QUEST_COMPLETE
    for (uint32 i = 0; i < sSpellStore.GetNumRows(); ++i)
    {
        SpellEntry const *spellInfo = sSpellStore.LookupEntry(i);
        if (!spellInfo)
            continue;

        for(int j = 0; j < MAX_EFFECT_INDEX; ++j)
        {
            if (spellInfo->Effect[j] != SPELL_EFFECT_QUEST_COMPLETE)
                continue;

            uint32 quest_id = spellInfo->EffectMiscValue[j];

            Quest const* quest = GetQuestTemplate(quest_id);

            // some quest referenced in spells not exist (outdated spells)
            if (!quest)
                continue;

            if (!quest->HasSpecialFlag(QUEST_SPECIAL_FLAG_EXPLORATION_OR_EVENT))
            {
                sLog.outErrorDb("Spell (id: %u) have SPELL_EFFECT_QUEST_COMPLETE for quest %u , but quest does not have SpecialFlags QUEST_SPECIAL_FLAG_EXPLORATION_OR_EVENT (2) set. Quest SpecialFlags should be corrected to enable this objective.", spellInfo->Id, quest_id);

                // The below forced alteration has been disabled because of spell 33824 / quest 10162.
                // A startup error will still occur with proper data in quest_template, but it will be possible to sucessfully complete the quest with the expected data.

                // this will prevent quest completing without objective
                // const_cast<Quest*>(quest)->SetSpecialFlag(QUEST_SPECIAL_FLAG_EXPLORATION_OR_EVENT);
            }
        }
    }

    sLog.outString();
    sLog.outString( ">> Loaded %lu quests definitions", (unsigned long)mQuestTemplates.size() );
}

void ObjectMgr::LoadQuestLocales()
{
    mQuestLocaleMap.clear();                                // need for reload case

    QueryResult *result = WorldDatabase.Query("SELECT entry,"
        "Title_loc1,Details_loc1,Objectives_loc1,OfferRewardText_loc1,RequestItemsText_loc1,EndText_loc1,CompletedText_loc1,ObjectiveText1_loc1,ObjectiveText2_loc1,ObjectiveText3_loc1,ObjectiveText4_loc1,"
        "Title_loc2,Details_loc2,Objectives_loc2,OfferRewardText_loc2,RequestItemsText_loc2,EndText_loc2,CompletedText_loc2,ObjectiveText1_loc2,ObjectiveText2_loc2,ObjectiveText3_loc2,ObjectiveText4_loc2,"
        "Title_loc3,Details_loc3,Objectives_loc3,OfferRewardText_loc3,RequestItemsText_loc3,EndText_loc3,CompletedText_loc3,ObjectiveText1_loc3,ObjectiveText2_loc3,ObjectiveText3_loc3,ObjectiveText4_loc3,"
        "Title_loc4,Details_loc4,Objectives_loc4,OfferRewardText_loc4,RequestItemsText_loc4,EndText_loc4,CompletedText_loc4,ObjectiveText1_loc4,ObjectiveText2_loc4,ObjectiveText3_loc4,ObjectiveText4_loc4,"
        "Title_loc5,Details_loc5,Objectives_loc5,OfferRewardText_loc5,RequestItemsText_loc5,EndText_loc5,CompletedText_loc5,ObjectiveText1_loc5,ObjectiveText2_loc5,ObjectiveText3_loc5,ObjectiveText4_loc5,"
        "Title_loc6,Details_loc6,Objectives_loc6,OfferRewardText_loc6,RequestItemsText_loc6,EndText_loc6,CompletedText_loc6,ObjectiveText1_loc6,ObjectiveText2_loc6,ObjectiveText3_loc6,ObjectiveText4_loc6,"
        "Title_loc7,Details_loc7,Objectives_loc7,OfferRewardText_loc7,RequestItemsText_loc7,EndText_loc7,CompletedText_loc7,ObjectiveText1_loc7,ObjectiveText2_loc7,ObjectiveText3_loc7,ObjectiveText4_loc7,"
        "Title_loc8,Details_loc8,Objectives_loc8,OfferRewardText_loc8,RequestItemsText_loc8,EndText_loc8,CompletedText_loc8,ObjectiveText1_loc8,ObjectiveText2_loc8,ObjectiveText3_loc8,ObjectiveText4_loc8"
        " FROM locales_quest"
        );

    if(!result)
    {
        barGoLink bar(1);

        bar.step();

        sLog.outString();
        sLog.outString(">> Loaded 0 Quest locale strings. DB table `locales_quest` is empty.");
        return;
    }

    barGoLink bar((int)result->GetRowCount());

    do
    {
        Field *fields = result->Fetch();
        bar.step();

        uint32 entry = fields[0].GetUInt32();

        if (!GetQuestTemplate(entry))
        {
            ERROR_DB_STRICT_LOG("Table `locales_quest` has data for nonexistent quest entry %u, skipped.", entry);
            continue;
        }

        QuestLocale& data = mQuestLocaleMap[entry];

        for(int i = 1; i < MAX_LOCALE; ++i)
        {
            std::string str = fields[1+11*(i-1)].GetCppString();
            if(!str.empty())
            {
                int idx = GetOrNewIndexForLocale(LocaleConstant(i));
                if(idx >= 0)
                {
                    if((int32)data.Title.size() <= idx)
                        data.Title.resize(idx+1);

                    data.Title[idx] = str;
                }
            }
            str = fields[1+11*(i-1)+1].GetCppString();
            if(!str.empty())
            {
                int idx = GetOrNewIndexForLocale(LocaleConstant(i));
                if(idx >= 0)
                {
                    if((int32)data.Details.size() <= idx)
                        data.Details.resize(idx+1);

                    data.Details[idx] = str;
                }
            }
            str = fields[1+11*(i-1)+2].GetCppString();
            if(!str.empty())
            {
                int idx = GetOrNewIndexForLocale(LocaleConstant(i));
                if(idx >= 0)
                {
                    if((int32)data.Objectives.size() <= idx)
                        data.Objectives.resize(idx+1);

                    data.Objectives[idx] = str;
                }
            }
            str = fields[1+11*(i-1)+3].GetCppString();
            if(!str.empty())
            {
                int idx = GetOrNewIndexForLocale(LocaleConstant(i));
                if(idx >= 0)
                {
                    if((int32)data.OfferRewardText.size() <= idx)
                        data.OfferRewardText.resize(idx+1);

                    data.OfferRewardText[idx] = str;
                }
            }
            str = fields[1+11*(i-1)+4].GetCppString();
            if(!str.empty())
            {
                int idx = GetOrNewIndexForLocale(LocaleConstant(i));
                if(idx >= 0)
                {
                    if((int32)data.RequestItemsText.size() <= idx)
                        data.RequestItemsText.resize(idx+1);

                    data.RequestItemsText[idx] = str;
                }
            }
            str = fields[1+11*(i-1)+5].GetCppString();
            if(!str.empty())
            {
                int idx = GetOrNewIndexForLocale(LocaleConstant(i));
                if(idx >= 0)
                {
                    if((int32)data.EndText.size() <= idx)
                        data.EndText.resize(idx+1);

                    data.EndText[idx] = str;
                }
            }
            str = fields[1+11*(i-1)+6].GetCppString();
            if(!str.empty())
            {
                int idx = GetOrNewIndexForLocale(LocaleConstant(i));
                if(idx >= 0)
                {
                    if((int32)data.CompletedText.size() <= idx)
                        data.CompletedText.resize(idx+1);

                    data.CompletedText[idx] = str;
                }
            }
            for(int k = 0; k < 4; ++k)
            {
                str = fields[1+11*(i-1)+7+k].GetCppString();
                if(!str.empty())
                {
                    int idx = GetOrNewIndexForLocale(LocaleConstant(i));
                    if(idx >= 0)
                    {
                        if((int32)data.ObjectiveText[k].size() <= idx)
                            data.ObjectiveText[k].resize(idx+1);

                        data.ObjectiveText[k][idx] = str;
                    }
                }
            }
        }
    } while (result->NextRow());

    delete result;

    sLog.outString();
    sLog.outString( ">> Loaded %lu Quest locale strings", (unsigned long)mQuestLocaleMap.size() );
}

void ObjectMgr::LoadPageTexts()
{
    sPageTextStore.Free();                                  // for reload case

    sPageTextStore.Load();
    sLog.outString( ">> Loaded %u page texts", sPageTextStore.RecordCount );
    sLog.outString();

    for(uint32 i = 1; i < sPageTextStore.MaxEntry; ++i)
    {
        // check data correctness
        PageText const* page = sPageTextStore.LookupEntry<PageText>(i);
        if(!page)
            continue;

        if(page->Next_Page && !sPageTextStore.LookupEntry<PageText>(page->Next_Page))
        {
            sLog.outErrorDb("Page text (Id: %u) has not existing next page (Id:%u)", i,page->Next_Page);
            continue;
        }

        // detect circular reference
        std::set<uint32> checkedPages;
        for(PageText const* pageItr = page; pageItr; pageItr = sPageTextStore.LookupEntry<PageText>(pageItr->Next_Page))
        {
            if(!pageItr->Next_Page)
                break;
            checkedPages.insert(pageItr->Page_ID);
            if(checkedPages.find(pageItr->Next_Page)!=checkedPages.end())
            {
                std::ostringstream ss;
                ss<< "The text page(s) ";
                for (std::set<uint32>::iterator itr= checkedPages.begin();itr!=checkedPages.end(); ++itr)
                    ss << *itr << " ";
                ss << "create(s) a circular reference, which can cause the server to freeze. Changing Next_Page of page "
                    << pageItr->Page_ID <<" to 0";
                sLog.outErrorDb("%s", ss.str().c_str());
                const_cast<PageText*>(pageItr)->Next_Page = 0;
                break;
            }
        }
    }
}

void ObjectMgr::LoadPageTextLocales()
{
    mPageTextLocaleMap.clear();                             // need for reload case

    QueryResult *result = WorldDatabase.Query("SELECT entry,text_loc1,text_loc2,text_loc3,text_loc4,text_loc5,text_loc6,text_loc7,text_loc8 FROM locales_page_text");

    if(!result)
    {
        barGoLink bar(1);

        bar.step();

        sLog.outString();
        sLog.outString(">> Loaded 0 PageText locale strings. DB table `locales_page_text` is empty.");
        return;
    }

    barGoLink bar((int)result->GetRowCount());

    do
    {
        Field *fields = result->Fetch();
        bar.step();

        uint32 entry = fields[0].GetUInt32();

        if (!sPageTextStore.LookupEntry<PageText>(entry))
        {
            ERROR_DB_STRICT_LOG("Table `locales_page_text` has data for nonexistent page text entry %u, skipped.", entry);
            continue;
        }

        PageTextLocale& data = mPageTextLocaleMap[entry];

        for(int i = 1; i < MAX_LOCALE; ++i)
        {
            std::string str = fields[i].GetCppString();
            if(str.empty())
                continue;

            int idx = GetOrNewIndexForLocale(LocaleConstant(i));
            if(idx >= 0)
            {
                if((int32)data.Text.size() <= idx)
                    data.Text.resize(idx+1);

                data.Text[idx] = str;
            }
        }

    } while (result->NextRow());

    delete result;

    sLog.outString();
    sLog.outString( ">> Loaded %lu PageText locale strings", (unsigned long)mPageTextLocaleMap.size() );
}

struct SQLInstanceLoader : public SQLStorageLoaderBase<SQLInstanceLoader>
{
    template<class D>
    void convert_from_str(uint32 /*field_pos*/, char const *src, D &dst)
    {
        dst = D(sScriptMgr.GetScriptId(src));
    }
};

void ObjectMgr::LoadInstanceTemplate()
{
    SQLInstanceLoader loader;
    loader.Load(sInstanceTemplate);

    for(uint32 i = 0; i < sInstanceTemplate.MaxEntry; i++)
    {
        InstanceTemplate const* temp = GetInstanceTemplate(i);
        if (!temp)
            continue;

        MapEntry const* mapEntry = sMapStore.LookupEntry(temp->map);
        if (!mapEntry)
        {
            sLog.outErrorDb("ObjectMgr::LoadInstanceTemplate: bad mapid %d for template!", temp->map);
            sInstanceTemplate.EraseEntry(i);
            continue;
        }

        if (!mapEntry->Instanceable())
        {
            sLog.outErrorDb("ObjectMgr::LoadInstanceTemplate: non-instanceable mapid %d for template!", temp->map);
            sInstanceTemplate.EraseEntry(i);
            continue;
        }

        if (temp->parent > 0)
        {
            // check existence
            MapEntry const* parentEntry = sMapStore.LookupEntry(temp->parent);
            if (!parentEntry)
            {
                sLog.outErrorDb("ObjectMgr::LoadInstanceTemplate: bad parent map id %u for instance template %d template!",
                    parentEntry->MapID, temp->map);
                const_cast<InstanceTemplate*>(temp)->parent = 0;
                continue;
            }

            if (parentEntry->IsContinent())
            {
                sLog.outErrorDb("ObjectMgr::LoadInstanceTemplate: parent point to continent map id %u for instance template %d template, ignored, need be set only for non-continent parents!",
                    parentEntry->MapID,temp->map);
                const_cast<InstanceTemplate*>(temp)->parent = 0;
                continue;
            }
        }
    }

    sLog.outString( ">> Loaded %u Instance Template definitions", sInstanceTemplate.RecordCount );
    sLog.outString();
}

struct SQLWorldLoader : public SQLStorageLoaderBase<SQLWorldLoader>
{
    template<class D>
    void convert_from_str(uint32 /*field_pos*/, char const *src, D &dst)
    {
        dst = D(sScriptMgr.GetScriptId(src));
    }
};

void ObjectMgr::LoadWorldTemplate()
{
    SQLWorldLoader loader;
    loader.Load(sWorldTemplate, false);

    for(uint32 i = 0; i < sWorldTemplate.MaxEntry; i++)
    {
        WorldTemplate const* temp = GetWorldTemplate(i);
        if (!temp)
            continue;

        MapEntry const* mapEntry = sMapStore.LookupEntry(temp->map);
        if (!mapEntry)
        {
            sLog.outErrorDb("ObjectMgr::LoadWorldTemplate: bad mapid %d for template!", temp->map);
            sWorldTemplate.EraseEntry(i);
            continue;
        }

        if (mapEntry->Instanceable())
        {
            sLog.outErrorDb("ObjectMgr::LoadWorldTemplate: instanceable mapid %d for template!", temp->map);
            sWorldTemplate.EraseEntry(i);
            continue;
        }
    }

    sLog.outString( ">> Loaded %u World Template definitions", sWorldTemplate.RecordCount );
    sLog.outString();
}

GossipText const *ObjectMgr::GetGossipText(uint32 Text_ID) const
{
    GossipTextMap::const_iterator itr = mGossipText.find(Text_ID);
    if(itr != mGossipText.end())
        return &itr->second;
    return NULL;
}

void ObjectMgr::LoadGossipText()
{
    QueryResult *result = WorldDatabase.Query( "SELECT * FROM npc_text" );

    int count = 0;
    if( !result )
    {
        barGoLink bar( 1 );
        bar.step();

        sLog.outString();
        sLog.outString( ">> Loaded %u npc texts", count );
        return;
    }

    int cic;

    barGoLink bar( (int)result->GetRowCount() );

    do
    {
        ++count;
        cic = 0;

        Field *fields = result->Fetch();

        bar.step();

        uint32 Text_ID    = fields[cic++].GetUInt32();
        if(!Text_ID)
        {
            sLog.outErrorDb("Table `npc_text` has record wit reserved id 0, ignore.");
            continue;
        }

        GossipText& gText = mGossipText[Text_ID];

        for (int i=0; i< 8; i++)
        {
            gText.Options[i].Text_0           = fields[cic++].GetCppString();
            gText.Options[i].Text_1           = fields[cic++].GetCppString();

            gText.Options[i].Language         = fields[cic++].GetUInt32();
            gText.Options[i].Probability      = fields[cic++].GetFloat();

            for(int j=0; j < 3; ++j)
            {
                gText.Options[i].Emotes[j]._Delay  = fields[cic++].GetUInt32();
                gText.Options[i].Emotes[j]._Emote  = fields[cic++].GetUInt32();
            }
        }
    } while( result->NextRow() );

    sLog.outString();
    sLog.outString( ">> Loaded %u npc texts", count );
    delete result;
}

void ObjectMgr::LoadGossipTextLocales()
{
    mNpcTextLocaleMap.clear();                              // need for reload case

    QueryResult *result = WorldDatabase.Query("SELECT entry,"
        "Text0_0_loc1,Text0_1_loc1,Text1_0_loc1,Text1_1_loc1,Text2_0_loc1,Text2_1_loc1,Text3_0_loc1,Text3_1_loc1,Text4_0_loc1,Text4_1_loc1,Text5_0_loc1,Text5_1_loc1,Text6_0_loc1,Text6_1_loc1,Text7_0_loc1,Text7_1_loc1,"
        "Text0_0_loc2,Text0_1_loc2,Text1_0_loc2,Text1_1_loc2,Text2_0_loc2,Text2_1_loc2,Text3_0_loc2,Text3_1_loc1,Text4_0_loc2,Text4_1_loc2,Text5_0_loc2,Text5_1_loc2,Text6_0_loc2,Text6_1_loc2,Text7_0_loc2,Text7_1_loc2,"
        "Text0_0_loc3,Text0_1_loc3,Text1_0_loc3,Text1_1_loc3,Text2_0_loc3,Text2_1_loc3,Text3_0_loc3,Text3_1_loc1,Text4_0_loc3,Text4_1_loc3,Text5_0_loc3,Text5_1_loc3,Text6_0_loc3,Text6_1_loc3,Text7_0_loc3,Text7_1_loc3,"
        "Text0_0_loc4,Text0_1_loc4,Text1_0_loc4,Text1_1_loc4,Text2_0_loc4,Text2_1_loc4,Text3_0_loc4,Text3_1_loc1,Text4_0_loc4,Text4_1_loc4,Text5_0_loc4,Text5_1_loc4,Text6_0_loc4,Text6_1_loc4,Text7_0_loc4,Text7_1_loc4,"
        "Text0_0_loc5,Text0_1_loc5,Text1_0_loc5,Text1_1_loc5,Text2_0_loc5,Text2_1_loc5,Text3_0_loc5,Text3_1_loc1,Text4_0_loc5,Text4_1_loc5,Text5_0_loc5,Text5_1_loc5,Text6_0_loc5,Text6_1_loc5,Text7_0_loc5,Text7_1_loc5,"
        "Text0_0_loc6,Text0_1_loc6,Text1_0_loc6,Text1_1_loc6,Text2_0_loc6,Text2_1_loc6,Text3_0_loc6,Text3_1_loc1,Text4_0_loc6,Text4_1_loc6,Text5_0_loc6,Text5_1_loc6,Text6_0_loc6,Text6_1_loc6,Text7_0_loc6,Text7_1_loc6,"
        "Text0_0_loc7,Text0_1_loc7,Text1_0_loc7,Text1_1_loc7,Text2_0_loc7,Text2_1_loc7,Text3_0_loc7,Text3_1_loc1,Text4_0_loc7,Text4_1_loc7,Text5_0_loc7,Text5_1_loc7,Text6_0_loc7,Text6_1_loc7,Text7_0_loc7,Text7_1_loc7, "
        "Text0_0_loc8,Text0_1_loc8,Text1_0_loc8,Text1_1_loc8,Text2_0_loc8,Text2_1_loc8,Text3_0_loc8,Text3_1_loc1,Text4_0_loc8,Text4_1_loc8,Text5_0_loc8,Text5_1_loc8,Text6_0_loc8,Text6_1_loc8,Text7_0_loc8,Text7_1_loc8 "
        " FROM locales_npc_text");

    if(!result)
    {
        barGoLink bar(1);

        bar.step();

        sLog.outString();
        sLog.outString(">> Loaded 0 Quest locale strings. DB table `locales_npc_text` is empty.");
        return;
    }

    barGoLink bar((int)result->GetRowCount());

    do
    {
        Field *fields = result->Fetch();
        bar.step();

        uint32 entry = fields[0].GetUInt32();

        if (!GetGossipText(entry))
        {
            ERROR_DB_STRICT_LOG("Table `locales_npc_text` has data for nonexistent gossip text entry %u, skipped.", entry);
            continue;
        }

        NpcTextLocale& data = mNpcTextLocaleMap[entry];

        for(int i=1; i<MAX_LOCALE; ++i)
        {
            for(int j=0; j<8; ++j)
            {
                std::string str0 = fields[1+8*2*(i-1)+2*j].GetCppString();
                if(!str0.empty())
                {
                    int idx = GetOrNewIndexForLocale(LocaleConstant(i));
                    if(idx >= 0)
                    {
                        if((int32)data.Text_0[j].size() <= idx)
                            data.Text_0[j].resize(idx+1);

                        data.Text_0[j][idx] = str0;
                    }
                }
                std::string str1 = fields[1+8*2*(i-1)+2*j+1].GetCppString();
                if(!str1.empty())
                {
                    int idx = GetOrNewIndexForLocale(LocaleConstant(i));
                    if(idx >= 0)
                    {
                        if((int32)data.Text_1[j].size() <= idx)
                            data.Text_1[j].resize(idx+1);

                        data.Text_1[j][idx] = str1;
                    }
                }
            }
        }
    } while (result->NextRow());

    delete result;

    sLog.outString();
    sLog.outString( ">> Loaded %lu NpcText locale strings", (unsigned long)mNpcTextLocaleMap.size() );
}

//not very fast function but it is called only once a day, or on starting-up
void ObjectMgr::ReturnOrDeleteOldMails(bool serverUp)
{
    time_t basetime = time(NULL);
    DEBUG_LOG("Returning mails current time: hour: %d, minute: %d, second: %d ", localtime(&basetime)->tm_hour, localtime(&basetime)->tm_min, localtime(&basetime)->tm_sec);
    //delete all old mails without item and without body immediately, if starting server
    if (!serverUp)
        CharacterDatabase.PExecute("DELETE FROM mail WHERE expire_time < '" UI64FMTD "' AND has_items = '0' AND body = ''", (uint64)basetime);
    //                                                     0  1           2      3        4         5           6   7       8
    QueryResult* result = CharacterDatabase.PQuery("SELECT id,messageType,sender,receiver,has_items,expire_time,cod,checked,mailTemplateId FROM mail WHERE expire_time < '" UI64FMTD "'", (uint64)basetime);
    if ( !result )
    {
        barGoLink bar(1);
        bar.step();
        sLog.outString();
        sLog.outString(">> Only expired mails (need to be return or delete) or DB table `mail` is empty.");
        return;                                             // any mails need to be returned or deleted
    }

    //std::ostringstream delitems, delmails; //will be here for optimization
    //bool deletemail = false, deleteitem = false;
    //delitems << "DELETE FROM item_instance WHERE guid IN ( ";
    //delmails << "DELETE FROM mail WHERE id IN ( "

    barGoLink bar( (int)result->GetRowCount() );
    uint32 count = 0;
    Field *fields;

    do
    {
        bar.step();

        fields = result->Fetch();
        Mail *m = new Mail;
        m->messageID = fields[0].GetUInt32();
        m->messageType = fields[1].GetUInt8();
        m->sender = fields[2].GetUInt32();
        m->receiverGuid = ObjectGuid(HIGHGUID_PLAYER, fields[3].GetUInt32());
        bool has_items = fields[4].GetBool();
        m->expire_time = (time_t)fields[5].GetUInt64();
        m->deliver_time = 0;
        m->COD = fields[6].GetUInt32();
        m->checked = fields[7].GetUInt32();
        m->mailTemplateId = fields[8].GetInt16();

        Player *pl = 0;
        if (serverUp)
            pl = GetPlayer(m->receiverGuid);
        if (pl)
        {                                                   //this code will run very improbably (the time is between 4 and 5 am, in game is online a player, who has old mail
            //his in mailbox and he has already listed his mails )
            delete m;
            continue;
        }
        //delete or return mail:
        if (has_items)
        {
            QueryResult *resultItems = CharacterDatabase.PQuery("SELECT item_guid,item_template FROM mail_items WHERE mail_id='%u'", m->messageID);
            if(resultItems)
            {
                do
                {
                    Field *fields2 = resultItems->Fetch();

                    uint32 item_guid_low = fields2[0].GetUInt32();
                    uint32 item_template = fields2[1].GetUInt32();

                    m->AddItem(item_guid_low, item_template);
                }
                while (resultItems->NextRow());

                delete resultItems;
            }
            // if it is mail from non-player, or if it's already return mail, it shouldn't be returned, but deleted
            if (m->messageType != MAIL_NORMAL || (m->checked & (MAIL_CHECK_MASK_COD_PAYMENT | MAIL_CHECK_MASK_RETURNED)))
            {
                // mail open and then not returned
                for(MailItemInfoVec::iterator itr2 = m->items.begin(); itr2 != m->items.end(); ++itr2)
                    CharacterDatabase.PExecute("DELETE FROM item_instance WHERE guid = '%u'", itr2->item_guid);
            }
            else
            {
                // mail will be returned:
                CharacterDatabase.PExecute("UPDATE mail SET sender = '%u', receiver = '%u', expire_time = '" UI64FMTD "', deliver_time = '" UI64FMTD "',cod = '0', checked = '%u' WHERE id = '%u'",
                    m->receiverGuid.GetCounter(), m->sender, (uint64)(basetime + 30*DAY), (uint64)basetime, MAIL_CHECK_MASK_RETURNED, m->messageID);
                for (MailItemInfoVec::iterator itr2 = m->items.begin(); itr2 != m->items.end(); ++itr2)
                {
                    // update receiver in mail items for its proper delivery, and in instance_item for avoid lost item at sender delete
                    CharacterDatabase.PExecute("UPDATE mail_items SET receiver = %u WHERE item_guid = '%u'", m->sender, itr2->item_guid);
                    CharacterDatabase.PExecute("UPDATE item_instance SET owner_guid = %u WHERE guid = '%u'", m->sender, itr2->item_guid);
                }
                delete m;
                continue;
            }
        }

        // deletemail = true;
        // delmails << m->messageID << ", ";
        CharacterDatabase.PExecute("DELETE FROM mail WHERE id = '%u'", m->messageID);
        delete m;
        ++count;
    } while (result->NextRow());
    delete result;

    sLog.outString();
    sLog.outString( ">> Loaded %u mails", count );
}

void ObjectMgr::LoadQuestAreaTriggers()
{
    mQuestAreaTriggerMap.clear();                           // need for reload case

    QueryResult *result = WorldDatabase.Query( "SELECT id,quest FROM areatrigger_involvedrelation" );

    uint32 count = 0;

    if (!result)
    {
        barGoLink bar( 1 );
        bar.step();

        sLog.outString();
        sLog.outString( ">> Loaded %u quest trigger points", count );
        return;
    }

    barGoLink bar((int) result->GetRowCount() );

    do
    {
        ++count;
        bar.step();

        Field *fields = result->Fetch();

        uint32 trigger_ID = fields[0].GetUInt32();
        uint32 quest_ID   = fields[1].GetUInt32();

        AreaTriggerEntry const* atEntry = sAreaTriggerStore.LookupEntry(trigger_ID);
        if (!atEntry)
        {
            sLog.outErrorDb("Table `areatrigger_involvedrelation` has area trigger (ID: %u) not listed in `AreaTrigger.dbc`.", trigger_ID);
            continue;
        }

        Quest const* quest = GetQuestTemplate(quest_ID);
        if (!quest)
        {
            sLog.outErrorDb("Table `areatrigger_involvedrelation` has record (id: %u) for not existing quest %u",trigger_ID,quest_ID);
            continue;
        }

        if (!quest->HasSpecialFlag(QUEST_SPECIAL_FLAG_EXPLORATION_OR_EVENT))
        {
            sLog.outErrorDb("Table `areatrigger_involvedrelation` has record (id: %u) for not quest %u, but quest not have flag QUEST_SPECIAL_FLAG_EXPLORATION_OR_EVENT. Trigger or quest flags must be fixed, quest modified to require objective.",trigger_ID,quest_ID);

            // this will prevent quest completing without objective
            const_cast<Quest*>(quest)->SetSpecialFlag(QUEST_SPECIAL_FLAG_EXPLORATION_OR_EVENT);

            // continue; - quest modified to required objective and trigger can be allowed.
        }

        mQuestAreaTriggerMap[trigger_ID] = quest_ID;

    } while( result->NextRow() );

    delete result;

    sLog.outString();
    sLog.outString( ">> Loaded %u quest trigger points", count );
}

void ObjectMgr::LoadTavernAreaTriggers()
{
    mTavernAreaTriggerSet.clear();                          // need for reload case

    QueryResult *result = WorldDatabase.Query("SELECT id FROM areatrigger_tavern");

    uint32 count = 0;

    if (!result)
    {
        barGoLink bar( 1 );
        bar.step();

        sLog.outString();
        sLog.outString( ">> Loaded %u tavern triggers", count );
        return;
    }

    barGoLink bar( (int)result->GetRowCount() );

    do
    {
        ++count;
        bar.step();

        Field *fields = result->Fetch();

        uint32 Trigger_ID      = fields[0].GetUInt32();

        AreaTriggerEntry const* atEntry = sAreaTriggerStore.LookupEntry(Trigger_ID);
        if (!atEntry)
        {
            sLog.outErrorDb("Table `areatrigger_tavern` has area trigger (ID:%u) not listed in `AreaTrigger.dbc`.", Trigger_ID);
            continue;
        }

        mTavernAreaTriggerSet.insert(Trigger_ID);
    } while( result->NextRow() );

    delete result;

    sLog.outString();
    sLog.outString( ">> Loaded %u tavern triggers", count );
}

uint32 ObjectMgr::GetNearestTaxiNode( float x, float y, float z, uint32 mapid, Team team )
{
    bool found = false;
    float dist;
    uint32 id = 0;

    for(uint32 i = 1; i < sTaxiNodesStore.GetNumRows(); ++i)
    {
        TaxiNodesEntry const* node = sTaxiNodesStore.LookupEntry(i);
        if(!node || node->map_id != mapid || !node->MountCreatureID[team == ALLIANCE ? 1 : 0])
            continue;

        uint8  field   = (uint8)((i - 1) / 32);
        uint32 submask = 1<<((i-1)%32);

        // skip not taxi network nodes
        if((sTaxiNodesMask[field] & submask)==0)
            continue;

        float dist2 = (node->x - x)*(node->x - x)+(node->y - y)*(node->y - y)+(node->z - z)*(node->z - z);
        if(found)
        {
            if(dist2 < dist)
            {
                dist = dist2;
                id = i;
            }
        }
        else
        {
            found = true;
            dist = dist2;
            id = i;
        }
    }

    return id;
}

void ObjectMgr::GetTaxiPath( uint32 source, uint32 destination, uint32 &path, uint32 &cost)
{
    TaxiPathSetBySource::iterator src_i = sTaxiPathSetBySource.find(source);
    if(src_i==sTaxiPathSetBySource.end())
    {
        path = 0;
        cost = 0;
        return;
    }

    TaxiPathSetForSource& pathSet = src_i->second;

    TaxiPathSetForSource::iterator dest_i = pathSet.find(destination);
    if(dest_i==pathSet.end())
    {
        path = 0;
        cost = 0;
        return;
    }

    cost = dest_i->second.price;
    path = dest_i->second.ID;
}

uint32 ObjectMgr::GetTaxiMountDisplayId( uint32 id, Team team, bool allowed_alt_team /* = false */)
{
    uint16 mount_entry = 0;

    // select mount creature id
    TaxiNodesEntry const* node = sTaxiNodesStore.LookupEntry(id);
    if(node)
    {
        if (team == ALLIANCE)
        {
            mount_entry = node->MountCreatureID[1];
            if(!mount_entry && allowed_alt_team)
                mount_entry = node->MountCreatureID[0];
        }
        else if (team == HORDE)
        {
            mount_entry = node->MountCreatureID[0];

            if(!mount_entry && allowed_alt_team)
                mount_entry = node->MountCreatureID[1];
        }
    }

    CreatureInfo const *mount_info = GetCreatureTemplate(mount_entry);
    if (!mount_info)
        return 0;

    uint16 mount_id = Creature::ChooseDisplayId(mount_info);
    if (!mount_id)
        return 0;

    CreatureModelInfo const *minfo = GetCreatureModelRandomGender(mount_id);
    if (minfo)
        mount_id = minfo->modelid;

    return mount_id;
}

void ObjectMgr::LoadGraveyardZones()
{
    mGraveYardMap.clear();                                  // need for reload case

    QueryResult *result = WorldDatabase.Query("SELECT id,ghost_zone,faction FROM game_graveyard_zone");

    uint32 count = 0;

    if( !result )
    {
        barGoLink bar( 1 );
        bar.step();

        sLog.outString();
        sLog.outString( ">> Loaded %u graveyard-zone links", count );
        return;
    }

    barGoLink bar( (int)result->GetRowCount() );

    do
    {
        ++count;
        bar.step();

        Field *fields = result->Fetch();

        uint32 safeLocId = fields[0].GetUInt32();
        uint32 zoneId = fields[1].GetUInt32();
        uint32 team   = fields[2].GetUInt32();

        WorldSafeLocsEntry const* entry = sWorldSafeLocsStore.LookupEntry(safeLocId);
        if (!entry)
        {
            sLog.outErrorDb("Table `game_graveyard_zone` has record for not existing graveyard (WorldSafeLocs.dbc id) %u, skipped.",safeLocId);
            continue;
        }

        AreaTableEntry const *areaEntry = GetAreaEntryByAreaID(zoneId);
        if (!areaEntry)
        {
            sLog.outErrorDb("Table `game_graveyard_zone` has record for not existing zone id (%u), skipped.", zoneId);
            continue;
        }

        if (areaEntry->zone != 0)
        {
            sLog.outErrorDb("Table `game_graveyard_zone` has record subzone id (%u) instead of zone, skipped.", zoneId);
            continue;
        }

        if (team != TEAM_NONE && team != HORDE && team != ALLIANCE)
        {
            sLog.outErrorDb("Table `game_graveyard_zone` has record for non player faction (%u), skipped.", team);
            continue;
        }

        if(!AddGraveYardLink(safeLocId, zoneId, Team(team), false))
            sLog.outErrorDb("Table `game_graveyard_zone` has a duplicate record for Graveyard (ID: %u) and Zone (ID: %u), skipped.", safeLocId, zoneId);
    } while( result->NextRow() );

    delete result;

    sLog.outString();
    sLog.outString( ">> Loaded %u graveyard-zone links", count );
}

WorldSafeLocsEntry const *ObjectMgr::GetClosestGraveYard(float x, float y, float z, uint32 MapId, Team team)
{
    // search for zone associated closest graveyard
    uint32 zoneId = sTerrainMgr.GetZoneId(MapId,x,y,z);

    // Simulate std. algorithm:
    //   found some graveyard associated to (ghost_zone,ghost_map)
    //
    //   if mapId == graveyard.mapId (ghost in plain zone or city or battleground) and search graveyard at same map
    //     then check faction
    //   if mapId != graveyard.mapId (ghost in instance) and search any graveyard associated
    //     then check faction
    GraveYardMapBounds bounds = mGraveYardMap.equal_range(zoneId);

    if (bounds.first == bounds.second)
    {
        sLog.outErrorDb("Table `game_graveyard_zone` incomplete: Zone %u Team %u does not have a linked graveyard.", zoneId, uint32(team));
        return NULL;
    }

    // at corpse map
    bool foundNear = false;
    float distNear;
    WorldSafeLocsEntry const* entryNear = NULL;

    // at entrance map for corpse map
    bool foundEntr = false;
    float distEntr;
    WorldSafeLocsEntry const* entryEntr = NULL;

    // some where other
    WorldSafeLocsEntry const* entryFar = NULL;

    MapEntry const* mapEntry = sMapStore.LookupEntry(MapId);

    for(GraveYardMap::const_iterator itr = bounds.first; itr != bounds.second; ++itr)
    {
        GraveYardData const& data = itr->second;

        WorldSafeLocsEntry const* entry = sWorldSafeLocsStore.LookupEntry(data.safeLocId);
        if(!entry)
        {
            sLog.outErrorDb("Table `game_graveyard_zone` has record for not existing graveyard (WorldSafeLocs.dbc id) %u, skipped.",data.safeLocId);
            continue;
        }

        // skip enemy faction graveyard
        // team == 0 case can be at call from .neargrave
        if (data.team != TEAM_NONE && team != TEAM_NONE && data.team != team)
            continue;

        // find now nearest graveyard at other (continent) map
        if(MapId != entry->map_id)
        {
            // if find graveyard at different map from where entrance placed (or no entrance data), use any first
            if (!mapEntry ||
                 mapEntry->ghost_entrance_map < 0 ||
                 uint32(mapEntry->ghost_entrance_map) != entry->map_id ||
                (mapEntry->ghost_entrance_x == 0 && mapEntry->ghost_entrance_y == 0))
            {
                // not have any coordinates for check distance anyway
                entryFar = entry;
                continue;
            }

            // at entrance map calculate distance (2D);
            float dist2 = (entry->x - mapEntry->ghost_entrance_x)*(entry->x - mapEntry->ghost_entrance_x)
                +(entry->y - mapEntry->ghost_entrance_y)*(entry->y - mapEntry->ghost_entrance_y);
            if(foundEntr)
            {
                if(dist2 < distEntr)
                {
                    distEntr = dist2;
                    entryEntr = entry;
                }
            }
            else
            {
                foundEntr = true;
                distEntr = dist2;
                entryEntr = entry;
            }
        }
        // find now nearest graveyard at same map
        else
        {
            float dist2 = (entry->x - x)*(entry->x - x)+(entry->y - y)*(entry->y - y)+(entry->z - z)*(entry->z - z);
            if(foundNear)
            {
                if(dist2 < distNear)
                {
                    distNear = dist2;
                    entryNear = entry;
                }
            }
            else
            {
                foundNear = true;
                distNear = dist2;
                entryNear = entry;
            }
        }
    }

    if(entryNear)
        return entryNear;

    if(entryEntr)
        return entryEntr;

    return entryFar;
}

GraveYardData const* ObjectMgr::FindGraveYardData(uint32 id, uint32 zoneId) const
{
    GraveYardMapBounds bounds = mGraveYardMap.equal_range(zoneId);

    for(GraveYardMap::const_iterator itr = bounds.first; itr != bounds.second; ++itr)
    {
        if (itr->second.safeLocId == id)
            return &itr->second;
    }

    return NULL;
}

bool ObjectMgr::AddGraveYardLink(uint32 id, uint32 zoneId, Team team, bool inDB)
{
    if(FindGraveYardData(id,zoneId))
        return false;

    // add link to loaded data
    GraveYardData data;
    data.safeLocId = id;
    data.team = team;

    mGraveYardMap.insert(GraveYardMap::value_type(zoneId,data));

    // add link to DB
    if(inDB)
    {
        WorldDatabase.PExecuteLog("INSERT INTO game_graveyard_zone ( id,ghost_zone,faction) "
            "VALUES ('%u', '%u','%u')", id, zoneId, uint32(team));
    }

    return true;
}

void ObjectMgr::LoadAreaTriggerTeleports()
{
    mAreaTriggers.clear();                                  // need for reload case

    uint32 count = 0;

    //                                                0   1               2              3               4           5
    QueryResult *result = WorldDatabase.Query("SELECT id, required_level, required_item, required_item2, heroic_key, heroic_key2,"
    // 6                     7                              8                      9                            10     11
    "required_quest_done_A, required_quest_done_heroic_A, required_quest_done_H, required_quest_done_heroic_H, minGS, maxGS,"
    // 12                    13          14                 15                 16                 17
    "required_failed_text, target_map, target_position_x, target_position_y, target_position_z, target_orientation FROM areatrigger_teleport");
    if (!result)
    {

        barGoLink bar( 1 );

        bar.step();

        sLog.outString();
        sLog.outString( ">> Loaded %u area trigger teleport definitions", count );
        return;
    }

    barGoLink bar( (int)result->GetRowCount() );

    do
    {
        Field *fields = result->Fetch();

        bar.step();

        ++count;

        uint32 Trigger_ID = fields[0].GetUInt32();

        AreaTrigger at;

        at.requiredLevel        = fields[1].GetUInt8();
        at.requiredItem         = fields[2].GetUInt32();
        at.requiredItem2        = fields[3].GetUInt32();
        at.heroicKey            = fields[4].GetUInt32();
        at.heroicKey2           = fields[5].GetUInt32();
        at.requiredQuestA       = fields[6].GetUInt32();
        at.requiredQuestHeroicA = fields[7].GetUInt32();
        at.requiredQuestH       = fields[8].GetUInt32();
        at.requiredQuestHeroicH = fields[9].GetUInt32();
        at.minGS                = fields[10].GetUInt32();
        at.maxGS                = fields[11].GetUInt32();
        at.requiredFailedText   = fields[12].GetCppString();
        at.target_mapId         = fields[13].GetUInt32();
        at.target_X             = fields[14].GetFloat();
        at.target_Y             = fields[15].GetFloat();
        at.target_Z             = fields[16].GetFloat();
        at.target_Orientation   = fields[17].GetFloat();

        AreaTriggerEntry const* atEntry = sAreaTriggerStore.LookupEntry(Trigger_ID);
        if (!atEntry)
        {
            sLog.outErrorDb("Table `areatrigger_teleport` has area trigger (ID:%u) not listed in `AreaTrigger.dbc`.", Trigger_ID);
            continue;
        }

        if (at.requiredItem)
        {
            ItemPrototype const *pProto = GetItemPrototype(at.requiredItem);
            if (!pProto)
            {
                sLog.outError("Table `areatrigger_teleport` has nonexistent key item %u for trigger %u, removing key requirement.", at.requiredItem, Trigger_ID);
                at.requiredItem = 0;
            }
        }

        if (at.requiredItem2)
        {
            ItemPrototype const *pProto = GetItemPrototype(at.requiredItem2);
            if(!pProto)
            {
                sLog.outError("Table `areatrigger_teleport` has nonexistent second key item %u for trigger %u, remove key requirement.", at.requiredItem2, Trigger_ID);
                at.requiredItem2 = 0;
            }
        }

        if (at.heroicKey)
        {
            ItemPrototype const *pProto = GetItemPrototype(at.heroicKey);
            if (!pProto)
            {
                sLog.outError("Table `areatrigger_teleport` has nonexistent heroic key item %u for trigger %u, remove key requirement.", at.heroicKey, Trigger_ID);
                at.heroicKey = 0;
            }
        }

        if (at.heroicKey2)
        {
            ItemPrototype const *pProto = GetItemPrototype(at.heroicKey2);
            if (!pProto)
            {
                sLog.outError("Table `areatrigger_teleport` has nonexistent heroic second key item %u for trigger %u, remove key requirement.", at.heroicKey2, Trigger_ID);
                at.heroicKey2 = 0;
            }
        }

        if (at.requiredQuestA)
        {
            QuestMap::iterator qReqItr = mQuestTemplates.find(at.requiredQuestA);
            if (qReqItr == mQuestTemplates.end())
            {
                sLog.outErrorDb("Table `areatrigger_teleport` has nonexistent required quest %u for trigger %u, remove quest done requirement.",at.requiredQuestA,Trigger_ID);
                at.requiredQuestA = 0;
            }
        }

        if (at.requiredQuestH)
        {
            QuestMap::iterator qReqItr = mQuestTemplates.find(at.requiredQuestH);
            if (qReqItr == mQuestTemplates.end())
            {
                sLog.outErrorDb("Table `areatrigger_teleport` has nonexistent required quest %u for trigger %u, remove quest done requirement.",at.requiredQuestH,Trigger_ID);
                at.requiredQuestH = 0;
            }
        }

        if (at.requiredQuestHeroicA)
        {
            QuestMap::iterator qReqItr = mQuestTemplates.find(at.requiredQuestHeroicA);
            if (qReqItr == mQuestTemplates.end())
            {
                sLog.outErrorDb("Table `areatrigger_teleport` has nonexistent required heroic quest %u for trigger %u, remove quest done requirement.",at.requiredQuestHeroicA,Trigger_ID);
                at.requiredQuestHeroicA = 0;
            }
        }

        if (at.requiredQuestHeroicH)
        {
            QuestMap::iterator qReqItr = mQuestTemplates.find(at.requiredQuestHeroicH);
            if (qReqItr == mQuestTemplates.end())
            {
                sLog.outErrorDb("Table `areatrigger_teleport` has nonexistent required heroic quest %u for trigger %u, remove quest done requirement.",at.requiredQuestHeroicH,Trigger_ID);
                at.requiredQuestHeroicH = 0;
            }
        }

        MapEntry const* mapEntry = sMapStore.LookupEntry(at.target_mapId);
        if (!mapEntry)
        {
            sLog.outErrorDb("Table `areatrigger_teleport` has nonexistent target map (ID: %u) for Area trigger (ID:%u).", at.target_mapId, Trigger_ID);
            continue;
        }

        if (at.target_X==0 && at.target_Y==0 && at.target_Z==0)
        {
            sLog.outErrorDb("Table `areatrigger_teleport` has area trigger (ID:%u) without target coordinates.",Trigger_ID);
            continue;
        }

        mAreaTriggers[Trigger_ID] = at;

    } while( result->NextRow() );

    delete result;

    sLog.outString();
    sLog.outString( ">> Loaded %u area trigger teleport definitions", count );
}

/*
 * Searches for the areatrigger which teleports players out of the given map (only direct to continent)
 */
AreaTrigger const* ObjectMgr::GetGoBackTrigger(uint32 map_id) const
{
    const MapEntry *mapEntry = sMapStore.LookupEntry(map_id);
    if (!mapEntry || mapEntry->ghost_entrance_map < 0)
        return NULL;

    for (AreaTriggerMap::const_iterator itr = mAreaTriggers.begin(); itr != mAreaTriggers.end(); ++itr)
    {
        if (itr->second.target_mapId == uint32(mapEntry->ghost_entrance_map))
        {
            AreaTriggerEntry const* atEntry = sAreaTriggerStore.LookupEntry(itr->first);
            if(atEntry && atEntry->mapid == map_id)
                return &itr->second;
        }
    }
    return NULL;
}

/**
 * Searches for the areatrigger which teleports players to the given map
 */
AreaTrigger const* ObjectMgr::GetMapEntranceTrigger(uint32 Map) const
{
    for (AreaTriggerMap::const_iterator itr = mAreaTriggers.begin(); itr != mAreaTriggers.end(); ++itr)
    {
        if(itr->second.target_mapId == Map)
        {
            AreaTriggerEntry const* atEntry = sAreaTriggerStore.LookupEntry(itr->first);
            if(atEntry)
                return &itr->second;
        }
    }
    return NULL;
}

<<<<<<< HEAD
=======
void ObjectMgr::PackGroupIds()
{
    // this routine renumbers groups in such a way so they start from 1 and go up

    // obtain set of all groups
    std::set<uint32> groupIds;

    // all valid ids are in the instance table
    // any associations to ids not in this table are assumed to be
    // cleaned already in CleanupInstances
    QueryResult *result = CharacterDatabase.Query("SELECT groupId FROM groups");
    if( result )
    {
        do
        {
            Field *fields = result->Fetch();

            uint32 id = fields[0].GetUInt32();

            if (id == 0)
            {
                CharacterDatabase.BeginTransaction();
                CharacterDatabase.PExecute("DELETE FROM groups WHERE groupId = '%u'", id);
                CharacterDatabase.PExecute("DELETE FROM group_member WHERE groupId = '%u'", id);
                CharacterDatabase.CommitTransaction();
                continue;
            }

            groupIds.insert(id);
        }
        while (result->NextRow());
        delete result;
    }

    barGoLink bar( groupIds.size() + 1);
    bar.step();

    uint32 groupId = 1;
    // we do assume std::set is sorted properly on integer value
    for (std::set<uint32>::iterator i = groupIds.begin(); i != groupIds.end(); ++i)
    {
        if (*i != groupId)
        {
            // remap group id
            CharacterDatabase.BeginTransaction();
            CharacterDatabase.PExecute("UPDATE groups SET groupId = '%u' WHERE groupId = '%u'", groupId, *i);
            CharacterDatabase.PExecute("UPDATE group_member SET groupId = '%u' WHERE groupId = '%u'", groupId, *i);
            CharacterDatabase.CommitTransaction();
        }

        ++groupId;
        bar.step();
    }

    sLog.outString( ">> Group Ids remapped, next group id is %u", groupId );
    sLog.outString();
}

>>>>>>> db3727c9
void ObjectMgr::SetHighestGuids()
{
    QueryResult *result = CharacterDatabase.Query( "SELECT MAX(guid) FROM characters" );
    if( result )
    {
        m_CharGuids.Set((*result)[0].GetUInt32()+1);
        delete result;
    }

    result = WorldDatabase.Query( "SELECT MAX(guid) FROM creature" );
    if( result )
    {
        m_FirstTemporaryCreatureGuid = (*result)[0].GetUInt32()+1;
        delete result;
    }

    result = CharacterDatabase.Query( "SELECT MAX(guid) FROM item_instance" );
    if( result )
    {
        m_ItemGuids.Set((*result)[0].GetUInt32()+1);
        delete result;
    }

    result = CharacterDatabase.Query( "SELECT MAX(id) FROM instance" );
    if( result )
    {
        m_InstanceGuids.Set((*result)[0].GetUInt32()+1);
        delete result;
    }

    // Cleanup other tables from nonexistent guids (>=m_hiItemGuid)
    CharacterDatabase.BeginTransaction();
    CharacterDatabase.PExecute("DELETE FROM character_inventory WHERE item >= '%u'", m_ItemGuids.GetNextAfterMaxUsed());
    CharacterDatabase.PExecute("DELETE FROM mail_items WHERE item_guid >= '%u'", m_ItemGuids.GetNextAfterMaxUsed());
    CharacterDatabase.PExecute("DELETE FROM auction WHERE itemguid >= '%u'", m_ItemGuids.GetNextAfterMaxUsed());
    CharacterDatabase.PExecute("DELETE FROM guild_bank_item WHERE item_guid >= '%u'", m_ItemGuids.GetNextAfterMaxUsed());
    CharacterDatabase.CommitTransaction();

    result = WorldDatabase.Query("SELECT MAX(guid) FROM gameobject" );
    if( result )
    {
        m_FirstTemporaryGameObjectGuid = (*result)[0].GetUInt32()+1;
        delete result;
    }

    result = CharacterDatabase.Query("SELECT MAX(id) FROM auction" );
    if( result )
    {
        m_AuctionIds.Set((*result)[0].GetUInt32()+1);
        delete result;
    }

    result = CharacterDatabase.Query( "SELECT MAX(id) FROM mail" );
    if( result )
    {
        m_MailIds.Set((*result)[0].GetUInt32()+1);
        delete result;
    }

    result = CharacterDatabase.Query( "SELECT MAX(guid) FROM corpse" );
    if( result )
    {
        m_CorpseGuids.Set((*result)[0].GetUInt32()+1);
        delete result;
    }

    result = CharacterDatabase.Query("SELECT MAX(arenateamid) FROM arena_team");
    if (result)
    {
        m_ArenaTeamIds.Set((*result)[0].GetUInt32()+1);
        delete result;
    }

    result = CharacterDatabase.Query("SELECT MAX(setguid) FROM character_equipmentsets");
    if (result)
    {
        m_EquipmentSetIds.Set((*result)[0].GetUInt64()+1);
        delete result;
    }

    result = CharacterDatabase.Query( "SELECT MAX(guildid) FROM guild" );
    if (result)
    {
        m_GuildIds.Set((*result)[0].GetUInt32()+1);
        delete result;
    }

    result = CharacterDatabase.Query( "SELECT MAX(groupId) FROM groups" );
    if (result)
    {
        m_GroupGuids.Set((*result)[0].GetUInt32()+1);
        delete result;
    }

    // setup reserved ranges for static guids spawn
    m_StaticCreatureGuids.Set(m_FirstTemporaryCreatureGuid);
    m_FirstTemporaryCreatureGuid += sWorld.getConfig(CONFIG_UINT32_GUID_RESERVE_SIZE_CREATURE);

    m_StaticGameObjectGuids.Set(m_FirstTemporaryGameObjectGuid);
    m_FirstTemporaryGameObjectGuid += sWorld.getConfig(CONFIG_UINT32_GUID_RESERVE_SIZE_GAMEOBJECT);
}

void ObjectMgr::LoadGameObjectLocales()
{
    mGameObjectLocaleMap.clear();                           // need for reload case

    QueryResult *result = WorldDatabase.Query("SELECT entry,"
        "name_loc1,name_loc2,name_loc3,name_loc4,name_loc5,name_loc6,name_loc7,name_loc8,"
        "castbarcaption_loc1,castbarcaption_loc2,castbarcaption_loc3,castbarcaption_loc4,"
        "castbarcaption_loc5,castbarcaption_loc6,castbarcaption_loc7,castbarcaption_loc8 FROM locales_gameobject");

    if(!result)
    {
        barGoLink bar(1);

        bar.step();

        sLog.outString();
        sLog.outString(">> Loaded 0 gameobject locale strings. DB table `locales_gameobject` is empty.");
        return;
    }

    barGoLink bar((int)result->GetRowCount());

    do
    {
        Field *fields = result->Fetch();
        bar.step();

        uint32 entry = fields[0].GetUInt32();

        if (!GetGameObjectInfo(entry))
        {
            ERROR_DB_STRICT_LOG("Table `locales_gameobject` has data for nonexistent gameobject entry %u, skipped.", entry);
            continue;
        }

        GameObjectLocale& data = mGameObjectLocaleMap[entry];

        for(int i = 1; i < MAX_LOCALE; ++i)
        {
            std::string str = fields[i].GetCppString();
            if(!str.empty())
            {
                int idx = GetOrNewIndexForLocale(LocaleConstant(i));
                if(idx >= 0)
                {
                    if((int32)data.Name.size() <= idx)
                        data.Name.resize(idx+1);

                    data.Name[idx] = str;
                }
            }
        }

        for(int i = 1; i < MAX_LOCALE; ++i)
        {
            std::string str = fields[i+(MAX_LOCALE-1)].GetCppString();
            if(!str.empty())
            {
                int idx = GetOrNewIndexForLocale(LocaleConstant(i));
                if(idx >= 0)
                {
                    if((int32)data.CastBarCaption.size() <= idx)
                        data.CastBarCaption.resize(idx+1);

                    data.CastBarCaption[idx] = str;
                }
            }
        }

    } while (result->NextRow());

    delete result;

    sLog.outString();
    sLog.outString( ">> Loaded %lu gameobject locale strings", (unsigned long)mGameObjectLocaleMap.size() );
}

struct SQLGameObjectLoader : public SQLStorageLoaderBase<SQLGameObjectLoader>
{
    template<class D>
    void convert_from_str(uint32 /*field_pos*/, char const *src, D &dst)
    {
        dst = D(sScriptMgr.GetScriptId(src));
    }
};

inline void CheckGOLockId(GameObjectInfo const* goInfo,uint32 dataN,uint32 N)
{
    if (sLockStore.LookupEntry(dataN))
        return;

    sLog.outErrorDb("Gameobject (Entry: %u GoType: %u) have data%d=%u but lock (Id: %u) not found.",
        goInfo->id,goInfo->type,N,dataN,dataN);
}

inline void CheckGOLinkedTrapId(GameObjectInfo const* goInfo,uint32 dataN,uint32 N)
{
    if (GameObjectInfo const* trapInfo = sGOStorage.LookupEntry<GameObjectInfo>(dataN))
    {
        if (trapInfo->type!=GAMEOBJECT_TYPE_TRAP)
            sLog.outErrorDb("Gameobject (Entry: %u GoType: %u) have data%d=%u but GO (Entry %u) have not GAMEOBJECT_TYPE_TRAP (%u) type.",
            goInfo->id,goInfo->type,N,dataN,dataN,GAMEOBJECT_TYPE_TRAP);
    }
    else
        // too many error reports about nonexistent trap templates
        ERROR_DB_STRICT_LOG("Gameobject (Entry: %u GoType: %u) have data%d=%u but trap GO (Entry %u) not exist in `gameobject_template`.",
            goInfo->id,goInfo->type,N,dataN,dataN);
}

inline void CheckGOSpellId(GameObjectInfo const* goInfo,uint32 dataN,uint32 N)
{
    if (sSpellStore.LookupEntry(dataN))
        return;

    sLog.outErrorDb("Gameobject (Entry: %u GoType: %u) have data%d=%u but Spell (Entry %u) not exist.",
        goInfo->id,goInfo->type,N,dataN,dataN);
}

inline void CheckAndFixGOChairHeightId(GameObjectInfo const* goInfo,uint32 const& dataN,uint32 N)
{
    if (dataN <= (UNIT_STAND_STATE_SIT_HIGH_CHAIR-UNIT_STAND_STATE_SIT_LOW_CHAIR) )
        return;

    sLog.outErrorDb("Gameobject (Entry: %u GoType: %u) have data%d=%u but correct chair height in range 0..%i.",
        goInfo->id,goInfo->type,N,dataN,UNIT_STAND_STATE_SIT_HIGH_CHAIR-UNIT_STAND_STATE_SIT_LOW_CHAIR);

    // prevent client and server unexpected work
    const_cast<uint32&>(dataN) = 0;
}

inline void CheckGONoDamageImmuneId(GameObjectInfo const* goInfo,uint32 dataN,uint32 N)
{
    // 0/1 correct values
    if (dataN <= 1)
        return;

    sLog.outErrorDb("Gameobject (Entry: %u GoType: %u) have data%d=%u but expected boolean (0/1) noDamageImmune field value.",
        goInfo->id,goInfo->type,N,dataN);
}

inline void CheckGOConsumable(GameObjectInfo const* goInfo,uint32 dataN,uint32 N)
{
    // 0/1 correct values
    if (dataN <= 1)
        return;

    sLog.outErrorDb("Gameobject (Entry: %u GoType: %u) have data%d=%u but expected boolean (0/1) consumable field value.",
        goInfo->id,goInfo->type,N,dataN);
}

void ObjectMgr::LoadGameobjectInfo()
{
    SQLGameObjectLoader loader;
    loader.Load(sGOStorage);

    // some checks
    for(uint32 id = 1; id < sGOStorage.MaxEntry; id++)
    {
        GameObjectInfo const* goInfo = sGOStorage.LookupEntry<GameObjectInfo>(id);
        if (!goInfo)
            continue;


        if (goInfo->size <= 0.0f)                           // prevent use too small scales
        {
            ERROR_DB_STRICT_LOG("Gameobject (Entry: %u GoType: %u) have too small size=%f",
                goInfo->id, goInfo->type, goInfo->size);
            const_cast<GameObjectInfo*>(goInfo)->size =  DEFAULT_OBJECT_SCALE;
        }

        // some GO types have unused go template, check goInfo->displayId at GO spawn data loading or ignore

        switch(goInfo->type)
        {
            case GAMEOBJECT_TYPE_DOOR:                      //0
            {
                if (goInfo->door.lockId)
                    CheckGOLockId(goInfo,goInfo->door.lockId,1);
                CheckGONoDamageImmuneId(goInfo,goInfo->door.noDamageImmune,3);
                break;
            }
            case GAMEOBJECT_TYPE_BUTTON:                    //1
            {
                if (goInfo->button.lockId)
                    CheckGOLockId(goInfo,goInfo->button.lockId,1);
                if (goInfo->button.linkedTrapId)              // linked trap
                    CheckGOLinkedTrapId(goInfo,goInfo->button.linkedTrapId,3);
                CheckGONoDamageImmuneId(goInfo,goInfo->button.noDamageImmune,4);
                break;
            }
            case GAMEOBJECT_TYPE_QUESTGIVER:                //2
            {
                if (goInfo->questgiver.lockId)
                    CheckGOLockId(goInfo,goInfo->questgiver.lockId,0);
                CheckGONoDamageImmuneId(goInfo,goInfo->questgiver.noDamageImmune,5);
                break;
            }
            case GAMEOBJECT_TYPE_CHEST:                     //3
            {
                if (goInfo->chest.lockId)
                    CheckGOLockId(goInfo,goInfo->chest.lockId,0);

                CheckGOConsumable(goInfo,goInfo->chest.consumable,3);

                if (goInfo->chest.linkedTrapId)              // linked trap
                    CheckGOLinkedTrapId(goInfo,goInfo->chest.linkedTrapId,7);
                break;
            }
            case GAMEOBJECT_TYPE_TRAP:                      //6
            {
                if (goInfo->trap.lockId)
                    CheckGOLockId(goInfo,goInfo->trap.lockId,0);
                /* disable check for while, too many nonexistent spells
                if (goInfo->trap.spellId)                   // spell
                    CheckGOSpellId(goInfo,goInfo->trap.spellId,3);
                */
                break;
            }
            case GAMEOBJECT_TYPE_CHAIR:                     //7
                CheckAndFixGOChairHeightId(goInfo,goInfo->chair.height,1);
                break;
            case GAMEOBJECT_TYPE_SPELL_FOCUS:               //8
            {
                if (goInfo->spellFocus.focusId)
                {
                    if (!sSpellFocusObjectStore.LookupEntry(goInfo->spellFocus.focusId))
                        sLog.outErrorDb("Gameobject (Entry: %u GoType: %u) have data0=%u but SpellFocus (Id: %u) not exist.",
                            id,goInfo->type,goInfo->spellFocus.focusId,goInfo->spellFocus.focusId);
                }

                if (goInfo->spellFocus.linkedTrapId)        // linked trap
                    CheckGOLinkedTrapId(goInfo,goInfo->spellFocus.linkedTrapId,2);
                break;
            }
            case GAMEOBJECT_TYPE_GOOBER:                    //10
            {
                if (goInfo->goober.lockId)
                    CheckGOLockId(goInfo,goInfo->goober.lockId,0);

                CheckGOConsumable(goInfo,goInfo->goober.consumable,3);

                if (goInfo->goober.pageId)                  // pageId
                {
                    if (!sPageTextStore.LookupEntry<PageText>(goInfo->goober.pageId))
                        sLog.outErrorDb("Gameobject (Entry: %u GoType: %u) have data7=%u but PageText (Entry %u) not exist.",
                            id,goInfo->type,goInfo->goober.pageId,goInfo->goober.pageId);
                }
                /* disable check for while, too many nonexistent spells
                if (goInfo->goober.spellId)                 // spell
                    CheckGOSpellId(goInfo,goInfo->goober.spellId,10);
                */
                CheckGONoDamageImmuneId(goInfo,goInfo->goober.noDamageImmune,11);
                if (goInfo->goober.linkedTrapId)            // linked trap
                    CheckGOLinkedTrapId(goInfo,goInfo->goober.linkedTrapId,12);
                break;
            }
            case GAMEOBJECT_TYPE_AREADAMAGE:                //12
            {
                if (goInfo->areadamage.lockId)
                    CheckGOLockId(goInfo,goInfo->areadamage.lockId,0);
                break;
            }
            case GAMEOBJECT_TYPE_CAMERA:                    //13
            {
                if (goInfo->camera.lockId)
                    CheckGOLockId(goInfo,goInfo->camera.lockId,0);
                break;
            }
            case GAMEOBJECT_TYPE_MO_TRANSPORT:              //15
            {
                if (goInfo->moTransport.taxiPathId)
                {
                    if (goInfo->moTransport.taxiPathId >= sTaxiPathNodesByPath.size() || sTaxiPathNodesByPath[goInfo->moTransport.taxiPathId].empty())
                        sLog.outErrorDb("Gameobject (Entry: %u GoType: %u) have data0=%u but TaxiPath (Id: %u) not exist.",
                            id,goInfo->type,goInfo->moTransport.taxiPathId,goInfo->moTransport.taxiPathId);
                }
                break;
            }
            case GAMEOBJECT_TYPE_SUMMONING_RITUAL:          //18
            {
                /* disable check for while, too many nonexistent spells
                // always must have spell
                CheckGOSpellId(goInfo,goInfo->summoningRitual.spellId,1);
                */
                break;
            }
            case GAMEOBJECT_TYPE_SPELLCASTER:               //22
            {
                // always must have spell
                CheckGOSpellId(goInfo,goInfo->spellcaster.spellId,0);
                break;
            }
            case GAMEOBJECT_TYPE_FLAGSTAND:                 //24
            {
                if (goInfo->flagstand.lockId)
                    CheckGOLockId(goInfo,goInfo->flagstand.lockId,0);
                CheckGONoDamageImmuneId(goInfo,goInfo->flagstand.noDamageImmune,5);
                break;
            }
            case GAMEOBJECT_TYPE_FISHINGHOLE:               //25
            {
                if (goInfo->fishinghole.lockId)
                    CheckGOLockId(goInfo,goInfo->fishinghole.lockId,4);
                break;
            }
            case GAMEOBJECT_TYPE_FLAGDROP:                  //26
            {
                if (goInfo->flagdrop.lockId)
                    CheckGOLockId(goInfo,goInfo->flagdrop.lockId,0);
                CheckGONoDamageImmuneId(goInfo,goInfo->flagdrop.noDamageImmune,3);
                break;
            }
            case GAMEOBJECT_TYPE_BARBER_CHAIR:              //32
                CheckAndFixGOChairHeightId(goInfo,goInfo->barberChair.chairheight,0);
                break;
        }
    }

    sLog.outString( ">> Loaded %u game object templates", sGOStorage.RecordCount );
    sLog.outString();
}

void ObjectMgr::LoadExplorationBaseXP()
{
    uint32 count = 0;
    QueryResult *result = WorldDatabase.Query("SELECT level,basexp FROM exploration_basexp");

    if( !result )
    {
        barGoLink bar( 1 );

        bar.step();

        sLog.outString();
        sLog.outString( ">> Loaded %u BaseXP definitions", count );
        return;
    }

    barGoLink bar( (int)result->GetRowCount() );

    do
    {
        bar.step();

        Field *fields = result->Fetch();
        uint32 level  = fields[0].GetUInt32();
        uint32 basexp = fields[1].GetUInt32();
        mBaseXPTable[level] = basexp;
        ++count;
    }
    while (result->NextRow());

    delete result;

    sLog.outString();
    sLog.outString( ">> Loaded %u BaseXP definitions", count );
}

uint32 ObjectMgr::GetBaseXP(uint32 level) const
{
    BaseXPMap::const_iterator itr = mBaseXPTable.find(level);
    return itr != mBaseXPTable.end() ? itr->second : 0;
}

uint32 ObjectMgr::GetXPForLevel(uint32 level) const
{
    if (level < mPlayerXPperLevel.size())
        return mPlayerXPperLevel[level];
    return 0;
}

void ObjectMgr::LoadPetNames()
{
    uint32 count = 0;
    QueryResult *result = WorldDatabase.Query("SELECT word,entry,half FROM pet_name_generation");

    if( !result )
    {
        barGoLink bar( 1 );

        bar.step();

        sLog.outString();
        sLog.outString( ">> Loaded %u pet name parts", count );
        return;
    }

    barGoLink bar( (int)result->GetRowCount() );

    do
    {
        bar.step();

        Field *fields = result->Fetch();
        std::string word = fields[0].GetString();
        uint32 entry     = fields[1].GetUInt32();
        bool   half      = fields[2].GetBool();
        if(half)
            PetHalfName1[entry].push_back(word);
        else
            PetHalfName0[entry].push_back(word);
        ++count;
    }
    while (result->NextRow());
    delete result;

    sLog.outString();
    sLog.outString( ">> Loaded %u pet name parts", count );
}

void ObjectMgr::LoadPetNumber()
{
    QueryResult* result = CharacterDatabase.Query("SELECT MAX(id) FROM character_pet");
    if(result)
    {
        Field *fields = result->Fetch();
        m_PetNumbers.Set(fields[0].GetUInt32()+1);
        delete result;
    }

    barGoLink bar( 1 );
    bar.step();

    sLog.outString();
    sLog.outString( ">> Loaded the max pet number: %d", m_PetNumbers.GetNextAfterMaxUsed()-1);
}

std::string ObjectMgr::GeneratePetName(uint32 entry)
{
    std::vector<std::string> & list0 = PetHalfName0[entry];
    std::vector<std::string> & list1 = PetHalfName1[entry];

    if(list0.empty() || list1.empty())
    {
        CreatureInfo const *cinfo = GetCreatureTemplate(entry);
        char const* petname = GetPetName(cinfo->family, sWorld.GetDefaultDbcLocale());
        if(!petname)
            petname = cinfo->Name;
        return std::string(petname);
    }

    return *(list0.begin()+urand(0, list0.size()-1)) + *(list1.begin()+urand(0, list1.size()-1));
}

void ObjectMgr::LoadCorpses()
{
    uint32 count = 0;
    //                                                    0            1       2                  3                  4                  5                   6
    QueryResult *result = CharacterDatabase.Query("SELECT corpse.guid, player, corpse.position_x, corpse.position_y, corpse.position_z, corpse.orientation, corpse.map, "
    //   7     8            9         10         11      12    13     14           15            16              17       18
        "time, corpse_type, instance, phaseMask, gender, race, class, playerBytes, playerBytes2, equipmentCache, guildId, playerFlags FROM corpse "
        "JOIN characters ON player = characters.guid "
        "LEFT JOIN guild_member ON player=guild_member.guid WHERE corpse_type <> 0");

    if( !result )
    {
        barGoLink bar( 1 );

        bar.step();

        sLog.outString();
        sLog.outString( ">> Loaded %u corpses", count );
        return;
    }

    barGoLink bar( (int)result->GetRowCount() );

    do
    {
        bar.step();

        Field *fields = result->Fetch();

        uint32 guid = fields[0].GetUInt32();

        Corpse *corpse = new Corpse;
        if(!corpse->LoadFromDB(guid,fields))
        {
            delete corpse;
            continue;
        }

        sObjectAccessor.AddCorpse(corpse);

        ++count;
    }
    while (result->NextRow());
    delete result;

    sLog.outString();
    sLog.outString( ">> Loaded %u corpses", count );
}

void ObjectMgr::LoadReputationRewardRate()
{
    m_RepRewardRateMap.clear();                             // for reload case

    uint32 count = 0;
    QueryResult *result = WorldDatabase.Query("SELECT faction, quest_rate, creature_rate, spell_rate FROM reputation_reward_rate");

    if (!result)
    {
        barGoLink bar(1);

        bar.step();

        sLog.outString();
        sLog.outErrorDb(">> Loaded `reputation_reward_rate`, table is empty!");
        return;
    }

    barGoLink bar((int)result->GetRowCount());

    do
    {
        bar.step();

        Field *fields = result->Fetch();

        uint32 factionId        = fields[0].GetUInt32();

        RepRewardRate repRate;

        repRate.quest_rate      = fields[1].GetFloat();
        repRate.creature_rate   = fields[2].GetFloat();
        repRate.spell_rate      = fields[3].GetFloat();

        FactionEntry const *factionEntry = sFactionStore.LookupEntry(factionId);
        if (!factionEntry)
        {
            sLog.outErrorDb("Faction (faction.dbc) %u does not exist but is used in `reputation_reward_rate`", factionId);
            continue;
        }

        if (repRate.quest_rate < 0.0f)
        {
            sLog.outErrorDb("Table reputation_reward_rate has quest_rate with invalid rate %f, skipping data for faction %u", repRate.quest_rate, factionId);
            continue;
        }

        if (repRate.creature_rate < 0.0f)
        {
            sLog.outErrorDb("Table reputation_reward_rate has creature_rate with invalid rate %f, skipping data for faction %u", repRate.creature_rate, factionId);
            continue;
        }

        if (repRate.spell_rate < 0.0f)
        {
            sLog.outErrorDb("Table reputation_reward_rate has spell_rate with invalid rate %f, skipping data for faction %u", repRate.spell_rate, factionId);
            continue;
        }

        m_RepRewardRateMap[factionId] = repRate;

        ++count;
    }
    while (result->NextRow());

    delete result;

    sLog.outString();
    sLog.outString(">> Loaded %u reputation_reward_rate", count);
}

void ObjectMgr::LoadReputationOnKill()
{
    uint32 count = 0;

    //                                                0            1                     2
    QueryResult *result = WorldDatabase.Query("SELECT creature_id, RewOnKillRepFaction1, RewOnKillRepFaction2,"
    //   3             4             5                   6             7             8                   9              10
        "IsTeamAward1, MaxStanding1, RewOnKillRepValue1, IsTeamAward2, MaxStanding2, RewOnKillRepValue2, TeamDependent, ChampioningAura "
        "FROM creature_onkill_reputation");

    if(!result)
    {
        barGoLink bar(1);

        bar.step();

        sLog.outString();
        sLog.outErrorDb(">> Loaded 0 creature award reputation definitions. DB table `creature_onkill_reputation` is empty.");
        return;
    }

    barGoLink bar((int)result->GetRowCount());

    do
    {
        Field *fields = result->Fetch();
        bar.step();

        uint32 creature_id = fields[0].GetUInt32();

        ReputationOnKillEntry repOnKill;
        repOnKill.repfaction1          = fields[1].GetUInt32();
        repOnKill.repfaction2          = fields[2].GetUInt32();
        repOnKill.is_teamaward1        = fields[3].GetBool();
        repOnKill.reputation_max_cap1  = fields[4].GetUInt32();
        repOnKill.repvalue1            = fields[5].GetInt32();
        repOnKill.is_teamaward2        = fields[6].GetBool();
        repOnKill.reputation_max_cap2  = fields[7].GetUInt32();
        repOnKill.repvalue2            = fields[8].GetInt32();
        repOnKill.team_dependent       = fields[9].GetUInt8();
        repOnKill.championingAura      = fields[10].GetUInt32();

        if(!GetCreatureTemplate(creature_id))
        {
            sLog.outErrorDb("Table `creature_onkill_reputation` have data for nonexistent creature entry (%u), skipped",creature_id);
            continue;
        }

        if(repOnKill.repfaction1)
        {
            FactionEntry const *factionEntry1 = sFactionStore.LookupEntry(repOnKill.repfaction1);
            if(!factionEntry1)
            {
                sLog.outErrorDb("Faction (faction.dbc) %u does not exist but is used in `creature_onkill_reputation`",repOnKill.repfaction1);
                continue;
            }
        }

        if(repOnKill.repfaction2)
        {
            FactionEntry const *factionEntry2 = sFactionStore.LookupEntry(repOnKill.repfaction2);
            if(!factionEntry2)
            {
                sLog.outErrorDb("Faction (faction.dbc) %u does not exist but is used in `creature_onkill_reputation`",repOnKill.repfaction2);
                continue;
            }
        }

        mRepOnKill[creature_id] = repOnKill;

        ++count;
    } while (result->NextRow());

    delete result;

    sLog.outString();
    sLog.outString(">> Loaded %u creature award reputation definitions", count);
}

void ObjectMgr::LoadReputationSpilloverTemplate()
{
    m_RepSpilloverTemplateMap.clear();                      // for reload case

    uint32 count = 0;
    QueryResult *result = WorldDatabase.Query("SELECT faction, faction1, rate_1, rank_1, faction2, rate_2, rank_2, faction3, rate_3, rank_3, faction4, rate_4, rank_4 FROM reputation_spillover_template");

    if (!result)
    {
        barGoLink bar(1);

        bar.step();

        sLog.outString();
        sLog.outString(">> Loaded `reputation_spillover_template`, table is empty.");
        return;
    }

    barGoLink bar((int)result->GetRowCount());

    do
    {
        bar.step();

        Field *fields = result->Fetch();

        uint32 factionId                = fields[0].GetUInt32();

        RepSpilloverTemplate repTemplate;

        repTemplate.faction[0]          = fields[1].GetUInt32();
        repTemplate.faction_rate[0]     = fields[2].GetFloat();
        repTemplate.faction_rank[0]     = fields[3].GetUInt32();
        repTemplate.faction[1]          = fields[4].GetUInt32();
        repTemplate.faction_rate[1]     = fields[5].GetFloat();
        repTemplate.faction_rank[1]     = fields[6].GetUInt32();
        repTemplate.faction[2]          = fields[7].GetUInt32();
        repTemplate.faction_rate[2]     = fields[8].GetFloat();
        repTemplate.faction_rank[2]     = fields[9].GetUInt32();
        repTemplate.faction[3]          = fields[10].GetUInt32();
        repTemplate.faction_rate[3]     = fields[11].GetFloat();
        repTemplate.faction_rank[3]     = fields[12].GetUInt32();

        FactionEntry const *factionEntry = sFactionStore.LookupEntry(factionId);

        if (!factionEntry)
        {
            sLog.outErrorDb("Faction (faction.dbc) %u does not exist but is used in `reputation_spillover_template`", factionId);
            continue;
        }

        if (factionEntry->team == 0)
        {
            sLog.outErrorDb("Faction (faction.dbc) %u in `reputation_spillover_template` does not belong to any team, skipping", factionId);
            continue;
        }

        for (uint32 i = 0; i < MAX_SPILLOVER_FACTIONS; ++i)
        {
            if (repTemplate.faction[i])
            {
                FactionEntry const *factionSpillover = sFactionStore.LookupEntry(repTemplate.faction[i]);

                if (!factionSpillover)
                {
                    sLog.outErrorDb("Spillover faction (faction.dbc) %u does not exist but is used in `reputation_spillover_template` for faction %u, skipping", repTemplate.faction[i], factionId);
                    continue;
                }

                if (factionSpillover->reputationListID < 0)
                {
                    sLog.outErrorDb("Spillover faction (faction.dbc) %u for faction %u in `reputation_spillover_template` can not be listed for client, and then useless, skipping", repTemplate.faction[i], factionId);
                    continue;
                }

                if (repTemplate.faction_rank[i] >= MAX_REPUTATION_RANK)
                {
                    sLog.outErrorDb("Rank %u used in `reputation_spillover_template` for spillover faction %u is not valid, skipping", repTemplate.faction_rank[i], repTemplate.faction[i]);
                    continue;
                }
            }
        }

        FactionEntry const *factionEntry0 = sFactionStore.LookupEntry(repTemplate.faction[0]);
        if (repTemplate.faction[0] && !factionEntry0)
        {
            sLog.outErrorDb("Faction (faction.dbc) %u does not exist but is used in `reputation_spillover_template`", repTemplate.faction[0]);
            continue;
        }
        FactionEntry const *factionEntry1 = sFactionStore.LookupEntry(repTemplate.faction[1]);
        if (repTemplate.faction[1] && !factionEntry1)
        {
            sLog.outErrorDb("Faction (faction.dbc) %u does not exist but is used in `reputation_spillover_template`", repTemplate.faction[1]);
            continue;
        }
        FactionEntry const *factionEntry2 = sFactionStore.LookupEntry(repTemplate.faction[2]);
        if (repTemplate.faction[2] && !factionEntry2)
        {
            sLog.outErrorDb("Faction (faction.dbc) %u does not exist but is used in `reputation_spillover_template`", repTemplate.faction[2]);
            continue;
        }
        FactionEntry const *factionEntry3 = sFactionStore.LookupEntry(repTemplate.faction[3]);
        if (repTemplate.faction[3] && !factionEntry3)
        {
            sLog.outErrorDb("Faction (faction.dbc) %u does not exist but is used in `reputation_spillover_template`", repTemplate.faction[3]);
            continue;
        }

        m_RepSpilloverTemplateMap[factionId] = repTemplate;

        ++count;
    }
    while (result->NextRow());

    delete result;

    sLog.outString();
    sLog.outString(">> Loaded %u reputation_spillover_template", count);
}

void ObjectMgr::LoadPointsOfInterest()
{
    mPointsOfInterest.clear();                              // need for reload case

    uint32 count = 0;

    //                                                0      1  2  3      4     5
    QueryResult *result = WorldDatabase.Query("SELECT entry, x, y, icon, flags, data, icon_name FROM points_of_interest");

    if(!result)
    {
        barGoLink bar(1);

        bar.step();

        sLog.outString();
        sLog.outErrorDb(">> Loaded 0 Points of Interest definitions. DB table `points_of_interest` is empty.");
        return;
    }

    barGoLink bar((int)result->GetRowCount());

    do
    {
        Field *fields = result->Fetch();
        bar.step();

        uint32 point_id = fields[0].GetUInt32();

        PointOfInterest POI;
        POI.x                    = fields[1].GetFloat();
        POI.y                    = fields[2].GetFloat();
        POI.icon                 = fields[3].GetUInt32();
        POI.flags                = fields[4].GetUInt32();
        POI.data                 = fields[5].GetUInt32();
        POI.icon_name            = fields[6].GetCppString();

        if(!MaNGOS::IsValidMapCoord(POI.x,POI.y))
        {
            sLog.outErrorDb("Table `points_of_interest` (Entry: %u) have invalid coordinates (X: %f Y: %f), ignored.",point_id,POI.x,POI.y);
            continue;
        }

        mPointsOfInterest[point_id] = POI;

        ++count;
    } while (result->NextRow());

    delete result;

    sLog.outString();
    sLog.outString(">> Loaded %u Points of Interest definitions", count);
}

void ObjectMgr::LoadQuestPOI()
{
    mQuestPOIMap.clear();                              // need for reload case

    uint32 count = 0;

    //                                                0        1      2         3      4          5        6     7
    QueryResult *result = WorldDatabase.Query("SELECT questId, poiId, objIndex, mapId, mapAreaId, floorId, unk3, unk4 FROM quest_poi");

    if(!result)
    {
        barGoLink bar(1);

        bar.step();

        sLog.outString();
        sLog.outErrorDb(">> Loaded 0 quest POI definitions. DB table `quest_poi` is empty.");
        return;
    }

    barGoLink bar((int)result->GetRowCount());

    do
    {
        Field *fields = result->Fetch();
        bar.step();

        uint32 questId          = fields[0].GetUInt32();
        uint32 poiId            = fields[1].GetUInt32();
        int32  objIndex         = fields[2].GetInt32();
        uint32 mapId            = fields[3].GetUInt32();
        uint32 mapAreaId        = fields[4].GetUInt32();
        uint32 floorId          = fields[5].GetUInt32();
        uint32 unk3             = fields[6].GetUInt32();
        uint32 unk4             = fields[7].GetUInt32();

        QuestPOI POI(poiId, objIndex, mapId, mapAreaId, floorId, unk3, unk4);

        mQuestPOIMap[questId].push_back(POI);

        ++count;
    } while (result->NextRow());

    delete result;

    QueryResult *points = WorldDatabase.Query("SELECT questId, poiId, x, y FROM quest_poi_points");

    if (points)
    {
        do
        {
            Field *pointFields  = points->Fetch();

            uint32 questId      = pointFields[0].GetUInt32();
            uint32 poiId        = pointFields[1].GetUInt32();
            int32  x            = pointFields[2].GetInt32();
            int32  y            = pointFields[3].GetInt32();

            QuestPOIVector& vect = mQuestPOIMap[questId];

            for(QuestPOIVector::iterator itr = vect.begin(); itr != vect.end(); ++itr)
            {
                if (itr->PoiId != poiId)
                    continue;

                QuestPOIPoint point(x, y);
                itr->points.push_back(point);
                break;
            }
        } while (points->NextRow());

        delete points;
    }

    sLog.outString();
    sLog.outString(">> Loaded %u quest POI definitions", count);
}

void ObjectMgr::LoadNPCSpellClickSpells()
{
    uint32 count = 0;

    mSpellClickInfoMap.clear();
    //                                                0          1         2            3                   4          5
    QueryResult *result = WorldDatabase.Query("SELECT npc_entry, spell_id, quest_start, quest_start_active, quest_end, cast_flags FROM npc_spellclick_spells");

    if(!result)
    {
        barGoLink bar(1);

        bar.step();

        sLog.outString();
        sLog.outErrorDb(">> Loaded 0 spellclick spells. DB table `npc_spellclick_spells` is empty.");
        return;
    }

    barGoLink bar((int)result->GetRowCount());

    do
    {
        Field *fields = result->Fetch();
        bar.step();

        uint32 npc_entry = fields[0].GetUInt32();
        CreatureInfo const* cInfo = GetCreatureTemplate(npc_entry);
        if (!cInfo)
        {
            sLog.outErrorDb("Table npc_spellclick_spells references unknown creature_template %u. Skipping entry.", npc_entry);
            continue;
        }

        uint32 spellid = fields[1].GetUInt32();
        SpellEntry const *spellinfo = sSpellStore.LookupEntry(spellid);
        if (!spellinfo)
        {
            sLog.outErrorDb("Table npc_spellclick_spells references unknown spellid %u. Skipping entry.", spellid);
            continue;
        }

        uint32 quest_start = fields[2].GetUInt32();

        // quest might be 0 to enable spellclick independent of any quest
        if (quest_start)
        {
            if(mQuestTemplates.find(quest_start) == mQuestTemplates.end())
            {
                sLog.outErrorDb("Table npc_spellclick_spells references unknown start quest %u. Skipping entry.", quest_start);
                continue;
            }

        }

        bool quest_start_active = fields[3].GetBool();

        uint32 quest_end = fields[4].GetUInt32();
        // quest might be 0 to enable spellclick active infinity after start quest
        if (quest_end)
        {
            if(mQuestTemplates.find(quest_end) == mQuestTemplates.end())
            {
                sLog.outErrorDb("Table npc_spellclick_spells references unknown end quest %u. Skipping entry.", quest_end);
                continue;
            }

        }

        uint8 castFlags = fields[5].GetUInt8();
        SpellClickInfo info;
        info.spellId = spellid;
        info.questStart = quest_start;
        info.questStartCanActive = quest_start_active;
        info.questEnd = quest_end;
        info.castFlags = castFlags;
        mSpellClickInfoMap.insert(SpellClickInfoMap::value_type(npc_entry, info));

        // mark creature template as spell clickable
        const_cast<CreatureInfo*>(cInfo)->npcflag |= UNIT_NPC_FLAG_SPELLCLICK;

        ++count;
    } while (result->NextRow());

    delete result;

    sLog.outString();
    sLog.outString(">> Loaded %u spellclick definitions", count);
}

void ObjectMgr::LoadWeatherZoneChances()
{
    uint32 count = 0;

    //                                                0     1                   2                   3                    4                   5                   6                    7                 8                 9                  10                  11                  12
    QueryResult *result = WorldDatabase.Query("SELECT zone, spring_rain_chance, spring_snow_chance, spring_storm_chance, summer_rain_chance, summer_snow_chance, summer_storm_chance, fall_rain_chance, fall_snow_chance, fall_storm_chance, winter_rain_chance, winter_snow_chance, winter_storm_chance FROM game_weather");

    if(!result)
    {
        barGoLink bar(1);

        bar.step();

        sLog.outString();
        sLog.outErrorDb(">> Loaded 0 weather definitions. DB table `game_weather` is empty.");
        return;
    }

    barGoLink bar((int)result->GetRowCount());

    do
    {
        Field *fields = result->Fetch();
        bar.step();

        uint32 zone_id = fields[0].GetUInt32();

        WeatherZoneChances& wzc = mWeatherZoneMap[zone_id];

        for(int season = 0; season < WEATHER_SEASONS; ++season)
        {
            wzc.data[season].rainChance  = fields[season * (MAX_WEATHER_TYPE-1) + 1].GetUInt32();
            wzc.data[season].snowChance  = fields[season * (MAX_WEATHER_TYPE-1) + 2].GetUInt32();
            wzc.data[season].stormChance = fields[season * (MAX_WEATHER_TYPE-1) + 3].GetUInt32();

            if(wzc.data[season].rainChance > 100)
            {
                wzc.data[season].rainChance = 25;
                sLog.outErrorDb("Weather for zone %u season %u has wrong rain chance > 100%%",zone_id,season);
            }

            if(wzc.data[season].snowChance > 100)
            {
                wzc.data[season].snowChance = 25;
                sLog.outErrorDb("Weather for zone %u season %u has wrong snow chance > 100%%",zone_id,season);
            }

            if(wzc.data[season].stormChance > 100)
            {
                wzc.data[season].stormChance = 25;
                sLog.outErrorDb("Weather for zone %u season %u has wrong storm chance > 100%%",zone_id,season);
            }
        }

        ++count;
    } while (result->NextRow());

    delete result;

    sLog.outString();
    sLog.outString(">> Loaded %u weather definitions", count);
}

void ObjectMgr::DeleteCreatureData(uint32 guid)
{
    // remove mapid*cellid -> guid_set map
    CreatureData const* data = GetCreatureData(guid);
    if(data)
        RemoveCreatureFromGrid(guid, data);

    mCreatureDataMap.erase(guid);
}

void ObjectMgr::DeleteGOData(uint32 guid)
{
    // remove mapid*cellid -> guid_set map
    GameObjectData const* data = GetGOData(guid);
    if(data)
        RemoveGameobjectFromGrid(guid, data);

    mGameObjectDataMap.erase(guid);
}

void ObjectMgr::AddCorpseCellData(uint32 mapid, uint32 cellid, uint32 player_guid, uint32 instance)
{
    // corpses are always added to spawn mode 0 and they are spawned by their instance id
    CellObjectGuids& cell_guids = mMapObjectGuids[MAKE_PAIR32(mapid,0)][cellid];
    cell_guids.corpses[player_guid] = instance;
}

void ObjectMgr::DeleteCorpseCellData(uint32 mapid, uint32 cellid, uint32 player_guid)
{
    // corpses are always added to spawn mode 0 and they are spawned by their instance id
    CellObjectGuids& cell_guids = mMapObjectGuids[MAKE_PAIR32(mapid,0)][cellid];
    cell_guids.corpses.erase(player_guid);
}

void ObjectMgr::LoadQuestRelationsHelper(QuestRelationsMap& map, char const* table)
{
    map.clear();                                            // need for reload case

    uint32 count = 0;

    QueryResult *result = WorldDatabase.PQuery("SELECT id,quest FROM %s",table);

    if(!result)
    {
        barGoLink bar(1);

        bar.step();

        sLog.outString();
        sLog.outErrorDb(">> Loaded 0 quest relations from %s. DB table `%s` is empty.",table,table);
        return;
    }

    barGoLink bar((int)result->GetRowCount());

    do
    {
        Field *fields = result->Fetch();
        bar.step();

        uint32 id    = fields[0].GetUInt32();
        uint32 quest = fields[1].GetUInt32();

        if(mQuestTemplates.find(quest) == mQuestTemplates.end())
        {
            sLog.outErrorDb("Table `%s: Quest %u listed for entry %u does not exist.",table,quest,id);
            continue;
        }

        map.insert(QuestRelationsMap::value_type(id, quest));

        ++count;
    } while (result->NextRow());

    delete result;

    sLog.outString();
    sLog.outString(">> Loaded %u quest relations from %s", count,table);
}

void ObjectMgr::LoadGameobjectQuestRelations()
{
    LoadQuestRelationsHelper(m_GOQuestRelations, "gameobject_questrelation");

    for(QuestRelationsMap::iterator itr = m_GOQuestRelations.begin(); itr != m_GOQuestRelations.end(); ++itr)
    {
        GameObjectInfo const* goInfo = GetGameObjectInfo(itr->first);
        if (!goInfo)
            sLog.outErrorDb("Table `gameobject_questrelation` have data for nonexistent gameobject entry (%u) and existing quest %u",itr->first,itr->second);
        else if (goInfo->type != GAMEOBJECT_TYPE_QUESTGIVER)
            sLog.outErrorDb("Table `gameobject_questrelation` have data gameobject entry (%u) for quest %u, but GO is not GAMEOBJECT_TYPE_QUESTGIVER",itr->first,itr->second);
    }
}

void ObjectMgr::LoadGameobjectInvolvedRelations()
{
    LoadQuestRelationsHelper(m_GOQuestInvolvedRelations, "gameobject_involvedrelation");

    for(QuestRelationsMap::iterator itr = m_GOQuestInvolvedRelations.begin(); itr != m_GOQuestInvolvedRelations.end(); ++itr)
    {
        GameObjectInfo const* goInfo = GetGameObjectInfo(itr->first);
        if (!goInfo)
            sLog.outErrorDb("Table `gameobject_involvedrelation` have data for nonexistent gameobject entry (%u) and existing quest %u",itr->first,itr->second);
        else if (goInfo->type != GAMEOBJECT_TYPE_QUESTGIVER)
            sLog.outErrorDb("Table `gameobject_involvedrelation` have data gameobject entry (%u) for quest %u, but GO is not GAMEOBJECT_TYPE_QUESTGIVER",itr->first,itr->second);
    }
}

void ObjectMgr::LoadCreatureQuestRelations()
{
    LoadQuestRelationsHelper(m_CreatureQuestRelations, "creature_questrelation");

    for(QuestRelationsMap::iterator itr = m_CreatureQuestRelations.begin(); itr != m_CreatureQuestRelations.end(); ++itr)
    {
        CreatureInfo const* cInfo = GetCreatureTemplate(itr->first);
        if (!cInfo)
            sLog.outErrorDb("Table `creature_questrelation` have data for nonexistent creature entry (%u) and existing quest %u",itr->first,itr->second);
        else if (!(cInfo->npcflag & UNIT_NPC_FLAG_QUESTGIVER))
            sLog.outErrorDb("Table `creature_questrelation` has creature entry (%u) for quest %u, but npcflag does not include UNIT_NPC_FLAG_QUESTGIVER",itr->first,itr->second);
    }
}

void ObjectMgr::LoadCreatureInvolvedRelations()
{
    LoadQuestRelationsHelper(m_CreatureQuestInvolvedRelations, "creature_involvedrelation");

    for(QuestRelationsMap::iterator itr = m_CreatureQuestInvolvedRelations.begin(); itr != m_CreatureQuestInvolvedRelations.end(); ++itr)
    {
        CreatureInfo const* cInfo = GetCreatureTemplate(itr->first);
        if (!cInfo)
            sLog.outErrorDb("Table `creature_involvedrelation` have data for nonexistent creature entry (%u) and existing quest %u",itr->first,itr->second);
        else if (!(cInfo->npcflag & UNIT_NPC_FLAG_QUESTGIVER))
            sLog.outErrorDb("Table `creature_involvedrelation` has creature entry (%u) for quest %u, but npcflag does not include UNIT_NPC_FLAG_QUESTGIVER",itr->first,itr->second);
    }
}

void ObjectMgr::LoadReservedPlayersNames()
{
    m_ReservedNames.clear();                                // need for reload case

    QueryResult *result = WorldDatabase.Query("SELECT name FROM reserved_name");

    uint32 count = 0;

    if( !result )
    {
        barGoLink bar( 1 );
        bar.step();

        sLog.outString();
        sLog.outString( ">> Loaded %u reserved player names", count );
        return;
    }

    barGoLink bar((int) result->GetRowCount() );

    Field* fields;
    do
    {
        bar.step();
        fields = result->Fetch();
        std::string name= fields[0].GetCppString();

        std::wstring wstr;
        if(!Utf8toWStr (name,wstr))
        {
            sLog.outError("Table `reserved_name` have invalid name: %s", name.c_str() );
            continue;
        }

        wstrToLower(wstr);

        m_ReservedNames.insert(wstr);
        ++count;
    } while ( result->NextRow() );

    delete result;

    sLog.outString();
    sLog.outString( ">> Loaded %u reserved player names", count );
}

bool ObjectMgr::IsReservedName( const std::string& name ) const
{
    std::wstring wstr;
    if(!Utf8toWStr (name,wstr))
        return false;

    wstrToLower(wstr);

    return m_ReservedNames.find(wstr) != m_ReservedNames.end();
}

enum LanguageType
{
    LT_BASIC_LATIN    = 0x0000,
    LT_EXTENDEN_LATIN = 0x0001,
    LT_CYRILLIC       = 0x0002,
    LT_EAST_ASIA      = 0x0004,
    LT_ANY            = 0xFFFF
};

static LanguageType GetRealmLanguageType(bool create)
{
    switch(sWorld.getConfig(CONFIG_UINT32_REALM_ZONE))
    {
        case REALM_ZONE_UNKNOWN:                            // any language
        case REALM_ZONE_DEVELOPMENT:
        case REALM_ZONE_TEST_SERVER:
        case REALM_ZONE_QA_SERVER:
            return LT_ANY;
        case REALM_ZONE_UNITED_STATES:                      // extended-Latin
        case REALM_ZONE_OCEANIC:
        case REALM_ZONE_LATIN_AMERICA:
        case REALM_ZONE_ENGLISH:
        case REALM_ZONE_GERMAN:
        case REALM_ZONE_FRENCH:
        case REALM_ZONE_SPANISH:
            return LT_EXTENDEN_LATIN;
        case REALM_ZONE_KOREA:                              // East-Asian
        case REALM_ZONE_TAIWAN:
        case REALM_ZONE_CHINA:
            return LT_EAST_ASIA;
        case REALM_ZONE_RUSSIAN:                            // Cyrillic
            return LT_CYRILLIC;
        default:
            return create ? LT_BASIC_LATIN : LT_ANY;        // basic-Latin at create, any at login
    }
}

bool isValidString(std::wstring wstr, uint32 strictMask, bool numericOrSpace, bool create = false)
{
    if(strictMask==0)                                       // any language, ignore realm
    {
        if(isExtendedLatinString(wstr,numericOrSpace))
            return true;
        if(isCyrillicString(wstr,numericOrSpace))
            return true;
        if(isEastAsianString(wstr,numericOrSpace))
            return true;
        return false;
    }

    if(strictMask & 0x2)                                    // realm zone specific
    {
        LanguageType lt = GetRealmLanguageType(create);
        if(lt & LT_EXTENDEN_LATIN)
            if(isExtendedLatinString(wstr,numericOrSpace))
                return true;
        if(lt & LT_CYRILLIC)
            if(isCyrillicString(wstr,numericOrSpace))
                return true;
        if(lt & LT_EAST_ASIA)
            if(isEastAsianString(wstr,numericOrSpace))
                return true;
    }

    if(strictMask & 0x1)                                    // basic Latin
    {
        if(isBasicLatinString(wstr,numericOrSpace))
            return true;
    }

    return false;
}

uint8 ObjectMgr::CheckPlayerName( const std::string& name, bool create )
{
    std::wstring wname;
    if(!Utf8toWStr(name,wname))
        return CHAR_NAME_INVALID_CHARACTER;

    if(wname.size() > MAX_PLAYER_NAME)
        return CHAR_NAME_TOO_LONG;

    uint32 minName = sWorld.getConfig(CONFIG_UINT32_MIN_PLAYER_NAME);
    if(wname.size() < minName)
        return CHAR_NAME_TOO_SHORT;

    uint32 strictMask = sWorld.getConfig(CONFIG_UINT32_STRICT_PLAYER_NAMES);
    if(!isValidString(wname,strictMask,false,create))
        return CHAR_NAME_MIXED_LANGUAGES;

    return CHAR_NAME_SUCCESS;
}

bool ObjectMgr::IsValidCharterName( const std::string& name )
{
    std::wstring wname;
    if(!Utf8toWStr(name,wname))
        return false;

    if(wname.size() > MAX_CHARTER_NAME)
        return false;

    uint32 minName = sWorld.getConfig(CONFIG_UINT32_MIN_CHARTER_NAME);
    if(wname.size() < minName)
        return false;

    uint32 strictMask = sWorld.getConfig(CONFIG_UINT32_STRICT_CHARTER_NAMES);

    return isValidString(wname,strictMask,true);
}

PetNameInvalidReason ObjectMgr::CheckPetName( const std::string& name )
{
    std::wstring wname;
    if(!Utf8toWStr(name,wname))
        return PET_NAME_INVALID;

    if(wname.size() > MAX_PET_NAME)
        return PET_NAME_TOO_LONG;

    uint32 minName = sWorld.getConfig(CONFIG_UINT32_MIN_PET_NAME);
    if(wname.size() < minName)
        return PET_NAME_TOO_SHORT;

    uint32 strictMask = sWorld.getConfig(CONFIG_UINT32_STRICT_PET_NAMES);
    if(!isValidString(wname,strictMask,false))
        return PET_NAME_MIXED_LANGUAGES;

    return PET_NAME_SUCCESS;
}

int ObjectMgr::GetIndexForLocale( LocaleConstant loc )
{
    if(loc==LOCALE_enUS)
        return -1;

    for(size_t i=0;i < m_LocalForIndex.size(); ++i)
        if(m_LocalForIndex[i]==loc)
            return i;

    return -1;
}

LocaleConstant ObjectMgr::GetLocaleForIndex(int i)
{
    if (i<0 || i>=(int32)m_LocalForIndex.size())
        return LOCALE_enUS;

    return m_LocalForIndex[i];
}

int ObjectMgr::GetOrNewIndexForLocale( LocaleConstant loc )
{
    if(loc==LOCALE_enUS)
        return -1;

    for(size_t i=0;i < m_LocalForIndex.size(); ++i)
        if(m_LocalForIndex[i]==loc)
            return i;

    m_LocalForIndex.push_back(loc);
    return m_LocalForIndex.size()-1;
}

void ObjectMgr::LoadGameObjectForQuests()
{
    mGameObjectForQuestSet.clear();                         // need for reload case

    if (!sGOStorage.MaxEntry)
    {
        barGoLink bar( 1 );
        bar.step();
        sLog.outString();
        sLog.outString( ">> Loaded 0 GameObjects for quests" );
        return;
    }

    barGoLink bar(sGOStorage.MaxEntry - 1);
    uint32 count = 0;

    // collect GO entries for GO that must activated
    for(uint32 go_entry = 1; go_entry < sGOStorage.MaxEntry; ++go_entry)
    {
        bar.step();
        GameObjectInfo const* goInfo = GetGameObjectInfo(go_entry);
        if (!goInfo)
            continue;

        switch(goInfo->type)
        {
            case GAMEOBJECT_TYPE_QUESTGIVER:
            {
                if (m_GOQuestRelations.find(go_entry) != m_GOQuestRelations.end() ||
                    m_GOQuestInvolvedRelations.find(go_entry) != m_GOQuestInvolvedRelations.end())
                {
                    mGameObjectForQuestSet.insert(go_entry);
                    ++count;
                }

                break;
            }
            case GAMEOBJECT_TYPE_CHEST:
            {
                // scan GO chest with loot including quest items
                uint32 loot_id = goInfo->GetLootId();

                // always activate to quest, GO may not have loot, OR find if GO has loot for quest.
                if (goInfo->chest.questId || LootTemplates_Gameobject.HaveQuestLootFor(loot_id))
                {
                    mGameObjectForQuestSet.insert(go_entry);
                    ++count;
                }
                break;
            }
            case GAMEOBJECT_TYPE_GENERIC:
            {
                if (goInfo->_generic.questID)               // quest related objects, has visual effects
                {
                    mGameObjectForQuestSet.insert(go_entry);
                    count++;
                }
                break;
            }
            case GAMEOBJECT_TYPE_SPELL_FOCUS:
            {
                if (goInfo->spellFocus.questID)             // quest related objects, has visual effect
                {
                    mGameObjectForQuestSet.insert(go_entry);
                    count++;
                }
                break;
            }
            case GAMEOBJECT_TYPE_GOOBER:
            {
                if (goInfo->goober.questId)                 //quests objects
                {
                    mGameObjectForQuestSet.insert(go_entry);
                    count++;
                }
                break;
            }
            default:
                break;
        }
    }

    sLog.outString();
    sLog.outString( ">> Loaded %u GameObjects for quests", count );
}

bool ObjectMgr::LoadMangosStrings(DatabaseType& db, char const* table, int32 min_value, int32 max_value)
{
    int32 start_value = min_value;
    int32 end_value   = max_value;
    // some string can have negative indexes range
    if (start_value < 0)
    {
        if (end_value >= start_value)
        {
            sLog.outErrorDb("Table '%s' attempt loaded with invalid range (%d - %d), strings not loaded.",table,min_value,max_value);
            return false;
        }

        // real range (max+1,min+1) exaple: (-10,-1000) -> -999...-10+1
        std::swap(start_value,end_value);
        ++start_value;
        ++end_value;
    }
    else
    {
        if (start_value >= end_value)
        {
            sLog.outErrorDb("Table '%s' attempt loaded with invalid range (%d - %d), strings not loaded.",table,min_value,max_value);
            return false;
        }
    }

    // cleanup affected map part for reloading case
    for(MangosStringLocaleMap::iterator itr = mMangosStringLocaleMap.begin(); itr != mMangosStringLocaleMap.end();)
    {
        if (itr->first >= start_value && itr->first < end_value)
            mMangosStringLocaleMap.erase(itr++);
        else
            ++itr;
    }

    QueryResult *result = db.PQuery("SELECT entry,content_default,content_loc1,content_loc2,content_loc3,content_loc4,content_loc5,content_loc6,content_loc7,content_loc8 FROM %s",table);

    if (!result)
    {
        barGoLink bar(1);

        bar.step();

        sLog.outString();
        if (min_value == MIN_MANGOS_STRING_ID)              // error only in case internal strings
            sLog.outErrorDb(">> Loaded 0 mangos strings. DB table `%s` is empty. Cannot continue.",table);
        else
            sLog.outString(">> Loaded 0 string templates. DB table `%s` is empty.",table);
        return false;
    }

    uint32 count = 0;

    barGoLink bar((int)result->GetRowCount());

    do
    {
        Field *fields = result->Fetch();
        bar.step();

        int32 entry = fields[0].GetInt32();

        if (entry==0)
        {
            sLog.outErrorDb("Table `%s` contain reserved entry 0, ignored.",table);
            continue;
        }
        else if (entry < start_value || entry >= end_value)
        {
            sLog.outErrorDb("Table `%s` contain entry %i out of allowed range (%d - %d), ignored.",table,entry,min_value,max_value);
            continue;
        }

        MangosStringLocale& data = mMangosStringLocaleMap[entry];

        if (data.Content.size() > 0)
        {
            sLog.outErrorDb("Table `%s` contain data for already loaded entry  %i (from another table?), ignored.",table,entry);
            continue;
        }

        data.Content.resize(1);
        ++count;

        // 0 -> default, idx in to idx+1
        data.Content[0] = fields[1].GetCppString();

        for(int i = 1; i < MAX_LOCALE; ++i)
        {
            std::string str = fields[i+1].GetCppString();
            if (!str.empty())
            {
                int idx = GetOrNewIndexForLocale(LocaleConstant(i));
                if (idx >= 0)
                {
                    // 0 -> default, idx in to idx+1
                    if ((int32)data.Content.size() <= idx+1)
                        data.Content.resize(idx+2);

                    data.Content[idx+1] = str;
                }
            }
        }
    } while (result->NextRow());

    delete result;

    sLog.outString();
    if (min_value == MIN_MANGOS_STRING_ID)
        sLog.outString( ">> Loaded %u MaNGOS strings from table %s", count,table);
    else
        sLog.outString( ">> Loaded %u string templates from %s", count,table);

    return true;
}

const char *ObjectMgr::GetMangosString(int32 entry, int locale_idx) const
{
    // locale_idx==-1 -> default, locale_idx >= 0 in to idx+1
    // Content[0] always exist if exist MangosStringLocale
    if(MangosStringLocale const *msl = GetMangosStringLocale(entry))
    {
        if((int32)msl->Content.size() > locale_idx+1 && !msl->Content[locale_idx+1].empty())
            return msl->Content[locale_idx+1].c_str();
        else
            return msl->Content[0].c_str();
    }

    if(entry > MIN_DB_SCRIPT_STRING_ID)
        sLog.outErrorDb("Entry %i not found in `db_script_string` table.",entry);
    else if(entry > 0)
        sLog.outErrorDb("Entry %i not found in `mangos_string` table.",entry);
    else if(entry > MAX_CREATURE_AI_TEXT_STRING_ID)
        sLog.outErrorDb("Entry %i not found in `creature_ai_texts` table.",entry);
    else
        sLog.outErrorDb("Mangos string entry %i not found in DB.",entry);
    return "<error>";
}

void ObjectMgr::LoadSpellDisabledEntrys()
{
    m_spell_disabled.clear();                                // need for reload case
    QueryResult *result = WorldDatabase.Query("SELECT entry, ischeat_spell FROM spell_disabled where active=1");

    uint32 total_count = 0;
    uint32 cheat_spell_count=0;

    if( !result )
    {
        barGoLink bar( 1 );
        bar.step();

        sLog.outString();
        sLog.outString( ">> Loaded %u disabled spells", total_count );
        return;
    }

    barGoLink bar( result->GetRowCount() );

    Field* fields;
    do
    {
        bar.step();
        fields = result->Fetch();
        uint32 spellid = fields[0].GetUInt32();
        bool ischeater = fields[1].GetBool();
        m_spell_disabled[spellid] = ischeater;
        ++total_count;
        if(ischeater)
        ++cheat_spell_count;

    } while ( result->NextRow() );

    delete result;

    sLog.outString();
    sLog.outString( ">> Loaded %u disabled spells ( %u - is cheaters spells)", total_count, cheat_spell_count);
}

void ObjectMgr::LoadFishingBaseSkillLevel()
{
    mFishingBaseForArea.clear();                            // for reload case

    uint32 count = 0;
    QueryResult *result = WorldDatabase.Query("SELECT entry,skill FROM skill_fishing_base_level");

    if( !result )
    {
        barGoLink bar( 1 );

        bar.step();

        sLog.outString();
        sLog.outErrorDb(">> Loaded `skill_fishing_base_level`, table is empty!");
        return;
    }

    barGoLink bar((int) result->GetRowCount() );

    do
    {
        bar.step();

        Field *fields = result->Fetch();
        uint32 entry  = fields[0].GetUInt32();
        int32 skill   = fields[1].GetInt32();

        AreaTableEntry const* fArea = GetAreaEntryByAreaID(entry);
        if(!fArea)
        {
            sLog.outErrorDb("AreaId %u defined in `skill_fishing_base_level` does not exist",entry);
            continue;
        }

        mFishingBaseForArea[entry] = skill;
        ++count;
    }
    while (result->NextRow());

    delete result;

    sLog.outString();
    sLog.outString( ">> Loaded %u areas for fishing base skill level", count );
}

// Searches for the same condition already in Conditions store
// Returns Id if found, else adds it to Conditions and returns Id
uint16 ObjectMgr::GetConditionId( ConditionType condition, uint32 value1, uint32 value2 )
{
    PlayerCondition lc = PlayerCondition(condition, value1, value2);
    for (uint16 i=0; i < mConditions.size(); ++i)
    {
        if (lc == mConditions[i])
            return i;
    }

    mConditions.push_back(lc);

    if(mConditions.size() > 0xFFFF)
    {
        sLog.outError("Conditions store overflow! Current and later loaded conditions will ignored!");
        return 0;
    }

    return mConditions.size() - 1;
}

bool ObjectMgr::CheckDeclinedNames( std::wstring w_ownname, DeclinedName const& names )
{
    // get main part of the name
    std::wstring mainpart = GetMainPartOfName(w_ownname, 0);
    // prepare flags
    bool x = true;
    bool y = true;
    // check declined names
    for(int i =0; i < MAX_DECLINED_NAME_CASES; ++i)
    {
        std::wstring wname;
        if(!Utf8toWStr(names.name[i],wname))
            return false;

        if(mainpart!=GetMainPartOfName(wname,i+1))
            x = false;

        if(w_ownname!=wname)
            y = false;
    }
    return (x||y);
}

// Checks if player meets the condition
bool PlayerCondition::Meets(Player const * player) const
{
    if( !player )
        return false;                                       // player not present, return false

    switch (condition)
    {
        case CONDITION_NONE:
            return true;                                    // empty condition, always met
        case CONDITION_AURA:
            return player->HasAura(value1, SpellEffectIndex(value2));
        case CONDITION_ITEM:
            return player->HasItemCount(value1, value2);
        case CONDITION_ITEM_EQUIPPED:
            return player->HasItemOrGemWithIdEquipped(value1,1);
        case CONDITION_AREAID:
        {
            uint32 zone, area;
            player->GetZoneAndAreaId(zone,area);
            return (zone == value1 || area == value1) == (value2 == 0);
        }
        case CONDITION_REPUTATION_RANK:
        {
            FactionEntry const* faction = sFactionStore.LookupEntry(value1);
            return faction && player->GetReputationMgr().GetRank(faction) >= ReputationRank(value2);
        }
        case CONDITION_TEAM:
            return uint32(player->GetTeam()) == value1;
        case CONDITION_SKILL:
            return player->HasSkill(value1) && player->GetBaseSkillValue(value1) >= value2;
        case CONDITION_QUESTREWARDED:
            return player->GetQuestRewardStatus(value1);
        case CONDITION_QUESTTAKEN:
        {
            return player->IsCurrentQuest(value1);
        }
        case CONDITION_AD_COMMISSION_AURA:
        {
            Unit::SpellAuraHolderMap const& auras = player->GetSpellAuraHolderMap();
            for (Unit::SpellAuraHolderMap::const_iterator itr = auras.begin(); itr != auras.end(); ++itr)
                if ((itr->second->GetSpellProto()->Attributes & 0x1000010) && itr->second->GetSpellProto()->SpellVisual[0]==3580)
                    return true;
            return false;
        }
        case CONDITION_NO_AURA:
            return !player->HasAura(value1, SpellEffectIndex(value2));
        case CONDITION_ACTIVE_GAME_EVENT:
            return sGameEventMgr.IsActiveEvent(value1);
        case CONDITION_AREA_FLAG:
        {
            if (AreaTableEntry const *pAreaEntry = GetAreaEntryByAreaID(player->GetAreaId()))
            {
                if ((!value1 || (pAreaEntry->flags & value1)) && (!value2 || !(pAreaEntry->flags & value2)))
                    return true;
            }
            return false;
        }
        case CONDITION_RACE_CLASS:
            if ((!value1 || (player->getRaceMask() & value1)) && (!value2 || (player->getClassMask() & value2)))
                return true;
            return false;
        case CONDITION_LEVEL:
        {
            switch(value2)
            {
                case 0: return player->getLevel() == value1;
                case 1: return player->getLevel() >= value1;
                case 2: return player->getLevel() <= value1;
            }
            return false;
        }
        case CONDITION_NOITEM:
            return !player->HasItemCount(value1, value2);
        case CONDITION_SPELL:
        {
            switch(value2)
            {
                case 0: return player->HasSpell(value1);
                case 1: return !player->HasSpell(value1);
            }
            return false;
        }
        case CONDITION_INSTANCE_SCRIPT:
        {
            // have meaning only for specific map instance script so ignore other maps
            if (player->GetMapId() != value1)
                return false;
            if (InstanceData* data = player->GetInstanceData())
                return data->CheckConditionCriteriaMeet(player, value1, value2);
            return false;
        }
        case CONDITION_QUESTAVAILABLE:
        {
            if (Quest const* quest = sObjectMgr.GetQuestTemplate(value1))
                return player->CanTakeQuest(quest, false);
            else
                return false;
        }
        case CONDITION_ACHIEVEMENT:
        {
            switch(value2)
            {
                case 0: return player->GetAchievementMgr().HasAchievement(value1);
                case 1: return !player->GetAchievementMgr().HasAchievement(value1);
            }
            return false;
        }
        case CONDITION_ACHIEVEMENT_REALM:
        {
            AchievementEntry const* ach = sAchievementStore.LookupEntry(value1);
            switch(value2)
            {
                case 0: return sAchievementMgr.IsRealmCompleted(ach);
                case 1: return !sAchievementMgr.IsRealmCompleted(ach);
            }
            return false;
        }
        case CONDITION_QUEST_NONE:
        {
            if (!player->IsCurrentQuest(value1) && !player->GetQuestRewardStatus(value1))
                return true;
            return false;
        }
        case CONDITION_ITEM_WITH_BANK:
            return player->HasItemCount(value1, value2, true);
        case CONDITION_NOITEM_WITH_BANK:
            return !player->HasItemCount(value1, value2, true);
        case CONDITION_NOT_ACTIVE_GAME_EVENT:
            return !sGameEventMgr.IsActiveEvent(value1);
        case CONDITION_ACTIVE_HOLIDAY:
            return sGameEventMgr.IsActiveHoliday(HolidayIds(value1));
        case CONDITION_NOT_ACTIVE_HOLIDAY:
            return !sGameEventMgr.IsActiveHoliday(HolidayIds(value1));
        case CONDITION_LEARNABLE_ABILITY:
        {
            // Already know the spell
            if (player->HasSpell(value1))
                return false;

            // If item defined, check if player has the item already.
            if (value2)
            {
                // Hard coded item count. This should be ok, since the intention with this condition is to have
                // a all-in-one check regarding items that learn some ability (primary/secondary tradeskills).
                // Commonly, items like this is unique and/or are not expected to be obtained more than once.
                if (player->HasItemCount(value2, 1, true))
                    return false;
            }

            bool isSkillOk = false;

            SkillLineAbilityMapBounds bounds = sSpellMgr.GetSkillLineAbilityMapBounds(value1);

            for(SkillLineAbilityMap::const_iterator itr = bounds.first; itr != bounds.second; ++itr)
            {
                const SkillLineAbilityEntry* skillInfo = itr->second;

                if (!skillInfo)
                    continue;

                // doesn't have skill
                if (!player->HasSkill(skillInfo->skillId))
                    return false;

                // doesn't match class
                if (skillInfo->classmask && (skillInfo->classmask & player->getClassMask()) == 0)
                    return false;

                // doesn't match race
                if (skillInfo->racemask && (skillInfo->racemask & player->getRaceMask()) == 0)
                    return false;

                // skill level too low
                if (skillInfo->min_value > player->GetSkillValue(skillInfo->skillId))
                    return false;

                isSkillOk = true;
                break;
            }

            if (isSkillOk)
                return true;

            return false;
        }
        default:
            return false;
    }
}

// Verification of condition values validity
bool PlayerCondition::IsValid(ConditionType condition, uint32 value1, uint32 value2)
{
    switch(condition)
    {
        case CONDITION_AURA:
        {
            if (!sSpellStore.LookupEntry(value1))
            {
                sLog.outErrorDb("Aura condition (%u) requires to have non existing spell (Id: %d), skipped", condition, value1);
                return false;
            }
            if (value2 >= MAX_EFFECT_INDEX)
            {
                sLog.outErrorDb("Aura condition (%u) requires to have non existing effect index (%u) (must be 0..%u), skipped",
                    condition, value2, MAX_EFFECT_INDEX-1);
                return false;
            }
            break;
        }
        case CONDITION_ITEM:
        case CONDITION_NOITEM:
        case CONDITION_ITEM_WITH_BANK:
        case CONDITION_NOITEM_WITH_BANK:
        {
            ItemPrototype const *proto = ObjectMgr::GetItemPrototype(value1);
            if (!proto)
            {
                sLog.outErrorDb("Item condition (%u) requires to have non existing item (%u), skipped", condition, value1);
                return false;
            }

            if (value2 < 1)
            {
                sLog.outErrorDb("Item condition (%u) useless with count < 1, skipped", condition);
                return false;
            }
            break;
        }
        case CONDITION_ITEM_EQUIPPED:
        {
            ItemPrototype const *proto = ObjectMgr::GetItemPrototype(value1);
            if (!proto)
            {
                sLog.outErrorDb("ItemEquipped condition (%u) requires to have non existing item (%u) equipped, skipped", condition, value1);
                return false;
            }
            break;
        }
        case CONDITION_AREAID:
        {
            AreaTableEntry const* areaEntry = GetAreaEntryByAreaID(value1);
            if (!areaEntry)
            {
                sLog.outErrorDb("Zone condition (%u) requires to be in non existing area (%u), skipped", condition, value1);
                return false;
            }

            if (value2 > 1)
            {
                sLog.outErrorDb("Zone condition (%u) has invalid argument %u (must be 0..1), skipped", condition, value2);
                return false;
            }
            break;
        }
        case CONDITION_REPUTATION_RANK:
        {
            FactionEntry const* factionEntry = sFactionStore.LookupEntry(value1);
            if (!factionEntry)
            {
                sLog.outErrorDb("Reputation condition (%u) requires to have reputation non existing faction (%u), skipped", condition, value1);
                return false;
            }
            break;
        }
        case CONDITION_TEAM:
        {
            if (value1 != ALLIANCE && value1 != HORDE)
            {
                sLog.outErrorDb("Team condition (%u) specifies unknown team (%u), skipped", condition, value1);
                return false;
            }
            break;
        }
        case CONDITION_SKILL:
        {
            SkillLineEntry const *pSkill = sSkillLineStore.LookupEntry(value1);
            if (!pSkill)
            {
                sLog.outErrorDb("Skill condition (%u) specifies non-existing skill (%u), skipped", condition, value1);
                return false;
            }
            if (value2 < 1 || value2 > sWorld.GetConfigMaxSkillValue() )
            {
                sLog.outErrorDb("Skill condition (%u) specifies invalid skill value (%u), skipped", condition, value2);
                return false;
            }
            break;
        }
        case CONDITION_QUESTREWARDED:
        case CONDITION_QUESTTAKEN:
        case CONDITION_QUESTAVAILABLE:
        case CONDITION_QUEST_NONE:
        {
            Quest const *Quest = sObjectMgr.GetQuestTemplate(value1);
            if (!Quest)
            {
                sLog.outErrorDb("Quest condition (%u) specifies non-existing quest (%u), skipped", condition, value1);
                return false;
            }

            if (value2)
                sLog.outErrorDb("Quest condition (%u) has useless data in value2 (%u)!", condition, value2);
            break;
        }
        case CONDITION_AD_COMMISSION_AURA:
        {
            if (value1)
                sLog.outErrorDb("Quest condition (%u) has useless data in value1 (%u)!", condition, value1);
            if (value2)
                sLog.outErrorDb("Quest condition (%u) has useless data in value2 (%u)!", condition, value2);
            break;
        }
        case CONDITION_NO_AURA:
        {
            if (!sSpellStore.LookupEntry(value1))
            {
                sLog.outErrorDb("Aura condition (%u) requires to have non existing spell (Id: %d), skipped", condition, value1);
                return false;
            }
            if (value2 > MAX_EFFECT_INDEX)
            {
                sLog.outErrorDb("Aura condition (%u) requires to have non existing effect index (%u) (must be 0..%u), skipped", condition, value2, MAX_EFFECT_INDEX-1);
                return false;
            }
            break;
        }
        case CONDITION_ACTIVE_GAME_EVENT:
        case CONDITION_NOT_ACTIVE_GAME_EVENT:
        {
            if (!sGameEventMgr.IsValidEvent(value1))
            {
                sLog.outErrorDb("Active event (%u) condition requires existing event id (%u), skipped", condition, value1);
                return false;
            }
            break;
        }
        case CONDITION_AREA_FLAG:
        {
            if (!value1 && !value2)
            {
                sLog.outErrorDb("Area flag (%u) condition has both values like 0, skipped", condition);
                return false;
            }
            break;
        }
        case CONDITION_RACE_CLASS:
        {
            if (!value1 && !value2)
            {
                sLog.outErrorDb("Race_class condition (%u) has both values like 0, skipped", condition);
                return false;
            }

            if (value1 && !(value1 & RACEMASK_ALL_PLAYABLE))
            {
                sLog.outErrorDb("Race_class condition (%u) has invalid player class %u, skipped", condition, value1);
                return false;
            }

            if (value2 && !(value2 & CLASSMASK_ALL_PLAYABLE))
            {
                sLog.outErrorDb("Race_class condition (%u) has invalid race mask %u, skipped", condition, value2);
                return false;
            }
            break;
        }
        case CONDITION_LEVEL:
        {
            if (!value1 || value1 > sWorld.getConfig(CONFIG_UINT32_MAX_PLAYER_LEVEL))
            {
                sLog.outErrorDb("Level condition (%u) has invalid level %u, skipped", condition, value1);
                return false;
            }

            if (value2 > 2)
            {
                sLog.outErrorDb("Level condition (%u) has invalid argument %u (must be 0..2), skipped", condition, value2);
                return false;
            }

            break;
        }
        case CONDITION_SPELL:
        {
            if (!sSpellStore.LookupEntry(value1))
            {
                sLog.outErrorDb("Spell condition (%u) requires to have non existing spell (Id: %d), skipped", condition, value1);
                return false;
            }

            if (value2 > 1)
            {
                sLog.outErrorDb("Spell condition (%u) has invalid argument %u (must be 0..1), skipped", condition, value2);
                return false;
            }

            break;
        }
        case CONDITION_INSTANCE_SCRIPT:
        {
            MapEntry const* mapEntry = sMapStore.LookupEntry(value1);
            if (!mapEntry || !mapEntry->IsDungeon())
            {
                sLog.outErrorDb("Instance script condition (%u) has nonexistent map id %u as first arg, skipped", condition, value1);
                return false;
            }

            break;
        }
        case CONDITION_ACHIEVEMENT:
        case CONDITION_ACHIEVEMENT_REALM:
        {
            if (!sAchievementStore.LookupEntry(value1))
            {
                sLog.outErrorDb("Achievement condition (%u) requires to have non existing achievement (Id: %d), skipped", condition, value1);
                return false;
            }

            if (value2 > 1)
            {
                sLog.outErrorDb("Achievement condition (%u) has invalid argument %u (must be 0..1), skipped", condition, value2);
                return false;
            }

            break;
        }
        case CONDITION_ACTIVE_HOLIDAY:
        case CONDITION_NOT_ACTIVE_HOLIDAY:
        {
            if (!sHolidaysStore.LookupEntry(value1))
            {
                sLog.outErrorDb("Active holiday (%u) condition requires existing holiday id (%u), skipped", condition, value1);
                return false;
            }
            break;
        }
        case CONDITION_LEARNABLE_ABILITY:
        {
            SkillLineAbilityMapBounds bounds = sSpellMgr.GetSkillLineAbilityMapBounds(value1);

            if (bounds.first == bounds.second)
            {
                sLog.outErrorDb("CONDITION_LEARNABLE_ABILITY (%u) has spell id %u defined, but this spell is not listed in SkillLineAbility and can not be used, skipping.", condition, value1);
                return false;
            }

            if (value2)
            {
                ItemPrototype const *proto = ObjectMgr::GetItemPrototype(value2);
                if (!proto)
                {
                    sLog.outErrorDb("CONDITION_LEARNABLE_ABILITY (%u) has item entry %u defined but item does not exist, skipping.", condition, value2);
                    return false;
                }
            }

            break;
        }
        case CONDITION_NONE:
            break;
        default:
            sLog.outErrorDb("Condition has bad type of %u, skipped ", condition);
            return false;
    }
    return true;
}

SkillRangeType GetSkillRangeType(SkillLineEntry const *pSkill, bool racial)
{
    switch(pSkill->categoryId)
    {
        case SKILL_CATEGORY_LANGUAGES: return SKILL_RANGE_LANGUAGE;
        case SKILL_CATEGORY_WEAPON:
            if(pSkill->id!=SKILL_FIST_WEAPONS)
                return SKILL_RANGE_LEVEL;
            else
                return SKILL_RANGE_MONO;
        case SKILL_CATEGORY_ARMOR:
        case SKILL_CATEGORY_CLASS:
            if(pSkill->id != SKILL_LOCKPICKING)
                return SKILL_RANGE_MONO;
            else
                return SKILL_RANGE_LEVEL;
        case SKILL_CATEGORY_SECONDARY:
        case SKILL_CATEGORY_PROFESSION:
            // not set skills for professions and racial abilities
            if(IsProfessionSkill(pSkill->id))
                return SKILL_RANGE_RANK;
            else if(racial)
                return SKILL_RANGE_NONE;
            else
                return SKILL_RANGE_MONO;
        default:
        case SKILL_CATEGORY_ATTRIBUTES:                     //not found in dbc
        case SKILL_CATEGORY_GENERIC:                        //only GENERIC(DND)
            return SKILL_RANGE_NONE;
    }
}

void ObjectMgr::LoadGameTele()
{
    m_GameTeleMap.clear();                                  // for reload case

    uint32 count = 0;
    QueryResult *result = WorldDatabase.Query("SELECT id, position_x, position_y, position_z, orientation, map, name FROM game_tele");

    if( !result )
    {
        barGoLink bar( 1 );

        bar.step();

        sLog.outString();
        sLog.outErrorDb(">> Loaded `game_tele`, table is empty!");
        return;
    }

    barGoLink bar( (int)result->GetRowCount() );

    do
    {
        bar.step();

        Field *fields = result->Fetch();

        uint32 id         = fields[0].GetUInt32();

        GameTele gt;

        gt.position_x     = fields[1].GetFloat();
        gt.position_y     = fields[2].GetFloat();
        gt.position_z     = fields[3].GetFloat();
        gt.orientation    = fields[4].GetFloat();
        gt.mapId          = fields[5].GetUInt32();
        gt.name           = fields[6].GetCppString();

        if(!MapManager::IsValidMapCoord(gt.mapId,gt.position_x,gt.position_y,gt.position_z,gt.orientation))
        {
            sLog.outErrorDb("Wrong position for id %u (name: %s) in `game_tele` table, ignoring.",id,gt.name.c_str());
            continue;
        }

        if(!Utf8toWStr(gt.name,gt.wnameLow))
        {
            sLog.outErrorDb("Wrong UTF8 name for id %u in `game_tele` table, ignoring.",id);
            continue;
        }

        wstrToLower( gt.wnameLow );

        m_GameTeleMap[id] = gt;

        ++count;
    }
    while (result->NextRow());
    delete result;

    sLog.outString();
    sLog.outString( ">> Loaded %u GameTeleports", count );
}

GameTele const* ObjectMgr::GetGameTele(const std::string& name) const
{
    // explicit name case
    std::wstring wname;
    if(!Utf8toWStr(name,wname))
        return false;

    // converting string that we try to find to lower case
    wstrToLower( wname );

    // Alternative first GameTele what contains wnameLow as substring in case no GameTele location found
    const GameTele* alt = NULL;
    for(GameTeleMap::const_iterator itr = m_GameTeleMap.begin(); itr != m_GameTeleMap.end(); ++itr)
        if(itr->second.wnameLow == wname)
            return &itr->second;
        else if (alt == NULL && itr->second.wnameLow.find(wname) != std::wstring::npos)
            alt = &itr->second;

    return alt;
}

bool ObjectMgr::AddGameTele(GameTele& tele)
{
    // find max id
    uint32 new_id = 0;
    for(GameTeleMap::const_iterator itr = m_GameTeleMap.begin(); itr != m_GameTeleMap.end(); ++itr)
        if(itr->first > new_id)
            new_id = itr->first;

    // use next
    ++new_id;

    if(!Utf8toWStr(tele.name,tele.wnameLow))
        return false;

    wstrToLower( tele.wnameLow );

    m_GameTeleMap[new_id] = tele;

    return WorldDatabase.PExecuteLog("INSERT INTO game_tele (id,position_x,position_y,position_z,orientation,map,name) VALUES (%u,%f,%f,%f,%f,%u,'%s')",
        new_id, tele.position_x, tele.position_y, tele.position_z, tele.orientation, tele.mapId, tele.name.c_str());
}

bool ObjectMgr::DeleteGameTele(const std::string& name)
{
    // explicit name case
    std::wstring wname;
    if(!Utf8toWStr(name,wname))
        return false;

    // converting string that we try to find to lower case
    wstrToLower( wname );

    for(GameTeleMap::iterator itr = m_GameTeleMap.begin(); itr != m_GameTeleMap.end(); ++itr)
    {
        if(itr->second.wnameLow == wname)
        {
            WorldDatabase.PExecuteLog("DELETE FROM game_tele WHERE name = '%s'",itr->second.name.c_str());
            m_GameTeleMap.erase(itr);
            return true;
        }
    }

    return false;
}

void ObjectMgr::LoadMailLevelRewards()
{
    m_mailLevelRewardMap.clear();                           // for reload case

    uint32 count = 0;
    QueryResult *result = WorldDatabase.Query("SELECT level, raceMask, mailTemplateId, senderEntry FROM mail_level_reward");

    if( !result )
    {
        barGoLink bar( 1 );

        bar.step();

        sLog.outString();
        sLog.outErrorDb(">> Loaded `mail_level_reward`, table is empty!");
        return;
    }

    barGoLink bar((int) result->GetRowCount() );

    do
    {
        bar.step();

        Field *fields = result->Fetch();

        uint8 level           = fields[0].GetUInt8();
        uint32 raceMask       = fields[1].GetUInt32();
        uint32 mailTemplateId = fields[2].GetUInt32();
        uint32 senderEntry    = fields[3].GetUInt32();

        if(level > MAX_LEVEL)
        {
            sLog.outErrorDb("Table `mail_level_reward` have data for level %u that more supported by client (%u), ignoring.",level,MAX_LEVEL);
            continue;
        }

        if(!(raceMask & RACEMASK_ALL_PLAYABLE))
        {
            sLog.outErrorDb("Table `mail_level_reward` have raceMask (%u) for level %u that not include any player races, ignoring.",raceMask,level);
            continue;
        }

        if(!sMailTemplateStore.LookupEntry(mailTemplateId))
        {
            sLog.outErrorDb("Table `mail_level_reward` have invalid mailTemplateId (%u) for level %u that invalid not include any player races, ignoring.",mailTemplateId,level);
            continue;
        }

        if(!GetCreatureTemplate(senderEntry))
        {
            sLog.outErrorDb("Table `mail_level_reward` have nonexistent sender creature entry (%u) for level %u that invalid not include any player races, ignoring.",senderEntry,level);
            continue;
        }

        m_mailLevelRewardMap[level].push_back(MailLevelReward(raceMask,mailTemplateId,senderEntry));

        ++count;
    }
    while (result->NextRow());
    delete result;

    sLog.outString();
    sLog.outString( ">> Loaded %u level dependent mail rewards,", count );
}

void ObjectMgr::LoadTrainers(char const* tableName, bool isTemplates)
{
    CacheTrainerSpellMap& trainerList = isTemplates ? m_mCacheTrainerTemplateSpellMap : m_mCacheTrainerSpellMap;

    // For reload case
    for (CacheTrainerSpellMap::iterator itr = trainerList.begin(); itr != trainerList.end(); ++itr)
        itr->second.Clear();
    trainerList.clear();

    std::set<uint32> skip_trainers;

    QueryResult *result = WorldDatabase.PQuery("SELECT entry, spell,spellcost,reqskill,reqskillvalue,reqlevel FROM %s", tableName);

    if (!result)
    {
        barGoLink bar(1);

        bar.step();

        sLog.outString();
        sLog.outString(">> Loaded `%s`, table is empty!", tableName);
        return;
    }

    barGoLink bar((int)result->GetRowCount());

    std::set<uint32> talentIds;

    uint32 count = 0;
    do
    {
        bar.step();

        Field* fields = result->Fetch();

        uint32 entry  = fields[0].GetUInt32();
        uint32 spell  = fields[1].GetUInt32();

        SpellEntry const *spellinfo = sSpellStore.LookupEntry(spell);
        if (!spellinfo)
        {
            sLog.outErrorDb("Table `%s` for trainer (Entry: %u ) has non existing spell %u, ignore", tableName, entry, spell);
            continue;
        }

        if (!SpellMgr::IsSpellValid(spellinfo))
        {
            sLog.outErrorDb("Table `%s` for trainer (Entry: %u) has broken learning spell %u, ignore", tableName, entry, spell);
            continue;
        }

        if (GetTalentSpellCost(spell))
        {
            if (talentIds.find(spell) == talentIds.end())
            {
                sLog.outErrorDb("Table `%s` has talent as learning spell %u, ignore", tableName, spell);
                talentIds.insert(spell);
            }
            continue;
        }

        if (!isTemplates)
        {
            CreatureInfo const* cInfo = GetCreatureTemplate(entry);

            if (!cInfo)
            {
                sLog.outErrorDb("Table `%s` have entry for nonexistent creature template (Entry: %u), ignore", tableName, entry);
                continue;
            }

            if (!(cInfo->npcflag & UNIT_NPC_FLAG_TRAINER))
            {
                if (skip_trainers.find(entry) == skip_trainers.end())
                {
                    sLog.outErrorDb("Table `%s` have data for creature (Entry: %u) without trainer flag, ignore", tableName, entry);
                    skip_trainers.insert(entry);
                }
                continue;
            }

            if (TrainerSpellData const* tSpells = cInfo->trainerId ? GetNpcTrainerTemplateSpells(cInfo->trainerId) : NULL)
            {
                if (tSpells->spellList.find(spell) != tSpells->spellList.end())
                {
                    sLog.outErrorDb("Table `%s` for trainer (Entry: %u) has spell %u listed in trainer template %u, ignore", tableName, entry, spell, cInfo->trainerId);
                    continue;
                }
            }
        }

        TrainerSpellData& data = trainerList[entry];

        TrainerSpell& trainerSpell = data.spellList[spell];
        trainerSpell.spell         = spell;
        trainerSpell.spellCost     = fields[2].GetUInt32();
        trainerSpell.reqSkill      = fields[3].GetUInt32();
        trainerSpell.reqSkillValue = fields[4].GetUInt32();
        trainerSpell.reqLevel      = fields[5].GetUInt32();

        if(!trainerSpell.reqLevel)
            trainerSpell.reqLevel = spellinfo->spellLevel;

        // calculate learned spell for profession case when stored cast-spell
        trainerSpell.learnedSpell = spell;
        for(int i = 0; i < MAX_EFFECT_INDEX; ++i)
        {
            if (spellinfo->Effect[i] != SPELL_EFFECT_LEARN_SPELL)
                continue;
            if (SpellMgr::IsProfessionOrRidingSpell(spellinfo->EffectTriggerSpell[i]))
            {
                trainerSpell.learnedSpell = spellinfo->EffectTriggerSpell[i];
                break;
            }
        }

        if (SpellMgr::IsProfessionSpell(trainerSpell.learnedSpell))
            data.trainerType = 2;

        ++count;

    } while (result->NextRow());
    delete result;

    sLog.outString();
    sLog.outString( ">> Loaded %d trainer %sspells", count, isTemplates ? "template " : "" );
}

void ObjectMgr::LoadTrainerTemplates()
{
    LoadTrainers("npc_trainer_template", true);

    // post loading check
    std::set<uint32> trainer_ids;

    for(CacheTrainerSpellMap::const_iterator tItr = m_mCacheTrainerTemplateSpellMap.begin(); tItr != m_mCacheTrainerTemplateSpellMap.end(); ++tItr)
        trainer_ids.insert(tItr->first);

    for(uint32 i = 1; i < sCreatureStorage.MaxEntry; ++i)
    {
        if (CreatureInfo const* cInfo = sCreatureStorage.LookupEntry<CreatureInfo>(i))
        {
            if (cInfo->trainerId)
            {
                if (m_mCacheTrainerTemplateSpellMap.find(cInfo->trainerId) != m_mCacheTrainerTemplateSpellMap.end())
                    trainer_ids.erase(cInfo->trainerId);
                else
                    sLog.outErrorDb("Creature (Entry: %u) has trainer_id = %u for nonexistent trainer template", cInfo->Entry, cInfo->trainerId);
            }
        }
    }

    for(std::set<uint32>::const_iterator tItr = trainer_ids.begin(); tItr != trainer_ids.end(); ++tItr)
        sLog.outErrorDb("Table `npc_trainer_template` has trainer template %u not used by any trainers ", *tItr);
}

void ObjectMgr::LoadVendors(char const* tableName, bool isTemplates)
{
    CacheVendorItemMap& vendorList = isTemplates ? m_mCacheVendorTemplateItemMap : m_mCacheVendorItemMap;

    // For reload case
    for (CacheVendorItemMap::iterator itr = vendorList.begin(); itr != vendorList.end(); ++itr)
        itr->second.Clear();
    vendorList.clear();

    std::set<uint32> skip_vendors;

    QueryResult *result = WorldDatabase.PQuery("SELECT entry, item, maxcount, incrtime, ExtendedCost FROM %s", tableName);
    if (!result)
    {
        barGoLink bar( 1 );

        bar.step();

        sLog.outString();
        sLog.outString(">> Loaded `%s`, table is empty!", tableName);
        return;
    }

    barGoLink bar( (int)result->GetRowCount() );

    uint32 count = 0;
    do
    {
        bar.step();
        Field* fields = result->Fetch();

        uint32 entry        = fields[0].GetUInt32();
        uint32 item_id      = fields[1].GetUInt32();
        uint32 maxcount     = fields[2].GetUInt32();
        uint32 incrtime     = fields[3].GetUInt32();
        uint32 ExtendedCost = fields[4].GetUInt32();

        if (!IsVendorItemValid(isTemplates, tableName, entry, item_id, maxcount, incrtime, ExtendedCost, NULL, &skip_vendors))
            continue;

        VendorItemData& vList = vendorList[entry];

        vList.AddItem(item_id, maxcount, incrtime, ExtendedCost);
        ++count;

    } while (result->NextRow());
    delete result;

    sLog.outString();
    sLog.outString( ">> Loaded %u vendor %sitems", count, isTemplates ? "template " : "");
}


void ObjectMgr::LoadVendorTemplates()
{
    LoadVendors("npc_vendor_template", true);

    // post loading check
    std::set<uint32> vendor_ids;

    for(CacheVendorItemMap::const_iterator vItr = m_mCacheVendorTemplateItemMap.begin(); vItr != m_mCacheVendorTemplateItemMap.end(); ++vItr)
        vendor_ids.insert(vItr->first);

    for(uint32 i = 1; i < sCreatureStorage.MaxEntry; ++i)
    {
        if (CreatureInfo const* cInfo = sCreatureStorage.LookupEntry<CreatureInfo>(i))
        {
            if (cInfo->vendorId)
            {
                if (m_mCacheVendorTemplateItemMap.find(cInfo->vendorId) !=  m_mCacheVendorTemplateItemMap.end())
                    vendor_ids.erase(cInfo->vendorId);
                else
                    sLog.outErrorDb("Creature (Entry: %u) has vendor_id = %u for nonexistent vendor template", cInfo->Entry, cInfo->vendorId);
            }
        }
    }

    for(std::set<uint32>::const_iterator vItr = vendor_ids.begin(); vItr != vendor_ids.end(); ++vItr)
        sLog.outErrorDb("Table `npc_vendor_template` has vendor template %u not used by any vendors ", *vItr);
}

void ObjectMgr::LoadNpcGossips()
{

    m_mCacheNpcTextIdMap.clear();

    QueryResult* result = WorldDatabase.Query("SELECT npc_guid, textid FROM npc_gossip");
    if( !result )
    {
        barGoLink bar( 1 );

        bar.step();

        sLog.outString();
        sLog.outErrorDb(">> Loaded `npc_gossip`, table is empty!");
        return;
    }

    barGoLink bar((int) result->GetRowCount() );

    uint32 count = 0;
    uint32 guid,textid;
    do
    {
        bar.step();

        Field* fields = result->Fetch();

        guid   = fields[0].GetUInt32();
        textid = fields[1].GetUInt32();

        if (!GetCreatureData(guid))
        {
            sLog.outErrorDb("Table `npc_gossip` have nonexistent creature (GUID: %u) entry, ignore. ",guid);
            continue;
        }
        if (!GetGossipText(textid))
        {
            sLog.outErrorDb("Table `npc_gossip` for creature (GUID: %u) have wrong Textid (%u), ignore. ", guid, textid);
            continue;
        }

        m_mCacheNpcTextIdMap[guid] = textid ;
        ++count;

    } while (result->NextRow());
    delete result;

    sLog.outString();
    sLog.outString( ">> Loaded %d NpcTextId ", count );
}

void ObjectMgr::LoadGossipMenu()
{
    m_mGossipMenusMap.clear();

    QueryResult* result = WorldDatabase.Query("SELECT entry, text_id, "
        "cond_1, cond_1_val_1, cond_1_val_2, cond_2, cond_2_val_1, cond_2_val_2 FROM gossip_menu");

    if (!result)
    {
        barGoLink bar(1);

        bar.step();

        sLog.outString();
        sLog.outErrorDb(">> Loaded gossip_menu, table is empty!");
        return;
    }

    barGoLink bar( (int)result->GetRowCount() );

    uint32 count = 0;

    do
    {
        bar.step();

        Field* fields = result->Fetch();

        GossipMenus gMenu;

        gMenu.entry             = fields[0].GetUInt32();
        gMenu.text_id           = fields[1].GetUInt32();

        ConditionType cond_1    = (ConditionType)fields[2].GetUInt32();
        uint32 cond_1_val_1     = fields[3].GetUInt32();
        uint32 cond_1_val_2     = fields[4].GetUInt32();
        ConditionType cond_2    = (ConditionType)fields[5].GetUInt32();
        uint32 cond_2_val_1     = fields[6].GetUInt32();
        uint32 cond_2_val_2     = fields[7].GetUInt32();

        if (!GetGossipText(gMenu.text_id))
        {
            sLog.outErrorDb("Table gossip_menu entry %u are using non-existing text_id %u", gMenu.entry, gMenu.text_id);
            continue;
        }

        if (!PlayerCondition::IsValid(cond_1, cond_1_val_1, cond_1_val_2))
        {
            sLog.outErrorDb("Table gossip_menu entry %u, invalid condition 1 for id %u", gMenu.entry, gMenu.text_id);
            continue;
        }

        if (!PlayerCondition::IsValid(cond_2, cond_2_val_1, cond_2_val_2))
        {
            sLog.outErrorDb("Table gossip_menu entry %u, invalid condition 2 for id %u", gMenu.entry, gMenu.text_id);
            continue;
        }

        gMenu.cond_1 = GetConditionId(cond_1, cond_1_val_1, cond_1_val_2);
        gMenu.cond_2 = GetConditionId(cond_2, cond_2_val_1, cond_2_val_2);

        m_mGossipMenusMap.insert(GossipMenusMap::value_type(gMenu.entry, gMenu));

        ++count;
    }
    while(result->NextRow());

    delete result;

    sLog.outString();
    sLog.outString( ">> Loaded %u gossip_menu entries", count);

    // post loading tests
    for(uint32 i = 1; i < sCreatureStorage.MaxEntry; ++i)
        if (CreatureInfo const* cInfo = sCreatureStorage.LookupEntry<CreatureInfo>(i))
            if (cInfo->GossipMenuId)
                if (m_mGossipMenusMap.find(cInfo->GossipMenuId) == m_mGossipMenusMap.end())
                    sLog.outErrorDb("Creature (Entry: %u) has gossip_menu_id = %u for nonexistent menu", cInfo->Entry, cInfo->GossipMenuId);

    for(uint32 i = 1; i < sGOStorage.MaxEntry; ++i)
        if (GameObjectInfo const* gInfo = sGOStorage.LookupEntry<GameObjectInfo>(i))
            if (uint32 menuid = gInfo->GetGossipMenuId())
                if (m_mGossipMenusMap.find(menuid) == m_mGossipMenusMap.end())
                    ERROR_DB_STRICT_LOG("Gameobject (Entry: %u) has gossip_menu_id = %u for nonexistent menu", gInfo->id, menuid);
}

void ObjectMgr::LoadGossipMenuItems()
{
    m_mGossipMenuItemsMap.clear();

    QueryResult *result = WorldDatabase.Query(
        "SELECT menu_id, id, option_icon, option_text, option_id, npc_option_npcflag, "
        "action_menu_id, action_poi_id, action_script_id, box_coded, box_money, box_text, "
        "cond_1, cond_1_val_1, cond_1_val_2, "
        "cond_2, cond_2_val_1, cond_2_val_2, "
        "cond_3, cond_3_val_1, cond_3_val_2 "
        "FROM gossip_menu_option");

    if (!result)
    {
        barGoLink bar(1);

        bar.step();

        sLog.outString();
        sLog.outErrorDb(">> Loaded gossip_menu_option, table is empty!");
        return;
    }

    // prepare data for unused menu ids
    std::set<uint32> menu_ids;                              // for later integrity check
    if (!sLog.HasLogFilter(LOG_FILTER_DB_STRICTED_CHECK))   // check unused menu ids only in strict mode
    {
        for (GossipMenusMap::const_iterator itr = m_mGossipMenusMap.begin(); itr != m_mGossipMenusMap.end(); ++itr)
            if (itr->first)
                menu_ids.insert(itr->first);

        for(uint32 i = 1; i < sGOStorage.MaxEntry; ++i)
            if (GameObjectInfo const* gInfo = sGOStorage.LookupEntry<GameObjectInfo>(i))
                if (uint32 menuid = gInfo->GetGossipMenuId())
                    menu_ids.erase(menuid);
    }

    // loading
    barGoLink bar((int)result->GetRowCount());

    uint32 count = 0;

    std::set<uint32> gossipScriptSet;

    for(ScriptMapMap::const_iterator itr = sGossipScripts.begin(); itr != sGossipScripts.end(); ++itr)
        gossipScriptSet.insert(itr->first);

    // prepare menuid -> CreatureInfo map for fast access
    typedef  std::multimap<uint32, const CreatureInfo*> Menu2CInfoMap;
    Menu2CInfoMap menu2CInfoMap;
    for(uint32 i = 1;  i < sCreatureStorage.MaxEntry; ++i)
        if (CreatureInfo const* cInfo = sCreatureStorage.LookupEntry<CreatureInfo>(i))
            if (cInfo->GossipMenuId)
                menu2CInfoMap.insert(Menu2CInfoMap::value_type(cInfo->GossipMenuId, cInfo));

    do
    {
        bar.step();

        Field* fields = result->Fetch();

        GossipMenuItems gMenuItem;

        gMenuItem.menu_id               = fields[0].GetUInt32();
        gMenuItem.id                    = fields[1].GetUInt32();
        gMenuItem.option_icon           = fields[2].GetUInt8();
        gMenuItem.option_text           = fields[3].GetCppString();
        gMenuItem.option_id             = fields[4].GetUInt32();
        gMenuItem.npc_option_npcflag    = fields[5].GetUInt32();
        gMenuItem.action_menu_id        = fields[6].GetInt32();
        gMenuItem.action_poi_id         = fields[7].GetUInt32();
        gMenuItem.action_script_id      = fields[8].GetUInt32();
        gMenuItem.box_coded             = fields[9].GetUInt8() != 0;
        gMenuItem.box_money             = fields[10].GetUInt32();
        gMenuItem.box_text              = fields[11].GetCppString();

        ConditionType cond_1            = (ConditionType)fields[12].GetUInt32();
        uint32 cond_1_val_1             = fields[13].GetUInt32();
        uint32 cond_1_val_2             = fields[14].GetUInt32();
        ConditionType cond_2            = (ConditionType)fields[15].GetUInt32();
        uint32 cond_2_val_1             = fields[16].GetUInt32();
        uint32 cond_2_val_2             = fields[17].GetUInt32();
        ConditionType cond_3            = (ConditionType)fields[18].GetUInt32();
        uint32 cond_3_val_1             = fields[19].GetUInt32();
        uint32 cond_3_val_2             = fields[20].GetUInt32();

        if (gMenuItem.menu_id)                              // == 0 id is special and not have menu_id data
        {
            if (m_mGossipMenusMap.find(gMenuItem.menu_id) == m_mGossipMenusMap.end())
            {
                sLog.outErrorDb("Gossip menu option (MenuId: %u) for nonexistent menu", gMenuItem.menu_id);
                continue;
            }
        }

        if (!PlayerCondition::IsValid(cond_1, cond_1_val_1, cond_1_val_2))
        {
            sLog.outErrorDb("Table gossip_menu_option menu %u, invalid condition 1 for id %u", gMenuItem.menu_id, gMenuItem.id);
            continue;
        }
        if (!PlayerCondition::IsValid(cond_2, cond_2_val_1, cond_2_val_2))
        {
            sLog.outErrorDb("Table gossip_menu_option menu %u, invalid condition 2 for id %u", gMenuItem.menu_id, gMenuItem.id);
            continue;
        }
        if (!PlayerCondition::IsValid(cond_3, cond_3_val_1, cond_3_val_2))
        {
            sLog.outErrorDb("Table gossip_menu_option menu %u, invalid condition 3 for id %u", gMenuItem.menu_id, gMenuItem.id);
            continue;
        }

        if (gMenuItem.action_menu_id > 0)
        {
            if (m_mGossipMenusMap.find(gMenuItem.action_menu_id) == m_mGossipMenusMap.end())
                sLog.outErrorDb("Gossip menu option (MenuId: %u Id: %u) have action_menu_id = %u for nonexistent menu", gMenuItem.menu_id, gMenuItem.id, gMenuItem.action_menu_id);
            else if (!sLog.HasLogFilter(LOG_FILTER_DB_STRICTED_CHECK))
                menu_ids.erase(gMenuItem.action_menu_id);
        }

        if (gMenuItem.option_icon >= GOSSIP_ICON_MAX)
        {
            sLog.outErrorDb("Table gossip_menu_option for menu %u, id %u has unknown icon id %u. Replacing with GOSSIP_ICON_CHAT", gMenuItem.menu_id, gMenuItem.id, gMenuItem.option_icon);
            gMenuItem.option_icon = GOSSIP_ICON_CHAT;
        }

        if (gMenuItem.option_id == GOSSIP_OPTION_NONE)
            sLog.outErrorDb("Table gossip_menu_option for menu %u, id %u use option id GOSSIP_OPTION_NONE. Option will never be used", gMenuItem.menu_id, gMenuItem.id);

        if (gMenuItem.option_id >= GOSSIP_OPTION_MAX)
            sLog.outErrorDb("Table gossip_menu_option for menu %u, id %u has unknown option id %u. Option will not be used", gMenuItem.menu_id, gMenuItem.id, gMenuItem.option_id);

        if (gMenuItem.menu_id && (gMenuItem.npc_option_npcflag || !sLog.HasLogFilter(LOG_FILTER_DB_STRICTED_CHECK)))
        {
            bool found_menu_uses = false;
            bool found_flags_uses = false;

            std::pair<Menu2CInfoMap::const_iterator, Menu2CInfoMap::const_iterator> tm_bounds = menu2CInfoMap.equal_range(gMenuItem.menu_id);
            for (Menu2CInfoMap::const_iterator it2 = tm_bounds.first; !found_flags_uses && it2 != tm_bounds.second; ++it2)
            {
                CreatureInfo const* cInfo = it2->second;

                found_menu_uses = true;

                // some from creatures with gossip menu can use gossip option base at npc_flags
                if (gMenuItem.npc_option_npcflag & cInfo->npcflag)
                    found_flags_uses = true;

                // unused check data preparing part
                if (!sLog.HasLogFilter(LOG_FILTER_DB_STRICTED_CHECK))
                    menu_ids.erase(gMenuItem.menu_id);
            }

            if (found_menu_uses && !found_flags_uses)
                sLog.outErrorDb("Table gossip_menu_option for menu %u, id %u has `npc_option_npcflag` = %u but creatures using this menu does not have corresponding`npcflag`. Option will not accessible in game.", gMenuItem.menu_id, gMenuItem.id, gMenuItem.npc_option_npcflag);
        }

        if (gMenuItem.action_poi_id && !GetPointOfInterest(gMenuItem.action_poi_id))
        {
            sLog.outErrorDb("Table gossip_menu_option for menu %u, id %u use non-existing action_poi_id %u, ignoring", gMenuItem.menu_id, gMenuItem.id, gMenuItem.action_poi_id);
            gMenuItem.action_poi_id = 0;
        }

        if (gMenuItem.action_script_id)
        {
            if (gMenuItem.option_id != GOSSIP_OPTION_GOSSIP)
            {
                sLog.outErrorDb("Table gossip_menu_option for menu %u, id %u have action_script_id %u but option_id is not GOSSIP_OPTION_GOSSIP, ignoring", gMenuItem.menu_id, gMenuItem.id, gMenuItem.action_script_id);
                continue;
            }

            if (sGossipScripts.find(gMenuItem.action_script_id) == sGossipScripts.end())
            {
                sLog.outErrorDb("Table gossip_menu_option for menu %u, id %u have action_script_id %u that does not exist in `gossip_scripts`, ignoring", gMenuItem.menu_id, gMenuItem.id, gMenuItem.action_script_id);
                continue;
            }

            gossipScriptSet.erase(gMenuItem.action_script_id);
        }

        gMenuItem.cond_1 = GetConditionId(cond_1, cond_1_val_1, cond_1_val_2);
        gMenuItem.cond_2 = GetConditionId(cond_2, cond_2_val_1, cond_2_val_2);
        gMenuItem.cond_3 = GetConditionId(cond_3, cond_3_val_1, cond_3_val_2);

        m_mGossipMenuItemsMap.insert(GossipMenuItemsMap::value_type(gMenuItem.menu_id, gMenuItem));

        ++count;

    }
    while(result->NextRow());

    delete result;

    for(std::set<uint32>::const_iterator itr = gossipScriptSet.begin(); itr != gossipScriptSet.end(); ++itr)
        sLog.outErrorDb("Table `gossip_scripts` contain unused script, id %u.", *itr);

    if (!sLog.HasLogFilter(LOG_FILTER_DB_STRICTED_CHECK))
    {
        for(std::set<uint32>::const_iterator itr = menu_ids.begin(); itr != menu_ids.end(); ++itr)
            sLog.outErrorDb("Table `gossip_menu` contain unused (in creature or GO or menu options) menu id %u.", *itr);
    }

    sLog.outString();
    sLog.outString(">> Loaded %u gossip_menu_option entries", count);
}

void ObjectMgr::AddVendorItem( uint32 entry,uint32 item, uint32 maxcount, uint32 incrtime, uint32 extendedcost )
{
    VendorItemData& vList = m_mCacheVendorItemMap[entry];
    vList.AddItem(item,maxcount,incrtime,extendedcost);

    WorldDatabase.PExecuteLog("INSERT INTO npc_vendor (entry,item,maxcount,incrtime,extendedcost) VALUES('%u','%u','%u','%u','%u')",entry, item, maxcount,incrtime,extendedcost);
}

bool ObjectMgr::RemoveVendorItem( uint32 entry,uint32 item )
{
    CacheVendorItemMap::iterator  iter = m_mCacheVendorItemMap.find(entry);
    if(iter == m_mCacheVendorItemMap.end())
        return false;

    if(!iter->second.RemoveItem(item))
        return false;

    WorldDatabase.PExecuteLog("DELETE FROM npc_vendor WHERE entry='%u' AND item='%u'",entry, item);
    return true;
}

bool ObjectMgr::IsVendorItemValid(bool isTemplate, char const* tableName, uint32 vendor_entry, uint32 item_id, uint32 maxcount, uint32 incrtime, uint32 ExtendedCost, Player* pl, std::set<uint32>* skip_vendors ) const
{
    char const* idStr = isTemplate ? "vendor template" : "vendor";
    CreatureInfo const* cInfo = NULL;

    if (!isTemplate)
    {
        cInfo = GetCreatureTemplate(vendor_entry);
        if (!cInfo)
        {
            if(pl)
                ChatHandler(pl).SendSysMessage(LANG_COMMAND_VENDORSELECTION);
            else
                sLog.outErrorDb("Table `%s` has data for nonexistent creature (Entry: %u), ignoring", tableName, vendor_entry);
            return false;
        }

        if (!(cInfo->npcflag & UNIT_NPC_FLAG_VENDOR))
        {
            if (!skip_vendors || skip_vendors->count(vendor_entry)==0)
            {
                if (pl)
                    ChatHandler(pl).SendSysMessage(LANG_COMMAND_VENDORSELECTION);
                else
                    sLog.outErrorDb("Table `%s` has data for creature (Entry: %u) without vendor flag, ignoring", tableName, vendor_entry);

                if (skip_vendors)
                    skip_vendors->insert(vendor_entry);
            }
            return false;
        }
    }

    if (!GetItemPrototype(item_id))
    {
        if (pl)
            ChatHandler(pl).PSendSysMessage(LANG_ITEM_NOT_FOUND, item_id);
        else
            sLog.outErrorDb("Table `%s` for %s %u contain nonexistent item (%u), ignoring",
                tableName, idStr, vendor_entry, item_id);
        return false;
    }

    if (ExtendedCost && !sItemExtendedCostStore.LookupEntry(ExtendedCost))
    {
        if (pl)
            ChatHandler(pl).PSendSysMessage(LANG_EXTENDED_COST_NOT_EXIST,ExtendedCost);
        else
            sLog.outErrorDb("Table `%s` contain item (Entry: %u) with wrong ExtendedCost (%u) for %s %u, ignoring",
                tableName, item_id, ExtendedCost, idStr, vendor_entry);
        return false;
    }

    if (maxcount > 0 && incrtime == 0)
    {
        if (pl)
            ChatHandler(pl).PSendSysMessage("MaxCount!=0 (%u) but IncrTime==0", maxcount);
        else
            sLog.outErrorDb( "Table `%s` has `maxcount` (%u) for item %u of %s %u but `incrtime`=0, ignoring",
                tableName, maxcount, item_id, idStr, vendor_entry);
        return false;
    }
    else if (maxcount==0 && incrtime > 0)
    {
        if (pl)
            ChatHandler(pl).PSendSysMessage("MaxCount==0 but IncrTime<>=0");
        else
            sLog.outErrorDb( "Table `%s` has `maxcount`=0 for item %u of %s %u but `incrtime`<>0, ignoring",
                tableName, item_id, idStr, vendor_entry);
        return false;
    }

    VendorItemData const* vItems = isTemplate ? GetNpcVendorTemplateItemList(vendor_entry) : GetNpcVendorItemList(vendor_entry);
    VendorItemData const* tItems = isTemplate ? NULL : GetNpcVendorTemplateItemList(vendor_entry);

    if (!vItems && !tItems)
        return true;                                        // later checks for non-empty lists

    if (vItems && vItems->FindItemCostPair(item_id, ExtendedCost))
    {
        if (pl)
            ChatHandler(pl).PSendSysMessage(LANG_ITEM_ALREADY_IN_LIST, item_id, ExtendedCost);
        else
            sLog.outErrorDb( "Table `%s` has duplicate items %u (with extended cost %u) for %s %u, ignoring",
                tableName, item_id, ExtendedCost, idStr, vendor_entry);
        return false;
    }

    if (!isTemplate)
    {
        if (tItems && tItems->FindItemCostPair(item_id, ExtendedCost))
        {
            if (pl)
                ChatHandler(pl).PSendSysMessage(LANG_ITEM_ALREADY_IN_LIST, item_id, ExtendedCost);
            else
            {
                if (!cInfo->vendorId)
                    sLog.outErrorDb( "Table `%s` has duplicate items %u (with extended cost %u) for %s %u, ignoring",
                        tableName, item_id, ExtendedCost, idStr, vendor_entry);
                else
                    sLog.outErrorDb( "Table `%s` has duplicate items %u (with extended cost %u) for %s %u (or possible in vendor template %u), ignoring",
                        tableName, item_id, ExtendedCost, idStr, vendor_entry, cInfo->vendorId);
            }
            return false;
        }
    }

    uint32 countItems = vItems ? vItems->GetItemCount() : 0;
    countItems += tItems ? tItems->GetItemCount() : 0;

    if (countItems >= MAX_VENDOR_ITEMS)
    {
        if (pl)
            ChatHandler(pl).SendSysMessage(LANG_COMMAND_ADDVENDORITEMITEMS);
        else
            sLog.outErrorDb( "Table `%s` has too many items (%u >= %i) for %s %u, ignoring",
                tableName, countItems, MAX_VENDOR_ITEMS, idStr, vendor_entry);
        return false;
    }

    return true;
}

void ObjectMgr::AddGroup( Group* group )
{
    mGroupMap[group->GetObjectGuid()] = group ;
}

void ObjectMgr::RemoveGroup( Group* group )
{
    mGroupMap.erase(group->GetObjectGuid());
}

void ObjectMgr::AddArenaTeam( ArenaTeam* arenaTeam )
{
    mArenaTeamMap[arenaTeam->GetId()] = arenaTeam;
}

void ObjectMgr::RemoveArenaTeam( uint32 Id )
{
    mArenaTeamMap.erase(Id);
}

// Functions for scripting access
bool LoadMangosStrings(DatabaseType& db, char const* table,int32 start_value, int32 end_value)
{
    // MAX_DB_SCRIPT_STRING_ID is max allowed negative value for scripts (scrpts can use only more deep negative values
    // start/end reversed for negative values
    if (start_value > MAX_DB_SCRIPT_STRING_ID || end_value >= start_value)
    {
        sLog.outErrorDb("Table '%s' attempt loaded with reserved by mangos range (%d - %d), strings not loaded.",table,start_value,end_value+1);
        return false;
    }

    return sObjectMgr.LoadMangosStrings(db,table,start_value,end_value);
}

CreatureInfo const* GetCreatureTemplateStore(uint32 entry)
{
    return sCreatureStorage.LookupEntry<CreatureInfo>(entry);
}

Quest const* GetQuestTemplateStore(uint32 entry)
{
    return sObjectMgr.GetQuestTemplate(entry);
}

bool FindCreatureData::operator()( CreatureDataPair const& dataPair )
{
    // skip wrong entry ids
    if (i_id && dataPair.second.id != i_id)
        return false;

    if (!i_anyData)
        i_anyData = &dataPair;

    // without player we can't find more stricted cases, so use fouded
    if (!i_player)
        return true;

    // skip diff. map cases
    if (dataPair.second.mapid != i_player->GetMapId())
        return false;

    float new_dist = i_player->GetDistance2d(dataPair.second.posX, dataPair.second.posY);

    if (!i_mapData || new_dist < i_mapDist)
    {
        i_mapData = &dataPair;
        i_mapDist = new_dist;
    }

    // skip not spawned (in any state),
    uint16 pool_id = sPoolMgr.IsPartOfAPool<Creature>(dataPair.first);
    if (pool_id && !i_player->GetMap()->GetPersistentState()->IsSpawnedPoolObject<Creature>(dataPair.first))
        return false;

    if (!i_spawnedData || new_dist < i_spawnedDist)
    {
        i_spawnedData = &dataPair;
        i_spawnedDist = new_dist;
    }

    return false;
}

CreatureDataPair const* FindCreatureData::GetResult() const
{
    if (i_spawnedData)
        return i_spawnedData;

    if (i_mapData)
        return i_mapData;

    return i_anyData;
}

bool FindGOData::operator()( GameObjectDataPair const& dataPair )
{
    // skip wrong entry ids
    if (i_id && dataPair.second.id != i_id)
        return false;

    if (!i_anyData)
        i_anyData = &dataPair;

    // without player we can't find more stricted cases, so use fouded
    if (!i_player)
        return true;

    // skip diff. map cases
    if (dataPair.second.mapid != i_player->GetMapId())
        return false;

    float new_dist = i_player->GetDistance2d(dataPair.second.posX, dataPair.second.posY);

    if (!i_mapData || new_dist < i_mapDist)
    {
        i_mapData = &dataPair;
        i_mapDist = new_dist;
    }

    // skip not spawned (in any state)
    uint16 pool_id = sPoolMgr.IsPartOfAPool<GameObject>(dataPair.first);
    if (pool_id && !i_player->GetMap()->GetPersistentState()->IsSpawnedPoolObject<GameObject>(dataPair.first))
        return false;

    if (!i_spawnedData || new_dist < i_spawnedDist)
    {
        i_spawnedData = &dataPair;
        i_spawnedDist = new_dist;
    }

    return false;
}

GameObjectDataPair const* FindGOData::GetResult() const
{
    if (i_mapData)
        return i_mapData;

    if (i_spawnedData)
        return i_spawnedData;

    return i_anyData;
}

void ObjectMgr::LoadInstanceEncounters()
{
    QueryResult* result = WorldDatabase.Query("SELECT entry, creditType, creditEntry, lastEncounterDungeon FROM instance_encounters");

    uint32 count = 0;
    if (result)
    {

        std::map<uint32, DungeonEncounterEntry const*> dungeonLastBosses;
        do
        {
            Field* fields = result->Fetch();
            uint32 entry = fields[0].GetUInt32();
            DungeonEncounterEntry const* dungeonEncounter = sDungeonEncounterStore.LookupEntry(entry);
            if (!dungeonEncounter)
            {
                sLog.outErrorDb("Table `instance_encounters` has an invalid encounter id %u, skipped!", entry);
                continue;
            }

            uint8 creditType = fields[1].GetUInt8();
            uint32 creditEntry = fields[2].GetUInt32();

            switch (creditType)
            {
                case ENCOUNTER_CREDIT_KILL_CREATURE:
                    {
                        CreatureInfo const* cInfo = sCreatureStorage.LookupEntry<CreatureInfo>(creditEntry);
                        if (!cInfo)
                        {
                            sLog.outErrorDb("Table `instance_encounters` has an invalid creature (entry %u) linked to the encounter %u (%s), skipped!", creditEntry, entry, dungeonEncounter->encounterName[0]);
                            continue;
                        }
                    }
                    break;
                case ENCOUNTER_CREDIT_CAST_SPELL:
                    if (!sSpellStore.LookupEntry(creditEntry))
                    {
                        sLog.outErrorDb("Table `instance_encounters` has an invalid spell (entry %u) linked to the encounter %u (%s), skipped!", creditEntry, entry, dungeonEncounter->encounterName[0]);
                        continue;
                    }
                    break;
                default:
                    sLog.outErrorDb("Table `instance_encounters` has an invalid credit type (%u) for encounter %u (%s), skipped!", creditType, entry, dungeonEncounter->encounterName[0]);
                    continue;
            }

            uint32 lastEncounterDungeon = fields[3].GetUInt32();

            std::map<uint32, DungeonEncounterEntry const*>::const_iterator itr = dungeonLastBosses.find(lastEncounterDungeon);

            if (lastEncounterDungeon)
            {
                if (itr != dungeonLastBosses.end())
                {
                    sLog.outErrorDb("Table `instance_encounters` specified encounter %u (%s) as last encounter but %u (%s) is already marked as one, skipped!", entry, dungeonEncounter->encounterName[0], itr->second->Id, itr->second->encounterName[0]);
                    continue;
                }

                dungeonLastBosses[lastEncounterDungeon] = dungeonEncounter;
            }

            DungeonEncounterList& encounters = mDungeonEncounters[MAKE_PAIR32(dungeonEncounter->mapId, dungeonEncounter->Difficulty)];
            encounters.push_back(new DungeonEncounter(dungeonEncounter, EncounterCreditType(creditType), creditEntry, lastEncounterDungeon));
            ++count;
        } while (result->NextRow());
    }

    sLog.outString(">> Loaded %u instance encounters", count);
    sLog.outString();
}
<|MERGE_RESOLUTION|>--- conflicted
+++ resolved
@@ -5786,8 +5786,6 @@
     return NULL;
 }
 
-<<<<<<< HEAD
-=======
 void ObjectMgr::PackGroupIds()
 {
     // this routine renumbers groups in such a way so they start from 1 and go up
@@ -5846,7 +5844,6 @@
     sLog.outString();
 }
 
->>>>>>> db3727c9
 void ObjectMgr::SetHighestGuids()
 {
     QueryResult *result = CharacterDatabase.Query( "SELECT MAX(guid) FROM characters" );
