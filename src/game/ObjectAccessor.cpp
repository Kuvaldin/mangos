--- conflicted
+++ resolved
@@ -278,11 +278,7 @@
 /// Define the static member of HashMapHolder
 
 template <class T> typename HashMapHolder<T>::MapType HashMapHolder<T>::m_objectMap;
-<<<<<<< HEAD
-template <class T> ACE_MUTEX_MODEL HashMapHolder<T>::i_lock;
-=======
 template <class T> MANGOSR2_MUTEX_MODEL HashMapHolder<T>::i_lock;
->>>>>>> 1f6223f3
 
 /// Global definitions for the hashmap storage
 
