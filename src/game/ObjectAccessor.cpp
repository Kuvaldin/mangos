--- conflicted
+++ resolved
@@ -76,14 +76,10 @@
 Player*
 ObjectAccessor::FindPlayer(ObjectGuid guid)
 {
-<<<<<<< HEAD
-    Player * plr = HashMapHolder<Player>::Find(guid);
-=======
     if (guid.IsEmpty())
         return NULL;
 
     Player * plr = HashMapHolder<Player>::Find(guid);;
->>>>>>> b7616b88
     if(!plr || !plr->IsInWorld())
         return NULL;
 
