--- conflicted
+++ resolved
@@ -81,13 +81,7 @@
 
     if(plr)
     {
-<<<<<<< HEAD
-        if(HasFlag(CHANNEL_FLAG_LFG) &&
-            sWorld.getConfig(CONFIG_BOOL_RESTRICTED_LFG_CHANNEL) && plr->GetSession()->GetSecurity() == SEC_PLAYER &&
-            plr->GetGroup() )
-=======
         if(HasFlag(CHANNEL_FLAG_LFG) && sWorld.getConfig(CONFIG_BOOL_RESTRICTED_LFG_CHANNEL) && plr->GetSession()->GetSecurity() == SEC_PLAYER )
->>>>>>> a8d1da62
         {
             MakeNotInLfg(&data);
             SendToOne(&data, p);
