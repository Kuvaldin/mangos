--- conflicted
+++ resolved
@@ -693,13 +693,8 @@
     SPELL_EFFECT_ACTIVATE_RUNE             = 146,
     SPELL_EFFECT_QUEST_FAIL                = 147,
     SPELL_EFFECT_148                       = 148,
-<<<<<<< HEAD
-    SPELL_EFFECT_149                       = 149,
+    SPELL_EFFECT_CHARGE2                   = 149,
     SPELL_EFFECT_QUEST_START               = 150,
-=======
-    SPELL_EFFECT_CHARGE2                   = 149,
-    SPELL_EFFECT_150                       = 150,
->>>>>>> 4e3c50a9
     SPELL_EFFECT_TRIGGER_SPELL_2           = 151,
     SPELL_EFFECT_152                       = 152,
     SPELL_EFFECT_CREATE_PET                = 153,
