--- conflicted
+++ resolved
@@ -349,13 +349,8 @@
 #define SPELL_ATTR_EX3_UNK5                       0x00000020            // 5
 #define SPELL_ATTR_EX3_UNK6                       0x00000040            // 6
 #define SPELL_ATTR_EX3_STACK_FOR_DIFF_CASTERS     0x00000080            // 7 create a separate (de)buff stack for each caster
-<<<<<<< HEAD
-#define SPELL_ATTR_EX3_UNK8                       0x00000100            // 8 players only?
-#define SPELL_ATTR_EX3_UNK9                       0x00000200            // 9 
-=======
 #define SPELL_ATTR_EX3_UNK8                       0x00000100            // 8
 #define SPELL_ATTR_EX3_UNK9                       0x00000200            // 9
->>>>>>> 22468325
 #define SPELL_ATTR_EX3_MAIN_HAND                  0x00000400            // 10 Main hand weapon required
 #define SPELL_ATTR_EX3_BATTLEGROUND               0x00000800            // 11 Can casted only on battleground
 #define SPELL_ATTR_EX3_CAST_ON_DEAD               0x00001000            // 12 target is a dead player (not every spell has this flag)
@@ -468,11 +463,7 @@
 #define SPELL_ATTR_EX6_UNK20                      0x00100000            // 20
 #define SPELL_ATTR_EX6_UNK21                      0x00200000            // 21
 #define SPELL_ATTR_EX6_UNK22                      0x00400000            // 22
-<<<<<<< HEAD
-#define SPELL_ATTR_EX6_DEBUFF_MAJOR               0x00800000            // 23 only debuff and debuff-like spells in 3.3.5a
-=======
-#define SPELL_ATTR_EX6_NO_STACK_DEBUFF            0x00800000            // 23 not set in 3.0.3
->>>>>>> 22468325
+#define SPELL_ATTR_EX6_NO_STACK_DEBUFF_MAJOR      0x00800000            // 23 only debuff and debuff-like spells in 3.3.5a
 #define SPELL_ATTR_EX6_UNK24                      0x01000000            // 24 not set in 3.0.3
 #define SPELL_ATTR_EX6_UNK25                      0x02000000            // 25 not set in 3.0.3
 #define SPELL_ATTR_EX6_NO_STACK_BUFF              0x04000000            // 26 not set in 3.0.3
