/*
 * Copyright (C) 2005-2011 MaNGOS <http://getmangos.com/>
 *
 * This program is free software; you can redistribute it and/or modify
 * it under the terms of the GNU General Public License as published by
 * the Free Software Foundation; either version 2 of the License, or
 * (at your option) any later version.
 *
 * This program is distributed in the hope that it will be useful,
 * but WITHOUT ANY WARRANTY; without even the implied warranty of
 * MERCHANTABILITY or FITNESS FOR A PARTICULAR PURPOSE.  See the
 * GNU General Public License for more details.
 *
 * You should have received a copy of the GNU General Public License
 * along with this program; if not, write to the Free Software
 * Foundation, Inc., 59 Temple Place, Suite 330, Boston, MA  02111-1307  USA
 */

#ifndef MANGOS_SHAREDDEFINES_H
#define MANGOS_SHAREDDEFINES_H

#include "Platform/Define.h"
#include <cassert>

enum Gender
{
    GENDER_MALE                        = 0,
    GENDER_FEMALE                      = 1,
    GENDER_NONE                        = 2
};

#define MAX_GENDER                       3

// Race value is index in ChrRaces.dbc
enum Races
{
    RACE_HUMAN              = 1,
    RACE_ORC                = 2,
    RACE_DWARF              = 3,
    RACE_NIGHTELF           = 4,
    RACE_UNDEAD             = 5,
    RACE_TAUREN             = 6,
    RACE_GNOME              = 7,
    RACE_TROLL              = 8,
    RACE_GOBLIN             = 9,
    RACE_BLOODELF           = 10,
    RACE_DRAENEI            = 11,
    RACE_FEL_ORC            = 12,
    RACE_NAGA               = 13,
    RACE_BROKEN             = 14,
    RACE_SKELETON           = 15,
    RACE_VRYKUL             = 16,
    RACE_TUSKARR            = 17,
    RACE_FOREST_TROLL       = 18,
    RACE_TAUNKA             = 19,
    RACE_NORTHREND_SKELETON = 20,
    RACE_ICE_TROLL          = 21
};

// max+1 for player race
#define MAX_RACES         12

#define RACEMASK_ALL_PLAYABLE \
    ((1<<(RACE_HUMAN-1))    |(1<<(RACE_ORC-1))      |(1<<(RACE_DWARF-1))   | \
    (1<<(RACE_NIGHTELF-1))  |(1<<(RACE_UNDEAD-1))   |(1<<(RACE_TAUREN-1))  | \
    (1<<(RACE_GNOME-1))     |(1<<(RACE_TROLL-1))    |(1<<(RACE_BLOODELF-1))| \
    (1<<(RACE_DRAENEI-1)))

// for most cases batter use ChrRace data for team check as more safe, but when need full mask of team can be use this defines.
#define RACEMASK_ALLIANCE \
    ((1<<(RACE_HUMAN-1))    |(1<<(RACE_DWARF-1))    |(1<<(RACE_NIGHTELF-1))| \
    (1<<(RACE_GNOME-1))     |(1<<(RACE_DRAENEI-1)))

#define RACEMASK_HORDE \
    ((1<<(RACE_ORC-1))      |(1<<(RACE_UNDEAD-1))   |(1<<(RACE_TAUREN-1))  | \
    (1<<(RACE_TROLL-1))     |(1<<(RACE_BLOODELF-1)))

// Class value is index in ChrClasses.dbc
enum Classes
{
    CLASS_WARRIOR       = 1,
    CLASS_PALADIN       = 2,
    CLASS_HUNTER        = 3,
    CLASS_ROGUE         = 4,
    CLASS_PRIEST        = 5,
    CLASS_DEATH_KNIGHT  = 6,
    CLASS_SHAMAN        = 7,
    CLASS_MAGE          = 8,
    CLASS_WARLOCK       = 9,
    // CLASS_UNK2       = 10,unused
    CLASS_DRUID         = 11,
};

// max+1 for player class
#define MAX_CLASSES       12

#define CLASSMASK_ALL_PLAYABLE \
    ((1<<(CLASS_WARRIOR-1))|(1<<(CLASS_PALADIN-1))|(1<<(CLASS_HUNTER-1))| \
    (1<<(CLASS_ROGUE-1))  |(1<<(CLASS_PRIEST-1)) |(1<<(CLASS_SHAMAN-1))| \
    (1<<(CLASS_MAGE-1))   |(1<<(CLASS_WARLOCK-1))|(1<<(CLASS_DRUID-1)) | \
    (1<<(CLASS_DEATH_KNIGHT-1)) )

#define CLASSMASK_ALL_CREATURES ((1<<(CLASS_WARRIOR-1)) | (1<<(CLASS_PALADIN-1)) | (1<<(CLASS_ROGUE-1)) | (1<<(CLASS_MAGE-1)) )

#define CLASSMASK_WAND_USERS ((1<<(CLASS_PRIEST-1))|(1<<(CLASS_MAGE-1))|(1<<(CLASS_WARLOCK-1)))

#define PLAYER_MAX_BATTLEGROUND_QUEUES 2

enum ReputationRank
{
    REP_HATED       = 0,
    REP_HOSTILE     = 1,
    REP_UNFRIENDLY  = 2,
    REP_NEUTRAL     = 3,
    REP_FRIENDLY    = 4,
    REP_HONORED     = 5,
    REP_REVERED     = 6,
    REP_EXALTED     = 7
};

#define MIN_REPUTATION_RANK (REP_HATED)
#define MAX_REPUTATION_RANK 8

#define MAX_SPILLOVER_FACTIONS 4

enum MoneyConstants
{
    COPPER = 1,
    SILVER = COPPER*100,
    GOLD   = SILVER*100
};

enum Stats
{
    STAT_STRENGTH                      = 0,
    STAT_AGILITY                       = 1,
    STAT_STAMINA                       = 2,
    STAT_INTELLECT                     = 3,
    STAT_SPIRIT                        = 4
};

#define MAX_STATS                        5

enum Powers
{
    POWER_MANA                          = 0,
    POWER_RAGE                          = 1,
    POWER_FOCUS                         = 2,
    POWER_ENERGY                        = 3,
    POWER_HAPPINESS                     = 4,
    POWER_RUNE                          = 5,
    POWER_RUNIC_POWER                   = 6,
    POWER_HEALTH                        = 0xFFFFFFFE    // (-2 as signed value)
};

#define MAX_POWERS                        7

enum EnergyType
{
    ENERGY_TYPE_UNK0      = 0,                          // Possible mana or flat energy.
    ENERGY_TYPE_UNK1      = 1,                          // 2 vehicles in 3.3.5a
    ENERGY_TYPE_PYRITE    = 41,                         // 2 vehicles in 3.3.5a
    ENERGY_TYPE_STEAM     = 61,                         // 9 vehicles in 3.3.5a
    ENERGY_TYPE_OOZE      = 121,                        // 1 vehicle  in 3.3.5a
    ENERGY_TYPE_BLOOD     = 141,                        // 1 vehicle  in 3.3.5a
    ENERGY_TYPE_UNK142    = 142,                        // 1 vehicle  in 3.3.5a
};

enum SpellSchools
{
    SPELL_SCHOOL_NORMAL                 = 0,
    SPELL_SCHOOL_HOLY                   = 1,
    SPELL_SCHOOL_FIRE                   = 2,
    SPELL_SCHOOL_NATURE                 = 3,
    SPELL_SCHOOL_FROST                  = 4,
    SPELL_SCHOOL_SHADOW                 = 5,
    SPELL_SCHOOL_ARCANE                 = 6
};

#define MAX_SPELL_SCHOOL                  7

enum SpellSchoolMask
{
    SPELL_SCHOOL_MASK_NONE    = 0x00,                       // not exist
    SPELL_SCHOOL_MASK_NORMAL  = (1 << SPELL_SCHOOL_NORMAL), // PHYSICAL (Armor)
    SPELL_SCHOOL_MASK_HOLY    = (1 << SPELL_SCHOOL_HOLY  ),
    SPELL_SCHOOL_MASK_FIRE    = (1 << SPELL_SCHOOL_FIRE  ),
    SPELL_SCHOOL_MASK_NATURE  = (1 << SPELL_SCHOOL_NATURE),
    SPELL_SCHOOL_MASK_FROST   = (1 << SPELL_SCHOOL_FROST ),
    SPELL_SCHOOL_MASK_SHADOW  = (1 << SPELL_SCHOOL_SHADOW),
    SPELL_SCHOOL_MASK_ARCANE  = (1 << SPELL_SCHOOL_ARCANE),

    // unions

    // 124, not include normal and holy damage
    SPELL_SCHOOL_MASK_SPELL   = ( SPELL_SCHOOL_MASK_FIRE   |
                                  SPELL_SCHOOL_MASK_NATURE | SPELL_SCHOOL_MASK_FROST  |
                                  SPELL_SCHOOL_MASK_SHADOW | SPELL_SCHOOL_MASK_ARCANE ),
    // 126
    SPELL_SCHOOL_MASK_MAGIC   = ( SPELL_SCHOOL_MASK_HOLY | SPELL_SCHOOL_MASK_SPELL ),

    // 127
    SPELL_SCHOOL_MASK_ALL     = ( SPELL_SCHOOL_MASK_NORMAL | SPELL_SCHOOL_MASK_MAGIC )
};

inline SpellSchools GetFirstSchoolInMask(SpellSchoolMask mask)
{
    for(int i = 0; i < MAX_SPELL_SCHOOL; ++i)
        if(mask & (1 << i))
            return SpellSchools(i);

    return SPELL_SCHOOL_NORMAL;
}

enum ItemQualities
{
    ITEM_QUALITY_POOR                  = 0,                 //GREY
    ITEM_QUALITY_NORMAL                = 1,                 //WHITE
    ITEM_QUALITY_UNCOMMON              = 2,                 //GREEN
    ITEM_QUALITY_RARE                  = 3,                 //BLUE
    ITEM_QUALITY_EPIC                  = 4,                 //PURPLE
    ITEM_QUALITY_LEGENDARY             = 5,                 //ORANGE
    ITEM_QUALITY_ARTIFACT              = 6,                 //LIGHT YELLOW
    ITEM_QUALITY_HEIRLOOM              = 7
};

#define MAX_ITEM_QUALITY                 8

const uint32 ItemQualityColors[MAX_ITEM_QUALITY] = {
    0xff9d9d9d,        //GREY
    0xffffffff,        //WHITE
    0xff1eff00,        //GREEN
    0xff0070dd,        //BLUE
    0xffa335ee,        //PURPLE
    0xffff8000,        //ORANGE
    0xffe6cc80,        //LIGHT YELLOW
    0xffe6cc80         //LIGHT YELLOW
};


// ***********************************
// Spell Attributes definitions
// ***********************************

#define SPELL_ATTR_UNK0                           0x00000001            // 0
#define SPELL_ATTR_RANGED                         0x00000002            // 1 All ranged abilites have this flag
#define SPELL_ATTR_ON_NEXT_SWING_1                0x00000004            // 2 on next swing
#define SPELL_ATTR_UNK3                           0x00000008            // 3 not set in 3.0.3
#define SPELL_ATTR_UNK4                           0x00000010            // 4 isAbility
#define SPELL_ATTR_TRADESPELL                     0x00000020            // 5 trade spells, will be added by client to a sublist of profession spell
#define SPELL_ATTR_PASSIVE                        0x00000040            // 6 Passive spell
#define SPELL_ATTR_UNK7                           0x00000080            // 7 can't be linked in chat?
#define SPELL_ATTR_UNK8                           0x00000100            // 8 hide created item in tooltip (for effect=24)
#define SPELL_ATTR_UNK9                           0x00000200            // 9
#define SPELL_ATTR_ON_NEXT_SWING_2                0x00000400            // 10 on next swing 2
#define SPELL_ATTR_UNK11                          0x00000800            // 11
#define SPELL_ATTR_DAYTIME_ONLY                   0x00001000            // 12 only useable at daytime, not set in 2.4.2
#define SPELL_ATTR_NIGHT_ONLY                     0x00002000            // 13 only useable at night, not set in 2.4.2
#define SPELL_ATTR_INDOORS_ONLY                   0x00004000            // 14 only useable indoors, not set in 2.4.2
#define SPELL_ATTR_OUTDOORS_ONLY                  0x00008000            // 15 Only useable outdoors.
#define SPELL_ATTR_NOT_SHAPESHIFT                 0x00010000            // 16 Not while shapeshifted
#define SPELL_ATTR_ONLY_STEALTHED                 0x00020000            // 17 Must be in stealth
#define SPELL_ATTR_UNK18                          0x00040000            // 18
#define SPELL_ATTR_LEVEL_DAMAGE_CALCULATION       0x00080000            // 19 spelldamage depends on caster level
#define SPELL_ATTR_STOP_ATTACK_TARGET             0x00100000            // 20 Stop attack after use this spell (and not begin attack if use)
#define SPELL_ATTR_IMPOSSIBLE_DODGE_PARRY_BLOCK   0x00200000            // 21 Cannot be dodged/parried/blocked
#define SPELL_ATTR_UNK22                          0x00400000            // 22
#define SPELL_ATTR_UNK23                          0x00800000            // 23 castable while dead?
#define SPELL_ATTR_CASTABLE_WHILE_MOUNTED         0x01000000            // 24 castable while mounted
#define SPELL_ATTR_DISABLED_WHILE_ACTIVE          0x02000000            // 25 Activate and start cooldown after aura fade or remove summoned creature or go
#define SPELL_ATTR_UNK26                          0x04000000            // 26
#define SPELL_ATTR_CASTABLE_WHILE_SITTING         0x08000000            // 27 castable while sitting
#define SPELL_ATTR_CANT_USED_IN_COMBAT            0x10000000            // 28 Cannot be used in combat
#define SPELL_ATTR_UNAFFECTED_BY_INVULNERABILITY  0x20000000            // 29 unaffected by invulnerability (hmm possible not...)
#define SPELL_ATTR_UNK30                          0x40000000            // 30 breakable by damage?
#define SPELL_ATTR_CANT_CANCEL                    0x80000000            // 31 positive aura can't be canceled

#define SPELL_ATTR_EX_UNK0                        0x00000001            // 0
#define SPELL_ATTR_EX_DRAIN_ALL_POWER             0x00000002            // 1 use all power (Only paladin Lay of Hands and Bunyanize)
#define SPELL_ATTR_EX_CHANNELED_1                 0x00000004            // 2 channeled 1
#define SPELL_ATTR_EX_UNK3                        0x00000008            // 3
#define SPELL_ATTR_EX_UNK4                        0x00000010            // 4
#define SPELL_ATTR_EX_NOT_BREAK_STEALTH           0x00000020            // 5 Not break stealth
#define SPELL_ATTR_EX_CHANNELED_2                 0x00000040            // 6 channeled 2
#define SPELL_ATTR_EX_NEGATIVE                    0x00000080            // 7
#define SPELL_ATTR_EX_NOT_IN_COMBAT_TARGET        0x00000100            // 8 Spell req target not to be in combat state
#define SPELL_ATTR_EX_UNK9                        0x00000200            // 9
#define SPELL_ATTR_EX_NO_INITIAL_AGGRO            0x00000400            // 10 no generates threat on cast 100%
#define SPELL_ATTR_EX_UNK11                       0x00000800            // 11
#define SPELL_ATTR_EX_UNK12                       0x00001000            // 12
#define SPELL_ATTR_EX_UNK13                       0x00002000            // 13
#define SPELL_ATTR_EX_UNK14                       0x00004000            // 14
#define SPELL_ATTR_EX_DISPEL_AURAS_ON_IMMUNITY    0x00008000            // 15 remove auras on immunity
#define SPELL_ATTR_EX_UNAFFECTED_BY_SCHOOL_IMMUNE 0x00010000            // 16 unaffected by school immunity
#define SPELL_ATTR_EX_UNK17                       0x00020000            // 17 for auras SPELL_AURA_TRACK_CREATURES, SPELL_AURA_TRACK_RESOURCES and SPELL_AURA_TRACK_STEALTHED select non-stacking tracking spells
#define SPELL_ATTR_EX_UNK18                       0x00040000            // 18
#define SPELL_ATTR_EX_UNK19                       0x00080000            // 19
#define SPELL_ATTR_EX_REQ_TARGET_COMBO_POINTS     0x00100000            // 20 Req combo points on target
#define SPELL_ATTR_EX_UNK21                       0x00200000            // 21
#define SPELL_ATTR_EX_REQ_COMBO_POINTS            0x00400000            // 22 Use combo points (in 4.x not required combo point target selected)
#define SPELL_ATTR_EX_UNK23                       0x00800000            // 23
#define SPELL_ATTR_EX_UNK24                       0x01000000            // 24 Req fishing pole??
#define SPELL_ATTR_EX_UNK25                       0x02000000            // 25
#define SPELL_ATTR_EX_UNK26                       0x04000000            // 26
#define SPELL_ATTR_EX_UNK27                       0x08000000            // 27
#define SPELL_ATTR_EX_UNK28                       0x10000000            // 28
#define SPELL_ATTR_EX_UNK29                       0x20000000            // 29
#define SPELL_ATTR_EX_UNK30                       0x40000000            // 30 overpower
#define SPELL_ATTR_EX_UNK31                       0x80000000            // 31

#define SPELL_ATTR_EX2_UNK0                       0x00000001            // 0
#define SPELL_ATTR_EX2_UNK1                       0x00000002            // 1
#define SPELL_ATTR_EX2_CANT_REFLECTED             0x00000004            // 2 ? used for detect can or not spell reflected // do not need LOS (e.g. 18220 since 3.3.3)
#define SPELL_ATTR_EX2_UNK3                       0x00000008            // 3 auto targeting? (e.g. fishing skill enhancement items since 3.3.3)
#define SPELL_ATTR_EX2_UNK4                       0x00000010            // 4
#define SPELL_ATTR_EX2_AUTOREPEAT_FLAG            0x00000020            // 5
#define SPELL_ATTR_EX2_UNK6                       0x00000040            // 6 only usable on tabbed by yourself
#define SPELL_ATTR_EX2_UNK7                       0x00000080            // 7
#define SPELL_ATTR_EX2_UNK8                       0x00000100            // 8 not set in 3.0.3
#define SPELL_ATTR_EX2_UNK9                       0x00000200            // 9
#define SPELL_ATTR_EX2_UNK10                      0x00000400            // 10
#define SPELL_ATTR_EX2_HEALTH_FUNNEL              0x00000800            // 11
#define SPELL_ATTR_EX2_UNK12                      0x00001000            // 12
#define SPELL_ATTR_EX2_UNK13                      0x00002000            // 13
#define SPELL_ATTR_EX2_UNK14                      0x00004000            // 14
#define SPELL_ATTR_EX2_UNK15                      0x00008000            // 15 not set in 3.0.3
#define SPELL_ATTR_EX2_UNK16                      0x00010000            // 16
#define SPELL_ATTR_EX2_NOT_RESET_AUTOSHOT         0x00020000            // 17 Hunters Shot and Stings only have this flag
#define SPELL_ATTR_EX2_UNK18                      0x00040000            // 18 Only Revive pet - possible req dead pet
#define SPELL_ATTR_EX2_NOT_NEED_SHAPESHIFT        0x00080000            // 19 does not necessarly need shapeshift
#define SPELL_ATTR_EX2_UNK20                      0x00100000            // 20
#define SPELL_ATTR_EX2_DAMAGE_REDUCED_SHIELD      0x00200000            // 21 for ice blocks, pala immunity buffs, priest absorb shields, but used also for other spells -> not sure!
#define SPELL_ATTR_EX2_UNK22                      0x00400000            // 22
#define SPELL_ATTR_EX2_UNK23                      0x00800000            // 23 Only mage Arcane Concentration have this flag
#define SPELL_ATTR_EX2_UNK24                      0x01000000            // 24
#define SPELL_ATTR_EX2_UNK25                      0x02000000            // 25
#define SPELL_ATTR_EX2_UNK26                      0x04000000            // 26 unaffected by school immunity
#define SPELL_ATTR_EX2_UNK27                      0x08000000            // 27
#define SPELL_ATTR_EX2_UNK28                      0x10000000            // 28 no breaks stealth if it fails??
#define SPELL_ATTR_EX2_CANT_CRIT                  0x20000000            // 29 Spell can't crit
#define SPELL_ATTR_EX2_UNK30                      0x40000000            // 30
#define SPELL_ATTR_EX2_FOOD_BUFF                  0x80000000            // 31 Food or Drink Buff (like Well Fed)

#define SPELL_ATTR_EX3_UNK0                       0x00000001            // 0
#define SPELL_ATTR_EX3_UNK1                       0x00000002            // 1
#define SPELL_ATTR_EX3_UNK2                       0x00000004            // 2
#define SPELL_ATTR_EX3_UNK3                       0x00000008            // 3
#define SPELL_ATTR_EX3_UNK4                       0x00000010            // 4 Druid Rebirth only this spell have this flag
#define SPELL_ATTR_EX3_UNK5                       0x00000020            // 5
#define SPELL_ATTR_EX3_UNK6                       0x00000040            // 6
#define SPELL_ATTR_EX3_UNK7                       0x00000080            // 7 create a separate (de)buff stack for each caster
#define SPELL_ATTR_EX3_UNK8                       0x00000100            // 8
#define SPELL_ATTR_EX3_UNK9                       0x00000200            // 9
#define SPELL_ATTR_EX3_MAIN_HAND                  0x00000400            // 10 Main hand weapon required
#define SPELL_ATTR_EX3_BATTLEGROUND               0x00000800            // 11 Can casted only on battleground
#define SPELL_ATTR_EX3_CAST_ON_DEAD               0x00001000            // 12 target is a dead player (not every spell has this flag)
#define SPELL_ATTR_EX3_UNK13                      0x00002000            // 13
#define SPELL_ATTR_EX3_UNK14                      0x00004000            // 14 "Honorless Target" only this spells have this flag
#define SPELL_ATTR_EX3_UNK15                      0x00008000            // 15 Auto Shoot, Shoot, Throw,  - this is autoshot flag
#define SPELL_ATTR_EX3_UNK16                      0x00010000            // 16 no triggers effects that trigger on casting a spell??
#define SPELL_ATTR_EX3_UNK17                      0x00020000            // 17 no triggers effects that trigger on casting a spell??
#define SPELL_ATTR_EX3_UNK18                      0x00040000            // 18
#define SPELL_ATTR_EX3_UNK19                      0x00080000            // 19
#define SPELL_ATTR_EX3_DEATH_PERSISTENT           0x00100000            // 20 Death persistent spells
#define SPELL_ATTR_EX3_UNK21                      0x00200000            // 21
#define SPELL_ATTR_EX3_REQ_WAND                   0x00400000            // 22 Req wand
#define SPELL_ATTR_EX3_UNK23                      0x00800000            // 23
#define SPELL_ATTR_EX3_REQ_OFFHAND                0x01000000            // 24 Req offhand weapon
#define SPELL_ATTR_EX3_UNK25                      0x02000000            // 25 no cause spell pushback ?
#define SPELL_ATTR_EX3_UNK26                      0x04000000            // 26
#define SPELL_ATTR_EX3_UNK27                      0x08000000            // 27
#define SPELL_ATTR_EX3_UNK28                      0x10000000            // 28
#define SPELL_ATTR_EX3_UNK29                      0x20000000            // 29
#define SPELL_ATTR_EX3_UNK30                      0x40000000            // 30
#define SPELL_ATTR_EX3_UNK31                      0x80000000            // 31

#define SPELL_ATTR_EX4_UNK0                       0x00000001            // 0
#define SPELL_ATTR_EX4_UNK1                       0x00000002            // 1 proc on finishing move?
#define SPELL_ATTR_EX4_UNK2                       0x00000004            // 2
#define SPELL_ATTR_EX4_UNK3                       0x00000008            // 3
#define SPELL_ATTR_EX4_UNK4                       0x00000010            // 4 This will no longer cause guards to attack on use??
#define SPELL_ATTR_EX4_UNK5                       0x00000020            // 5
#define SPELL_ATTR_EX4_NOT_STEALABLE              0x00000040            // 6 although such auras might be dispellable, they cannot be stolen
#define SPELL_ATTR_EX4_UNK7                       0x00000080            // 7
#define SPELL_ATTR_EX4_STACK_DOT_MODIFIER         0x00000100            // 8 no effect on non DoTs?
#define SPELL_ATTR_EX4_UNK9                       0x00000200            // 9
#define SPELL_ATTR_EX4_SPELL_VS_EXTEND_COST       0x00000400            // 10 Rogue Shiv have this flag
#define SPELL_ATTR_EX4_UNK11                      0x00000800            // 11
#define SPELL_ATTR_EX4_UNK12                      0x00001000            // 12
#define SPELL_ATTR_EX4_UNK13                      0x00002000            // 13
#define SPELL_ATTR_EX4_UNK14                      0x00004000            // 14
#define SPELL_ATTR_EX4_UNK15                      0x00008000            // 15
#define SPELL_ATTR_EX4_NOT_USABLE_IN_ARENA        0x00010000            // 16 not usable in arena
#define SPELL_ATTR_EX4_USABLE_IN_ARENA            0x00020000            // 17 usable in arena
#define SPELL_ATTR_EX4_UNK18                      0x00040000            // 18
#define SPELL_ATTR_EX4_UNK19                      0x00080000            // 19
#define SPELL_ATTR_EX4_UNK20                      0x00100000            // 20 do not give "more powerful spell" error message
#define SPELL_ATTR_EX4_UNK21                      0x00200000            // 21
#define SPELL_ATTR_EX4_UNK22                      0x00400000            // 22
#define SPELL_ATTR_EX4_UNK23                      0x00800000            // 23
#define SPELL_ATTR_EX4_UNK24                      0x01000000            // 24
#define SPELL_ATTR_EX4_UNK25                      0x02000000            // 25 pet scaling auras
#define SPELL_ATTR_EX4_CAST_ONLY_IN_OUTLAND       0x04000000            // 26 Can only be used in Outland.
#define SPELL_ATTR_EX4_UNK27                      0x08000000            // 27
#define SPELL_ATTR_EX4_UNK28                      0x10000000            // 28
#define SPELL_ATTR_EX4_UNK29                      0x20000000            // 29
#define SPELL_ATTR_EX4_UNK30                      0x40000000            // 30
#define SPELL_ATTR_EX4_UNK31                      0x80000000            // 31

#define SPELL_ATTR_EX5_UNK0                       0x00000001            // 0
#define SPELL_ATTR_EX5_NO_REAGENT_WHILE_PREP      0x00000002            // 1 not need reagents if UNIT_FLAG_PREPARATION
#define SPELL_ATTR_EX5_UNK2                       0x00000004            // 2 removed at enter arena (e.g. 31850 since 3.3.3)
#define SPELL_ATTR_EX5_USABLE_WHILE_STUNNED       0x00000008            // 3 usable while stunned
#define SPELL_ATTR_EX5_UNK4                       0x00000010            // 4
#define SPELL_ATTR_EX5_SINGLE_TARGET_SPELL        0x00000020            // 5 Only one target can be apply at a time
#define SPELL_ATTR_EX5_UNK6                       0x00000040            // 6
#define SPELL_ATTR_EX5_UNK7                       0x00000080            // 7
#define SPELL_ATTR_EX5_UNK8                       0x00000100            // 8
#define SPELL_ATTR_EX5_START_PERIODIC_AT_APPLY    0x00000200            // 9  begin periodic tick at aura apply
#define SPELL_ATTR_EX5_UNK10                      0x00000400            // 10
#define SPELL_ATTR_EX5_UNK11                      0x00000800            // 11
#define SPELL_ATTR_EX5_UNK12                      0x00001000            // 12
#define SPELL_ATTR_EX5_AFFECTED_BY_HASTE          0x00002000            // 13 haste affects duration (e.g. 8050 since 3.3.3)
#define SPELL_ATTR_EX5_UNK14                      0x00004000            // 14
#define SPELL_ATTR_EX5_UNK15                      0x00008000            // 15
#define SPELL_ATTR_EX5_UNK16                      0x00010000            // 16
#define SPELL_ATTR_EX5_USABLE_WHILE_FEARED        0x00020000            // 17 usable while feared
#define SPELL_ATTR_EX5_USABLE_WHILE_CONFUSED      0x00040000            // 18 usable while confused
#define SPELL_ATTR_EX5_UNK19                      0x00080000            // 19
#define SPELL_ATTR_EX5_UNK20                      0x00100000            // 20
#define SPELL_ATTR_EX5_UNK21                      0x00200000            // 21
#define SPELL_ATTR_EX5_UNK22                      0x00400000            // 22
#define SPELL_ATTR_EX5_UNK23                      0x00800000            // 23
#define SPELL_ATTR_EX5_UNK24                      0x01000000            // 24
#define SPELL_ATTR_EX5_UNK25                      0x02000000            // 25
#define SPELL_ATTR_EX5_UNK26                      0x04000000            // 26
#define SPELL_ATTR_EX5_UNK27                      0x08000000            // 27
#define SPELL_ATTR_EX5_UNK28                      0x10000000            // 28
#define SPELL_ATTR_EX5_UNK29                      0x20000000            // 29
#define SPELL_ATTR_EX5_UNK30                      0x40000000            // 30
#define SPELL_ATTR_EX5_UNK31                      0x80000000            // 31 Forces all nearby enemies to focus attacks caster

#define SPELL_ATTR_EX6_UNK0                       0x00000001            // 0 Only Move spell have this flag
#define SPELL_ATTR_EX6_ONLY_IN_ARENA              0x00000002            // 1 only usable in arena, not used in 3.2.0a and early
#define SPELL_ATTR_EX6_UNK2                       0x00000004            // 2
#define SPELL_ATTR_EX6_UNK3                       0x00000008            // 3
#define SPELL_ATTR_EX6_UNK4                       0x00000010            // 4
#define SPELL_ATTR_EX6_UNK5                       0x00000020            // 5
#define SPELL_ATTR_EX6_UNK6                       0x00000040            // 6
#define SPELL_ATTR_EX6_UNK7                       0x00000080            // 7
#define SPELL_ATTR_EX6_UNK8                       0x00000100            // 8
#define SPELL_ATTR_EX6_UNK9                       0x00000200            // 9
#define SPELL_ATTR_EX6_UNK10                      0x00000400            // 10
#define SPELL_ATTR_EX6_NOT_IN_RAID_INSTANCE       0x00000800            // 11 not usable in raid instance
#define SPELL_ATTR_EX6_UNK12                      0x00001000            // 12 for auras SPELL_AURA_TRACK_CREATURES, SPELL_AURA_TRACK_RESOURCES and SPELL_AURA_TRACK_STEALTHED select non-stacking tracking spells
#define SPELL_ATTR_EX6_UNK13                      0x00002000            // 13
#define SPELL_ATTR_EX6_UNK14                      0x00004000            // 14
#define SPELL_ATTR_EX6_UNK15                      0x00008000            // 15 not set in 3.0.3
#define SPELL_ATTR_EX6_UNK16                      0x00010000            // 16
#define SPELL_ATTR_EX6_UNK17                      0x00020000            // 17
#define SPELL_ATTR_EX6_UNK18                      0x00040000            // 18
#define SPELL_ATTR_EX6_UNK19                      0x00080000            // 19
#define SPELL_ATTR_EX6_UNK20                      0x00100000            // 20
#define SPELL_ATTR_EX6_UNK21                      0x00200000            // 21
#define SPELL_ATTR_EX6_UNK22                      0x00400000            // 22
#define SPELL_ATTR_EX6_UNK23                      0x00800000            // 23 not set in 3.0.3
#define SPELL_ATTR_EX6_UNK24                      0x01000000            // 24 not set in 3.0.3
#define SPELL_ATTR_EX6_UNK25                      0x02000000            // 25 not set in 3.0.3
#define SPELL_ATTR_EX6_UNK26                      0x04000000            // 26 not set in 3.0.3
#define SPELL_ATTR_EX6_UNK27                      0x08000000            // 27 not set in 3.0.3
#define SPELL_ATTR_EX6_UNK28                      0x10000000            // 28 not set in 3.0.3
#define SPELL_ATTR_EX6_NO_DMG_MODS                0x20000000            // 29 do not apply damage mods (usually in cases where it has already been applied)
#define SPELL_ATTR_EX6_UNK30                      0x40000000            // 30 not set in 3.0.3
#define SPELL_ATTR_EX6_UNK31                      0x80000000            // 31 not set in 3.0.3

#define MAX_TALENT_SPEC_COUNT   2
#define MAX_GLYPH_SLOT_INDEX    6

enum SheathTypes
{
    SHEATHETYPE_NONE                   = 0,
    SHEATHETYPE_MAINHAND               = 1,
    SHEATHETYPE_OFFHAND                = 2,
    SHEATHETYPE_LARGEWEAPONLEFT        = 3,
    SHEATHETYPE_LARGEWEAPONRIGHT       = 4,
    SHEATHETYPE_HIPWEAPONLEFT          = 5,
    SHEATHETYPE_HIPWEAPONRIGHT         = 6,
    SHEATHETYPE_SHIELD                 = 7
};

#define MAX_SHEATHETYPE                  8

enum CharacterSlot
{
    SLOT_HEAD                          = 0,
    SLOT_NECK                          = 1,
    SLOT_SHOULDERS                     = 2,
    SLOT_SHIRT                         = 3,
    SLOT_CHEST                         = 4,
    SLOT_WAIST                         = 5,
    SLOT_LEGS                          = 6,
    SLOT_FEET                          = 7,
    SLOT_WRISTS                        = 8,
    SLOT_HANDS                         = 9,
    SLOT_FINGER1                       = 10,
    SLOT_FINGER2                       = 11,
    SLOT_TRINKET1                      = 12,
    SLOT_TRINKET2                      = 13,
    SLOT_BACK                          = 14,
    SLOT_MAIN_HAND                     = 15,
    SLOT_OFF_HAND                      = 16,
    SLOT_RANGED                        = 17,
    SLOT_TABARD                        = 18,
    SLOT_EMPTY                         = 19
};

enum Language
{
    LANG_UNIVERSAL      = 0,
    LANG_ORCISH         = 1,
    LANG_DARNASSIAN     = 2,
    LANG_TAURAHE        = 3,
    LANG_DWARVISH       = 6,
    LANG_COMMON         = 7,
    LANG_DEMONIC        = 8,
    LANG_TITAN          = 9,
    LANG_THALASSIAN     = 10,
    LANG_DRACONIC       = 11,
    LANG_KALIMAG        = 12,
    LANG_GNOMISH        = 13,
    LANG_TROLL          = 14,
    LANG_GUTTERSPEAK    = 33,
    LANG_DRAENEI        = 35,
    LANG_ZOMBIE         = 36,
    LANG_GNOMISH_BINARY = 37,
    LANG_GOBLIN_BINARY  = 38,
    LANG_ADDON          = 0xFFFFFFFF                        // used by addons, in 2.4.0 not exit, replaced by messagetype?
};

#define LANGUAGES_COUNT   19

// In fact !=0 values is alliance/horde root faction ids
enum Team
{
    TEAM_NONE           = 0,                                // used when team value unknown or not set, 0 is also meaning that can be used !team check
    HORDE               = 67,
    ALLIANCE            = 469,
};

enum SpellEffects
{
    SPELL_EFFECT_NONE                      = 0,
    SPELL_EFFECT_INSTAKILL                 = 1,
    SPELL_EFFECT_SCHOOL_DAMAGE             = 2,
    SPELL_EFFECT_DUMMY                     = 3,
    SPELL_EFFECT_PORTAL_TELEPORT           = 4,
    SPELL_EFFECT_TELEPORT_UNITS            = 5,
    SPELL_EFFECT_APPLY_AURA                = 6,
    SPELL_EFFECT_ENVIRONMENTAL_DAMAGE      = 7,
    SPELL_EFFECT_POWER_DRAIN               = 8,
    SPELL_EFFECT_HEALTH_LEECH              = 9,
    SPELL_EFFECT_HEAL                      = 10,
    SPELL_EFFECT_BIND                      = 11,
    SPELL_EFFECT_PORTAL                    = 12,
    SPELL_EFFECT_RITUAL_BASE               = 13,
    SPELL_EFFECT_RITUAL_SPECIALIZE         = 14,
    SPELL_EFFECT_RITUAL_ACTIVATE_PORTAL    = 15,
    SPELL_EFFECT_QUEST_COMPLETE            = 16,
    SPELL_EFFECT_WEAPON_DAMAGE_NOSCHOOL    = 17,
    SPELL_EFFECT_RESURRECT                 = 18,
    SPELL_EFFECT_ADD_EXTRA_ATTACKS         = 19,
    SPELL_EFFECT_DODGE                     = 20,
    SPELL_EFFECT_EVADE                     = 21,
    SPELL_EFFECT_PARRY                     = 22,
    SPELL_EFFECT_BLOCK                     = 23,
    SPELL_EFFECT_CREATE_ITEM               = 24,
    SPELL_EFFECT_WEAPON                    = 25,
    SPELL_EFFECT_DEFENSE                   = 26,
    SPELL_EFFECT_PERSISTENT_AREA_AURA      = 27,
    SPELL_EFFECT_SUMMON                    = 28,
    SPELL_EFFECT_LEAP                      = 29,
    SPELL_EFFECT_ENERGIZE                  = 30,
    SPELL_EFFECT_WEAPON_PERCENT_DAMAGE     = 31,
    SPELL_EFFECT_TRIGGER_MISSILE           = 32,
    SPELL_EFFECT_OPEN_LOCK                 = 33,
    SPELL_EFFECT_SUMMON_CHANGE_ITEM        = 34,
    SPELL_EFFECT_APPLY_AREA_AURA_PARTY     = 35,
    SPELL_EFFECT_LEARN_SPELL               = 36,
    SPELL_EFFECT_SPELL_DEFENSE             = 37,
    SPELL_EFFECT_DISPEL                    = 38,
    SPELL_EFFECT_LANGUAGE                  = 39,
    SPELL_EFFECT_DUAL_WIELD                = 40,
    SPELL_EFFECT_JUMP                      = 41,
    SPELL_EFFECT_JUMP2                     = 42,
    SPELL_EFFECT_TELEPORT_UNITS_FACE_CASTER= 43,
    SPELL_EFFECT_SKILL_STEP                = 44,
    SPELL_EFFECT_ADD_HONOR                 = 45,
    SPELL_EFFECT_SPAWN                     = 46,
    SPELL_EFFECT_TRADE_SKILL               = 47,
    SPELL_EFFECT_STEALTH                   = 48,
    SPELL_EFFECT_DETECT                    = 49,
    SPELL_EFFECT_TRANS_DOOR                = 50,
    SPELL_EFFECT_FORCE_CRITICAL_HIT        = 51,
    SPELL_EFFECT_GUARANTEE_HIT             = 52,
    SPELL_EFFECT_ENCHANT_ITEM              = 53,
    SPELL_EFFECT_ENCHANT_ITEM_TEMPORARY    = 54,
    SPELL_EFFECT_TAMECREATURE              = 55,
    SPELL_EFFECT_SUMMON_PET                = 56,
    SPELL_EFFECT_LEARN_PET_SPELL           = 57,
    SPELL_EFFECT_WEAPON_DAMAGE             = 58,
    SPELL_EFFECT_CREATE_RANDOM_ITEM        = 59,
    SPELL_EFFECT_PROFICIENCY               = 60,
    SPELL_EFFECT_SEND_EVENT                = 61,
    SPELL_EFFECT_POWER_BURN                = 62,
    SPELL_EFFECT_THREAT                    = 63,
    SPELL_EFFECT_TRIGGER_SPELL             = 64,
    SPELL_EFFECT_APPLY_AREA_AURA_RAID      = 65,
    SPELL_EFFECT_RESTORE_ITEM_CHARGES      = 66,
    SPELL_EFFECT_HEAL_MAX_HEALTH           = 67,
    SPELL_EFFECT_INTERRUPT_CAST            = 68,
    SPELL_EFFECT_DISTRACT                  = 69,
    SPELL_EFFECT_PULL                      = 70,
    SPELL_EFFECT_PICKPOCKET                = 71,
    SPELL_EFFECT_ADD_FARSIGHT              = 72,
    SPELL_EFFECT_UNTRAIN_TALENTS           = 73,
    SPELL_EFFECT_APPLY_GLYPH               = 74,
    SPELL_EFFECT_HEAL_MECHANICAL           = 75,
    SPELL_EFFECT_SUMMON_OBJECT_WILD        = 76,
    SPELL_EFFECT_SCRIPT_EFFECT             = 77,
    SPELL_EFFECT_ATTACK                    = 78,
    SPELL_EFFECT_SANCTUARY                 = 79,
    SPELL_EFFECT_ADD_COMBO_POINTS          = 80,
    SPELL_EFFECT_CREATE_HOUSE              = 81,
    SPELL_EFFECT_BIND_SIGHT                = 82,
    SPELL_EFFECT_DUEL                      = 83,
    SPELL_EFFECT_STUCK                     = 84,
    SPELL_EFFECT_SUMMON_PLAYER             = 85,
    SPELL_EFFECT_ACTIVATE_OBJECT           = 86,
    SPELL_EFFECT_WMO_DAMAGE                = 87,
    SPELL_EFFECT_WMO_REPAIR                = 88,
    SPELL_EFFECT_WMO_CHANGE                = 89,
    SPELL_EFFECT_KILL_CREDIT_PERSONAL      = 90,
    SPELL_EFFECT_THREAT_ALL                = 91,
    SPELL_EFFECT_ENCHANT_HELD_ITEM         = 92,
    SPELL_EFFECT_BREAK_PLAYER_TARGETING    = 93,
    SPELL_EFFECT_SELF_RESURRECT            = 94,
    SPELL_EFFECT_SKINNING                  = 95,
    SPELL_EFFECT_CHARGE                    = 96,
    SPELL_EFFECT_SUMMON_ALL_TOTEMS         = 97,
    SPELL_EFFECT_KNOCK_BACK                = 98,
    SPELL_EFFECT_DISENCHANT                = 99,
    SPELL_EFFECT_INEBRIATE                 = 100,
    SPELL_EFFECT_FEED_PET                  = 101,
    SPELL_EFFECT_DISMISS_PET               = 102,
    SPELL_EFFECT_REPUTATION                = 103,
    SPELL_EFFECT_SUMMON_OBJECT_SLOT1       = 104,
    SPELL_EFFECT_SUMMON_OBJECT_SLOT2       = 105,
    SPELL_EFFECT_SUMMON_OBJECT_SLOT3       = 106,
    SPELL_EFFECT_SUMMON_OBJECT_SLOT4       = 107,
    SPELL_EFFECT_DISPEL_MECHANIC           = 108,
    SPELL_EFFECT_SUMMON_DEAD_PET           = 109,
    SPELL_EFFECT_DESTROY_ALL_TOTEMS        = 110,
    SPELL_EFFECT_DURABILITY_DAMAGE         = 111,
    SPELL_EFFECT_112                       = 112,           // old SPELL_EFFECT_SUMMON_DEMON
    SPELL_EFFECT_RESURRECT_NEW             = 113,
    SPELL_EFFECT_ATTACK_ME                 = 114,
    SPELL_EFFECT_DURABILITY_DAMAGE_PCT     = 115,
    SPELL_EFFECT_SKIN_PLAYER_CORPSE        = 116,
    SPELL_EFFECT_SPIRIT_HEAL               = 117,
    SPELL_EFFECT_SKILL                     = 118,
    SPELL_EFFECT_APPLY_AREA_AURA_PET       = 119,
    SPELL_EFFECT_TELEPORT_GRAVEYARD        = 120,
    SPELL_EFFECT_NORMALIZED_WEAPON_DMG     = 121,
    SPELL_EFFECT_122                       = 122,
    SPELL_EFFECT_SEND_TAXI                 = 123,
    SPELL_EFFECT_PLAYER_PULL               = 124,
    SPELL_EFFECT_MODIFY_THREAT_PERCENT     = 125,
    SPELL_EFFECT_STEAL_BENEFICIAL_BUFF     = 126,
    SPELL_EFFECT_PROSPECTING               = 127,
    SPELL_EFFECT_APPLY_AREA_AURA_FRIEND    = 128,
    SPELL_EFFECT_APPLY_AREA_AURA_ENEMY     = 129,
    SPELL_EFFECT_REDIRECT_THREAT           = 130,
    SPELL_EFFECT_131                       = 131,
    SPELL_EFFECT_PLAY_MUSIC                = 132,
    SPELL_EFFECT_UNLEARN_SPECIALIZATION    = 133,
    SPELL_EFFECT_KILL_CREDIT_GROUP         = 134,
    SPELL_EFFECT_CALL_PET                  = 135,
    SPELL_EFFECT_HEAL_PCT                  = 136,
    SPELL_EFFECT_ENERGIZE_PCT              = 137,
    SPELL_EFFECT_LEAP_BACK                 = 138,
    SPELL_EFFECT_CLEAR_QUEST               = 139,
    SPELL_EFFECT_FORCE_CAST                = 140,
    SPELL_EFFECT_141                       = 141,
    SPELL_EFFECT_TRIGGER_SPELL_WITH_VALUE  = 142,
    SPELL_EFFECT_APPLY_AREA_AURA_OWNER     = 143,
    SPELL_EFFECT_144                       = 144,
    SPELL_EFFECT_145                       = 145,
    SPELL_EFFECT_ACTIVATE_RUNE             = 146,
    SPELL_EFFECT_QUEST_FAIL                = 147,
    SPELL_EFFECT_148                       = 148,
    SPELL_EFFECT_CHARGE2                   = 149,
    SPELL_EFFECT_QUEST_START               = 150,
    SPELL_EFFECT_TRIGGER_SPELL_2           = 151,
    SPELL_EFFECT_FRIEND_SUMMON             = 152,
    SPELL_EFFECT_CREATE_PET                = 153,
    SPELL_EFFECT_TEACH_TAXI_NODE           = 154,
    SPELL_EFFECT_TITAN_GRIP                = 155,
    SPELL_EFFECT_ENCHANT_ITEM_PRISMATIC    = 156,
    SPELL_EFFECT_CREATE_ITEM_2             = 157,
    SPELL_EFFECT_MILLING                   = 158,
    SPELL_EFFECT_ALLOW_RENAME_PET          = 159,
    SPELL_EFFECT_160                       = 160,
    SPELL_EFFECT_TALENT_SPEC_COUNT         = 161,
    SPELL_EFFECT_TALENT_SPEC_SELECT        = 162,
    SPELL_EFFECT_163                       = 163,
    SPELL_EFFECT_REMOVE_AURA               = 164,
    TOTAL_SPELL_EFFECTS                    = 165
};

enum SpellCastResult
{
    SPELL_FAILED_SUCCESS = 0,
    SPELL_FAILED_AFFECTING_COMBAT = 1,
    SPELL_FAILED_ALREADY_AT_FULL_HEALTH = 2,
    SPELL_FAILED_ALREADY_AT_FULL_MANA = 3,
    SPELL_FAILED_ALREADY_AT_FULL_POWER = 4,
    SPELL_FAILED_ALREADY_BEING_TAMED = 5,
    SPELL_FAILED_ALREADY_HAVE_CHARM = 6,
    SPELL_FAILED_ALREADY_HAVE_SUMMON = 7,
    SPELL_FAILED_ALREADY_OPEN = 8,
    SPELL_FAILED_AURA_BOUNCED = 9,
    SPELL_FAILED_AUTOTRACK_INTERRUPTED = 10,
    SPELL_FAILED_BAD_IMPLICIT_TARGETS = 11,
    SPELL_FAILED_BAD_TARGETS = 12,
    SPELL_FAILED_CANT_BE_CHARMED = 13,
    SPELL_FAILED_CANT_BE_DISENCHANTED = 14,
    SPELL_FAILED_CANT_BE_DISENCHANTED_SKILL = 15,
    SPELL_FAILED_CANT_BE_MILLED = 16,
    SPELL_FAILED_CANT_BE_PROSPECTED = 17,
    SPELL_FAILED_CANT_CAST_ON_TAPPED = 18,
    SPELL_FAILED_CANT_DUEL_WHILE_INVISIBLE = 19,
    SPELL_FAILED_CANT_DUEL_WHILE_STEALTHED = 20,
    SPELL_FAILED_CANT_STEALTH = 21,
    SPELL_FAILED_CASTER_AURASTATE = 22,
    SPELL_FAILED_CASTER_DEAD = 23,
    SPELL_FAILED_CHARMED = 24,
    SPELL_FAILED_CHEST_IN_USE = 25,
    SPELL_FAILED_CONFUSED = 26,
    SPELL_FAILED_DONT_REPORT = 27,
    SPELL_FAILED_EQUIPPED_ITEM = 28,
    SPELL_FAILED_EQUIPPED_ITEM_CLASS = 29,
    SPELL_FAILED_EQUIPPED_ITEM_CLASS_MAINHAND = 30,
    SPELL_FAILED_EQUIPPED_ITEM_CLASS_OFFHAND = 31,
    SPELL_FAILED_ERROR = 32,
    SPELL_FAILED_FIZZLE = 33,
    SPELL_FAILED_FLEEING = 34,
    SPELL_FAILED_FOOD_LOWLEVEL = 35,
    SPELL_FAILED_HIGHLEVEL = 36,
    SPELL_FAILED_HUNGER_SATIATED = 37,
    SPELL_FAILED_IMMUNE = 38,
    SPELL_FAILED_INCORRECT_AREA = 39,
    SPELL_FAILED_INTERRUPTED = 40,
    SPELL_FAILED_INTERRUPTED_COMBAT = 41,
    SPELL_FAILED_ITEM_ALREADY_ENCHANTED = 42,
    SPELL_FAILED_ITEM_GONE = 43,
    SPELL_FAILED_ITEM_NOT_FOUND = 44,
    SPELL_FAILED_ITEM_NOT_READY = 45,
    SPELL_FAILED_LEVEL_REQUIREMENT = 46,
    SPELL_FAILED_LINE_OF_SIGHT = 47,
    SPELL_FAILED_LOWLEVEL = 48,
    SPELL_FAILED_LOW_CASTLEVEL = 49,
    SPELL_FAILED_MAINHAND_EMPTY = 50,
    SPELL_FAILED_MOVING = 51,
    SPELL_FAILED_NEED_AMMO = 52,
    SPELL_FAILED_NEED_AMMO_POUCH = 53,
    SPELL_FAILED_NEED_EXOTIC_AMMO = 54,
    SPELL_FAILED_NEED_MORE_ITEMS = 55,
    SPELL_FAILED_NOPATH = 56,
    SPELL_FAILED_NOT_BEHIND = 57,
    SPELL_FAILED_NOT_FISHABLE = 58,
    SPELL_FAILED_NOT_FLYING = 59,
    SPELL_FAILED_NOT_HERE = 60,
    SPELL_FAILED_NOT_INFRONT = 61,
    SPELL_FAILED_NOT_IN_CONTROL = 62,
    SPELL_FAILED_NOT_KNOWN = 63,
    SPELL_FAILED_NOT_MOUNTED = 64,
    SPELL_FAILED_NOT_ON_TAXI = 65,
    SPELL_FAILED_NOT_ON_TRANSPORT = 66,
    SPELL_FAILED_NOT_READY = 67,
    SPELL_FAILED_NOT_SHAPESHIFT = 68,
    SPELL_FAILED_NOT_STANDING = 69,
    SPELL_FAILED_NOT_TRADEABLE = 70,
    SPELL_FAILED_NOT_TRADING = 71,
    SPELL_FAILED_NOT_UNSHEATHED = 72,
    SPELL_FAILED_NOT_WHILE_GHOST = 73,
    SPELL_FAILED_NOT_WHILE_LOOTING = 74,
    SPELL_FAILED_NO_AMMO = 75,
    SPELL_FAILED_NO_CHARGES_REMAIN = 76,
    SPELL_FAILED_NO_CHAMPION = 77,
    SPELL_FAILED_NO_COMBO_POINTS = 78,
    SPELL_FAILED_NO_DUELING = 79,
    SPELL_FAILED_NO_ENDURANCE = 80,
    SPELL_FAILED_NO_FISH = 81,
    SPELL_FAILED_NO_ITEMS_WHILE_SHAPESHIFTED = 82,
    SPELL_FAILED_NO_MOUNTS_ALLOWED = 83,
    SPELL_FAILED_NO_PET = 84,
    SPELL_FAILED_NO_POWER = 85,
    SPELL_FAILED_NOTHING_TO_DISPEL = 86,
    SPELL_FAILED_NOTHING_TO_STEAL = 87,
    SPELL_FAILED_ONLY_ABOVEWATER = 88,
    SPELL_FAILED_ONLY_DAYTIME = 89,
    SPELL_FAILED_ONLY_INDOORS = 90,
    SPELL_FAILED_ONLY_MOUNTED = 91,
    SPELL_FAILED_ONLY_NIGHTTIME = 92,
    SPELL_FAILED_ONLY_OUTDOORS = 93,
    SPELL_FAILED_ONLY_SHAPESHIFT = 94,
    SPELL_FAILED_ONLY_STEALTHED = 95,
    SPELL_FAILED_ONLY_UNDERWATER = 96,
    SPELL_FAILED_OUT_OF_RANGE = 97,
    SPELL_FAILED_PACIFIED = 98,
    SPELL_FAILED_POSSESSED = 99,
    SPELL_FAILED_REAGENTS = 100,
    SPELL_FAILED_REQUIRES_AREA = 101,
    SPELL_FAILED_REQUIRES_SPELL_FOCUS = 102,
    SPELL_FAILED_ROOTED = 103,
    SPELL_FAILED_SILENCED = 104,
    SPELL_FAILED_SPELL_IN_PROGRESS = 105,
    SPELL_FAILED_SPELL_LEARNED = 106,
    SPELL_FAILED_SPELL_UNAVAILABLE = 107,
    SPELL_FAILED_STUNNED = 108,
    SPELL_FAILED_TARGETS_DEAD = 109,
    SPELL_FAILED_TARGET_AFFECTING_COMBAT = 110,
    SPELL_FAILED_TARGET_AURASTATE = 111,
    SPELL_FAILED_TARGET_DUELING = 112,
    SPELL_FAILED_TARGET_ENEMY = 113,
    SPELL_FAILED_TARGET_ENRAGED = 114,
    SPELL_FAILED_TARGET_FRIENDLY = 115,
    SPELL_FAILED_TARGET_IN_COMBAT = 116,
    SPELL_FAILED_TARGET_IS_PLAYER = 117,
    SPELL_FAILED_TARGET_IS_PLAYER_CONTROLLED = 118,
    SPELL_FAILED_TARGET_NOT_DEAD = 119,
    SPELL_FAILED_TARGET_NOT_IN_PARTY = 120,
    SPELL_FAILED_TARGET_NOT_LOOTED = 121,
    SPELL_FAILED_TARGET_NOT_PLAYER = 122,
    SPELL_FAILED_TARGET_NO_POCKETS = 123,
    SPELL_FAILED_TARGET_NO_WEAPONS = 124,
    SPELL_FAILED_TARGET_NO_RANGED_WEAPONS = 125,
    SPELL_FAILED_TARGET_UNSKINNABLE = 126,
    SPELL_FAILED_THIRST_SATIATED = 127,
    SPELL_FAILED_TOO_CLOSE = 128,
    SPELL_FAILED_TOO_MANY_OF_ITEM = 129,
    SPELL_FAILED_TOTEM_CATEGORY = 130,
    SPELL_FAILED_TOTEMS = 131,
    SPELL_FAILED_TRY_AGAIN = 132,
    SPELL_FAILED_UNIT_NOT_BEHIND = 133,
    SPELL_FAILED_UNIT_NOT_INFRONT = 134,
    SPELL_FAILED_WRONG_PET_FOOD = 135,
    SPELL_FAILED_NOT_WHILE_FATIGUED = 136,
    SPELL_FAILED_TARGET_NOT_IN_INSTANCE = 137,
    SPELL_FAILED_NOT_WHILE_TRADING = 138,
    SPELL_FAILED_TARGET_NOT_IN_RAID = 139,
    SPELL_FAILED_TARGET_FREEFORALL = 140,
    SPELL_FAILED_NO_EDIBLE_CORPSES = 141,
    SPELL_FAILED_ONLY_BATTLEGROUNDS = 142,
    SPELL_FAILED_TARGET_NOT_GHOST = 143,
    SPELL_FAILED_TRANSFORM_UNUSABLE = 144,
    SPELL_FAILED_WRONG_WEATHER = 145,
    SPELL_FAILED_DAMAGE_IMMUNE = 146,
    SPELL_FAILED_PREVENTED_BY_MECHANIC = 147,
    SPELL_FAILED_PLAY_TIME = 148,
    SPELL_FAILED_REPUTATION = 149,
    SPELL_FAILED_MIN_SKILL = 150,
    SPELL_FAILED_NOT_IN_ARENA = 151,
    SPELL_FAILED_NOT_ON_SHAPESHIFT = 152,
    SPELL_FAILED_NOT_ON_STEALTHED = 153,
    SPELL_FAILED_NOT_ON_DAMAGE_IMMUNE = 154,
    SPELL_FAILED_NOT_ON_MOUNTED = 155,
    SPELL_FAILED_TOO_SHALLOW = 156,
    SPELL_FAILED_TARGET_NOT_IN_SANCTUARY = 157,
    SPELL_FAILED_TARGET_IS_TRIVIAL = 158,
    SPELL_FAILED_BM_OR_INVISGOD = 159,
    SPELL_FAILED_EXPERT_RIDING_REQUIREMENT = 160,
    SPELL_FAILED_ARTISAN_RIDING_REQUIREMENT = 161,
    SPELL_FAILED_NOT_IDLE = 162,
    SPELL_FAILED_NOT_INACTIVE = 163,
    SPELL_FAILED_PARTIAL_PLAYTIME = 164,
    SPELL_FAILED_NO_PLAYTIME = 165,
    SPELL_FAILED_NOT_IN_BATTLEGROUND = 166,
    SPELL_FAILED_NOT_IN_RAID_INSTANCE = 167,
    SPELL_FAILED_ONLY_IN_ARENA = 168,
    SPELL_FAILED_TARGET_LOCKED_TO_RAID_INSTANCE = 169,
    SPELL_FAILED_ON_USE_ENCHANT = 170,
    SPELL_FAILED_NOT_ON_GROUND = 171,
    SPELL_FAILED_CUSTOM_ERROR = 172,
    SPELL_FAILED_CANT_DO_THAT_RIGHT_NOW = 173,
    SPELL_FAILED_TOO_MANY_SOCKETS = 174,
    SPELL_FAILED_INVALID_GLYPH = 175,
    SPELL_FAILED_UNIQUE_GLYPH = 176,
    SPELL_FAILED_GLYPH_SOCKET_LOCKED = 177,
    SPELL_FAILED_NO_VALID_TARGETS = 178,
    SPELL_FAILED_ITEM_AT_MAX_CHARGES = 179,
    SPELL_FAILED_NOT_IN_BARBERSHOP = 180,
    SPELL_FAILED_FISHING_TOO_LOW = 181,
    SPELL_FAILED_ITEM_ENCHANT_TRADE_WINDOW = 182,
    SPELL_FAILED_SUMMON_PENDING = 183,
    SPELL_FAILED_MAX_SOCKETS = 184,
    SPELL_FAILED_PET_CAN_RENAME = 185,
    SPELL_FAILED_TARGET_CANNOT_BE_RESURRECTED = 186,
    SPELL_FAILED_UNKNOWN = 187,                             // actually doesn't exist in client

    SPELL_CAST_OK = 255                                     // custom value, don't must be send to client
};

// Spell aura states
enum AuraState
{   // (C) used in caster aura state     (T) used in target aura state
    // (c) used in caster aura state-not (t) used in target aura state-not
    AURA_STATE_DEFENSE                      = 1,            // C   |
    AURA_STATE_HEALTHLESS_20_PERCENT        = 2,            // CcT |
    AURA_STATE_BERSERKING                   = 3,            // C T |
    AURA_STATE_FROZEN                       = 4,            //  cT | frozen target
    AURA_STATE_JUDGEMENT                    = 5,            // C   |
    //AURA_STATE_UNKNOWN6                   = 6,            //     | not used
    AURA_STATE_HUNTER_PARRY                 = 7,            // C   |
    AURA_STATE_ROGUE_ATTACK_FROM_STEALTH    = 7,            // C   | FIX ME: not implemented yet!
    //AURA_STATE_UNKNOWN7                   = 7,            //  c  | random/focused bursts spells (?)
    //AURA_STATE_UNKNOWN8                   = 8,            //     | not used
    //AURA_STATE_UNKNOWN9                   = 9,            //     | not used
    AURA_STATE_WARRIOR_VICTORY_RUSH         = 10,           // C   | warrior victory rush
    //AURA_STATE_UNKNOWN11                  = 11,           //    t|
    AURA_STATE_FAERIE_FIRE                  = 12,           //  c t|
    AURA_STATE_HEALTHLESS_35_PERCENT        = 13,           // C T |
    AURA_STATE_CONFLAGRATE                  = 14,           //   T | per-caster
    AURA_STATE_SWIFTMEND                    = 15,           //   T |
    AURA_STATE_DEADLY_POISON                = 16,           //   T |
    AURA_STATE_ENRAGE                       = 17,           // C   |
<<<<<<< HEAD
    AURA_STATE_MECHANIC_BLEED               = 18,           // C  t|
=======
    AURA_STATE_BLEEDING                     = 18,           // C  t|
>>>>>>> 833d4ddc
    //AURA_STATE_UNKNOWN19                  = 19,           //     | not used
    //AURA_STATE_UNKNOWN20                  = 20,           //  c  | only (45317 Suicide)
    //AURA_STATE_UNKNOWN21                  = 21,           //     | not used
    //AURA_STATE_UNKNOWN22                  = 22,           // C   | not implemented yet (Requires Evasive Charges to use)
    AURA_STATE_HEALTH_ABOVE_75_PERCENT      = 23,           // C   |
};

// Spell mechanics
enum Mechanics
{
    MECHANIC_NONE             = 0,
    MECHANIC_CHARM            = 1,
    MECHANIC_DISORIENTED      = 2,
    MECHANIC_DISARM           = 3,
    MECHANIC_DISTRACT         = 4,
    MECHANIC_FEAR             = 5,
    MECHANIC_GRIP             = 6,
    MECHANIC_ROOT             = 7,
    MECHANIC_SLOWATTACK       = 8,                          //0 spells use this mechanic, but some SPELL_AURA_MOD_HASTE and SPELL_AURA_MOD_RANGED_HASTE use as effect mechanic 
    MECHANIC_SILENCE          = 9,
    MECHANIC_SLEEP            = 10,
    MECHANIC_SNARE            = 11,
    MECHANIC_STUN             = 12,
    MECHANIC_FREEZE           = 13,
    MECHANIC_KNOCKOUT         = 14,
    MECHANIC_BLEED            = 15,
    MECHANIC_BANDAGE          = 16,
    MECHANIC_POLYMORPH        = 17,
    MECHANIC_BANISH           = 18,
    MECHANIC_SHIELD           = 19,
    MECHANIC_SHACKLE          = 20,
    MECHANIC_MOUNT            = 21,
    MECHANIC_INFECTED         = 22,
    MECHANIC_TURN             = 23,
    MECHANIC_HORROR           = 24,
    MECHANIC_INVULNERABILITY  = 25,
    MECHANIC_INTERRUPT        = 26,
    MECHANIC_DAZE             = 27,
    MECHANIC_DISCOVERY        = 28,
    MECHANIC_IMMUNE_SHIELD    = 29,                         // Divine (Blessing) Shield/Protection and Ice Block
    MECHANIC_SAPPED           = 30,
    MECHANIC_ENRAGED          = 31
};

// Used for spell 42292 Immune Movement Impairment and Loss of Control (0x49967da6)
#define IMMUNE_TO_MOVEMENT_IMPAIRMENT_AND_LOSS_CONTROL_MASK ( \
    (1<<(MECHANIC_CHARM   -1))|(1<<(MECHANIC_DISORIENTED-1))|(1<<(MECHANIC_FEAR  -1))| \
    (1<<(MECHANIC_ROOT    -1))|(1<<(MECHANIC_SLOWATTACK -1))|(1<<(MECHANIC_SLEEP -1))| \
    (1<<(MECHANIC_SNARE   -1))|(1<<(MECHANIC_STUN       -1))|(1<<(MECHANIC_FREEZE-1))| \
    (1<<(MECHANIC_KNOCKOUT-1))|(1<<(MECHANIC_POLYMORPH  -1))|(1<<(MECHANIC_BANISH-1))| \
    (1<<(MECHANIC_SHACKLE -1))|(1<<(MECHANIC_TURN       -1))|(1<<(MECHANIC_HORROR-1))| \
    (1<<(MECHANIC_DAZE    -1))|(1<<(MECHANIC_SAPPED     -1)))

#define IMMUNE_TO_ROOT_AND_SNARE_MASK ( \
    (1<<(MECHANIC_ROOT-1))|(1<<(MECHANIC_SNARE-1)))

#define IMMUNE_TO_ROOT_AND_STUN_MASK ( \
    (1<<(MECHANIC_ROOT-1))|(1<<(MECHANIC_STUN-1)))

#define IMMUNE_TO_SILENCE_AND_STUN_AND_FEAR_MASK ( \
    (1<<(MECHANIC_SILENCE-1))|(1<<(MECHANIC_STUN-1))|(1<<(MECHANIC_FEAR-1)))

#define IMMUNE_TO_INTERRUPT_AND_SILENCE_MASK ( \
    (1<<(MECHANIC_INTERRUPT-1))|(1<<(MECHANIC_SILENCE-1)))

// Daze and all croud control spells except polymorph are not removed
#define MECHANIC_NOT_REMOVED_BY_SHAPESHIFT ( \
    (1<<(MECHANIC_CHARM  -1))|(1<<(MECHANIC_DISORIENTED-1))|(1<<(MECHANIC_FEAR  -1))| \
    (1<<(MECHANIC_STUN   -1))|(1<<(MECHANIC_FREEZE     -1))|(1<<(MECHANIC_BANISH-1))| \
    (1<<(MECHANIC_SHACKLE-1))|(1<<(MECHANIC_HORROR     -1))|(1<<(MECHANIC_TURN  -1))| \
    (1<<(MECHANIC_DAZE   -1))|(1<<(MECHANIC_SAPPED     -1)))

// Spell dispell type
enum DispelType
{
    DISPEL_NONE         = 0,
    DISPEL_MAGIC        = 1,
    DISPEL_CURSE        = 2,
    DISPEL_DISEASE      = 3,
    DISPEL_POISON       = 4,
    DISPEL_STEALTH      = 5,
    DISPEL_INVISIBILITY = 6,
    DISPEL_ALL          = 7,
    DISPEL_SPE_NPC_ONLY = 8,
    DISPEL_ENRAGE       = 9,
    DISPEL_ZG_TICKET    = 10,
    DESPEL_OLD_UNUSED   = 11
};

#define DISPEL_ALL_MASK ( (1<<DISPEL_MAGIC) | (1<<DISPEL_CURSE) | (1<<DISPEL_DISEASE) | (1<<DISPEL_POISON) )

//To all Immune system,if target has immunes,
//some spell that related to ImmuneToDispel or ImmuneToSchool or ImmuneToDamage type can't cast to it,
//some spell_effects that related to ImmuneToEffect<effect>(only this effect in the spell) can't cast to it,
//some aura(related to Mechanics or ImmuneToState<aura>) can't apply to it.
enum SpellImmunity
{
    IMMUNITY_EFFECT                = 0,                     // enum SpellEffects
    IMMUNITY_STATE                 = 1,                     // enum AuraType
    IMMUNITY_SCHOOL                = 2,                     // enum SpellSchoolMask
    IMMUNITY_DAMAGE                = 3,                     // enum SpellSchoolMask
    IMMUNITY_DISPEL                = 4,                     // enum DispelType
    IMMUNITY_MECHANIC              = 5                      // enum Mechanics
};

#define MAX_SPELL_IMMUNITY           6

enum WeaponAttackType
{
    BASE_ATTACK   = 0,
    OFF_ATTACK    = 1,
    RANGED_ATTACK = 2
};

#define MAX_ATTACK  3

enum Targets
{
    TARGET_NONE                        = 0,
    TARGET_SELF                        = 1,
    TARGET_RANDOM_ENEMY_CHAIN_IN_AREA  = 2,                 // only one spell has that, but regardless, it's a target type after all
    TARGET_RANDOM_FRIEND_CHAIN_IN_AREA = 3,
    TARGET_PET                         = 5,
    TARGET_CHAIN_DAMAGE                = 6,
    TARGET_AREAEFFECT_INSTANT          = 7,                 // targets around provided destination point
    TARGET_AREAEFFECT_CUSTOM           = 8,
    TARGET_INNKEEPER_COORDINATES       = 9,                 // uses in teleport to innkeeper spells
    TARGET_ALL_ENEMY_IN_AREA           = 15,
    TARGET_ALL_ENEMY_IN_AREA_INSTANT   = 16,
    TARGET_TABLE_X_Y_Z_COORDINATES     = 17,                // uses in teleport spells and some other
    TARGET_EFFECT_SELECT               = 18,                // highly depends on the spell effect
    TARGET_ALL_PARTY_AROUND_CASTER     = 20,
    TARGET_SINGLE_FRIEND               = 21,
    TARGET_CASTER_COORDINATES          = 22,                // used only in TargetA, target selection dependent from TargetB
    TARGET_GAMEOBJECT                  = 23,
    TARGET_IN_FRONT_OF_CASTER          = 24,
    TARGET_DUELVSPLAYER                = 25,
    TARGET_GAMEOBJECT_ITEM             = 26,
    TARGET_MASTER                      = 27,
    TARGET_ALL_ENEMY_IN_AREA_CHANNELED = 28,
    TARGET_ALL_FRIENDLY_UNITS_AROUND_CASTER = 30,           // select friendly for caster object faction (in different original caster faction) in TargetB used only with TARGET_ALL_AROUND_CASTER and in self casting range in TargetA
    TARGET_ALL_FRIENDLY_UNITS_IN_AREA  = 31,
    TARGET_MINION                      = 32,
    TARGET_ALL_PARTY                   = 33,
    TARGET_ALL_PARTY_AROUND_CASTER_2   = 34,                // used in Tranquility
    TARGET_SINGLE_PARTY                = 35,
    TARGET_ALL_HOSTILE_UNITS_AROUND_CASTER = 36,
    TARGET_AREAEFFECT_PARTY            = 37,
    TARGET_SCRIPT                      = 38,
    TARGET_SELF_FISHING                = 39,
    TARGET_FOCUS_OR_SCRIPTED_GAMEOBJECT= 40,
    TARGET_TOTEM_EARTH                 = 41,
    TARGET_TOTEM_WATER                 = 42,
    TARGET_TOTEM_AIR                   = 43,
    TARGET_TOTEM_FIRE                  = 44,
    TARGET_CHAIN_HEAL                  = 45,
    TARGET_SCRIPT_COORDINATES          = 46,
    TARGET_DYNAMIC_OBJECT_FRONT        = 47,
    TARGET_DYNAMIC_OBJECT_BEHIND       = 48,
    TARGET_DYNAMIC_OBJECT_LEFT_SIDE    = 49,
    TARGET_DYNAMIC_OBJECT_RIGHT_SIDE   = 50,
    TARGET_OBJECT_AREA_SRC             = 51,
    TARGET_AREAEFFECT_GO_AROUND_DEST   = 52,                // gameobject around destination, select by spell_script_target
    TARGET_CURRENT_ENEMY_COORDINATES   = 53,                // set unit coordinates as dest, only 16 target B imlemented
    TARGET_LARGE_FRONTAL_CONE          = 54,
    TARGET_ALL_RAID_AROUND_CASTER      = 56,
    TARGET_SINGLE_FRIEND_2             = 57,
    TARGET_NARROW_FRONTAL_CONE         = 60,
    TARGET_AREAEFFECT_PARTY_AND_CLASS  = 61,
    TARGET_DUELVSPLAYER_COORDINATES    = 63,
    TARGET_INFRONT_OF_VICTIM           = 64,
    TARGET_BEHIND_VICTIM               = 65,                // used in teleport behind spells, caster/target dependent from spell effect
    TARGET_RIGHT_FROM_VICTIM           = 66,
    TARGET_LEFT_FROM_VICTIM            = 67,
    TARGET_RANDOM_NEARBY_LOC           = 72,                // used in teleport onto nearby locations
    TARGET_RANDOM_CIRCUMFERENCE_POINT  = 73,
    TARGET_DYNAMIC_OBJECT_COORDINATES  = 76,
    TARGET_SINGLE_ENEMY                = 77,
    TARGET_POINT_AT_NORTH              = 78,                // 78-85 possible _COORDINATES at radius with pi/4 step around target in unknown order, N?
    TARGET_POINT_AT_SOUTH              = 79,                // S?
    TARGET_POINT_AT_EAST               = 80,                // 80/81 must be symmetric from line caster->target, E (base at 82/83, 84/85 order) ?
    TARGET_POINT_AT_WEST               = 81,                // 80/81 must be symmetric from line caster->target, W (base at 82/83, 84/85 order) ?
    TARGET_POINT_AT_NE                 = 82,                // from spell desc: "(NE)"
    TARGET_POINT_AT_NW                 = 83,                // from spell desc: "(NW)"
    TARGET_POINT_AT_SE                 = 84,                // from spell desc: "(SE)"
    TARGET_POINT_AT_SW                 = 85,                // from spell desc: "(SW)"
    TARGET_RANDOM_NEARBY_DEST          = 86,                // "Test Nearby Dest Random" - random around selected destination
    TARGET_SELF2                       = 87,
    TARGET_DIRECTLY_FORWARD            = 89,
    TARGET_NONCOMBAT_PET               = 90,
    TARGET_OWNED_VEHICLE               = 94,
    TARGET_UNIT_DRIVER                 = 95,
    TARGET_UNIT_PASSENGER_0            = 96,
    TARGET_UNIT_PASSENGER_1            = 97,
    TARGET_UNIT_PASSENGER_2            = 98,
    TARGET_UNIT_PASSENGER_3            = 99,
    TARGET_UNIT_PASSENGER_4            = 100,
    TARGET_UNIT_PASSENGER_5            = 101,
    TARGET_UNIT_PASSENGER_6            = 102,
    TARGET_UNIT_PASSENGER_7            = 103,
    TARGET_IN_FRONT_OF_CASTER_30       = 104,
};

enum SpellMissInfo
{
    SPELL_MISS_NONE                    = 0,
    SPELL_MISS_MISS                    = 1,
    SPELL_MISS_RESIST                  = 2,
    SPELL_MISS_DODGE                   = 3,
    SPELL_MISS_PARRY                   = 4,
    SPELL_MISS_BLOCK                   = 5,
    SPELL_MISS_EVADE                   = 6,
    SPELL_MISS_IMMUNE                  = 7,
    SPELL_MISS_IMMUNE2                 = 8,
    SPELL_MISS_DEFLECT                 = 9,
    SPELL_MISS_ABSORB                  = 10,
    SPELL_MISS_REFLECT                 = 11
};

enum SpellHitType
{
    SPELL_HIT_TYPE_UNK1 = 0x00001,
    SPELL_HIT_TYPE_CRIT = 0x00002,
    SPELL_HIT_TYPE_UNK3 = 0x00004,
    SPELL_HIT_TYPE_UNK4 = 0x00008,
    SPELL_HIT_TYPE_UNK5 = 0x00010,                          // replace caster?
    SPELL_HIT_TYPE_UNK6 = 0x00020
};

enum SpellDmgClass
{
    SPELL_DAMAGE_CLASS_NONE     = 0,
    SPELL_DAMAGE_CLASS_MAGIC    = 1,
    SPELL_DAMAGE_CLASS_MELEE    = 2,
    SPELL_DAMAGE_CLASS_RANGED   = 3
};

enum SpellPreventionType
{
    SPELL_PREVENTION_TYPE_NONE      = 0,
    SPELL_PREVENTION_TYPE_SILENCE   = 1,
    SPELL_PREVENTION_TYPE_PACIFY    = 2
};

enum DamageEffectType
{
    DIRECT_DAMAGE           = 0,                            // used for normal weapon damage (not for class abilities or spells)
    SPELL_DIRECT_DAMAGE     = 1,                            // spell/class abilities damage
    DOT                     = 2,
    HEAL                    = 3,
    NODAMAGE                = 4,                            // used also in case when damage applied to health but not applied to spell channelInterruptFlags/etc
    SELF_DAMAGE             = 5
};

enum GameobjectTypes
{
    GAMEOBJECT_TYPE_DOOR                   = 0,
    GAMEOBJECT_TYPE_BUTTON                 = 1,
    GAMEOBJECT_TYPE_QUESTGIVER             = 2,
    GAMEOBJECT_TYPE_CHEST                  = 3,
    GAMEOBJECT_TYPE_BINDER                 = 4,
    GAMEOBJECT_TYPE_GENERIC                = 5,
    GAMEOBJECT_TYPE_TRAP                   = 6,
    GAMEOBJECT_TYPE_CHAIR                  = 7,
    GAMEOBJECT_TYPE_SPELL_FOCUS            = 8,
    GAMEOBJECT_TYPE_TEXT                   = 9,
    GAMEOBJECT_TYPE_GOOBER                 = 10,
    GAMEOBJECT_TYPE_TRANSPORT              = 11,
    GAMEOBJECT_TYPE_AREADAMAGE             = 12,
    GAMEOBJECT_TYPE_CAMERA                 = 13,
    GAMEOBJECT_TYPE_MAP_OBJECT             = 14,
    GAMEOBJECT_TYPE_MO_TRANSPORT           = 15,
    GAMEOBJECT_TYPE_DUEL_ARBITER           = 16,
    GAMEOBJECT_TYPE_FISHINGNODE            = 17,
    GAMEOBJECT_TYPE_SUMMONING_RITUAL       = 18,
    GAMEOBJECT_TYPE_MAILBOX                = 19,
    GAMEOBJECT_TYPE_DO_NOT_USE             = 20,
    GAMEOBJECT_TYPE_GUARDPOST              = 21,
    GAMEOBJECT_TYPE_SPELLCASTER            = 22,
    GAMEOBJECT_TYPE_MEETINGSTONE           = 23,
    GAMEOBJECT_TYPE_FLAGSTAND              = 24,
    GAMEOBJECT_TYPE_FISHINGHOLE            = 25,
    GAMEOBJECT_TYPE_FLAGDROP               = 26,
    GAMEOBJECT_TYPE_MINI_GAME              = 27,
    GAMEOBJECT_TYPE_DO_NOT_USE_2           = 28,
    GAMEOBJECT_TYPE_CAPTURE_POINT          = 29,
    GAMEOBJECT_TYPE_AURA_GENERATOR         = 30,
    GAMEOBJECT_TYPE_DUNGEON_DIFFICULTY     = 31,
    GAMEOBJECT_TYPE_BARBER_CHAIR           = 32,
    GAMEOBJECT_TYPE_DESTRUCTIBLE_BUILDING  = 33,
    GAMEOBJECT_TYPE_GUILD_BANK             = 34,
    GAMEOBJECT_TYPE_TRAPDOOR               = 35
};

#define MAX_GAMEOBJECT_TYPE                  36             // sending to client this or greater value can crash client.

#define GAMEOBJECT_FISHINGNODE_ENTRY        35591           // Better to define it somewhere instead of hardcoding everywhere

enum GameObjectFlags
{
    GO_FLAG_IN_USE          = 0x00000001,                   //disables interaction while animated
    GO_FLAG_LOCKED          = 0x00000002,                   //require key, spell, event, etc to be opened. Makes "Locked" appear in tooltip
    GO_FLAG_INTERACT_COND   = 0x00000004,                   //cannot interact (condition to interact)
    GO_FLAG_TRANSPORT       = 0x00000008,                   //any kind of transport? Object can transport (elevator, boat, car)
    GO_FLAG_UNK1            = 0x00000010,                   //
    GO_FLAG_NODESPAWN       = 0x00000020,                   //never despawn, typically for doors, they just change state
    GO_FLAG_TRIGGERED       = 0x00000040,                   //typically, summoned objects. Triggered by spell or other events
    GO_FLAG_UNK_8           = 0x00000080,
    GO_FLAG_UNK_9           = 0x00000100,                   //? Seen on type 33, possible meaning "destruct in progress"
    GO_FLAG_DAMAGED         = 0x00000200,                   //Seen on type 33
    GO_FLAG_DESTROYED       = 0x00000400                    //Seen on type 33, meaning "destroyed"
};

enum GameObjectDynamicLowFlags
{
    GO_DYNFLAG_LO_ACTIVATE          = 0x01,                 // enables interaction with GO
    GO_DYNFLAG_LO_ANIMATE           = 0x02,                 // possibly more distinct animation of GO
    GO_DYNFLAG_LO_NO_INTERACT       = 0x04,                 // appears to disable interaction (not fully verified)
    GO_DYNFLAG_LO_SPARKLE           = 0x08,                 // makes GO sparkle
};

enum TextEmotes
{
    TEXTEMOTE_AGREE                = 1,
    TEXTEMOTE_AMAZE                = 2,
    TEXTEMOTE_ANGRY                = 3,
    TEXTEMOTE_APOLOGIZE            = 4,
    TEXTEMOTE_APPLAUD              = 5,
    TEXTEMOTE_BASHFUL              = 6,
    TEXTEMOTE_BECKON               = 7,
    TEXTEMOTE_BEG                  = 8,
    TEXTEMOTE_BITE                 = 9,
    TEXTEMOTE_BLEED                = 10,
    TEXTEMOTE_BLINK                = 11,
    TEXTEMOTE_BLUSH                = 12,
    TEXTEMOTE_BONK                 = 13,
    TEXTEMOTE_BORED                = 14,
    TEXTEMOTE_BOUNCE               = 15,
    TEXTEMOTE_BRB                  = 16,
    TEXTEMOTE_BOW                  = 17,
    TEXTEMOTE_BURP                 = 18,
    TEXTEMOTE_BYE                  = 19,
    TEXTEMOTE_CACKLE               = 20,
    TEXTEMOTE_CHEER                = 21,
    TEXTEMOTE_CHICKEN              = 22,
    TEXTEMOTE_CHUCKLE              = 23,
    TEXTEMOTE_CLAP                 = 24,
    TEXTEMOTE_CONFUSED             = 25,
    TEXTEMOTE_CONGRATULATE         = 26,
    TEXTEMOTE_COUGH                = 27,
    TEXTEMOTE_COWER                = 28,
    TEXTEMOTE_CRACK                = 29,
    TEXTEMOTE_CRINGE               = 30,
    TEXTEMOTE_CRY                  = 31,
    TEXTEMOTE_CURIOUS              = 32,
    TEXTEMOTE_CURTSEY              = 33,
    TEXTEMOTE_DANCE                = 34,
    TEXTEMOTE_DRINK                = 35,
    TEXTEMOTE_DROOL                = 36,
    TEXTEMOTE_EAT                  = 37,
    TEXTEMOTE_EYE                  = 38,
    TEXTEMOTE_FART                 = 39,
    TEXTEMOTE_FIDGET               = 40,
    TEXTEMOTE_FLEX                 = 41,
    TEXTEMOTE_FROWN                = 42,
    TEXTEMOTE_GASP                 = 43,
    TEXTEMOTE_GAZE                 = 44,
    TEXTEMOTE_GIGGLE               = 45,
    TEXTEMOTE_GLARE                = 46,
    TEXTEMOTE_GLOAT                = 47,
    TEXTEMOTE_GREET                = 48,
    TEXTEMOTE_GRIN                 = 49,
    TEXTEMOTE_GROAN                = 50,
    TEXTEMOTE_GROVEL               = 51,
    TEXTEMOTE_GUFFAW               = 52,
    TEXTEMOTE_HAIL                 = 53,
    TEXTEMOTE_HAPPY                = 54,
    TEXTEMOTE_HELLO                = 55,
    TEXTEMOTE_HUG                  = 56,
    TEXTEMOTE_HUNGRY               = 57,
    TEXTEMOTE_KISS                 = 58,
    TEXTEMOTE_KNEEL                = 59,
    TEXTEMOTE_LAUGH                = 60,
    TEXTEMOTE_LAYDOWN              = 61,
    TEXTEMOTE_MESSAGE              = 62,
    TEXTEMOTE_MOAN                 = 63,
    TEXTEMOTE_MOON                 = 64,
    TEXTEMOTE_MOURN                = 65,
    TEXTEMOTE_NO                   = 66,
    TEXTEMOTE_NOD                  = 67,
    TEXTEMOTE_NOSEPICK             = 68,
    TEXTEMOTE_PANIC                = 69,
    TEXTEMOTE_PEER                 = 70,
    TEXTEMOTE_PLEAD                = 71,
    TEXTEMOTE_POINT                = 72,
    TEXTEMOTE_POKE                 = 73,
    TEXTEMOTE_PRAY                 = 74,
    TEXTEMOTE_ROAR                 = 75,
    TEXTEMOTE_ROFL                 = 76,
    TEXTEMOTE_RUDE                 = 77,
    TEXTEMOTE_SALUTE               = 78,
    TEXTEMOTE_SCRATCH              = 79,
    TEXTEMOTE_SEXY                 = 80,
    TEXTEMOTE_SHAKE                = 81,
    TEXTEMOTE_SHOUT                = 82,
    TEXTEMOTE_SHRUG                = 83,
    TEXTEMOTE_SHY                  = 84,
    TEXTEMOTE_SIGH                 = 85,
    TEXTEMOTE_SIT                  = 86,
    TEXTEMOTE_SLEEP                = 87,
    TEXTEMOTE_SNARL                = 88,
    TEXTEMOTE_SPIT                 = 89,
    TEXTEMOTE_STARE                = 90,
    TEXTEMOTE_SURPRISED            = 91,
    TEXTEMOTE_SURRENDER            = 92,
    TEXTEMOTE_TALK                 = 93,
    TEXTEMOTE_TALKEX               = 94,
    TEXTEMOTE_TALKQ                = 95,
    TEXTEMOTE_TAP                  = 96,
    TEXTEMOTE_THANK                = 97,
    TEXTEMOTE_THREATEN             = 98,
    TEXTEMOTE_TIRED                = 99,
    TEXTEMOTE_VICTORY              = 100,
    TEXTEMOTE_WAVE                 = 101,
    TEXTEMOTE_WELCOME              = 102,
    TEXTEMOTE_WHINE                = 103,
    TEXTEMOTE_WHISTLE              = 104,
    TEXTEMOTE_WORK                 = 105,
    TEXTEMOTE_YAWN                 = 106,
    TEXTEMOTE_BOGGLE               = 107,
    TEXTEMOTE_CALM                 = 108,
    TEXTEMOTE_COLD                 = 109,
    TEXTEMOTE_COMFORT              = 110,
    TEXTEMOTE_CUDDLE               = 111,
    TEXTEMOTE_DUCK                 = 112,
    TEXTEMOTE_INSULT               = 113,
    TEXTEMOTE_INTRODUCE            = 114,
    TEXTEMOTE_JK                   = 115,
    TEXTEMOTE_LICK                 = 116,
    TEXTEMOTE_LISTEN               = 117,
    TEXTEMOTE_LOST                 = 118,
    TEXTEMOTE_MOCK                 = 119,
    TEXTEMOTE_PONDER               = 120,
    TEXTEMOTE_POUNCE               = 121,
    TEXTEMOTE_PRAISE               = 122,
    TEXTEMOTE_PURR                 = 123,
    TEXTEMOTE_PUZZLE               = 124,
    TEXTEMOTE_RAISE                = 125,
    TEXTEMOTE_READY                = 126,
    TEXTEMOTE_SHIMMY               = 127,
    TEXTEMOTE_SHIVER               = 128,
    TEXTEMOTE_SHOO                 = 129,
    TEXTEMOTE_SLAP                 = 130,
    TEXTEMOTE_SMIRK                = 131,
    TEXTEMOTE_SNIFF                = 132,
    TEXTEMOTE_SNUB                 = 133,
    TEXTEMOTE_SOOTHE               = 134,
    TEXTEMOTE_STINK                = 135,
    TEXTEMOTE_TAUNT                = 136,
    TEXTEMOTE_TEASE                = 137,
    TEXTEMOTE_THIRSTY              = 138,
    TEXTEMOTE_VETO                 = 139,
    TEXTEMOTE_SNICKER              = 140,
    TEXTEMOTE_STAND                = 141,
    TEXTEMOTE_TICKLE               = 142,
    TEXTEMOTE_VIOLIN               = 143,
    TEXTEMOTE_SMILE                = 163,
    TEXTEMOTE_RASP                 = 183,
    TEXTEMOTE_PITY                 = 203,
    TEXTEMOTE_GROWL                = 204,
    TEXTEMOTE_BARK                 = 205,
    TEXTEMOTE_SCARED               = 223,
    TEXTEMOTE_FLOP                 = 224,
    TEXTEMOTE_LOVE                 = 225,
    TEXTEMOTE_MOO                  = 226,
    TEXTEMOTE_OPENFIRE             = 327,
    TEXTEMOTE_FLIRT                = 328,
    TEXTEMOTE_JOKE                 = 329,
    TEXTEMOTE_COMMEND              = 243,
    TEXTEMOTE_WINK                 = 363,
    TEXTEMOTE_PAT                  = 364,
    TEXTEMOTE_SERIOUS              = 365,
    TEXTEMOTE_MOUNTSPECIAL         = 366,
    TEXTEMOTE_GOODLUCK             = 367,
    TEXTEMOTE_BLAME                = 368,
    TEXTEMOTE_BLANK                = 369,
    TEXTEMOTE_BRANDISH             = 370,
    TEXTEMOTE_BREATH               = 371,
    TEXTEMOTE_DISAGREE             = 372,
    TEXTEMOTE_DOUBT                = 373,
    TEXTEMOTE_EMBARRASS            = 374,
    TEXTEMOTE_ENCOURAGE            = 375,
    TEXTEMOTE_ENEMY                = 376,
    TEXTEMOTE_EYEBROW              = 377,
    TEXTEMOTE_TOAST                = 378
};

enum Emote
{
    EMOTE_ONESHOT_NONE                  = 0,
    EMOTE_ONESHOT_TALK                  = 1,
    EMOTE_ONESHOT_BOW                   = 2,
    EMOTE_ONESHOT_WAVE                  = 3,
    EMOTE_ONESHOT_CHEER                 = 4,
    EMOTE_ONESHOT_EXCLAMATION           = 5,
    EMOTE_ONESHOT_QUESTION              = 6,
    EMOTE_ONESHOT_EAT                   = 7,
    EMOTE_STATE_DANCE                   = 10,
    EMOTE_ONESHOT_LAUGH                 = 11,
    EMOTE_STATE_SLEEP                   = 12,
    EMOTE_STATE_SIT                     = 13,
    EMOTE_ONESHOT_RUDE                  = 14,
    EMOTE_ONESHOT_ROAR                  = 15,
    EMOTE_ONESHOT_KNEEL                 = 16,
    EMOTE_ONESHOT_KISS                  = 17,
    EMOTE_ONESHOT_CRY                   = 18,
    EMOTE_ONESHOT_CHICKEN               = 19,
    EMOTE_ONESHOT_BEG                   = 20,
    EMOTE_ONESHOT_APPLAUD               = 21,
    EMOTE_ONESHOT_SHOUT                 = 22,
    EMOTE_ONESHOT_FLEX                  = 23,
    EMOTE_ONESHOT_SHY                   = 24,
    EMOTE_ONESHOT_POINT                 = 25,
    EMOTE_STATE_STAND                   = 26,
    EMOTE_STATE_READYUNARMED            = 27,
    EMOTE_STATE_WORK_SHEATHED           = 28,
    EMOTE_STATE_POINT                   = 29,
    EMOTE_STATE_NONE                    = 30,
    EMOTE_ONESHOT_WOUND                 = 33,
    EMOTE_ONESHOT_WOUNDCRITICAL         = 34,
    EMOTE_ONESHOT_ATTACKUNARMED         = 35,
    EMOTE_ONESHOT_ATTACK1H              = 36,
    EMOTE_ONESHOT_ATTACK2HTIGHT         = 37,
    EMOTE_ONESHOT_ATTACK2HLOOSE         = 38,
    EMOTE_ONESHOT_PARRYUNARMED          = 39,
    EMOTE_ONESHOT_PARRYSHIELD           = 43,
    EMOTE_ONESHOT_READYUNARMED          = 44,
    EMOTE_ONESHOT_READY1H               = 45,
    EMOTE_ONESHOT_READYBOW              = 48,
    EMOTE_ONESHOT_SPELLPRECAST          = 50,
    EMOTE_ONESHOT_SPELLCAST             = 51,
    EMOTE_ONESHOT_BATTLEROAR            = 53,
    EMOTE_ONESHOT_SPECIALATTACK1H       = 54,
    EMOTE_ONESHOT_KICK                  = 60,
    EMOTE_ONESHOT_ATTACKTHROWN          = 61,
    EMOTE_STATE_STUN                    = 64,
    EMOTE_STATE_DEAD                    = 65,
    EMOTE_ONESHOT_SALUTE                = 66,
    EMOTE_STATE_KNEEL                   = 68,
    EMOTE_STATE_USESTANDING             = 69,
    EMOTE_ONESHOT_WAVE_NOSHEATHE        = 70,
    EMOTE_ONESHOT_CHEER_NOSHEATHE       = 71,
    EMOTE_ONESHOT_EAT_NOSHEATHE         = 92,
    EMOTE_STATE_STUN_NOSHEATHE          = 93,
    EMOTE_ONESHOT_DANCE                 = 94,
    EMOTE_ONESHOT_SALUTE_NOSHEATH       = 113,
    EMOTE_STATE_USESTANDING_NOSHEATHE   = 133,
    EMOTE_ONESHOT_LAUGH_NOSHEATHE       = 153,
    EMOTE_STATE_WORK                    = 173,
    EMOTE_STATE_SPELLPRECAST            = 193,
    EMOTE_ONESHOT_READYRIFLE            = 213,
    EMOTE_STATE_READYRIFLE              = 214,
    EMOTE_STATE_WORK_MINING             = 233,
    EMOTE_STATE_WORK_CHOPWOOD           = 234,
    EMOTE_STATE_APPLAUD                 = 253,
    EMOTE_ONESHOT_LIFTOFF               = 254,
    EMOTE_ONESHOT_YES                   = 273,
    EMOTE_ONESHOT_NO                    = 274,
    EMOTE_ONESHOT_TRAIN                 = 275,
    EMOTE_ONESHOT_LAND                  = 293,
    EMOTE_STATE_AT_EASE                 = 313,
    EMOTE_STATE_READY1H                 = 333,
    EMOTE_STATE_SPELLKNEELSTART         = 353,
    EMOTE_STATE_SUBMERGED               = 373,
    EMOTE_ONESHOT_SUBMERGE              = 374,
    EMOTE_STATE_READY2H                 = 375,
    EMOTE_STATE_READYBOW                = 376,
    EMOTE_ONESHOT_MOUNTSPECIAL          = 377,
    EMOTE_STATE_TALK                    = 378,
    EMOTE_STATE_FISHING                 = 379,
    EMOTE_ONESHOT_FISHING               = 380,
    EMOTE_ONESHOT_LOOT                  = 381,
    EMOTE_STATE_WHIRLWIND               = 382,
    EMOTE_STATE_DROWNED                 = 383,
    EMOTE_STATE_HOLD_BOW                = 384,
    EMOTE_STATE_HOLD_RIFLE              = 385,
    EMOTE_STATE_HOLD_THROWN             = 386,
    EMOTE_ONESHOT_DROWN                 = 387,
    EMOTE_ONESHOT_STOMP                 = 388,
    EMOTE_ONESHOT_ATTACKOFF             = 389,
    EMOTE_ONESHOT_ATTACKOFFPIERCE       = 390,
    EMOTE_STATE_ROAR                    = 391,
    EMOTE_STATE_LAUGH                   = 392,
    EMOTE_ONESHOT_CREATURE_SPECIAL      = 393,
    EMOTE_ONESHOT_JUMPLANDRUN           = 394,
    EMOTE_ONESHOT_JUMPEND               = 395,
    EMOTE_ONESHOT_TALK_NOSHEATHE        = 396,
    EMOTE_ONESHOT_POINT_NOSHEATHE       = 397,
    EMOTE_STATE_CANNIBALIZE             = 398,
    EMOTE_ONESHOT_JUMPSTART             = 399,
    EMOTE_STATE_DANCESPECIAL            = 400,
    EMOTE_ONESHOT_DANCESPECIAL          = 401,
    EMOTE_ONESHOT_CUSTOMSPELL01         = 402,
    EMOTE_ONESHOT_CUSTOMSPELL02         = 403,
    EMOTE_ONESHOT_CUSTOMSPELL03         = 404,
    EMOTE_ONESHOT_CUSTOMSPELL04         = 405,
    EMOTE_ONESHOT_CUSTOMSPELL05         = 406,
    EMOTE_ONESHOT_CUSTOMSPELL06         = 407,
    EMOTE_ONESHOT_CUSTOMSPELL07         = 408,
    EMOTE_ONESHOT_CUSTOMSPELL08         = 409,
    EMOTE_ONESHOT_CUSTOMSPELL09         = 410,
    EMOTE_ONESHOT_CUSTOMSPELL10         = 411,
    EMOTE_STATE_EXCLAIM                 = 412,
    EMOTE_STATE_DANCE_CUSTOM            = 413,
    EMOTE_STATE_SIT_CHAIR_MED           = 415,
    EMOTE_STATE_CUSTOM_SPELL_01         = 416,
    EMOTE_STATE_CUSTOM_SPELL_02         = 417,
    EMOTE_STATE_EAT                     = 418,
    EMOTE_STATE_CUSTOM_SPELL_04         = 419,
    EMOTE_STATE_CUSTOM_SPELL_03         = 420,
    EMOTE_STATE_CUSTOM_SPELL_05         = 421,
    EMOTE_STATE_SPELLEFFECT_HOLD        = 422,
    EMOTE_STATE_EAT_NO_SHEATHE          = 423,
    EMOTE_STATE_MOUNT                   = 424,
    EMOTE_STATE_READY2HL                = 425,
    EMOTE_STATE_SIT_CHAIR_HIGH          = 426,
    EMOTE_STATE_FALL                    = 427,
    EMOTE_STATE_LOOT                    = 428,
    EMOTE_STATE_SUBMERGED_NEW           = 429,
    EMOTE_ONESHOT_COWER                 = 430,
    EMOTE_STATE_COWER                   = 431,
    EMOTE_ONESHOT_USESTANDING           = 432,
    EMOTE_STATE_STEALTH_STAND           = 433,
    EMOTE_ONESHOT_OMNICAST_GHOUL        = 434,
    EMOTE_ONESHOT_ATTACKBOW             = 435,
    EMOTE_ONESHOT_ATTACKRIFLE           = 436,
    EMOTE_STATE_SWIM_IDLE               = 437,
    EMOTE_STATE_ATTACK_UNARMED          = 438,
    EMOTE_ONESHOT_SPELLCAST_W_SOUND     = 439,
    EMOTE_ONESHOT_DODGE                 = 440,
    EMOTE_ONESHOT_PARRY1H               = 441,
    EMOTE_ONESHOT_PARRY2H               = 442,
    EMOTE_ONESHOT_PARRY2HL              = 443,
    EMOTE_STATE_FLYFALL                 = 444,
    EMOTE_ONESHOT_FLYDEATH              = 445,
    EMOTE_STATE_FLY_FALL                = 446,
    EMOTE_ONESHOT_FLY_SIT_GROUND_DOWN   = 447,
    EMOTE_ONESHOT_FLY_SIT_GROUND_UP     = 448,
    EMOTE_ONESHOT_EMERGE                = 449,
    EMOTE_ONESHOT_DRAGONSPIT            = 450,
    EMOTE_STATE_SPECIALUNARMED          = 451,
    EMOTE_ONESHOT_FLYGRAB               = 452,
    EMOTE_STATE_FLYGRABCLOSED           = 453,
    EMOTE_ONESHOT_FLYGRABTHROWN         = 454,
    EMOTE_STATE_FLY_SIT_GROUND          = 455,
    EMOTE_STATE_WALKBACKWARDS           = 456,
    EMOTE_ONESHOT_FLYTALK               = 457,
    EMOTE_ONESHOT_FLYATTACK1H           = 458,
    EMOTE_STATE_CUSTOMSPELL08           = 459,
    EMOTE_ONESHOT_FLY_DRAGONSPIT        = 460,
    EMOTE_STATE_SIT_CHAIR_LOW           = 461,
    EMOTE_ONE_SHOT_STUN                 = 462,
    EMOTE_ONESHOT_SPELLCAST_OMNI        = 463,
    EMOTE_STATE_READYTHROWN             = 465,
    EMOTE_ONESHOT_WORK_CHOPWOOD         = 466,
    EMOTE_ONESHOT_WORK_MINING           = 467,
    EMOTE_STATE_SPELL_CHANNEL_OMNI      = 468,
    EMOTE_STATE_SPELL_CHANNEL_DIRECTED  = 469,
    EMOTE_STAND_STATE_NONE              = 470,
    EMOTE_STATE_READYJOUST              = 471,
    EMOTE_STATE_STRANGULATE             = 473,
    EMOTE_STATE_READYSPELLOMNI          = 474,
    EMOTE_STATE_HOLD_JOUST              = 475,
    EMOTE_ONESHOT_CRY_JAINA             = 476
};

enum Anim
{
    ANIM_STAND                     = 0x0,
    ANIM_DEATH                     = 0x1,
    ANIM_SPELL                     = 0x2,
    ANIM_STOP                      = 0x3,
    ANIM_WALK                      = 0x4,
    ANIM_RUN                       = 0x5,
    ANIM_DEAD                      = 0x6,
    ANIM_RISE                      = 0x7,
    ANIM_STANDWOUND                = 0x8,
    ANIM_COMBATWOUND               = 0x9,
    ANIM_COMBATCRITICAL            = 0xA,
    ANIM_SHUFFLE_LEFT              = 0xB,
    ANIM_SHUFFLE_RIGHT             = 0xC,
    ANIM_WALK_BACKWARDS            = 0xD,
    ANIM_STUN                      = 0xE,
    ANIM_HANDS_CLOSED              = 0xF,
    ANIM_ATTACKUNARMED             = 0x10,
    ANIM_ATTACK1H                  = 0x11,
    ANIM_ATTACK2HTIGHT             = 0x12,
    ANIM_ATTACK2HLOOSE             = 0x13,
    ANIM_PARRYUNARMED              = 0x14,
    ANIM_PARRY1H                   = 0x15,
    ANIM_PARRY2HTIGHT              = 0x16,
    ANIM_PARRY2HLOOSE              = 0x17,
    ANIM_PARRYSHIELD               = 0x18,
    ANIM_READYUNARMED              = 0x19,
    ANIM_READY1H                   = 0x1A,
    ANIM_READY2HTIGHT              = 0x1B,
    ANIM_READY2HLOOSE              = 0x1C,
    ANIM_READYBOW                  = 0x1D,
    ANIM_DODGE                     = 0x1E,
    ANIM_SPELLPRECAST              = 0x1F,
    ANIM_SPELLCAST                 = 0x20,
    ANIM_SPELLCASTAREA             = 0x21,
    ANIM_NPCWELCOME                = 0x22,
    ANIM_NPCGOODBYE                = 0x23,
    ANIM_BLOCK                     = 0x24,
    ANIM_JUMPSTART                 = 0x25,
    ANIM_JUMP                      = 0x26,
    ANIM_JUMPEND                   = 0x27,
    ANIM_FALL                      = 0x28,
    ANIM_SWIMIDLE                  = 0x29,
    ANIM_SWIM                      = 0x2A,
    ANIM_SWIM_LEFT                 = 0x2B,
    ANIM_SWIM_RIGHT                = 0x2C,
    ANIM_SWIM_BACKWARDS            = 0x2D,
    ANIM_ATTACKBOW                 = 0x2E,
    ANIM_FIREBOW                   = 0x2F,
    ANIM_READYRIFLE                = 0x30,
    ANIM_ATTACKRIFLE               = 0x31,
    ANIM_LOOT                      = 0x32,
    ANIM_SPELL_PRECAST_DIRECTED    = 0x33,
    ANIM_SPELL_PRECAST_OMNI        = 0x34,
    ANIM_SPELL_CAST_DIRECTED       = 0x35,
    ANIM_SPELL_CAST_OMNI           = 0x36,
    ANIM_SPELL_BATTLEROAR          = 0x37,
    ANIM_SPELL_READYABILITY        = 0x38,
    ANIM_SPELL_SPECIAL1H           = 0x39,
    ANIM_SPELL_SPECIAL2H           = 0x3A,
    ANIM_SPELL_SHIELDBASH          = 0x3B,
    ANIM_EMOTE_TALK                = 0x3C,
    ANIM_EMOTE_EAT                 = 0x3D,
    ANIM_EMOTE_WORK                = 0x3E,
    ANIM_EMOTE_USE_STANDING        = 0x3F,
    ANIM_EMOTE_EXCLAMATION         = 0x40,
    ANIM_EMOTE_QUESTION            = 0x41,
    ANIM_EMOTE_BOW                 = 0x42,
    ANIM_EMOTE_WAVE                = 0x43,
    ANIM_EMOTE_CHEER               = 0x44,
    ANIM_EMOTE_DANCE               = 0x45,
    ANIM_EMOTE_LAUGH               = 0x46,
    ANIM_EMOTE_SLEEP               = 0x47,
    ANIM_EMOTE_SIT_GROUND          = 0x48,
    ANIM_EMOTE_RUDE                = 0x49,
    ANIM_EMOTE_ROAR                = 0x4A,
    ANIM_EMOTE_KNEEL               = 0x4B,
    ANIM_EMOTE_KISS                = 0x4C,
    ANIM_EMOTE_CRY                 = 0x4D,
    ANIM_EMOTE_CHICKEN             = 0x4E,
    ANIM_EMOTE_BEG                 = 0x4F,
    ANIM_EMOTE_APPLAUD             = 0x50,
    ANIM_EMOTE_SHOUT               = 0x51,
    ANIM_EMOTE_FLEX                = 0x52,
    ANIM_EMOTE_SHY                 = 0x53,
    ANIM_EMOTE_POINT               = 0x54,
    ANIM_ATTACK1HPIERCE            = 0x55,
    ANIM_ATTACK2HLOOSEPIERCE       = 0x56,
    ANIM_ATTACKOFF                 = 0x57,
    ANIM_ATTACKOFFPIERCE           = 0x58,
    ANIM_SHEATHE                   = 0x59,
    ANIM_HIPSHEATHE                = 0x5A,
    ANIM_MOUNT                     = 0x5B,
    ANIM_RUN_LEANRIGHT             = 0x5C,
    ANIM_RUN_LEANLEFT              = 0x5D,
    ANIM_MOUNT_SPECIAL             = 0x5E,
    ANIM_KICK                      = 0x5F,
    ANIM_SITDOWN                   = 0x60,
    ANIM_SITTING                   = 0x61,
    ANIM_SITUP                     = 0x62,
    ANIM_SLEEPDOWN                 = 0x63,
    ANIM_SLEEPING                  = 0x64,
    ANIM_SLEEPUP                   = 0x65,
    ANIM_SITCHAIRLOW               = 0x66,
    ANIM_SITCHAIRMEDIUM            = 0x67,
    ANIM_SITCHAIRHIGH              = 0x68,
    ANIM_LOADBOW                   = 0x69,
    ANIM_LOADRIFLE                 = 0x6A,
    ANIM_ATTACKTHROWN              = 0x6B,
    ANIM_READYTHROWN               = 0x6C,
    ANIM_HOLDBOW                   = 0x6D,
    ANIM_HOLDRIFLE                 = 0x6E,
    ANIM_HOLDTHROWN                = 0x6F,
    ANIM_LOADTHROWN                = 0x70,
    ANIM_EMOTE_SALUTE              = 0x71,
    ANIM_KNEELDOWN                 = 0x72,
    ANIM_KNEELING                  = 0x73,
    ANIM_KNEELUP                   = 0x74,
    ANIM_ATTACKUNARMEDOFF          = 0x75,
    ANIM_SPECIALUNARMED            = 0x76,
    ANIM_STEALTHWALK               = 0x77,
    ANIM_STEALTHSTAND              = 0x78,
    ANIM_KNOCKDOWN                 = 0x79,
    ANIM_EATING                    = 0x7A,
    ANIM_USESTANDINGLOOP           = 0x7B,
    ANIM_CHANNELCASTDIRECTED       = 0x7C,
    ANIM_CHANNELCASTOMNI           = 0x7D,
    ANIM_WHIRLWIND                 = 0x7E,
    ANIM_BIRTH                     = 0x7F,
    ANIM_USESTANDINGSTART          = 0x80,
    ANIM_USESTANDINGEND            = 0x81,
    ANIM_HOWL                      = 0x82,
    ANIM_DROWN                     = 0x83,
    ANIM_DROWNED                   = 0x84,
    ANIM_FISHINGCAST               = 0x85,
    ANIM_FISHINGLOOP               = 0x86,
    ANIM_FLY                       = 0x87,
    ANIM_EMOTE_WORK_NO_SHEATHE     = 0x88,
    ANIM_EMOTE_STUN_NO_SHEATHE     = 0x89,
    ANIM_EMOTE_USE_STANDING_NO_SHEATHE= 0x8A,
    ANIM_SPELL_SLEEP_DOWN          = 0x8B,
    ANIM_SPELL_KNEEL_START         = 0x8C,
    ANIM_SPELL_KNEEL_LOOP          = 0x8D,
    ANIM_SPELL_KNEEL_END           = 0x8E,
    ANIM_SPRINT                    = 0x8F,
    ANIM_IN_FIGHT                  = 0x90,

    ANIM_GAMEOBJ_SPAWN             = 145,
    ANIM_GAMEOBJ_CLOSE             = 146,
    ANIM_GAMEOBJ_CLOSED            = 147,
    ANIM_GAMEOBJ_OPEN              = 148,
    ANIM_GAMEOBJ_OPENED            = 149,
    ANIM_GAMEOBJ_DESTROY           = 150,
    ANIM_GAMEOBJ_DESTROYED         = 151,
    ANIM_GAMEOBJ_REBUILD           = 152,
    ANIM_GAMEOBJ_CUSTOM0           = 153,
    ANIM_GAMEOBJ_CUSTOM1           = 154,
    ANIM_GAMEOBJ_CUSTOM2           = 155,
    ANIM_GAMEOBJ_CUSTOM3           = 156,
    ANIM_GAMEOBJ_DESPAWN           = 157,
    ANIM_HOLD                      = 158,
    ANIM_DECAY                     = 159,
    ANIM_BOWPULL                   = 160,
    ANIM_BOWRELEASE                = 161,
    ANIM_SHIPSTART                 = 162,
    ANIM_SHIPMOVEING               = 163,
    ANIM_SHIPSTOP                  = 164,
    ANIM_GROUPARROW                = 165,
    ANIM_ARROW                     = 166,
    ANIM_CORPSEARROW               = 167,
    ANIM_GUIDEARROW                = 168,
    ANIM_SWAY                      = 169,
    ANIM_DRUIDCATPOUNCE            = 170,
    ANIM_DRUIDCATRIP               = 171,
    ANIM_DRUIDCATRAKE              = 172,
    ANIM_DRUIDCATRAVAGE            = 173,
    ANIM_DRUIDCATCLAW              = 174,
    ANIM_DRUIDCATCOWER             = 175,
    ANIM_DRUIDBEARSWIPE            = 176,
    ANIM_DRUIDBEARBITE             = 177,
    ANIM_DRUIDBEARMAUL             = 178,
    ANIM_DRUIDBEARBASH             = 179,
    ANIM_DRAGONTAIL                = 180,
    ANIM_DRAGONSTOMP               = 181,
    ANIM_DRAGONSPIT                = 182,
    ANIM_DRAGONSPITHOVER           = 183,
    ANIM_DRAGONSPITFLY             = 184,
    ANIM_EMOTEYES                  = 185,
    ANIM_EMOTENO                   = 186,
    ANIM_JUMPLANDRUN               = 187,
    ANIM_LOOTHOLD                  = 188,
    ANIM_LOOTUP                    = 189,
    ANIM_STANDHIGH                 = 190,
    ANIM_IMPACT                    = 191,
    ANIM_LIFTOFF                   = 192,
    ANIM_HOVER                     = 193,
    ANIM_SUCCUBUSENTICE            = 194,
    ANIM_EMOTETRAIN                = 195,
    ANIM_EMOTEDEAD                 = 196,
    ANIM_EMOTEDANCEONCE            = 197,
    ANIM_DEFLECT                   = 198,
    ANIM_EMOTEEATNOSHEATHE         = 199,
    ANIM_LAND                      = 200,
    ANIM_SUBMERGE                  = 201,
    ANIM_SUBMERGED                 = 202,
    ANIM_CANNIBALIZE               = 203,
    ANIM_ARROWBIRTH                = 204,
    ANIM_GROURARROWBIRTH           = 205,
    ANIM_CORPSEARROWBIRTH          = 206,
    ANIM_GUIDEARROWBIRTH           = 207,
    ANIM_EMOTETALKNOSHEATHE        = 208,
    ANIM_EMOTEPOINTNOSHEATHE       = 209,
    ANIM_EMOTESALUTENOSHEATHE      = 210,
    ANIM_EMOTEDANCESPECIAL         = 211,
    ANIM_MUTILATE                  = 212,
    ANIM_CUSTOMSPELL01             = 213,
    ANIM_CUSTOMSPELL02             = 214,
    ANIM_CUSTOMSPELL03             = 215,
    ANIM_CUSTOMSPELL04             = 216,
    ANIM_CUSTOMSPELL05             = 217,
    ANIM_CUSTOMSPELL06             = 218,
    ANIM_CUSTOMSPELL07             = 219,
    ANIM_CUSTOMSPELL08             = 220,
    ANIM_CUSTOMSPELL09             = 221,
    ANIM_CUSTOMSPELL10             = 222,
    ANIM_StealthRun                = 223
};

enum LockKeyType
{
    LOCK_KEY_NONE  = 0,
    LOCK_KEY_ITEM  = 1,
    LOCK_KEY_SKILL = 2
};

enum LockType
{
    LOCKTYPE_PICKLOCK              = 1,
    LOCKTYPE_HERBALISM             = 2,
    LOCKTYPE_MINING                = 3,
    LOCKTYPE_DISARM_TRAP           = 4,
    LOCKTYPE_OPEN                  = 5,
    LOCKTYPE_TREASURE              = 6,
    LOCKTYPE_CALCIFIED_ELVEN_GEMS  = 7,
    LOCKTYPE_CLOSE                 = 8,
    LOCKTYPE_ARM_TRAP              = 9,
    LOCKTYPE_QUICK_OPEN            = 10,
    LOCKTYPE_QUICK_CLOSE           = 11,
    LOCKTYPE_OPEN_TINKERING        = 12,
    LOCKTYPE_OPEN_KNEELING         = 13,
    LOCKTYPE_OPEN_ATTACKING        = 14,
    LOCKTYPE_GAHZRIDIAN            = 15,
    LOCKTYPE_BLASTING              = 16,
    LOCKTYPE_SLOW_OPEN             = 17,
    LOCKTYPE_SLOW_CLOSE            = 18,
    LOCKTYPE_FISHING               = 19,
    LOCKTYPE_INSCRIPTION           = 20,
    LOCKTYPE_OPEN_FROM_VEHICLE     = 21
};

enum TrainerType                                            // this is important type for npcs!
{
    TRAINER_TYPE_CLASS             = 0,
    TRAINER_TYPE_MOUNTS            = 1,                     // on blizz it's 2
    TRAINER_TYPE_TRADESKILLS       = 2,
    TRAINER_TYPE_PETS              = 3
};

#define MAX_TRAINER_TYPE 4

// CreatureType.dbc
enum CreatureType
{
    CREATURE_TYPE_BEAST            = 1,
    CREATURE_TYPE_DRAGONKIN        = 2,
    CREATURE_TYPE_DEMON            = 3,
    CREATURE_TYPE_ELEMENTAL        = 4,
    CREATURE_TYPE_GIANT            = 5,
    CREATURE_TYPE_UNDEAD           = 6,
    CREATURE_TYPE_HUMANOID         = 7,
    CREATURE_TYPE_CRITTER          = 8,
    CREATURE_TYPE_MECHANICAL       = 9,
    CREATURE_TYPE_NOT_SPECIFIED    = 10,
    CREATURE_TYPE_TOTEM            = 11,
    CREATURE_TYPE_NON_COMBAT_PET   = 12,
    CREATURE_TYPE_GAS_CLOUD        = 13
};

uint32 const CREATURE_TYPEMASK_DEMON_OR_UNDEAD = (1 << (CREATURE_TYPE_DEMON-1)) | (1 << (CREATURE_TYPE_UNDEAD-1));
uint32 const CREATURE_TYPEMASK_HUMANOID_OR_UNDEAD = (1 << (CREATURE_TYPE_HUMANOID-1)) | (1 << (CREATURE_TYPE_UNDEAD-1));
uint32 const CREATURE_TYPEMASK_MECHANICAL_OR_ELEMENTAL = (1 << (CREATURE_TYPE_MECHANICAL-1)) | (1 << (CREATURE_TYPE_ELEMENTAL-1));

// CreatureFamily.dbc
enum CreatureFamily
{
    CREATURE_FAMILY_WOLF           = 1,
    CREATURE_FAMILY_CAT            = 2,
    CREATURE_FAMILY_SPIDER         = 3,
    CREATURE_FAMILY_BEAR           = 4,
    CREATURE_FAMILY_BOAR           = 5,
    CREATURE_FAMILY_CROCOLISK      = 6,
    CREATURE_FAMILY_CARRION_BIRD   = 7,
    CREATURE_FAMILY_CRAB           = 8,
    CREATURE_FAMILY_GORILLA        = 9,
    CREATURE_FAMILY_HORSE_CUSTOM   = 10,                    // not exist in DBC but used for horse like beasts in DB
    CREATURE_FAMILY_RAPTOR         = 11,
    CREATURE_FAMILY_TALLSTRIDER    = 12,
    CREATURE_FAMILY_FELHUNTER      = 15,
    CREATURE_FAMILY_VOIDWALKER     = 16,
    CREATURE_FAMILY_SUCCUBUS       = 17,
    CREATURE_FAMILY_DOOMGUARD      = 19,
    CREATURE_FAMILY_SCORPID        = 20,
    CREATURE_FAMILY_TURTLE         = 21,
    CREATURE_FAMILY_IMP            = 23,
    CREATURE_FAMILY_BAT            = 24,
    CREATURE_FAMILY_HYENA          = 25,
    CREATURE_FAMILY_BIRD_OF_PREY   = 26,
    CREATURE_FAMILY_WIND_SERPENT   = 27,
    CREATURE_FAMILY_REMOTE_CONTROL = 28,
    CREATURE_FAMILY_FELGUARD       = 29,
    CREATURE_FAMILY_DRAGONHAWK     = 30,
    CREATURE_FAMILY_RAVAGER        = 31,
    CREATURE_FAMILY_WARP_STALKER   = 32,
    CREATURE_FAMILY_SPOREBAT       = 33,
    CREATURE_FAMILY_NETHER_RAY     = 34,
    CREATURE_FAMILY_SERPENT        = 35,
    CREATURE_FAMILY_MOTH           = 37,
    CREATURE_FAMILY_CHIMAERA       = 38,
    CREATURE_FAMILY_DEVILSAUR      = 39,
    CREATURE_FAMILY_GHOUL          = 40,
    CREATURE_FAMILY_SILITHID       = 41,
    CREATURE_FAMILY_WORM           = 42,
    CREATURE_FAMILY_RHINO          = 43,
    CREATURE_FAMILY_WASP           = 44,
    CREATURE_FAMILY_CORE_HOUND     = 45,
    CREATURE_FAMILY_SPIRIT_BEAST   = 46
};

enum CreatureTypeFlags
{
    CREATURE_TYPEFLAGS_TAMEABLE         = 0x00000001,       // Tameable by any hunter
    CREATURE_TYPEFLAGS_GHOST_VISIBLE    = 0x00000002,       // Creatures which can _also_ be seen when player is a ghost, used in CanInteract function by client, can't be attacked
    CREATURE_TYPEFLAGS_UNK3             = 0x00000004,       // "BOSS" flag for tooltips
    CREATURE_TYPEFLAGS_UNK4             = 0x00000008,
    CREATURE_TYPEFLAGS_UNK5             = 0x00000010,       // controls something in client tooltip related to creature faction
    CREATURE_TYPEFLAGS_UNK6             = 0x00000020,       // may be sound related
    CREATURE_TYPEFLAGS_UNK7             = 0x00000040,       // may be related to attackable / not attackable creatures with spells, used together with lua_IsHelpfulSpell/lua_IsHarmfulSpell
    CREATURE_TYPEFLAGS_UNK8             = 0x00000080,       // has something to do with unit interaction / quest status requests
    CREATURE_TYPEFLAGS_HERBLOOT         = 0x00000100,       // Can be looted by herbalist
    CREATURE_TYPEFLAGS_MININGLOOT       = 0x00000200,       // Can be looted by miner
    CREATURE_TYPEFLAGS_UNK11            = 0x00000400,       // no idea, but it used by client
    CREATURE_TYPEFLAGS_UNK12            = 0x00000800,       // related to possibility to cast spells while mounted
    CREATURE_TYPEFLAGS_CAN_ASSIST       = 0x00001000,       // Can aid any player (and group) in combat. Typically seen for escorting NPC's
    CREATURE_TYPEFLAGS_UNK14            = 0x00002000,       // checked from calls in Lua_PetHasActionBar
    CREATURE_TYPEFLAGS_UNK15            = 0x00004000,       // Lua_UnitGUID, client does guid_low &= 0xFF000000 if this flag is set
    CREATURE_TYPEFLAGS_ENGINEERLOOT     = 0x00008000,       // Can be looted by engineer
    CREATURE_TYPEFLAGS_EXOTIC           = 0x00010000,       // Can be tamed by hunter as exotic pet
    CREATURE_TYPEFLAGS_UNK18            = 0x00020000,       // related to CreatureDisplayInfo and scaling in some way 
    CREATURE_TYPEFLAGS_UNK19            = 0x00040000,       // ? Related to vehicle/siege weapons?
    CREATURE_TYPEFLAGS_UNK20            = 0x00080000,       // may be has something to do with missiles
    CREATURE_TYPEFLAGS_UNK21            = 0x00100000,       // no idea, but it used by client, may be related to rendering
    CREATURE_TYPEFLAGS_UNK22            = 0x00200000,       // may be has something to do with animation (disable animation?)
    CREATURE_TYPEFLAGS_UNK23            = 0x00400000,       // this one probably controls some creature visual
    CREATURE_TYPEFLAGS_UNK24            = 0x00800000,       // ? First seen in 3.2.2. Related to banner/backpack of creature/companion, used in CanInteract function by client
    CREATURE_TYPEFLAGS_UNK25            = 0x01000000,       // pet sounds related?
    CREATURE_TYPEFLAGS_UNK26            = 0x02000000,       // this one probably controls some creature visual
    CREATURE_TYPEFLAGS_UNK27            = 0x04000000,       // creature has no type, or forces creature to be considered as in party, may be related to creature assistance
    CREATURE_TYPEFLAGS_UNK28            = 0x08000000,       // used in Lua_ForceGossip
    CREATURE_TYPEFLAGS_UNK29            = 0x10000000,       // no idea, but it used by client
    CREATURE_TYPEFLAGS_UNK30            = 0x20000000,
    CREATURE_TYPEFLAGS_UNK31            = 0x40000000,
    CREATURE_TYPEFLAGS_QUEST_BOSS       = 0x80000000,       // Lua_UnitIsQuestBoss
};

enum CreatureEliteType
{
    CREATURE_ELITE_NORMAL          = 0,
    CREATURE_ELITE_ELITE           = 1,
    CREATURE_ELITE_RAREELITE       = 2,
    CREATURE_ELITE_WORLDBOSS       = 3,
    CREATURE_ELITE_RARE            = 4,
    CREATURE_UNKNOWN               = 5                      // found in 2.2.3 for 2 mobs
};

// values based at Holidays.dbc
enum HolidayIds
{
    HOLIDAY_NONE                     = 0,

    HOLIDAY_FIREWORKS_SPECTACULAR    = 62,
    HOLIDAY_FEAST_OF_WINTER_VEIL     = 141,
    HOLIDAY_NOBLEGARDEN              = 181,
    HOLIDAY_CHILDRENS_WEEK           = 201,
    HOLIDAY_CALL_TO_ARMS_AV          = 283,
    HOLIDAY_CALL_TO_ARMS_WS          = 284,
    HOLIDAY_CALL_TO_ARMS_AB          = 285,
    HOLIDAY_FISHING_EXTRAVAGANZA     = 301,
    HOLIDAY_HARVEST_FESTIVAL         = 321,
    HOLIDAY_HALLOWS_END              = 324,
    HOLIDAY_LUNAR_FESTIVAL           = 327,
    HOLIDAY_LOVE_IS_IN_THE_AIR       = 335,
    HOLIDAY_FIRE_FESTIVAL            = 341,
    HOLIDAY_CALL_TO_ARMS_EY          = 353,
    HOLIDAY_BREWFEST                 = 372,
    HOLIDAY_DARKMOON_FAIRE_ELWYNN    = 374,
    HOLIDAY_DARKMOON_FAIRE_THUNDER   = 375,
    HOLIDAY_DARKMOON_FAIRE_SHATTRATH = 376,
    HOLIDAY_PIRATES_DAY              = 398,
    HOLIDAY_CALL_TO_ARMS_SA          = 400,
    HOLIDAY_PILGRIMS_BOUNTY          = 404,
    HOLIDAY_WOTLK_LAUNCH             = 406,
    HOLIDAY_DAY_OF_DEAD              = 409,
    HOLIDAY_CALL_TO_ARMS_ISLE_OF_C   = 420
};

// values based at QuestSort.dbc
enum QuestSort
{
    QUEST_SORT_EPIC                = 1,
    QUEST_SORT_WAILING_CAVERNS_OLD = 21,
    QUEST_SORT_SEASONAL            = 22,
    QUEST_SORT_UNDERCITY_OLD       = 23,
    QUEST_SORT_HERBALISM           = 24,
    QUEST_SORT_BATTLEGROUNDS       = 25,
    QUEST_SORT_ULDAMN_OLD          = 41,
    QUEST_SORT_WARLOCK             = 61,
    QUEST_SORT_WARRIOR             = 81,
    QUEST_SORT_SHAMAN              = 82,
    QUEST_SORT_FISHING             = 101,
    QUEST_SORT_BLACKSMITHING       = 121,
    QUEST_SORT_PALADIN             = 141,
    QUEST_SORT_MAGE                = 161,
    QUEST_SORT_ROGUE               = 162,
    QUEST_SORT_ALCHEMY             = 181,
    QUEST_SORT_LEATHERWORKING      = 182,
    QUEST_SORT_ENGINEERING         = 201,
    QUEST_SORT_TREASURE_MAP        = 221,
    QUEST_SORT_SUNKEN_TEMPLE_OLD   = 241,
    QUEST_SORT_HUNTER              = 261,
    QUEST_SORT_PRIEST              = 262,
    QUEST_SORT_DRUID               = 263,
    QUEST_SORT_TAILORING           = 264,
    QUEST_SORT_SPECIAL             = 284,
    QUEST_SORT_COOKING             = 304,
    QUEST_SORT_FIRST_AID           = 324,
    QUEST_SORT_LEGENDARY           = 344,
    QUEST_SORT_DARKMOON_FAIRE      = 364,
    QUEST_SORT_AHN_QIRAJ_WAR       = 365,
    QUEST_SORT_LUNAR_FESTIVAL      = 366,
    QUEST_SORT_REPUTATION          = 367,
    QUEST_SORT_INVASION            = 368,
    QUEST_SORT_MIDSUMMER           = 369,
    QUEST_SORT_BREWFEST            = 370,
    QUEST_SORT_INSCRIPTION         = 371,
    QUEST_SORT_DEATH_KNIGHT        = 372,
    QUEST_SORT_JEWELCRAFTING       = 373
};

inline uint8 ClassByQuestSort(int32 QuestSort)
{
    switch(QuestSort)
    {
        case QUEST_SORT_WARLOCK:        return CLASS_WARLOCK;
        case QUEST_SORT_WARRIOR:        return CLASS_WARRIOR;
        case QUEST_SORT_SHAMAN:         return CLASS_SHAMAN;
        case QUEST_SORT_PALADIN:        return CLASS_PALADIN;
        case QUEST_SORT_MAGE:           return CLASS_MAGE;
        case QUEST_SORT_ROGUE:          return CLASS_ROGUE;
        case QUEST_SORT_HUNTER:         return CLASS_HUNTER;
        case QUEST_SORT_PRIEST:         return CLASS_PRIEST;
        case QUEST_SORT_DRUID:          return CLASS_DRUID;
        case QUEST_SORT_DEATH_KNIGHT:   return CLASS_DEATH_KNIGHT;
    }
    return 0;
}

enum SkillType
{
    SKILL_NONE                     = 0,

    SKILL_FROST                    = 6,
    SKILL_FIRE                     = 8,
    SKILL_ARMS                     = 26,
    SKILL_COMBAT                   = 38,
    SKILL_SUBTLETY                 = 39,
    SKILL_SWORDS                   = 43,
    SKILL_AXES                     = 44,
    SKILL_BOWS                     = 45,
    SKILL_GUNS                     = 46,
    SKILL_BEAST_MASTERY            = 50,
    SKILL_SURVIVAL                 = 51,
    SKILL_MACES                    = 54,
    SKILL_2H_SWORDS                = 55,
    SKILL_HOLY                     = 56,
    SKILL_SHADOW                   = 78,
    SKILL_DEFENSE                  = 95,
    SKILL_LANG_COMMON              = 98,
    SKILL_RACIAL_DWARVEN           = 101,
    SKILL_LANG_ORCISH              = 109,
    SKILL_LANG_DWARVEN             = 111,
    SKILL_LANG_DARNASSIAN          = 113,
    SKILL_LANG_TAURAHE             = 115,
    SKILL_DUAL_WIELD               = 118,
    SKILL_RACIAL_TAUREN            = 124,
    SKILL_ORC_RACIAL               = 125,
    SKILL_RACIAL_NIGHT_ELF         = 126,
    SKILL_FIRST_AID                = 129,
    SKILL_FERAL_COMBAT             = 134,
    SKILL_STAVES                   = 136,
    SKILL_LANG_THALASSIAN          = 137,
    SKILL_LANG_DRACONIC            = 138,
    SKILL_LANG_DEMON_TONGUE        = 139,
    SKILL_LANG_TITAN               = 140,
    SKILL_LANG_OLD_TONGUE          = 141,
    SKILL_SURVIVAL2                = 142,
    SKILL_RIDING_HORSE             = 148,
    SKILL_RIDING_WOLF              = 149,
    SKILL_RIDING_RAM               = 152,
    SKILL_RIDING_TIGER             = 150,
    SKILL_SWIMING                  = 155,
    SKILL_2H_MACES                 = 160,
    SKILL_UNARMED                  = 162,
    SKILL_MARKSMANSHIP             = 163,
    SKILL_BLACKSMITHING            = 164,
    SKILL_LEATHERWORKING           = 165,
    SKILL_ALCHEMY                  = 171,
    SKILL_2H_AXES                  = 172,
    SKILL_DAGGERS                  = 173,
    SKILL_THROWN                   = 176,
    SKILL_HERBALISM                = 182,
    SKILL_GENERIC_DND              = 183,
    SKILL_RETRIBUTION              = 184,
    SKILL_COOKING                  = 185,
    SKILL_MINING                   = 186,
    SKILL_PET_IMP                  = 188,
    SKILL_PET_FELHUNTER            = 189,
    SKILL_TAILORING                = 197,
    SKILL_ENGINEERING              = 202,
    SKILL_PET_SPIDER               = 203,
    SKILL_PET_VOIDWALKER           = 204,
    SKILL_PET_SUCCUBUS             = 205,
    SKILL_PET_INFERNAL             = 206,
    SKILL_PET_DOOMGUARD            = 207,
    SKILL_PET_WOLF                 = 208,
    SKILL_PET_CAT                  = 209,
    SKILL_PET_BEAR                 = 210,
    SKILL_PET_BOAR                 = 211,
    SKILL_PET_CROCILISK            = 212,
    SKILL_PET_CARRION_BIRD         = 213,
    SKILL_PET_CRAB                 = 214,
    SKILL_PET_GORILLA              = 215,
    SKILL_PET_RAPTOR               = 217,
    SKILL_PET_TALLSTRIDER          = 218,
    SKILL_RACIAL_UNDED             = 220,
    SKILL_CROSSBOWS                = 226,
    SKILL_WANDS                    = 228,
    SKILL_POLEARMS                 = 229,
    SKILL_PET_SCORPID              = 236,
    SKILL_ARCANE                   = 237,
    SKILL_PET_TURTLE               = 251,
    SKILL_ASSASSINATION            = 253,
    SKILL_FURY                     = 256,
    SKILL_PROTECTION               = 257,
    SKILL_PROTECTION2              = 267,
    SKILL_PET_TALENTS              = 270,
    SKILL_PLATE_MAIL               = 293,
    SKILL_LANG_GNOMISH             = 313,
    SKILL_LANG_TROLL               = 315,
    SKILL_ENCHANTING               = 333,
    SKILL_DEMONOLOGY               = 354,
    SKILL_AFFLICTION               = 355,
    SKILL_FISHING                  = 356,
    SKILL_ENHANCEMENT              = 373,
    SKILL_RESTORATION              = 374,
    SKILL_ELEMENTAL_COMBAT         = 375,
    SKILL_SKINNING                 = 393,
    SKILL_MAIL                     = 413,
    SKILL_LEATHER                  = 414,
    SKILL_CLOTH                    = 415,
    SKILL_SHIELD                   = 433,
    SKILL_FIST_WEAPONS             = 473,
    SKILL_RIDING_RAPTOR            = 533,
    SKILL_RIDING_MECHANOSTRIDER    = 553,
    SKILL_RIDING_UNDEAD_HORSE      = 554,
    SKILL_RESTORATION2             = 573,
    SKILL_BALANCE                  = 574,
    SKILL_DESTRUCTION              = 593,
    SKILL_HOLY2                    = 594,
    SKILL_DISCIPLINE               = 613,
    SKILL_LOCKPICKING              = 633,
    SKILL_PET_BAT                  = 653,
    SKILL_PET_HYENA                = 654,
    SKILL_PET_BIRD_OF_PREY         = 655,
    SKILL_PET_WIND_SERPENT         = 656,
    SKILL_LANG_GUTTERSPEAK         = 673,
    SKILL_RIDING_KODO              = 713,
    SKILL_RACIAL_TROLL             = 733,
    SKILL_RACIAL_GNOME             = 753,
    SKILL_RACIAL_HUMAN             = 754,
    SKILL_JEWELCRAFTING            = 755,
    SKILL_RACIAL_BLOODELF          = 756,
    SKILL_PET_EVENT_RC             = 758,
    SKILL_LANG_DRAENEI             = 759,
    SKILL_RACIAL_DRAENEI           = 760,
    SKILL_PET_FELGUARD             = 761,
    SKILL_RIDING                   = 762,
    SKILL_PET_DRAGONHAWK           = 763,
    SKILL_PET_NETHER_RAY           = 764,
    SKILL_PET_SPOREBAT             = 765,
    SKILL_PET_WARP_STALKER         = 766,
    SKILL_PET_RAVAGER              = 767,
    SKILL_PET_SERPENT              = 768,
    SKILL_INTERNAL                 = 769,
    SKILL_DK_BLOOD                 = 770,
    SKILL_DK_FROST                 = 771,
    SKILL_DK_UNHOLY                = 772,
    SKILL_INSCRIPTION              = 773,
    SKILL_PET_MOTH                 = 775,
    SKILL_RUNEFORGING              = 776,
    SKILL_MOUNTS                   = 777,
    SKILL_COMPANIONS               = 778,
    SKILL_PET_EXOTIC_CHIMAERA      = 780,
    SKILL_PET_EXOTIC_DEVILSAUR     = 781,
    SKILL_PET_GHOUL                = 782,
    SKILL_PET_EXOTIC_SILITHID      = 783,
    SKILL_PET_EXOTIC_WORM          = 784,
    SKILL_PET_WASP                 = 785,
    SKILL_PET_EXOTIC_RHINO         = 786,
    SKILL_PET_EXOTIC_CORE_HOUND    = 787,
    SKILL_PET_EXOTIC_SPIRIT_BEAST  = 788
};

#define MAX_SKILL_TYPE               789

inline SkillType SkillByLockType(LockType locktype)
{
    switch(locktype)
    {
        case LOCKTYPE_PICKLOCK:    return SKILL_LOCKPICKING;
        case LOCKTYPE_HERBALISM:   return SKILL_HERBALISM;
        case LOCKTYPE_MINING:      return SKILL_MINING;
        case LOCKTYPE_FISHING:     return SKILL_FISHING;
        case LOCKTYPE_INSCRIPTION: return SKILL_INSCRIPTION;
        default: break;
    }
    return SKILL_NONE;
}

inline uint32 SkillByQuestSort(int32 QuestSort)
{
    switch(QuestSort)
    {
        case QUEST_SORT_HERBALISM:      return SKILL_HERBALISM;
        case QUEST_SORT_FISHING:        return SKILL_FISHING;
        case QUEST_SORT_BLACKSMITHING:  return SKILL_BLACKSMITHING;
        case QUEST_SORT_ALCHEMY:        return SKILL_ALCHEMY;
        case QUEST_SORT_LEATHERWORKING: return SKILL_LEATHERWORKING;
        case QUEST_SORT_ENGINEERING:    return SKILL_ENGINEERING;
        case QUEST_SORT_TAILORING:      return SKILL_TAILORING;
        case QUEST_SORT_COOKING:        return SKILL_COOKING;
        case QUEST_SORT_FIRST_AID:      return SKILL_FIRST_AID;
        case QUEST_SORT_JEWELCRAFTING:  return SKILL_JEWELCRAFTING;
        case QUEST_SORT_INSCRIPTION:    return SKILL_INSCRIPTION;
    }
    return 0;
}

enum SkillCategory
{
    SKILL_CATEGORY_ATTRIBUTES    = 5,
    SKILL_CATEGORY_WEAPON        = 6,
    SKILL_CATEGORY_CLASS         = 7,
    SKILL_CATEGORY_ARMOR         = 8,
    SKILL_CATEGORY_SECONDARY     = 9,                       // secondary professions
    SKILL_CATEGORY_LANGUAGES     = 10,
    SKILL_CATEGORY_PROFESSION    = 11,                      // primary professions
    SKILL_CATEGORY_GENERIC       = 12
};

enum TotemCategory
{
    TC_SKINNING_SKIFE_OLD          = 1,
    TC_EARTH_TOTEM                 = 2,
    TC_AIR_TOTEM                   = 3,
    TC_FIRE_TOTEM                  = 4,
    TC_WATER_TOTEM                 = 5,
    TC_COPPER_ROD                  = 6,
    TC_SILVER_ROD                  = 7,
    TC_GOLDEN_ROD                  = 8,
    TC_TRUESILVER_ROD              = 9,
    TC_ARCANITE_ROD                = 10,
    TC_MINING_PICK_OLD             = 11,
    TC_PHILOSOPHERS_STONE          = 12,
    TC_BLACKSMITH_HAMMER_OLD       = 13,
    TC_ARCLIGHT_SPANNER            = 14,
    TC_GYROMATIC_MA                = 15,
    TC_MASTER_TOTEM                = 21,
    TC_FEL_IRON_ROD                = 41,
    TC_ADAMANTITE_ROD              = 62,
    TC_ETERNIUM_ROD                = 63,
    TC_HOLLOW_QUILL                = 81,
    TC_RUNED_AZURITE_ROD           = 101,
    TC_VIRTUOSO_INKING_SET         = 121,
    TC_DRUMS                       = 141,
    TC_GNOMISH_ARMY_KNIFE          = 161,
    TC_BLACKSMITH_HAMMER           = 162,
    TC_MINING_PICK                 = 165,
    TC_SKINNING_KNIFE              = 166,
    TC_HAMMER_PICK                 = 167,
    TC_BLADED_PICKAXE              = 168,
    TC_FLINT_AND_TINDER            = 169,
    TC_RUNED_COBALT_ROD            = 189,
    TC_RUNED_TITANIUM_ROD          = 190
};

enum UnitDynFlags
{
    UNIT_DYNFLAG_NONE                       = 0x0000,
    UNIT_DYNFLAG_LOOTABLE                   = 0x0001,
    UNIT_DYNFLAG_TRACK_UNIT                 = 0x0002,
    UNIT_DYNFLAG_TAPPED                     = 0x0004,       // Lua_UnitIsTapped
    UNIT_DYNFLAG_TAPPED_BY_PLAYER           = 0x0008,       // Lua_UnitIsTappedByPlayer
    UNIT_DYNFLAG_SPECIALINFO                = 0x0010,
    UNIT_DYNFLAG_DEAD                       = 0x0020,
    UNIT_DYNFLAG_REFER_A_FRIEND             = 0x0040,
    UNIT_DYNFLAG_TAPPED_BY_ALL_THREAT_LIST  = 0x0080        // Lua_UnitIsTappedByAllThreatList
};

enum CorpseDynFlags
{
    CORPSE_DYNFLAG_LOOTABLE        = 0x0001
};

// Passive Spell codes explicit used in code
#define SPELL_ID_GENERIC_LEARN                  483
#define SPELL_ID_GENERIC_LEARN_PET              55884       // used for learning mounts and companions
#define SPELL_ID_PASSIVE_BATTLE_STANCE          2457
#define SPELL_ID_PASSIVE_RESURRECTION_SICKNESS  15007
#define SPELL_ID_WEAPON_SWITCH_COOLDOWN_1_5s    6119
#define SPELL_ID_WEAPON_SWITCH_COOLDOWN_1_0s    6123
#define SPELL_ID_AUTOSHOT                       75          // used for checks in other spells interruption
#define SPELL_ID_SHADOWMELD                     58984       // used for check ignore stealth stance state

enum WeatherType
{
    WEATHER_TYPE_FINE       = 0,
    WEATHER_TYPE_RAIN       = 1,
    WEATHER_TYPE_SNOW       = 2,
    WEATHER_TYPE_STORM      = 3,
    WEATHER_TYPE_THUNDERS   = 86,
    WEATHER_TYPE_BLACKRAIN  = 90
};

#define MAX_WEATHER_TYPE 4

enum ChatMsg
{
    CHAT_MSG_ADDON                  = 0xFFFFFFFF,
    CHAT_MSG_SYSTEM                 = 0x00,
    CHAT_MSG_SAY                    = 0x01,
    CHAT_MSG_PARTY                  = 0x02,
    CHAT_MSG_RAID                   = 0x03,
    CHAT_MSG_GUILD                  = 0x04,
    CHAT_MSG_OFFICER                = 0x05,
    CHAT_MSG_YELL                   = 0x06,
    CHAT_MSG_WHISPER                = 0x07,
    CHAT_MSG_WHISPER_FOREIGN        = 0x08,
    CHAT_MSG_WHISPER_INFORM         = 0x09,
    CHAT_MSG_EMOTE                  = 0x0A,
    CHAT_MSG_TEXT_EMOTE             = 0x0B,
    CHAT_MSG_MONSTER_SAY            = 0x0C,
    CHAT_MSG_MONSTER_PARTY          = 0x0D,
    CHAT_MSG_MONSTER_YELL           = 0x0E,
    CHAT_MSG_MONSTER_WHISPER        = 0x0F,
    CHAT_MSG_MONSTER_EMOTE          = 0x10,
    CHAT_MSG_CHANNEL                = 0x11,
    CHAT_MSG_CHANNEL_JOIN           = 0x12,
    CHAT_MSG_CHANNEL_LEAVE          = 0x13,
    CHAT_MSG_CHANNEL_LIST           = 0x14,
    CHAT_MSG_CHANNEL_NOTICE         = 0x15,
    CHAT_MSG_CHANNEL_NOTICE_USER    = 0x16,
    CHAT_MSG_AFK                    = 0x17,
    CHAT_MSG_DND                    = 0x18,
    CHAT_MSG_IGNORED                = 0x19,
    CHAT_MSG_SKILL                  = 0x1A,
    CHAT_MSG_LOOT                   = 0x1B,
    CHAT_MSG_MONEY                  = 0x1C,
    CHAT_MSG_OPENING                = 0x1D,
    CHAT_MSG_TRADESKILLS            = 0x1E,
    CHAT_MSG_PET_INFO               = 0x1F,
    CHAT_MSG_COMBAT_MISC_INFO       = 0x20,
    CHAT_MSG_COMBAT_XP_GAIN         = 0x21,
    CHAT_MSG_COMBAT_HONOR_GAIN      = 0x22,
    CHAT_MSG_COMBAT_FACTION_CHANGE  = 0x23,
    CHAT_MSG_BG_SYSTEM_NEUTRAL      = 0x24,
    CHAT_MSG_BG_SYSTEM_ALLIANCE     = 0x25,
    CHAT_MSG_BG_SYSTEM_HORDE        = 0x26,
    CHAT_MSG_RAID_LEADER            = 0x27,
    CHAT_MSG_RAID_WARNING           = 0x28,
    CHAT_MSG_RAID_BOSS_EMOTE        = 0x29,
    CHAT_MSG_RAID_BOSS_WHISPER      = 0x2A,
    CHAT_MSG_FILTERED               = 0x2B,
    CHAT_MSG_BATTLEGROUND           = 0x2C,
    CHAT_MSG_BATTLEGROUND_LEADER    = 0x2D,
    CHAT_MSG_RESTRICTED             = 0x2E,
    CHAT_MSG_BATTLENET              = 0x2F,
    CHAT_MSG_ACHIEVEMENT            = 0x30,
    CHAT_MSG_GUILD_ACHIEVEMENT      = 0x31,
    CHAT_MSG_ARENA_POINTS           = 0x32,
    CHAT_MSG_PARTY_LEADER           = 0x33
};

#define MAX_CHAT_MSG_TYPE 0x34

enum ChatLinkColors
{
    CHAT_LINK_COLOR_TRADE       = 0xffffd000,   // orange
    CHAT_LINK_COLOR_TALENT      = 0xff4e96f7,   // blue
    CHAT_LINK_COLOR_SPELL       = 0xff71d5ff,   // bright blue
    CHAT_LINK_COLOR_ENCHANT     = 0xffffd000,   // orange
    CHAT_LINK_COLOR_ACHIEVEMENT = 0xffffff00,
    CHAT_LINK_COLOR_GLYPH       = 0xff66bbff
};

// Values from ItemPetFood (power of (value-1) used for compare with CreatureFamilyEntry.petDietMask
enum PetDiet
{
    PET_DIET_MEAT     = 1,
    PET_DIET_FISH     = 2,
    PET_DIET_CHEESE   = 3,
    PET_DIET_BREAD    = 4,
    PET_DIET_FUNGAS   = 5,
    PET_DIET_FRUIT    = 6,
    PET_DIET_RAW_MEAT = 7,
    PET_DIET_RAW_FISH = 8
};

#define MAX_PET_DIET 9

#define CHAIN_SPELL_JUMP_RADIUS 10

// Max values for Guild & Guild Bank
#define GUILD_BANK_MAX_TABS         6                       // send by client for money log also
#define GUILD_BANK_MAX_SLOTS        98
#define GUILD_BANK_MAX_LOGS         25
#define GUILD_BANK_MONEY_LOGS_TAB   100                     // used for money log in DB
#define GUILD_EVENTLOG_MAX_RECORDS  100
#define GUILD_RANKS_MIN_COUNT       5
#define GUILD_RANKS_MAX_COUNT       10

enum AiReaction
{
    AI_REACTION_ALERT    = 0,                               // pre-aggro (used in client packet handler)
    AI_REACTION_FRIENDLY = 1,                               // (NOT used in client packet handler)
    AI_REACTION_HOSTILE  = 2,                               // sent on every attack, triggers aggro sound (used in client packet handler)
    AI_REACTION_AFRAID   = 3,                               // seen for polymorph (when AI not in control of self?) (NOT used in client packet handler)
    AI_REACTION_DESTROY  = 4,                               // used on object destroy (NOT used in client packet handler)
};

// Diminishing Returns Types
enum DiminishingReturnsType
{
    DRTYPE_NONE         = 0,                                // this spell is not diminished, but may have limited it's duration to 10s
    DRTYPE_PLAYER       = 1,                                // this spell is diminished only when applied on players
    DRTYPE_ALL          = 2                                 // this spell is diminished in every case
};

// Diminishing Return Groups
enum DiminishingGroup
{
    // Common Groups
    DIMINISHING_NONE,
    DIMINISHING_CONTROL_STUN,                               // Player Controlled stuns
    DIMINISHING_TRIGGER_STUN,                               // By aura proced stuns, usualy chance on hit talents
    DIMINISHING_CONTROL_ROOT,                               // Immobilizing effects from casted spells
    DIMINISHING_TRIGGER_ROOT,                               // Immobilizing effects from triggered spells like Frostbite
    // Shared Class Specific
    DIMINISHING_FEAR_CHARM_BLIND,                           // Fears & charm and Blind
    DIMINISHING_DISORIENT,
    DIMINISHING_HORROR,
    // Druid Specific
    DIMINISHING_CYCLONE,
    DIMINISHING_CHEAPSHOT_POUNCE,
    DIMINISHING_DISARM,                                     // From 2.3.0
    DIMINISHING_SILENCE,                                    // From 2.3.0
    DIMINISHING_FREEZE_SLEEP,                               // Hunter's Freezing Trap
    DIMINISHING_BANISH,
    // Warrior Specific
    DIMINISHING_CHARGE,
    // Other
    // Don't Diminish, but limit duration to 10s
    DIMINISHING_LIMITONLY
};

enum InstanceResetMethod
{
    INSTANCE_RESET_ALL,
    INSTANCE_RESET_CHANGE_DIFFICULTY,
    INSTANCE_RESET_GLOBAL,
    INSTANCE_RESET_GROUP_DISBAND,
    INSTANCE_RESET_GROUP_JOIN,
    INSTANCE_RESET_RESPAWN_DELAY
};

// byte value (UNIT_FIELD_BYTES_2,3)
enum ShapeshiftForm
{
    FORM_NONE               = 0x00,
    FORM_CAT                = 0x01,
    FORM_TREE               = 0x02,
    FORM_TRAVEL             = 0x03,
    FORM_AQUA               = 0x04,
    FORM_BEAR               = 0x05,
    FORM_AMBIENT            = 0x06,
    FORM_GHOUL              = 0x07,
    FORM_DIREBEAR           = 0x08,
    FORM_STEVES_GHOUL       = 0x09,
    FORM_THARONJA_SKELETON  = 0x0A,
    FORM_TEST_OF_STRENGTH   = 0x0B,
    FORM_BLB_PLAYER         = 0x0C,
    FORM_SHADOW_DANCE       = 0x0D,
    FORM_CREATUREBEAR       = 0x0E,
    FORM_CREATURECAT        = 0x0F,
    FORM_GHOSTWOLF          = 0x10,
    FORM_BATTLESTANCE       = 0x11,
    FORM_DEFENSIVESTANCE    = 0x12,
    FORM_BERSERKERSTANCE    = 0x13,
    FORM_TEST               = 0x14,
    FORM_ZOMBIE             = 0x15,
    FORM_METAMORPHOSIS      = 0x16,
    FORM_UNDEAD             = 0x19,
    FORM_FRENZY             = 0x1A,
    FORM_FLIGHT_EPIC        = 0x1B,
    FORM_SHADOW             = 0x1C,
    FORM_FLIGHT             = 0x1D,
    FORM_STEALTH            = 0x1E,
    FORM_MOONKIN            = 0x1F,
    FORM_SPIRITOFREDEMPTION = 0x20,
};

enum ResponseCodes
{
    RESPONSE_SUCCESS                                       = 0x00,
    RESPONSE_FAILURE                                       = 0x01,
    RESPONSE_CANCELLED                                     = 0x02,
    RESPONSE_DISCONNECTED                                  = 0x03,
    RESPONSE_FAILED_TO_CONNECT                             = 0x04,
    RESPONSE_CONNECTED                                     = 0x05,
    RESPONSE_VERSION_MISMATCH                              = 0x06,

    CSTATUS_CONNECTING                                     = 0x07,
    CSTATUS_NEGOTIATING_SECURITY                           = 0x08,
    CSTATUS_NEGOTIATION_COMPLETE                           = 0x09,
    CSTATUS_NEGOTIATION_FAILED                             = 0x0A,
    CSTATUS_AUTHENTICATING                                 = 0x0B,

    AUTH_OK                                                = 0x0C,
    AUTH_FAILED                                            = 0x0D,
    AUTH_REJECT                                            = 0x0E,
    AUTH_BAD_SERVER_PROOF                                  = 0x0F,
    AUTH_UNAVAILABLE                                       = 0x10,
    AUTH_SYSTEM_ERROR                                      = 0x11,
    AUTH_BILLING_ERROR                                     = 0x12,
    AUTH_BILLING_EXPIRED                                   = 0x13,
    AUTH_VERSION_MISMATCH                                  = 0x14,
    AUTH_UNKNOWN_ACCOUNT                                   = 0x15,
    AUTH_INCORRECT_PASSWORD                                = 0x16,
    AUTH_SESSION_EXPIRED                                   = 0x17,
    AUTH_SERVER_SHUTTING_DOWN                              = 0x18,
    AUTH_ALREADY_LOGGING_IN                                = 0x19,
    AUTH_LOGIN_SERVER_NOT_FOUND                            = 0x1A,
    AUTH_WAIT_QUEUE                                        = 0x1B,
    AUTH_BANNED                                            = 0x1C,
    AUTH_ALREADY_ONLINE                                    = 0x1D,
    AUTH_NO_TIME                                           = 0x1E,
    AUTH_DB_BUSY                                           = 0x1F,
    AUTH_SUSPENDED                                         = 0x20,
    AUTH_PARENTAL_CONTROL                                  = 0x21,
    AUTH_LOCKED_ENFORCED                                   = 0x22,

    REALM_LIST_IN_PROGRESS                                 = 0x23,
    REALM_LIST_SUCCESS                                     = 0x24,
    REALM_LIST_FAILED                                      = 0x25,
    REALM_LIST_INVALID                                     = 0x26,
    REALM_LIST_REALM_NOT_FOUND                             = 0x27,

    ACCOUNT_CREATE_IN_PROGRESS                             = 0x28,
    ACCOUNT_CREATE_SUCCESS                                 = 0x29,
    ACCOUNT_CREATE_FAILED                                  = 0x2A,

    CHAR_LIST_RETRIEVING                                   = 0x2B,
    CHAR_LIST_RETRIEVED                                    = 0x2C,
    CHAR_LIST_FAILED                                       = 0x2D,

    CHAR_CREATE_IN_PROGRESS                                = 0x2E,
    CHAR_CREATE_SUCCESS                                    = 0x2F,
    CHAR_CREATE_ERROR                                      = 0x30,
    CHAR_CREATE_FAILED                                     = 0x31,
    CHAR_CREATE_NAME_IN_USE                                = 0x32,
    CHAR_CREATE_DISABLED                                   = 0x33,
    CHAR_CREATE_PVP_TEAMS_VIOLATION                        = 0x34,
    CHAR_CREATE_SERVER_LIMIT                               = 0x35,
    CHAR_CREATE_ACCOUNT_LIMIT                              = 0x36,
    CHAR_CREATE_SERVER_QUEUE                               = 0x37,
    CHAR_CREATE_ONLY_EXISTING                              = 0x38,
    CHAR_CREATE_EXPANSION                                  = 0x39,
    CHAR_CREATE_EXPANSION_CLASS                            = 0x3A,
    CHAR_CREATE_LEVEL_REQUIREMENT                          = 0x3B,
    CHAR_CREATE_UNIQUE_CLASS_LIMIT                         = 0x3C,
    CHAR_CREATE_CHARACTER_IN_GUILD                         = 0x3D,
    CHAR_CREATE_RESTRICTED_RACECLASS                       = 0x3E,
    CHAR_CREATE_CHARACTER_CHOOSE_RACE                      = 0x3F,
    CHAR_CREATE_CHARACTER_ARENA_LEADER                     = 0x40,
    CHAR_CREATE_CHARACTER_DELETE_MAIL                      = 0x41,
    CHAR_CREATE_CHARACTER_SWAP_FACTION                     = 0x42,
    CHAR_CREATE_CHARACTER_RACE_ONLY                        = 0x43,
    CHAR_CREATE_CHARACTER_GOLD_LIMIT                       = 0x44,
    CHAR_CREATE_FORCE_LOGIN                                = 0x45,

    CHAR_DELETE_IN_PROGRESS                                = 0x46,
    CHAR_DELETE_SUCCESS                                    = 0x47,
    CHAR_DELETE_FAILED                                     = 0x48,
    CHAR_DELETE_FAILED_LOCKED_FOR_TRANSFER                 = 0x49,
    CHAR_DELETE_FAILED_GUILD_LEADER                        = 0x4A,
    CHAR_DELETE_FAILED_ARENA_CAPTAIN                       = 0x4B,

    CHAR_LOGIN_IN_PROGRESS                                 = 0x4C,
    CHAR_LOGIN_SUCCESS                                     = 0x4D,
    CHAR_LOGIN_NO_WORLD                                    = 0x4E,
    CHAR_LOGIN_DUPLICATE_CHARACTER                         = 0x4F,
    CHAR_LOGIN_NO_INSTANCES                                = 0x50,
    CHAR_LOGIN_FAILED                                      = 0x51,
    CHAR_LOGIN_DISABLED                                    = 0x52,
    CHAR_LOGIN_NO_CHARACTER                                = 0x53,
    CHAR_LOGIN_LOCKED_FOR_TRANSFER                         = 0x54,
    CHAR_LOGIN_LOCKED_BY_BILLING                           = 0x55,
    CHAR_LOGIN_LOCKED_BY_MOBILE_AH                         = 0x56,

    CHAR_NAME_SUCCESS                                      = 0x57,
    CHAR_NAME_FAILURE                                      = 0x58,
    CHAR_NAME_NO_NAME                                      = 0x59,
    CHAR_NAME_TOO_SHORT                                    = 0x5A,
    CHAR_NAME_TOO_LONG                                     = 0x5B,
    CHAR_NAME_INVALID_CHARACTER                            = 0x5C,
    CHAR_NAME_MIXED_LANGUAGES                              = 0x5D,
    CHAR_NAME_PROFANE                                      = 0x5E,
    CHAR_NAME_RESERVED                                     = 0x5F,
    CHAR_NAME_INVALID_APOSTROPHE                           = 0x60,
    CHAR_NAME_MULTIPLE_APOSTROPHES                         = 0x61,
    CHAR_NAME_THREE_CONSECUTIVE                            = 0x62,
    CHAR_NAME_INVALID_SPACE                                = 0x63,
    CHAR_NAME_CONSECUTIVE_SPACES                           = 0x64,
    CHAR_NAME_RUSSIAN_CONSECUTIVE_SILENT_CHARACTERS        = 0x65,
    CHAR_NAME_RUSSIAN_SILENT_CHARACTER_AT_BEGINNING_OR_END = 0x66,
    CHAR_NAME_DECLENSION_DOESNT_MATCH_BASE_NAME            = 0x67
};

/// Ban function modes
enum BanMode
{
    BAN_ACCOUNT,
    BAN_CHARACTER,
    BAN_IP
};

/// Ban function return codes
enum BanReturn
{
    BAN_SUCCESS,
    BAN_SYNTAX_ERROR,
    BAN_NOTFOUND
};

// indexes of BattlemasterList.dbc
enum BattleGroundTypeId
{
    BATTLEGROUND_TYPE_NONE     = 0,
    BATTLEGROUND_AV            = 1,
    BATTLEGROUND_WS            = 2,
    BATTLEGROUND_AB            = 3,
    BATTLEGROUND_NA            = 4,
    BATTLEGROUND_BE            = 5,
    BATTLEGROUND_AA            = 6,                         // all arenas
    BATTLEGROUND_EY            = 7,
    BATTLEGROUND_RL            = 8,
    BATTLEGROUND_SA            = 9,
    BATTLEGROUND_DS            = 10,
    BATTLEGROUND_RV            = 11,
    BATTLEGROUND_IC            = 30,
    BATTLEGROUND_RB            = 32                         // random battleground
};
#define MAX_BATTLEGROUND_TYPE_ID 33

enum MailResponseType
{
    MAIL_SEND               = 0,
    MAIL_MONEY_TAKEN        = 1,
    MAIL_ITEM_TAKEN         = 2,
    MAIL_RETURNED_TO_SENDER = 3,
    MAIL_DELETED            = 4,
    MAIL_MADE_PERMANENT     = 5
};

enum MailResponseResult
{
    MAIL_OK                            = 0,
    MAIL_ERR_EQUIP_ERROR               = 1,
    MAIL_ERR_CANNOT_SEND_TO_SELF       = 2,
    MAIL_ERR_NOT_ENOUGH_MONEY          = 3,
    MAIL_ERR_RECIPIENT_NOT_FOUND       = 4,
    MAIL_ERR_NOT_YOUR_TEAM             = 5,
    MAIL_ERR_INTERNAL_ERROR            = 6,
    MAIL_ERR_DISABLED_FOR_TRIAL_ACC    = 14,
    MAIL_ERR_RECIPIENT_CAP_REACHED     = 15,
    MAIL_ERR_CANT_SEND_WRAPPED_COD     = 16,
    MAIL_ERR_MAIL_AND_CHAT_SUSPENDED   = 17,
    MAIL_ERR_TOO_MANY_ATTACHMENTS      = 18,
    MAIL_ERR_MAIL_ATTACHMENT_INVALID   = 19,
    MAIL_ERR_ITEM_HAS_EXPIRED          = 21,
};

enum CalendarResponseResult
{
    CALENDAR_ERROR_GUILD_EVENTS_EXCEEDED        = 1,
    CALENDAR_ERROR_EVENTS_EXCEEDED              = 2,        // max of 20 (?) exceeded
    CALENDAR_ERROR_SELF_INVITES_EXCEEDED        = 3,
    CALENDAR_ERROR_OTHER_INVITES_EXCEEDED       = 4,        // std::string
    CALENDAR_ERROR_PERMISSIONS                  = 5,
    CALENDAR_ERROR_EVENT_INVALID                = 6,        // Event not found.
    CALENDAR_ERROR_NOT_INVITED                  = 7,
    CALENDAR_ERROR_INTERNAL                     = 8,
    CALENDAR_ERROR_GUILD_PLAYER_NOT_IN_GUILD    = 9,
    CALENDAR_ERROR_ALREADY_INVITED_TO_EVENT_S   = 10,       // std::string
    CALENDAR_ERROR_PLAYER_NOT_FOUND             = 11,
    CALENDAR_ERROR_NOT_ALLIED                   = 12,
    CALENDAR_ERROR_IGNORING_YOU_S               = 13,       // std::string
    CALENDAR_ERROR_INVITES_EXCEEDED             = 14,
    // 15 ?
    CALENDAR_ERROR_INVALID_DATE                 = 16,
    CALENDAR_ERROR_INVALID_TIME                 = 17,
    // 18 ?
    CALENDAR_ERROR_NEEDS_TITLE                  = 19,
    CALENDAR_ERROR_EVENT_PASSED                 = 20,
    CALENDAR_ERROR_EVENT_LOCKED                 = 21,
    CALENDAR_ERROR_DELETE_CREATOR_FAILED        = 22,
    CALENDAR_ERROR_SYSTEM_DISABLED              = 24,
    CALENDAR_ERROR_RESTRICTED_ACCOUNT           = 25,
    CALENDAR_ERROR_ARENA_EVENTS_EXCEEDED        = 26,
    CALENDAR_ERROR_RESTRICTED_LEVEL             = 27,
    CALENDAR_ERROR_USER_SQUELCHED               = 28,
    CALENDAR_ERROR_NO_INVITE                    = 29,
    // 30-35 ?
    CALENDAR_ERROR_EVENT_WRONG_SERVER           = 36,
    CALENDAR_ERROR_INVITE_WRONG_SERVER          = 37,
    CALENDAR_ERROR_NO_GUILD_INVITES             = 38,
    CALENDAR_ERROR_INVALID_SIGNUP               = 39,
    CALENDAR_ERROR_NO_MODERATOR                 = 40,
};

// reasons for why pet tame may fail
// in fact, these are also used elsewhere
enum PetTameFailureReason
{
    PETTAME_INVALIDCREATURE         = 1,
    PETTAME_TOOMANY                 = 2,
    PETTAME_CREATUREALREADYOWNED    = 3,
    PETTAME_NOTTAMEABLE             = 4,
    PETTAME_ANOTHERSUMMONACTIVE     = 5,
    PETTAME_UNITSCANTTAME           = 6,
    PETTAME_NOPETAVAILABLE          = 7,                    // not used in taming
    PETTAME_INTERNALERROR           = 8,
    PETTAME_TOOHIGHLEVEL            = 9,
    PETTAME_DEAD                    = 10,                   // not used in taming
    PETTAME_NOTDEAD                 = 11,                   // not used in taming
    PETTAME_CANTCONTROLEXOTIC       = 12,                   // 3.x
    PETTAME_UNKNOWNERROR            = 13
};

// Stored in SummonProperties.dbc with slot+1 values
enum TotemSlot
{
    TOTEM_SLOT_FIRE   = 0,
    TOTEM_SLOT_EARTH  = 1,
    TOTEM_SLOT_WATER  = 2,
    TOTEM_SLOT_AIR    = 3,
};

#define TOTEM_SLOT_NONE 255                                 // custom value for no slot case

#define MAX_TOTEM_SLOT  4

enum TradeStatus
{
    TRADE_STATUS_BUSY           = 0,
    TRADE_STATUS_BEGIN_TRADE    = 1,
    TRADE_STATUS_OPEN_WINDOW    = 2,
    TRADE_STATUS_TRADE_CANCELED = 3,
    TRADE_STATUS_TRADE_ACCEPT   = 4,
    TRADE_STATUS_BUSY_2         = 5,
    TRADE_STATUS_NO_TARGET      = 6,
    TRADE_STATUS_BACK_TO_TRADE  = 7,
    TRADE_STATUS_TRADE_COMPLETE = 8,
    // 9?
    TRADE_STATUS_TARGET_TO_FAR  = 10,
    TRADE_STATUS_WRONG_FACTION  = 11,
    TRADE_STATUS_CLOSE_WINDOW   = 12,
    // 13?
    TRADE_STATUS_IGNORE_YOU     = 14,
    TRADE_STATUS_YOU_STUNNED    = 15,
    TRADE_STATUS_TARGET_STUNNED = 16,
    TRADE_STATUS_YOU_DEAD       = 17,
    TRADE_STATUS_TARGET_DEAD    = 18,
    TRADE_STATUS_YOU_LOGOUT     = 19,
    TRADE_STATUS_TARGET_LOGOUT  = 20,
    TRADE_STATUS_TRIAL_ACCOUNT  = 21,                       // Trial accounts can not perform that action
    TRADE_STATUS_ONLY_CONJURED  = 22,                       // You can only trade conjured items... (cross realm BG related).
    TRADE_STATUS_NOT_ELIGIBLE   = 23                        // Related to trading soulbound loot items
};

// we need to stick to 1 version or half of the stuff will work for someone
// others will not and opposite
// will only support WoW, WoW:TBC and WoW:WotLK 3.3.5a client build 12340...

#define EXPECTED_MANGOSD_CLIENT_BUILD        {12340, 0}

// max supported expansion level in mangosd
// NOTE: not set it more that supported by targeted client version with all expansions installed
// account with expansion > client supported will rejected at connection by client
// because if client receive unsupported expansion level it think
// that it not have expansion installed and reject
#define MAX_EXPANSION 2

#endif<|MERGE_RESOLUTION|>--- conflicted
+++ resolved
@@ -934,11 +934,7 @@
     AURA_STATE_SWIFTMEND                    = 15,           //   T |
     AURA_STATE_DEADLY_POISON                = 16,           //   T |
     AURA_STATE_ENRAGE                       = 17,           // C   |
-<<<<<<< HEAD
-    AURA_STATE_MECHANIC_BLEED               = 18,           // C  t|
-=======
     AURA_STATE_BLEEDING                     = 18,           // C  t|
->>>>>>> 833d4ddc
     //AURA_STATE_UNKNOWN19                  = 19,           //     | not used
     //AURA_STATE_UNKNOWN20                  = 20,           //  c  | only (45317 Suicide)
     //AURA_STATE_UNKNOWN21                  = 21,           //     | not used
