--- conflicted
+++ resolved
@@ -241,283 +241,21 @@
 // Spell Attributes definitions
 // ***********************************
 
-<<<<<<< HEAD
-#define SPELL_ATTR_UNK0                           0x00000001            // 0
-#define SPELL_ATTR_RANGED                         0x00000002            // 1 All ranged abilites have this flag
-#define SPELL_ATTR_ON_NEXT_SWING_1                0x00000004            // 2 on next swing
-#define SPELL_ATTR_UNK3                           0x00000008            // 3 not set in 3.0.3
-#define SPELL_ATTR_ABILITY                        0x00000010            // 4 client puts 'ability' instead of 'spell' in game strings for these spells
-#define SPELL_ATTR_TRADESPELL                     0x00000020            // 5 trade spells, will be added by client to a sublist of profession spell
-#define SPELL_ATTR_PASSIVE                        0x00000040            // 6 Passive spell
-#define SPELL_ATTR_HIDDEN_CLIENTSIDE              0x00000080            // 7 Spells with this attribute are not visible in spellbook or aura bar
-#define SPELL_ATTR_HIDE_IN_COMBAT_LOG             0x00000100            // 8 This attribite controls whether spell appears in combat logs
-#define SPELL_ATTR_TARGET_MAINHAND_ITEM           0x00000200            // 9 Client automatically selects item from mainhand slot as a cast target
-#define SPELL_ATTR_ON_NEXT_SWING_2                0x00000400            // 10 on next swing 2
-#define SPELL_ATTR_UNK11                          0x00000800            // 11
-#define SPELL_ATTR_DAYTIME_ONLY                   0x00001000            // 12 only useable at daytime, not set in 2.4.2
-#define SPELL_ATTR_NIGHT_ONLY                     0x00002000            // 13 only useable at night, not set in 2.4.2
-#define SPELL_ATTR_INDOORS_ONLY                   0x00004000            // 14 only useable indoors, not set in 2.4.2
-#define SPELL_ATTR_OUTDOORS_ONLY                  0x00008000            // 15 Only useable outdoors.
-#define SPELL_ATTR_NOT_SHAPESHIFT                 0x00010000            // 16 Not while shapeshifted
-#define SPELL_ATTR_ONLY_STEALTHED                 0x00020000            // 17 Must be in stealth
-#define SPELL_ATTR_UNK18                          0x00040000            // 18
-#define SPELL_ATTR_LEVEL_DAMAGE_CALCULATION       0x00080000            // 19 spelldamage depends on caster level
-#define SPELL_ATTR_STOP_ATTACK_TARGET             0x00100000            // 20 Stop attack after use this spell (and not begin attack if use)
-#define SPELL_ATTR_IMPOSSIBLE_DODGE_PARRY_BLOCK   0x00200000            // 21 Cannot be dodged/parried/blocked
-#define SPELL_ATTR_SET_TRACKING_TARGET            0x00400000            // 22 SetTrackingTarget
-#define SPELL_ATTR_UNK23                          0x00800000            // 23 castable while dead?
-#define SPELL_ATTR_CASTABLE_WHILE_MOUNTED         0x01000000            // 24 castable while mounted
-#define SPELL_ATTR_DISABLED_WHILE_ACTIVE          0x02000000            // 25 Activate and start cooldown after aura fade or remove summoned creature or go
-#define SPELL_ATTR_UNK26                          0x04000000            // 26
-#define SPELL_ATTR_CASTABLE_WHILE_SITTING         0x08000000            // 27 castable while sitting
-#define SPELL_ATTR_CANT_USED_IN_COMBAT            0x10000000            // 28 Cannot be used in combat
-#define SPELL_ATTR_UNAFFECTED_BY_INVULNERABILITY  0x20000000            // 29 unaffected by invulnerability (hmm possible not...)
-#define SPELL_ATTR_BREAKABLE_BY_DAMAGE            0x40000000            // 30 breakable by damage?
-#define SPELL_ATTR_CANT_CANCEL                    0x80000000            // 31 positive aura can't be canceled
-
-#define SPELL_ATTR_EX_UNK0                        0x00000001            // 0
-#define SPELL_ATTR_EX_DRAIN_ALL_POWER             0x00000002            // 1 use all power (Only paladin Lay of Hands and Bunyanize)
-#define SPELL_ATTR_EX_CHANNELED_1                 0x00000004            // 2 channeled 1
-#define SPELL_ATTR_EX_CANT_REFLECTED              0x00000008            // 3 used for detect can or not spell reflected
-#define SPELL_ATTR_EX_UNK4                        0x00000010            // 4
-#define SPELL_ATTR_EX_NOT_BREAK_STEALTH           0x00000020            // 5 Not break stealth
-#define SPELL_ATTR_EX_CHANNELED_2                 0x00000040            // 6 channeled 2
-#define SPELL_ATTR_EX_NEGATIVE                    0x00000080            // 7
-#define SPELL_ATTR_EX_NOT_IN_COMBAT_TARGET        0x00000100            // 8 Spell req target not to be in combat state
-#define SPELL_ATTR_EX_UNK9                        0x00000200            // 9
-#define SPELL_ATTR_EX_NO_THREAT                   0x00000400            // 10 no generates threat on cast 100%
-#define SPELL_ATTR_EX_UNK11                       0x00000800            // 11
-#define SPELL_ATTR_EX_UNK12                       0x00001000            // 12
-#define SPELL_ATTR_EX_UNK13                       0x00002000            // 13
-#define SPELL_ATTR_EX_CHANNEL_TRACKING_TARGET     0x00004000            // 14
-#define SPELL_ATTR_EX_DISPEL_AURAS_ON_IMMUNITY    0x00008000            // 15 remove auras on immunity
-#define SPELL_ATTR_EX_UNAFFECTED_BY_SCHOOL_IMMUNE 0x00010000            // 16 unaffected by school immunity
-#define SPELL_ATTR_EX_UNK17                       0x00020000            // 17 for auras SPELL_AURA_TRACK_CREATURES, SPELL_AURA_TRACK_RESOURCES and SPELL_AURA_TRACK_STEALTHED select non-stacking tracking spells
-#define SPELL_ATTR_EX_BREAKABLE_BY_ANY_DAMAGE     0x00040000            // 18 auras with this attribute breaked by any damage (not CrowdControl auras)
-#define SPELL_ATTR_EX_UNK19                       0x00080000            // 19
-#define SPELL_ATTR_EX_REQ_TARGET_COMBO_POINTS     0x00100000            // 20 Req combo points on target
-#define SPELL_ATTR_EX_UNK21                       0x00200000            // 21
-#define SPELL_ATTR_EX_REQ_COMBO_POINTS            0x00400000            // 22 Use combo points (in 4.x not required combo point target selected)
-#define SPELL_ATTR_EX_UNK23                       0x00800000            // 23
-#define SPELL_ATTR_EX_UNK24                       0x01000000            // 24 Req fishing pole??
-#define SPELL_ATTR_EX_UNK25                       0x02000000            // 25
-#define SPELL_ATTR_EX_UNK26                       0x04000000            // 26
-#define SPELL_ATTR_EX_UNK27                       0x08000000            // 27
-#define SPELL_ATTR_EX_HIDDEN_AURA                 0x10000000            // 28 client doesn't display these spells in aura bar (special and server-side spells)
-#define SPELL_ATTR_EX_CHANNEL_DISPLAY_SPELL_NAME  0x20000000            // 29 spell name is displayed in cast bar instead of 'channeling' text
-#define SPELL_ATTR_EX_UNK30                       0x40000000            // 30 overpower
-#define SPELL_ATTR_EX_UNK31                       0x80000000            // 31
-
-#define SPELL_ATTR2_ALLOW_DEAD_TARGET             0x00000001            // 0
-#define SPELL_ATTR_EX2_UNK1                       0x00000002            // 1
-#define SPELL_ATTR_EX2_IGNORE_LOS                 0x00000004            // 2 do not need LOS (e.g. 18220 since 3.3.3)
-#define SPELL_ATTR_EX2_UNK3                       0x00000008            // 3 auto targeting? (e.g. fishing skill enhancement items since 3.3.3)
-#define SPELL_ATTR_EX2_UNK4                       0x00000010            // 4
-#define SPELL_ATTR_EX2_AUTOREPEAT_FLAG            0x00000020            // 5
-#define SPELL_ATTR_EX2_UNK6                       0x00000040            // 6 only usable on tabbed by yourself
-#define SPELL_ATTR_EX2_UNK7                       0x00000080            // 7
-#define SPELL_ATTR_EX2_UNK8                       0x00000100            // 8 not set in 3.0.3
-#define SPELL_ATTR_EX2_UNK9                       0x00000200            // 9
-#define SPELL_ATTR_EX2_UNK10                      0x00000400            // 10
-#define SPELL_ATTR_EX2_HEALTH_FUNNEL              0x00000800            // 11
-#define SPELL_ATTR_EX2_UNK12                      0x00001000            // 12
-#define SPELL_ATTR_EX2_UNK13                      0x00002000            // 13
-#define SPELL_ATTR_EX2_UNK14                      0x00004000            // 14
-#define SPELL_ATTR_EX2_UNK15                      0x00008000            // 15 not set in 3.0.3
-#define SPELL_ATTR_EX2_UNK16                      0x00010000            // 16
-#define SPELL_ATTR_EX2_NOT_RESET_AUTOSHOT         0x00020000            // 17 Hunters Shot and Stings only have this flag
-#define SPELL_ATTR_EX2_UNK18                      0x00040000            // 18 Only Revive pet - possible req dead pet
-#define SPELL_ATTR_EX2_NOT_NEED_SHAPESHIFT        0x00080000            // 19 does not necessarly need shapeshift
-#define SPELL_ATTR_EX2_UNK20                      0x00100000            // 20
-#define SPELL_ATTR_EX2_DAMAGE_REDUCED_SHIELD      0x00200000            // 21 for ice blocks, pala immunity buffs, priest absorb shields, but used also for other spells -> not sure!
-#define SPELL_ATTR_EX2_UNK22                      0x00400000            // 22
-#define SPELL_ATTR_EX2_UNK23                      0x00800000            // 23 Only mage Arcane Concentration have this flag
-#define SPELL_ATTR_EX2_UNK24                      0x01000000            // 24
-#define SPELL_ATTR_EX2_UNK25                      0x02000000            // 25
-#define SPELL_ATTR_EX2_UNK26                      0x04000000            // 26 unaffected by school immunity
-#define SPELL_ATTR_EX2_UNK27                      0x08000000            // 27
-#define SPELL_ATTR_EX2_UNK28                      0x10000000            // 28 no breaks stealth if it fails??
-#define SPELL_ATTR_EX2_CANT_CRIT                  0x20000000            // 29 Spell can't crit
-#define SPELL_ATTR_EX2_UNK30                      0x40000000            // 30
-#define SPELL_ATTR_EX2_FOOD_BUFF                  0x80000000            // 31 Food or Drink Buff (like Well Fed)
-
-#define SPELL_ATTR_EX3_UNK0                       0x00000001            // 0
-#define SPELL_ATTR_EX3_UNK1                       0x00000002            // 1
-#define SPELL_ATTR_EX3_UNK2                       0x00000004            // 2
-#define SPELL_ATTR_EX3_MELEE                      0x00000008            // 3
-#define SPELL_ATTR_EX3_IGNORE_RESURRECTION_TIMER  0x00000010            // 4 you don't have to wait to be resurrected with these spells
-#define SPELL_ATTR_EX3_UNK5                       0x00000020            // 5
-#define SPELL_ATTR_EX3_UNK6                       0x00000040            // 6
-#define SPELL_ATTR_EX3_STACK_FOR_DIFF_CASTERS     0x00000080            // 7 create a separate (de)buff stack for each caster
-#define SPELL_ATTR_EX3_TARGET_ONLY_PLAYER         0x00000100            // 8 Can target only player
-#define SPELL_ATTR_EX3_UNK9                       0x00000200            // 9
-#define SPELL_ATTR_EX3_MAIN_HAND                  0x00000400            // 10 Main hand weapon required
-#define SPELL_ATTR_EX3_BATTLEGROUND               0x00000800            // 11 Can casted only on battleground
-#define SPELL_ATTR_EX3_CAST_ON_DEAD               0x00001000            // 12 target is a dead player (not every spell has this flag)
-#define SPELL_ATTR_EX3_UNK13                      0x00002000            // 13
-#define SPELL_ATTR_EX3_UNK14                      0x00004000            // 14 "Honorless Target" only this spells have this flag
-#define SPELL_ATTR_EX3_UNK15                      0x00008000            // 15 Auto Shoot, Shoot, Throw,  - this is autoshot flag
-#define SPELL_ATTR_EX3_CANT_TRIGGER_PROC          0x00010000            // 16 no triggers effects that trigger on casting a spell??
-#define SPELL_ATTR_EX3_NO_INITIAL_AGGRO           0x00020000            // 17 Causes no aggro if not missed
-#define SPELL_ATTR_EX3_CANT_MISS                  0x00040000            // 18 Spell should always hit its target
-#define SPELL_ATTR_EX3_IMPROVER                   0x00080000            // 19 only spells, that improve other spells
-#define SPELL_ATTR_EX3_DEATH_PERSISTENT           0x00100000            // 20 Death persistent spells
-#define SPELL_ATTR_EX3_UNK21                      0x00200000            // 21
-#define SPELL_ATTR_EX3_REQ_WAND                   0x00400000            // 22 Req wand
-#define SPELL_ATTR_EX3_UNK23                      0x00800000            // 23
-#define SPELL_ATTR_EX3_REQ_OFFHAND                0x01000000            // 24 Req offhand weapon
-#define SPELL_ATTR_EX3_UNK25                      0x02000000            // 25 no cause spell pushback ?
-#define SPELL_ATTR_EX3_CAN_PROC_WITH_TRIGGERED    0x04000000            // 26 auras with this attribute can proc from triggered spell casts (?)
-#define SPELL_ATTR_EX3_UNK27                      0x08000000            // 27
-#define SPELL_ATTR_EX3_UNK28                      0x10000000            // 28
-#define SPELL_ATTR_EX3_DISABLE_MODS               0x20000000            // 29 Client doesn't apply spellmods for those spells (mostly mounting and like this spells)
-#define SPELL_ATTR_EX3_DONT_DISPLAY_RANGE         0x40000000            // 30 client doesn't display range in tooltip for those spells
-#define SPELL_ATTR_EX3_UNK31                      0x80000000            // 31
-
-#define SPELL_ATTR_EX4_IGNORE_RESISTANCES         0x00000001            // 0 not may be resisted (in magic case) and have binary resistance method (in melee case).
-#define SPELL_ATTR_EX4_UNK1                       0x00000002            // 1 proc on finishing move?
-#define SPELL_ATTR_EX4_UNK2                       0x00000004            // 2
-#define SPELL_ATTR_EX4_UNK3                       0x00000008            // 3
-#define SPELL_ATTR_EX4_UNK4                       0x00000010            // 4 This will no longer cause guards to attack on use??
-#define SPELL_ATTR_EX4_UNK5                       0x00000020            // 5
-#define SPELL_ATTR_EX4_NOT_STEALABLE              0x00000040            // 6 although such auras might be dispellable, they cannot be stolen
-#define SPELL_ATTR_EX4_FORCE_TRIGGERED            0x00000080            // 7 forced triggered?
-#define SPELL_ATTR_EX4_STACK_DOT_MODIFIER         0x00000100            // 8 no effect on non DoTs?
-#define SPELL_ATTR_EX4_UNK9                       0x00000200            // 9
-#define SPELL_ATTR_EX4_SPELL_VS_EXTEND_COST       0x00000400            // 10 Rogue Shiv have this flag
-#define SPELL_ATTR_EX4_UNK11                      0x00000800            // 11
-#define SPELL_ATTR_EX4_UNK12                      0x00001000            // 12
-#define SPELL_ATTR_EX4_UNK13                      0x00002000            // 13
-#define SPELL_ATTR_EX4_DAMAGE_DOESNT_BREAK_AURAS  0x00004000            // 14 doesn't break auras by damage from these spells
-#define SPELL_ATTR_EX4_UNK15                      0x00008000            // 15
-#define SPELL_ATTR_EX4_NOT_USABLE_IN_ARENA        0x00010000            // 16 not usable in arena
-#define SPELL_ATTR_EX4_USABLE_IN_ARENA            0x00020000            // 17 usable in arena
-#define SPELL_ATTR_EX4_UNK18                      0x00040000            // 18
-#define SPELL_ATTR_EX4_UNK19                      0x00080000            // 19
-#define SPELL_ATTR_EX4_UNK20                      0x00100000            // 20 do not give "more powerful spell" error message
-#define SPELL_ATTR_EX4_UNK21                      0x00200000            // 21
-#define SPELL_ATTR_EX4_UNK22                      0x00400000            // 22
-#define SPELL_ATTR_EX4_UNK23                      0x00800000            // 23
-#define SPELL_ATTR_EX4_UNK24                      0x01000000            // 24
-#define SPELL_ATTR_EX4_PET_SCALING_AURA           0x02000000            // 25 pet scaling auras
-#define SPELL_ATTR_EX4_CAST_ONLY_IN_OUTLAND       0x04000000            // 26 Can only be used in Outland.
-#define SPELL_ATTR_EX4_UNK27                      0x08000000            // 27
-#define SPELL_ATTR_EX4_UNK28                      0x10000000            // 28
-#define SPELL_ATTR_EX4_UNK29                      0x20000000            // 29
-#define SPELL_ATTR_EX4_UNK30                      0x40000000            // 30
-#define SPELL_ATTR_EX4_UNK31                      0x80000000            // 31
-
-#define SPELL_ATTR_EX5_UNK0                       0x00000001            // 0
-#define SPELL_ATTR_EX5_NO_REAGENT_WHILE_PREP      0x00000002            // 1 not need reagents if UNIT_FLAG_PREPARATION
-#define SPELL_ATTR_EX5_REMOVE_AT_ENTER_ARENA      0x00000004            // 2 removed at enter arena (e.g. 31850 since 3.3.3)
-#define SPELL_ATTR_EX5_USABLE_WHILE_STUNNED       0x00000008            // 3 usable while stunned
-#define SPELL_ATTR_EX5_UNK4                       0x00000010            // 4
-#define SPELL_ATTR_EX5_SINGLE_TARGET_SPELL        0x00000020            // 5 Only one target can be apply at a time
-#define SPELL_ATTR_EX5_UNK6                       0x00000040            // 6
-#define SPELL_ATTR_EX5_UNK7                       0x00000080            // 7
-#define SPELL_ATTR_EX5_UNK8                       0x00000100            // 8
-#define SPELL_ATTR_EX5_START_PERIODIC_AT_APPLY    0x00000200            // 9  begin periodic tick at aura apply
-#define SPELL_ATTR_EX5_NO_DURATION                0x00000400            // 10 not send duration to client
-#define SPELL_ATTR_EX5_UNK11                      0x00000800            // 11
-#define SPELL_ATTR_EX5_UNK12                      0x00001000            // 12
-#define SPELL_ATTR_EX5_AFFECTED_BY_HASTE          0x00002000            // 13 haste affects duration (e.g. 8050 since 3.3.3)
-#define SPELL_ATTR_EX5_UNK14                      0x00004000            // 14
-#define SPELL_ATTR_EX5_UNK15                      0x00008000            // 15
-#define SPELL_ATTR_EX5_UNK16                      0x00010000            // 16
-#define SPELL_ATTR_EX5_USABLE_WHILE_FEARED        0x00020000            // 17 usable while feared
-#define SPELL_ATTR_EX5_USABLE_WHILE_CONFUSED      0x00040000            // 18 usable while confused
-#define SPELL_ATTR_EX5_UNK19                      0x00080000            // 19
-#define SPELL_ATTR_EX5_UNK20                      0x00100000            // 20
-#define SPELL_ATTR_EX5_UNK21                      0x00200000            // 21
-#define SPELL_ATTR_EX5_UNK22                      0x00400000            // 22
-#define SPELL_ATTR_EX5_UNK23                      0x00800000            // 23
-#define SPELL_ATTR_EX5_UNK24                      0x01000000            // 24
-#define SPELL_ATTR_EX5_UNK25                      0x02000000            // 25
-#define SPELL_ATTR_EX5_UNK26                      0x04000000            // 26
-#define SPELL_ATTR_EX5_UNK27                      0x08000000            // 27
-#define SPELL_ATTR_EX5_UNK28                      0x10000000            // 28
-#define SPELL_ATTR_EX5_UNK29                      0x20000000            // 29
-#define SPELL_ATTR_EX5_UNK30                      0x40000000            // 30
-#define SPELL_ATTR_EX5_UNK31                      0x80000000            // 31 Forces all nearby enemies to focus attacks caster
-
-#define SPELL_ATTR_EX6_UNK0                       0x00000001            // 0 Only Move spell have this flag
-#define SPELL_ATTR_EX6_ONLY_IN_ARENA              0x00000002            // 1 only usable in arena, not used in 3.2.0a and early
-#define SPELL_ATTR_EX6_UNK2                       0x00000004            // 2
-#define SPELL_ATTR_EX6_UNK3                       0x00000008            // 3
-#define SPELL_ATTR_EX6_UNK4                       0x00000010            // 4
-#define SPELL_ATTR_EX6_UNK5                       0x00000020            // 5
-#define SPELL_ATTR_EX6_UNK6                       0x00000040            // 6
-#define SPELL_ATTR_EX6_UNK7                       0x00000080            // 7
-#define SPELL_ATTR_EX6_IGNORE_CCED_TARGETS        0x00000100            // 8
-#define SPELL_ATTR_EX6_UNK9                       0x00000200            // 9
-#define SPELL_ATTR_EX6_UNK10                      0x00000400            // 10
-#define SPELL_ATTR_EX6_NOT_IN_RAID_INSTANCE       0x00000800            // 11 not usable in raid instance
-#define SPELL_ATTR_EX6_CASTABLE_ON_VEHICLE        0x00001000            // 12 for auras SPELL_AURA_TRACK_CREATURES, SPELL_AURA_TRACK_RESOURCES and SPELL_AURA_TRACK_STEALTHED select non-stacking tracking spells
-#define SPELL_ATTR_EX6_CAN_TARGET_INVISIBLE       0x00002000            // 13 ignore visibility requirement for spell target (phases, invisibility, etc.)
-#define SPELL_ATTR_EX6_UNK14                      0x00004000            // 14
-#define SPELL_ATTR_EX6_UNK15                      0x00008000            // 15 not set in 3.0.3
-#define SPELL_ATTR_EX6_UNK16                      0x00010000            // 16
-#define SPELL_ATTR_EX6_UNK17                      0x00020000            // 17
-#define SPELL_ATTR_EX6_UNK18                      0x00040000            // 18
-#define SPELL_ATTR_EX6_UNK19                      0x00080000            // 19
-#define SPELL_ATTR_EX6_UNK20                      0x00100000            // 20
-#define SPELL_ATTR_EX6_UNK21                      0x00200000            // 21
-#define SPELL_ATTR_EX6_UNK22                      0x00400000            // 22
-#define SPELL_ATTR_EX6_NO_STACK_DEBUFF_MAJOR      0x00800000            // 23 only debuff and debuff-like spells in 3.3.5a
-#define SPELL_ATTR_EX6_UNK24                      0x01000000            // 24 not set in 3.0.3
-#define SPELL_ATTR_EX6_UNK25                      0x02000000            // 25 not set in 3.0.3
-#define SPELL_ATTR_EX6_NO_STACK_BUFF              0x04000000            // 26 not set in 3.0.3
-#define SPELL_ATTR_EX6_UNK27                      0x08000000            // 27 not set in 3.0.3
-#define SPELL_ATTR_EX6_UNK28                      0x10000000            // 28 not set in 3.0.3
-#define SPELL_ATTR_EX6_NO_DMG_MODS                0x20000000            // 29 do not apply damage mods (usually in cases where it has already been applied)
-#define SPELL_ATTR_EX6_UNK30                      0x40000000            // 30 not set in 3.0.3
-#define SPELL_ATTR_EX6_UNK31                      0x80000000            // 31 not set in 3.0.3
-
-#define SPELL_ATTR_EX7_UNK0                       0x00000001            // 0
-#define SPELL_ATTR_EX7_UNK1                       0x00000002            // 1
-#define SPELL_ATTR_EX7_PALADIN_AURA               0x00000004            // 2
-#define SPELL_ATTR_EX7_GM_ONLY                    0x00000008            // 3 Cannot cast if caster doesn't have UnitFlag2 & UNIT_FLAG2_GM_MODE
-#define SPELL_ATTR_EX7_UNK4                       0x00000010            // 4
-#define SPELL_ATTR_EX7_TOTEM_SPELL                0x00000020            // 5  shaman summon totem spells
-#define SPELL_ATTR_EX7_UNK6                       0x00000040            // 6
-#define SPELL_ATTR_EX7_UNK7                       0x00000080            // 7
-#define SPELL_ATTR_EX7_UNK8                       0x00000100            // 8
-#define SPELL_ATTR_EX7_UNK9                       0x00000200            // 9
-#define SPELL_ATTR_EX7_DISPEL_CHARGES             0x00000400            // 10 Dispel and Spellsteal individual charges instead of whole aura.
-#define SPELL_ATTR_EX7_UNK11                      0x00000800            // 11
-#define SPELL_ATTR_EX7_UNK12                      0x00001000            // 12
-#define SPELL_ATTR_EX7_UNK13                      0x00002000            // 13
-#define SPELL_ATTR_EX7_UNK14                      0x00004000            // 14
-#define SPELL_ATTR_EX7_UNK15                      0x00008000            // 15
-#define SPELL_ATTR_EX7_UNK16                      0x00010000            // 16
-#define SPELL_ATTR_EX7_UNK17                      0x00020000            // 17
-#define SPELL_ATTR_EX7_HAS_CHARGE_EFFECT          0x00040000            // 18 Only spell with Charge effect (used for calculate traectory/delay)
-#define SPELL_ATTR_EX7_UNK19                      0x00080000            // 19
-#define SPELL_ATTR_EX7_UNK20                      0x00100000            // 20
-#define SPELL_ATTR_EX7_UNK21                      0x00200000            // 21
-#define SPELL_ATTR_EX7_UNK22                      0x00400000            // 22
-#define SPELL_ATTR_EX7_UNK23                      0x00800000            // 23
-#define SPELL_ATTR_EX7_UNK24                      0x01000000            // 24
-#define SPELL_ATTR_EX7_UNK25                      0x02000000            // 25
-#define SPELL_ATTR_EX7_UNK26                      0x04000000            // 26
-#define SPELL_ATTR_EX7_UNK27                      0x08000000            // 27
-#define SPELL_ATTR_EX7_REPLACEABLE_AURA           0x10000000            // 28
-#define SPELL_ATTR_EX7_UNK29                      0x20000000            // 29
-#define SPELL_ATTR_EX7_UNK30                      0x40000000            // 30
-#define SPELL_ATTR_EX7_UNK31                      0x80000000            // 31
-=======
+#define SpellAttributesEx1 SpellAttributesEx
+#define SpellAttributesEx0 SpellAttributes
+
 enum SpellAttributes
 {
     SPELL_ATTR_UNK0                            = 0x00000001,            // 0
     SPELL_ATTR_RANGED                          = 0x00000002,            // 1 All ranged abilites have this flag
     SPELL_ATTR_ON_NEXT_SWING_1                 = 0x00000004,            // 2 on next swing
     SPELL_ATTR_UNK3                            = 0x00000008,            // 3 not set in 3.0.3
-    SPELL_ATTR_UNK4                            = 0x00000010,            // 4 isAbility
+    SPELL_ATTR_ABILITY                         = 0x00000010,            // 4 client puts 'ability' instead of 'spell' in game strings for these spells
     SPELL_ATTR_TRADESPELL                      = 0x00000020,            // 5 trade spells, will be added by client to a sublist of profession spell
     SPELL_ATTR_PASSIVE                         = 0x00000040,            // 6 Passive spell
-    SPELL_ATTR_UNK7                            = 0x00000080,            // 7 can't be linked in chat?
-    SPELL_ATTR_UNK8                            = 0x00000100,            // 8 hide created item in tooltip (for effect=24)
-    SPELL_ATTR_UNK9                            = 0x00000200,            // 9
+    SPELL_ATTR_HIDDEN_CLIENTSIDE               = 0x00000080,            // 7 Spells with this attribute are not visible in spellbook or aura bar
+    SPELL_ATTR_HIDE_IN_COMBAT_LOG              = 0x00000100,            // 8 This attribite controls whether spell appears in combat logs
+    SPELL_ATTR_TARGET_MAINHAND_ITEM            = 0x00000200,            // 9 Client automatically selects item from mainhand slot as a cast target
     SPELL_ATTR_ON_NEXT_SWING_2                 = 0x00000400,            // 10 on next swing 2
     SPELL_ATTR_UNK11                           = 0x00000800,            // 11
     SPELL_ATTR_DAYTIME_ONLY                    = 0x00001000,            // 12 only useable at daytime, not set in 2.4.2
@@ -538,7 +276,7 @@
     SPELL_ATTR_CASTABLE_WHILE_SITTING          = 0x08000000,            // 27 castable while sitting
     SPELL_ATTR_CANT_USED_IN_COMBAT             = 0x10000000,            // 28 Cannot be used in combat
     SPELL_ATTR_UNAFFECTED_BY_INVULNERABILITY   = 0x20000000,            // 29 unaffected by invulnerability (hmm possible not...)
-    SPELL_ATTR_UNK30                           = 0x40000000,            // 30 breakable by damage?
+    SPELL_ATTR_BREAKABLE_BY_DAMAGE             = 0x40000000,            // 30 breakable by damage?
     SPELL_ATTR_CANT_CANCEL                     = 0x80000000,            // 31 positive aura can't be canceled
 };
 
@@ -547,7 +285,7 @@
     SPELL_ATTR_EX_UNK0                         = 0x00000001,            // 0
     SPELL_ATTR_EX_DRAIN_ALL_POWER              = 0x00000002,            // 1 use all power (Only paladin Lay of Hands and Bunyanize)
     SPELL_ATTR_EX_CHANNELED_1                  = 0x00000004,            // 2 channeled 1
-    SPELL_ATTR_EX_UNK3                         = 0x00000008,            // 3
+    SPELL_ATTR_EX_CANT_REFLECTED               = 0x00000008,            // 3 used for detect can or not spell reflected
     SPELL_ATTR_EX_UNK4                         = 0x00000010,            // 4
     SPELL_ATTR_EX_NOT_BREAK_STEALTH            = 0x00000020,            // 5 Not break stealth
     SPELL_ATTR_EX_CHANNELED_2                  = 0x00000040,            // 6 channeled 2
@@ -558,11 +296,11 @@
     SPELL_ATTR_EX_UNK11                        = 0x00000800,            // 11
     SPELL_ATTR_EX_UNK12                        = 0x00001000,            // 12
     SPELL_ATTR_EX_UNK13                        = 0x00002000,            // 13
-    SPELL_ATTR_EX_UNK14                        = 0x00004000,            // 14
+    SPELL_ATTR_EX_CHANNEL_TRACKING_TARGET      = 0x00004000,            // 14
     SPELL_ATTR_EX_DISPEL_AURAS_ON_IMMUNITY     = 0x00008000,            // 15 remove auras on immunity
     SPELL_ATTR_EX_UNAFFECTED_BY_SCHOOL_IMMUNE  = 0x00010000,            // 16 unaffected by school immunity
     SPELL_ATTR_EX_UNK17                        = 0x00020000,            // 17 for auras SPELL_AURA_TRACK_CREATURES, SPELL_AURA_TRACK_RESOURCES and SPELL_AURA_TRACK_STEALTHED select non-stacking tracking spells
-    SPELL_ATTR_EX_UNK18                        = 0x00040000,            // 18
+    SPELL_ATTR_EX_BREAKABLE_BY_ANY_DAMAGE      = 0x00040000,            // 18 auras with this attribute breaked by any damage (not CrowdControl auras)
     SPELL_ATTR_EX_UNK19                        = 0x00080000,            // 19
     SPELL_ATTR_EX_REQ_TARGET_COMBO_POINTS      = 0x00100000,            // 20 Req combo points on target
     SPELL_ATTR_EX_UNK21                        = 0x00200000,            // 21
@@ -572,17 +310,17 @@
     SPELL_ATTR_EX_UNK25                        = 0x02000000,            // 25
     SPELL_ATTR_EX_UNK26                        = 0x04000000,            // 26
     SPELL_ATTR_EX_UNK27                        = 0x08000000,            // 27
-    SPELL_ATTR_EX_UNK28                        = 0x10000000,            // 28
-    SPELL_ATTR_EX_UNK29                        = 0x20000000,            // 29
+    SPELL_ATTR_EX_HIDDEN_AURA                  = 0x10000000,            // 28 client doesn't display these spells in aura bar (special and server-side spells)
+    SPELL_ATTR_EX_CHANNEL_DISPLAY_SPELL_NAME   = 0x20000000,            // 29 spell name is displayed in cast bar instead of 'channeling' text
     SPELL_ATTR_EX_UNK30                        = 0x40000000,            // 30 overpower
     SPELL_ATTR_EX_UNK31                        = 0x80000000,            // 31
 };
 
 enum SpellAttributesEx2
 {
-    SPELL_ATTR_EX2_UNK0                        = 0x00000001,            // 0
+    SPELL_ATTR2_ALLOW_DEAD_TARGET              = 0x00000001,            // 0
     SPELL_ATTR_EX2_UNK1                        = 0x00000002,            // 1
-    SPELL_ATTR_EX2_CANT_REFLECTED              = 0x00000004,            // 2 ? used for detect can or not spell reflected // do not need LOS (e.g. 18220 since 3.3.3)
+    SPELL_ATTR_EX2_IGNORE_LOS                  = 0x00000004,            // 2 do not need LOS (e.g. 18220 since 3.3.3)
     SPELL_ATTR_EX2_UNK3                        = 0x00000008,            // 3 auto targeting? (e.g. fishing skill enhancement items since 3.3.3)
     SPELL_ATTR_EX2_UNK4                        = 0x00000010,            // 4
     SPELL_ATTR_EX2_AUTOREPEAT_FLAG             = 0x00000020,            // 5
@@ -597,7 +335,7 @@
     SPELL_ATTR_EX2_UNK14                       = 0x00004000,            // 14
     SPELL_ATTR_EX2_UNK15                       = 0x00008000,            // 15 not set in 3.0.3
     SPELL_ATTR_EX2_UNK16                       = 0x00010000,            // 16
-    SPELL_ATTR_EX2_UNK17                       = 0x00020000,            // 17 suspend weapon timer instead of resetting it, (?Hunters Shot and Stings only have this flag?)
+    SPELL_ATTR_EX2_NOT_RESET_AUTOSHOT          = 0x00020000,            // 17 Hunters Shot and Stings only have this flag
     SPELL_ATTR_EX2_UNK18                       = 0x00040000,            // 18 Only Revive pet - possible req dead pet
     SPELL_ATTR_EX2_NOT_NEED_SHAPESHIFT         = 0x00080000,            // 19 does not necessarly need shapeshift
     SPELL_ATTR_EX2_UNK20                       = 0x00100000,            // 20
@@ -619,12 +357,12 @@
     SPELL_ATTR_EX3_UNK0                        = 0x00000001,            // 0
     SPELL_ATTR_EX3_UNK1                        = 0x00000002,            // 1
     SPELL_ATTR_EX3_UNK2                        = 0x00000004,            // 2
-    SPELL_ATTR_EX3_UNK3                        = 0x00000008,            // 3
-    SPELL_ATTR_EX3_UNK4                        = 0x00000010,            // 4 Druid Rebirth only this spell have this flag
+    SPELL_ATTR_EX3_MELEE                       = 0x00000008,            // 3
+    SPELL_ATTR_EX3_IGNORE_RESURRECTION_TIMER   = 0x00000010,            // 4 you don't have to wait to be resurrected with these spells
     SPELL_ATTR_EX3_UNK5                        = 0x00000020,            // 5
     SPELL_ATTR_EX3_UNK6                        = 0x00000040,            // 6
-    SPELL_ATTR_EX3_UNK7                        = 0x00000080,            // 7 create a separate (de)buff stack for each caster
-    SPELL_ATTR_EX3_UNK8                        = 0x00000100,            // 8
+    SPELL_ATTR_EX3_STACK_FOR_DIFF_CASTERS      = 0x00000080,            // 7 create a separate (de)buff stack for each caster
+    SPELL_ATTR_EX3_TARGET_ONLY_PLAYER          = 0x00000100,            // 8 Can target only player
     SPELL_ATTR_EX3_UNK9                        = 0x00000200,            // 9
     SPELL_ATTR_EX3_MAIN_HAND                   = 0x00000400,            // 10 Main hand weapon required
     SPELL_ATTR_EX3_BATTLEGROUND                = 0x00000800,            // 11 Can casted only on battleground
@@ -632,41 +370,41 @@
     SPELL_ATTR_EX3_UNK13                       = 0x00002000,            // 13
     SPELL_ATTR_EX3_UNK14                       = 0x00004000,            // 14 "Honorless Target" only this spells have this flag
     SPELL_ATTR_EX3_UNK15                       = 0x00008000,            // 15 Auto Shoot, Shoot, Throw,  - this is autoshot flag
-    SPELL_ATTR_EX3_UNK16                       = 0x00010000,            // 16 no triggers effects that trigger on casting a spell??
+    SPELL_ATTR_EX3_CANT_TRIGGER_PROC           = 0x00010000,            // 16 no triggers effects that trigger on casting a spell??
     SPELL_ATTR_EX3_NO_INITIAL_AGGRO            = 0x00020000,            // 17 Causes no aggro if not missed
     SPELL_ATTR_EX3_CANT_MISS                   = 0x00040000,            // 18 Spell should always hit its target
-    SPELL_ATTR_EX3_UNK19                       = 0x00080000,            // 19
+    SPELL_ATTR_EX3_IMPROVER                    = 0x00080000,            // 19 only spells, that improve other spells
     SPELL_ATTR_EX3_DEATH_PERSISTENT            = 0x00100000,            // 20 Death persistent spells
     SPELL_ATTR_EX3_UNK21                       = 0x00200000,            // 21
     SPELL_ATTR_EX3_REQ_WAND                    = 0x00400000,            // 22 Req wand
     SPELL_ATTR_EX3_UNK23                       = 0x00800000,            // 23
     SPELL_ATTR_EX3_REQ_OFFHAND                 = 0x01000000,            // 24 Req offhand weapon
     SPELL_ATTR_EX3_UNK25                       = 0x02000000,            // 25 no cause spell pushback ?
-    SPELL_ATTR_EX3_UNK26                       = 0x04000000,            // 26
+    SPELL_ATTR_EX3_CAN_PROC_WITH_TRIGGERED     = 0x04000000,            // 26 auras with this attribute can proc from triggered spell casts (?)
     SPELL_ATTR_EX3_UNK27                       = 0x08000000,            // 27
     SPELL_ATTR_EX3_UNK28                       = 0x10000000,            // 28
-    SPELL_ATTR_EX3_UNK29                       = 0x20000000,            // 29
-    SPELL_ATTR_EX3_UNK30                       = 0x40000000,            // 30
+    SPELL_ATTR_EX3_DISABLE_MODS                = 0x20000000,            // 29 Client doesn't apply spellmods for those spells (mostly mounting and like this spells)
+    SPELL_ATTR_EX3_DONT_DISPLAY_RANGE          = 0x40000000,            // 30 client doesn't display range in tooltip for those spells
     SPELL_ATTR_EX3_UNK31                       = 0x80000000,            // 31
 };
 
 enum SpellAttributesEx4
 {
-    SPELL_ATTR_EX4_UNK0                        = 0x00000001,            // 0
+    SPELL_ATTR_EX4_IGNORE_RESISTANCES          = 0x00000001,            // 0 not may be resisted (in magic case) and have binary resistance method (in melee case).
     SPELL_ATTR_EX4_UNK1                        = 0x00000002,            // 1 proc on finishing move?
     SPELL_ATTR_EX4_UNK2                        = 0x00000004,            // 2
     SPELL_ATTR_EX4_UNK3                        = 0x00000008,            // 3
     SPELL_ATTR_EX4_UNK4                        = 0x00000010,            // 4 This will no longer cause guards to attack on use??
     SPELL_ATTR_EX4_UNK5                        = 0x00000020,            // 5
     SPELL_ATTR_EX4_NOT_STEALABLE               = 0x00000040,            // 6 although such auras might be dispellable, they cannot be stolen
-    SPELL_ATTR_EX4_UNK7                        = 0x00000080,            // 7
+    SPELL_ATTR_EX4_FORCE_TRIGGERED             = 0x00000080,            // 7 forced triggered?
     SPELL_ATTR_EX4_STACK_DOT_MODIFIER          = 0x00000100,            // 8 no effect on non DoTs?
     SPELL_ATTR_EX4_UNK9                        = 0x00000200,            // 9
     SPELL_ATTR_EX4_SPELL_VS_EXTEND_COST        = 0x00000400,            // 10 Rogue Shiv have this flag
     SPELL_ATTR_EX4_UNK11                       = 0x00000800,            // 11
     SPELL_ATTR_EX4_UNK12                       = 0x00001000,            // 12
     SPELL_ATTR_EX4_UNK13                       = 0x00002000,            // 13
-    SPELL_ATTR_EX4_UNK14                       = 0x00004000,            // 14
+    SPELL_ATTR_EX4_DAMAGE_DOESNT_BREAK_AURAS   = 0x00004000,            // 14 doesn't break auras by damage from these spells
     SPELL_ATTR_EX4_UNK15                       = 0x00008000,            // 15
     SPELL_ATTR_EX4_NOT_USABLE_IN_ARENA         = 0x00010000,            // 16 not usable in arena
     SPELL_ATTR_EX4_USABLE_IN_ARENA             = 0x00020000,            // 17 usable in arena
@@ -677,7 +415,7 @@
     SPELL_ATTR_EX4_UNK22                       = 0x00400000,            // 22
     SPELL_ATTR_EX4_UNK23                       = 0x00800000,            // 23
     SPELL_ATTR_EX4_UNK24                       = 0x01000000,            // 24
-    SPELL_ATTR_EX4_UNK25                       = 0x02000000,            // 25 pet scaling auras
+    SPELL_ATTR_EX4_PET_SCALING_AURA            = 0x02000000,            // 25 pet scaling auras
     SPELL_ATTR_EX4_CAST_ONLY_IN_OUTLAND        = 0x04000000,            // 26 Can only be used in Outland.
     SPELL_ATTR_EX4_UNK27                       = 0x08000000,            // 27
     SPELL_ATTR_EX4_UNK28                       = 0x10000000,            // 28
@@ -690,7 +428,7 @@
 {
     SPELL_ATTR_EX5_UNK0                        = 0x00000001,            // 0
     SPELL_ATTR_EX5_NO_REAGENT_WHILE_PREP       = 0x00000002,            // 1 not need reagents if UNIT_FLAG_PREPARATION
-    SPELL_ATTR_EX5_UNK2                        = 0x00000004,            // 2 removed at enter arena (e.g. 31850 since 3.3.3)
+    SPELL_ATTR_EX5_REMOVE_AT_ENTER_ARENA       = 0x00000004,            // 2 removed at enter arena (e.g. 31850 since 3.3.3)
     SPELL_ATTR_EX5_USABLE_WHILE_STUNNED        = 0x00000008,            // 3 usable while stunned
     SPELL_ATTR_EX5_UNK4                        = 0x00000010,            // 4
     SPELL_ATTR_EX5_SINGLE_TARGET_SPELL         = 0x00000020,            // 5 Only one target can be apply at a time
@@ -698,10 +436,10 @@
     SPELL_ATTR_EX5_UNK7                        = 0x00000080,            // 7
     SPELL_ATTR_EX5_UNK8                        = 0x00000100,            // 8
     SPELL_ATTR_EX5_START_PERIODIC_AT_APPLY     = 0x00000200,            // 9  begin periodic tick at aura apply
-    SPELL_ATTR_EX5_UNK10                       = 0x00000400,            // 10
+    SPELL_ATTR_EX5_NO_DURATION                 = 0x00000400,            // 10 not send duration to client
     SPELL_ATTR_EX5_UNK11                       = 0x00000800,            // 11
     SPELL_ATTR_EX5_UNK12                       = 0x00001000,            // 12
-    SPELL_ATTR_EX5_UNK13                       = 0x00002000,            // 13 haste affects duration (e.g. 8050 since 3.3.3)
+    SPELL_ATTR_EX5_AFFECTED_BY_HASTE           = 0x00002000,            // 13 haste affects duration (e.g. 8050 since 3.3.3)
     SPELL_ATTR_EX5_UNK14                       = 0x00004000,            // 14
     SPELL_ATTR_EX5_UNK15                       = 0x00008000,            // 15
     SPELL_ATTR_EX5_UNK16                       = 0x00010000,            // 16
@@ -732,12 +470,12 @@
     SPELL_ATTR_EX6_UNK5                        = 0x00000020,            // 5
     SPELL_ATTR_EX6_UNK6                        = 0x00000040,            // 6
     SPELL_ATTR_EX6_UNK7                        = 0x00000080,            // 7
-    SPELL_ATTR_EX6_UNK8                        = 0x00000100,            // 8
+    SPELL_ATTR_EX6_IGNORE_CCED_TARGETS         = 0x00000100,            // 8
     SPELL_ATTR_EX6_UNK9                        = 0x00000200,            // 9
     SPELL_ATTR_EX6_UNK10                       = 0x00000400,            // 10
     SPELL_ATTR_EX6_NOT_IN_RAID_INSTANCE        = 0x00000800,            // 11 not usable in raid instance
-    SPELL_ATTR_EX6_UNK12                       = 0x00001000,            // 12 for auras SPELL_AURA_TRACK_CREATURES, SPELL_AURA_TRACK_RESOURCES and SPELL_AURA_TRACK_STEALTHED select non-stacking tracking spells
-    SPELL_ATTR_EX6_UNK13                       = 0x00002000,            // 13
+    SPELL_ATTR_EX6_CASTABLE_ON_VEHICLE         = 0x00001000,            // 12 for auras SPELL_AURA_TRACK_CREATURES, SPELL_AURA_TRACK_RESOURCES and SPELL_AURA_TRACK_STEALTHED select non-stacking tracking spells
+    SPELL_ATTR_EX6_CAN_TARGET_INVISIBLE        = 0x00002000,            // 13 ignore visibility requirement for spell target (phases, invisibility, etc.)
     SPELL_ATTR_EX6_UNK14                       = 0x00004000,            // 14
     SPELL_ATTR_EX6_UNK15                       = 0x00008000,            // 15 not set in 3.0.3
     SPELL_ATTR_EX6_UNK16                       = 0x00010000,            // 16
@@ -747,10 +485,10 @@
     SPELL_ATTR_EX6_UNK20                       = 0x00100000,            // 20
     SPELL_ATTR_EX6_UNK21                       = 0x00200000,            // 21
     SPELL_ATTR_EX6_UNK22                       = 0x00400000,            // 22
-    SPELL_ATTR_EX6_UNK23                       = 0x00800000,            // 23 not set in 3.0.3
+    SPELL_ATTR_EX6_NO_STACK_DEBUFF_MAJOR       = 0x00800000,            // 23 only debuff and debuff-like spells in 3.3.5a
     SPELL_ATTR_EX6_UNK24                       = 0x01000000,            // 24 not set in 3.0.3
     SPELL_ATTR_EX6_UNK25                       = 0x02000000,            // 25 not set in 3.0.3
-    SPELL_ATTR_EX6_UNK26                       = 0x04000000,            // 26 not set in 3.0.3
+    SPELL_ATTR_EX6_NO_STACK_BUFF               = 0x04000000,            // 26 not set in 3.0.3
     SPELL_ATTR_EX6_UNK27                       = 0x08000000,            // 27 not set in 3.0.3
     SPELL_ATTR_EX6_UNK28                       = 0x10000000,            // 28 not set in 3.0.3
     SPELL_ATTR_EX6_NO_DMG_MODS                 = 0x20000000,            // 29 do not apply damage mods (usually in cases where it has already been applied)
@@ -763,14 +501,14 @@
     SPELL_ATTR_EX7_UNK0                        = 0x00000001,            // 0
     SPELL_ATTR_EX7_UNK1                        = 0x00000002,            // 1
     SPELL_ATTR_EX7_PALADIN_AURA                = 0x00000004,            // 2
-    SPELL_ATTR_EX7_UNK3                        = 0x00000008,            // 3
+    SPELL_ATTR_EX7_GM_ONLY                     = 0x00000008,            // 3 Cannot cast if caster doesn't have UnitFlag2 & UNIT_FLAG2_GM_MODE
     SPELL_ATTR_EX7_UNK4                        = 0x00000010,            // 4
     SPELL_ATTR_EX7_TOTEM_SPELL                 = 0x00000020,            // 5  shaman summon totem spells
     SPELL_ATTR_EX7_UNK6                        = 0x00000040,            // 6
     SPELL_ATTR_EX7_UNK7                        = 0x00000080,            // 7
     SPELL_ATTR_EX7_UNK8                        = 0x00000100,            // 8
     SPELL_ATTR_EX7_UNK9                        = 0x00000200,            // 9
-    SPELL_ATTR_EX7_UNK10                       = 0x00000400,            // 10
+    SPELL_ATTR_EX7_DISPEL_CHARGES              = 0x00000400,            // 10 Dispel and Spellsteal individual charges instead of whole aura.
     SPELL_ATTR_EX7_UNK11                       = 0x00000800,            // 11
     SPELL_ATTR_EX7_UNK12                       = 0x00001000,            // 12
     SPELL_ATTR_EX7_UNK13                       = 0x00002000,            // 13
@@ -778,7 +516,7 @@
     SPELL_ATTR_EX7_UNK15                       = 0x00008000,            // 15
     SPELL_ATTR_EX7_UNK16                       = 0x00010000,            // 16
     SPELL_ATTR_EX7_UNK17                       = 0x00020000,            // 17
-    SPELL_ATTR_EX7_UNK18                       = 0x00040000,            // 18
+    SPELL_ATTR_EX7_HAS_CHARGE_EFFECT           = 0x00040000,            // 18 Only spell with Charge effect (used for calculate traectory/delay)
     SPELL_ATTR_EX7_UNK19                       = 0x00080000,            // 19
     SPELL_ATTR_EX7_UNK20                       = 0x00100000,            // 20
     SPELL_ATTR_EX7_UNK21                       = 0x00200000,            // 21
@@ -788,12 +526,12 @@
     SPELL_ATTR_EX7_UNK25                       = 0x02000000,            // 25
     SPELL_ATTR_EX7_UNK26                       = 0x04000000,            // 26
     SPELL_ATTR_EX7_UNK27                       = 0x08000000,            // 27
-    SPELL_ATTR_EX7_UNK28                       = 0x10000000,            // 28
+    SPELL_ATTR_EX7_REPLACEABLE_AURA            = 0x10000000,            // 28
     SPELL_ATTR_EX7_UNK29                       = 0x20000000,            // 29
     SPELL_ATTR_EX7_UNK30                       = 0x40000000,            // 30
     SPELL_ATTR_EX7_UNK31                       = 0x80000000,            // 31
 };
->>>>>>> 78344592
+
 
 #define MAX_TALENT_SPEC_COUNT   2
 #define MAX_GLYPH_SLOT_INDEX    6
