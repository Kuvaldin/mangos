--- conflicted
+++ resolved
@@ -770,11 +770,7 @@
     SPELL_EFFECT_QUEST_FAIL                = 147,
     SPELL_EFFECT_TRIGGER_MISSILE_2         = 148,
     SPELL_EFFECT_CHARGE2                   = 149,
-<<<<<<< HEAD
-    SPELL_EFFECT_QUEST_START               = 150,
-=======
     SPELL_EFFECT_QUEST_OFFER               = 150,
->>>>>>> be19bb46
     SPELL_EFFECT_TRIGGER_SPELL_2           = 151,
     SPELL_EFFECT_FRIEND_SUMMON             = 152,
     SPELL_EFFECT_CREATE_PET                = 153,
