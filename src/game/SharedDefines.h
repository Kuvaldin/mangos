/*
 * Copyright (C) 2005-2011 MaNGOS <http://getmangos.com/>
 *
 * This program is free software; you can redistribute it and/or modify
 * it under the terms of the GNU General Public License as published by
 * the Free Software Foundation; either version 2 of the License, or
 * (at your option) any later version.
 *
 * This program is distributed in the hope that it will be useful,
 * but WITHOUT ANY WARRANTY; without even the implied warranty of
 * MERCHANTABILITY or FITNESS FOR A PARTICULAR PURPOSE.  See the
 * GNU General Public License for more details.
 *
 * You should have received a copy of the GNU General Public License
 * along with this program; if not, write to the Free Software
 * Foundation, Inc., 59 Temple Place, Suite 330, Boston, MA  02111-1307  USA
 */

#ifndef MANGOS_SHAREDDEFINES_H
#define MANGOS_SHAREDDEFINES_H

#include "Platform/Define.h"
#include <cassert>

enum Gender
{
    GENDER_MALE                        = 0,
    GENDER_FEMALE                      = 1,
    GENDER_NONE                        = 2
};

#define MAX_GENDER                       3

// Race value is index in ChrRaces.dbc
enum Races
{
    RACE_HUMAN              = 1,
    RACE_ORC                = 2,
    RACE_DWARF              = 3,
    RACE_NIGHTELF           = 4,
    RACE_UNDEAD             = 5,
    RACE_TAUREN             = 6,
    RACE_GNOME              = 7,
    RACE_TROLL              = 8,
    RACE_GOBLIN             = 9,
    RACE_BLOODELF           = 10,
    RACE_DRAENEI            = 11,
    RACE_FEL_ORC            = 12,
    RACE_NAGA               = 13,
    RACE_BROKEN             = 14,
    RACE_SKELETON           = 15,
    RACE_VRYKUL             = 16,
    RACE_TUSKARR            = 17,
    RACE_FOREST_TROLL       = 18,
    RACE_TAUNKA             = 19,
    RACE_NORTHREND_SKELETON = 20,
    RACE_ICE_TROLL          = 21
};

// max+1 for player race
#define MAX_RACES         12

#define RACEMASK_ALL_PLAYABLE \
    ((1<<(RACE_HUMAN-1))    |(1<<(RACE_ORC-1))      |(1<<(RACE_DWARF-1))   | \
    (1<<(RACE_NIGHTELF-1))  |(1<<(RACE_UNDEAD-1))   |(1<<(RACE_TAUREN-1))  | \
    (1<<(RACE_GNOME-1))     |(1<<(RACE_TROLL-1))    |(1<<(RACE_BLOODELF-1))| \
    (1<<(RACE_DRAENEI-1)))

// for most cases batter use ChrRace data for team check as more safe, but when need full mask of team can be use this defines.
#define RACEMASK_ALLIANCE \
    ((1<<(RACE_HUMAN-1))    |(1<<(RACE_DWARF-1))    |(1<<(RACE_NIGHTELF-1))| \
    (1<<(RACE_GNOME-1))     |(1<<(RACE_DRAENEI-1)))

#define RACEMASK_HORDE \
    ((1<<(RACE_ORC-1))      |(1<<(RACE_UNDEAD-1))   |(1<<(RACE_TAUREN-1))  | \
    (1<<(RACE_TROLL-1))     |(1<<(RACE_BLOODELF-1)))

// Class value is index in ChrClasses.dbc
enum Classes
{
    CLASS_WARRIOR       = 1,
    CLASS_PALADIN       = 2,
    CLASS_HUNTER        = 3,
    CLASS_ROGUE         = 4,
    CLASS_PRIEST        = 5,
    CLASS_DEATH_KNIGHT  = 6,
    CLASS_SHAMAN        = 7,
    CLASS_MAGE          = 8,
    CLASS_WARLOCK       = 9,
    // CLASS_UNK2       = 10,unused
    CLASS_DRUID         = 11,
};

// max+1 for player class
#define MAX_CLASSES       12

#define CLASSMASK_ALL_PLAYABLE \
    ((1<<(CLASS_WARRIOR-1))|(1<<(CLASS_PALADIN-1))|(1<<(CLASS_HUNTER-1))| \
    (1<<(CLASS_ROGUE-1))  |(1<<(CLASS_PRIEST-1)) |(1<<(CLASS_SHAMAN-1))| \
    (1<<(CLASS_MAGE-1))   |(1<<(CLASS_WARLOCK-1))|(1<<(CLASS_DRUID-1)) | \
    (1<<(CLASS_DEATH_KNIGHT-1)) )

#define CLASSMASK_ALL_CREATURES ((1<<(CLASS_WARRIOR-1)) | (1<<(CLASS_PALADIN-1)) | (1<<(CLASS_ROGUE-1)) | (1<<(CLASS_MAGE-1)) )

#define CLASSMASK_WAND_USERS ((1<<(CLASS_PRIEST-1))|(1<<(CLASS_MAGE-1))|(1<<(CLASS_WARLOCK-1)))

#define PLAYER_MAX_BATTLEGROUND_QUEUES 2

enum ReputationRank
{
    REP_HATED       = 0,
    REP_HOSTILE     = 1,
    REP_UNFRIENDLY  = 2,
    REP_NEUTRAL     = 3,
    REP_FRIENDLY    = 4,
    REP_HONORED     = 5,
    REP_REVERED     = 6,
    REP_EXALTED     = 7
};

#define MIN_REPUTATION_RANK (REP_HATED)
#define MAX_REPUTATION_RANK 8

#define MAX_SPILLOVER_FACTIONS 4

enum MoneyConstants
{
    COPPER = 1,
    SILVER = COPPER*100,
    GOLD   = SILVER*100
};

enum Stats
{
    STAT_STRENGTH                      = 0,
    STAT_AGILITY                       = 1,
    STAT_STAMINA                       = 2,
    STAT_INTELLECT                     = 3,
    STAT_SPIRIT                        = 4
};

#define MAX_STATS                        5

enum Powers
{
    POWER_MANA                          = 0,
    POWER_RAGE                          = 1,
    POWER_FOCUS                         = 2,
    POWER_ENERGY                        = 3,
    POWER_HAPPINESS                     = 4,
    POWER_RUNE                          = 5,
    POWER_RUNIC_POWER                   = 6,
    POWER_HEALTH                        = 0xFFFFFFFE    // (-2 as signed value)
};

#define MAX_POWERS                        7

enum EnergyType
{
    ENERGY_TYPE_UNK0      = 0,                          // Possible mana or flat energy.
    ENERGY_TYPE_UNK1      = 1,                          // 2 vehicles in 3.3.5a
    ENERGY_TYPE_PYRITE    = 41,                         // 2 vehicles in 3.3.5a
    ENERGY_TYPE_STEAM     = 61,                         // 9 vehicles in 3.3.5a
    ENERGY_TYPE_OOZE      = 121,                        // 1 vehicle  in 3.3.5a
    ENERGY_TYPE_BLOOD     = 141,                        // 1 vehicle  in 3.3.5a
    ENERGY_TYPE_UNK142    = 142,                        // 1 vehicle  in 3.3.5a
};

enum SpellSchools
{
    SPELL_SCHOOL_NORMAL                 = 0,
    SPELL_SCHOOL_HOLY                   = 1,
    SPELL_SCHOOL_FIRE                   = 2,
    SPELL_SCHOOL_NATURE                 = 3,
    SPELL_SCHOOL_FROST                  = 4,
    SPELL_SCHOOL_SHADOW                 = 5,
    SPELL_SCHOOL_ARCANE                 = 6
};

#define MAX_SPELL_SCHOOL                  7

enum SpellSchoolMask
{
    SPELL_SCHOOL_MASK_NONE    = 0x00,                       // not exist
    SPELL_SCHOOL_MASK_NORMAL  = (1 << SPELL_SCHOOL_NORMAL), // PHYSICAL (Armor)
    SPELL_SCHOOL_MASK_HOLY    = (1 << SPELL_SCHOOL_HOLY  ),
    SPELL_SCHOOL_MASK_FIRE    = (1 << SPELL_SCHOOL_FIRE  ),
    SPELL_SCHOOL_MASK_NATURE  = (1 << SPELL_SCHOOL_NATURE),
    SPELL_SCHOOL_MASK_FROST   = (1 << SPELL_SCHOOL_FROST ),
    SPELL_SCHOOL_MASK_SHADOW  = (1 << SPELL_SCHOOL_SHADOW),
    SPELL_SCHOOL_MASK_ARCANE  = (1 << SPELL_SCHOOL_ARCANE),

    // unions

    // 124, not include normal and holy damage
    SPELL_SCHOOL_MASK_SPELL   = ( SPELL_SCHOOL_MASK_FIRE   |
                                  SPELL_SCHOOL_MASK_NATURE | SPELL_SCHOOL_MASK_FROST  |
                                  SPELL_SCHOOL_MASK_SHADOW | SPELL_SCHOOL_MASK_ARCANE ),
    // 126
    SPELL_SCHOOL_MASK_MAGIC   = ( SPELL_SCHOOL_MASK_HOLY | SPELL_SCHOOL_MASK_SPELL ),

    // 127
    SPELL_SCHOOL_MASK_ALL     = ( SPELL_SCHOOL_MASK_NORMAL | SPELL_SCHOOL_MASK_MAGIC )
};

inline SpellSchools GetFirstSchoolInMask(SpellSchoolMask mask)
{
    for(int i = 0; i < MAX_SPELL_SCHOOL; ++i)
        if(mask & (1 << i))
            return SpellSchools(i);

    return SPELL_SCHOOL_NORMAL;
}

enum ItemQualities
{
    ITEM_QUALITY_POOR                  = 0,                 //GREY
    ITEM_QUALITY_NORMAL                = 1,                 //WHITE
    ITEM_QUALITY_UNCOMMON              = 2,                 //GREEN
    ITEM_QUALITY_RARE                  = 3,                 //BLUE
    ITEM_QUALITY_EPIC                  = 4,                 //PURPLE
    ITEM_QUALITY_LEGENDARY             = 5,                 //ORANGE
    ITEM_QUALITY_ARTIFACT              = 6,                 //LIGHT YELLOW
    ITEM_QUALITY_HEIRLOOM              = 7
};

#define MAX_ITEM_QUALITY                 8

const uint32 ItemQualityColors[MAX_ITEM_QUALITY] = {
    0xff9d9d9d,        //GREY
    0xffffffff,        //WHITE
    0xff1eff00,        //GREEN
    0xff0070dd,        //BLUE
    0xffa335ee,        //PURPLE
    0xffff8000,        //ORANGE
    0xffe6cc80,        //LIGHT YELLOW
    0xffe6cc80         //LIGHT YELLOW
};


// ***********************************
// Spell Attributes definitions
// ***********************************

#define SPELL_ATTR_UNK0                           0x00000001            // 0
#define SPELL_ATTR_RANGED                         0x00000002            // 1 All ranged abilites have this flag
#define SPELL_ATTR_ON_NEXT_SWING_1                0x00000004            // 2 on next swing
#define SPELL_ATTR_UNK3                           0x00000008            // 3 not set in 3.0.3
#define SPELL_ATTR_UNK4                           0x00000010            // 4 isAbility
#define SPELL_ATTR_TRADESPELL                     0x00000020            // 5 trade spells, will be added by client to a sublist of profession spell
#define SPELL_ATTR_PASSIVE                        0x00000040            // 6 Passive spell
#define SPELL_ATTR_UNK7                           0x00000080            // 7 can't be linked in chat?
#define SPELL_ATTR_UNK8                           0x00000100            // 8 hide created item in tooltip (for effect=24)
#define SPELL_ATTR_UNK9                           0x00000200            // 9
#define SPELL_ATTR_ON_NEXT_SWING_2                0x00000400            // 10 on next swing 2
#define SPELL_ATTR_UNK11                          0x00000800            // 11
#define SPELL_ATTR_DAYTIME_ONLY                   0x00001000            // 12 only useable at daytime, not set in 2.4.2
#define SPELL_ATTR_NIGHT_ONLY                     0x00002000            // 13 only useable at night, not set in 2.4.2
#define SPELL_ATTR_INDOORS_ONLY                   0x00004000            // 14 only useable indoors, not set in 2.4.2
#define SPELL_ATTR_OUTDOORS_ONLY                  0x00008000            // 15 Only useable outdoors.
#define SPELL_ATTR_NOT_SHAPESHIFT                 0x00010000            // 16 Not while shapeshifted
#define SPELL_ATTR_ONLY_STEALTHED                 0x00020000            // 17 Must be in stealth
#define SPELL_ATTR_UNK18                          0x00040000            // 18
#define SPELL_ATTR_LEVEL_DAMAGE_CALCULATION       0x00080000            // 19 spelldamage depends on caster level
#define SPELL_ATTR_STOP_ATTACK_TARGET             0x00100000            // 20 Stop attack after use this spell (and not begin attack if use)
#define SPELL_ATTR_IMPOSSIBLE_DODGE_PARRY_BLOCK   0x00200000            // 21 Cannot be dodged/parried/blocked
#define SPELL_ATTR_SET_TRACKING_TARGET            0x00400000            // 22 SetTrackingTarget
#define SPELL_ATTR_UNK23                          0x00800000            // 23 castable while dead?
#define SPELL_ATTR_CASTABLE_WHILE_MOUNTED         0x01000000            // 24 castable while mounted
#define SPELL_ATTR_DISABLED_WHILE_ACTIVE          0x02000000            // 25 Activate and start cooldown after aura fade or remove summoned creature or go
#define SPELL_ATTR_UNK26                          0x04000000            // 26
#define SPELL_ATTR_CASTABLE_WHILE_SITTING         0x08000000            // 27 castable while sitting
#define SPELL_ATTR_CANT_USED_IN_COMBAT            0x10000000            // 28 Cannot be used in combat
#define SPELL_ATTR_UNAFFECTED_BY_INVULNERABILITY  0x20000000            // 29 unaffected by invulnerability (hmm possible not...)
#define SPELL_ATTR_UNK30                          0x40000000            // 30 breakable by damage?
#define SPELL_ATTR_CANT_CANCEL                    0x80000000            // 31 positive aura can't be canceled

#define SPELL_ATTR_EX_UNK0                        0x00000001            // 0
#define SPELL_ATTR_EX_DRAIN_ALL_POWER             0x00000002            // 1 use all power (Only paladin Lay of Hands and Bunyanize)
#define SPELL_ATTR_EX_CHANNELED_1                 0x00000004            // 2 channeled 1
#define SPELL_ATTR_EX_CANT_REFLECTED              0x00000008            // 3 used for detect can or not spell reflected
#define SPELL_ATTR_EX_UNK4                        0x00000010            // 4
#define SPELL_ATTR_EX_NOT_BREAK_STEALTH           0x00000020            // 5 Not break stealth
#define SPELL_ATTR_EX_CHANNELED_2                 0x00000040            // 6 channeled 2
#define SPELL_ATTR_EX_NEGATIVE                    0x00000080            // 7
#define SPELL_ATTR_EX_NOT_IN_COMBAT_TARGET        0x00000100            // 8 Spell req target not to be in combat state
#define SPELL_ATTR_EX_UNK9                        0x00000200            // 9
#define SPELL_ATTR_EX_NO_THREAT                   0x00000400            // 10 no generates threat on cast 100%
#define SPELL_ATTR_EX_UNK11                       0x00000800            // 11
#define SPELL_ATTR_EX_UNK12                       0x00001000            // 12
#define SPELL_ATTR_EX_UNK13                       0x00002000            // 13
#define SPELL_ATTR_EX_CHANNEL_TRACKING_TARGET     0x00004000            // 14
#define SPELL_ATTR_EX_DISPEL_AURAS_ON_IMMUNITY    0x00008000            // 15 remove auras on immunity
#define SPELL_ATTR_EX_UNAFFECTED_BY_SCHOOL_IMMUNE 0x00010000            // 16 unaffected by school immunity
#define SPELL_ATTR_EX_UNK17                       0x00020000            // 17 for auras SPELL_AURA_TRACK_CREATURES, SPELL_AURA_TRACK_RESOURCES and SPELL_AURA_TRACK_STEALTHED select non-stacking tracking spells
#define SPELL_ATTR_EX_UNK18                       0x00040000            // 18
#define SPELL_ATTR_EX_UNK19                       0x00080000            // 19
#define SPELL_ATTR_EX_REQ_TARGET_COMBO_POINTS     0x00100000            // 20 Req combo points on target
#define SPELL_ATTR_EX_UNK21                       0x00200000            // 21
#define SPELL_ATTR_EX_REQ_COMBO_POINTS            0x00400000            // 22 Use combo points (in 4.x not required combo point target selected)
#define SPELL_ATTR_EX_UNK23                       0x00800000            // 23
#define SPELL_ATTR_EX_UNK24                       0x01000000            // 24 Req fishing pole??
#define SPELL_ATTR_EX_UNK25                       0x02000000            // 25
#define SPELL_ATTR_EX_UNK26                       0x04000000            // 26
#define SPELL_ATTR_EX_UNK27                       0x08000000            // 27
#define SPELL_ATTR_EX_HIDDEN_AURA                 0x10000000            // 28 client doesn't display these spells in aura bar (special and server-side spells)
#define SPELL_ATTR_EX_CHANNEL_DISPLAY_SPELL_NAME  0x20000000            // 29 spell name is displayed in cast bar instead of 'channeling' text
#define SPELL_ATTR_EX_UNK30                       0x40000000            // 30 overpower
#define SPELL_ATTR_EX_UNK31                       0x80000000            // 31

#define SPELL_ATTR2_ALLOW_DEAD_TARGET             0x00000001            // 0
#define SPELL_ATTR_EX2_UNK1                       0x00000002            // 1
#define SPELL_ATTR_EX2_IGNORE_LOS                 0x00000004            // 2 do not need LOS (e.g. 18220 since 3.3.3)
#define SPELL_ATTR_EX2_UNK3                       0x00000008            // 3 auto targeting? (e.g. fishing skill enhancement items since 3.3.3)
#define SPELL_ATTR_EX2_UNK4                       0x00000010            // 4
#define SPELL_ATTR_EX2_AUTOREPEAT_FLAG            0x00000020            // 5
#define SPELL_ATTR_EX2_UNK6                       0x00000040            // 6 only usable on tabbed by yourself
#define SPELL_ATTR_EX2_UNK7                       0x00000080            // 7
#define SPELL_ATTR_EX2_UNK8                       0x00000100            // 8 not set in 3.0.3
#define SPELL_ATTR_EX2_UNK9                       0x00000200            // 9
#define SPELL_ATTR_EX2_UNK10                      0x00000400            // 10
#define SPELL_ATTR_EX2_HEALTH_FUNNEL              0x00000800            // 11
#define SPELL_ATTR_EX2_UNK12                      0x00001000            // 12
#define SPELL_ATTR_EX2_UNK13                      0x00002000            // 13
#define SPELL_ATTR_EX2_UNK14                      0x00004000            // 14
#define SPELL_ATTR_EX2_UNK15                      0x00008000            // 15 not set in 3.0.3
#define SPELL_ATTR_EX2_UNK16                      0x00010000            // 16
#define SPELL_ATTR_EX2_NOT_RESET_AUTOSHOT         0x00020000            // 17 Hunters Shot and Stings only have this flag
#define SPELL_ATTR_EX2_UNK18                      0x00040000            // 18 Only Revive pet - possible req dead pet
#define SPELL_ATTR_EX2_NOT_NEED_SHAPESHIFT        0x00080000            // 19 does not necessarly need shapeshift
#define SPELL_ATTR_EX2_UNK20                      0x00100000            // 20
#define SPELL_ATTR_EX2_DAMAGE_REDUCED_SHIELD      0x00200000            // 21 for ice blocks, pala immunity buffs, priest absorb shields, but used also for other spells -> not sure!
#define SPELL_ATTR_EX2_UNK22                      0x00400000            // 22
#define SPELL_ATTR_EX2_UNK23                      0x00800000            // 23 Only mage Arcane Concentration have this flag
#define SPELL_ATTR_EX2_UNK24                      0x01000000            // 24
#define SPELL_ATTR_EX2_UNK25                      0x02000000            // 25
#define SPELL_ATTR_EX2_UNK26                      0x04000000            // 26 unaffected by school immunity
#define SPELL_ATTR_EX2_UNK27                      0x08000000            // 27
#define SPELL_ATTR_EX2_UNK28                      0x10000000            // 28 no breaks stealth if it fails??
#define SPELL_ATTR_EX2_CANT_CRIT                  0x20000000            // 29 Spell can't crit
#define SPELL_ATTR_EX2_UNK30                      0x40000000            // 30
#define SPELL_ATTR_EX2_FOOD_BUFF                  0x80000000            // 31 Food or Drink Buff (like Well Fed)

#define SPELL_ATTR_EX3_UNK0                       0x00000001            // 0
#define SPELL_ATTR_EX3_UNK1                       0x00000002            // 1
#define SPELL_ATTR_EX3_UNK2                       0x00000004            // 2
#define SPELL_ATTR_EX3_MELEE                      0x00000008            // 3
#define SPELL_ATTR_EX3_IGNORE_RESURRECTION_TIMER  0x00000010            // 4 you don't have to wait to be resurrected with these spells
#define SPELL_ATTR_EX3_UNK5                       0x00000020            // 5
#define SPELL_ATTR_EX3_UNK6                       0x00000040            // 6
#define SPELL_ATTR_EX3_STACK_FOR_DIFF_CASTERS     0x00000080            // 7 create a separate (de)buff stack for each caster
#define SPELL_ATTR_EX3_UNK8                       0x00000100            // 8
#define SPELL_ATTR_EX3_UNK9                       0x00000200            // 9
#define SPELL_ATTR_EX3_MAIN_HAND                  0x00000400            // 10 Main hand weapon required
#define SPELL_ATTR_EX3_BATTLEGROUND               0x00000800            // 11 Can casted only on battleground
#define SPELL_ATTR_EX3_CAST_ON_DEAD               0x00001000            // 12 target is a dead player (not every spell has this flag)
#define SPELL_ATTR_EX3_UNK13                      0x00002000            // 13
#define SPELL_ATTR_EX3_UNK14                      0x00004000            // 14 "Honorless Target" only this spells have this flag
#define SPELL_ATTR_EX3_UNK15                      0x00008000            // 15 Auto Shoot, Shoot, Throw,  - this is autoshot flag
#define SPELL_ATTR_EX3_UNK16                      0x00010000            // 16 no triggers effects that trigger on casting a spell??
#define SPELL_ATTR_EX3_NO_INITIAL_AGGRO           0x00020000            // 17 Causes no aggro if not missed
#define SPELL_ATTR_EX3_CANT_MISS                  0x00040000            // 18 Spell should always hit its target
#define SPELL_ATTR_EX3_UNK19                      0x00080000            // 19
#define SPELL_ATTR_EX3_DEATH_PERSISTENT           0x00100000            // 20 Death persistent spells
#define SPELL_ATTR_EX3_UNK21                      0x00200000            // 21
#define SPELL_ATTR_EX3_REQ_WAND                   0x00400000            // 22 Req wand
#define SPELL_ATTR_EX3_UNK23                      0x00800000            // 23
#define SPELL_ATTR_EX3_REQ_OFFHAND                0x01000000            // 24 Req offhand weapon
#define SPELL_ATTR_EX3_UNK25                      0x02000000            // 25 no cause spell pushback ?
#define SPELL_ATTR_EX3_CAN_PROC_WITH_TRIGGERED    0x04000000            // 26 auras with this attribute can proc from triggered spell casts (?)
#define SPELL_ATTR_EX3_UNK27                      0x08000000            // 27
#define SPELL_ATTR_EX3_UNK28                      0x10000000            // 28
#define SPELL_ATTR_EX3_UNK29                      0x20000000            // 29 Ignore caster spellbonus?
#define SPELL_ATTR_EX3_UNK30                      0x40000000            // 30
#define SPELL_ATTR_EX3_UNK31                      0x80000000            // 31

#define SPELL_ATTR_EX4_UNK0                       0x00000001            // 0
#define SPELL_ATTR_EX4_UNK1                       0x00000002            // 1 proc on finishing move?
#define SPELL_ATTR_EX4_UNK2                       0x00000004            // 2
#define SPELL_ATTR_EX4_UNK3                       0x00000008            // 3
#define SPELL_ATTR_EX4_UNK4                       0x00000010            // 4 This will no longer cause guards to attack on use??
#define SPELL_ATTR_EX4_UNK5                       0x00000020            // 5
#define SPELL_ATTR_EX4_NOT_STEALABLE              0x00000040            // 6 although such auras might be dispellable, they cannot be stolen
#define SPELL_ATTR_EX4_UNK7                       0x00000080            // 7 forc ed triggered?
#define SPELL_ATTR_EX4_STACK_DOT_MODIFIER         0x00000100            // 8 no effect on non DoTs?
#define SPELL_ATTR_EX4_UNK9                       0x00000200            // 9
#define SPELL_ATTR_EX4_SPELL_VS_EXTEND_COST       0x00000400            // 10 Rogue Shiv have this flag
#define SPELL_ATTR_EX4_UNK11                      0x00000800            // 11
#define SPELL_ATTR_EX4_UNK12                      0x00001000            // 12
#define SPELL_ATTR_EX4_UNK13                      0x00002000            // 13
#define SPELL_ATTR_EX4_DAMAGE_DOESNT_BREAK_AURAS  0x00004000            // 14 doesn't break auras by damage from these spells
#define SPELL_ATTR_EX4_UNK15                      0x00008000            // 15
#define SPELL_ATTR_EX4_NOT_USABLE_IN_ARENA        0x00010000            // 16 not usable in arena
#define SPELL_ATTR_EX4_USABLE_IN_ARENA            0x00020000            // 17 usable in arena
#define SPELL_ATTR_EX4_UNK18                      0x00040000            // 18
#define SPELL_ATTR_EX4_UNK19                      0x00080000            // 19
#define SPELL_ATTR_EX4_UNK20                      0x00100000            // 20 do not give "more powerful spell" error message
#define SPELL_ATTR_EX4_UNK21                      0x00200000            // 21
#define SPELL_ATTR_EX4_UNK22                      0x00400000            // 22
#define SPELL_ATTR_EX4_UNK23                      0x00800000            // 23
#define SPELL_ATTR_EX4_UNK24                      0x01000000            // 24
#define SPELL_ATTR_EX4_PET_SCALING_AURA           0x02000000            // 25 pet scaling auras
#define SPELL_ATTR_EX4_CAST_ONLY_IN_OUTLAND       0x04000000            // 26 Can only be used in Outland.
#define SPELL_ATTR_EX4_UNK27                      0x08000000            // 27
#define SPELL_ATTR_EX4_UNK28                      0x10000000            // 28
#define SPELL_ATTR_EX4_UNK29                      0x20000000            // 29
#define SPELL_ATTR_EX4_UNK30                      0x40000000            // 30
#define SPELL_ATTR_EX4_UNK31                      0x80000000            // 31

#define SPELL_ATTR_EX5_UNK0                       0x00000001            // 0
#define SPELL_ATTR_EX5_NO_REAGENT_WHILE_PREP      0x00000002            // 1 not need reagents if UNIT_FLAG_PREPARATION
#define SPELL_ATTR_EX5_UNK2                       0x00000004            // 2 removed at enter arena (e.g. 31850 since 3.3.3)
#define SPELL_ATTR_EX5_USABLE_WHILE_STUNNED       0x00000008            // 3 usable while stunned
#define SPELL_ATTR_EX5_UNK4                       0x00000010            // 4
#define SPELL_ATTR_EX5_SINGLE_TARGET_SPELL        0x00000020            // 5 Only one target can be apply at a time
#define SPELL_ATTR_EX5_UNK6                       0x00000040            // 6
#define SPELL_ATTR_EX5_UNK7                       0x00000080            // 7
#define SPELL_ATTR_EX5_UNK8                       0x00000100            // 8
#define SPELL_ATTR_EX5_START_PERIODIC_AT_APPLY    0x00000200            // 9  begin periodic tick at aura apply
#define SPELL_ATTR_EX5_NO_DURATION                0x00000400            // 10 not send duration to client
#define SPELL_ATTR_EX5_UNK11                      0x00000800            // 11
#define SPELL_ATTR_EX5_UNK12                      0x00001000            // 12
#define SPELL_ATTR_EX5_AFFECTED_BY_HASTE          0x00002000            // 13 haste affects duration (e.g. 8050 since 3.3.3)
#define SPELL_ATTR_EX5_UNK14                      0x00004000            // 14
#define SPELL_ATTR_EX5_UNK15                      0x00008000            // 15
#define SPELL_ATTR_EX5_UNK16                      0x00010000            // 16
#define SPELL_ATTR_EX5_USABLE_WHILE_FEARED        0x00020000            // 17 usable while feared
#define SPELL_ATTR_EX5_USABLE_WHILE_CONFUSED      0x00040000            // 18 usable while confused
#define SPELL_ATTR_EX5_UNK19                      0x00080000            // 19
#define SPELL_ATTR_EX5_UNK20                      0x00100000            // 20
#define SPELL_ATTR_EX5_UNK21                      0x00200000            // 21
#define SPELL_ATTR_EX5_UNK22                      0x00400000            // 22
#define SPELL_ATTR_EX5_UNK23                      0x00800000            // 23
#define SPELL_ATTR_EX5_UNK24                      0x01000000            // 24
#define SPELL_ATTR_EX5_UNK25                      0x02000000            // 25
#define SPELL_ATTR_EX5_UNK26                      0x04000000            // 26
#define SPELL_ATTR_EX5_UNK27                      0x08000000            // 27
#define SPELL_ATTR_EX5_UNK28                      0x10000000            // 28
#define SPELL_ATTR_EX5_UNK29                      0x20000000            // 29
#define SPELL_ATTR_EX5_UNK30                      0x40000000            // 30
#define SPELL_ATTR_EX5_UNK31                      0x80000000            // 31 Forces all nearby enemies to focus attacks caster

#define SPELL_ATTR_EX6_UNK0                       0x00000001            // 0 Only Move spell have this flag
#define SPELL_ATTR_EX6_ONLY_IN_ARENA              0x00000002            // 1 only usable in arena, not used in 3.2.0a and early
#define SPELL_ATTR_EX6_UNK2                       0x00000004            // 2
#define SPELL_ATTR_EX6_UNK3                       0x00000008            // 3
#define SPELL_ATTR_EX6_UNK4                       0x00000010            // 4
#define SPELL_ATTR_EX6_UNK5                       0x00000020            // 5
#define SPELL_ATTR_EX6_UNK6                       0x00000040            // 6
#define SPELL_ATTR_EX6_UNK7                       0x00000080            // 7
#define SPELL_ATTR_EX6_IGNORE_CCED_TARGETS        0x00000100            // 8
#define SPELL_ATTR_EX6_UNK9                       0x00000200            // 9
#define SPELL_ATTR_EX6_UNK10                      0x00000400            // 10
#define SPELL_ATTR_EX6_NOT_IN_RAID_INSTANCE       0x00000800            // 11 not usable in raid instance
#define SPELL_ATTR_EX6_UNK12                      0x00001000            // 12 for auras SPELL_AURA_TRACK_CREATURES, SPELL_AURA_TRACK_RESOURCES and SPELL_AURA_TRACK_STEALTHED select non-stacking tracking spells
#define SPELL_ATTR_EX6_UNK13                      0x00002000            // 13
#define SPELL_ATTR_EX6_UNK14                      0x00004000            // 14
#define SPELL_ATTR_EX6_UNK15                      0x00008000            // 15 not set in 3.0.3
#define SPELL_ATTR_EX6_UNK16                      0x00010000            // 16
#define SPELL_ATTR_EX6_UNK17                      0x00020000            // 17
#define SPELL_ATTR_EX6_UNK18                      0x00040000            // 18
#define SPELL_ATTR_EX6_UNK19                      0x00080000            // 19
#define SPELL_ATTR_EX6_UNK20                      0x00100000            // 20
#define SPELL_ATTR_EX6_UNK21                      0x00200000            // 21
#define SPELL_ATTR_EX6_UNK22                      0x00400000            // 22
#define SPELL_ATTR_EX6_NO_STACK_DEBUFF_MAJOR      0x00800000            // 23 only debuff and debuff-like spells in 3.3.5a
#define SPELL_ATTR_EX6_UNK24                      0x01000000            // 24 not set in 3.0.3
#define SPELL_ATTR_EX6_UNK25                      0x02000000            // 25 not set in 3.0.3
#define SPELL_ATTR_EX6_NO_STACK_BUFF              0x04000000            // 26 not set in 3.0.3
#define SPELL_ATTR_EX6_UNK27                      0x08000000            // 27 not set in 3.0.3
#define SPELL_ATTR_EX6_UNK28                      0x10000000            // 28 not set in 3.0.3
#define SPELL_ATTR_EX6_NO_DMG_MODS                0x20000000            // 29 do not apply damage mods (usually in cases where it has already been applied)
#define SPELL_ATTR_EX6_UNK30                      0x40000000            // 30 not set in 3.0.3
#define SPELL_ATTR_EX6_UNK31                      0x80000000            // 31 not set in 3.0.3

#define SPELL_ATTR_EX7_UNK0                       0x00000001            // 0
#define SPELL_ATTR_EX7_UNK1                       0x00000002            // 1
#define SPELL_ATTR_EX7_PALADIN_AURA               0x00000004            // 2
#define SPELL_ATTR_EX7_UNK3                       0x00000008            // 3
#define SPELL_ATTR_EX7_UNK4                       0x00000010            // 4
#define SPELL_ATTR_EX7_TOTEM_SPELL                0x00000020            // 5  shaman summon totem spells
#define SPELL_ATTR_EX7_UNK6                       0x00000040            // 6
#define SPELL_ATTR_EX7_UNK7                       0x00000080            // 7
#define SPELL_ATTR_EX7_UNK8                       0x00000100            // 8
#define SPELL_ATTR_EX7_UNK9                       0x00000200            // 9
#define SPELL_ATTR_EX7_DISPEL_CHARGES             0x00000400            // 10 Dispel and Spellsteal individual charges instead of whole aura.
#define SPELL_ATTR_EX7_UNK11                      0x00000800            // 11
#define SPELL_ATTR_EX7_UNK12                      0x00001000            // 12
#define SPELL_ATTR_EX7_UNK13                      0x00002000            // 13
#define SPELL_ATTR_EX7_UNK14                      0x00004000            // 14
#define SPELL_ATTR_EX7_UNK15                      0x00008000            // 15
#define SPELL_ATTR_EX7_UNK16                      0x00010000            // 16
#define SPELL_ATTR_EX7_UNK17                      0x00020000            // 17
#define SPELL_ATTR_EX7_UNK18                      0x00040000            // 18
#define SPELL_ATTR_EX7_UNK19                      0x00080000            // 19
#define SPELL_ATTR_EX7_UNK20                      0x00100000            // 20
#define SPELL_ATTR_EX7_UNK21                      0x00200000            // 21
#define SPELL_ATTR_EX7_UNK22                      0x00400000            // 22
#define SPELL_ATTR_EX7_UNK23                      0x00800000            // 23
#define SPELL_ATTR_EX7_UNK24                      0x01000000            // 24
#define SPELL_ATTR_EX7_UNK25                      0x02000000            // 25
#define SPELL_ATTR_EX7_UNK26                      0x04000000            // 26
#define SPELL_ATTR_EX7_UNK27                      0x08000000            // 27
#define SPELL_ATTR_EX7_REPLACEABLE_AURA           0x10000000            // 28
#define SPELL_ATTR_EX7_UNK29                      0x20000000            // 29
#define SPELL_ATTR_EX7_UNK30                      0x40000000            // 30
#define SPELL_ATTR_EX7_UNK31                      0x80000000            // 31

#define MAX_TALENT_SPEC_COUNT   2
#define MAX_GLYPH_SLOT_INDEX    6

enum SheathTypes
{
    SHEATHETYPE_NONE                   = 0,
    SHEATHETYPE_MAINHAND               = 1,
    SHEATHETYPE_OFFHAND                = 2,
    SHEATHETYPE_LARGEWEAPONLEFT        = 3,
    SHEATHETYPE_LARGEWEAPONRIGHT       = 4,
    SHEATHETYPE_HIPWEAPONLEFT          = 5,
    SHEATHETYPE_HIPWEAPONRIGHT         = 6,
    SHEATHETYPE_SHIELD                 = 7
};

#define MAX_SHEATHETYPE                  8

enum CharacterSlot
{
    SLOT_HEAD                          = 0,
    SLOT_NECK                          = 1,
    SLOT_SHOULDERS                     = 2,
    SLOT_SHIRT                         = 3,
    SLOT_CHEST                         = 4,
    SLOT_WAIST                         = 5,
    SLOT_LEGS                          = 6,
    SLOT_FEET                          = 7,
    SLOT_WRISTS                        = 8,
    SLOT_HANDS                         = 9,
    SLOT_FINGER1                       = 10,
    SLOT_FINGER2                       = 11,
    SLOT_TRINKET1                      = 12,
    SLOT_TRINKET2                      = 13,
    SLOT_BACK                          = 14,
    SLOT_MAIN_HAND                     = 15,
    SLOT_OFF_HAND                      = 16,
    SLOT_RANGED                        = 17,
    SLOT_TABARD                        = 18,
    SLOT_EMPTY                         = 19
};

enum Language
{
    LANG_UNIVERSAL      = 0,
    LANG_ORCISH         = 1,
    LANG_DARNASSIAN     = 2,
    LANG_TAURAHE        = 3,
    LANG_DWARVISH       = 6,
    LANG_COMMON         = 7,
    LANG_DEMONIC        = 8,
    LANG_TITAN          = 9,
    LANG_THALASSIAN     = 10,
    LANG_DRACONIC       = 11,
    LANG_KALIMAG        = 12,
    LANG_GNOMISH        = 13,
    LANG_TROLL          = 14,
    LANG_GUTTERSPEAK    = 33,
    LANG_DRAENEI        = 35,
    LANG_ZOMBIE         = 36,
    LANG_GNOMISH_BINARY = 37,
    LANG_GOBLIN_BINARY  = 38,
    LANG_ADDON          = 0xFFFFFFFF                        // used by addons, in 2.4.0 not exit, replaced by messagetype?
};

#define LANGUAGES_COUNT   19

// In fact !=0 values is alliance/horde root faction ids
enum Team
{
    TEAM_NONE           = 0,                                // used when team value unknown or not set, 0 is also meaning that can be used !team check
    HORDE               = 67,
    ALLIANCE            = 469,
};

enum SpellEffects
{
    SPELL_EFFECT_NONE                      = 0,
    SPELL_EFFECT_INSTAKILL                 = 1,
    SPELL_EFFECT_SCHOOL_DAMAGE             = 2,
    SPELL_EFFECT_DUMMY                     = 3,
    SPELL_EFFECT_PORTAL_TELEPORT           = 4,
    SPELL_EFFECT_TELEPORT_UNITS            = 5,
    SPELL_EFFECT_APPLY_AURA                = 6,
    SPELL_EFFECT_ENVIRONMENTAL_DAMAGE      = 7,
    SPELL_EFFECT_POWER_DRAIN               = 8,
    SPELL_EFFECT_HEALTH_LEECH              = 9,
    SPELL_EFFECT_HEAL                      = 10,
    SPELL_EFFECT_BIND                      = 11,
    SPELL_EFFECT_PORTAL                    = 12,
    SPELL_EFFECT_RITUAL_BASE               = 13,
    SPELL_EFFECT_RITUAL_SPECIALIZE         = 14,
    SPELL_EFFECT_RITUAL_ACTIVATE_PORTAL    = 15,
    SPELL_EFFECT_QUEST_COMPLETE            = 16,
    SPELL_EFFECT_WEAPON_DAMAGE_NOSCHOOL    = 17,
    SPELL_EFFECT_RESURRECT                 = 18,
    SPELL_EFFECT_ADD_EXTRA_ATTACKS         = 19,
    SPELL_EFFECT_DODGE                     = 20,
    SPELL_EFFECT_EVADE                     = 21,
    SPELL_EFFECT_PARRY                     = 22,
    SPELL_EFFECT_BLOCK                     = 23,
    SPELL_EFFECT_CREATE_ITEM               = 24,
    SPELL_EFFECT_WEAPON                    = 25,
    SPELL_EFFECT_DEFENSE                   = 26,
    SPELL_EFFECT_PERSISTENT_AREA_AURA      = 27,
    SPELL_EFFECT_SUMMON                    = 28,
    SPELL_EFFECT_LEAP                      = 29,
    SPELL_EFFECT_ENERGIZE                  = 30,
    SPELL_EFFECT_WEAPON_PERCENT_DAMAGE     = 31,
    SPELL_EFFECT_TRIGGER_MISSILE           = 32,
    SPELL_EFFECT_OPEN_LOCK                 = 33,
    SPELL_EFFECT_SUMMON_CHANGE_ITEM        = 34,
    SPELL_EFFECT_APPLY_AREA_AURA_PARTY     = 35,
    SPELL_EFFECT_LEARN_SPELL               = 36,
    SPELL_EFFECT_SPELL_DEFENSE             = 37,
    SPELL_EFFECT_DISPEL                    = 38,
    SPELL_EFFECT_LANGUAGE                  = 39,
    SPELL_EFFECT_DUAL_WIELD                = 40,
    SPELL_EFFECT_JUMP                      = 41,
    SPELL_EFFECT_JUMP2                     = 42,
    SPELL_EFFECT_TELEPORT_UNITS_FACE_CASTER= 43,
    SPELL_EFFECT_SKILL_STEP                = 44,
    SPELL_EFFECT_ADD_HONOR                 = 45,
    SPELL_EFFECT_SPAWN                     = 46,
    SPELL_EFFECT_TRADE_SKILL               = 47,
    SPELL_EFFECT_STEALTH                   = 48,
    SPELL_EFFECT_DETECT                    = 49,
    SPELL_EFFECT_TRANS_DOOR                = 50,
    SPELL_EFFECT_FORCE_CRITICAL_HIT        = 51,
    SPELL_EFFECT_GUARANTEE_HIT             = 52,
    SPELL_EFFECT_ENCHANT_ITEM              = 53,
    SPELL_EFFECT_ENCHANT_ITEM_TEMPORARY    = 54,
    SPELL_EFFECT_TAMECREATURE              = 55,
    SPELL_EFFECT_SUMMON_PET                = 56,
    SPELL_EFFECT_LEARN_PET_SPELL           = 57,
    SPELL_EFFECT_WEAPON_DAMAGE             = 58,
    SPELL_EFFECT_CREATE_RANDOM_ITEM        = 59,
    SPELL_EFFECT_PROFICIENCY               = 60,
    SPELL_EFFECT_SEND_EVENT                = 61,
    SPELL_EFFECT_POWER_BURN                = 62,
    SPELL_EFFECT_THREAT                    = 63,
    SPELL_EFFECT_TRIGGER_SPELL             = 64,
    SPELL_EFFECT_APPLY_AREA_AURA_RAID      = 65,
    SPELL_EFFECT_RESTORE_ITEM_CHARGES      = 66,
    SPELL_EFFECT_HEAL_MAX_HEALTH           = 67,
    SPELL_EFFECT_INTERRUPT_CAST            = 68,
    SPELL_EFFECT_DISTRACT                  = 69,
    SPELL_EFFECT_PULL                      = 70,
    SPELL_EFFECT_PICKPOCKET                = 71,
    SPELL_EFFECT_ADD_FARSIGHT              = 72,
    SPELL_EFFECT_UNTRAIN_TALENTS           = 73,
    SPELL_EFFECT_APPLY_GLYPH               = 74,
    SPELL_EFFECT_HEAL_MECHANICAL           = 75,
    SPELL_EFFECT_SUMMON_OBJECT_WILD        = 76,
    SPELL_EFFECT_SCRIPT_EFFECT             = 77,
    SPELL_EFFECT_ATTACK                    = 78,
    SPELL_EFFECT_SANCTUARY                 = 79,
    SPELL_EFFECT_ADD_COMBO_POINTS          = 80,
    SPELL_EFFECT_CREATE_HOUSE              = 81,
    SPELL_EFFECT_BIND_SIGHT                = 82,
    SPELL_EFFECT_DUEL                      = 83,
    SPELL_EFFECT_STUCK                     = 84,
    SPELL_EFFECT_SUMMON_PLAYER             = 85,
    SPELL_EFFECT_ACTIVATE_OBJECT           = 86,
    SPELL_EFFECT_WMO_DAMAGE                = 87,
    SPELL_EFFECT_WMO_REPAIR                = 88,
    SPELL_EFFECT_WMO_CHANGE                = 89,
    SPELL_EFFECT_KILL_CREDIT_PERSONAL      = 90,
    SPELL_EFFECT_THREAT_ALL                = 91,
    SPELL_EFFECT_ENCHANT_HELD_ITEM         = 92,
    SPELL_EFFECT_BREAK_PLAYER_TARGETING    = 93,
    SPELL_EFFECT_SELF_RESURRECT            = 94,
    SPELL_EFFECT_SKINNING                  = 95,
    SPELL_EFFECT_CHARGE                    = 96,
    SPELL_EFFECT_SUMMON_ALL_TOTEMS         = 97,
    SPELL_EFFECT_KNOCK_BACK                = 98,
    SPELL_EFFECT_DISENCHANT                = 99,
    SPELL_EFFECT_INEBRIATE                 = 100,
    SPELL_EFFECT_FEED_PET                  = 101,
    SPELL_EFFECT_DISMISS_PET               = 102,
    SPELL_EFFECT_REPUTATION                = 103,
    SPELL_EFFECT_SUMMON_OBJECT_SLOT1       = 104,
    SPELL_EFFECT_SUMMON_OBJECT_SLOT2       = 105,
    SPELL_EFFECT_SUMMON_OBJECT_SLOT3       = 106,
    SPELL_EFFECT_SUMMON_OBJECT_SLOT4       = 107,
    SPELL_EFFECT_DISPEL_MECHANIC           = 108,
    SPELL_EFFECT_SUMMON_DEAD_PET           = 109,
    SPELL_EFFECT_DESTROY_ALL_TOTEMS        = 110,
    SPELL_EFFECT_DURABILITY_DAMAGE         = 111,
    SPELL_EFFECT_112                       = 112,           // old SPELL_EFFECT_SUMMON_DEMON
    SPELL_EFFECT_RESURRECT_NEW             = 113,
    SPELL_EFFECT_ATTACK_ME                 = 114,
    SPELL_EFFECT_DURABILITY_DAMAGE_PCT     = 115,
    SPELL_EFFECT_SKIN_PLAYER_CORPSE        = 116,
    SPELL_EFFECT_SPIRIT_HEAL               = 117,
    SPELL_EFFECT_SKILL                     = 118,
    SPELL_EFFECT_APPLY_AREA_AURA_PET       = 119,
    SPELL_EFFECT_TELEPORT_GRAVEYARD        = 120,
    SPELL_EFFECT_NORMALIZED_WEAPON_DMG     = 121,
    SPELL_EFFECT_SERVER_SIDE               = 122,
    SPELL_EFFECT_SEND_TAXI                 = 123,
    SPELL_EFFECT_PLAYER_PULL               = 124,
    SPELL_EFFECT_MODIFY_THREAT_PERCENT     = 125,
    SPELL_EFFECT_STEAL_BENEFICIAL_BUFF     = 126,
    SPELL_EFFECT_PROSPECTING               = 127,
    SPELL_EFFECT_APPLY_AREA_AURA_FRIEND    = 128,
    SPELL_EFFECT_APPLY_AREA_AURA_ENEMY     = 129,
    SPELL_EFFECT_REDIRECT_THREAT           = 130,
    SPELL_EFFECT_131                       = 131,
    SPELL_EFFECT_PLAY_MUSIC                = 132,
    SPELL_EFFECT_UNLEARN_SPECIALIZATION    = 133,
    SPELL_EFFECT_KILL_CREDIT_GROUP         = 134,
    SPELL_EFFECT_CALL_PET                  = 135,
    SPELL_EFFECT_HEAL_PCT                  = 136,
    SPELL_EFFECT_ENERGIZE_PCT              = 137,
    SPELL_EFFECT_LEAP_BACK                 = 138,
    SPELL_EFFECT_CLEAR_QUEST               = 139,
    SPELL_EFFECT_FORCE_CAST                = 140,
    SPELL_EFFECT_141                       = 141,
    SPELL_EFFECT_TRIGGER_SPELL_WITH_VALUE  = 142,
    SPELL_EFFECT_APPLY_AREA_AURA_OWNER     = 143,
    SPELL_EFFECT_144                       = 144,
    SPELL_EFFECT_SUSPEND_GRAVITY           = 145,
    SPELL_EFFECT_ACTIVATE_RUNE             = 146,
    SPELL_EFFECT_QUEST_FAIL                = 147,
    SPELL_EFFECT_148                       = 148,
    SPELL_EFFECT_CHARGE2                   = 149,
    SPELL_EFFECT_QUEST_START               = 150,
    SPELL_EFFECT_TRIGGER_SPELL_2           = 151,
    SPELL_EFFECT_FRIEND_SUMMON             = 152,
    SPELL_EFFECT_CREATE_PET                = 153,
    SPELL_EFFECT_TEACH_TAXI_NODE           = 154,
    SPELL_EFFECT_TITAN_GRIP                = 155,
    SPELL_EFFECT_ENCHANT_ITEM_PRISMATIC    = 156,
    SPELL_EFFECT_CREATE_ITEM_2             = 157,
    SPELL_EFFECT_MILLING                   = 158,
    SPELL_EFFECT_ALLOW_RENAME_PET          = 159,
    SPELL_EFFECT_160                       = 160,
    SPELL_EFFECT_TALENT_SPEC_COUNT         = 161,
    SPELL_EFFECT_TALENT_SPEC_SELECT        = 162,
    SPELL_EFFECT_163                       = 163,
    SPELL_EFFECT_CANCEL_AURA               = 164,
    TOTAL_SPELL_EFFECTS                    = 165
};

enum SpellCastResult
{
    SPELL_FAILED_SUCCESS = 0,
    SPELL_FAILED_AFFECTING_COMBAT = 1,
    SPELL_FAILED_ALREADY_AT_FULL_HEALTH = 2,
    SPELL_FAILED_ALREADY_AT_FULL_MANA = 3,
    SPELL_FAILED_ALREADY_AT_FULL_POWER = 4,
    SPELL_FAILED_ALREADY_BEING_TAMED = 5,
    SPELL_FAILED_ALREADY_HAVE_CHARM = 6,
    SPELL_FAILED_ALREADY_HAVE_SUMMON = 7,
    SPELL_FAILED_ALREADY_OPEN = 8,
    SPELL_FAILED_AURA_BOUNCED = 9,
    SPELL_FAILED_AUTOTRACK_INTERRUPTED = 10,
    SPELL_FAILED_BAD_IMPLICIT_TARGETS = 11,
    SPELL_FAILED_BAD_TARGETS = 12,
    SPELL_FAILED_CANT_BE_CHARMED = 13,
    SPELL_FAILED_CANT_BE_DISENCHANTED = 14,
    SPELL_FAILED_CANT_BE_DISENCHANTED_SKILL = 15,
    SPELL_FAILED_CANT_BE_MILLED = 16,
    SPELL_FAILED_CANT_BE_PROSPECTED = 17,
    SPELL_FAILED_CANT_CAST_ON_TAPPED = 18,
    SPELL_FAILED_CANT_DUEL_WHILE_INVISIBLE = 19,
    SPELL_FAILED_CANT_DUEL_WHILE_STEALTHED = 20,
    SPELL_FAILED_CANT_STEALTH = 21,
    SPELL_FAILED_CASTER_AURASTATE = 22,
    SPELL_FAILED_CASTER_DEAD = 23,
    SPELL_FAILED_CHARMED = 24,
    SPELL_FAILED_CHEST_IN_USE = 25,
    SPELL_FAILED_CONFUSED = 26,
    SPELL_FAILED_DONT_REPORT = 27,
    SPELL_FAILED_EQUIPPED_ITEM = 28,
    SPELL_FAILED_EQUIPPED_ITEM_CLASS = 29,
    SPELL_FAILED_EQUIPPED_ITEM_CLASS_MAINHAND = 30,
    SPELL_FAILED_EQUIPPED_ITEM_CLASS_OFFHAND = 31,
    SPELL_FAILED_ERROR = 32,
    SPELL_FAILED_FIZZLE = 33,
    SPELL_FAILED_FLEEING = 34,
    SPELL_FAILED_FOOD_LOWLEVEL = 35,
    SPELL_FAILED_HIGHLEVEL = 36,
    SPELL_FAILED_HUNGER_SATIATED = 37,
    SPELL_FAILED_IMMUNE = 38,
    SPELL_FAILED_INCORRECT_AREA = 39,
    SPELL_FAILED_INTERRUPTED = 40,
    SPELL_FAILED_INTERRUPTED_COMBAT = 41,
    SPELL_FAILED_ITEM_ALREADY_ENCHANTED = 42,
    SPELL_FAILED_ITEM_GONE = 43,
    SPELL_FAILED_ITEM_NOT_FOUND = 44,
    SPELL_FAILED_ITEM_NOT_READY = 45,
    SPELL_FAILED_LEVEL_REQUIREMENT = 46,
    SPELL_FAILED_LINE_OF_SIGHT = 47,
    SPELL_FAILED_LOWLEVEL = 48,
    SPELL_FAILED_LOW_CASTLEVEL = 49,
    SPELL_FAILED_MAINHAND_EMPTY = 50,
    SPELL_FAILED_MOVING = 51,
    SPELL_FAILED_NEED_AMMO = 52,
    SPELL_FAILED_NEED_AMMO_POUCH = 53,
    SPELL_FAILED_NEED_EXOTIC_AMMO = 54,
    SPELL_FAILED_NEED_MORE_ITEMS = 55,
    SPELL_FAILED_NOPATH = 56,
    SPELL_FAILED_NOT_BEHIND = 57,
    SPELL_FAILED_NOT_FISHABLE = 58,
    SPELL_FAILED_NOT_FLYING = 59,
    SPELL_FAILED_NOT_HERE = 60,
    SPELL_FAILED_NOT_INFRONT = 61,
    SPELL_FAILED_NOT_IN_CONTROL = 62,
    SPELL_FAILED_NOT_KNOWN = 63,
    SPELL_FAILED_NOT_MOUNTED = 64,
    SPELL_FAILED_NOT_ON_TAXI = 65,
    SPELL_FAILED_NOT_ON_TRANSPORT = 66,
    SPELL_FAILED_NOT_READY = 67,
    SPELL_FAILED_NOT_SHAPESHIFT = 68,
    SPELL_FAILED_NOT_STANDING = 69,
    SPELL_FAILED_NOT_TRADEABLE = 70,
    SPELL_FAILED_NOT_TRADING = 71,
    SPELL_FAILED_NOT_UNSHEATHED = 72,
    SPELL_FAILED_NOT_WHILE_GHOST = 73,
    SPELL_FAILED_NOT_WHILE_LOOTING = 74,
    SPELL_FAILED_NO_AMMO = 75,
    SPELL_FAILED_NO_CHARGES_REMAIN = 76,
    SPELL_FAILED_NO_CHAMPION = 77,
    SPELL_FAILED_NO_COMBO_POINTS = 78,
    SPELL_FAILED_NO_DUELING = 79,
    SPELL_FAILED_NO_ENDURANCE = 80,
    SPELL_FAILED_NO_FISH = 81,
    SPELL_FAILED_NO_ITEMS_WHILE_SHAPESHIFTED = 82,
    SPELL_FAILED_NO_MOUNTS_ALLOWED = 83,
    SPELL_FAILED_NO_PET = 84,
    SPELL_FAILED_NO_POWER = 85,
    SPELL_FAILED_NOTHING_TO_DISPEL = 86,
    SPELL_FAILED_NOTHING_TO_STEAL = 87,
    SPELL_FAILED_ONLY_ABOVEWATER = 88,
    SPELL_FAILED_ONLY_DAYTIME = 89,
    SPELL_FAILED_ONLY_INDOORS = 90,
    SPELL_FAILED_ONLY_MOUNTED = 91,
    SPELL_FAILED_ONLY_NIGHTTIME = 92,
    SPELL_FAILED_ONLY_OUTDOORS = 93,
    SPELL_FAILED_ONLY_SHAPESHIFT = 94,
    SPELL_FAILED_ONLY_STEALTHED = 95,
    SPELL_FAILED_ONLY_UNDERWATER = 96,
    SPELL_FAILED_OUT_OF_RANGE = 97,
    SPELL_FAILED_PACIFIED = 98,
    SPELL_FAILED_POSSESSED = 99,
    SPELL_FAILED_REAGENTS = 100,
    SPELL_FAILED_REQUIRES_AREA = 101,
    SPELL_FAILED_REQUIRES_SPELL_FOCUS = 102,
    SPELL_FAILED_ROOTED = 103,
    SPELL_FAILED_SILENCED = 104,
    SPELL_FAILED_SPELL_IN_PROGRESS = 105,
    SPELL_FAILED_SPELL_LEARNED = 106,
    SPELL_FAILED_SPELL_UNAVAILABLE = 107,
    SPELL_FAILED_STUNNED = 108,
    SPELL_FAILED_TARGETS_DEAD = 109,
    SPELL_FAILED_TARGET_AFFECTING_COMBAT = 110,
    SPELL_FAILED_TARGET_AURASTATE = 111,
    SPELL_FAILED_TARGET_DUELING = 112,
    SPELL_FAILED_TARGET_ENEMY = 113,
    SPELL_FAILED_TARGET_ENRAGED = 114,
    SPELL_FAILED_TARGET_FRIENDLY = 115,
    SPELL_FAILED_TARGET_IN_COMBAT = 116,
    SPELL_FAILED_TARGET_IS_PLAYER = 117,
    SPELL_FAILED_TARGET_IS_PLAYER_CONTROLLED = 118,
    SPELL_FAILED_TARGET_NOT_DEAD = 119,
    SPELL_FAILED_TARGET_NOT_IN_PARTY = 120,
    SPELL_FAILED_TARGET_NOT_LOOTED = 121,
    SPELL_FAILED_TARGET_NOT_PLAYER = 122,
    SPELL_FAILED_TARGET_NO_POCKETS = 123,
    SPELL_FAILED_TARGET_NO_WEAPONS = 124,
    SPELL_FAILED_TARGET_NO_RANGED_WEAPONS = 125,
    SPELL_FAILED_TARGET_UNSKINNABLE = 126,
    SPELL_FAILED_THIRST_SATIATED = 127,
    SPELL_FAILED_TOO_CLOSE = 128,
    SPELL_FAILED_TOO_MANY_OF_ITEM = 129,
    SPELL_FAILED_TOTEM_CATEGORY = 130,
    SPELL_FAILED_TOTEMS = 131,
    SPELL_FAILED_TRY_AGAIN = 132,
    SPELL_FAILED_UNIT_NOT_BEHIND = 133,
    SPELL_FAILED_UNIT_NOT_INFRONT = 134,
    SPELL_FAILED_WRONG_PET_FOOD = 135,
    SPELL_FAILED_NOT_WHILE_FATIGUED = 136,
    SPELL_FAILED_TARGET_NOT_IN_INSTANCE = 137,
    SPELL_FAILED_NOT_WHILE_TRADING = 138,
    SPELL_FAILED_TARGET_NOT_IN_RAID = 139,
    SPELL_FAILED_TARGET_FREEFORALL = 140,
    SPELL_FAILED_NO_EDIBLE_CORPSES = 141,
    SPELL_FAILED_ONLY_BATTLEGROUNDS = 142,
    SPELL_FAILED_TARGET_NOT_GHOST = 143,
    SPELL_FAILED_TRANSFORM_UNUSABLE = 144,
    SPELL_FAILED_WRONG_WEATHER = 145,
    SPELL_FAILED_DAMAGE_IMMUNE = 146,
    SPELL_FAILED_PREVENTED_BY_MECHANIC = 147,
    SPELL_FAILED_PLAY_TIME = 148,
    SPELL_FAILED_REPUTATION = 149,
    SPELL_FAILED_MIN_SKILL = 150,
    SPELL_FAILED_NOT_IN_ARENA = 151,
    SPELL_FAILED_NOT_ON_SHAPESHIFT = 152,
    SPELL_FAILED_NOT_ON_STEALTHED = 153,
    SPELL_FAILED_NOT_ON_DAMAGE_IMMUNE = 154,
    SPELL_FAILED_NOT_ON_MOUNTED = 155,
    SPELL_FAILED_TOO_SHALLOW = 156,
    SPELL_FAILED_TARGET_NOT_IN_SANCTUARY = 157,
    SPELL_FAILED_TARGET_IS_TRIVIAL = 158,
    SPELL_FAILED_BM_OR_INVISGOD = 159,
    SPELL_FAILED_EXPERT_RIDING_REQUIREMENT = 160,
    SPELL_FAILED_ARTISAN_RIDING_REQUIREMENT = 161,
    SPELL_FAILED_NOT_IDLE = 162,
    SPELL_FAILED_NOT_INACTIVE = 163,
    SPELL_FAILED_PARTIAL_PLAYTIME = 164,
    SPELL_FAILED_NO_PLAYTIME = 165,
    SPELL_FAILED_NOT_IN_BATTLEGROUND = 166,
    SPELL_FAILED_NOT_IN_RAID_INSTANCE = 167,
    SPELL_FAILED_ONLY_IN_ARENA = 168,
    SPELL_FAILED_TARGET_LOCKED_TO_RAID_INSTANCE = 169,
    SPELL_FAILED_ON_USE_ENCHANT = 170,
    SPELL_FAILED_NOT_ON_GROUND = 171,
    SPELL_FAILED_CUSTOM_ERROR = 172,
    SPELL_FAILED_CANT_DO_THAT_RIGHT_NOW = 173,
    SPELL_FAILED_TOO_MANY_SOCKETS = 174,
    SPELL_FAILED_INVALID_GLYPH = 175,
    SPELL_FAILED_UNIQUE_GLYPH = 176,
    SPELL_FAILED_GLYPH_SOCKET_LOCKED = 177,
    SPELL_FAILED_NO_VALID_TARGETS = 178,
    SPELL_FAILED_ITEM_AT_MAX_CHARGES = 179,
    SPELL_FAILED_NOT_IN_BARBERSHOP = 180,
    SPELL_FAILED_FISHING_TOO_LOW = 181,
    SPELL_FAILED_ITEM_ENCHANT_TRADE_WINDOW = 182,
    SPELL_FAILED_SUMMON_PENDING = 183,
    SPELL_FAILED_MAX_SOCKETS = 184,
    SPELL_FAILED_PET_CAN_RENAME = 185,
    SPELL_FAILED_TARGET_CANNOT_BE_RESURRECTED = 186,
    SPELL_FAILED_UNKNOWN = 187,                             // actually doesn't exist in client

    SPELL_CAST_OK = 255                                     // custom value, don't must be send to client
};

// Used in addition to SPELL_FAILED_CUSTOM_ERROR
enum SpellCastResultCustom
{
    // Postfix _NONE will not display the text in client
    SPELL_FAILED_CUSTOM_ERROR_1         = 1,                // "Something bad happened, and we want to display a custom message!"
    SPELL_FAILED_CUSTOM_ERROR_2         = 2,                // "Alex broke your quest! Thank him later!"
    SPELL_FAILED_CUSTOM_ERROR_3         = 3,                // "This spell may only be used on Helpless Wintergarde Villagers that have not been rescued."
    SPELL_FAILED_CUSTOM_ERROR_4         = 4,                // "Requires that you be wearing the Warsong Disguise."
    SPELL_FAILED_CUSTOM_ERROR_5         = 5,                // "You must be closer to a plague wagon in order to drop off yor 7th Legion Siege Engineer."
    SPELL_FAILED_CUSTOM_ERROR_6         = 6,                // "You cannot target friendly targets outside your party."
    SPELL_FAILED_CUSTOM_ERROR_7         = 7,                // "You must target a weakened chill nymph."
    SPELL_FAILED_CUSTOM_ERROR_8         = 8,                // "The Imbued Scourge Shroud will only work when equipped in the Temple City of En'Kilah"
    SPELL_FAILED_CUSTOM_ERROR_9         = 9,                // "Requires Corpse Dust"
    SPELL_FAILED_CUSTOM_ERROR_10        = 10,               // "You cannot summon another gargoyle yet."
    SPELL_FAILED_CUSTOM_ERROR_11        = 11,               // "Requires Corpse Dust if the target is not dead and humanoid."
    SPELL_FAILED_CUSTOM_ERROR_12        = 12,               // "Can only be placed near Shatterhorn."
    SPELL_FAILED_CUSTOM_ERROR_13        = 13,               // "You must first select a Proto-Drake Egg"
    SPELL_FAILED_CUSTOM_ERROR_14_NONE   = 14,               // "You must be close to a marked tree."
    SPELL_FAILED_CUSTOM_ERROR_15        = 15,               // "You must target a Fjord Turkey."
    SPELL_FAILED_CUSTOM_ERROR_16        = 16,               // "You must target a Fjord Hawk."
    SPELL_FAILED_CUSTOM_ERROR_17        = 17,               // "You are too far away from the bouy."
    SPELL_FAILED_CUSTOM_ERROR_18        = 18,               // "Must be used near an oil slick."
    SPELL_FAILED_CUSTOM_ERROR_19        = 19,               // "You must be closer to the bouy!"
    SPELL_FAILED_CUSTOM_ERROR_20        = 20,               // "You may only call for the aid of a Wyrmrest Vanquisher in Wyrmrest Temple, The Dragon Wastes, Galakrond's Rest or The Wicked Coil."
    SPELL_FAILED_CUSTOM_ERROR_21        = 21,               // "Can only be used on a Ice Heart Jormungar Spawn."
    SPELL_FAILED_CUSTOM_ERROR_22        = 22,               // "You must be closer to a sinkhole to use your map."
    SPELL_FAILED_CUSTOM_ERROR_23        = 23,               // "You may only call down a stampede on Harold Lane."
    SPELL_FAILED_CUSTOM_ERROR_24        = 24,               // "You may only use the Pouch of Crushed Bloodspore on Gammothra or other magnataur in the Bloodspore Plains and Gammoth."
    SPELL_FAILED_CUSTOM_ERROR_25        = 25,               // "Requires the magmawyrm ressurection chamber in the back of the Maw of Neltharion."
    SPELL_FAILED_CUSTOM_ERROR_26        = 26,               // "You may only call down a Wintergarde Gryphon in Wintergarde Keep or the Carrion Fields."
    SPELL_FAILED_CUSTOM_ERROR_27        = 27,               // "What are you doing? Only aim that thing at Wilhelm!"
    SPELL_FAILED_CUSTOM_ERROR_28        = 28,               // "Not enough health!"
    SPELL_FAILED_CUSTOM_ERROR_29        = 29,               // "There are no nearby corpses to use"
    SPELL_FAILED_CUSTOM_ERROR_30        = 30,               // "You've created enough ghouls. Return to Gothik the Harvester at Death's Breach."
    SPELL_FAILED_CUSTOM_ERROR_31        = 31,               // "Your companion does not want to come here. Go further from the Sundered Shard."
    SPELL_FAILED_CUSTOM_ERROR_32        = 32,               // "Must be in Cat Form"
    SPELL_FAILED_CUSTOM_ERROR_33        = 33,               // "Only Death Knights may enter Ebon Hold."
    SPELL_FAILED_CUSTOM_ERROR_34        = 34,               // "Must be in Cat Form, Bear Form, or Dire Bear Form."
    SPELL_FAILED_CUSTOM_ERROR_35        = 35,               // "You must be within range of a Helpless Wintergarde Villager"
    SPELL_FAILED_CUSTOM_ERROR_36        = 36,               // "You cannot target an elemental or mechanical corpse."
    SPELL_FAILED_CUSTOM_ERROR_37        = 37,               // "This teleport crystal cannot be used until the teleport crystal in Dalaran has been used at least once."
    SPELL_FAILED_CUSTOM_ERROR_38        = 38,               // "You are already holding something in your hand. You must throw the creature in your hand before picking up another."
    SPELL_FAILED_CUSTOM_ERROR_39        = 39,               // "You don't have anything to throw! Find a Vargul and use Gymer Grab to pick one up!"
    SPELL_FAILED_CUSTOM_ERROR_40        = 40,               // "Bouldercrag's War Horn can only be used within 10 yards of Valduran the Stormborn."
    SPELL_FAILED_CUSTOM_ERROR_41        = 41,               // "You are not carrying a passenger. There is nobody to drop off."
    SPELL_FAILED_CUSTOM_ERROR_42        = 42,               // "You cannot build any more siege vehicles."
    SPELL_FAILED_CUSTOM_ERROR_43        = 43,               // "You are already carrying a captured Argent Crusader. You must return to the Argen Vanguard Infirmary and drop off your passenger before you may pick up another."
    SPELL_FAILED_CUSTOM_ERROR_44        = 44,               // "You can't do that while rooted."
    SPELL_FAILED_CUSTOM_ERROR_45        = 45,               // "Requires a nearby target."
    SPELL_FAILED_CUSTOM_ERROR_46        = 46,               // "Nothing left to discover."
    SPELL_FAILED_CUSTOM_ERROR_47        = 47,               // "No targets close enough to bluff."
    SPELL_FAILED_CUSTOM_ERROR_48        = 48,               // "Your Iron Rune Construct is out of range."
    SPELL_FAILED_CUSTOM_ERROR_49        = 49,               // "Requires Grand Master Engineer."
    SPELL_FAILED_CUSTOM_ERROR_50        = 50,               // "You can't use that mount."
    SPELL_FAILED_CUSTOM_ERROR_51        = 51,               // "There is nobody to eject!"
    SPELL_FAILED_CUSTOM_ERROR_52        = 52,               // "The target must be bound to you."
    SPELL_FAILED_CUSTOM_ERROR_53        = 53,               // "Target must be undead."
    SPELL_FAILED_CUSTOM_ERROR_54        = 54,               // "You have no target or your target is too far away."
    SPELL_FAILED_CUSTOM_ERROR_55        = 55,               // "Missing Reagents: Dark Matter"
    SPELL_FAILED_CUSTOM_ERROR_56        = 56,               // "You can't use that item."
    SPELL_FAILED_CUSTOM_ERROR_57        = 57,               // "You can't do that when Cycloned."
    SPELL_FAILED_CUSTOM_ERROR_58        = 58,               // "Target is already affected by a scroll."
    SPELL_FAILED_CUSTOM_ERROR_59        = 59,               // "That anti-venom is not strong enough to dispel that poison."
    SPELL_FAILED_CUSTOM_ERROR_60        = 60,               // "You must have a lance equipped."
    SPELL_FAILED_CUSTOM_ERROR_61        = 61,               // "You must be near the Maiden of Winter's Breath Lake"
    SPELL_FAILED_CUSTOM_ERROR_62        = 62,               // "You have learned everything from that book."
    SPELL_FAILED_CUSTOM_ERROR_63_NONE   = 63,               // "Your pet is dead"
    SPELL_FAILED_CUSTOM_ERROR_64_NONE   = 64,               // "There are no valid targets within range."
    SPELL_FAILED_CUSTOM_ERROR_65        = 65,               // "Only GMs may use that. Your account has been reported for investigation."
    SPELL_FAILED_CUSTOM_ERROR_66        = 66,               // "You must reach level 58 to use this portal."
    SPELL_FAILED_CUSTOM_ERROR_67        = 67,               // "You already have the maximum amount of honor."
    SPELL_FAILED_CUSTOM_ERROR_68        = 68,               // ""
    SPELL_FAILED_CUSTOM_ERROR_69        = 69,               // ""
    SPELL_FAILED_CUSTOM_ERROR_70        = 70,               // ""
    SPELL_FAILED_CUSTOM_ERROR_71        = 71,               // ""
    SPELL_FAILED_CUSTOM_ERROR_72        = 72,               // ""
    SPELL_FAILED_CUSTOM_ERROR_73        = 73,               // ""
    SPELL_FAILED_CUSTOM_ERROR_74        = 74,               // ""
    SPELL_FAILED_CUSTOM_ERROR_75        = 75,               // "You must have a demonic circle active."
    SPELL_FAILED_CUSTOM_ERROR_76        = 76,               // "You already have maximum rage"
    SPELL_FAILED_CUSTOM_ERROR_77        = 77,               // "Requires Engineering (350)"
    SPELL_FAILED_CUSTOM_ERROR_78        = 78,               // "Your soul belongs to the Lich King"
    SPELL_FAILED_CUSTOM_ERROR_79        = 79,               // "Your attendant already has an Argent Pony"
    SPELL_FAILED_CUSTOM_ERROR_80        = 80,               // ""
    SPELL_FAILED_CUSTOM_ERROR_81        = 81,               // ""
    SPELL_FAILED_CUSTOM_ERROR_82        = 82,               // ""
    SPELL_FAILED_CUSTOM_ERROR_83        = 83,               // "You must have a Fire Totem active."
    SPELL_FAILED_CUSTOM_ERROR_84        = 84,               // "You may not bite other vampires."
    SPELL_FAILED_CUSTOM_ERROR_85        = 85,               // "Your pet is already at your level."
    SPELL_FAILED_CUSTOM_ERROR_86        = 86,               // "You do not meet the level requirements for this item."
    SPELL_FAILED_CUSTOM_ERROR_87        = 87,               // "There are too many Mutated Abominations."
    SPELL_FAILED_CUSTOM_ERROR_88        = 88,               // "The potions have all been depleted by Professor Putricide."
    SPELL_FAILED_CUSTOM_ERROR_89        = 89,               // ""
    SPELL_FAILED_CUSTOM_ERROR_90        = 90,               // "Requires level 65"
    SPELL_FAILED_CUSTOM_ERROR_91        = 91,               // ""
    SPELL_FAILED_CUSTOM_ERROR_92        = 92,               // ""
    SPELL_FAILED_CUSTOM_ERROR_93        = 93,               // ""
    SPELL_FAILED_CUSTOM_ERROR_94        = 94,               // ""
    SPELL_FAILED_CUSTOM_ERROR_95        = 95,               // ""
    SPELL_FAILED_CUSTOM_ERROR_96        = 96,               // "You already have the max number of recruits."
    SPELL_FAILED_CUSTOM_ERROR_97        = 97,               // "You already have the max number of volunteers."
    SPELL_FAILED_CUSTOM_ERROR_98        = 98,               // "Frostmourne has rendered you unable to ressurect."
    SPELL_FAILED_CUSTOM_ERROR_99        = 99,               // "You can't mount while affected by that shapeshift."
};

// Spell aura states
enum AuraState
{   // (C) used in caster aura state     (T) used in target aura state
    // (c) used in caster aura state-not (t) used in target aura state-not
    AURA_STATE_DEFENSE                      = 1,            // C   |
    AURA_STATE_HEALTHLESS_20_PERCENT        = 2,            // CcT |
    AURA_STATE_BERSERKING                   = 3,            // C T |
    AURA_STATE_FROZEN                       = 4,            //  cT | frozen target
    AURA_STATE_JUDGEMENT                    = 5,            // C   |
    //AURA_STATE_UNKNOWN6                   = 6,            //     | not used
    AURA_STATE_HUNTER_PARRY                 = 7,            // C   |
    AURA_STATE_ROGUE_ATTACK_FROM_STEALTH    = 7,            // C   | FIX ME: not implemented yet!
    //AURA_STATE_UNKNOWN7                   = 7,            //  c  | random/focused bursts spells (?)
    //AURA_STATE_UNKNOWN8                   = 8,            //     | not used
    //AURA_STATE_UNKNOWN9                   = 9,            //     | not used
    AURA_STATE_WARRIOR_VICTORY_RUSH         = 10,           // C   | warrior victory rush
    //AURA_STATE_UNKNOWN11                  = 11,           //    t|
    AURA_STATE_FAERIE_FIRE                  = 12,           //  c t|
    AURA_STATE_HEALTHLESS_35_PERCENT        = 13,           // C T |
    AURA_STATE_CONFLAGRATE                  = 14,           //   T | per-caster
    AURA_STATE_SWIFTMEND                    = 15,           //   T |
    AURA_STATE_DEADLY_POISON                = 16,           //   T |
    AURA_STATE_ENRAGE                       = 17,           // C   |
    AURA_STATE_BLEEDING                     = 18,           // C  t|
    //AURA_STATE_UNKNOWN19                  = 19,           //     | not used
    //AURA_STATE_UNKNOWN20                  = 20,           //  c  | only (45317 Suicide)
    //AURA_STATE_UNKNOWN21                  = 21,           //     | not used
    //AURA_STATE_UNKNOWN22                  = 22,           // C   | not implemented yet (Requires Evasive Charges to use)
    AURA_STATE_HEALTH_ABOVE_75_PERCENT      = 23,           // C   |
};

// Spell mechanics
enum Mechanics
{
    MECHANIC_NONE             = 0,  // 0x00000000
    MECHANIC_CHARM            = 1,  // 0x00000001
    MECHANIC_DISORIENTED      = 2,  // 0x00000002
    MECHANIC_DISARM           = 3,  // 0x00000004
    MECHANIC_DISTRACT         = 4,  // 0x00000008
    MECHANIC_FEAR             = 5,  // 0x00000010
    MECHANIC_GRIP             = 6,  // 0x00000020
    MECHANIC_ROOT             = 7,  // 0x00000040
    MECHANIC_SLOWATTACK       = 8,  // 0x00000080           //0 spells use this mechanic, but some SPELL_AURA_MOD_HASTE and SPELL_AURA_MOD_RANGED_HASTE use as effect mechanic
    MECHANIC_SILENCE          = 9,  // 0x00000100
    MECHANIC_SLEEP            = 10, // 0x00000200
    MECHANIC_SNARE            = 11, // 0x00000400
    MECHANIC_STUN             = 12, // 0x00000800
    MECHANIC_FREEZE           = 13, // 0x00001000
    MECHANIC_KNOCKOUT         = 14, // 0x00002000
    MECHANIC_BLEED            = 15, // 0x00004000
    MECHANIC_BANDAGE          = 16, // 0x00008000
    MECHANIC_POLYMORPH        = 17, // 0x00010000
    MECHANIC_BANISH           = 18, // 0x00020000
    MECHANIC_SHIELD           = 19, // 0x00040000
    MECHANIC_SHACKLE          = 20, // 0x00080000
    MECHANIC_MOUNT            = 21, // 0x00100000
    MECHANIC_INFECTED         = 22, // 0x00200000
    MECHANIC_TURN             = 23, // 0x00400000
    MECHANIC_HORROR           = 24, // 0x00800000
    MECHANIC_INVULNERABILITY  = 25, // 0x01000000
    MECHANIC_INTERRUPT        = 26, // 0x02000000
    MECHANIC_DAZE             = 27, // 0x04000000
    MECHANIC_DISCOVERY        = 28, // 0x08000000
    MECHANIC_IMMUNE_SHIELD    = 29, // 0x10000000           // Divine (Blessing) Shield/Protection and Ice Block
    MECHANIC_SAPPED           = 30, // 0x20000000
    MECHANIC_ENRAGED          = 31  // 0x40000000
};

#define FIRST_MECHANIC          1
#define MAX_MECHANIC            32

// Used for spell 42292 Immune Movement Impairment and Loss of Control (0x49967da6)
#define IMMUNE_TO_MOVEMENT_IMPAIRMENT_AND_LOSS_CONTROL_MASK ( \
    (1<<(MECHANIC_CHARM   -1))|(1<<(MECHANIC_DISORIENTED-1))|(1<<(MECHANIC_FEAR  -1))| \
    (1<<(MECHANIC_ROOT    -1))|(1<<(MECHANIC_SLOWATTACK -1))|(1<<(MECHANIC_SLEEP -1))| \
    (1<<(MECHANIC_SNARE   -1))|(1<<(MECHANIC_STUN       -1))|(1<<(MECHANIC_FREEZE-1))| \
    (1<<(MECHANIC_KNOCKOUT-1))|(1<<(MECHANIC_POLYMORPH  -1))|(1<<(MECHANIC_BANISH-1))| \
    (1<<(MECHANIC_SHACKLE -1))|(1<<(MECHANIC_TURN       -1))|(1<<(MECHANIC_HORROR-1))| \
    (1<<(MECHANIC_DAZE    -1))|(1<<(MECHANIC_SAPPED     -1)))

#define IMMUNE_TO_ROOT_AND_SNARE_MASK ( \
    (1<<(MECHANIC_ROOT-1))|(1<<(MECHANIC_SNARE-1)))

#define IMMUNE_TO_ROOT_AND_STUN_MASK ( \
    (1<<(MECHANIC_ROOT-1))|(1<<(MECHANIC_STUN-1)))

#define IMMUNE_TO_SILENCE_AND_STUN_AND_FEAR_MASK ( \
    (1<<(MECHANIC_SILENCE-1))|(1<<(MECHANIC_STUN-1))|(1<<(MECHANIC_FEAR-1)))

#define IMMUNE_TO_INTERRUPT_AND_SILENCE_MASK ( \
    (1<<(MECHANIC_INTERRUPT-1))|(1<<(MECHANIC_SILENCE-1)))

// Daze and all croud control spells except polymorph are not removed
#define MECHANIC_NOT_REMOVED_BY_SHAPESHIFT ( \
    (1<<(MECHANIC_CHARM  -1))|(1<<(MECHANIC_DISORIENTED-1))|(1<<(MECHANIC_FEAR  -1))| \
    (1<<(MECHANIC_STUN   -1))|(1<<(MECHANIC_FREEZE     -1))|(1<<(MECHANIC_BANISH-1))| \
    (1<<(MECHANIC_SHACKLE-1))|(1<<(MECHANIC_HORROR     -1))|(1<<(MECHANIC_TURN  -1))| \
    (1<<(MECHANIC_DAZE   -1))|(1<<(MECHANIC_SAPPED     -1)))

// Spell dispell type
enum DispelType
{
    DISPEL_NONE         = 0,
    DISPEL_MAGIC        = 1,
    DISPEL_CURSE        = 2,
    DISPEL_DISEASE      = 3,
    DISPEL_POISON       = 4,
    DISPEL_STEALTH      = 5,
    DISPEL_INVISIBILITY = 6,
    DISPEL_ALL          = 7,
    DISPEL_SPE_NPC_ONLY = 8,
    DISPEL_ENRAGE       = 9,
    DISPEL_ZG_TICKET    = 10,
    DESPEL_OLD_UNUSED   = 11
};

#define DISPEL_ALL_MASK ( (1<<DISPEL_MAGIC) | (1<<DISPEL_CURSE) | (1<<DISPEL_DISEASE) | (1<<DISPEL_POISON) )

//To all Immune system,if target has immunes,
//some spell that related to ImmuneToDispel or ImmuneToSchool or ImmuneToDamage type can't cast to it,
//some spell_effects that related to ImmuneToEffect<effect>(only this effect in the spell) can't cast to it,
//some aura(related to Mechanics or ImmuneToState<aura>) can't apply to it.
enum SpellImmunity
{
    IMMUNITY_EFFECT                = 0,                     // enum SpellEffects
    IMMUNITY_STATE                 = 1,                     // enum AuraType
    IMMUNITY_SCHOOL                = 2,                     // enum SpellSchoolMask
    IMMUNITY_DAMAGE                = 3,                     // enum SpellSchoolMask
    IMMUNITY_DISPEL                = 4,                     // enum DispelType
    IMMUNITY_MECHANIC              = 5                      // enum Mechanics
};

#define MAX_SPELL_IMMUNITY           6

enum WeaponAttackType
{
    BASE_ATTACK   = 0,
    OFF_ATTACK    = 1,
    RANGED_ATTACK = 2,

    // leave these greater than or equal to MAX_ATTACK
    NONSTACKING_POS_MOD_MELEE = 3,
    NONSTACKING_NEG_MOD_MELEE = 4,
    NONSTACKING_MOD_ALL = 5
};

#define MAX_ATTACK  3
#define MAX_ATTACK_MOD  (MAX_ATTACK + 3)

enum Targets
{
    TARGET_NONE                        = 0,
    TARGET_SELF                        = 1,
    TARGET_RANDOM_ENEMY_CHAIN_IN_AREA  = 2,                 // only one spell has that, but regardless, it's a target type after all
    TARGET_RANDOM_FRIEND_CHAIN_IN_AREA = 3,
    TARGET_PET                         = 5,
    TARGET_CHAIN_DAMAGE                = 6,
    TARGET_AREAEFFECT_INSTANT          = 7,                 // targets around provided destination point
    TARGET_AREAEFFECT_CUSTOM           = 8,
    TARGET_INNKEEPER_COORDINATES       = 9,                 // uses in teleport to innkeeper spells
    TARGET_ALL_ENEMY_IN_AREA           = 15,
    TARGET_ALL_ENEMY_IN_AREA_INSTANT   = 16,
    TARGET_TABLE_X_Y_Z_COORDINATES     = 17,                // uses in teleport spells and some other
    TARGET_EFFECT_SELECT               = 18,                // highly depends on the spell effect
    TARGET_ALL_PARTY_AROUND_CASTER     = 20,
    TARGET_SINGLE_FRIEND               = 21,
    TARGET_CASTER_COORDINATES          = 22,                // used only in TargetA, target selection dependent from TargetB
    TARGET_GAMEOBJECT                  = 23,
    TARGET_IN_FRONT_OF_CASTER          = 24,
    TARGET_DUELVSPLAYER                = 25,
    TARGET_GAMEOBJECT_ITEM             = 26,
    TARGET_MASTER                      = 27,
    TARGET_ALL_ENEMY_IN_AREA_CHANNELED = 28,
    TARGET_ALL_FRIENDLY_UNITS_AROUND_CASTER = 30,           // select friendly for caster object faction (in different original caster faction) in TargetB used only with TARGET_ALL_AROUND_CASTER and in self casting range in TargetA
    TARGET_ALL_FRIENDLY_UNITS_IN_AREA  = 31,
    TARGET_MINION                      = 32,
    TARGET_ALL_PARTY                   = 33,
    TARGET_ALL_PARTY_AROUND_CASTER_2   = 34,                // used in Tranquility
    TARGET_SINGLE_PARTY                = 35,
    TARGET_ALL_HOSTILE_UNITS_AROUND_CASTER = 36,
    TARGET_AREAEFFECT_PARTY            = 37,
    TARGET_SCRIPT                      = 38,
    TARGET_SELF_FISHING                = 39,
    TARGET_FOCUS_OR_SCRIPTED_GAMEOBJECT= 40,
    TARGET_TOTEM_EARTH                 = 41,
    TARGET_TOTEM_WATER                 = 42,
    TARGET_TOTEM_AIR                   = 43,
    TARGET_TOTEM_FIRE                  = 44,
    TARGET_CHAIN_HEAL                  = 45,
    TARGET_SCRIPT_COORDINATES          = 46,
    TARGET_DYNAMIC_OBJECT_FRONT        = 47,
    TARGET_DYNAMIC_OBJECT_BEHIND       = 48,
    TARGET_DYNAMIC_OBJECT_LEFT_SIDE    = 49,
    TARGET_DYNAMIC_OBJECT_RIGHT_SIDE   = 50,
    TARGET_OBJECT_AREA_SRC             = 51,
    TARGET_AREAEFFECT_GO_AROUND_DEST   = 52,                // gameobject around destination, select by spell_script_target
    TARGET_CURRENT_ENEMY_COORDINATES   = 53,                // set unit coordinates as dest, only 16 target B imlemented
    TARGET_LARGE_FRONTAL_CONE          = 54,
    TARGET_ALL_RAID_AROUND_CASTER      = 56,
    TARGET_SINGLE_FRIEND_2             = 57,
    TARGET_NARROW_FRONTAL_CONE         = 60,
    TARGET_AREAEFFECT_PARTY_AND_CLASS  = 61,
    TARGET_DUELVSPLAYER_COORDINATES    = 63,
    TARGET_INFRONT_OF_VICTIM           = 64,
    TARGET_BEHIND_VICTIM               = 65,                // used in teleport behind spells, caster/target dependent from spell effect
    TARGET_RIGHT_FROM_VICTIM           = 66,
    TARGET_LEFT_FROM_VICTIM            = 67,
    TARGET_RANDOM_NEARBY_LOC           = 72,                // used in teleport onto nearby locations
    TARGET_RANDOM_CIRCUMFERENCE_POINT  = 73,
    TARGET_DYNAMIC_OBJECT_COORDINATES  = 76,
    TARGET_SINGLE_ENEMY                = 77,
    TARGET_POINT_AT_NORTH              = 78,                // 78-85 possible _COORDINATES at radius with pi/4 step around target in unknown order, N?
    TARGET_POINT_AT_SOUTH              = 79,                // S?
    TARGET_POINT_AT_EAST               = 80,                // 80/81 must be symmetric from line caster->target, E (base at 82/83, 84/85 order) ?
    TARGET_POINT_AT_WEST               = 81,                // 80/81 must be symmetric from line caster->target, W (base at 82/83, 84/85 order) ?
    TARGET_POINT_AT_NE                 = 82,                // from spell desc: "(NE)"
    TARGET_POINT_AT_NW                 = 83,                // from spell desc: "(NW)"
    TARGET_POINT_AT_SE                 = 84,                // from spell desc: "(SE)"
    TARGET_POINT_AT_SW                 = 85,                // from spell desc: "(SW)"
    TARGET_RANDOM_NEARBY_DEST          = 86,                // "Test Nearby Dest Random" - random around selected destination
    TARGET_SELF2                       = 87,
    TARGET_88                          = 88,
    TARGET_DIRECTLY_FORWARD            = 89,
    TARGET_NONCOMBAT_PET               = 90,
    TARGET_91                          = 91,
    TARGET_UNIT_CREATOR                = 92,
    TARGET_93                          = 93,
    TARGET_OWNED_VEHICLE               = 94,
    TARGET_UNIT_DRIVER                 = 95,
    TARGET_UNIT_PASSENGER_0            = 96,
    TARGET_UNIT_PASSENGER_1            = 97,
    TARGET_UNIT_PASSENGER_2            = 98,
    TARGET_UNIT_PASSENGER_3            = 99,
    TARGET_UNIT_PASSENGER_4            = 100,
    TARGET_UNIT_PASSENGER_5            = 101,
    TARGET_UNIT_PASSENGER_6            = 102,
    TARGET_UNIT_PASSENGER_7            = 103,
    TARGET_IN_FRONT_OF_CASTER_30       = 104,
    TARGET_105                         = 105,
    TARGET_106                         = 106,
    TARGET_107                         = 107,
    TARGET_108                         = 108,
    TARGET_109                         = 109,
    TARGET_110                         = 110,
};

#define MAX_SPELL_TARGET               111

enum SpellMissInfo
{
    SPELL_MISS_NONE                    = 0,
    SPELL_MISS_MISS                    = 1,
    SPELL_MISS_RESIST                  = 2,
    SPELL_MISS_DODGE                   = 3,
    SPELL_MISS_PARRY                   = 4,
    SPELL_MISS_BLOCK                   = 5,
    SPELL_MISS_EVADE                   = 6,
    SPELL_MISS_IMMUNE                  = 7,
    SPELL_MISS_IMMUNE2                 = 8,
    SPELL_MISS_DEFLECT                 = 9,
    SPELL_MISS_ABSORB                  = 10,
    SPELL_MISS_REFLECT                 = 11
};

enum SpellHitType
{
    SPELL_HIT_TYPE_UNK1 = 0x00001,
    SPELL_HIT_TYPE_CRIT = 0x00002,
    SPELL_HIT_TYPE_UNK3 = 0x00004,
    SPELL_HIT_TYPE_UNK4 = 0x00008,
    SPELL_HIT_TYPE_UNK5 = 0x00010,                          // replace caster?
    SPELL_HIT_TYPE_UNK6 = 0x00020
};

enum SpellDmgClass
{
    SPELL_DAMAGE_CLASS_NONE     = 0,
    SPELL_DAMAGE_CLASS_MAGIC    = 1,
    SPELL_DAMAGE_CLASS_MELEE    = 2,
    SPELL_DAMAGE_CLASS_RANGED   = 3
};

enum SpellPreventionType
{
    SPELL_PREVENTION_TYPE_NONE      = 0,
    SPELL_PREVENTION_TYPE_SILENCE   = 1,
    SPELL_PREVENTION_TYPE_PACIFY    = 2
};

// indexes from SpellRange.dbc, listed only special and used in code
enum SpellRangeIndex
{
    SPELL_RANGE_IDX_SELF_ONLY = 1,                          // 0.0
    SPELL_RANGE_IDX_COMBAT    = 2,                          // 5.5 (but dynamic)
};

enum DamageEffectType
{
    DIRECT_DAMAGE           = 0,                            // used for normal weapon damage (not for class abilities or spells)
    SPELL_DIRECT_DAMAGE     = 1,                            // spell/class abilities damage
    DOT                     = 2,
    HEAL                    = 3,
    NODAMAGE                = 4,                            // used also in case when damage applied to health but not applied to spell channelInterruptFlags/etc
    SELF_DAMAGE             = 5
};

enum GameobjectTypes
{
    GAMEOBJECT_TYPE_DOOR                   = 0,
    GAMEOBJECT_TYPE_BUTTON                 = 1,
    GAMEOBJECT_TYPE_QUESTGIVER             = 2,
    GAMEOBJECT_TYPE_CHEST                  = 3,
    GAMEOBJECT_TYPE_BINDER                 = 4,
    GAMEOBJECT_TYPE_GENERIC                = 5,
    GAMEOBJECT_TYPE_TRAP                   = 6,
    GAMEOBJECT_TYPE_CHAIR                  = 7,
    GAMEOBJECT_TYPE_SPELL_FOCUS            = 8,
    GAMEOBJECT_TYPE_TEXT                   = 9,
    GAMEOBJECT_TYPE_GOOBER                 = 10,
    GAMEOBJECT_TYPE_TRANSPORT              = 11,
    GAMEOBJECT_TYPE_AREADAMAGE             = 12,
    GAMEOBJECT_TYPE_CAMERA                 = 13,
    GAMEOBJECT_TYPE_MAP_OBJECT             = 14,
    GAMEOBJECT_TYPE_MO_TRANSPORT           = 15,
    GAMEOBJECT_TYPE_DUEL_ARBITER           = 16,
    GAMEOBJECT_TYPE_FISHINGNODE            = 17,
    GAMEOBJECT_TYPE_SUMMONING_RITUAL       = 18,
    GAMEOBJECT_TYPE_MAILBOX                = 19,
    GAMEOBJECT_TYPE_DO_NOT_USE             = 20,
    GAMEOBJECT_TYPE_GUARDPOST              = 21,
    GAMEOBJECT_TYPE_SPELLCASTER            = 22,
    GAMEOBJECT_TYPE_MEETINGSTONE           = 23,
    GAMEOBJECT_TYPE_FLAGSTAND              = 24,
    GAMEOBJECT_TYPE_FISHINGHOLE            = 25,
    GAMEOBJECT_TYPE_FLAGDROP               = 26,
    GAMEOBJECT_TYPE_MINI_GAME              = 27,
    GAMEOBJECT_TYPE_DO_NOT_USE_2           = 28,
    GAMEOBJECT_TYPE_CAPTURE_POINT          = 29,
    GAMEOBJECT_TYPE_AURA_GENERATOR         = 30,
    GAMEOBJECT_TYPE_DUNGEON_DIFFICULTY     = 31,
    GAMEOBJECT_TYPE_BARBER_CHAIR           = 32,
    GAMEOBJECT_TYPE_DESTRUCTIBLE_BUILDING  = 33,
    GAMEOBJECT_TYPE_GUILD_BANK             = 34,
    GAMEOBJECT_TYPE_TRAPDOOR               = 35
};

#define MAX_GAMEOBJECT_TYPE                  36             // sending to client this or greater value can crash client.

enum GameObjectFlags
{
    GO_FLAG_IN_USE          = 0x00000001,                   //disables interaction while animated
    GO_FLAG_LOCKED          = 0x00000002,                   //require key, spell, event, etc to be opened. Makes "Locked" appear in tooltip
    GO_FLAG_INTERACT_COND   = 0x00000004,                   //cannot interact (condition to interact)
    GO_FLAG_TRANSPORT       = 0x00000008,                   //any kind of transport? Object can transport (elevator, boat, car)
    GO_FLAG_NO_INTERACT     = 0x00000010,                   //players cannot interact with this go (often need to remove flag in event)
    GO_FLAG_NODESPAWN       = 0x00000020,                   //never despawn, typically for doors, they just change state
    GO_FLAG_TRIGGERED       = 0x00000040,                   //typically, summoned objects. Triggered by spell or other events
    GO_FLAG_UNK_8           = 0x00000080,
    GO_FLAG_UNK_9           = 0x00000100,                   //? Seen on type 33, possible meaning "destruct in progress"
    GO_FLAG_DAMAGED         = 0x00000200,                   //Seen on type 33
    GO_FLAG_DESTROYED       = 0x00000400                    //Seen on type 33, meaning "destroyed"
};

enum GameObjectDynamicLowFlags
{
    GO_DYNFLAG_LO_ACTIVATE          = 0x01,                 // enables interaction with GO
    GO_DYNFLAG_LO_ANIMATE           = 0x02,                 // possibly more distinct animation of GO
    GO_DYNFLAG_LO_NO_INTERACT       = 0x04,                 // appears to disable interaction (not fully verified)
    GO_DYNFLAG_LO_SPARKLE           = 0x08,                 // makes GO sparkle
};

enum TextEmotes
{
    TEXTEMOTE_AGREE                = 1,
    TEXTEMOTE_AMAZE                = 2,
    TEXTEMOTE_ANGRY                = 3,
    TEXTEMOTE_APOLOGIZE            = 4,
    TEXTEMOTE_APPLAUD              = 5,
    TEXTEMOTE_BASHFUL              = 6,
    TEXTEMOTE_BECKON               = 7,
    TEXTEMOTE_BEG                  = 8,
    TEXTEMOTE_BITE                 = 9,
    TEXTEMOTE_BLEED                = 10,
    TEXTEMOTE_BLINK                = 11,
    TEXTEMOTE_BLUSH                = 12,
    TEXTEMOTE_BONK                 = 13,
    TEXTEMOTE_BORED                = 14,
    TEXTEMOTE_BOUNCE               = 15,
    TEXTEMOTE_BRB                  = 16,
    TEXTEMOTE_BOW                  = 17,
    TEXTEMOTE_BURP                 = 18,
    TEXTEMOTE_BYE                  = 19,
    TEXTEMOTE_CACKLE               = 20,
    TEXTEMOTE_CHEER                = 21,
    TEXTEMOTE_CHICKEN              = 22,
    TEXTEMOTE_CHUCKLE              = 23,
    TEXTEMOTE_CLAP                 = 24,
    TEXTEMOTE_CONFUSED             = 25,
    TEXTEMOTE_CONGRATULATE         = 26,
    TEXTEMOTE_COUGH                = 27,
    TEXTEMOTE_COWER                = 28,
    TEXTEMOTE_CRACK                = 29,
    TEXTEMOTE_CRINGE               = 30,
    TEXTEMOTE_CRY                  = 31,
    TEXTEMOTE_CURIOUS              = 32,
    TEXTEMOTE_CURTSEY              = 33,
    TEXTEMOTE_DANCE                = 34,
    TEXTEMOTE_DRINK                = 35,
    TEXTEMOTE_DROOL                = 36,
    TEXTEMOTE_EAT                  = 37,
    TEXTEMOTE_EYE                  = 38,
    TEXTEMOTE_FART                 = 39,
    TEXTEMOTE_FIDGET               = 40,
    TEXTEMOTE_FLEX                 = 41,
    TEXTEMOTE_FROWN                = 42,
    TEXTEMOTE_GASP                 = 43,
    TEXTEMOTE_GAZE                 = 44,
    TEXTEMOTE_GIGGLE               = 45,
    TEXTEMOTE_GLARE                = 46,
    TEXTEMOTE_GLOAT                = 47,
    TEXTEMOTE_GREET                = 48,
    TEXTEMOTE_GRIN                 = 49,
    TEXTEMOTE_GROAN                = 50,
    TEXTEMOTE_GROVEL               = 51,
    TEXTEMOTE_GUFFAW               = 52,
    TEXTEMOTE_HAIL                 = 53,
    TEXTEMOTE_HAPPY                = 54,
    TEXTEMOTE_HELLO                = 55,
    TEXTEMOTE_HUG                  = 56,
    TEXTEMOTE_HUNGRY               = 57,
    TEXTEMOTE_KISS                 = 58,
    TEXTEMOTE_KNEEL                = 59,
    TEXTEMOTE_LAUGH                = 60,
    TEXTEMOTE_LAYDOWN              = 61,
    TEXTEMOTE_MESSAGE              = 62,
    TEXTEMOTE_MOAN                 = 63,
    TEXTEMOTE_MOON                 = 64,
    TEXTEMOTE_MOURN                = 65,
    TEXTEMOTE_NO                   = 66,
    TEXTEMOTE_NOD                  = 67,
    TEXTEMOTE_NOSEPICK             = 68,
    TEXTEMOTE_PANIC                = 69,
    TEXTEMOTE_PEER                 = 70,
    TEXTEMOTE_PLEAD                = 71,
    TEXTEMOTE_POINT                = 72,
    TEXTEMOTE_POKE                 = 73,
    TEXTEMOTE_PRAY                 = 74,
    TEXTEMOTE_ROAR                 = 75,
    TEXTEMOTE_ROFL                 = 76,
    TEXTEMOTE_RUDE                 = 77,
    TEXTEMOTE_SALUTE               = 78,
    TEXTEMOTE_SCRATCH              = 79,
    TEXTEMOTE_SEXY                 = 80,
    TEXTEMOTE_SHAKE                = 81,
    TEXTEMOTE_SHOUT                = 82,
    TEXTEMOTE_SHRUG                = 83,
    TEXTEMOTE_SHY                  = 84,
    TEXTEMOTE_SIGH                 = 85,
    TEXTEMOTE_SIT                  = 86,
    TEXTEMOTE_SLEEP                = 87,
    TEXTEMOTE_SNARL                = 88,
    TEXTEMOTE_SPIT                 = 89,
    TEXTEMOTE_STARE                = 90,
    TEXTEMOTE_SURPRISED            = 91,
    TEXTEMOTE_SURRENDER            = 92,
    TEXTEMOTE_TALK                 = 93,
    TEXTEMOTE_TALKEX               = 94,
    TEXTEMOTE_TALKQ                = 95,
    TEXTEMOTE_TAP                  = 96,
    TEXTEMOTE_THANK                = 97,
    TEXTEMOTE_THREATEN             = 98,
    TEXTEMOTE_TIRED                = 99,
    TEXTEMOTE_VICTORY              = 100,
    TEXTEMOTE_WAVE                 = 101,
    TEXTEMOTE_WELCOME              = 102,
    TEXTEMOTE_WHINE                = 103,
    TEXTEMOTE_WHISTLE              = 104,
    TEXTEMOTE_WORK                 = 105,
    TEXTEMOTE_YAWN                 = 106,
    TEXTEMOTE_BOGGLE               = 107,
    TEXTEMOTE_CALM                 = 108,
    TEXTEMOTE_COLD                 = 109,
    TEXTEMOTE_COMFORT              = 110,
    TEXTEMOTE_CUDDLE               = 111,
    TEXTEMOTE_DUCK                 = 112,
    TEXTEMOTE_INSULT               = 113,
    TEXTEMOTE_INTRODUCE            = 114,
    TEXTEMOTE_JK                   = 115,
    TEXTEMOTE_LICK                 = 116,
    TEXTEMOTE_LISTEN               = 117,
    TEXTEMOTE_LOST                 = 118,
    TEXTEMOTE_MOCK                 = 119,
    TEXTEMOTE_PONDER               = 120,
    TEXTEMOTE_POUNCE               = 121,
    TEXTEMOTE_PRAISE               = 122,
    TEXTEMOTE_PURR                 = 123,
    TEXTEMOTE_PUZZLE               = 124,
    TEXTEMOTE_RAISE                = 125,
    TEXTEMOTE_READY                = 126,
    TEXTEMOTE_SHIMMY               = 127,
    TEXTEMOTE_SHIVER               = 128,
    TEXTEMOTE_SHOO                 = 129,
    TEXTEMOTE_SLAP                 = 130,
    TEXTEMOTE_SMIRK                = 131,
    TEXTEMOTE_SNIFF                = 132,
    TEXTEMOTE_SNUB                 = 133,
    TEXTEMOTE_SOOTHE               = 134,
    TEXTEMOTE_STINK                = 135,
    TEXTEMOTE_TAUNT                = 136,
    TEXTEMOTE_TEASE                = 137,
    TEXTEMOTE_THIRSTY              = 138,
    TEXTEMOTE_VETO                 = 139,
    TEXTEMOTE_SNICKER              = 140,
    TEXTEMOTE_STAND                = 141,
    TEXTEMOTE_TICKLE               = 142,
    TEXTEMOTE_VIOLIN               = 143,
    TEXTEMOTE_SMILE                = 163,
    TEXTEMOTE_RASP                 = 183,
    TEXTEMOTE_PITY                 = 203,
    TEXTEMOTE_GROWL                = 204,
    TEXTEMOTE_BARK                 = 205,
    TEXTEMOTE_SCARED               = 223,
    TEXTEMOTE_FLOP                 = 224,
    TEXTEMOTE_LOVE                 = 225,
    TEXTEMOTE_MOO                  = 226,
    TEXTEMOTE_OPENFIRE             = 327,
    TEXTEMOTE_FLIRT                = 328,
    TEXTEMOTE_JOKE                 = 329,
    TEXTEMOTE_COMMEND              = 243,
    TEXTEMOTE_WINK                 = 363,
    TEXTEMOTE_PAT                  = 364,
    TEXTEMOTE_SERIOUS              = 365,
    TEXTEMOTE_MOUNTSPECIAL         = 366,
    TEXTEMOTE_GOODLUCK             = 367,
    TEXTEMOTE_BLAME                = 368,
    TEXTEMOTE_BLANK                = 369,
    TEXTEMOTE_BRANDISH             = 370,
    TEXTEMOTE_BREATH               = 371,
    TEXTEMOTE_DISAGREE             = 372,
    TEXTEMOTE_DOUBT                = 373,
    TEXTEMOTE_EMBARRASS            = 374,
    TEXTEMOTE_ENCOURAGE            = 375,
    TEXTEMOTE_ENEMY                = 376,
    TEXTEMOTE_EYEBROW              = 377,
    TEXTEMOTE_TOAST                = 378
};

enum Emote
{
    EMOTE_ONESHOT_NONE                  = 0,
    EMOTE_ONESHOT_TALK                  = 1,
    EMOTE_ONESHOT_BOW                   = 2,
    EMOTE_ONESHOT_WAVE                  = 3,
    EMOTE_ONESHOT_CHEER                 = 4,
    EMOTE_ONESHOT_EXCLAMATION           = 5,
    EMOTE_ONESHOT_QUESTION              = 6,
    EMOTE_ONESHOT_EAT                   = 7,
    EMOTE_STATE_DANCE                   = 10,
    EMOTE_ONESHOT_LAUGH                 = 11,
    EMOTE_STATE_SLEEP                   = 12,
    EMOTE_STATE_SIT                     = 13,
    EMOTE_ONESHOT_RUDE                  = 14,
    EMOTE_ONESHOT_ROAR                  = 15,
    EMOTE_ONESHOT_KNEEL                 = 16,
    EMOTE_ONESHOT_KISS                  = 17,
    EMOTE_ONESHOT_CRY                   = 18,
    EMOTE_ONESHOT_CHICKEN               = 19,
    EMOTE_ONESHOT_BEG                   = 20,
    EMOTE_ONESHOT_APPLAUD               = 21,
    EMOTE_ONESHOT_SHOUT                 = 22,
    EMOTE_ONESHOT_FLEX                  = 23,
    EMOTE_ONESHOT_SHY                   = 24,
    EMOTE_ONESHOT_POINT                 = 25,
    EMOTE_STATE_STAND                   = 26,
    EMOTE_STATE_READYUNARMED            = 27,
    EMOTE_STATE_WORK_SHEATHED           = 28,
    EMOTE_STATE_POINT                   = 29,
    EMOTE_STATE_NONE                    = 30,
    EMOTE_ONESHOT_WOUND                 = 33,
    EMOTE_ONESHOT_WOUNDCRITICAL         = 34,
    EMOTE_ONESHOT_ATTACKUNARMED         = 35,
    EMOTE_ONESHOT_ATTACK1H              = 36,
    EMOTE_ONESHOT_ATTACK2HTIGHT         = 37,
    EMOTE_ONESHOT_ATTACK2HLOOSE         = 38,
    EMOTE_ONESHOT_PARRYUNARMED          = 39,
    EMOTE_ONESHOT_PARRYSHIELD           = 43,
    EMOTE_ONESHOT_READYUNARMED          = 44,
    EMOTE_ONESHOT_READY1H               = 45,
    EMOTE_ONESHOT_READYBOW              = 48,
    EMOTE_ONESHOT_SPELLPRECAST          = 50,
    EMOTE_ONESHOT_SPELLCAST             = 51,
    EMOTE_ONESHOT_BATTLEROAR            = 53,
    EMOTE_ONESHOT_SPECIALATTACK1H       = 54,
    EMOTE_ONESHOT_KICK                  = 60,
    EMOTE_ONESHOT_ATTACKTHROWN          = 61,
    EMOTE_STATE_STUN                    = 64,
    EMOTE_STATE_DEAD                    = 65,
    EMOTE_ONESHOT_SALUTE                = 66,
    EMOTE_STATE_KNEEL                   = 68,
    EMOTE_STATE_USESTANDING             = 69,
    EMOTE_ONESHOT_WAVE_NOSHEATHE        = 70,
    EMOTE_ONESHOT_CHEER_NOSHEATHE       = 71,
    EMOTE_ONESHOT_EAT_NOSHEATHE         = 92,
    EMOTE_STATE_STUN_NOSHEATHE          = 93,
    EMOTE_ONESHOT_DANCE                 = 94,
    EMOTE_ONESHOT_SALUTE_NOSHEATH       = 113,
    EMOTE_STATE_USESTANDING_NOSHEATHE   = 133,
    EMOTE_ONESHOT_LAUGH_NOSHEATHE       = 153,
    EMOTE_STATE_WORK                    = 173,
    EMOTE_STATE_SPELLPRECAST            = 193,
    EMOTE_ONESHOT_READYRIFLE            = 213,
    EMOTE_STATE_READYRIFLE              = 214,
    EMOTE_STATE_WORK_MINING             = 233,
    EMOTE_STATE_WORK_CHOPWOOD           = 234,
    EMOTE_STATE_APPLAUD                 = 253,
    EMOTE_ONESHOT_LIFTOFF               = 254,
    EMOTE_ONESHOT_YES                   = 273,
    EMOTE_ONESHOT_NO                    = 274,
    EMOTE_ONESHOT_TRAIN                 = 275,
    EMOTE_ONESHOT_LAND                  = 293,
    EMOTE_STATE_AT_EASE                 = 313,
    EMOTE_STATE_READY1H                 = 333,
    EMOTE_STATE_SPELLKNEELSTART         = 353,
    EMOTE_STATE_SUBMERGED               = 373,
    EMOTE_ONESHOT_SUBMERGE              = 374,
    EMOTE_STATE_READY2H                 = 375,
    EMOTE_STATE_READYBOW                = 376,
    EMOTE_ONESHOT_MOUNTSPECIAL          = 377,
    EMOTE_STATE_TALK                    = 378,
    EMOTE_STATE_FISHING                 = 379,
    EMOTE_ONESHOT_FISHING               = 380,
    EMOTE_ONESHOT_LOOT                  = 381,
    EMOTE_STATE_WHIRLWIND               = 382,
    EMOTE_STATE_DROWNED                 = 383,
    EMOTE_STATE_HOLD_BOW                = 384,
    EMOTE_STATE_HOLD_RIFLE              = 385,
    EMOTE_STATE_HOLD_THROWN             = 386,
    EMOTE_ONESHOT_DROWN                 = 387,
    EMOTE_ONESHOT_STOMP                 = 388,
    EMOTE_ONESHOT_ATTACKOFF             = 389,
    EMOTE_ONESHOT_ATTACKOFFPIERCE       = 390,
    EMOTE_STATE_ROAR                    = 391,
    EMOTE_STATE_LAUGH                   = 392,
    EMOTE_ONESHOT_CREATURE_SPECIAL      = 393,
    EMOTE_ONESHOT_JUMPLANDRUN           = 394,
    EMOTE_ONESHOT_JUMPEND               = 395,
    EMOTE_ONESHOT_TALK_NOSHEATHE        = 396,
    EMOTE_ONESHOT_POINT_NOSHEATHE       = 397,
    EMOTE_STATE_CANNIBALIZE             = 398,
    EMOTE_ONESHOT_JUMPSTART             = 399,
    EMOTE_STATE_DANCESPECIAL            = 400,
    EMOTE_ONESHOT_DANCESPECIAL          = 401,
    EMOTE_ONESHOT_CUSTOMSPELL01         = 402,
    EMOTE_ONESHOT_CUSTOMSPELL02         = 403,
    EMOTE_ONESHOT_CUSTOMSPELL03         = 404,
    EMOTE_ONESHOT_CUSTOMSPELL04         = 405,
    EMOTE_ONESHOT_CUSTOMSPELL05         = 406,
    EMOTE_ONESHOT_CUSTOMSPELL06         = 407,
    EMOTE_ONESHOT_CUSTOMSPELL07         = 408,
    EMOTE_ONESHOT_CUSTOMSPELL08         = 409,
    EMOTE_ONESHOT_CUSTOMSPELL09         = 410,
    EMOTE_ONESHOT_CUSTOMSPELL10         = 411,
    EMOTE_STATE_EXCLAIM                 = 412,
    EMOTE_STATE_DANCE_CUSTOM            = 413,
    EMOTE_STATE_SIT_CHAIR_MED           = 415,
    EMOTE_STATE_CUSTOM_SPELL_01         = 416,
    EMOTE_STATE_CUSTOM_SPELL_02         = 417,
    EMOTE_STATE_EAT                     = 418,
    EMOTE_STATE_CUSTOM_SPELL_04         = 419,
    EMOTE_STATE_CUSTOM_SPELL_03         = 420,
    EMOTE_STATE_CUSTOM_SPELL_05         = 421,
    EMOTE_STATE_SPELLEFFECT_HOLD        = 422,
    EMOTE_STATE_EAT_NO_SHEATHE          = 423,
    EMOTE_STATE_MOUNT                   = 424,
    EMOTE_STATE_READY2HL                = 425,
    EMOTE_STATE_SIT_CHAIR_HIGH          = 426,
    EMOTE_STATE_FALL                    = 427,
    EMOTE_STATE_LOOT                    = 428,
    EMOTE_STATE_SUBMERGED_NEW           = 429,
    EMOTE_ONESHOT_COWER                 = 430,
    EMOTE_STATE_COWER                   = 431,
    EMOTE_ONESHOT_USESTANDING           = 432,
    EMOTE_STATE_STEALTH_STAND           = 433,
    EMOTE_ONESHOT_OMNICAST_GHOUL        = 434,
    EMOTE_ONESHOT_ATTACKBOW             = 435,
    EMOTE_ONESHOT_ATTACKRIFLE           = 436,
    EMOTE_STATE_SWIM_IDLE               = 437,
    EMOTE_STATE_ATTACK_UNARMED          = 438,
    EMOTE_ONESHOT_SPELLCAST_W_SOUND     = 439,
    EMOTE_ONESHOT_DODGE                 = 440,
    EMOTE_ONESHOT_PARRY1H               = 441,
    EMOTE_ONESHOT_PARRY2H               = 442,
    EMOTE_ONESHOT_PARRY2HL              = 443,
    EMOTE_STATE_FLYFALL                 = 444,
    EMOTE_ONESHOT_FLYDEATH              = 445,
    EMOTE_STATE_FLY_FALL                = 446,
    EMOTE_ONESHOT_FLY_SIT_GROUND_DOWN   = 447,
    EMOTE_ONESHOT_FLY_SIT_GROUND_UP     = 448,
    EMOTE_ONESHOT_EMERGE                = 449,
    EMOTE_ONESHOT_DRAGONSPIT            = 450,
    EMOTE_STATE_SPECIALUNARMED          = 451,
    EMOTE_ONESHOT_FLYGRAB               = 452,
    EMOTE_STATE_FLYGRABCLOSED           = 453,
    EMOTE_ONESHOT_FLYGRABTHROWN         = 454,
    EMOTE_STATE_FLY_SIT_GROUND          = 455,
    EMOTE_STATE_WALKBACKWARDS           = 456,
    EMOTE_ONESHOT_FLYTALK               = 457,
    EMOTE_ONESHOT_FLYATTACK1H           = 458,
    EMOTE_STATE_CUSTOMSPELL08           = 459,
    EMOTE_ONESHOT_FLY_DRAGONSPIT        = 460,
    EMOTE_STATE_SIT_CHAIR_LOW           = 461,
    EMOTE_ONE_SHOT_STUN                 = 462,
    EMOTE_ONESHOT_SPELLCAST_OMNI        = 463,
    EMOTE_STATE_READYTHROWN             = 465,
    EMOTE_ONESHOT_WORK_CHOPWOOD         = 466,
    EMOTE_ONESHOT_WORK_MINING           = 467,
    EMOTE_STATE_SPELL_CHANNEL_OMNI      = 468,
    EMOTE_STATE_SPELL_CHANNEL_DIRECTED  = 469,
    EMOTE_STAND_STATE_NONE              = 470,
    EMOTE_STATE_READYJOUST              = 471,
    EMOTE_STATE_STRANGULATE             = 473,
    EMOTE_STATE_READYSPELLOMNI          = 474,
    EMOTE_STATE_HOLD_JOUST              = 475,
    EMOTE_ONESHOT_CRY_JAINA             = 476
};

enum Anim
{
    ANIM_STAND                     = 0x0,
    ANIM_DEATH                     = 0x1,
    ANIM_SPELL                     = 0x2,
    ANIM_STOP                      = 0x3,
    ANIM_WALK                      = 0x4,
    ANIM_RUN                       = 0x5,
    ANIM_DEAD                      = 0x6,
    ANIM_RISE                      = 0x7,
    ANIM_STANDWOUND                = 0x8,
    ANIM_COMBATWOUND               = 0x9,
    ANIM_COMBATCRITICAL            = 0xA,
    ANIM_SHUFFLE_LEFT              = 0xB,
    ANIM_SHUFFLE_RIGHT             = 0xC,
    ANIM_WALK_BACKWARDS            = 0xD,
    ANIM_STUN                      = 0xE,
    ANIM_HANDS_CLOSED              = 0xF,
    ANIM_ATTACKUNARMED             = 0x10,
    ANIM_ATTACK1H                  = 0x11,
    ANIM_ATTACK2HTIGHT             = 0x12,
    ANIM_ATTACK2HLOOSE             = 0x13,
    ANIM_PARRYUNARMED              = 0x14,
    ANIM_PARRY1H                   = 0x15,
    ANIM_PARRY2HTIGHT              = 0x16,
    ANIM_PARRY2HLOOSE              = 0x17,
    ANIM_PARRYSHIELD               = 0x18,
    ANIM_READYUNARMED              = 0x19,
    ANIM_READY1H                   = 0x1A,
    ANIM_READY2HTIGHT              = 0x1B,
    ANIM_READY2HLOOSE              = 0x1C,
    ANIM_READYBOW                  = 0x1D,
    ANIM_DODGE                     = 0x1E,
    ANIM_SPELLPRECAST              = 0x1F,
    ANIM_SPELLCAST                 = 0x20,
    ANIM_SPELLCASTAREA             = 0x21,
    ANIM_NPCWELCOME                = 0x22,
    ANIM_NPCGOODBYE                = 0x23,
    ANIM_BLOCK                     = 0x24,
    ANIM_JUMPSTART                 = 0x25,
    ANIM_JUMP                      = 0x26,
    ANIM_JUMPEND                   = 0x27,
    ANIM_FALL                      = 0x28,
    ANIM_SWIMIDLE                  = 0x29,
    ANIM_SWIM                      = 0x2A,
    ANIM_SWIM_LEFT                 = 0x2B,
    ANIM_SWIM_RIGHT                = 0x2C,
    ANIM_SWIM_BACKWARDS            = 0x2D,
    ANIM_ATTACKBOW                 = 0x2E,
    ANIM_FIREBOW                   = 0x2F,
    ANIM_READYRIFLE                = 0x30,
    ANIM_ATTACKRIFLE               = 0x31,
    ANIM_LOOT                      = 0x32,
    ANIM_SPELL_PRECAST_DIRECTED    = 0x33,
    ANIM_SPELL_PRECAST_OMNI        = 0x34,
    ANIM_SPELL_CAST_DIRECTED       = 0x35,
    ANIM_SPELL_CAST_OMNI           = 0x36,
    ANIM_SPELL_BATTLEROAR          = 0x37,
    ANIM_SPELL_READYABILITY        = 0x38,
    ANIM_SPELL_SPECIAL1H           = 0x39,
    ANIM_SPELL_SPECIAL2H           = 0x3A,
    ANIM_SPELL_SHIELDBASH          = 0x3B,
    ANIM_EMOTE_TALK                = 0x3C,
    ANIM_EMOTE_EAT                 = 0x3D,
    ANIM_EMOTE_WORK                = 0x3E,
    ANIM_EMOTE_USE_STANDING        = 0x3F,
    ANIM_EMOTE_EXCLAMATION         = 0x40,
    ANIM_EMOTE_QUESTION            = 0x41,
    ANIM_EMOTE_BOW                 = 0x42,
    ANIM_EMOTE_WAVE                = 0x43,
    ANIM_EMOTE_CHEER               = 0x44,
    ANIM_EMOTE_DANCE               = 0x45,
    ANIM_EMOTE_LAUGH               = 0x46,
    ANIM_EMOTE_SLEEP               = 0x47,
    ANIM_EMOTE_SIT_GROUND          = 0x48,
    ANIM_EMOTE_RUDE                = 0x49,
    ANIM_EMOTE_ROAR                = 0x4A,
    ANIM_EMOTE_KNEEL               = 0x4B,
    ANIM_EMOTE_KISS                = 0x4C,
    ANIM_EMOTE_CRY                 = 0x4D,
    ANIM_EMOTE_CHICKEN             = 0x4E,
    ANIM_EMOTE_BEG                 = 0x4F,
    ANIM_EMOTE_APPLAUD             = 0x50,
    ANIM_EMOTE_SHOUT               = 0x51,
    ANIM_EMOTE_FLEX                = 0x52,
    ANIM_EMOTE_SHY                 = 0x53,
    ANIM_EMOTE_POINT               = 0x54,
    ANIM_ATTACK1HPIERCE            = 0x55,
    ANIM_ATTACK2HLOOSEPIERCE       = 0x56,
    ANIM_ATTACKOFF                 = 0x57,
    ANIM_ATTACKOFFPIERCE           = 0x58,
    ANIM_SHEATHE                   = 0x59,
    ANIM_HIPSHEATHE                = 0x5A,
    ANIM_MOUNT                     = 0x5B,
    ANIM_RUN_LEANRIGHT             = 0x5C,
    ANIM_RUN_LEANLEFT              = 0x5D,
    ANIM_MOUNT_SPECIAL             = 0x5E,
    ANIM_KICK                      = 0x5F,
    ANIM_SITDOWN                   = 0x60,
    ANIM_SITTING                   = 0x61,
    ANIM_SITUP                     = 0x62,
    ANIM_SLEEPDOWN                 = 0x63,
    ANIM_SLEEPING                  = 0x64,
    ANIM_SLEEPUP                   = 0x65,
    ANIM_SITCHAIRLOW               = 0x66,
    ANIM_SITCHAIRMEDIUM            = 0x67,
    ANIM_SITCHAIRHIGH              = 0x68,
    ANIM_LOADBOW                   = 0x69,
    ANIM_LOADRIFLE                 = 0x6A,
    ANIM_ATTACKTHROWN              = 0x6B,
    ANIM_READYTHROWN               = 0x6C,
    ANIM_HOLDBOW                   = 0x6D,
    ANIM_HOLDRIFLE                 = 0x6E,
    ANIM_HOLDTHROWN                = 0x6F,
    ANIM_LOADTHROWN                = 0x70,
    ANIM_EMOTE_SALUTE              = 0x71,
    ANIM_KNEELDOWN                 = 0x72,
    ANIM_KNEELING                  = 0x73,
    ANIM_KNEELUP                   = 0x74,
    ANIM_ATTACKUNARMEDOFF          = 0x75,
    ANIM_SPECIALUNARMED            = 0x76,
    ANIM_STEALTHWALK               = 0x77,
    ANIM_STEALTHSTAND              = 0x78,
    ANIM_KNOCKDOWN                 = 0x79,
    ANIM_EATING                    = 0x7A,
    ANIM_USESTANDINGLOOP           = 0x7B,
    ANIM_CHANNELCASTDIRECTED       = 0x7C,
    ANIM_CHANNELCASTOMNI           = 0x7D,
    ANIM_WHIRLWIND                 = 0x7E,
    ANIM_BIRTH                     = 0x7F,
    ANIM_USESTANDINGSTART          = 0x80,
    ANIM_USESTANDINGEND            = 0x81,
    ANIM_HOWL                      = 0x82,
    ANIM_DROWN                     = 0x83,
    ANIM_DROWNED                   = 0x84,
    ANIM_FISHINGCAST               = 0x85,
    ANIM_FISHINGLOOP               = 0x86,
    ANIM_FLY                       = 0x87,
    ANIM_EMOTE_WORK_NO_SHEATHE     = 0x88,
    ANIM_EMOTE_STUN_NO_SHEATHE     = 0x89,
    ANIM_EMOTE_USE_STANDING_NO_SHEATHE= 0x8A,
    ANIM_SPELL_SLEEP_DOWN          = 0x8B,
    ANIM_SPELL_KNEEL_START         = 0x8C,
    ANIM_SPELL_KNEEL_LOOP          = 0x8D,
    ANIM_SPELL_KNEEL_END           = 0x8E,
    ANIM_SPRINT                    = 0x8F,
    ANIM_IN_FIGHT                  = 0x90,

    ANIM_GAMEOBJ_SPAWN             = 145,
    ANIM_GAMEOBJ_CLOSE             = 146,
    ANIM_GAMEOBJ_CLOSED            = 147,
    ANIM_GAMEOBJ_OPEN              = 148,
    ANIM_GAMEOBJ_OPENED            = 149,
    ANIM_GAMEOBJ_DESTROY           = 150,
    ANIM_GAMEOBJ_DESTROYED         = 151,
    ANIM_GAMEOBJ_REBUILD           = 152,
    ANIM_GAMEOBJ_CUSTOM0           = 153,
    ANIM_GAMEOBJ_CUSTOM1           = 154,
    ANIM_GAMEOBJ_CUSTOM2           = 155,
    ANIM_GAMEOBJ_CUSTOM3           = 156,
    ANIM_GAMEOBJ_DESPAWN           = 157,
    ANIM_HOLD                      = 158,
    ANIM_DECAY                     = 159,
    ANIM_BOWPULL                   = 160,
    ANIM_BOWRELEASE                = 161,
    ANIM_SHIPSTART                 = 162,
    ANIM_SHIPMOVEING               = 163,
    ANIM_SHIPSTOP                  = 164,
    ANIM_GROUPARROW                = 165,
    ANIM_ARROW                     = 166,
    ANIM_CORPSEARROW               = 167,
    ANIM_GUIDEARROW                = 168,
    ANIM_SWAY                      = 169,
    ANIM_DRUIDCATPOUNCE            = 170,
    ANIM_DRUIDCATRIP               = 171,
    ANIM_DRUIDCATRAKE              = 172,
    ANIM_DRUIDCATRAVAGE            = 173,
    ANIM_DRUIDCATCLAW              = 174,
    ANIM_DRUIDCATCOWER             = 175,
    ANIM_DRUIDBEARSWIPE            = 176,
    ANIM_DRUIDBEARBITE             = 177,
    ANIM_DRUIDBEARMAUL             = 178,
    ANIM_DRUIDBEARBASH             = 179,
    ANIM_DRAGONTAIL                = 180,
    ANIM_DRAGONSTOMP               = 181,
    ANIM_DRAGONSPIT                = 182,
    ANIM_DRAGONSPITHOVER           = 183,
    ANIM_DRAGONSPITFLY             = 184,
    ANIM_EMOTEYES                  = 185,
    ANIM_EMOTENO                   = 186,
    ANIM_JUMPLANDRUN               = 187,
    ANIM_LOOTHOLD                  = 188,
    ANIM_LOOTUP                    = 189,
    ANIM_STANDHIGH                 = 190,
    ANIM_IMPACT                    = 191,
    ANIM_LIFTOFF                   = 192,
    ANIM_HOVER                     = 193,
    ANIM_SUCCUBUSENTICE            = 194,
    ANIM_EMOTETRAIN                = 195,
    ANIM_EMOTEDEAD                 = 196,
    ANIM_EMOTEDANCEONCE            = 197,
    ANIM_DEFLECT                   = 198,
    ANIM_EMOTEEATNOSHEATHE         = 199,
    ANIM_LAND                      = 200,
    ANIM_SUBMERGE                  = 201,
    ANIM_SUBMERGED                 = 202,
    ANIM_CANNIBALIZE               = 203,
    ANIM_ARROWBIRTH                = 204,
    ANIM_GROURARROWBIRTH           = 205,
    ANIM_CORPSEARROWBIRTH          = 206,
    ANIM_GUIDEARROWBIRTH           = 207,
    ANIM_EMOTETALKNOSHEATHE        = 208,
    ANIM_EMOTEPOINTNOSHEATHE       = 209,
    ANIM_EMOTESALUTENOSHEATHE      = 210,
    ANIM_EMOTEDANCESPECIAL         = 211,
    ANIM_MUTILATE                  = 212,
    ANIM_CUSTOMSPELL01             = 213,
    ANIM_CUSTOMSPELL02             = 214,
    ANIM_CUSTOMSPELL03             = 215,
    ANIM_CUSTOMSPELL04             = 216,
    ANIM_CUSTOMSPELL05             = 217,
    ANIM_CUSTOMSPELL06             = 218,
    ANIM_CUSTOMSPELL07             = 219,
    ANIM_CUSTOMSPELL08             = 220,
    ANIM_CUSTOMSPELL09             = 221,
    ANIM_CUSTOMSPELL10             = 222,
    ANIM_StealthRun                = 223
};

enum LockKeyType
{
    LOCK_KEY_NONE  = 0,
    LOCK_KEY_ITEM  = 1,
    LOCK_KEY_SKILL = 2
};

enum LockType
{
    LOCKTYPE_PICKLOCK              = 1,
    LOCKTYPE_HERBALISM             = 2,
    LOCKTYPE_MINING                = 3,
    LOCKTYPE_DISARM_TRAP           = 4,
    LOCKTYPE_OPEN                  = 5,
    LOCKTYPE_TREASURE              = 6,
    LOCKTYPE_CALCIFIED_ELVEN_GEMS  = 7,
    LOCKTYPE_CLOSE                 = 8,
    LOCKTYPE_ARM_TRAP              = 9,
    LOCKTYPE_QUICK_OPEN            = 10,
    LOCKTYPE_QUICK_CLOSE           = 11,
    LOCKTYPE_OPEN_TINKERING        = 12,
    LOCKTYPE_OPEN_KNEELING         = 13,
    LOCKTYPE_OPEN_ATTACKING        = 14,
    LOCKTYPE_GAHZRIDIAN            = 15,
    LOCKTYPE_BLASTING              = 16,
    LOCKTYPE_SLOW_OPEN             = 17,
    LOCKTYPE_SLOW_CLOSE            = 18,
    LOCKTYPE_FISHING               = 19,
    LOCKTYPE_INSCRIPTION           = 20,
    LOCKTYPE_OPEN_FROM_VEHICLE     = 21
};

enum TrainerType                                            // this is important type for npcs!
{
    TRAINER_TYPE_CLASS             = 0,
    TRAINER_TYPE_MOUNTS            = 1,                     // on blizz it's 2
    TRAINER_TYPE_TRADESKILLS       = 2,
    TRAINER_TYPE_PETS              = 3
};

#define MAX_TRAINER_TYPE 4

// CreatureType.dbc
enum CreatureType
{
    CREATURE_TYPE_BEAST            = 1,
    CREATURE_TYPE_DRAGONKIN        = 2,
    CREATURE_TYPE_DEMON            = 3,
    CREATURE_TYPE_ELEMENTAL        = 4,
    CREATURE_TYPE_GIANT            = 5,
    CREATURE_TYPE_UNDEAD           = 6,
    CREATURE_TYPE_HUMANOID         = 7,
    CREATURE_TYPE_CRITTER          = 8,
    CREATURE_TYPE_MECHANICAL       = 9,
    CREATURE_TYPE_NOT_SPECIFIED    = 10,
    CREATURE_TYPE_TOTEM            = 11,
    CREATURE_TYPE_NON_COMBAT_PET   = 12,
    CREATURE_TYPE_GAS_CLOUD        = 13
};

uint32 const CREATURE_TYPEMASK_DEMON_OR_UNDEAD = (1 << (CREATURE_TYPE_DEMON-1)) | (1 << (CREATURE_TYPE_UNDEAD-1));
uint32 const CREATURE_TYPEMASK_HUMANOID_OR_UNDEAD = (1 << (CREATURE_TYPE_HUMANOID-1)) | (1 << (CREATURE_TYPE_UNDEAD-1));
uint32 const CREATURE_TYPEMASK_MECHANICAL_OR_ELEMENTAL = (1 << (CREATURE_TYPE_MECHANICAL-1)) | (1 << (CREATURE_TYPE_ELEMENTAL-1));

// CreatureFamily.dbc
enum CreatureFamily
{
    CREATURE_FAMILY_WOLF           = 1,
    CREATURE_FAMILY_CAT            = 2,
    CREATURE_FAMILY_SPIDER         = 3,
    CREATURE_FAMILY_BEAR           = 4,
    CREATURE_FAMILY_BOAR           = 5,
    CREATURE_FAMILY_CROCOLISK      = 6,
    CREATURE_FAMILY_CARRION_BIRD   = 7,
    CREATURE_FAMILY_CRAB           = 8,
    CREATURE_FAMILY_GORILLA        = 9,
    CREATURE_FAMILY_HORSE_CUSTOM   = 10,                    // not exist in DBC but used for horse like beasts in DB
    CREATURE_FAMILY_RAPTOR         = 11,
    CREATURE_FAMILY_TALLSTRIDER    = 12,
    CREATURE_FAMILY_FELHUNTER      = 15,
    CREATURE_FAMILY_VOIDWALKER     = 16,
    CREATURE_FAMILY_SUCCUBUS       = 17,
    CREATURE_FAMILY_DOOMGUARD      = 19,
    CREATURE_FAMILY_SCORPID        = 20,
    CREATURE_FAMILY_TURTLE         = 21,
    CREATURE_FAMILY_IMP            = 23,
    CREATURE_FAMILY_BAT            = 24,
    CREATURE_FAMILY_HYENA          = 25,
    CREATURE_FAMILY_BIRD_OF_PREY   = 26,
    CREATURE_FAMILY_WIND_SERPENT   = 27,
    CREATURE_FAMILY_REMOTE_CONTROL = 28,
    CREATURE_FAMILY_FELGUARD       = 29,
    CREATURE_FAMILY_DRAGONHAWK     = 30,
    CREATURE_FAMILY_RAVAGER        = 31,
    CREATURE_FAMILY_WARP_STALKER   = 32,
    CREATURE_FAMILY_SPOREBAT       = 33,
    CREATURE_FAMILY_NETHER_RAY     = 34,
    CREATURE_FAMILY_SERPENT        = 35,
    CREATURE_FAMILY_MOTH           = 37,
    CREATURE_FAMILY_CHIMAERA       = 38,
    CREATURE_FAMILY_DEVILSAUR      = 39,
    CREATURE_FAMILY_GHOUL          = 40,
    CREATURE_FAMILY_SILITHID       = 41,
    CREATURE_FAMILY_WORM           = 42,
    CREATURE_FAMILY_RHINO          = 43,
    CREATURE_FAMILY_WASP           = 44,
    CREATURE_FAMILY_CORE_HOUND     = 45,
    CREATURE_FAMILY_SPIRIT_BEAST   = 46
};

enum CreatureTypeFlags
{
    CREATURE_TYPEFLAGS_TAMEABLE         = 0x00000001,       // Tameable by any hunter
    CREATURE_TYPEFLAGS_GHOST_VISIBLE    = 0x00000002,       // Creatures which can _also_ be seen when player is a ghost, used in CanInteract function by client, can't be attacked
    CREATURE_TYPEFLAGS_UNK3             = 0x00000004,       // "BOSS" flag for tooltips
    CREATURE_TYPEFLAGS_UNK4             = 0x00000008,
    CREATURE_TYPEFLAGS_UNK5             = 0x00000010,       // controls something in client tooltip related to creature faction
    CREATURE_TYPEFLAGS_UNK6             = 0x00000020,       // may be sound related
    CREATURE_TYPEFLAGS_UNK7             = 0x00000040,       // may be related to attackable / not attackable creatures with spells, used together with lua_IsHelpfulSpell/lua_IsHarmfulSpell
    CREATURE_TYPEFLAGS_UNK8             = 0x00000080,       // has something to do with unit interaction / quest status requests
    CREATURE_TYPEFLAGS_HERBLOOT         = 0x00000100,       // Can be looted by herbalist
    CREATURE_TYPEFLAGS_MININGLOOT       = 0x00000200,       // Can be looted by miner
    CREATURE_TYPEFLAGS_UNK11            = 0x00000400,       // no idea, but it used by client
    CREATURE_TYPEFLAGS_MOUNTED_COMBAT   = 0x00000800,       // Creature can remain mounted when entering combat
    CREATURE_TYPEFLAGS_CAN_ASSIST       = 0x00001000,       // Can aid any player (and group) in combat. Typically seen for escorting NPC's
    CREATURE_TYPEFLAGS_UNK14            = 0x00002000,       // checked from calls in Lua_PetHasActionBar
    CREATURE_TYPEFLAGS_UNK15            = 0x00004000,       // Lua_UnitGUID, client does guid_low &= 0xFF000000 if this flag is set
    CREATURE_TYPEFLAGS_ENGINEERLOOT     = 0x00008000,       // Can be looted by engineer
    CREATURE_TYPEFLAGS_EXOTIC           = 0x00010000,       // Can be tamed by hunter as exotic pet
    CREATURE_TYPEFLAGS_UNK18            = 0x00020000,       // related to CreatureDisplayInfo and scaling in some way
    CREATURE_TYPEFLAGS_UNK19            = 0x00040000,       // ? Related to vehicle/siege weapons?
    CREATURE_TYPEFLAGS_UNK20            = 0x00080000,       // may be has something to do with missiles
    CREATURE_TYPEFLAGS_UNK21            = 0x00100000,       // no idea, but it used by client, may be related to rendering
    CREATURE_TYPEFLAGS_UNK22            = 0x00200000,       // may be has something to do with animation (disable animation?)
    CREATURE_TYPEFLAGS_UNK23            = 0x00400000,       // this one probably controls some creature visual
    CREATURE_TYPEFLAGS_SQUIRE           = 0x00800000,       // First seen in 3.2.2. Related to banner/backpack of creature/companion, used in CanInteract function by client
    CREATURE_TYPEFLAGS_UNK25            = 0x01000000,       // pet sounds related?
    CREATURE_TYPEFLAGS_UNK26            = 0x02000000,       // this one probably controls some creature visual
    CREATURE_TYPEFLAGS_UNK27            = 0x04000000,       // creature has no type, or forces creature to be considered as in party, may be related to creature assistance
    CREATURE_TYPEFLAGS_UNK28            = 0x08000000,       // used in Lua_ForceGossip
    CREATURE_TYPEFLAGS_UNK29            = 0x10000000,       // no idea, but it used by client
    CREATURE_TYPEFLAGS_UNK30            = 0x20000000,
    CREATURE_TYPEFLAGS_UNK31            = 0x40000000,
    CREATURE_TYPEFLAGS_QUEST_BOSS       = 0x80000000,       // Lua_UnitIsQuestBoss
};

enum CreatureEliteType
{
    CREATURE_ELITE_NORMAL          = 0,
    CREATURE_ELITE_ELITE           = 1,
    CREATURE_ELITE_RAREELITE       = 2,
    CREATURE_ELITE_WORLDBOSS       = 3,
    CREATURE_ELITE_RARE            = 4,
    CREATURE_UNKNOWN               = 5                      // found in 2.2.3 for 2 mobs
};

// values based at Holidays.dbc
enum HolidayIds
{
    HOLIDAY_NONE                     = 0,

    HOLIDAY_FIREWORKS_SPECTACULAR    = 62,
    HOLIDAY_FEAST_OF_WINTER_VEIL     = 141,
    HOLIDAY_NOBLEGARDEN              = 181,
    HOLIDAY_CHILDRENS_WEEK           = 201,
    HOLIDAY_CALL_TO_ARMS_AV          = 283,
    HOLIDAY_CALL_TO_ARMS_WS          = 284,
    HOLIDAY_CALL_TO_ARMS_AB          = 285,
    HOLIDAY_FISHING_EXTRAVAGANZA     = 301,
    HOLIDAY_HARVEST_FESTIVAL         = 321,
    HOLIDAY_HALLOWS_END              = 324,
    HOLIDAY_LUNAR_FESTIVAL           = 327,
    HOLIDAY_LOVE_IS_IN_THE_AIR       = 335,
    HOLIDAY_FIRE_FESTIVAL            = 341,
    HOLIDAY_CALL_TO_ARMS_EY          = 353,
    HOLIDAY_BREWFEST                 = 372,
    HOLIDAY_DARKMOON_FAIRE_ELWYNN    = 374,
    HOLIDAY_DARKMOON_FAIRE_THUNDER   = 375,
    HOLIDAY_DARKMOON_FAIRE_SHATTRATH = 376,
    HOLIDAY_PIRATES_DAY              = 398,
    HOLIDAY_CALL_TO_ARMS_SA          = 400,
    HOLIDAY_PILGRIMS_BOUNTY          = 404,
    HOLIDAY_WOTLK_LAUNCH             = 406,
    HOLIDAY_DAY_OF_DEAD              = 409,
    HOLIDAY_CALL_TO_ARMS_ISLE_OF_C   = 420
};

// values based at QuestSort.dbc
enum QuestSort
{
    QUEST_SORT_EPIC                = 1,
    QUEST_SORT_WAILING_CAVERNS_OLD = 21,
    QUEST_SORT_SEASONAL            = 22,
    QUEST_SORT_UNDERCITY_OLD       = 23,
    QUEST_SORT_HERBALISM           = 24,
    QUEST_SORT_BATTLEGROUNDS       = 25,
    QUEST_SORT_ULDAMN_OLD          = 41,
    QUEST_SORT_WARLOCK             = 61,
    QUEST_SORT_WARRIOR             = 81,
    QUEST_SORT_SHAMAN              = 82,
    QUEST_SORT_FISHING             = 101,
    QUEST_SORT_BLACKSMITHING       = 121,
    QUEST_SORT_PALADIN             = 141,
    QUEST_SORT_MAGE                = 161,
    QUEST_SORT_ROGUE               = 162,
    QUEST_SORT_ALCHEMY             = 181,
    QUEST_SORT_LEATHERWORKING      = 182,
    QUEST_SORT_ENGINEERING         = 201,
    QUEST_SORT_TREASURE_MAP        = 221,
    QUEST_SORT_SUNKEN_TEMPLE_OLD   = 241,
    QUEST_SORT_HUNTER              = 261,
    QUEST_SORT_PRIEST              = 262,
    QUEST_SORT_DRUID               = 263,
    QUEST_SORT_TAILORING           = 264,
    QUEST_SORT_SPECIAL             = 284,
    QUEST_SORT_COOKING             = 304,
    QUEST_SORT_FIRST_AID           = 324,
    QUEST_SORT_LEGENDARY           = 344,
    QUEST_SORT_DARKMOON_FAIRE      = 364,
    QUEST_SORT_AHN_QIRAJ_WAR       = 365,
    QUEST_SORT_LUNAR_FESTIVAL      = 366,
    QUEST_SORT_REPUTATION          = 367,
    QUEST_SORT_INVASION            = 368,
    QUEST_SORT_MIDSUMMER           = 369,
    QUEST_SORT_BREWFEST            = 370,
    QUEST_SORT_INSCRIPTION         = 371,
    QUEST_SORT_DEATH_KNIGHT        = 372,
    QUEST_SORT_JEWELCRAFTING       = 373
};

inline uint8 ClassByQuestSort(int32 QuestSort)
{
    switch(QuestSort)
    {
        case QUEST_SORT_WARLOCK:        return CLASS_WARLOCK;
        case QUEST_SORT_WARRIOR:        return CLASS_WARRIOR;
        case QUEST_SORT_SHAMAN:         return CLASS_SHAMAN;
        case QUEST_SORT_PALADIN:        return CLASS_PALADIN;
        case QUEST_SORT_MAGE:           return CLASS_MAGE;
        case QUEST_SORT_ROGUE:          return CLASS_ROGUE;
        case QUEST_SORT_HUNTER:         return CLASS_HUNTER;
        case QUEST_SORT_PRIEST:         return CLASS_PRIEST;
        case QUEST_SORT_DRUID:          return CLASS_DRUID;
        case QUEST_SORT_DEATH_KNIGHT:   return CLASS_DEATH_KNIGHT;
    }
    return 0;
}

enum SkillType
{
    SKILL_NONE                     = 0,

    SKILL_FROST                    = 6,
    SKILL_FIRE                     = 8,
    SKILL_ARMS                     = 26,
    SKILL_COMBAT                   = 38,
    SKILL_SUBTLETY                 = 39,
    SKILL_SWORDS                   = 43,
    SKILL_AXES                     = 44,
    SKILL_BOWS                     = 45,
    SKILL_GUNS                     = 46,
    SKILL_BEAST_MASTERY            = 50,
    SKILL_SURVIVAL                 = 51,
    SKILL_MACES                    = 54,
    SKILL_2H_SWORDS                = 55,
    SKILL_HOLY                     = 56,
    SKILL_SHADOW                   = 78,
    SKILL_DEFENSE                  = 95,
    SKILL_LANG_COMMON              = 98,
    SKILL_RACIAL_DWARVEN           = 101,
    SKILL_LANG_ORCISH              = 109,
    SKILL_LANG_DWARVEN             = 111,
    SKILL_LANG_DARNASSIAN          = 113,
    SKILL_LANG_TAURAHE             = 115,
    SKILL_DUAL_WIELD               = 118,
    SKILL_RACIAL_TAUREN            = 124,
    SKILL_ORC_RACIAL               = 125,
    SKILL_RACIAL_NIGHT_ELF         = 126,
    SKILL_FIRST_AID                = 129,
    SKILL_FERAL_COMBAT             = 134,
    SKILL_STAVES                   = 136,
    SKILL_LANG_THALASSIAN          = 137,
    SKILL_LANG_DRACONIC            = 138,
    SKILL_LANG_DEMON_TONGUE        = 139,
    SKILL_LANG_TITAN               = 140,
    SKILL_LANG_OLD_TONGUE          = 141,
    SKILL_SURVIVAL2                = 142,
    SKILL_RIDING_HORSE             = 148,
    SKILL_RIDING_WOLF              = 149,
    SKILL_RIDING_RAM               = 152,
    SKILL_RIDING_TIGER             = 150,
    SKILL_SWIMING                  = 155,
    SKILL_2H_MACES                 = 160,
    SKILL_UNARMED                  = 162,
    SKILL_MARKSMANSHIP             = 163,
    SKILL_BLACKSMITHING            = 164,
    SKILL_LEATHERWORKING           = 165,
    SKILL_ALCHEMY                  = 171,
    SKILL_2H_AXES                  = 172,
    SKILL_DAGGERS                  = 173,
    SKILL_THROWN                   = 176,
    SKILL_HERBALISM                = 182,
    SKILL_GENERIC_DND              = 183,
    SKILL_RETRIBUTION              = 184,
    SKILL_COOKING                  = 185,
    SKILL_MINING                   = 186,
    SKILL_PET_IMP                  = 188,
    SKILL_PET_FELHUNTER            = 189,
    SKILL_TAILORING                = 197,
    SKILL_ENGINEERING              = 202,
    SKILL_PET_SPIDER               = 203,
    SKILL_PET_VOIDWALKER           = 204,
    SKILL_PET_SUCCUBUS             = 205,
    SKILL_PET_INFERNAL             = 206,
    SKILL_PET_DOOMGUARD            = 207,
    SKILL_PET_WOLF                 = 208,
    SKILL_PET_CAT                  = 209,
    SKILL_PET_BEAR                 = 210,
    SKILL_PET_BOAR                 = 211,
    SKILL_PET_CROCILISK            = 212,
    SKILL_PET_CARRION_BIRD         = 213,
    SKILL_PET_CRAB                 = 214,
    SKILL_PET_GORILLA              = 215,
    SKILL_PET_RAPTOR               = 217,
    SKILL_PET_TALLSTRIDER          = 218,
    SKILL_RACIAL_UNDED             = 220,
    SKILL_CROSSBOWS                = 226,
    SKILL_WANDS                    = 228,
    SKILL_POLEARMS                 = 229,
    SKILL_PET_SCORPID              = 236,
    SKILL_ARCANE                   = 237,
    SKILL_PET_TURTLE               = 251,
    SKILL_ASSASSINATION            = 253,
    SKILL_FURY                     = 256,
    SKILL_PROTECTION               = 257,
    SKILL_PROTECTION2              = 267,
    SKILL_PET_TALENTS              = 270,
    SKILL_PLATE_MAIL               = 293,
    SKILL_LANG_GNOMISH             = 313,
    SKILL_LANG_TROLL               = 315,
    SKILL_ENCHANTING               = 333,
    SKILL_DEMONOLOGY               = 354,
    SKILL_AFFLICTION               = 355,
    SKILL_FISHING                  = 356,
    SKILL_ENHANCEMENT              = 373,
    SKILL_RESTORATION              = 374,
    SKILL_ELEMENTAL_COMBAT         = 375,
    SKILL_SKINNING                 = 393,
    SKILL_MAIL                     = 413,
    SKILL_LEATHER                  = 414,
    SKILL_CLOTH                    = 415,
    SKILL_SHIELD                   = 433,
    SKILL_FIST_WEAPONS             = 473,
    SKILL_RIDING_RAPTOR            = 533,
    SKILL_RIDING_MECHANOSTRIDER    = 553,
    SKILL_RIDING_UNDEAD_HORSE      = 554,
    SKILL_RESTORATION2             = 573,
    SKILL_BALANCE                  = 574,
    SKILL_DESTRUCTION              = 593,
    SKILL_HOLY2                    = 594,
    SKILL_DISCIPLINE               = 613,
    SKILL_LOCKPICKING              = 633,
    SKILL_PET_BAT                  = 653,
    SKILL_PET_HYENA                = 654,
    SKILL_PET_BIRD_OF_PREY         = 655,
    SKILL_PET_WIND_SERPENT         = 656,
    SKILL_LANG_GUTTERSPEAK         = 673,
    SKILL_RIDING_KODO              = 713,
    SKILL_RACIAL_TROLL             = 733,
    SKILL_RACIAL_GNOME             = 753,
    SKILL_RACIAL_HUMAN             = 754,
    SKILL_JEWELCRAFTING            = 755,
    SKILL_RACIAL_BLOODELF          = 756,
    SKILL_PET_EVENT_RC             = 758,
    SKILL_LANG_DRAENEI             = 759,
    SKILL_RACIAL_DRAENEI           = 760,
    SKILL_PET_FELGUARD             = 761,
    SKILL_RIDING                   = 762,
    SKILL_PET_DRAGONHAWK           = 763,
    SKILL_PET_NETHER_RAY           = 764,
    SKILL_PET_SPOREBAT             = 765,
    SKILL_PET_WARP_STALKER         = 766,
    SKILL_PET_RAVAGER              = 767,
    SKILL_PET_SERPENT              = 768,
    SKILL_INTERNAL                 = 769,
    SKILL_DK_BLOOD                 = 770,
    SKILL_DK_FROST                 = 771,
    SKILL_DK_UNHOLY                = 772,
    SKILL_INSCRIPTION              = 773,
    SKILL_PET_MOTH                 = 775,
    SKILL_RUNEFORGING              = 776,
    SKILL_MOUNTS                   = 777,
    SKILL_COMPANIONS               = 778,
    SKILL_PET_EXOTIC_CHIMAERA      = 780,
    SKILL_PET_EXOTIC_DEVILSAUR     = 781,
    SKILL_PET_GHOUL                = 782,
    SKILL_PET_EXOTIC_SILITHID      = 783,
    SKILL_PET_EXOTIC_WORM          = 784,
    SKILL_PET_WASP                 = 785,
    SKILL_PET_EXOTIC_RHINO         = 786,
    SKILL_PET_EXOTIC_CORE_HOUND    = 787,
    SKILL_PET_EXOTIC_SPIRIT_BEAST  = 788
};

#define MAX_SKILL_TYPE               789

inline SkillType SkillByLockType(LockType locktype)
{
    switch(locktype)
    {
        case LOCKTYPE_PICKLOCK:    return SKILL_LOCKPICKING;
        case LOCKTYPE_HERBALISM:   return SKILL_HERBALISM;
        case LOCKTYPE_MINING:      return SKILL_MINING;
        case LOCKTYPE_FISHING:     return SKILL_FISHING;
        case LOCKTYPE_INSCRIPTION: return SKILL_INSCRIPTION;
        default: break;
    }
    return SKILL_NONE;
}

inline uint32 SkillByQuestSort(int32 QuestSort)
{
    switch(QuestSort)
    {
        case QUEST_SORT_HERBALISM:      return SKILL_HERBALISM;
        case QUEST_SORT_FISHING:        return SKILL_FISHING;
        case QUEST_SORT_BLACKSMITHING:  return SKILL_BLACKSMITHING;
        case QUEST_SORT_ALCHEMY:        return SKILL_ALCHEMY;
        case QUEST_SORT_LEATHERWORKING: return SKILL_LEATHERWORKING;
        case QUEST_SORT_ENGINEERING:    return SKILL_ENGINEERING;
        case QUEST_SORT_TAILORING:      return SKILL_TAILORING;
        case QUEST_SORT_COOKING:        return SKILL_COOKING;
        case QUEST_SORT_FIRST_AID:      return SKILL_FIRST_AID;
        case QUEST_SORT_JEWELCRAFTING:  return SKILL_JEWELCRAFTING;
        case QUEST_SORT_INSCRIPTION:    return SKILL_INSCRIPTION;
    }
    return 0;
}

enum SkillCategory
{
    SKILL_CATEGORY_ATTRIBUTES    = 5,
    SKILL_CATEGORY_WEAPON        = 6,
    SKILL_CATEGORY_CLASS         = 7,
    SKILL_CATEGORY_ARMOR         = 8,
    SKILL_CATEGORY_SECONDARY     = 9,                       // secondary professions
    SKILL_CATEGORY_LANGUAGES     = 10,
    SKILL_CATEGORY_PROFESSION    = 11,                      // primary professions
    SKILL_CATEGORY_GENERIC       = 12
};

enum TotemCategory
{
    TC_SKINNING_SKIFE_OLD          = 1,
    TC_EARTH_TOTEM                 = 2,
    TC_AIR_TOTEM                   = 3,
    TC_FIRE_TOTEM                  = 4,
    TC_WATER_TOTEM                 = 5,
    TC_COPPER_ROD                  = 6,
    TC_SILVER_ROD                  = 7,
    TC_GOLDEN_ROD                  = 8,
    TC_TRUESILVER_ROD              = 9,
    TC_ARCANITE_ROD                = 10,
    TC_MINING_PICK_OLD             = 11,
    TC_PHILOSOPHERS_STONE          = 12,
    TC_BLACKSMITH_HAMMER_OLD       = 13,
    TC_ARCLIGHT_SPANNER            = 14,
    TC_GYROMATIC_MA                = 15,
    TC_MASTER_TOTEM                = 21,
    TC_FEL_IRON_ROD                = 41,
    TC_ADAMANTITE_ROD              = 62,
    TC_ETERNIUM_ROD                = 63,
    TC_HOLLOW_QUILL                = 81,
    TC_RUNED_AZURITE_ROD           = 101,
    TC_VIRTUOSO_INKING_SET         = 121,
    TC_DRUMS                       = 141,
    TC_GNOMISH_ARMY_KNIFE          = 161,
    TC_BLACKSMITH_HAMMER           = 162,
    TC_MINING_PICK                 = 165,
    TC_SKINNING_KNIFE              = 166,
    TC_HAMMER_PICK                 = 167,
    TC_BLADED_PICKAXE              = 168,
    TC_FLINT_AND_TINDER            = 169,
    TC_RUNED_COBALT_ROD            = 189,
    TC_RUNED_TITANIUM_ROD          = 190
};

enum UnitDynFlags
{
    UNIT_DYNFLAG_NONE                       = 0x0000,
    UNIT_DYNFLAG_LOOTABLE                   = 0x0001,
    UNIT_DYNFLAG_TRACK_UNIT                 = 0x0002,
    UNIT_DYNFLAG_TAPPED                     = 0x0004,       // Lua_UnitIsTapped
    UNIT_DYNFLAG_TAPPED_BY_PLAYER           = 0x0008,       // Lua_UnitIsTappedByPlayer
    UNIT_DYNFLAG_SPECIALINFO                = 0x0010,
    UNIT_DYNFLAG_DEAD                       = 0x0020,
    UNIT_DYNFLAG_REFER_A_FRIEND             = 0x0040,
    UNIT_DYNFLAG_TAPPED_BY_ALL_THREAT_LIST  = 0x0080        // Lua_UnitIsTappedByAllThreatList
};

enum CorpseDynFlags
{
    CORPSE_DYNFLAG_LOOTABLE        = 0x0001
};

// Passive Spell codes explicit used in code
#define SPELL_ID_GENERIC_LEARN                  483
#define SPELL_ID_GENERIC_LEARN_PET              55884       // used for learning mounts and companions
#define SPELL_ID_PASSIVE_BATTLE_STANCE          2457
#define SPELL_ID_PASSIVE_RESURRECTION_SICKNESS  15007
#define SPELL_ID_WEAPON_SWITCH_COOLDOWN_1_5s    6119
#define SPELL_ID_WEAPON_SWITCH_COOLDOWN_1_0s    6123
#define SPELL_ID_AUTOSHOT                       75          // used for checks in other spells interruption
#define SPELL_ID_SHADOWMELD                     58984       // used for check ignore stealth stance state

enum WeatherType
{
    WEATHER_TYPE_FINE       = 0,
    WEATHER_TYPE_RAIN       = 1,
    WEATHER_TYPE_SNOW       = 2,
    WEATHER_TYPE_STORM      = 3,
    WEATHER_TYPE_THUNDERS   = 86,
    WEATHER_TYPE_BLACKRAIN  = 90
};

#define MAX_WEATHER_TYPE 4

enum ChatMsg
{
    CHAT_MSG_ADDON                  = 0xFFFFFFFF,
    CHAT_MSG_SYSTEM                 = 0x00,
    CHAT_MSG_SAY                    = 0x01,
    CHAT_MSG_PARTY                  = 0x02,
    CHAT_MSG_RAID                   = 0x03,
    CHAT_MSG_GUILD                  = 0x04,
    CHAT_MSG_OFFICER                = 0x05,
    CHAT_MSG_YELL                   = 0x06,
    CHAT_MSG_WHISPER                = 0x07,
    CHAT_MSG_WHISPER_FOREIGN        = 0x08,
    CHAT_MSG_WHISPER_INFORM         = 0x09,
    CHAT_MSG_EMOTE                  = 0x0A,
    CHAT_MSG_TEXT_EMOTE             = 0x0B,
    CHAT_MSG_MONSTER_SAY            = 0x0C,
    CHAT_MSG_MONSTER_PARTY          = 0x0D,
    CHAT_MSG_MONSTER_YELL           = 0x0E,
    CHAT_MSG_MONSTER_WHISPER        = 0x0F,
    CHAT_MSG_MONSTER_EMOTE          = 0x10,
    CHAT_MSG_CHANNEL                = 0x11,
    CHAT_MSG_CHANNEL_JOIN           = 0x12,
    CHAT_MSG_CHANNEL_LEAVE          = 0x13,
    CHAT_MSG_CHANNEL_LIST           = 0x14,
    CHAT_MSG_CHANNEL_NOTICE         = 0x15,
    CHAT_MSG_CHANNEL_NOTICE_USER    = 0x16,
    CHAT_MSG_AFK                    = 0x17,
    CHAT_MSG_DND                    = 0x18,
    CHAT_MSG_IGNORED                = 0x19,
    CHAT_MSG_SKILL                  = 0x1A,
    CHAT_MSG_LOOT                   = 0x1B,
    CHAT_MSG_MONEY                  = 0x1C,
    CHAT_MSG_OPENING                = 0x1D,
    CHAT_MSG_TRADESKILLS            = 0x1E,
    CHAT_MSG_PET_INFO               = 0x1F,
    CHAT_MSG_COMBAT_MISC_INFO       = 0x20,
    CHAT_MSG_COMBAT_XP_GAIN         = 0x21,
    CHAT_MSG_COMBAT_HONOR_GAIN      = 0x22,
    CHAT_MSG_COMBAT_FACTION_CHANGE  = 0x23,
    CHAT_MSG_BG_SYSTEM_NEUTRAL      = 0x24,
    CHAT_MSG_BG_SYSTEM_ALLIANCE     = 0x25,
    CHAT_MSG_BG_SYSTEM_HORDE        = 0x26,
    CHAT_MSG_RAID_LEADER            = 0x27,
    CHAT_MSG_RAID_WARNING           = 0x28,
    CHAT_MSG_RAID_BOSS_EMOTE        = 0x29,
    CHAT_MSG_RAID_BOSS_WHISPER      = 0x2A,
    CHAT_MSG_FILTERED               = 0x2B,
    CHAT_MSG_BATTLEGROUND           = 0x2C,
    CHAT_MSG_BATTLEGROUND_LEADER    = 0x2D,
    CHAT_MSG_RESTRICTED             = 0x2E,
    CHAT_MSG_BATTLENET              = 0x2F,
    CHAT_MSG_ACHIEVEMENT            = 0x30,
    CHAT_MSG_GUILD_ACHIEVEMENT      = 0x31,
    CHAT_MSG_ARENA_POINTS           = 0x32,
    CHAT_MSG_PARTY_LEADER           = 0x33
};

#define MAX_CHAT_MSG_TYPE 0x34

enum ChatLinkColors
{
    CHAT_LINK_COLOR_TRADE       = 0xffffd000,   // orange
    CHAT_LINK_COLOR_TALENT      = 0xff4e96f7,   // blue
    CHAT_LINK_COLOR_SPELL       = 0xff71d5ff,   // bright blue
    CHAT_LINK_COLOR_ENCHANT     = 0xffffd000,   // orange
    CHAT_LINK_COLOR_ACHIEVEMENT = 0xffffff00,
    CHAT_LINK_COLOR_GLYPH       = 0xff66bbff
};

// Values from ItemPetFood (power of (value-1) used for compare with CreatureFamilyEntry.petDietMask
enum PetDiet
{
    PET_DIET_MEAT     = 1,
    PET_DIET_FISH     = 2,
    PET_DIET_CHEESE   = 3,
    PET_DIET_BREAD    = 4,
    PET_DIET_FUNGAS   = 5,
    PET_DIET_FRUIT    = 6,
    PET_DIET_RAW_MEAT = 7,
    PET_DIET_RAW_FISH = 8
};

#define MAX_PET_DIET 9

#define CHAIN_SPELL_JUMP_RADIUS 10

// Max values for Guild & Guild Bank
#define GUILD_BANK_MAX_TABS         6                       // send by client for money log also
#define GUILD_BANK_MAX_SLOTS        98
#define GUILD_BANK_MAX_LOGS         25
#define GUILD_BANK_MONEY_LOGS_TAB   100                     // used for money log in DB
#define GUILD_EVENTLOG_MAX_RECORDS  100
#define GUILD_RANKS_MIN_COUNT       5
#define GUILD_RANKS_MAX_COUNT       10

enum AiReaction
{
    AI_REACTION_ALERT    = 0,                               // pre-aggro (used in client packet handler)
    AI_REACTION_FRIENDLY = 1,                               // (NOT used in client packet handler)
    AI_REACTION_HOSTILE  = 2,                               // sent on every attack, triggers aggro sound (used in client packet handler)
    AI_REACTION_AFRAID   = 3,                               // seen for polymorph (when AI not in control of self?) (NOT used in client packet handler)
    AI_REACTION_DESTROY  = 4,                               // used on object destroy (NOT used in client packet handler)
};

// Diminishing Returns Types
enum DiminishingReturnsType
{
    DRTYPE_NONE         = 0,                                // this spell is not diminished, but may have limited it's duration to 10s
    DRTYPE_PLAYER       = 1,                                // this spell is diminished only when applied on players
    DRTYPE_ALL          = 2                                 // this spell is diminished in every case
};

// Diminishing Return Groups
enum DiminishingGroup
{
    // Common Groups
    DIMINISHING_NONE,
    DIMINISHING_CONTROL_STUN,                               // Player Controlled stuns
    DIMINISHING_TRIGGER_STUN,                               // By aura proced stuns, usualy chance on hit talents
    DIMINISHING_CONTROL_ROOT,                               // Immobilizing effects from casted spells
    DIMINISHING_TRIGGER_ROOT,                               // Immobilizing effects from triggered spells like Frostbite
    // Shared Class Specific
    DIMINISHING_FEAR_CHARM_BLIND,                           // Fears & charm and Blind
    DIMINISHING_DISORIENT,
    DIMINISHING_HORROR,
    // Druid Specific
    DIMINISHING_CYCLONE,
    DIMINISHING_CHEAPSHOT_POUNCE,
    DIMINISHING_DISARM,                                     // From 2.3.0
    DIMINISHING_SILENCE,                                    // From 2.3.0
    DIMINISHING_FREEZE_SLEEP,                               // Hunter's Freezing Trap
    DIMINISHING_BANISH,
    // Warrior Specific
    DIMINISHING_CHARGE,
    // Other
    DIMINISHING_TAUNT,
    // Don't Diminish, but limit duration to 10s
    DIMINISHING_LIMITONLY
};

enum InstanceResetMethod
{
    INSTANCE_RESET_ALL,
    INSTANCE_RESET_CHANGE_DIFFICULTY,
    INSTANCE_RESET_GLOBAL,
    INSTANCE_RESET_GROUP_DISBAND,
    INSTANCE_RESET_GROUP_JOIN,
    INSTANCE_RESET_RESPAWN_DELAY                            // called from reset scheduler for request reset at map unload when map loaded at reset attempt for normal dungeon difficulty
};

// byte value (UNIT_FIELD_BYTES_2,3)
enum ShapeshiftForm
{
    FORM_NONE               = 0x00,
    FORM_CAT                = 0x01,
    FORM_TREE               = 0x02,
    FORM_TRAVEL             = 0x03,
    FORM_AQUA               = 0x04,
    FORM_BEAR               = 0x05,
    FORM_AMBIENT            = 0x06,
    FORM_GHOUL              = 0x07,
    FORM_DIREBEAR           = 0x08,
    FORM_STEVES_GHOUL       = 0x09,
    FORM_THARONJA_SKELETON  = 0x0A,
    FORM_TEST_OF_STRENGTH   = 0x0B,
    FORM_BLB_PLAYER         = 0x0C,
    FORM_SHADOW_DANCE       = 0x0D,
    FORM_CREATUREBEAR       = 0x0E,
    FORM_CREATURECAT        = 0x0F,
    FORM_GHOSTWOLF          = 0x10,
    FORM_BATTLESTANCE       = 0x11,
    FORM_DEFENSIVESTANCE    = 0x12,
    FORM_BERSERKERSTANCE    = 0x13,
    FORM_TEST               = 0x14,
    FORM_ZOMBIE             = 0x15,
    FORM_METAMORPHOSIS      = 0x16,
    FORM_UNDEAD             = 0x19,
    FORM_FRENZY             = 0x1A,
    FORM_FLIGHT_EPIC        = 0x1B,
    FORM_SHADOW             = 0x1C,
    FORM_FLIGHT             = 0x1D,
    FORM_STEALTH            = 0x1E,
    FORM_MOONKIN            = 0x1F,
    FORM_SPIRITOFREDEMPTION = 0x20,
};

enum ResponseCodes
{
    RESPONSE_SUCCESS                                       = 0x00,
    RESPONSE_FAILURE                                       = 0x01,
    RESPONSE_CANCELLED                                     = 0x02,
    RESPONSE_DISCONNECTED                                  = 0x03,
    RESPONSE_FAILED_TO_CONNECT                             = 0x04,
    RESPONSE_CONNECTED                                     = 0x05,
    RESPONSE_VERSION_MISMATCH                              = 0x06,

    CSTATUS_CONNECTING                                     = 0x07,
    CSTATUS_NEGOTIATING_SECURITY                           = 0x08,
    CSTATUS_NEGOTIATION_COMPLETE                           = 0x09,
    CSTATUS_NEGOTIATION_FAILED                             = 0x0A,
    CSTATUS_AUTHENTICATING                                 = 0x0B,

    AUTH_OK                                                = 0x0C,
    AUTH_FAILED                                            = 0x0D,
    AUTH_REJECT                                            = 0x0E,
    AUTH_BAD_SERVER_PROOF                                  = 0x0F,
    AUTH_UNAVAILABLE                                       = 0x10,
    AUTH_SYSTEM_ERROR                                      = 0x11,
    AUTH_BILLING_ERROR                                     = 0x12,
    AUTH_BILLING_EXPIRED                                   = 0x13,
    AUTH_VERSION_MISMATCH                                  = 0x14,
    AUTH_UNKNOWN_ACCOUNT                                   = 0x15,
    AUTH_INCORRECT_PASSWORD                                = 0x16,
    AUTH_SESSION_EXPIRED                                   = 0x17,
    AUTH_SERVER_SHUTTING_DOWN                              = 0x18,
    AUTH_ALREADY_LOGGING_IN                                = 0x19,
    AUTH_LOGIN_SERVER_NOT_FOUND                            = 0x1A,
    AUTH_WAIT_QUEUE                                        = 0x1B,
    AUTH_BANNED                                            = 0x1C,
    AUTH_ALREADY_ONLINE                                    = 0x1D,
    AUTH_NO_TIME                                           = 0x1E,
    AUTH_DB_BUSY                                           = 0x1F,
    AUTH_SUSPENDED                                         = 0x20,
    AUTH_PARENTAL_CONTROL                                  = 0x21,
    AUTH_LOCKED_ENFORCED                                   = 0x22,

    REALM_LIST_IN_PROGRESS                                 = 0x23,
    REALM_LIST_SUCCESS                                     = 0x24,
    REALM_LIST_FAILED                                      = 0x25,
    REALM_LIST_INVALID                                     = 0x26,
    REALM_LIST_REALM_NOT_FOUND                             = 0x27,

    ACCOUNT_CREATE_IN_PROGRESS                             = 0x28,
    ACCOUNT_CREATE_SUCCESS                                 = 0x29,
    ACCOUNT_CREATE_FAILED                                  = 0x2A,

    CHAR_LIST_RETRIEVING                                   = 0x2B,
    CHAR_LIST_RETRIEVED                                    = 0x2C,
    CHAR_LIST_FAILED                                       = 0x2D,

    CHAR_CREATE_IN_PROGRESS                                = 0x2E,
    CHAR_CREATE_SUCCESS                                    = 0x2F,
    CHAR_CREATE_ERROR                                      = 0x30,
    CHAR_CREATE_FAILED                                     = 0x31,
    CHAR_CREATE_NAME_IN_USE                                = 0x32,
    CHAR_CREATE_DISABLED                                   = 0x33,
    CHAR_CREATE_PVP_TEAMS_VIOLATION                        = 0x34,
    CHAR_CREATE_SERVER_LIMIT                               = 0x35,
    CHAR_CREATE_ACCOUNT_LIMIT                              = 0x36,
    CHAR_CREATE_SERVER_QUEUE                               = 0x37,
    CHAR_CREATE_ONLY_EXISTING                              = 0x38,
    CHAR_CREATE_EXPANSION                                  = 0x39,
    CHAR_CREATE_EXPANSION_CLASS                            = 0x3A,
    CHAR_CREATE_LEVEL_REQUIREMENT                          = 0x3B,
    CHAR_CREATE_UNIQUE_CLASS_LIMIT                         = 0x3C,
    CHAR_CREATE_CHARACTER_IN_GUILD                         = 0x3D,
    CHAR_CREATE_RESTRICTED_RACECLASS                       = 0x3E,
    CHAR_CREATE_CHARACTER_CHOOSE_RACE                      = 0x3F,
    CHAR_CREATE_CHARACTER_ARENA_LEADER                     = 0x40,
    CHAR_CREATE_CHARACTER_DELETE_MAIL                      = 0x41,
    CHAR_CREATE_CHARACTER_SWAP_FACTION                     = 0x42,
    CHAR_CREATE_CHARACTER_RACE_ONLY                        = 0x43,
    CHAR_CREATE_CHARACTER_GOLD_LIMIT                       = 0x44,
    CHAR_CREATE_FORCE_LOGIN                                = 0x45,

    CHAR_DELETE_IN_PROGRESS                                = 0x46,
    CHAR_DELETE_SUCCESS                                    = 0x47,
    CHAR_DELETE_FAILED                                     = 0x48,
    CHAR_DELETE_FAILED_LOCKED_FOR_TRANSFER                 = 0x49,
    CHAR_DELETE_FAILED_GUILD_LEADER                        = 0x4A,
    CHAR_DELETE_FAILED_ARENA_CAPTAIN                       = 0x4B,

    CHAR_LOGIN_IN_PROGRESS                                 = 0x4C,
    CHAR_LOGIN_SUCCESS                                     = 0x4D,
    CHAR_LOGIN_NO_WORLD                                    = 0x4E,
    CHAR_LOGIN_DUPLICATE_CHARACTER                         = 0x4F,
    CHAR_LOGIN_NO_INSTANCES                                = 0x50,
    CHAR_LOGIN_FAILED                                      = 0x51,
    CHAR_LOGIN_DISABLED                                    = 0x52,
    CHAR_LOGIN_NO_CHARACTER                                = 0x53,
    CHAR_LOGIN_LOCKED_FOR_TRANSFER                         = 0x54,
    CHAR_LOGIN_LOCKED_BY_BILLING                           = 0x55,
    CHAR_LOGIN_LOCKED_BY_MOBILE_AH                         = 0x56,

    CHAR_NAME_SUCCESS                                      = 0x57,
    CHAR_NAME_FAILURE                                      = 0x58,
    CHAR_NAME_NO_NAME                                      = 0x59,
    CHAR_NAME_TOO_SHORT                                    = 0x5A,
    CHAR_NAME_TOO_LONG                                     = 0x5B,
    CHAR_NAME_INVALID_CHARACTER                            = 0x5C,
    CHAR_NAME_MIXED_LANGUAGES                              = 0x5D,
    CHAR_NAME_PROFANE                                      = 0x5E,
    CHAR_NAME_RESERVED                                     = 0x5F,
    CHAR_NAME_INVALID_APOSTROPHE                           = 0x60,
    CHAR_NAME_MULTIPLE_APOSTROPHES                         = 0x61,
    CHAR_NAME_THREE_CONSECUTIVE                            = 0x62,
    CHAR_NAME_INVALID_SPACE                                = 0x63,
    CHAR_NAME_CONSECUTIVE_SPACES                           = 0x64,
    CHAR_NAME_RUSSIAN_CONSECUTIVE_SILENT_CHARACTERS        = 0x65,
    CHAR_NAME_RUSSIAN_SILENT_CHARACTER_AT_BEGINNING_OR_END = 0x66,
    CHAR_NAME_DECLENSION_DOESNT_MATCH_BASE_NAME            = 0x67
};

/// Ban function modes
enum BanMode
{
    BAN_ACCOUNT,
    BAN_CHARACTER,
    BAN_IP
};

/// Ban function return codes
enum BanReturn
{
    BAN_SUCCESS,
    BAN_SYNTAX_ERROR,
    BAN_NOTFOUND
};

// indexes of BattlemasterList.dbc
enum BattleGroundTypeId
{
    BATTLEGROUND_TYPE_NONE     = 0,
    BATTLEGROUND_AV            = 1,
    BATTLEGROUND_WS            = 2,
    BATTLEGROUND_AB            = 3,
    BATTLEGROUND_NA            = 4,
    BATTLEGROUND_BE            = 5,
    BATTLEGROUND_AA            = 6,                         // all arenas
    BATTLEGROUND_EY            = 7,
    BATTLEGROUND_RL            = 8,
    BATTLEGROUND_SA            = 9,
    BATTLEGROUND_DS            = 10,
    BATTLEGROUND_RV            = 11,
    BATTLEGROUND_IC            = 30,
    BATTLEGROUND_RB            = 32                         // random battleground
};
#define MAX_BATTLEGROUND_TYPE_ID 33

enum ArenaType
{
    ARENA_TYPE_NONE         = 0,                            // used for mark non-arenas or problematic cases
    ARENA_TYPE_2v2          = 2,
    ARENA_TYPE_3v3          = 3,
    ARENA_TYPE_5v5          = 5
};

inline bool IsArenaTypeValid(ArenaType type) { return type == ARENA_TYPE_2v2 || type == ARENA_TYPE_3v3 || type == ARENA_TYPE_5v5; }

enum MailResponseType
{
    MAIL_SEND               = 0,
    MAIL_MONEY_TAKEN        = 1,
    MAIL_ITEM_TAKEN         = 2,
    MAIL_RETURNED_TO_SENDER = 3,
    MAIL_DELETED            = 4,
    MAIL_MADE_PERMANENT     = 5
};

enum MailResponseResult
{
    MAIL_OK                            = 0,
    MAIL_ERR_EQUIP_ERROR               = 1,
    MAIL_ERR_CANNOT_SEND_TO_SELF       = 2,
    MAIL_ERR_NOT_ENOUGH_MONEY          = 3,
    MAIL_ERR_RECIPIENT_NOT_FOUND       = 4,
    MAIL_ERR_NOT_YOUR_TEAM             = 5,
    MAIL_ERR_INTERNAL_ERROR            = 6,
    MAIL_ERR_DISABLED_FOR_TRIAL_ACC    = 14,
    MAIL_ERR_RECIPIENT_CAP_REACHED     = 15,
    MAIL_ERR_CANT_SEND_WRAPPED_COD     = 16,
    MAIL_ERR_MAIL_AND_CHAT_SUSPENDED   = 17,
    MAIL_ERR_TOO_MANY_ATTACHMENTS      = 18,
    MAIL_ERR_MAIL_ATTACHMENT_INVALID   = 19,
    MAIL_ERR_ITEM_HAS_EXPIRED          = 21,
};

enum CalendarResponseResult
{
    CALENDAR_ERROR_GUILD_EVENTS_EXCEEDED        = 1,
    CALENDAR_ERROR_EVENTS_EXCEEDED              = 2,        // max of 20 (?) exceeded
    CALENDAR_ERROR_SELF_INVITES_EXCEEDED        = 3,
    CALENDAR_ERROR_OTHER_INVITES_EXCEEDED       = 4,        // std::string
    CALENDAR_ERROR_PERMISSIONS                  = 5,
    CALENDAR_ERROR_EVENT_INVALID                = 6,        // Event not found.
    CALENDAR_ERROR_NOT_INVITED                  = 7,
    CALENDAR_ERROR_INTERNAL                     = 8,
    CALENDAR_ERROR_GUILD_PLAYER_NOT_IN_GUILD    = 9,
    CALENDAR_ERROR_ALREADY_INVITED_TO_EVENT_S   = 10,       // std::string
    CALENDAR_ERROR_PLAYER_NOT_FOUND             = 11,
    CALENDAR_ERROR_NOT_ALLIED                   = 12,
    CALENDAR_ERROR_IGNORING_YOU_S               = 13,       // std::string
    CALENDAR_ERROR_INVITES_EXCEEDED             = 14,
    // 15 ?
    CALENDAR_ERROR_INVALID_DATE                 = 16,
    CALENDAR_ERROR_INVALID_TIME                 = 17,
    // 18 ?
    CALENDAR_ERROR_NEEDS_TITLE                  = 19,
    CALENDAR_ERROR_EVENT_PASSED                 = 20,
    CALENDAR_ERROR_EVENT_LOCKED                 = 21,
    CALENDAR_ERROR_DELETE_CREATOR_FAILED        = 22,
    CALENDAR_ERROR_SYSTEM_DISABLED              = 24,
    CALENDAR_ERROR_RESTRICTED_ACCOUNT           = 25,
    CALENDAR_ERROR_ARENA_EVENTS_EXCEEDED        = 26,
    CALENDAR_ERROR_RESTRICTED_LEVEL             = 27,
    CALENDAR_ERROR_USER_SQUELCHED               = 28,
    CALENDAR_ERROR_NO_INVITE                    = 29,
    // 30-35 ?
    CALENDAR_ERROR_EVENT_WRONG_SERVER           = 36,
    CALENDAR_ERROR_INVITE_WRONG_SERVER          = 37,
    CALENDAR_ERROR_NO_GUILD_INVITES             = 38,
    CALENDAR_ERROR_INVALID_SIGNUP               = 39,
    CALENDAR_ERROR_NO_MODERATOR                 = 40,
};

// reasons for why pet tame may fail
// in fact, these are also used elsewhere
enum PetTameFailureReason
{
    PETTAME_INVALIDCREATURE         = 1,
    PETTAME_TOOMANY                 = 2,
    PETTAME_CREATUREALREADYOWNED    = 3,
    PETTAME_NOTTAMEABLE             = 4,
    PETTAME_ANOTHERSUMMONACTIVE     = 5,
    PETTAME_UNITSCANTTAME           = 6,
    PETTAME_NOPETAVAILABLE          = 7,                    // not used in taming
    PETTAME_INTERNALERROR           = 8,
    PETTAME_TOOHIGHLEVEL            = 9,
    PETTAME_DEAD                    = 10,                   // not used in taming
    PETTAME_NOTDEAD                 = 11,                   // not used in taming
    PETTAME_CANTCONTROLEXOTIC       = 12,                   // 3.x
    PETTAME_UNKNOWNERROR            = 13
};

// Stored in SummonProperties.dbc with slot+1 values
enum TotemSlot
{
    TOTEM_SLOT_FIRE   = 0,
    TOTEM_SLOT_EARTH  = 1,
    TOTEM_SLOT_WATER  = 2,
    TOTEM_SLOT_AIR    = 3,
};

#define TOTEM_SLOT_NONE 255                                 // custom value for no slot case

#define MAX_TOTEM_SLOT  4

enum TradeStatus
{
    TRADE_STATUS_BUSY           = 0,
    TRADE_STATUS_BEGIN_TRADE    = 1,
    TRADE_STATUS_OPEN_WINDOW    = 2,
    TRADE_STATUS_TRADE_CANCELED = 3,
    TRADE_STATUS_TRADE_ACCEPT   = 4,
    TRADE_STATUS_BUSY_2         = 5,
    TRADE_STATUS_NO_TARGET      = 6,
    TRADE_STATUS_BACK_TO_TRADE  = 7,
    TRADE_STATUS_TRADE_COMPLETE = 8,
    // 9?
    TRADE_STATUS_TARGET_TO_FAR  = 10,
    TRADE_STATUS_WRONG_FACTION  = 11,
    TRADE_STATUS_CLOSE_WINDOW   = 12,
    // 13?
    TRADE_STATUS_IGNORE_YOU     = 14,
    TRADE_STATUS_YOU_STUNNED    = 15,
    TRADE_STATUS_TARGET_STUNNED = 16,
    TRADE_STATUS_YOU_DEAD       = 17,
    TRADE_STATUS_TARGET_DEAD    = 18,
    TRADE_STATUS_YOU_LOGOUT     = 19,
    TRADE_STATUS_TARGET_LOGOUT  = 20,
    TRADE_STATUS_TRIAL_ACCOUNT  = 21,                       // Trial accounts can not perform that action
    TRADE_STATUS_ONLY_CONJURED  = 22,                       // You can only trade conjured items... (cross realm BG related).
    TRADE_STATUS_NOT_ELIGIBLE   = 23                        // Related to trading soulbound loot items
};

enum EncounterCreditType
<<<<<<< HEAD
{
    ENCOUNTER_CREDIT_KILL_CREATURE  = 0,
    ENCOUNTER_CREDIT_CAST_SPELL     = 1,
};

enum AreaLockStatus
{
    AREA_LOCKSTATUS_OK                        = 0,
    AREA_LOCKSTATUS_UNKNOWN_ERROR             = 1,
    AREA_LOCKSTATUS_INSUFFICIENT_EXPANSION    = 2,
    AREA_LOCKSTATUS_TOO_LOW_LEVEL             = 3,
    AREA_LOCKSTATUS_TOO_HIGH_LEVEL            = 4,
    AREA_LOCKSTATUS_RAID_LOCKED               = 5,
    AREA_LOCKSTATUS_QUEST_NOT_COMPLETED       = 6,
    AREA_LOCKSTATUS_MISSING_ITEM              = 7,
    AREA_LOCKSTATUS_MISSING_DIFFICULTY        = 8,
    AREA_LOCKSTATUS_ZONE_IN_COMBAT            = 9,
    AREA_LOCKSTATUS_INSTANCE_IS_FULL          = 10,
    AREA_LOCKSTATUS_NOT_ALLOWED               = 11,
};


=======
{	
    ENCOUNTER_CREDIT_KILL_CREATURE  = 0,
    ENCOUNTER_CREDIT_CAST_SPELL     = 1
};

>>>>>>> f02ecfc6
// we need to stick to 1 version or half of the stuff will work for someone
// others will not and opposite
// will only support WoW, WoW:TBC and WoW:WotLK 3.3.5a client build 12340...

#define EXPECTED_MANGOSD_CLIENT_BUILD        {12340, 0}

// max supported expansion level in mangosd
// NOTE: not set it more that supported by targeted client version with all expansions installed
// account with expansion > client supported will rejected at connection by client
// because if client receive unsupported expansion level it think
// that it not have expansion installed and reject
#define MAX_EXPANSION 2

#endif<|MERGE_RESOLUTION|>--- conflicted
+++ resolved
@@ -3007,10 +3007,9 @@
 };
 
 enum EncounterCreditType
-<<<<<<< HEAD
 {
     ENCOUNTER_CREDIT_KILL_CREATURE  = 0,
-    ENCOUNTER_CREDIT_CAST_SPELL     = 1,
+    ENCOUNTER_CREDIT_CAST_SPELL     = 1
 };
 
 enum AreaLockStatus
@@ -3030,13 +3029,6 @@
 };
 
 
-=======
-{	
-    ENCOUNTER_CREDIT_KILL_CREATURE  = 0,
-    ENCOUNTER_CREDIT_CAST_SPELL     = 1
-};
-
->>>>>>> f02ecfc6
 // we need to stick to 1 version or half of the stuff will work for someone
 // others will not and opposite
 // will only support WoW, WoW:TBC and WoW:WotLK 3.3.5a client build 12340...
