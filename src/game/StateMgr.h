/*
 * Copyright (C) 2011-2012 /dev/rsa for MangosR2 <http://github.com/MangosR2>
 *
 * This program is free software; you can redistribute it and/or modify
 * it under the terms of the GNU General Public License as published by
 * the Free Software Foundation; either version 2 of the License, or
 * (at your option) any later version.
 *
 * This program is distributed in the hope that it will be useful,
 * but WITHOUT ANY WARRANTY; without even the implied warranty of
 * MERCHANTABILITY or FITNESS FOR A PARTICULAR PURPOSE.  See the
 * GNU General Public License for more details.
 *
 * You should have received a copy of the GNU General Public License
 * along with this program; if not, write to the Free Software
 * Foundation, Inc., 59 Temple Place, Suite 330, Boston, MA  02111-1307  USA
 */
/* StateMgr based on idea and part of code from SilverIce (http:://github.com/SilverIce
*/
#ifndef _STATEMGR_H
#define _STATEMGR_H

#include "ObjectHandler.h"
#include "LockedMap.h"
#include "Common.h"
#include "MotionMaster.h"
#include "StateMgrImpl.h"
#include "MovementGenerator.h"
#include "Log.h"
#include <sstream>
#include <algorithm>
#pragma once

class Unit;
class UnitStateMgr;

class ActionInfo
{
public:
    ActionInfo(UnitActionId _Id, UnitActionPtr _action, UnitActionPriority _priority, bool _restoreable)
        : Id(_Id), action(_action), priority(_priority), restoreable(_restoreable), m_flags(0)
    {}

    ~ActionInfo() {};

    bool operator == (ActionInfo& val);
    bool operator == (UnitActionPtr _action);
    bool operator != (ActionInfo& val);
    bool operator != (UnitActionPtr _action);

    void Delete();
    void Reset(UnitStateMgr* mgr);
    void Initialize(UnitStateMgr* mgr);
    void Finalize(UnitStateMgr* mgr);
    void Interrupt(UnitStateMgr* mgr);
    bool Update(UnitStateMgr* mgr, uint32 diff);
    UnitActionPtr Action() { return action; };

    const char* TypeName() const;

    UnitActionId GetId() const             { return Id; };
    UnitActionPriority GetPriority() const { return priority; };

    uint32 const&  GetFlags();
    void           SetFlags(uint32 flags);
    void           AddFlag(ActionUpdateState state) { m_flags |= (1 << state); };
    void           RemoveFlag(ActionUpdateState state) { m_flags &= ~(1 << state); };
    bool           HasFlag(ActionUpdateState state) const { return (m_flags & (1 << state)); };

    UnitActionId       Id;
    UnitActionPtr      action;
    UnitActionPriority priority;
    uint32             m_flags;
    bool               restoreable;

    private:
    // Don't must be created uninitialized
    ActionInfo() {};
//    ActionInfo(ActionInfo const& _action) {};
};

typedef ACE_Based::LockedMap<UnitActionPriority, ActionInfo> UnitActionStorage;

class UnitStateMgr
{

protected:
    UnitStateMgr(const UnitStateMgr&);
    UnitStateMgr& operator = (const UnitStateMgr&);

public:
    explicit UnitStateMgr(Unit* owner);
    ~UnitStateMgr();

    void InitDefaults(bool immediate = true);

    void Update(uint32 diff);

    static UnitActionPtr CreateStandartState(UnitActionId stateId, ...);

    void DropAction(UnitActionId actionId);
    void DropAction(UnitActionId actionId, UnitActionPriority priority);
    void DropAction(UnitActionPriority priority);
    void DropActionHigherThen(UnitActionPriority priority);

    void DropAllStates();

    void PushAction(UnitActionId actionId);
    void PushAction(UnitActionId actionId, UnitActionPriority priority);
    void PushAction(UnitActionId actionId, UnitActionPtr state);
    void PushAction(UnitActionId actionId, UnitActionPtr state, UnitActionPriority priority, eActionType restoreable);

    ActionInfo* GetAction(UnitActionPriority priority);
    ActionInfo* GetAction(UnitActionPtr _action);

    UnitActionStorage const& GetActions() { return m_actions; };

    UnitActionPtr CurrentAction();
    ActionInfo*   CurrentState();

    UnitActionId  GetCurrentState()  const { return m_actions.empty() ? UNIT_ACTION_IDLE : m_actions.rbegin()->second.GetId(); };
<<<<<<< HEAD
    Unit*         GetOwner()         const  { return m_owner; };
=======
    Unit*         GetOwner()         const { return m_owner; };
>>>>>>> a8860bb6

    std::string const GetOwnerStr();

    // State counters
    uint32 const&     GetCounter(UnitActionId id) { return m_stateCounter[id]; };
    void              IncreaseCounter(UnitActionId id) { ++m_stateCounter[id]; };

private:
    UnitActionStorage m_actions;
    Unit*             m_owner;
    UnitActionPtr     m_oldAction;
    uint32            m_stateCounter[UNIT_ACTION_END];
    bool              m_needReinit;

};

#endif<|MERGE_RESOLUTION|>--- conflicted
+++ resolved
@@ -119,11 +119,7 @@
     ActionInfo*   CurrentState();
 
     UnitActionId  GetCurrentState()  const { return m_actions.empty() ? UNIT_ACTION_IDLE : m_actions.rbegin()->second.GetId(); };
-<<<<<<< HEAD
-    Unit*         GetOwner()         const  { return m_owner; };
-=======
     Unit*         GetOwner()         const { return m_owner; };
->>>>>>> a8860bb6
 
     std::string const GetOwnerStr();
 
