--- conflicted
+++ resolved
@@ -1833,21 +1833,10 @@
 
     uint8 isRandom = bgTypeId == BATTLEGROUND_RB;
 
-<<<<<<< HEAD
-    uint8 isRandom = bgTypeId == BATTLEGROUND_RB;
-=======
->>>>>>> d7b60aa9
     *data << uint8(isRandom);                               // 3.3.3 isRandom
 
     if(isRandom)
     {
-        uint32 win_kills = plr->GetRandomWinner() ? BG_REWARD_WINNER_HONOR_LAST : BG_REWARD_WINNER_HONOR_FIRST;
-        uint32 win_arena = plr->GetRandomWinner() ? BG_REWARD_WINNER_ARENA_LAST : BG_REWARD_WINNER_ARENA_FIRST;
-        uint32 loos_kills = plr->GetRandomWinner() ? BG_REWARD_LOOSER_HONOR_LAST : BG_REWARD_LOOSER_HONOR_FIRST;
-
-        win_kills = (uint32)MaNGOS::Honor::hk_honor_at_level(plr->getLevel(), win_kills*4);
-        loos_kills = (uint32)MaNGOS::Honor::hk_honor_at_level(plr->getLevel(), loos_kills*4);
-
         // Rewards (random)
         *data << uint8( plr->GetRandomWinner() );           // 3.3.3 hasWin_Random
         *data << uint32( win_kills );                       // 3.3.3 winHonor_Random
