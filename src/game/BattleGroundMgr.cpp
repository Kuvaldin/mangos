/*
 * Copyright (C) 2005-2010 MaNGOS <http://getmangos.com/>
 *
 * This program is free software; you can redistribute it and/or modify
 * it under the terms of the GNU General Public License as published by
 * the Free Software Foundation; either version 2 of the License, or
 * (at your option) any later version.
 *
 * This program is distributed in the hope that it will be useful,
 * but WITHOUT ANY WARRANTY; without even the implied warranty of
 * MERCHANTABILITY or FITNESS FOR A PARTICULAR PURPOSE.  See the
 * GNU General Public License for more details.
 *
 * You should have received a copy of the GNU General Public License
 * along with this program; if not, write to the Free Software
 * Foundation, Inc., 59 Temple Place, Suite 330, Boston, MA  02111-1307  USA
 */

#include "Common.h"
#include "SharedDefines.h"
#include "Player.h"
#include "BattleGroundMgr.h"
#include "BattleGroundAV.h"
#include "BattleGroundAB.h"
#include "BattleGroundEY.h"
#include "BattleGroundWS.h"
#include "BattleGroundNA.h"
#include "BattleGroundBE.h"
#include "BattleGroundAA.h"
#include "BattleGroundRL.h"
#include "BattleGroundSA.h"
#include "BattleGroundDS.h"
#include "BattleGroundRV.h"
#include "BattleGroundIC.h"
#include "BattleGroundRB.h"
#include "MapManager.h"
#include "Map.h"
#include "MapInstanced.h"
#include "ObjectMgr.h"
#include "ProgressBar.h"
#include "Chat.h"
#include "ArenaTeam.h"
#include "World.h"
#include "WorldPacket.h"
#include "GameEventMgr.h"
#include "Formulas.h"

#include "Policies/SingletonImp.h"

INSTANTIATE_SINGLETON_1( BattleGroundMgr );

/*********************************************************/
/***            BATTLEGROUND QUEUE SYSTEM              ***/
/*********************************************************/

BattleGroundQueue::BattleGroundQueue()
{
    for(uint32 i = 0; i < BG_TEAMS_COUNT; ++i)
    {
        for(uint32 j = 0; j < MAX_BATTLEGROUND_BRACKETS; ++j)
        {
            m_SumOfWaitTimes[i][j] = 0;
            m_WaitTimeLastPlayer[i][j] = 0;
            for(uint32 k = 0; k < COUNT_OF_PLAYERS_TO_AVERAGE_WAIT_TIME; ++k)
                m_WaitTimes[i][j][k] = 0;
        }
    }
}

BattleGroundQueue::~BattleGroundQueue()
{
    m_QueuedPlayers.clear();
    for (int i = 0; i < MAX_BATTLEGROUND_BRACKETS; ++i)
    {
        for(uint32 j = 0; j < BG_QUEUE_GROUP_TYPES_COUNT; ++j)
        {
            for(GroupsQueueType::iterator itr = m_QueuedGroups[i][j].begin(); itr!= m_QueuedGroups[i][j].end(); ++itr)
                delete (*itr);
            m_QueuedGroups[i][j].clear();
        }
    }
}

/*********************************************************/
/***      BATTLEGROUND QUEUE SELECTION POOLS           ***/
/*********************************************************/

// selection pool initialization, used to clean up from prev selection
void BattleGroundQueue::SelectionPool::Init()
{
    SelectedGroups.clear();
    PlayerCount = 0;
}

// remove group info from selection pool
// returns true when we need to try to add new group to selection pool
// returns false when selection pool is ok or when we kicked smaller group than we need to kick
// sometimes it can be called on empty selection pool
bool BattleGroundQueue::SelectionPool::KickGroup(uint32 size)
{
    //find maxgroup or LAST group with size == size and kick it
    bool found = false;
    GroupsQueueType::iterator groupToKick = SelectedGroups.begin();
    for (GroupsQueueType::iterator itr = groupToKick; itr != SelectedGroups.end(); ++itr)
    {
        if (abs((int32)((*itr)->Players.size() - size)) <= 1)
        {
            groupToKick = itr;
            found = true;
        }
        else if (!found && (*itr)->Players.size() >= (*groupToKick)->Players.size())
            groupToKick = itr;
    }
    //if pool is empty, do nothing
    if (GetPlayerCount())
    {
        //update player count
        GroupQueueInfo* ginfo = (*groupToKick);
        SelectedGroups.erase(groupToKick);
        PlayerCount -= ginfo->Players.size();
        //return false if we kicked smaller group or there are enough players in selection pool
        if (ginfo->Players.size() <= size + 1)
            return false;
    }
    return true;
}

// add group to selection pool
// used when building selection pools
// returns true if we can invite more players, or when we added group to selection pool
// returns false when selection pool is full
bool BattleGroundQueue::SelectionPool::AddGroup(GroupQueueInfo *ginfo, uint32 desiredCount)
{
    //if group is larger than desired count - don't allow to add it to pool
    if (!ginfo->IsInvitedToBGInstanceGUID && desiredCount >= PlayerCount + ginfo->Players.size())
    {
        SelectedGroups.push_back(ginfo);
        // increase selected players count
        PlayerCount += ginfo->Players.size();
        return true;
    }
    if (PlayerCount < desiredCount)
        return true;
    return false;
}

/*********************************************************/
/***               BATTLEGROUND QUEUES                 ***/
/*********************************************************/

// add group or player (grp == NULL) to bg queue with the given leader and bg specifications
GroupQueueInfo * BattleGroundQueue::AddGroup(Player *leader, Group* grp, BattleGroundTypeId BgTypeId, PvPDifficultyEntry const*  backetEntry, uint8 ArenaType, bool isRated, bool isPremade, uint32 arenaRating, uint32 arenateamid)
{
    BattleGroundBracketId bracketId =  backetEntry->GetBracketId();

    // create new ginfo
    GroupQueueInfo* ginfo = new GroupQueueInfo;
    ginfo->BgTypeId                  = BgTypeId;
    ginfo->ArenaType                 = ArenaType;
    ginfo->ArenaTeamId               = arenateamid;
    ginfo->IsRated                   = isRated;
    ginfo->IsInvitedToBGInstanceGUID = 0;
    ginfo->JoinTime                  = getMSTime();
    ginfo->RemoveInviteTime          = 0;
    ginfo->Team                      = leader->GetTeam();
    ginfo->ArenaTeamRating           = arenaRating;
    ginfo->OpponentsTeamRating       = 0;

    ginfo->Players.clear();

    //compute index (if group is premade or joined a rated match) to queues
    uint32 index = 0;
    if (!isRated && !isPremade)
        index += BG_TEAMS_COUNT;
    if (ginfo->Team == HORDE)
        index++;
    sLog.outDebug("Adding Group to BattleGroundQueue bgTypeId : %u, bracket_id : %u, index : %u", BgTypeId, bracketId, index);

    uint32 lastOnlineTime = getMSTime();

    //announce world (this don't need mutex)
    if (isRated && sWorld.getConfig(CONFIG_BOOL_ARENA_QUEUE_ANNOUNCER_JOIN))
    {
        sWorld.SendWorldText(LANG_ARENA_QUEUE_ANNOUNCE_WORLD_JOIN, ginfo->ArenaType, ginfo->ArenaType, ginfo->ArenaTeamRating);
    }

    //add players from group to ginfo
    {
        //ACE_Guard<ACE_Recursive_Thread_Mutex> guard(m_Lock);
        if (grp)
        {
            for(GroupReference *itr = grp->GetFirstMember(); itr != NULL; itr = itr->next())
            {
                Player *member = itr->getSource();
                if(!member)
                    continue;   // this should never happen
                PlayerQueueInfo& pl_info = m_QueuedPlayers[member->GetGUID()];
                pl_info.LastOnlineTime   = lastOnlineTime;
                pl_info.GroupInfo        = ginfo;
                // add the pinfo to ginfo's list
                ginfo->Players[member->GetGUID()]  = &pl_info;
            }
        }
        else
        {
            PlayerQueueInfo& pl_info = m_QueuedPlayers[leader->GetGUID()];
            pl_info.LastOnlineTime   = lastOnlineTime;
            pl_info.GroupInfo        = ginfo;
            ginfo->Players[leader->GetGUID()]  = &pl_info;
        }

        //add GroupInfo to m_QueuedGroups
        m_QueuedGroups[bracketId][index].push_back(ginfo);

        //announce to world, this code needs mutex
        if (!ArenaType && !isRated && !isPremade && sWorld.getConfig(CONFIG_UINT32_BATTLEGROUND_QUEUE_ANNOUNCER_JOIN))
        {
            if (BattleGround* bg = sBattleGroundMgr.GetBattleGroundTemplate(ginfo->BgTypeId))
            {
                char const* bgName = bg->GetName();
                uint32 MinPlayers = bg->GetMinPlayersPerTeam();
                uint32 qHorde = 0;
                uint32 qAlliance = 0;
                uint32 q_min_level = backetEntry->minLevel;
                uint32 q_max_level = backetEntry->maxLevel;
                GroupsQueueType::const_iterator itr;
                for(itr = m_QueuedGroups[bracketId][BG_QUEUE_NORMAL_ALLIANCE].begin(); itr != m_QueuedGroups[bracketId][BG_QUEUE_NORMAL_ALLIANCE].end(); ++itr)
                    if (!(*itr)->IsInvitedToBGInstanceGUID)
                        qAlliance += (*itr)->Players.size();
                for(itr = m_QueuedGroups[bracketId][BG_QUEUE_NORMAL_HORDE].begin(); itr != m_QueuedGroups[bracketId][BG_QUEUE_NORMAL_HORDE].end(); ++itr)
                    if (!(*itr)->IsInvitedToBGInstanceGUID)
                        qHorde += (*itr)->Players.size();

                // Show queue status to player only (when joining queue)
                if (sWorld.getConfig(CONFIG_UINT32_BATTLEGROUND_QUEUE_ANNOUNCER_JOIN)==1)
                {
                    ChatHandler(leader).PSendSysMessage(LANG_BG_QUEUE_ANNOUNCE_SELF, bgName, q_min_level, q_max_level,
                        qAlliance, (MinPlayers > qAlliance) ? MinPlayers - qAlliance : (uint32)0, qHorde, (MinPlayers > qHorde) ? MinPlayers - qHorde : (uint32)0);
                }
                // System message
                else
                {
                    sWorld.SendWorldText(LANG_BG_QUEUE_ANNOUNCE_WORLD, bgName, q_min_level, q_max_level,
                        qAlliance, (MinPlayers > qAlliance) ? MinPlayers - qAlliance : (uint32)0, qHorde, (MinPlayers > qHorde) ? MinPlayers - qHorde : (uint32)0);
                }
            }
        }
        //release mutex
    }

    return ginfo;
}

void BattleGroundQueue::PlayerInvitedToBGUpdateAverageWaitTime(GroupQueueInfo* ginfo, BattleGroundBracketId bracket_id)
{
    uint32 timeInQueue = getMSTimeDiff(ginfo->JoinTime, getMSTime());
    uint8 team_index = BG_TEAM_ALLIANCE;                    //default set to BG_TEAM_ALLIANCE - or non rated arenas!
    if (!ginfo->ArenaType)
    {
        if (ginfo->Team == HORDE)
            team_index = BG_TEAM_HORDE;
    }
    else
    {
        if (ginfo->IsRated)
            team_index = BG_TEAM_HORDE;                     //for rated arenas use BG_TEAM_HORDE
    }

    //store pointer to arrayindex of player that was added first
    uint32* lastPlayerAddedPointer = &(m_WaitTimeLastPlayer[team_index][bracket_id]);
    //remove his time from sum
    m_SumOfWaitTimes[team_index][bracket_id] -= m_WaitTimes[team_index][bracket_id][(*lastPlayerAddedPointer)];
    //set average time to new
    m_WaitTimes[team_index][bracket_id][(*lastPlayerAddedPointer)] = timeInQueue;
    //add new time to sum
    m_SumOfWaitTimes[team_index][bracket_id] += timeInQueue;
    //set index of last player added to next one
    (*lastPlayerAddedPointer)++;
    (*lastPlayerAddedPointer) %= COUNT_OF_PLAYERS_TO_AVERAGE_WAIT_TIME;
}

uint32 BattleGroundQueue::GetAverageQueueWaitTime(GroupQueueInfo* ginfo, BattleGroundBracketId bracket_id)
{
    uint8 team_index = BG_TEAM_ALLIANCE;                    //default set to BG_TEAM_ALLIANCE - or non rated arenas!
    if (!ginfo->ArenaType)
    {
        if (ginfo->Team == HORDE)
            team_index = BG_TEAM_HORDE;
    }
    else
    {
        if (ginfo->IsRated)
            team_index = BG_TEAM_HORDE;                     //for rated arenas use BG_TEAM_HORDE
    }
    //check if there is enought values(we always add values > 0)
    if (m_WaitTimes[team_index][bracket_id][COUNT_OF_PLAYERS_TO_AVERAGE_WAIT_TIME - 1] )
        return (m_SumOfWaitTimes[team_index][bracket_id] / COUNT_OF_PLAYERS_TO_AVERAGE_WAIT_TIME);
    else
        //if there aren't enough values return 0 - not available
        return 0;
}

//remove player from queue and from group info, if group info is empty then remove it too
void BattleGroundQueue::RemovePlayer(const uint64& guid, bool decreaseInvitedCount)
{
    //Player *plr = sObjectMgr.GetPlayer(guid);
    //ACE_Guard<ACE_Recursive_Thread_Mutex> guard(m_Lock);

    int32 bracket_id = -1;                                     // signed for proper for-loop finish
    QueuedPlayersMap::iterator itr;

    //remove player from map, if he's there
    itr = m_QueuedPlayers.find(guid);
    if (itr == m_QueuedPlayers.end())
    {
        sLog.outError("BattleGroundQueue: couldn't find player to remove GUID: %u", GUID_LOPART(guid));
        return;
    }

    GroupQueueInfo* group = itr->second.GroupInfo;
    GroupsQueueType::iterator group_itr, group_itr_tmp;
    // mostly people with the highest levels are in battlegrounds, thats why
    // we count from MAX_BATTLEGROUND_QUEUES - 1 to 0
    // variable index removes useless searching in other team's queue
    uint32 index = (group->Team == HORDE) ? BG_TEAM_HORDE : BG_TEAM_ALLIANCE;

    for (int32 bracket_id_tmp = MAX_BATTLEGROUND_BRACKETS - 1; bracket_id_tmp >= 0 && bracket_id == -1; --bracket_id_tmp)
    {
        //we must check premade and normal team's queue - because when players from premade are joining bg,
        //they leave groupinfo so we can't use its players size to find out index
        for (uint32 j = index; j < BG_QUEUE_GROUP_TYPES_COUNT; j += BG_QUEUE_NORMAL_ALLIANCE)
        {
            for(group_itr_tmp = m_QueuedGroups[bracket_id_tmp][j].begin(); group_itr_tmp != m_QueuedGroups[bracket_id_tmp][j].end(); ++group_itr_tmp)
            {
                if ((*group_itr_tmp) == group)
                {
                    bracket_id = bracket_id_tmp;
                    group_itr = group_itr_tmp;
                    //we must store index to be able to erase iterator
                    index = j;
                    break;
                }
            }
        }
    }
    //player can't be in queue without group, but just in case
    if (bracket_id == -1)
    {
        sLog.outError("BattleGroundQueue: ERROR Cannot find groupinfo for player GUID: %u", GUID_LOPART(guid));
        return;
    }
    sLog.outDebug("BattleGroundQueue: Removing player GUID %u, from bracket_id %u", GUID_LOPART(guid), (uint32)bracket_id);

    // ALL variables are correctly set
    // We can ignore leveling up in queue - it should not cause crash
    // remove player from group
    // if only one player there, remove group

    // remove player queue info from group queue info
    std::map<uint64, PlayerQueueInfo*>::iterator pitr = group->Players.find(guid);
    if (pitr != group->Players.end())
        group->Players.erase(pitr);

    // if invited to bg, and should decrease invited count, then do it
    if (decreaseInvitedCount && group->IsInvitedToBGInstanceGUID)
    {
        BattleGround* bg = sBattleGroundMgr.GetBattleGround(group->IsInvitedToBGInstanceGUID, group->BgTypeId);
        if (bg)
            bg->DecreaseInvitedCount(group->Team);
    }

    // remove player queue info
    m_QueuedPlayers.erase(itr);

    // announce to world if arena team left queue for rated match, show only once
    if (group->ArenaType && group->IsRated && group->Players.empty() && sWorld.getConfig(CONFIG_BOOL_ARENA_QUEUE_ANNOUNCER_EXIT))
        sWorld.SendWorldText(LANG_ARENA_QUEUE_ANNOUNCE_WORLD_EXIT, group->ArenaType, group->ArenaType, group->ArenaTeamRating);

    //if player leaves queue and he is invited to rated arena match, then he have to loose
    if (group->IsInvitedToBGInstanceGUID && group->IsRated && decreaseInvitedCount)
    {
        ArenaTeam * at = sObjectMgr.GetArenaTeamById(group->ArenaTeamId);
        if (at)
        {
            sLog.outDebug("UPDATING memberLost's personal arena rating for %u by opponents rating: %u", GUID_LOPART(guid), group->OpponentsTeamRating);
            Player *plr = sObjectMgr.GetPlayer(guid);
            if (plr)
                at->MemberLost(plr, group->OpponentsTeamRating);
            else
                at->OfflineMemberLost(guid, group->OpponentsTeamRating);
            at->SaveToDB();
        }
    }

    // remove group queue info if needed
    if (group->Players.empty())
    {
        m_QueuedGroups[bracket_id][index].erase(group_itr);
        delete group;
    }
    // if group wasn't empty, so it wasn't deleted, and player have left a rated
    // queue -> everyone from the group should leave too
    // don't remove recursively if already invited to bg!
    else if (!group->IsInvitedToBGInstanceGUID && group->IsRated)
    {
        // remove next player, this is recursive
        // first send removal information
        if (Player *plr2 = sObjectMgr.GetPlayer(group->Players.begin()->first))
        {
            BattleGround * bg = sBattleGroundMgr.GetBattleGroundTemplate(group->BgTypeId);
            BattleGroundQueueTypeId bgQueueTypeId = BattleGroundMgr::BGQueueTypeId(group->BgTypeId, group->ArenaType);
            uint32 queueSlot = plr2->GetBattleGroundQueueIndex(bgQueueTypeId);
            plr2->RemoveBattleGroundQueueId(bgQueueTypeId); // must be called this way, because if you move this call to
                                                            // queue->removeplayer, it causes bugs
            WorldPacket data;
            sBattleGroundMgr.BuildBattleGroundStatusPacket(&data, bg, queueSlot, STATUS_NONE, 0, 0, 0);
            plr2->GetSession()->SendPacket(&data);
        }
        // then actually delete, this may delete the group as well!
        RemovePlayer(group->Players.begin()->first, decreaseInvitedCount);
    }
}

//returns true when player pl_guid is in queue and is invited to bgInstanceGuid
bool BattleGroundQueue::IsPlayerInvited(const uint64& pl_guid, const uint32 bgInstanceGuid, const uint32 removeTime)
{
    //ACE_Guard<ACE_Recursive_Thread_Mutex> g(m_Lock);
    QueuedPlayersMap::const_iterator qItr = m_QueuedPlayers.find(pl_guid);
    return ( qItr != m_QueuedPlayers.end()
        && qItr->second.GroupInfo->IsInvitedToBGInstanceGUID == bgInstanceGuid
        && qItr->second.GroupInfo->RemoveInviteTime == removeTime );
}

bool BattleGroundQueue::GetPlayerGroupInfoData(const uint64& guid, GroupQueueInfo* ginfo)
{
    //ACE_Guard<ACE_Recursive_Thread_Mutex> g(m_Lock);
    QueuedPlayersMap::const_iterator qItr = m_QueuedPlayers.find(guid);
    if (qItr == m_QueuedPlayers.end())
        return false;
    *ginfo = *(qItr->second.GroupInfo);
    return true;
}

bool BattleGroundQueue::InviteGroupToBG(GroupQueueInfo * ginfo, BattleGround * bg, uint32 side)
{
    // set side if needed
    if (side)
        ginfo->Team = side;

    if (!ginfo->IsInvitedToBGInstanceGUID)
    {
        // not yet invited
        // set invitation
        ginfo->IsInvitedToBGInstanceGUID = bg->GetInstanceID();
        BattleGroundTypeId bgTypeId = bg->GetTypeID();
        BattleGroundQueueTypeId bgQueueTypeId = BattleGroundMgr::BGQueueTypeId(bgTypeId, bg->GetArenaType());
        BattleGroundBracketId bracket_id = bg->GetBracketId();

        // set ArenaTeamId for rated matches
        if (bg->isArena() && bg->isRated())
            bg->SetArenaTeamIdForTeam(ginfo->Team, ginfo->ArenaTeamId);

        ginfo->RemoveInviteTime = getMSTime() + INVITE_ACCEPT_WAIT_TIME;

        // loop through the players
        for(std::map<uint64,PlayerQueueInfo*>::iterator itr = ginfo->Players.begin(); itr != ginfo->Players.end(); ++itr)
        {
            // get the player
            Player* plr = sObjectMgr.GetPlayer(itr->first);
            // if offline, skip him, this should not happen - player is removed from queue when he logs out
            if (!plr)
                continue;

            // invite the player
            PlayerInvitedToBGUpdateAverageWaitTime(ginfo, bracket_id);
            //sBattleGroundMgr.InvitePlayer(plr, bg, ginfo->Team);

            // set invited player counters
            bg->IncreaseInvitedCount(ginfo->Team);

            plr->SetInviteForBattleGroundQueueType(bgQueueTypeId, ginfo->IsInvitedToBGInstanceGUID);

            // create remind invite events
            BGQueueInviteEvent* inviteEvent = new BGQueueInviteEvent(plr->GetGUID(), ginfo->IsInvitedToBGInstanceGUID, bgTypeId, ginfo->ArenaType, ginfo->RemoveInviteTime);
            plr->m_Events.AddEvent(inviteEvent, plr->m_Events.CalculateTime(INVITATION_REMIND_TIME));
            // create automatic remove events
            BGQueueRemoveEvent* removeEvent = new BGQueueRemoveEvent(plr->GetGUID(), ginfo->IsInvitedToBGInstanceGUID, bgTypeId, bgQueueTypeId, ginfo->RemoveInviteTime);
            plr->m_Events.AddEvent(removeEvent, plr->m_Events.CalculateTime(INVITE_ACCEPT_WAIT_TIME));

            WorldPacket data;

            uint32 queueSlot = plr->GetBattleGroundQueueIndex(bgQueueTypeId);

            sLog.outDebug("Battleground: invited plr %s (%u) to BG instance %u queueindex %u bgtype %u, I can't help it if they don't press the enter battle button.",plr->GetName(),plr->GetGUIDLow(),bg->GetInstanceID(),queueSlot,bg->GetTypeID());

            // send status packet
            sBattleGroundMgr.BuildBattleGroundStatusPacket(&data, bg, queueSlot, STATUS_WAIT_JOIN, INVITE_ACCEPT_WAIT_TIME, 0, ginfo->ArenaType);
            plr->GetSession()->SendPacket(&data);
        }
        return true;
    }

    return false;
}

/*
This function is inviting players to already running battlegrounds
Invitation type is based on config file
large groups are disadvantageous, because they will be kicked first if invitation type = 1
*/
void BattleGroundQueue::FillPlayersToBG(BattleGround* bg, BattleGroundBracketId bracket_id)
{
    int32 hordeFree = bg->GetFreeSlotsForTeam(HORDE);
    int32 aliFree   = bg->GetFreeSlotsForTeam(ALLIANCE);

    //iterator for iterating through bg queue
    GroupsQueueType::const_iterator Ali_itr = m_QueuedGroups[bracket_id][BG_QUEUE_NORMAL_ALLIANCE].begin();
    //count of groups in queue - used to stop cycles
    uint32 aliCount = m_QueuedGroups[bracket_id][BG_QUEUE_NORMAL_ALLIANCE].size();
    //index to queue which group is current
    uint32 aliIndex = 0;
    for (; aliIndex < aliCount && m_SelectionPools[BG_TEAM_ALLIANCE].AddGroup((*Ali_itr), aliFree); aliIndex++)
        ++Ali_itr;
    //the same thing for horde
    GroupsQueueType::const_iterator Horde_itr = m_QueuedGroups[bracket_id][BG_QUEUE_NORMAL_HORDE].begin();
    uint32 hordeCount = m_QueuedGroups[bracket_id][BG_QUEUE_NORMAL_HORDE].size();
    uint32 hordeIndex = 0;
    for (; hordeIndex < hordeCount && m_SelectionPools[BG_TEAM_HORDE].AddGroup((*Horde_itr), hordeFree); hordeIndex++)
        ++Horde_itr;

    //if ofc like BG queue invitation is set in config, then we are happy
    if (sWorld.getConfig(CONFIG_UINT32_BATTLEGROUND_INVITATION_TYPE) == 0)
        return;

    /*
    if we reached this code, then we have to solve NP - complete problem called Subset sum problem
    So one solution is to check all possible invitation subgroups, or we can use these conditions:
    1. Last time when BattleGroundQueue::Update was executed we invited all possible players - so there is only small possibility
        that we will invite now whole queue, because only 1 change has been made to queues from the last BattleGroundQueue::Update call
    2. Other thing we should consider is group order in queue
    */

    // At first we need to compare free space in bg and our selection pool
    int32 diffAli   = aliFree   - int32(m_SelectionPools[BG_TEAM_ALLIANCE].GetPlayerCount());
    int32 diffHorde = hordeFree - int32(m_SelectionPools[BG_TEAM_HORDE].GetPlayerCount());
    while( abs(diffAli - diffHorde) > 1 && (m_SelectionPools[BG_TEAM_HORDE].GetPlayerCount() > 0 || m_SelectionPools[BG_TEAM_ALLIANCE].GetPlayerCount() > 0) )
    {
        //each cycle execution we need to kick at least 1 group
        if (diffAli < diffHorde)
        {
            //kick alliance group, add to pool new group if needed
            if (m_SelectionPools[BG_TEAM_ALLIANCE].KickGroup(diffHorde - diffAli))
            {
                for (; aliIndex < aliCount && m_SelectionPools[BG_TEAM_ALLIANCE].AddGroup((*Ali_itr), (aliFree >= diffHorde) ? aliFree - diffHorde : 0); aliIndex++)
                    ++Ali_itr;
            }
            //if ali selection is already empty, then kick horde group, but if there are less horde than ali in bg - break;
            if (!m_SelectionPools[BG_TEAM_ALLIANCE].GetPlayerCount())
            {
                if (aliFree <= diffHorde + 1)
                    break;
                m_SelectionPools[BG_TEAM_HORDE].KickGroup(diffHorde - diffAli);
            }
        }
        else
        {
            //kick horde group, add to pool new group if needed
            if (m_SelectionPools[BG_TEAM_HORDE].KickGroup(diffAli - diffHorde))
            {
                for (; hordeIndex < hordeCount && m_SelectionPools[BG_TEAM_HORDE].AddGroup((*Horde_itr), (hordeFree >= diffAli) ? hordeFree - diffAli : 0); hordeIndex++)
                    ++Horde_itr;
            }
            if (!m_SelectionPools[BG_TEAM_HORDE].GetPlayerCount())
            {
                if (hordeFree <= diffAli + 1)
                    break;
                m_SelectionPools[BG_TEAM_ALLIANCE].KickGroup(diffAli - diffHorde);
            }
        }
        //count diffs after small update
        diffAli   = aliFree   - int32(m_SelectionPools[BG_TEAM_ALLIANCE].GetPlayerCount());
        diffHorde = hordeFree - int32(m_SelectionPools[BG_TEAM_HORDE].GetPlayerCount());
    }
}

// this method checks if premade versus premade battleground is possible
// then after 30 mins (default) in queue it moves premade group to normal queue
// it tries to invite as much players as it can - to MaxPlayersPerTeam, because premade groups have more than MinPlayersPerTeam players
bool BattleGroundQueue::CheckPremadeMatch(BattleGroundBracketId bracket_id, uint32 MinPlayersPerTeam, uint32 MaxPlayersPerTeam)
{
    //check match
    if (!m_QueuedGroups[bracket_id][BG_QUEUE_PREMADE_ALLIANCE].empty() && !m_QueuedGroups[bracket_id][BG_QUEUE_PREMADE_HORDE].empty())
    {
        //start premade match
        //if groups aren't invited
        GroupsQueueType::const_iterator ali_group, horde_group;
        for( ali_group = m_QueuedGroups[bracket_id][BG_QUEUE_PREMADE_ALLIANCE].begin(); ali_group != m_QueuedGroups[bracket_id][BG_QUEUE_PREMADE_ALLIANCE].end(); ++ali_group)
            if (!(*ali_group)->IsInvitedToBGInstanceGUID)
                break;
        for( horde_group = m_QueuedGroups[bracket_id][BG_QUEUE_PREMADE_HORDE].begin(); horde_group != m_QueuedGroups[bracket_id][BG_QUEUE_PREMADE_HORDE].end(); ++horde_group)
            if (!(*horde_group)->IsInvitedToBGInstanceGUID)
                break;

        if (ali_group != m_QueuedGroups[bracket_id][BG_QUEUE_PREMADE_ALLIANCE].end() && horde_group != m_QueuedGroups[bracket_id][BG_QUEUE_PREMADE_HORDE].end())
        {
            m_SelectionPools[BG_TEAM_ALLIANCE].AddGroup((*ali_group), MaxPlayersPerTeam);
            m_SelectionPools[BG_TEAM_HORDE].AddGroup((*horde_group), MaxPlayersPerTeam);
            //add groups/players from normal queue to size of bigger group
            uint32 maxPlayers = std::max(m_SelectionPools[BG_TEAM_ALLIANCE].GetPlayerCount(), m_SelectionPools[BG_TEAM_HORDE].GetPlayerCount());
            GroupsQueueType::const_iterator itr;
            for(uint32 i = 0; i < BG_TEAMS_COUNT; i++)
            {
                for(itr = m_QueuedGroups[bracket_id][BG_QUEUE_NORMAL_ALLIANCE + i].begin(); itr != m_QueuedGroups[bracket_id][BG_QUEUE_NORMAL_ALLIANCE + i].end(); ++itr)
                {
                    //if itr can join BG and player count is less that maxPlayers, then add group to selectionpool
                    if (!(*itr)->IsInvitedToBGInstanceGUID && !m_SelectionPools[i].AddGroup((*itr), maxPlayers))
                        break;
                }
            }
            //premade selection pools are set
            return true;
        }
    }
    // now check if we can move group from Premade queue to normal queue (timer has expired) or group size lowered!!
    // this could be 2 cycles but i'm checking only first team in queue - it can cause problem -
    // if first is invited to BG and seconds timer expired, but we can ignore it, because players have only 80 seconds to click to enter bg
    // and when they click or after 80 seconds the queue info is removed from queue
    uint32 time_before = getMSTime() - sWorld.getConfig(CONFIG_UINT32_BATTLEGROUND_PREMADE_GROUP_WAIT_FOR_MATCH);
    for(uint32 i = 0; i < BG_TEAMS_COUNT; i++)
    {
        if (!m_QueuedGroups[bracket_id][BG_QUEUE_PREMADE_ALLIANCE + i].empty())
        {
            GroupsQueueType::iterator itr = m_QueuedGroups[bracket_id][BG_QUEUE_PREMADE_ALLIANCE + i].begin();
            if (!(*itr)->IsInvitedToBGInstanceGUID && ((*itr)->JoinTime < time_before || (*itr)->Players.size() < MinPlayersPerTeam))
            {
                //we must insert group to normal queue and erase pointer from premade queue
                m_QueuedGroups[bracket_id][BG_QUEUE_NORMAL_ALLIANCE + i].push_front((*itr));
                m_QueuedGroups[bracket_id][BG_QUEUE_PREMADE_ALLIANCE + i].erase(itr);
            }
        }
    }
    //selection pools are not set
    return false;
}

// this method tries to create battleground or arena with MinPlayersPerTeam against MinPlayersPerTeam
bool BattleGroundQueue::CheckNormalMatch(BattleGround* bg_template, BattleGroundBracketId bracket_id, uint32 minPlayers, uint32 maxPlayers)
{
    GroupsQueueType::const_iterator itr_team[BG_TEAMS_COUNT];
    for(uint32 i = 0; i < BG_TEAMS_COUNT; i++)
    {
        itr_team[i] = m_QueuedGroups[bracket_id][BG_QUEUE_NORMAL_ALLIANCE + i].begin();
        for(; itr_team[i] != m_QueuedGroups[bracket_id][BG_QUEUE_NORMAL_ALLIANCE + i].end(); ++(itr_team[i]))
        {
            if (!(*(itr_team[i]))->IsInvitedToBGInstanceGUID)
            {
                m_SelectionPools[i].AddGroup(*(itr_team[i]), maxPlayers);
                if (m_SelectionPools[i].GetPlayerCount() >= minPlayers)
                    break;
            }
        }
    }
    //try to invite same number of players - this cycle may cause longer wait time even if there are enough players in queue, but we want ballanced bg
    uint32 j = BG_TEAM_ALLIANCE;
    if (m_SelectionPools[BG_TEAM_HORDE].GetPlayerCount() < m_SelectionPools[BG_TEAM_ALLIANCE].GetPlayerCount())
        j = BG_TEAM_HORDE;
    if( sWorld.getConfig(CONFIG_UINT32_BATTLEGROUND_INVITATION_TYPE) != 0
        && m_SelectionPools[BG_TEAM_HORDE].GetPlayerCount() >= minPlayers && m_SelectionPools[BG_TEAM_ALLIANCE].GetPlayerCount() >= minPlayers )
    {
        //we will try to invite more groups to team with less players indexed by j
        ++(itr_team[j]);                                         //this will not cause a crash, because for cycle above reached break;
        for(; itr_team[j] != m_QueuedGroups[bracket_id][BG_QUEUE_NORMAL_ALLIANCE + j].end(); ++(itr_team[j]))
        {
            if (!(*(itr_team[j]))->IsInvitedToBGInstanceGUID)
                if (!m_SelectionPools[j].AddGroup(*(itr_team[j]), m_SelectionPools[(j + 1) % BG_TEAMS_COUNT].GetPlayerCount()))
                    break;
        }
        // do not allow to start bg with more than 2 players more on 1 faction
        if (abs((int32)(m_SelectionPools[BG_TEAM_HORDE].GetPlayerCount() - m_SelectionPools[BG_TEAM_ALLIANCE].GetPlayerCount())) > 2)
            return false;
    }
    //allow 1v0 if debug bg
    if (sBattleGroundMgr.isTesting() && bg_template->isBattleGround() && (m_SelectionPools[BG_TEAM_ALLIANCE].GetPlayerCount() || m_SelectionPools[BG_TEAM_HORDE].GetPlayerCount()))
        return true;
    //return true if there are enough players in selection pools - enable to work .debug bg command correctly
    return m_SelectionPools[BG_TEAM_ALLIANCE].GetPlayerCount() >= minPlayers && m_SelectionPools[BG_TEAM_HORDE].GetPlayerCount() >= minPlayers;
}

// this method will check if we can invite players to same faction skirmish match
bool BattleGroundQueue::CheckSkirmishForSameFaction(BattleGroundBracketId bracket_id, uint32 minPlayersPerTeam)
{
    if (m_SelectionPools[BG_TEAM_ALLIANCE].GetPlayerCount() < minPlayersPerTeam && m_SelectionPools[BG_TEAM_HORDE].GetPlayerCount() < minPlayersPerTeam)
        return false;
    uint32 teamIndex = BG_TEAM_ALLIANCE;
    uint32 otherTeam = BG_TEAM_HORDE;
    uint32 otherTeamId = HORDE;
    if (m_SelectionPools[BG_TEAM_HORDE].GetPlayerCount() == minPlayersPerTeam )
    {
        teamIndex = BG_TEAM_HORDE;
        otherTeam = BG_TEAM_ALLIANCE;
        otherTeamId = ALLIANCE;
    }
    //clear other team's selection
    m_SelectionPools[otherTeam].Init();
    //store last ginfo pointer
    GroupQueueInfo* ginfo = m_SelectionPools[teamIndex].SelectedGroups.back();
    //set itr_team to group that was added to selection pool latest
    GroupsQueueType::iterator itr_team = m_QueuedGroups[bracket_id][BG_QUEUE_NORMAL_ALLIANCE + teamIndex].begin();
    for(; itr_team != m_QueuedGroups[bracket_id][BG_QUEUE_NORMAL_ALLIANCE + teamIndex].end(); ++itr_team)
        if (ginfo == *itr_team)
            break;
    if (itr_team == m_QueuedGroups[bracket_id][BG_QUEUE_NORMAL_ALLIANCE + teamIndex].end())
        return false;
    GroupsQueueType::iterator itr_team2 = itr_team;
    ++itr_team2;
    //invite players to other selection pool
    for(; itr_team2 != m_QueuedGroups[bracket_id][BG_QUEUE_NORMAL_ALLIANCE + teamIndex].end(); ++itr_team2)
    {
        //if selection pool is full then break;
        if (!(*itr_team2)->IsInvitedToBGInstanceGUID && !m_SelectionPools[otherTeam].AddGroup(*itr_team2, minPlayersPerTeam))
            break;
    }
    if (m_SelectionPools[otherTeam].GetPlayerCount() != minPlayersPerTeam)
        return false;

    //here we have correct 2 selections and we need to change one teams team and move selection pool teams to other team's queue
    for(GroupsQueueType::iterator itr = m_SelectionPools[otherTeam].SelectedGroups.begin(); itr != m_SelectionPools[otherTeam].SelectedGroups.end(); ++itr)
    {
        //set correct team
        (*itr)->Team = otherTeamId;
        //add team to other queue
        m_QueuedGroups[bracket_id][BG_QUEUE_NORMAL_ALLIANCE + otherTeam].push_front(*itr);
        //remove team from old queue
        GroupsQueueType::iterator itr2 = itr_team;
        ++itr2;
        for(; itr2 != m_QueuedGroups[bracket_id][BG_QUEUE_NORMAL_ALLIANCE + teamIndex].end(); ++itr2)
        {
            if (*itr2 == *itr)
            {
                m_QueuedGroups[bracket_id][BG_QUEUE_NORMAL_ALLIANCE + teamIndex].erase(itr2);
                break;
            }
        }
    }
    return true;
}

/*
this method is called when group is inserted, or player / group is removed from BG Queue - there is only one player's status changed, so we don't use while(true) cycles to invite whole queue
it must be called after fully adding the members of a group to ensure group joining
should be called from BattleGround::RemovePlayer function in some cases
*/
void BattleGroundQueue::Update(BattleGroundTypeId bgTypeId, BattleGroundBracketId bracket_id, uint8 arenaType, bool isRated, uint32 arenaRating)
{
    //ACE_Guard<ACE_Recursive_Thread_Mutex> guard(m_Lock);
    //if no players in queue - do nothing
    if( m_QueuedGroups[bracket_id][BG_QUEUE_PREMADE_ALLIANCE].empty() &&
        m_QueuedGroups[bracket_id][BG_QUEUE_PREMADE_HORDE].empty() &&
        m_QueuedGroups[bracket_id][BG_QUEUE_NORMAL_ALLIANCE].empty() &&
        m_QueuedGroups[bracket_id][BG_QUEUE_NORMAL_HORDE].empty() )
        return;

    //battleground with free slot for player should be always in the beggining of the queue
    // maybe it would be better to create bgfreeslotqueue for each bracket_id
    BGFreeSlotQueueType::iterator itr, next;
    for (itr = sBattleGroundMgr.BGFreeSlotQueue[bgTypeId].begin(); itr != sBattleGroundMgr.BGFreeSlotQueue[bgTypeId].end(); itr = next)
    {
        next = itr;
        ++next;
        // DO NOT allow queue manager to invite new player to arena
        if( (*itr)->isBattleGround() && (*itr)->GetTypeID() == bgTypeId && (*itr)->GetBracketId() == bracket_id &&
            (*itr)->GetStatus() > STATUS_WAIT_QUEUE && (*itr)->GetStatus() < STATUS_WAIT_LEAVE )
        {
            BattleGround* bg = *itr; //we have to store battleground pointer here, because when battleground is full, it is removed from free queue (not yet implemented!!)
            // and iterator is invalid

            // clear selection pools
            m_SelectionPools[BG_TEAM_ALLIANCE].Init();
            m_SelectionPools[BG_TEAM_HORDE].Init();

            // call a function that does the job for us
            FillPlayersToBG(bg, bracket_id);

            // now everything is set, invite players
            for(GroupsQueueType::const_iterator citr = m_SelectionPools[BG_TEAM_ALLIANCE].SelectedGroups.begin(); citr != m_SelectionPools[BG_TEAM_ALLIANCE].SelectedGroups.end(); ++citr)
                InviteGroupToBG((*citr), bg, (*citr)->Team);
            for(GroupsQueueType::const_iterator citr = m_SelectionPools[BG_TEAM_HORDE].SelectedGroups.begin(); citr != m_SelectionPools[BG_TEAM_HORDE].SelectedGroups.end(); ++citr)
                InviteGroupToBG((*citr), bg, (*citr)->Team);

            if (!bg->HasFreeSlots())
            {
                // remove BG from BGFreeSlotQueue
                bg->RemoveFromBGFreeSlotQueue();
            }
        }
    }

    // finished iterating through the bgs with free slots, maybe we need to create a new bg

    BattleGround * bg_template = sBattleGroundMgr.GetBattleGroundTemplate(bgTypeId);
    if (!bg_template)
    {
        sLog.outError("Battleground: Update: bg template not found for %u", bgTypeId);
        return;
    }

    PvPDifficultyEntry const* bracketEntry = GetBattlegroundBracketById(bg_template->GetMapId(),bracket_id);
    if (!bracketEntry)
    {
        sLog.outError("Battleground: Update: bg bracket entry not found for map %u bracket id %u", bg_template->GetMapId(), bracket_id);
        return;
    }

    // get the min. players per team, properly for larger arenas as well. (must have full teams for arena matches!)
    uint32 MinPlayersPerTeam = bg_template->GetMinPlayersPerTeam();
    uint32 MaxPlayersPerTeam = bg_template->GetMaxPlayersPerTeam();
    if (sBattleGroundMgr.isTesting())
        MinPlayersPerTeam = 1;
    if (bg_template->isArena())
    {
        if (sBattleGroundMgr.isArenaTesting())
        {
            MaxPlayersPerTeam = 1;
            MinPlayersPerTeam = 1;
        }
        else
        {
            //this switch can be much shorter
            MaxPlayersPerTeam = arenaType;
            MinPlayersPerTeam = arenaType;
            /*switch(arenaType)
            {
            case ARENA_TYPE_2v2:
                MaxPlayersPerTeam = 2;
                MinPlayersPerTeam = 2;
                break;
            case ARENA_TYPE_3v3:
                MaxPlayersPerTeam = 3;
                MinPlayersPerTeam = 3;
                break;
            case ARENA_TYPE_5v5:
                MaxPlayersPerTeam = 5;
                MinPlayersPerTeam = 5;
                break;
            }*/
        }
    }

    m_SelectionPools[BG_TEAM_ALLIANCE].Init();
    m_SelectionPools[BG_TEAM_HORDE].Init();

    if (bg_template->isBattleGround())
    {
        //check if there is premade against premade match
        if (CheckPremadeMatch(bracket_id, MinPlayersPerTeam, MaxPlayersPerTeam))
        {
            //create new battleground
            BattleGround * bg2 = sBattleGroundMgr.CreateNewBattleGround(bgTypeId, bracketEntry, 0, false);
            if (!bg2)
            {
                sLog.outError("BattleGroundQueue::Update - Cannot create battleground: %u", bgTypeId);
                return;
            }
            //invite those selection pools
            for(uint32 i = 0; i < BG_TEAMS_COUNT; i++)
                for(GroupsQueueType::const_iterator citr = m_SelectionPools[BG_TEAM_ALLIANCE + i].SelectedGroups.begin(); citr != m_SelectionPools[BG_TEAM_ALLIANCE + i].SelectedGroups.end(); ++citr)
                    InviteGroupToBG((*citr), bg2, (*citr)->Team);
            //start bg
            bg2->StartBattleGround();
            //clear structures
            m_SelectionPools[BG_TEAM_ALLIANCE].Init();
            m_SelectionPools[BG_TEAM_HORDE].Init();
        }
    }

    // now check if there are in queues enough players to start new game of (normal battleground, or non-rated arena)
    if (!isRated)
    {
        // if there are enough players in pools, start new battleground or non rated arena
        if (CheckNormalMatch(bg_template, bracket_id, MinPlayersPerTeam, MaxPlayersPerTeam)
            || (bg_template->isArena() && CheckSkirmishForSameFaction(bracket_id, MinPlayersPerTeam)) )
        {
            // we successfully created a pool
            BattleGround * bg2 = sBattleGroundMgr.CreateNewBattleGround(bgTypeId, bracketEntry, arenaType, false);
            if (!bg2)
            {
                sLog.outError("BattleGroundQueue::Update - Cannot create battleground: %u", bgTypeId);
                return;
            }

            // invite those selection pools
            for(uint32 i = 0; i < BG_TEAMS_COUNT; i++)
                for(GroupsQueueType::const_iterator citr = m_SelectionPools[BG_TEAM_ALLIANCE + i].SelectedGroups.begin(); citr != m_SelectionPools[BG_TEAM_ALLIANCE + i].SelectedGroups.end(); ++citr)
                    InviteGroupToBG((*citr), bg2, (*citr)->Team);
            // start bg
            bg2->StartBattleGround();
        }
    }
    else if (bg_template->isArena())
    {
        // found out the minimum and maximum ratings the newly added team should battle against
        // arenaRating is the rating of the latest joined team, or 0
        // 0 is on (automatic update call) and we must set it to team's with longest wait time
        if (!arenaRating )
        {
            GroupQueueInfo* front1 = NULL;
            GroupQueueInfo* front2 = NULL;
            if (!m_QueuedGroups[bracket_id][BG_QUEUE_PREMADE_ALLIANCE].empty())
            {
                front1 = m_QueuedGroups[bracket_id][BG_QUEUE_PREMADE_ALLIANCE].front();
                arenaRating = front1->ArenaTeamRating;
            }
            if (!m_QueuedGroups[bracket_id][BG_QUEUE_PREMADE_HORDE].empty())
            {
                front2 = m_QueuedGroups[bracket_id][BG_QUEUE_PREMADE_HORDE].front();
                arenaRating = front2->ArenaTeamRating;
            }
            if (front1 && front2)
            {
                if (front1->JoinTime < front2->JoinTime)
                    arenaRating = front1->ArenaTeamRating;
            }
            else if (!front1 && !front2)
                return; //queues are empty
        }

        //set rating range
        uint32 arenaMinRating = (arenaRating <= sBattleGroundMgr.GetMaxRatingDifference()) ? 0 : arenaRating - sBattleGroundMgr.GetMaxRatingDifference();
        uint32 arenaMaxRating = arenaRating + sBattleGroundMgr.GetMaxRatingDifference();
        // if max rating difference is set and the time past since server startup is greater than the rating discard time
        // (after what time the ratings aren't taken into account when making teams) then
        // the discard time is current_time - time_to_discard, teams that joined after that, will have their ratings taken into account
        // else leave the discard time on 0, this way all ratings will be discarded
        uint32 discardTime = getMSTime() - sBattleGroundMgr.GetRatingDiscardTimer();

        // we need to find 2 teams which will play next game

        GroupsQueueType::iterator itr_team[BG_TEAMS_COUNT];

        //optimalization : --- we dont need to use selection_pools - each update we select max 2 groups

        uint32 teamId = 0;

        for(uint32 i = BG_QUEUE_PREMADE_ALLIANCE; i < BG_QUEUE_NORMAL_ALLIANCE; i++)
        {
            // take the group that joined first
            itr_team[i] = m_QueuedGroups[bracket_id][i].begin();
            for(; itr_team[i] != m_QueuedGroups[bracket_id][i].end(); ++(itr_team[i]))
            {
                // if group match conditions, then add it to pool
                if( !(*itr_team[i])->IsInvitedToBGInstanceGUID
                    && (((*itr_team[i])->ArenaTeamRating >= arenaMinRating && (*itr_team[i])->ArenaTeamRating <= arenaMaxRating)
                        || (*itr_team[i])->JoinTime < discardTime) )
                {
                    m_SelectionPools[i].AddGroup((*itr_team[i]), MaxPlayersPerTeam);
                    // break for cycle to be able to start selecting another group from same faction queue
                    break;
                }
            }
        }
        // now we are done if we have 2 groups - ali vs horde!
        // if we don't have, we must try to continue search in same queue
        // tmp variables are correctly set
        // this code isn't much userfriendly - but it is supposed to continue search for mathing group in HORDE queue
        if (m_SelectionPools[BG_TEAM_ALLIANCE].GetPlayerCount() == 0 && m_SelectionPools[BG_TEAM_HORDE].GetPlayerCount())
        {
            itr_team[BG_TEAM_ALLIANCE] = itr_team[BG_TEAM_HORDE];
            ++itr_team[BG_TEAM_ALLIANCE];
            for(; itr_team[BG_TEAM_ALLIANCE] != m_QueuedGroups[bracket_id][BG_QUEUE_PREMADE_HORDE].end(); ++(itr_team[BG_TEAM_ALLIANCE]))
            {
                if( !(*itr_team[BG_TEAM_ALLIANCE])->IsInvitedToBGInstanceGUID
                    && (((*itr_team[BG_TEAM_ALLIANCE])->ArenaTeamRating >= arenaMinRating && (*itr_team[BG_TEAM_ALLIANCE])->ArenaTeamRating <= arenaMaxRating)
                        || (*itr_team[BG_TEAM_ALLIANCE])->JoinTime < discardTime) )
                {
                    if((*itr_team[BG_TEAM_ALLIANCE])->ArenaTeamId != teamId)
                    {
                        m_SelectionPools[BG_TEAM_ALLIANCE].AddGroup((*itr_team[BG_TEAM_ALLIANCE]), MaxPlayersPerTeam);
                        break;
                    }
                }
            }
        }
        // this code isn't much userfriendly - but it is supposed to continue search for mathing group in ALLIANCE queue
        if (m_SelectionPools[BG_TEAM_HORDE].GetPlayerCount() == 0 && m_SelectionPools[BG_TEAM_ALLIANCE].GetPlayerCount())
        {
            itr_team[BG_TEAM_HORDE] = itr_team[BG_TEAM_ALLIANCE];
            ++itr_team[BG_TEAM_HORDE];
            for(; itr_team[BG_TEAM_HORDE] != m_QueuedGroups[bracket_id][BG_QUEUE_PREMADE_ALLIANCE].end(); ++(itr_team[BG_TEAM_HORDE]))
            {
                if( !(*itr_team[BG_TEAM_HORDE])->IsInvitedToBGInstanceGUID
                    && (((*itr_team[BG_TEAM_HORDE])->ArenaTeamRating >= arenaMinRating && (*itr_team[BG_TEAM_HORDE])->ArenaTeamRating <= arenaMaxRating)
                        || (*itr_team[BG_TEAM_HORDE])->JoinTime < discardTime) )
                {
                    if((*itr_team[BG_TEAM_HORDE])->ArenaTeamId != teamId)
                    {
                        m_SelectionPools[BG_TEAM_HORDE].AddGroup((*itr_team[BG_TEAM_HORDE]), MaxPlayersPerTeam);
                        break;
                    }
                }
            }
        }

        //if we have 2 teams, then start new arena and invite players!
        if (m_SelectionPools[BG_TEAM_ALLIANCE].GetPlayerCount() && m_SelectionPools[BG_TEAM_HORDE].GetPlayerCount())
        {
            BattleGround* arena = sBattleGroundMgr.CreateNewBattleGround(bgTypeId, bracketEntry, arenaType, true);
            if (!arena)
            {
                sLog.outError("BattlegroundQueue::Update couldn't create arena instance for rated arena match!");
                return;
            }

            (*(itr_team[BG_TEAM_ALLIANCE]))->OpponentsTeamRating = (*(itr_team[BG_TEAM_HORDE]))->ArenaTeamRating;
            sLog.outDebug("setting oposite teamrating for team %u to %u", (*(itr_team[BG_TEAM_ALLIANCE]))->ArenaTeamId, (*(itr_team[BG_TEAM_ALLIANCE]))->OpponentsTeamRating);
            (*(itr_team[BG_TEAM_HORDE]))->OpponentsTeamRating = (*(itr_team[BG_TEAM_ALLIANCE]))->ArenaTeamRating;
            sLog.outDebug("setting oposite teamrating for team %u to %u", (*(itr_team[BG_TEAM_HORDE]))->ArenaTeamId, (*(itr_team[BG_TEAM_HORDE]))->OpponentsTeamRating);
            // now we must move team if we changed its faction to another faction queue, because then we will spam log by errors in Queue::RemovePlayer
            if ((*(itr_team[BG_TEAM_ALLIANCE]))->Team != ALLIANCE)
            {
                // add to alliance queue
                m_QueuedGroups[bracket_id][BG_QUEUE_PREMADE_ALLIANCE].push_front(*(itr_team[BG_TEAM_ALLIANCE]));
                // erase from horde queue
                m_QueuedGroups[bracket_id][BG_QUEUE_PREMADE_HORDE].erase(itr_team[BG_TEAM_ALLIANCE]);
                itr_team[BG_TEAM_ALLIANCE] = m_QueuedGroups[bracket_id][BG_QUEUE_PREMADE_ALLIANCE].begin();
            }
            if ((*(itr_team[BG_TEAM_HORDE]))->Team != HORDE)
            {
                m_QueuedGroups[bracket_id][BG_QUEUE_PREMADE_HORDE].push_front(*(itr_team[BG_TEAM_HORDE]));
                m_QueuedGroups[bracket_id][BG_QUEUE_PREMADE_ALLIANCE].erase(itr_team[BG_TEAM_HORDE]);
                itr_team[BG_TEAM_HORDE] = m_QueuedGroups[bracket_id][BG_QUEUE_PREMADE_HORDE].begin();
            }

            InviteGroupToBG(*(itr_team[BG_TEAM_ALLIANCE]), arena, ALLIANCE);
            InviteGroupToBG(*(itr_team[BG_TEAM_HORDE]), arena, HORDE);

            sLog.outDebug("Starting rated arena match!");

            arena->StartBattleGround();
        }
    }
}

/*********************************************************/
/***            BATTLEGROUND QUEUE EVENTS              ***/
/*********************************************************/

bool BGQueueInviteEvent::Execute(uint64 /*e_time*/, uint32 /*p_time*/)
{
    Player* plr = sObjectMgr.GetPlayer( m_PlayerGuid );
    // player logged off (we should do nothing, he is correctly removed from queue in another procedure)
    if (!plr)
        return true;

    BattleGround* bg = sBattleGroundMgr.GetBattleGround(m_BgInstanceGUID, m_BgTypeId);
    //if battleground ended and its instance deleted - do nothing
    if (!bg)
        return true;

    BattleGroundQueueTypeId bgQueueTypeId = BattleGroundMgr::BGQueueTypeId(bg->GetTypeID(), bg->GetArenaType());
    uint32 queueSlot = plr->GetBattleGroundQueueIndex(bgQueueTypeId);
    if (queueSlot < PLAYER_MAX_BATTLEGROUND_QUEUES)         // player is in queue or in battleground
    {
        // check if player is invited to this bg
        BattleGroundQueue &bgQueue = sBattleGroundMgr.m_BattleGroundQueues[bgQueueTypeId];
        if (bgQueue.IsPlayerInvited(m_PlayerGuid, m_BgInstanceGUID, m_RemoveTime))
        {
            WorldPacket data;
            //we must send remaining time in queue
            sBattleGroundMgr.BuildBattleGroundStatusPacket(&data, bg, queueSlot, STATUS_WAIT_JOIN, INVITE_ACCEPT_WAIT_TIME - INVITATION_REMIND_TIME, 0, m_ArenaType);
            plr->GetSession()->SendPacket(&data);
        }
    }
    return true;                                            //event will be deleted
}

void BGQueueInviteEvent::Abort(uint64 /*e_time*/)
{
    //do nothing
}

/*
    this event has many possibilities when it is executed:
    1. player is in battleground ( he clicked enter on invitation window )
    2. player left battleground queue and he isn't there any more
    3. player left battleground queue and he joined it again and IsInvitedToBGInstanceGUID = 0
    4. player left queue and he joined again and he has been invited to same battleground again -> we should not remove him from queue yet
    5. player is invited to bg and he didn't choose what to do and timer expired - only in this condition we should call queue::RemovePlayer
    we must remove player in the 5. case even if battleground object doesn't exist!
*/
bool BGQueueRemoveEvent::Execute(uint64 /*e_time*/, uint32 /*p_time*/)
{
    Player* plr = sObjectMgr.GetPlayer( m_PlayerGuid );
    if (!plr)
        // player logged off (we should do nothing, he is correctly removed from queue in another procedure)
        return true;

    BattleGround* bg = sBattleGroundMgr.GetBattleGround(m_BgInstanceGUID, m_BgTypeId);
    //battleground can be deleted already when we are removing queue info
    //bg pointer can be NULL! so use it carefully!

    uint32 queueSlot = plr->GetBattleGroundQueueIndex(m_BgQueueTypeId);
    if (queueSlot < PLAYER_MAX_BATTLEGROUND_QUEUES)         // player is in queue, or in Battleground
    {
        // check if player is in queue for this BG and if we are removing his invite event
        BattleGroundQueue &bgQueue = sBattleGroundMgr.m_BattleGroundQueues[m_BgQueueTypeId];
        if (bgQueue.IsPlayerInvited(m_PlayerGuid, m_BgInstanceGUID, m_RemoveTime))
        {
            sLog.outDebug("Battleground: removing player %u from bg queue for instance %u because of not pressing enter battle in time.",plr->GetGUIDLow(),m_BgInstanceGUID);

            plr->RemoveBattleGroundQueueId(m_BgQueueTypeId);
            bgQueue.RemovePlayer(m_PlayerGuid, true);
            //update queues if battleground isn't ended
            if (bg && bg->isBattleGround() && bg->GetStatus() != STATUS_WAIT_LEAVE)
                sBattleGroundMgr.ScheduleQueueUpdate(0, 0, m_BgQueueTypeId, m_BgTypeId, bg->GetBracketId());

            WorldPacket data;
            sBattleGroundMgr.BuildBattleGroundStatusPacket(&data, bg, queueSlot, STATUS_NONE, 0, 0, 0);
            plr->GetSession()->SendPacket(&data);
        }
    }

    //event will be deleted
    return true;
}

void BGQueueRemoveEvent::Abort(uint64 /*e_time*/)
{
    //do nothing
}

/*********************************************************/
/***            BATTLEGROUND MANAGER                   ***/
/*********************************************************/

BattleGroundMgr::BattleGroundMgr() : m_AutoDistributionTimeChecker(0), m_ArenaTesting(false)
{
    for(uint32 i = BATTLEGROUND_TYPE_NONE; i < MAX_BATTLEGROUND_TYPE_ID; i++)
        m_BattleGrounds[i].clear();
    m_NextRatingDiscardUpdate = sWorld.getConfig(CONFIG_UINT32_ARENA_RATING_DISCARD_TIMER);
    m_Testing=false;
}

BattleGroundMgr::~BattleGroundMgr()
{
    DeleteAllBattleGrounds();
}

void BattleGroundMgr::DeleteAllBattleGrounds()
{
    // will also delete template bgs:
    for(uint32 i = BATTLEGROUND_TYPE_NONE; i < MAX_BATTLEGROUND_TYPE_ID; i++)
    {
        for(BattleGroundSet::iterator itr = m_BattleGrounds[i].begin(); itr != m_BattleGrounds[i].end();)
        {
            BattleGround * bg = itr->second;
            itr++;
            delete bg;
        }
    }
}

// used to update running battlegrounds, and delete finished ones
void BattleGroundMgr::Update(uint32 diff)
{
    // update scheduled queues
    if (!m_QueueUpdateScheduler.empty())
    {
        std::vector<uint64> scheduled;
        {
            //create mutex
            //ACE_Guard<ACE_Thread_Mutex> guard(SchedulerLock);
            //copy vector and clear the other
            scheduled = std::vector<uint64>(m_QueueUpdateScheduler);
            m_QueueUpdateScheduler.clear();
            //release lock
        }

        for (uint8 i = 0; i < scheduled.size(); i++)
        {
            uint32 arenaRating = scheduled[i] >> 32;
            uint8 arenaType = scheduled[i] >> 24 & 255;
            BattleGroundQueueTypeId bgQueueTypeId = BattleGroundQueueTypeId(scheduled[i] >> 16 & 255);
            BattleGroundTypeId bgTypeId = BattleGroundTypeId((scheduled[i] >> 8) & 255);
            BattleGroundBracketId bracket_id = BattleGroundBracketId(scheduled[i] & 255);
            m_BattleGroundQueues[bgQueueTypeId].Update(bgTypeId, bracket_id, arenaType, arenaRating > 0, arenaRating);
        }
    }

    // if rating difference counts, maybe force-update queues
    if (sWorld.getConfig(CONFIG_UINT32_ARENA_MAX_RATING_DIFFERENCE) && sWorld.getConfig(CONFIG_UINT32_ARENA_RATING_DISCARD_TIMER))
    {
        // it's time to force update
        if (m_NextRatingDiscardUpdate < diff)
        {
            // forced update for rated arenas (scan all, but skipped non rated)
            sLog.outDebug("BattleGroundMgr: UPDATING ARENA QUEUES");
            for(int qtype = BATTLEGROUND_QUEUE_2v2; qtype <= BATTLEGROUND_QUEUE_5v5; ++qtype)
                for(int bracket = BG_BRACKET_ID_FIRST; bracket < MAX_BATTLEGROUND_BRACKETS; ++bracket)
                    m_BattleGroundQueues[qtype].Update(
                        BATTLEGROUND_AA, BattleGroundBracketId(bracket),
                        BattleGroundMgr::BGArenaType(BattleGroundQueueTypeId(qtype)), true, 0);

            m_NextRatingDiscardUpdate = sWorld.getConfig(CONFIG_UINT32_ARENA_RATING_DISCARD_TIMER);
        }
        else
            m_NextRatingDiscardUpdate -= diff;
    }
    if (sWorld.getConfig(CONFIG_BOOL_ARENA_AUTO_DISTRIBUTE_POINTS))
    {
        if (m_AutoDistributionTimeChecker < diff)
        {
            if (sWorld.GetGameTime() > m_NextAutoDistributionTime)
            {
                DistributeArenaPoints();
                m_NextAutoDistributionTime = time_t(sWorld.GetGameTime() + BATTLEGROUND_ARENA_POINT_DISTRIBUTION_DAY * sWorld.getConfig(CONFIG_UINT32_ARENA_AUTO_DISTRIBUTE_INTERVAL_DAYS));
                CharacterDatabase.PExecute("UPDATE saved_variables SET NextArenaPointDistributionTime = '"UI64FMTD"'", uint64(m_NextAutoDistributionTime));
            }
            m_AutoDistributionTimeChecker = 600000; // check 10 minutes
        }
        else
            m_AutoDistributionTimeChecker -= diff;
    }
}

void BattleGroundMgr::BuildBattleGroundStatusPacket(WorldPacket *data, BattleGround *bg, uint8 QueueSlot, uint8 StatusID, uint32 Time1, uint32 Time2, uint8 arenatype)
{
    // we can be in 2 queues in same time...

    if (StatusID == 0 || !bg)
    {
        data->Initialize(SMSG_BATTLEFIELD_STATUS, 4+8);
        *data << uint32(QueueSlot);                         // queue id (0...1)
        *data << uint64(0);
        return;
    }

    data->Initialize(SMSG_BATTLEFIELD_STATUS, (4+8+1+1+4+1+4+4+4));
    *data << uint32(QueueSlot);                             // queue id (0...1) - player can be in 2 queues in time
    // uint64 in client
    *data << uint64( uint64(arenatype) | (uint64(0x0D) << 8) | (uint64(bg->GetTypeID()) << 16) | (uint64(0x1F90) << 48) );
    *data << uint8(0);                                      // 3.3.0
    *data << uint8(0);                                      // 3.3.0
    *data << uint32(bg->GetClientInstanceID());
    // alliance/horde for BG and skirmish/rated for Arenas
    // following displays the minimap-icon 0 = faction icon 1 = arenaicon
    *data << uint8(bg->isRated());
    *data << uint32(StatusID);                              // status
    switch(StatusID)
    {
        case STATUS_WAIT_QUEUE:                             // status_in_queue
            *data << uint32(Time1);                         // average wait time, milliseconds
            *data << uint32(Time2);                         // time in queue, updated every minute!, milliseconds
            break;
        case STATUS_WAIT_JOIN:                              // status_invite
            *data << uint32(bg->GetMapId());                // map id
            *data << uint32(Time1);                         // time to remove from queue, milliseconds
            break;
        case STATUS_IN_PROGRESS:                            // status_in_progress
            *data << uint32(bg->GetMapId());                // map id
            *data << uint32(Time1);                         // time to bg auto leave, 0 at bg start, 120000 after bg end, milliseconds
            *data << uint32(Time2);                         // time from bg start, milliseconds
            *data << uint8(0x1);                            // Lua_GetBattlefieldArenaFaction (bool)
            break;
        default:
            sLog.outError("Unknown BG status!");
            break;
    }
}

void BattleGroundMgr::BuildPvpLogDataPacket(WorldPacket *data, BattleGround *bg)
{
    uint8 type = (bg->isArena() ? 1 : 0);
                                                            // last check on 3.0.3
    data->Initialize(MSG_PVP_LOG_DATA, (1+1+4+40*bg->GetPlayerScoresSize()));
    *data << uint8(type);                                   // type (battleground=0/arena=1)

    if(type)                                                // arena
    {
        // it seems this must be according to BG_WINNER_A/H and _NOT_ BG_TEAM_A/H
        for(int i = 1; i >= 0; --i)
        {
            *data << uint32(bg->m_ArenaTeamRatingChanges[i]);
            *data << uint32(3999);                          // huge thanks for TOM_RUS for this!
            *data << uint32(0);                             // added again in 3.1
            sLog.outDebug("rating change: %d", bg->m_ArenaTeamRatingChanges[i]);
        }
        for(int i = 1; i >= 0; --i)
        {
            uint32 at_id = bg->m_ArenaTeamIds[i];
            ArenaTeam * at = sObjectMgr.GetArenaTeamById(at_id);
            if (at)
                *data << at->GetName();
            else
                *data << (uint8)0;
        }
    }

    if (bg->GetStatus() != STATUS_WAIT_LEAVE)
    {
        *data << uint8(0);                                  // bg not ended
    }
    else
    {
        *data << uint8(1);                                  // bg ended
        *data << uint8(bg->GetWinner());                    // who win
    }

    *data << (int32)(bg->GetPlayerScoresSize());

    for(BattleGround::BattleGroundScoreMap::const_iterator itr = bg->GetPlayerScoresBegin(); itr != bg->GetPlayerScoresEnd(); ++itr)
    {
        *data << (uint64)itr->first;
        *data << (int32)itr->second->KillingBlows;
        if (type == 0)
        {
            *data << (int32)itr->second->HonorableKills;
            *data << (int32)itr->second->Deaths;
            *data << (int32)(itr->second->BonusHonor);
        }
        else
        {
            Player *plr = sObjectMgr.GetPlayer(itr->first);
            uint32 team = bg->GetPlayerTeam(itr->first);
            if (!team && plr)
                team = plr->GetTeam();
            if (( bg->GetWinner()==0 && team == ALLIANCE ) || ( bg->GetWinner()==1 && team==HORDE ))
                *data << uint8(1);
            else
                *data << uint8(0);
        }
        *data << (int32)itr->second->DamageDone;             // damage done
        *data << (int32)itr->second->HealingDone;            // healing done
        switch(bg->GetTypeID(true))                          // battleground specific things
        {
            case BATTLEGROUND_AV:
                *data << (uint32)0x00000005;                // count of next fields
                *data << (uint32)((BattleGroundAVScore*)itr->second)->GraveyardsAssaulted;  // GraveyardsAssaulted
                *data << (uint32)((BattleGroundAVScore*)itr->second)->GraveyardsDefended;   // GraveyardsDefended
                *data << (uint32)((BattleGroundAVScore*)itr->second)->TowersAssaulted;      // TowersAssaulted
                *data << (uint32)((BattleGroundAVScore*)itr->second)->TowersDefended;       // TowersDefended
                *data << (uint32)((BattleGroundAVScore*)itr->second)->SecondaryObjectives;  // SecondaryObjectives - free some of the Lieutnants
                break;
            case BATTLEGROUND_WS:
                *data << (uint32)0x00000002;                // count of next fields
                *data << (uint32)((BattleGroundWGScore*)itr->second)->FlagCaptures;         // flag captures
                *data << (uint32)((BattleGroundWGScore*)itr->second)->FlagReturns;          // flag returns
                break;
            case BATTLEGROUND_AB:
                *data << (uint32)0x00000002;                // count of next fields
                *data << (uint32)((BattleGroundABScore*)itr->second)->BasesAssaulted;       // bases asssulted
                *data << (uint32)((BattleGroundABScore*)itr->second)->BasesDefended;        // bases defended
                break;
            case BATTLEGROUND_EY:
                *data << (uint32)0x00000001;                // count of next fields
                *data << (uint32)((BattleGroundEYScore*)itr->second)->FlagCaptures;         // flag captures
                break;
            case BATTLEGROUND_NA:
            case BATTLEGROUND_BE:
            case BATTLEGROUND_AA:
            case BATTLEGROUND_RL:
            case BATTLEGROUND_SA:                           // wotlk
            case BATTLEGROUND_DS:                           // wotlk
            case BATTLEGROUND_RV:                           // wotlk
            case BATTLEGROUND_IC:                           // wotlk
            case BATTLEGROUND_RB:                           // wotlk
                *data << (int32)0;                          // 0
                break;
            default:
                sLog.outDebug("Unhandled MSG_PVP_LOG_DATA for BG id %u", bg->GetTypeID(true));
                *data << (int32)0;
                break;
        }
    }
}

void BattleGroundMgr::BuildGroupJoinedBattlegroundPacket(WorldPacket *data, GroupJoinBattlegroundResult result)
{
    data->Initialize(SMSG_GROUP_JOINED_BATTLEGROUND, 4);
    *data << int32(result);
    if(result == ERR_BATTLEGROUND_JOIN_TIMED_OUT || result == ERR_BATTLEGROUND_JOIN_FAILED)
        *data << uint64(0);                                 // player guid
}

void BattleGroundMgr::BuildUpdateWorldStatePacket(WorldPacket *data, uint32 field, uint32 value)
{
    data->Initialize(SMSG_UPDATE_WORLD_STATE, 4+4);
    *data << uint32(field);
    *data << uint32(value);
}

void BattleGroundMgr::BuildPlaySoundPacket(WorldPacket *data, uint32 soundid)
{
    data->Initialize(SMSG_PLAY_SOUND, 4);
    *data << uint32(soundid);
}

void BattleGroundMgr::BuildPlayerLeftBattleGroundPacket(WorldPacket *data, const uint64& guid)
{
    data->Initialize(SMSG_BATTLEGROUND_PLAYER_LEFT, 8);
    *data << uint64(guid);
}

void BattleGroundMgr::BuildPlayerJoinedBattleGroundPacket(WorldPacket *data, Player *plr)
{
    data->Initialize(SMSG_BATTLEGROUND_PLAYER_JOINED, 8);
    *data << uint64(plr->GetGUID());
}

BattleGround * BattleGroundMgr::GetBattleGroundThroughClientInstance(uint32 instanceId, BattleGroundTypeId bgTypeId)
{
    //cause at HandleBattleGroundJoinOpcode the clients sends the instanceid he gets from
    //SMSG_BATTLEFIELD_LIST we need to find the battleground with this clientinstance-id
    BattleGround* bg = GetBattleGroundTemplate(bgTypeId);
    if (!bg)
        return NULL;

    if (bg->isArena())
        return GetBattleGround(instanceId, bgTypeId);

    for(BattleGroundSet::iterator itr = m_BattleGrounds[bgTypeId].begin(); itr != m_BattleGrounds[bgTypeId].end(); ++itr)
    {
        if (itr->second->GetClientInstanceID() == instanceId)
            return itr->second;
    }
    return NULL;
}

BattleGround * BattleGroundMgr::GetBattleGround(uint32 InstanceID, BattleGroundTypeId bgTypeId)
{
    //search if needed
    BattleGroundSet::iterator itr;
    if (bgTypeId == BATTLEGROUND_TYPE_NONE)
    {
        for(uint32 i = BATTLEGROUND_AV; i < MAX_BATTLEGROUND_TYPE_ID; i++)
        {
            itr = m_BattleGrounds[i].find(InstanceID);
            if (itr != m_BattleGrounds[i].end())
                return itr->second;
        }
        return NULL;
    }
    itr = m_BattleGrounds[bgTypeId].find(InstanceID);
    return ( (itr != m_BattleGrounds[bgTypeId].end()) ? itr->second : NULL );
}

BattleGround * BattleGroundMgr::GetBattleGroundTemplate(BattleGroundTypeId bgTypeId)
{
    //map is sorted and we can be sure that lowest instance id has only BG template
    return m_BattleGrounds[bgTypeId].empty() ? NULL : m_BattleGrounds[bgTypeId].begin()->second;
}

uint32 BattleGroundMgr::CreateClientVisibleInstanceId(BattleGroundTypeId bgTypeId, BattleGroundBracketId bracket_id)
{
    if (IsArenaType(bgTypeId))
        return 0;                                           //arenas don't have client-instanceids

    // we create here an instanceid, which is just for
    // displaying this to the client and without any other use..
    // the client-instanceIds are unique for each battleground-type
    // the instance-id just needs to be as low as possible, beginning with 1
    // the following works, because std::set is default ordered with "<"
    // the optimalization would be to use as bitmask std::vector<uint32> - but that would only make code unreadable
    uint32 lastId = 0;
    for(std::set<uint32>::iterator itr = m_ClientBattleGroundIds[bgTypeId][bracket_id].begin(); itr != m_ClientBattleGroundIds[bgTypeId][bracket_id].end();)
    {
        if( (++lastId) != *itr)                             //if there is a gap between the ids, we will break..
            break;
        lastId = *itr;
    }
    m_ClientBattleGroundIds[bgTypeId][bracket_id].insert(lastId + 1);
    return lastId + 1;
}

// create a new battleground that will really be used to play
BattleGround * BattleGroundMgr::CreateNewBattleGround(BattleGroundTypeId bgTypeId, PvPDifficultyEntry const* bracketEntry, uint8 arenaType, bool isRated)
{
    // get the template BG
    BattleGround *bg_template = GetBattleGroundTemplate(bgTypeId);
    if (!bg_template)
    {
        sLog.outError("BattleGround: CreateNewBattleGround - bg template not found for %u", bgTypeId);
        return NULL;
    }

    //for arenas there is random map used
    if (bg_template->isArena())
    {
        BattleGroundTypeId arenas[] = {BATTLEGROUND_NA, BATTLEGROUND_BE, BATTLEGROUND_RL/*, BATTLEGROUND_DS, BATTLEGROUND_RV*/};
        uint32 arena_num = urand(0,2/*4*/);
        bgTypeId = arenas[arena_num];
        bg_template = GetBattleGroundTemplate(bgTypeId);
        if (!bg_template)
        {
            sLog.outError("BattleGround: CreateNewBattleGround - bg template not found for %u", bgTypeId);
            return NULL;
        }
    }

    bool isRandom = false;
<<<<<<< HEAD
    BattleGroundTypeId bgRandomTypeId = BattleGroundTypeId(0);
=======
>>>>>>> 8aff0475

    if(bgTypeId==BATTLEGROUND_RB)
    {
        BattleGroundTypeId random_bgs[] = {BATTLEGROUND_AV, BATTLEGROUND_WS, BATTLEGROUND_AB, BATTLEGROUND_EY/*, BATTLEGROUND_SA, BATTLEGROUND_IC*/};
        uint32 bg_num = urand(0,3/*5*/);
        bgTypeId = random_bgs[bg_num];
<<<<<<< HEAD
        bgRandomTypeId = bgTypeId;
=======
>>>>>>> 8aff0475
        bg_template = GetBattleGroundTemplate(bgTypeId);
        if (!bg_template)
        {
            sLog.outError("BattleGround: CreateNewBattleGround - bg template not found for %u", bgTypeId);
            return NULL;
        }
        isRandom = true;
    }

    BattleGround *bg = NULL;
    // create a copy of the BG template
    switch(bgTypeId)
    {
        case BATTLEGROUND_AV:
            bg = new BattleGroundAV(*(BattleGroundAV*)bg_template);
            break;
        case BATTLEGROUND_WS:
            bg = new BattleGroundWS(*(BattleGroundWS*)bg_template);
            break;
        case BATTLEGROUND_AB:
            bg = new BattleGroundAB(*(BattleGroundAB*)bg_template);
            break;
        case BATTLEGROUND_NA:
            bg = new BattleGroundNA(*(BattleGroundNA*)bg_template);
            break;
        case BATTLEGROUND_BE:
            bg = new BattleGroundBE(*(BattleGroundBE*)bg_template);
            break;
        case BATTLEGROUND_AA:
            bg = new BattleGroundAA(*(BattleGroundAA*)bg_template);
            break;
        case BATTLEGROUND_EY:
            bg = new BattleGroundEY(*(BattleGroundEY*)bg_template);
            break;
        case BATTLEGROUND_RL:
            bg = new BattleGroundRL(*(BattleGroundRL*)bg_template);
            break;
        case BATTLEGROUND_SA:
            bg = new BattleGroundSA(*(BattleGroundSA*)bg_template);
            break;
        case BATTLEGROUND_DS:
            bg = new BattleGroundDS(*(BattleGroundDS*)bg_template);
            break;
        case BATTLEGROUND_RV:
            bg = new BattleGroundRV(*(BattleGroundRV*)bg_template);
            break;
        case BATTLEGROUND_IC:
            bg = new BattleGroundIC(*(BattleGroundIC*)bg_template);
            break;
        case BATTLEGROUND_RB:
            bg = new BattleGroundRB(*(BattleGroundRB*)bg_template);
            break;
        default:
            //error, but it is handled few lines above
            return 0;
    }

    bgTypeId = isRandom ? BATTLEGROUND_RB : bgTypeId;

    // will also set m_bgMap, instanceid
    sMapMgr.CreateBgMap(bg->GetMapId(), bg);

    bg->SetClientInstanceID(CreateClientVisibleInstanceId(isRandom ? BATTLEGROUND_RB : bgTypeId, bracketEntry->GetBracketId()));

    // reset the new bg (set status to status_wait_queue from status_none)
    bg->Reset();

    // start the joining of the bg
    bg->SetStatus(STATUS_WAIT_JOIN);
    bg->SetBracket(bracketEntry);
    bg->SetArenaType(arenaType);
    bg->SetRated(isRated);
    bg->SetRandom(isRandom);
<<<<<<< HEAD
    bg->SetTypeID(bgTypeId);
    bg->SetRandomTypeID(bgRandomTypeId);
=======
    bg->SetTypeID(isRandom ? BATTLEGROUND_RB : bgTypeId);
    bg->SetRandomTypeID(bgTypeId);
>>>>>>> 8aff0475

    return bg;
}

// used to create the BG templates
uint32 BattleGroundMgr::CreateBattleGround(BattleGroundTypeId bgTypeId, bool IsArena, uint32 MinPlayersPerTeam, uint32 MaxPlayersPerTeam, uint32 LevelMin, uint32 LevelMax, char* BattleGroundName, uint32 MapID, float Team1StartLocX, float Team1StartLocY, float Team1StartLocZ, float Team1StartLocO, float Team2StartLocX, float Team2StartLocY, float Team2StartLocZ, float Team2StartLocO)
{
    // Create the BG
    BattleGround *bg = NULL;
    switch(bgTypeId)
    {
        case BATTLEGROUND_AV: bg = new BattleGroundAV; break;
        case BATTLEGROUND_WS: bg = new BattleGroundWS; break;
        case BATTLEGROUND_AB: bg = new BattleGroundAB; break;
        case BATTLEGROUND_NA: bg = new BattleGroundNA; break;
        case BATTLEGROUND_BE: bg = new BattleGroundBE; break;
        case BATTLEGROUND_AA: bg = new BattleGroundAA; break;
        case BATTLEGROUND_EY: bg = new BattleGroundEY; break;
        case BATTLEGROUND_RL: bg = new BattleGroundRL; break;
        case BATTLEGROUND_SA: bg = new BattleGroundSA; break;
        case BATTLEGROUND_DS: bg = new BattleGroundDS; break;
        case BATTLEGROUND_RV: bg = new BattleGroundRV; break;
        case BATTLEGROUND_IC: bg = new BattleGroundIC; break;
        case BATTLEGROUND_RB: bg = new BattleGroundRB; break;
        default:bg = new BattleGround;   break;             // placeholder for non implemented BG
    }

    bg->SetMapId(MapID);
    bg->SetTypeID(bgTypeId);
    bg->SetArenaorBGType(IsArena);
    bg->SetMinPlayersPerTeam(MinPlayersPerTeam);
    bg->SetMaxPlayersPerTeam(MaxPlayersPerTeam);
    bg->SetMinPlayers(MinPlayersPerTeam * 2);
    bg->SetMaxPlayers(MaxPlayersPerTeam * 2);
    bg->SetName(BattleGroundName);
    bg->SetTeamStartLoc(ALLIANCE, Team1StartLocX, Team1StartLocY, Team1StartLocZ, Team1StartLocO);
    bg->SetTeamStartLoc(HORDE,    Team2StartLocX, Team2StartLocY, Team2StartLocZ, Team2StartLocO);
    bg->SetLevelRange(LevelMin, LevelMax);

    // add bg to update list
    AddBattleGround(bg->GetInstanceID(), bg->GetTypeID(), bg);

    // return some not-null value, bgTypeId is good enough for me
    return bgTypeId;
}

void BattleGroundMgr::CreateInitialBattleGrounds()
{
    uint32 count = 0;

    //                                                0   1                 2                 3                4              5             6
    QueryResult *result = WorldDatabase.Query("SELECT id, MinPlayersPerTeam,MaxPlayersPerTeam,AllianceStartLoc,AllianceStartO,HordeStartLoc,HordeStartO FROM battleground_template");

    if (!result)
    {
        barGoLink bar(1);

        bar.step();

        sLog.outString();
        sLog.outErrorDb(">> Loaded 0 battlegrounds. DB table `battleground_template` is empty.");
        return;
    }

    barGoLink bar((int)result->GetRowCount());

    do
    {
        Field *fields = result->Fetch();
        bar.step();

        uint32 bgTypeID_ = fields[0].GetUInt32();

        // can be overwrite by values from DB
        BattlemasterListEntry const *bl = sBattlemasterListStore.LookupEntry(bgTypeID_);
        if (!bl)
        {
            sLog.outError("Battleground ID %u not found in BattlemasterList.dbc. Battleground not created.", bgTypeID_);
            continue;
        }

        BattleGroundTypeId bgTypeID = BattleGroundTypeId(bgTypeID_);

        bool IsArena = (bl->type == TYPE_ARENA);
        uint32 MinPlayersPerTeam = fields[1].GetUInt32();
        uint32 MaxPlayersPerTeam = fields[2].GetUInt32();

        //check values from DB
        if (MaxPlayersPerTeam == 0 || MinPlayersPerTeam == 0)
        {
            sLog.outErrorDb("Table `battleground_template` for id %u have wrong min/max players per team settings. BG not created.", bgTypeID);
            continue;
        }

        if (MinPlayersPerTeam > MaxPlayersPerTeam)
            MinPlayersPerTeam = MaxPlayersPerTeam;

        float AStartLoc[4];
        float HStartLoc[4];

        uint32 start1 = fields[3].GetUInt32();

        WorldSafeLocsEntry const *start = sWorldSafeLocsStore.LookupEntry(start1);
        if (start)
        {
            AStartLoc[0] = start->x;
            AStartLoc[1] = start->y;
            AStartLoc[2] = start->z;
            AStartLoc[3] = fields[4].GetFloat();
        }
        else if (bgTypeID == BATTLEGROUND_AA || bgTypeID == BATTLEGROUND_RB)
        {
            AStartLoc[0] = 0;
            AStartLoc[1] = 0;
            AStartLoc[2] = 0;
            AStartLoc[3] = fields[4].GetFloat();
        }
        else
        {
            sLog.outErrorDb("Table `battleground_template` for id %u have non-existed WorldSafeLocs.dbc id %u in field `AllianceStartLoc`. BG not created.", bgTypeID, start1);
            continue;
        }

        uint32 start2 = fields[5].GetUInt32();

        start = sWorldSafeLocsStore.LookupEntry(start2);
        if (start)
        {
            HStartLoc[0] = start->x;
            HStartLoc[1] = start->y;
            HStartLoc[2] = start->z;
            HStartLoc[3] = fields[6].GetFloat();
        }
        else if (bgTypeID == BATTLEGROUND_AA || bgTypeID == BATTLEGROUND_RB)
        {
            HStartLoc[0] = 0;
            HStartLoc[1] = 0;
            HStartLoc[2] = 0;
            HStartLoc[3] = fields[6].GetFloat();
        }
        else
        {
            sLog.outErrorDb("Table `battleground_template` for id %u have non-existed WorldSafeLocs.dbc id %u in field `HordeStartLoc`. BG not created.", bgTypeID, start2);
            continue;
        }

        //sLog.outDetail("Creating battleground %s, %u-%u", bl->name[sWorld.GetDBClang()], MinLvl, MaxLvl);
        if (!CreateBattleGround(bgTypeID, IsArena, MinPlayersPerTeam, MaxPlayersPerTeam, bl->minLevel, bl->maxLevel, bl->name[sWorld.GetDefaultDbcLocale()], bl->mapid[0], AStartLoc[0], AStartLoc[1], AStartLoc[2], AStartLoc[3], HStartLoc[0], HStartLoc[1], HStartLoc[2], HStartLoc[3]))
            continue;

        ++count;
    } while (result->NextRow());

    delete result;

    sLog.outString();
    sLog.outString( ">> Loaded %u battlegrounds", count );
}

void BattleGroundMgr::InitAutomaticArenaPointDistribution()
{
    if (sWorld.getConfig(CONFIG_BOOL_ARENA_AUTO_DISTRIBUTE_POINTS))
    {
        sLog.outDebug("Initializing Automatic Arena Point Distribution");
        QueryResult * result = CharacterDatabase.Query("SELECT NextArenaPointDistributionTime FROM saved_variables");
        if (!result)
        {
            sLog.outDebug("Battleground: Next arena point distribution time not found in SavedVariables, reseting it now.");
            m_NextAutoDistributionTime = time_t(sWorld.GetGameTime() + BATTLEGROUND_ARENA_POINT_DISTRIBUTION_DAY * sWorld.getConfig(CONFIG_UINT32_ARENA_AUTO_DISTRIBUTE_INTERVAL_DAYS));
            CharacterDatabase.PExecute("INSERT INTO saved_variables (NextArenaPointDistributionTime) VALUES ('"UI64FMTD"')", uint64(m_NextAutoDistributionTime));
        }
        else
        {
            m_NextAutoDistributionTime = time_t((*result)[0].GetUInt64());
            delete result;
        }
        sLog.outDebug("Automatic Arena Point Distribution initialized.");
    }
}

void BattleGroundMgr::DistributeArenaPoints()
{
    // used to distribute arena points based on last week's stats
    sWorld.SendWorldText(LANG_DIST_ARENA_POINTS_START);

    sWorld.SendWorldText(LANG_DIST_ARENA_POINTS_ONLINE_START);

    //temporary structure for storing maximum points to add values for all players
    std::map<uint32, uint32> PlayerPoints;

    //at first update all points for all team members
    for(ObjectMgr::ArenaTeamMap::iterator team_itr = sObjectMgr.GetArenaTeamMapBegin(); team_itr != sObjectMgr.GetArenaTeamMapEnd(); ++team_itr)
    {
        if (ArenaTeam * at = team_itr->second)
        {
            at->UpdateArenaPointsHelper(PlayerPoints);
        }
    }

    //cycle that gives points to all players
    for (std::map<uint32, uint32>::iterator plr_itr = PlayerPoints.begin(); plr_itr != PlayerPoints.end(); ++plr_itr)
    {
        //update to database
        CharacterDatabase.PExecute("UPDATE characters SET arenaPoints = arenaPoints + '%u' WHERE guid = '%u'", plr_itr->second, plr_itr->first);
        //add points if player is online
        Player* pl = sObjectMgr.GetPlayer(plr_itr->first);
        if (pl)
            pl->ModifyArenaPoints(plr_itr->second);
    }

    PlayerPoints.clear();

    sWorld.SendWorldText(LANG_DIST_ARENA_POINTS_ONLINE_END);

    sWorld.SendWorldText(LANG_DIST_ARENA_POINTS_TEAM_START);
    for(ObjectMgr::ArenaTeamMap::iterator titr = sObjectMgr.GetArenaTeamMapBegin(); titr != sObjectMgr.GetArenaTeamMapEnd(); ++titr)
    {
        if (ArenaTeam * at = titr->second)
        {
            at->FinishWeek();                              // set played this week etc values to 0 in memory, too
            at->SaveToDB();                                // save changes
            at->NotifyStatsChanged();                      // notify the players of the changes
        }
    }

    sWorld.SendWorldText(LANG_DIST_ARENA_POINTS_TEAM_END);

    sWorld.SendWorldText(LANG_DIST_ARENA_POINTS_END);
}

void BattleGroundMgr::BuildBattleGroundListPacket(WorldPacket *data, const uint64& guid, Player* plr, BattleGroundTypeId bgTypeId, uint8 fromWhere)
{
    if (!plr)
        return;

    data->Initialize(SMSG_BATTLEFIELD_LIST);
    *data << uint64(guid);                                  // battlemaster guid
    *data << uint8(fromWhere);                              // from where you joined
    *data << uint32(bgTypeId);                              // battleground id
    *data << uint8(0);                                      // unk
    *data << uint8(0);                                      // unk

    // Rewards
    *data << uint8(0);                                      // 3.3.3 hasWin
    *data << uint32(0);                                     // 3.3.3 winHonor
    *data << uint32(0);                                     // 3.3.3 winArena
    *data << uint32(0);                                     // 3.3.3 lossHonor

    uint8 isRandom = bgTypeId == BATTLEGROUND_RB;
    *data << uint8(isRandom);                               // 3.3.3 isRandom
    if(isRandom)
    {
        uint32 win_kills = plr->GetRandomWinner() ? BG_REWARD_WINNER_HONOR_LAST : BG_REWARD_WINNER_HONOR_FIRST;
        uint32 win_arena = plr->GetRandomWinner() ? BG_REWARD_WINNER_ARENA_LAST : BG_REWARD_WINNER_ARENA_FIRST;
        uint32 loos_kills = plr->GetRandomWinner() ? BG_REWARD_LOOSER_HONOR_LAST : BG_REWARD_LOOSER_HONOR_FIRST;

        win_kills = (uint32)MaNGOS::Honor::hk_honor_at_level(plr->getLevel(), win_kills*4);
        loos_kills = (uint32)MaNGOS::Honor::hk_honor_at_level(plr->getLevel(), loos_kills*4);

        // Rewards (random)
        *data << uint8( plr->GetRandomWinner() );           // 3.3.3 hasWin_Random
        *data << uint32( win_kills );                       // 3.3.3 winHonor_Random
        *data << uint32( win_arena );                       // 3.3.3 winArena_Random
        *data << uint32( loos_kills );                      // 3.3.3 lossHonor_Random
    }

    if(bgTypeId == BATTLEGROUND_AA)                         // arena
    {
        *data << uint32(0);                                 // arena - no instances showed
    }
    else                                                    // battleground
    {
        size_t count_pos = data->wpos();
        uint32 count = 0;
        *data << uint32(0);                                 // number of bg instances

        if(BattleGround* bgTemplate = sBattleGroundMgr.GetBattleGroundTemplate(bgTypeId))
        {
            // expected bracket entry
            if(PvPDifficultyEntry const* bracketEntry = GetBattlegroundBracketByLevel(bgTemplate->GetMapId(),plr->getLevel()))
            {
                BattleGroundBracketId bracketId = bracketEntry->GetBracketId();
                for(std::set<uint32>::iterator itr = m_ClientBattleGroundIds[bgTypeId][bracketId].begin(); itr != m_ClientBattleGroundIds[bgTypeId][bracketId].end();++itr)
                {
                    *data << uint32(*itr);
                    ++count;
                }
                data->put<uint32>( count_pos , count);
            }
        }
    }
}

void BattleGroundMgr::SendToBattleGround(Player *pl, uint32 instanceId, BattleGroundTypeId bgTypeId)
{
    BattleGround *bg = GetBattleGround(instanceId, bgTypeId);
    if (bg)
    {
        uint32 mapid = bg->GetMapId();
        float x, y, z, O;
        uint32 team = pl->GetBGTeam();
        if (team==0)
            team = pl->GetTeam();
        bg->GetTeamStartLoc(team, x, y, z, O);

        sLog.outDetail("BATTLEGROUND: Sending %s to map %u, X %f, Y %f, Z %f, O %f", pl->GetName(), mapid, x, y, z, O);
        pl->TeleportTo(mapid, x, y, z, O);
    }
    else
    {
        sLog.outError("player %u trying to port to non-existent bg instance %u",pl->GetGUIDLow(), instanceId);
    }
}

bool BattleGroundMgr::IsArenaType(BattleGroundTypeId bgTypeId)
{
    return ( bgTypeId == BATTLEGROUND_AA ||
        bgTypeId == BATTLEGROUND_BE ||
        bgTypeId == BATTLEGROUND_NA ||
        bgTypeId == BATTLEGROUND_RL );
}

BattleGroundQueueTypeId BattleGroundMgr::BGQueueTypeId(BattleGroundTypeId bgTypeId, uint8 arenaType)
{
    switch(bgTypeId)
    {
        case BATTLEGROUND_WS:
            return BATTLEGROUND_QUEUE_WS;
        case BATTLEGROUND_AB:
            return BATTLEGROUND_QUEUE_AB;
        case BATTLEGROUND_AV:
            return BATTLEGROUND_QUEUE_AV;
        case BATTLEGROUND_EY:
            return BATTLEGROUND_QUEUE_EY;
        case BATTLEGROUND_SA:
            return BATTLEGROUND_QUEUE_SA;
        case BATTLEGROUND_IC:
            return BATTLEGROUND_QUEUE_IC;
        case BATTLEGROUND_RB:
            return BATTLEGROUND_QUEUE_RB;
        case BATTLEGROUND_AA:
        case BATTLEGROUND_NA:
        case BATTLEGROUND_RL:
        case BATTLEGROUND_BE:
        case BATTLEGROUND_DS:
        case BATTLEGROUND_RV:
            switch(arenaType)
            {
                case ARENA_TYPE_2v2:
                    return BATTLEGROUND_QUEUE_2v2;
                case ARENA_TYPE_3v3:
                    return BATTLEGROUND_QUEUE_3v3;
                case ARENA_TYPE_5v5:
                    return BATTLEGROUND_QUEUE_5v5;
                default:
                    return BATTLEGROUND_QUEUE_NONE;
            }
        default:
            return BATTLEGROUND_QUEUE_NONE;
    }
}

BattleGroundTypeId BattleGroundMgr::BGTemplateId(BattleGroundQueueTypeId bgQueueTypeId)
{
    switch(bgQueueTypeId)
    {
        case BATTLEGROUND_QUEUE_WS:
            return BATTLEGROUND_WS;
        case BATTLEGROUND_QUEUE_AB:
            return BATTLEGROUND_AB;
        case BATTLEGROUND_QUEUE_AV:
            return BATTLEGROUND_AV;
        case BATTLEGROUND_QUEUE_EY:
            return BATTLEGROUND_EY;
        case BATTLEGROUND_QUEUE_SA:
            return BATTLEGROUND_SA;
        case BATTLEGROUND_QUEUE_IC:
            return BATTLEGROUND_IC;
        case BATTLEGROUND_QUEUE_RB:
            return BATTLEGROUND_RB;
        case BATTLEGROUND_QUEUE_2v2:
        case BATTLEGROUND_QUEUE_3v3:
        case BATTLEGROUND_QUEUE_5v5:
            return BATTLEGROUND_AA;
        default:
            return BattleGroundTypeId(0);                   // used for unknown template (it existed and do nothing)
    }
}

uint8 BattleGroundMgr::BGArenaType(BattleGroundQueueTypeId bgQueueTypeId)
{
    switch(bgQueueTypeId)
    {
        case BATTLEGROUND_QUEUE_2v2:
            return ARENA_TYPE_2v2;
        case BATTLEGROUND_QUEUE_3v3:
            return ARENA_TYPE_3v3;
        case BATTLEGROUND_QUEUE_5v5:
            return ARENA_TYPE_5v5;
        default:
            return 0;
    }
}

void BattleGroundMgr::ToggleTesting()
{
    m_Testing = !m_Testing;
    if (m_Testing)
        sWorld.SendWorldText(LANG_DEBUG_BG_ON);
    else
        sWorld.SendWorldText(LANG_DEBUG_BG_OFF);
}

void BattleGroundMgr::ToggleArenaTesting()
{
    m_ArenaTesting = !m_ArenaTesting;
    if (m_ArenaTesting)
        sWorld.SendWorldText(LANG_DEBUG_ARENA_ON);
    else
        sWorld.SendWorldText(LANG_DEBUG_ARENA_OFF);
}

void BattleGroundMgr::ScheduleQueueUpdate(uint32 arenaRating, uint8 arenaType, BattleGroundQueueTypeId bgQueueTypeId, BattleGroundTypeId bgTypeId, BattleGroundBracketId bracket_id)
{
    //ACE_Guard<ACE_Thread_Mutex> guard(SchedulerLock);
    //we will use only 1 number created of bgTypeId and bracket_id
    uint64 schedule_id = ((uint64)arenaRating << 32) | (arenaType << 24) | (bgQueueTypeId << 16) | (bgTypeId << 8) | bracket_id;
    bool found = false;
    for (uint8 i = 0; i < m_QueueUpdateScheduler.size(); i++)
    {
        if (m_QueueUpdateScheduler[i] == schedule_id)
        {
            found = true;
            break;
        }
    }
    if (!found)
        m_QueueUpdateScheduler.push_back(schedule_id);
}

uint32 BattleGroundMgr::GetMaxRatingDifference() const
{
    // this is for stupid people who can't use brain and set max rating difference to 0
    uint32 diff = sWorld.getConfig(CONFIG_UINT32_ARENA_MAX_RATING_DIFFERENCE);
    if (diff == 0)
        diff = 5000;
    return diff;
}

uint32 BattleGroundMgr::GetRatingDiscardTimer() const
{
    return sWorld.getConfig(CONFIG_UINT32_ARENA_RATING_DISCARD_TIMER);
}

uint32 BattleGroundMgr::GetPrematureFinishTime() const
{
    return sWorld.getConfig(CONFIG_UINT32_BATTLEGROUND_PREMATURE_FINISH_TIMER);
}

void BattleGroundMgr::LoadBattleMastersEntry()
{
    mBattleMastersMap.clear();                              // need for reload case

    QueryResult *result = WorldDatabase.Query( "SELECT entry,bg_template FROM battlemaster_entry" );

    uint32 count = 0;

    if (!result)
    {
        barGoLink bar( 1 );
        bar.step();

        sLog.outString();
        sLog.outString( ">> Loaded 0 battlemaster entries - table is empty!" );
        return;
    }

    barGoLink bar( (int)result->GetRowCount() );

    do
    {
        ++count;
        bar.step();

        Field *fields = result->Fetch();

        uint32 entry = fields[0].GetUInt32();
        uint32 bgTypeId  = fields[1].GetUInt32();
        if (!sBattlemasterListStore.LookupEntry(bgTypeId))
        {
            sLog.outErrorDb("Table `battlemaster_entry` contain entry %u for not existed battleground type %u, ignored.",entry,bgTypeId);
            continue;
        }

        mBattleMastersMap[entry] = BattleGroundTypeId(bgTypeId);

    } while( result->NextRow() );

    delete result;

    sLog.outString();
    sLog.outString( ">> Loaded %u battlemaster entries", count );
}

bool BattleGroundMgr::IsBGWeekend(BattleGroundTypeId bgTypeId)
{
    switch (bgTypeId)
    {
        case BATTLEGROUND_AV:
            return IsHolidayActive(HOLIDAY_CALL_TO_ARMS_AV);
        case BATTLEGROUND_EY:
            return IsHolidayActive(HOLIDAY_CALL_TO_ARMS_EY);
        case BATTLEGROUND_WS:
            return IsHolidayActive(HOLIDAY_CALL_TO_ARMS_WS);
        case BATTLEGROUND_SA:
            return IsHolidayActive(HOLIDAY_CALL_TO_ARMS_SA);
        default:
            return false;
    }
}

void BattleGroundMgr::LoadBattleEventIndexes()
{
    BattleGroundEventIdx events;
    events.event1 = BG_EVENT_NONE;
    events.event2 = BG_EVENT_NONE;
    m_GameObjectBattleEventIndexMap.clear();             // need for reload case
    m_GameObjectBattleEventIndexMap[-1] = events;
    m_CreatureBattleEventIndexMap.clear();               // need for reload case
    m_CreatureBattleEventIndexMap[-1] = events;

    uint32 count = 0;

    QueryResult *result =
        //                           0         1           2                3                4              5           6
        WorldDatabase.Query( "SELECT data.typ, data.guid1, data.ev1 AS ev1, data.ev2 AS ev2, data.map AS m, data.guid2, description.map, "
        //                              7                  8                   9
                                      "description.event1, description.event2, description.description "
                                 "FROM "
                                    "(SELECT '1' AS typ, a.guid AS guid1, a.event1 AS ev1, a.event2 AS ev2, b.map AS map, b.guid AS guid2 "
                                        "FROM gameobject_battleground AS a "
                                        "LEFT OUTER JOIN gameobject AS b ON a.guid = b.guid "
                                     "UNION "
                                     "SELECT '2' AS typ, a.guid AS guid1, a.event1 AS ev1, a.event2 AS ev2, b.map AS map, b.guid AS guid2 "
                                        "FROM creature_battleground AS a "
                                        "LEFT OUTER JOIN creature AS b ON a.guid = b.guid "
                                    ") data "
                                    "RIGHT OUTER JOIN battleground_events AS description ON data.map = description.map "
                                        "AND data.ev1 = description.event1 AND data.ev2 = description.event2 "
        // full outer join doesn't work in mysql :-/ so just UNION-select the same again and add a left outer join
                              "UNION "
                              "SELECT data.typ, data.guid1, data.ev1, data.ev2, data.map, data.guid2, description.map, "
                                      "description.event1, description.event2, description.description "
                                 "FROM "
                                    "(SELECT '1' AS typ, a.guid AS guid1, a.event1 AS ev1, a.event2 AS ev2, b.map AS map, b.guid AS guid2 "
                                        "FROM gameobject_battleground AS a "
                                        "LEFT OUTER JOIN gameobject AS b ON a.guid = b.guid "
                                     "UNION "
                                     "SELECT '2' AS typ, a.guid AS guid1, a.event1 AS ev1, a.event2 AS ev2, b.map AS map, b.guid AS guid2 "
                                        "FROM creature_battleground AS a "
                                        "LEFT OUTER JOIN creature AS b ON a.guid = b.guid "
                                    ") data "
                                    "LEFT OUTER JOIN battleground_events AS description ON data.map = description.map "
                                        "AND data.ev1 = description.event1 AND data.ev2 = description.event2 "
                              "ORDER BY m, ev1, ev2" );
    if(!result)
    {
        barGoLink bar(1);
        bar.step();

        sLog.outString();
        sLog.outErrorDb(">> Loaded 0 battleground eventindexes.");
        return;
    }

    barGoLink bar((int)result->GetRowCount());

    do
    {
        bar.step();
        Field *fields = result->Fetch();
        if (fields[2].GetUInt8() == BG_EVENT_NONE || fields[3].GetUInt8() == BG_EVENT_NONE)
            continue;                                       // we don't need to add those to the eventmap

        bool gameobject         = (fields[0].GetUInt8() == 1);
        uint32 dbTableGuidLow   = fields[1].GetUInt32();
        events.event1           = fields[2].GetUInt8();
        events.event2           = fields[3].GetUInt8();
        uint32 map              = fields[4].GetUInt32();

        uint32 desc_map = fields[6].GetUInt32();
        uint8 desc_event1 = fields[7].GetUInt8();
        uint8 desc_event2 = fields[8].GetUInt8();
        const char *description = fields[9].GetString();

        // checking for NULL - through right outer join this will mean following:
        if (fields[5].GetUInt32() != dbTableGuidLow)
        {
            sLog.outErrorDb("BattleGroundEvent: %s with nonexistant guid %u for event: map:%u, event1:%u, event2:%u (\"%s\")",
                (gameobject) ? "gameobject" : "creature", dbTableGuidLow, map, events.event1, events.event2, description);
            continue;
        }

        // checking for NULL - through full outer join this can mean 2 things:
        if (desc_map != map)
        {
            // there is an event missing
            if (dbTableGuidLow == 0)
            {
                sLog.outErrorDb("BattleGroundEvent: missing db-data for map:%u, event1:%u, event2:%u (\"%s\")", desc_map, desc_event1, desc_event2, description);
                continue;
            }
            // we have an event which shouldn't exist
            else
            {
                sLog.outErrorDb("BattleGroundEvent: %s with guid %u is registered, for a nonexistant event: map:%u, event1:%u, event2:%u",
                    (gameobject) ? "gameobject" : "creature", dbTableGuidLow, map, events.event1, events.event2);
                continue;
            }
        }

        if (gameobject)
            m_GameObjectBattleEventIndexMap[dbTableGuidLow] = events;
        else
            m_CreatureBattleEventIndexMap[dbTableGuidLow] = events;

        ++count;

    } while(result->NextRow());

    sLog.outString();
    sLog.outString( ">> Loaded %u battleground eventindexes", count);
    delete result;
}<|MERGE_RESOLUTION|>--- conflicted
+++ resolved
@@ -1497,20 +1497,12 @@
     }
 
     bool isRandom = false;
-<<<<<<< HEAD
-    BattleGroundTypeId bgRandomTypeId = BattleGroundTypeId(0);
-=======
->>>>>>> 8aff0475
 
     if(bgTypeId==BATTLEGROUND_RB)
     {
         BattleGroundTypeId random_bgs[] = {BATTLEGROUND_AV, BATTLEGROUND_WS, BATTLEGROUND_AB, BATTLEGROUND_EY/*, BATTLEGROUND_SA, BATTLEGROUND_IC*/};
         uint32 bg_num = urand(0,3/*5*/);
         bgTypeId = random_bgs[bg_num];
-<<<<<<< HEAD
-        bgRandomTypeId = bgTypeId;
-=======
->>>>>>> 8aff0475
         bg_template = GetBattleGroundTemplate(bgTypeId);
         if (!bg_template)
         {
@@ -1584,13 +1576,8 @@
     bg->SetArenaType(arenaType);
     bg->SetRated(isRated);
     bg->SetRandom(isRandom);
-<<<<<<< HEAD
-    bg->SetTypeID(bgTypeId);
-    bg->SetRandomTypeID(bgRandomTypeId);
-=======
     bg->SetTypeID(isRandom ? BATTLEGROUND_RB : bgTypeId);
     bg->SetRandomTypeID(bgTypeId);
->>>>>>> 8aff0475
 
     return bg;
 }
