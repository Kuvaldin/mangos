/*
 * Copyright (C) 2005-2010 MaNGOS <http://getmangos.com/>
 *
 * This program is free software; you can redistribute it and/or modify
 * it under the terms of the GNU General Public License as published by
 * the Free Software Foundation; either version 2 of the License, or
 * (at your option) any later version.
 *
 * This program is distributed in the hope that it will be useful,
 * but WITHOUT ANY WARRANTY; without even the implied warranty of
 * MERCHANTABILITY or FITNESS FOR A PARTICULAR PURPOSE.  See the
 * GNU General Public License for more details.
 *
 * You should have received a copy of the GNU General Public License
 * along with this program; if not, write to the Free Software
 * Foundation, Inc., 59 Temple Place, Suite 330, Boston, MA  02111-1307  USA
 */

#include "Common.h"
#include "SharedDefines.h"
#include "Player.h"
#include "BattleGroundMgr.h"
#include "BattleGroundAV.h"
#include "BattleGroundAB.h"
#include "BattleGroundEY.h"
#include "BattleGroundWS.h"
#include "BattleGroundNA.h"
#include "BattleGroundBE.h"
#include "BattleGroundAA.h"
#include "BattleGroundRL.h"
#include "BattleGroundSA.h"
#include "BattleGroundDS.h"
#include "BattleGroundRV.h"
#include "BattleGroundIC.h"
#include "BattleGroundRB.h"
#include "MapManager.h"
#include "Map.h"
#include "MapInstanced.h"
#include "ObjectMgr.h"
#include "ProgressBar.h"
#include "Chat.h"
#include "ArenaTeam.h"
#include "World.h"
#include "WorldPacket.h"
#include "GameEventMgr.h"
#include "Formulas.h"

#include "Policies/SingletonImp.h"

INSTANTIATE_SINGLETON_1( BattleGroundMgr );

/*********************************************************/
/***            BATTLEGROUND QUEUE SYSTEM              ***/
/*********************************************************/

BattleGroundQueue::BattleGroundQueue()
{
    for(uint32 i = 0; i < BG_TEAMS_COUNT; ++i)
    {
        for(uint32 j = 0; j < MAX_BATTLEGROUND_BRACKETS; ++j)
        {
            m_SumOfWaitTimes[i][j] = 0;
            m_WaitTimeLastPlayer[i][j] = 0;
            for(uint32 k = 0; k < COUNT_OF_PLAYERS_TO_AVERAGE_WAIT_TIME; ++k)
                m_WaitTimes[i][j][k] = 0;
        }
    }
}

BattleGroundQueue::~BattleGroundQueue()
{
    m_QueuedPlayers.clear();
    for (int i = 0; i < MAX_BATTLEGROUND_BRACKETS; ++i)
    {
        for(uint32 j = 0; j < BG_QUEUE_GROUP_TYPES_COUNT; ++j)
        {
            for(GroupsQueueType::iterator itr = m_QueuedGroups[i][j].begin(); itr!= m_QueuedGroups[i][j].end(); ++itr)
                delete (*itr);
            m_QueuedGroups[i][j].clear();
        }
    }
}

/*********************************************************/
/***      BATTLEGROUND QUEUE SELECTION POOLS           ***/
/*********************************************************/

// selection pool initialization, used to clean up from prev selection
void BattleGroundQueue::SelectionPool::Init()
{
    SelectedGroups.clear();
    PlayerCount = 0;
}

// remove group info from selection pool
// returns true when we need to try to add new group to selection pool
// returns false when selection pool is ok or when we kicked smaller group than we need to kick
// sometimes it can be called on empty selection pool
bool BattleGroundQueue::SelectionPool::KickGroup(uint32 size)
{
    //find maxgroup or LAST group with size == size and kick it
    bool found = false;
    GroupsQueueType::iterator groupToKick = SelectedGroups.begin();
    for (GroupsQueueType::iterator itr = groupToKick; itr != SelectedGroups.end(); ++itr)
    {
        if (abs((int32)((*itr)->Players.size() - size)) <= 1)
        {
            groupToKick = itr;
            found = true;
        }
        else if (!found && (*itr)->Players.size() >= (*groupToKick)->Players.size())
            groupToKick = itr;
    }
    //if pool is empty, do nothing
    if (GetPlayerCount())
    {
        //update player count
        GroupQueueInfo* ginfo = (*groupToKick);
        SelectedGroups.erase(groupToKick);
        PlayerCount -= ginfo->Players.size();
        //return false if we kicked smaller group or there are enough players in selection pool
        if (ginfo->Players.size() <= size + 1)
            return false;
    }
    return true;
}

// add group to selection pool
// used when building selection pools
// returns true if we can invite more players, or when we added group to selection pool
// returns false when selection pool is full
bool BattleGroundQueue::SelectionPool::AddGroup(GroupQueueInfo *ginfo, uint32 desiredCount)
{
    //if group is larger than desired count - don't allow to add it to pool
    if (!ginfo->IsInvitedToBGInstanceGUID && desiredCount >= PlayerCount + ginfo->Players.size())
    {
        SelectedGroups.push_back(ginfo);
        // increase selected players count
        PlayerCount += ginfo->Players.size();
        return true;
    }
    if (PlayerCount < desiredCount)
        return true;
    return false;
}

/*********************************************************/
/***               BATTLEGROUND QUEUES                 ***/
/*********************************************************/

// add group or player (grp == NULL) to bg queue with the given leader and bg specifications
GroupQueueInfo * BattleGroundQueue::AddGroup(Player *leader, Group* grp, BattleGroundTypeId BgTypeId, PvPDifficultyEntry const*  backetEntry, uint8 ArenaType, bool isRated, bool isPremade, uint32 arenaRating, uint32 arenateamid)
{
    BattleGroundBracketId bracketId =  backetEntry->GetBracketId();

    // create new ginfo
    GroupQueueInfo* ginfo = new GroupQueueInfo;
    ginfo->BgTypeId                  = BgTypeId;
    ginfo->ArenaType                 = ArenaType;
    ginfo->ArenaTeamId               = arenateamid;
    ginfo->IsRated                   = isRated;
    ginfo->IsInvitedToBGInstanceGUID = 0;
    ginfo->JoinTime                  = getMSTime();
    ginfo->RemoveInviteTime          = 0;
    ginfo->Team                      = leader->GetTeam();
    ginfo->ArenaTeamRating           = arenaRating;
    ginfo->OpponentsTeamRating       = 0;

    ginfo->Players.clear();

    //compute index (if group is premade or joined a rated match) to queues
    uint32 index = 0;
    if (!isRated && !isPremade)
        index += BG_TEAMS_COUNT;
    if (ginfo->Team == HORDE)
        index++;
    DEBUG_LOG("Adding Group to BattleGroundQueue bgTypeId : %u, bracket_id : %u, index : %u", BgTypeId, bracketId, index);

    uint32 lastOnlineTime = getMSTime();

    //announce world (this don't need mutex)
    if (isRated && sWorld.getConfig(CONFIG_BOOL_ARENA_QUEUE_ANNOUNCER_JOIN))
    {
        sWorld.SendWorldText(LANG_ARENA_QUEUE_ANNOUNCE_WORLD_JOIN, ginfo->ArenaType, ginfo->ArenaType, ginfo->ArenaTeamRating);
    }

    //add players from group to ginfo
    {
        //ACE_Guard<ACE_Recursive_Thread_Mutex> guard(m_Lock);
        if (grp)
        {
            for(GroupReference *itr = grp->GetFirstMember(); itr != NULL; itr = itr->next())
            {
                Player *member = itr->getSource();
                if(!member)
                    continue;   // this should never happen
                PlayerQueueInfo& pl_info = m_QueuedPlayers[member->GetGUID()];
                pl_info.LastOnlineTime   = lastOnlineTime;
                pl_info.GroupInfo        = ginfo;
                // add the pinfo to ginfo's list
                ginfo->Players[member->GetGUID()]  = &pl_info;
            }
        }
        else
        {
            PlayerQueueInfo& pl_info = m_QueuedPlayers[leader->GetGUID()];
            pl_info.LastOnlineTime   = lastOnlineTime;
            pl_info.GroupInfo        = ginfo;
            ginfo->Players[leader->GetGUID()]  = &pl_info;
        }

        //add GroupInfo to m_QueuedGroups
        m_QueuedGroups[bracketId][index].push_back(ginfo);

        //announce to world, this code needs mutex
        if (!ArenaType && !isRated && !isPremade && sWorld.getConfig(CONFIG_UINT32_BATTLEGROUND_QUEUE_ANNOUNCER_JOIN))
        {
            if (BattleGround* bg = sBattleGroundMgr.GetBattleGroundTemplate(ginfo->BgTypeId))
            {
                char const* bgName = bg->GetName();
                uint32 MinPlayers = bg->GetMinPlayersPerTeam();
                uint32 qHorde = 0;
                uint32 qAlliance = 0;
                uint32 q_min_level = backetEntry->minLevel;
                uint32 q_max_level = backetEntry->maxLevel;
                GroupsQueueType::const_iterator itr;
                for(itr = m_QueuedGroups[bracketId][BG_QUEUE_NORMAL_ALLIANCE].begin(); itr != m_QueuedGroups[bracketId][BG_QUEUE_NORMAL_ALLIANCE].end(); ++itr)
                    if (!(*itr)->IsInvitedToBGInstanceGUID)
                        qAlliance += (*itr)->Players.size();
                for(itr = m_QueuedGroups[bracketId][BG_QUEUE_NORMAL_HORDE].begin(); itr != m_QueuedGroups[bracketId][BG_QUEUE_NORMAL_HORDE].end(); ++itr)
                    if (!(*itr)->IsInvitedToBGInstanceGUID)
                        qHorde += (*itr)->Players.size();

                // Show queue status to player only (when joining queue)
                if (sWorld.getConfig(CONFIG_UINT32_BATTLEGROUND_QUEUE_ANNOUNCER_JOIN)==1)
                {
                    ChatHandler(leader).PSendSysMessage(LANG_BG_QUEUE_ANNOUNCE_SELF, bgName, q_min_level, q_max_level,
                        qAlliance, (MinPlayers > qAlliance) ? MinPlayers - qAlliance : (uint32)0, qHorde, (MinPlayers > qHorde) ? MinPlayers - qHorde : (uint32)0);
                }
                // System message
                else
                {
                    sWorld.SendWorldText(LANG_BG_QUEUE_ANNOUNCE_WORLD, bgName, q_min_level, q_max_level,
                        qAlliance, (MinPlayers > qAlliance) ? MinPlayers - qAlliance : (uint32)0, qHorde, (MinPlayers > qHorde) ? MinPlayers - qHorde : (uint32)0);
                }
            }
        }
        //release mutex
    }

    return ginfo;
}

void BattleGroundQueue::PlayerInvitedToBGUpdateAverageWaitTime(GroupQueueInfo* ginfo, BattleGroundBracketId bracket_id)
{
    uint32 timeInQueue = getMSTimeDiff(ginfo->JoinTime, getMSTime());
    uint8 team_index = BG_TEAM_ALLIANCE;                    //default set to BG_TEAM_ALLIANCE - or non rated arenas!
    if (!ginfo->ArenaType)
    {
        if (ginfo->Team == HORDE)
            team_index = BG_TEAM_HORDE;
    }
    else
    {
        if (ginfo->IsRated)
            team_index = BG_TEAM_HORDE;                     //for rated arenas use BG_TEAM_HORDE
    }

    //store pointer to arrayindex of player that was added first
    uint32* lastPlayerAddedPointer = &(m_WaitTimeLastPlayer[team_index][bracket_id]);
    //remove his time from sum
    m_SumOfWaitTimes[team_index][bracket_id] -= m_WaitTimes[team_index][bracket_id][(*lastPlayerAddedPointer)];
    //set average time to new
    m_WaitTimes[team_index][bracket_id][(*lastPlayerAddedPointer)] = timeInQueue;
    //add new time to sum
    m_SumOfWaitTimes[team_index][bracket_id] += timeInQueue;
    //set index of last player added to next one
    (*lastPlayerAddedPointer)++;
    (*lastPlayerAddedPointer) %= COUNT_OF_PLAYERS_TO_AVERAGE_WAIT_TIME;
}

uint32 BattleGroundQueue::GetAverageQueueWaitTime(GroupQueueInfo* ginfo, BattleGroundBracketId bracket_id)
{
    uint8 team_index = BG_TEAM_ALLIANCE;                    //default set to BG_TEAM_ALLIANCE - or non rated arenas!
    if (!ginfo->ArenaType)
    {
        if (ginfo->Team == HORDE)
            team_index = BG_TEAM_HORDE;
    }
    else
    {
        if (ginfo->IsRated)
            team_index = BG_TEAM_HORDE;                     //for rated arenas use BG_TEAM_HORDE
    }
    //check if there is enought values(we always add values > 0)
    if (m_WaitTimes[team_index][bracket_id][COUNT_OF_PLAYERS_TO_AVERAGE_WAIT_TIME - 1] )
        return (m_SumOfWaitTimes[team_index][bracket_id] / COUNT_OF_PLAYERS_TO_AVERAGE_WAIT_TIME);
    else
        //if there aren't enough values return 0 - not available
        return 0;
}

//remove player from queue and from group info, if group info is empty then remove it too
void BattleGroundQueue::RemovePlayer(const uint64& guid, bool decreaseInvitedCount)
{
    //Player *plr = sObjectMgr.GetPlayer(guid);
    //ACE_Guard<ACE_Recursive_Thread_Mutex> guard(m_Lock);

    int32 bracket_id = -1;                                     // signed for proper for-loop finish
    QueuedPlayersMap::iterator itr;

    //remove player from map, if he's there
    itr = m_QueuedPlayers.find(guid);
    if (itr == m_QueuedPlayers.end())
    {
        sLog.outError("BattleGroundQueue: couldn't find player to remove GUID: %u", GUID_LOPART(guid));
        return;
    }

    GroupQueueInfo* group = itr->second.GroupInfo;
    GroupsQueueType::iterator group_itr, group_itr_tmp;
    // mostly people with the highest levels are in battlegrounds, thats why
    // we count from MAX_BATTLEGROUND_QUEUES - 1 to 0
    // variable index removes useless searching in other team's queue
    uint32 index = (group->Team == HORDE) ? BG_TEAM_HORDE : BG_TEAM_ALLIANCE;

    for (int32 bracket_id_tmp = MAX_BATTLEGROUND_BRACKETS - 1; bracket_id_tmp >= 0 && bracket_id == -1; --bracket_id_tmp)
    {
        //we must check premade and normal team's queue - because when players from premade are joining bg,
        //they leave groupinfo so we can't use its players size to find out index
        for (uint32 j = index; j < BG_QUEUE_GROUP_TYPES_COUNT; j += BG_QUEUE_NORMAL_ALLIANCE)
        {
            for(group_itr_tmp = m_QueuedGroups[bracket_id_tmp][j].begin(); group_itr_tmp != m_QueuedGroups[bracket_id_tmp][j].end(); ++group_itr_tmp)
            {
                if ((*group_itr_tmp) == group)
                {
                    bracket_id = bracket_id_tmp;
                    group_itr = group_itr_tmp;
                    //we must store index to be able to erase iterator
                    index = j;
                    break;
                }
            }
        }
    }
    //player can't be in queue without group, but just in case
    if (bracket_id == -1)
    {
        sLog.outError("BattleGroundQueue: ERROR Cannot find groupinfo for player GUID: %u", GUID_LOPART(guid));
        return;
    }
    DEBUG_LOG("BattleGroundQueue: Removing player GUID %u, from bracket_id %u", GUID_LOPART(guid), (uint32)bracket_id);

    // ALL variables are correctly set
    // We can ignore leveling up in queue - it should not cause crash
    // remove player from group
    // if only one player there, remove group

    // remove player queue info from group queue info
    std::map<uint64, PlayerQueueInfo*>::iterator pitr = group->Players.find(guid);
    if (pitr != group->Players.end())
        group->Players.erase(pitr);

    // if invited to bg, and should decrease invited count, then do it
    if (decreaseInvitedCount && group->IsInvitedToBGInstanceGUID)
    {
        BattleGround* bg = sBattleGroundMgr.GetBattleGround(group->IsInvitedToBGInstanceGUID, group->BgTypeId);
        if (bg)
            bg->DecreaseInvitedCount(group->Team);
    }

    // remove player queue info
    m_QueuedPlayers.erase(itr);

    // announce to world if arena team left queue for rated match, show only once
    if (group->ArenaType && group->IsRated && group->Players.empty() && sWorld.getConfig(CONFIG_BOOL_ARENA_QUEUE_ANNOUNCER_EXIT))
        sWorld.SendWorldText(LANG_ARENA_QUEUE_ANNOUNCE_WORLD_EXIT, group->ArenaType, group->ArenaType, group->ArenaTeamRating);

    //if player leaves queue and he is invited to rated arena match, then he have to loose
    if (group->IsInvitedToBGInstanceGUID && group->IsRated && decreaseInvitedCount)
    {
        ArenaTeam * at = sObjectMgr.GetArenaTeamById(group->ArenaTeamId);
        if (at)
        {
            DEBUG_LOG("UPDATING memberLost's personal arena rating for %u by opponents rating: %u", GUID_LOPART(guid), group->OpponentsTeamRating);
            Player *plr = sObjectMgr.GetPlayer(guid);
            if (plr)
                at->MemberLost(plr, group->OpponentsTeamRating);
            else
                at->OfflineMemberLost(guid, group->OpponentsTeamRating);
            at->SaveToDB();
        }
    }

    // remove group queue info if needed
    if (group->Players.empty())
    {
        m_QueuedGroups[bracket_id][index].erase(group_itr);
        delete group;
    }
    // if group wasn't empty, so it wasn't deleted, and player have left a rated
    // queue -> everyone from the group should leave too
    // don't remove recursively if already invited to bg!
    else if (!group->IsInvitedToBGInstanceGUID && group->IsRated)
    {
        // remove next player, this is recursive
        // first send removal information
        if (Player *plr2 = sObjectMgr.GetPlayer(group->Players.begin()->first))
        {
            BattleGround * bg = sBattleGroundMgr.GetBattleGroundTemplate(group->BgTypeId);
            BattleGroundQueueTypeId bgQueueTypeId = BattleGroundMgr::BGQueueTypeId(group->BgTypeId, group->ArenaType);
            uint32 queueSlot = plr2->GetBattleGroundQueueIndex(bgQueueTypeId);
            plr2->RemoveBattleGroundQueueId(bgQueueTypeId); // must be called this way, because if you move this call to
                                                            // queue->removeplayer, it causes bugs
            WorldPacket data;
            sBattleGroundMgr.BuildBattleGroundStatusPacket(&data, bg, queueSlot, STATUS_NONE, 0, 0, 0);
            plr2->GetSession()->SendPacket(&data);
        }
        // then actually delete, this may delete the group as well!
        RemovePlayer(group->Players.begin()->first, decreaseInvitedCount);
    }
}

//returns true when player pl_guid is in queue and is invited to bgInstanceGuid
bool BattleGroundQueue::IsPlayerInvited(const uint64& pl_guid, const uint32 bgInstanceGuid, const uint32 removeTime)
{
    //ACE_Guard<ACE_Recursive_Thread_Mutex> g(m_Lock);
    QueuedPlayersMap::const_iterator qItr = m_QueuedPlayers.find(pl_guid);
    return ( qItr != m_QueuedPlayers.end()
        && qItr->second.GroupInfo->IsInvitedToBGInstanceGUID == bgInstanceGuid
        && qItr->second.GroupInfo->RemoveInviteTime == removeTime );
}

bool BattleGroundQueue::GetPlayerGroupInfoData(const uint64& guid, GroupQueueInfo* ginfo)
{
    //ACE_Guard<ACE_Recursive_Thread_Mutex> g(m_Lock);
    QueuedPlayersMap::const_iterator qItr = m_QueuedPlayers.find(guid);
    if (qItr == m_QueuedPlayers.end())
        return false;
    *ginfo = *(qItr->second.GroupInfo);
    return true;
}

bool BattleGroundQueue::InviteGroupToBG(GroupQueueInfo * ginfo, BattleGround * bg, uint32 side)
{
    // set side if needed
    if (side)
        ginfo->Team = side;

    if (!ginfo->IsInvitedToBGInstanceGUID)
    {
        // not yet invited
        // set invitation
        ginfo->IsInvitedToBGInstanceGUID = bg->GetInstanceID();
        BattleGroundTypeId bgTypeId = bg->GetTypeID();
        BattleGroundQueueTypeId bgQueueTypeId = BattleGroundMgr::BGQueueTypeId(bgTypeId, bg->GetArenaType());
        BattleGroundBracketId bracket_id = bg->GetBracketId();

        // set ArenaTeamId for rated matches
        if (bg->isArena() && bg->isRated())
            bg->SetArenaTeamIdForTeam(ginfo->Team, ginfo->ArenaTeamId);

        ginfo->RemoveInviteTime = getMSTime() + INVITE_ACCEPT_WAIT_TIME;

        // loop through the players
        for(std::map<uint64,PlayerQueueInfo*>::iterator itr = ginfo->Players.begin(); itr != ginfo->Players.end(); ++itr)
        {
            // get the player
            Player* plr = sObjectMgr.GetPlayer(itr->first);
            // if offline, skip him, this should not happen - player is removed from queue when he logs out
            if (!plr)
                continue;

            // invite the player
            PlayerInvitedToBGUpdateAverageWaitTime(ginfo, bracket_id);
            //sBattleGroundMgr.InvitePlayer(plr, bg, ginfo->Team);

            // set invited player counters
            bg->IncreaseInvitedCount(ginfo->Team);

            plr->SetInviteForBattleGroundQueueType(bgQueueTypeId, ginfo->IsInvitedToBGInstanceGUID);

            // create remind invite events
            BGQueueInviteEvent* inviteEvent = new BGQueueInviteEvent(plr->GetGUID(), ginfo->IsInvitedToBGInstanceGUID, bgTypeId, ginfo->ArenaType, ginfo->RemoveInviteTime);
            plr->m_Events.AddEvent(inviteEvent, plr->m_Events.CalculateTime(INVITATION_REMIND_TIME));
            // create automatic remove events
            BGQueueRemoveEvent* removeEvent = new BGQueueRemoveEvent(plr->GetGUID(), ginfo->IsInvitedToBGInstanceGUID, bgTypeId, bgQueueTypeId, ginfo->RemoveInviteTime);
            plr->m_Events.AddEvent(removeEvent, plr->m_Events.CalculateTime(INVITE_ACCEPT_WAIT_TIME));

            WorldPacket data;

            uint32 queueSlot = plr->GetBattleGroundQueueIndex(bgQueueTypeId);

            DEBUG_LOG("Battleground: invited plr %s (%u) to BG instance %u queueindex %u bgtype %u, I can't help it if they don't press the enter battle button.",plr->GetName(),plr->GetGUIDLow(),bg->GetInstanceID(),queueSlot,bg->GetTypeID());

            // send status packet
            sBattleGroundMgr.BuildBattleGroundStatusPacket(&data, bg, queueSlot, STATUS_WAIT_JOIN, INVITE_ACCEPT_WAIT_TIME, 0, ginfo->ArenaType);
            plr->GetSession()->SendPacket(&data);
        }
        return true;
    }

    return false;
}

/*
This function is inviting players to already running battlegrounds
Invitation type is based on config file
large groups are disadvantageous, because they will be kicked first if invitation type = 1
*/
void BattleGroundQueue::FillPlayersToBG(BattleGround* bg, BattleGroundBracketId bracket_id)
{
    int32 hordeFree = bg->GetFreeSlotsForTeam(HORDE);
    int32 aliFree   = bg->GetFreeSlotsForTeam(ALLIANCE);

    //iterator for iterating through bg queue
    GroupsQueueType::const_iterator Ali_itr = m_QueuedGroups[bracket_id][BG_QUEUE_NORMAL_ALLIANCE].begin();
    //count of groups in queue - used to stop cycles
    uint32 aliCount = m_QueuedGroups[bracket_id][BG_QUEUE_NORMAL_ALLIANCE].size();
    //index to queue which group is current
    uint32 aliIndex = 0;
    for (; aliIndex < aliCount && m_SelectionPools[BG_TEAM_ALLIANCE].AddGroup((*Ali_itr), aliFree); aliIndex++)
        ++Ali_itr;
    //the same thing for horde
    GroupsQueueType::const_iterator Horde_itr = m_QueuedGroups[bracket_id][BG_QUEUE_NORMAL_HORDE].begin();
    uint32 hordeCount = m_QueuedGroups[bracket_id][BG_QUEUE_NORMAL_HORDE].size();
    uint32 hordeIndex = 0;
    for (; hordeIndex < hordeCount && m_SelectionPools[BG_TEAM_HORDE].AddGroup((*Horde_itr), hordeFree); hordeIndex++)
        ++Horde_itr;

    //if ofc like BG queue invitation is set in config, then we are happy
    if (sWorld.getConfig(CONFIG_UINT32_BATTLEGROUND_INVITATION_TYPE) == 0)
        return;

    /*
    if we reached this code, then we have to solve NP - complete problem called Subset sum problem
    So one solution is to check all possible invitation subgroups, or we can use these conditions:
    1. Last time when BattleGroundQueue::Update was executed we invited all possible players - so there is only small possibility
        that we will invite now whole queue, because only 1 change has been made to queues from the last BattleGroundQueue::Update call
    2. Other thing we should consider is group order in queue
    */

    // At first we need to compare free space in bg and our selection pool
    int32 diffAli   = aliFree   - int32(m_SelectionPools[BG_TEAM_ALLIANCE].GetPlayerCount());
    int32 diffHorde = hordeFree - int32(m_SelectionPools[BG_TEAM_HORDE].GetPlayerCount());
    while( abs(diffAli - diffHorde) > 1 && (m_SelectionPools[BG_TEAM_HORDE].GetPlayerCount() > 0 || m_SelectionPools[BG_TEAM_ALLIANCE].GetPlayerCount() > 0) )
    {
        //each cycle execution we need to kick at least 1 group
        if (diffAli < diffHorde)
        {
            //kick alliance group, add to pool new group if needed
            if (m_SelectionPools[BG_TEAM_ALLIANCE].KickGroup(diffHorde - diffAli))
            {
                for (; aliIndex < aliCount && m_SelectionPools[BG_TEAM_ALLIANCE].AddGroup((*Ali_itr), (aliFree >= diffHorde) ? aliFree - diffHorde : 0); aliIndex++)
                    ++Ali_itr;
            }
            //if ali selection is already empty, then kick horde group, but if there are less horde than ali in bg - break;
            if (!m_SelectionPools[BG_TEAM_ALLIANCE].GetPlayerCount())
            {
                if (aliFree <= diffHorde + 1)
                    break;
                m_SelectionPools[BG_TEAM_HORDE].KickGroup(diffHorde - diffAli);
            }
        }
        else
        {
            //kick horde group, add to pool new group if needed
            if (m_SelectionPools[BG_TEAM_HORDE].KickGroup(diffAli - diffHorde))
            {
                for (; hordeIndex < hordeCount && m_SelectionPools[BG_TEAM_HORDE].AddGroup((*Horde_itr), (hordeFree >= diffAli) ? hordeFree - diffAli : 0); hordeIndex++)
                    ++Horde_itr;
            }
            if (!m_SelectionPools[BG_TEAM_HORDE].GetPlayerCount())
            {
                if (hordeFree <= diffAli + 1)
                    break;
                m_SelectionPools[BG_TEAM_ALLIANCE].KickGroup(diffAli - diffHorde);
            }
        }
        //count diffs after small update
        diffAli   = aliFree   - int32(m_SelectionPools[BG_TEAM_ALLIANCE].GetPlayerCount());
        diffHorde = hordeFree - int32(m_SelectionPools[BG_TEAM_HORDE].GetPlayerCount());
    }
}

// this method checks if premade versus premade battleground is possible
// then after 30 mins (default) in queue it moves premade group to normal queue
// it tries to invite as much players as it can - to MaxPlayersPerTeam, because premade groups have more than MinPlayersPerTeam players
bool BattleGroundQueue::CheckPremadeMatch(BattleGroundBracketId bracket_id, uint32 MinPlayersPerTeam, uint32 MaxPlayersPerTeam)
{
    //check match
    if (!m_QueuedGroups[bracket_id][BG_QUEUE_PREMADE_ALLIANCE].empty() && !m_QueuedGroups[bracket_id][BG_QUEUE_PREMADE_HORDE].empty())
    {
        //start premade match
        //if groups aren't invited
        GroupsQueueType::const_iterator ali_group, horde_group;
        for( ali_group = m_QueuedGroups[bracket_id][BG_QUEUE_PREMADE_ALLIANCE].begin(); ali_group != m_QueuedGroups[bracket_id][BG_QUEUE_PREMADE_ALLIANCE].end(); ++ali_group)
            if (!(*ali_group)->IsInvitedToBGInstanceGUID)
                break;
        for( horde_group = m_QueuedGroups[bracket_id][BG_QUEUE_PREMADE_HORDE].begin(); horde_group != m_QueuedGroups[bracket_id][BG_QUEUE_PREMADE_HORDE].end(); ++horde_group)
            if (!(*horde_group)->IsInvitedToBGInstanceGUID)
                break;

        if (ali_group != m_QueuedGroups[bracket_id][BG_QUEUE_PREMADE_ALLIANCE].end() && horde_group != m_QueuedGroups[bracket_id][BG_QUEUE_PREMADE_HORDE].end())
        {
            m_SelectionPools[BG_TEAM_ALLIANCE].AddGroup((*ali_group), MaxPlayersPerTeam);
            m_SelectionPools[BG_TEAM_HORDE].AddGroup((*horde_group), MaxPlayersPerTeam);
            //add groups/players from normal queue to size of bigger group
            uint32 maxPlayers = std::max(m_SelectionPools[BG_TEAM_ALLIANCE].GetPlayerCount(), m_SelectionPools[BG_TEAM_HORDE].GetPlayerCount());
            GroupsQueueType::const_iterator itr;
            for(uint32 i = 0; i < BG_TEAMS_COUNT; i++)
            {
                for(itr = m_QueuedGroups[bracket_id][BG_QUEUE_NORMAL_ALLIANCE + i].begin(); itr != m_QueuedGroups[bracket_id][BG_QUEUE_NORMAL_ALLIANCE + i].end(); ++itr)
                {
                    //if itr can join BG and player count is less that maxPlayers, then add group to selectionpool
                    if (!(*itr)->IsInvitedToBGInstanceGUID && !m_SelectionPools[i].AddGroup((*itr), maxPlayers))
                        break;
                }
            }
            //premade selection pools are set
            return true;
        }
    }
    // now check if we can move group from Premade queue to normal queue (timer has expired) or group size lowered!!
    // this could be 2 cycles but i'm checking only first team in queue - it can cause problem -
    // if first is invited to BG and seconds timer expired, but we can ignore it, because players have only 80 seconds to click to enter bg
    // and when they click or after 80 seconds the queue info is removed from queue
    uint32 time_before = getMSTime() - sWorld.getConfig(CONFIG_UINT32_BATTLEGROUND_PREMADE_GROUP_WAIT_FOR_MATCH);
    for(uint32 i = 0; i < BG_TEAMS_COUNT; i++)
    {
        if (!m_QueuedGroups[bracket_id][BG_QUEUE_PREMADE_ALLIANCE + i].empty())
        {
            GroupsQueueType::iterator itr = m_QueuedGroups[bracket_id][BG_QUEUE_PREMADE_ALLIANCE + i].begin();
            if (!(*itr)->IsInvitedToBGInstanceGUID && ((*itr)->JoinTime < time_before || (*itr)->Players.size() < MinPlayersPerTeam))
            {
                //we must insert group to normal queue and erase pointer from premade queue
                m_QueuedGroups[bracket_id][BG_QUEUE_NORMAL_ALLIANCE + i].push_front((*itr));
                m_QueuedGroups[bracket_id][BG_QUEUE_PREMADE_ALLIANCE + i].erase(itr);
            }
        }
    }
    //selection pools are not set
    return false;
}

// this method tries to create battleground or arena with MinPlayersPerTeam against MinPlayersPerTeam
bool BattleGroundQueue::CheckNormalMatch(BattleGround* bg_template, BattleGroundBracketId bracket_id, uint32 minPlayers, uint32 maxPlayers)
{
    GroupsQueueType::const_iterator itr_team[BG_TEAMS_COUNT];
    for(uint32 i = 0; i < BG_TEAMS_COUNT; i++)
    {
        itr_team[i] = m_QueuedGroups[bracket_id][BG_QUEUE_NORMAL_ALLIANCE + i].begin();
        for(; itr_team[i] != m_QueuedGroups[bracket_id][BG_QUEUE_NORMAL_ALLIANCE + i].end(); ++(itr_team[i]))
        {
            if (!(*(itr_team[i]))->IsInvitedToBGInstanceGUID)
            {
                m_SelectionPools[i].AddGroup(*(itr_team[i]), maxPlayers);
                if (m_SelectionPools[i].GetPlayerCount() >= minPlayers)
                    break;
            }
        }
    }
    //try to invite same number of players - this cycle may cause longer wait time even if there are enough players in queue, but we want ballanced bg
    uint32 j = BG_TEAM_ALLIANCE;
    if (m_SelectionPools[BG_TEAM_HORDE].GetPlayerCount() < m_SelectionPools[BG_TEAM_ALLIANCE].GetPlayerCount())
        j = BG_TEAM_HORDE;
    if( sWorld.getConfig(CONFIG_UINT32_BATTLEGROUND_INVITATION_TYPE) != 0
        && m_SelectionPools[BG_TEAM_HORDE].GetPlayerCount() >= minPlayers && m_SelectionPools[BG_TEAM_ALLIANCE].GetPlayerCount() >= minPlayers )
    {
        //we will try to invite more groups to team with less players indexed by j
        ++(itr_team[j]);                                         //this will not cause a crash, because for cycle above reached break;
        for(; itr_team[j] != m_QueuedGroups[bracket_id][BG_QUEUE_NORMAL_ALLIANCE + j].end(); ++(itr_team[j]))
        {
            if (!(*(itr_team[j]))->IsInvitedToBGInstanceGUID)
                if (!m_SelectionPools[j].AddGroup(*(itr_team[j]), m_SelectionPools[(j + 1) % BG_TEAMS_COUNT].GetPlayerCount()))
                    break;
        }
        // do not allow to start bg with more than 2 players more on 1 faction
        if (abs((int32)(m_SelectionPools[BG_TEAM_HORDE].GetPlayerCount() - m_SelectionPools[BG_TEAM_ALLIANCE].GetPlayerCount())) > 2)
            return false;
    }
    //allow 1v0 if debug bg
    if (sBattleGroundMgr.isTesting() && bg_template->isBattleGround() && (m_SelectionPools[BG_TEAM_ALLIANCE].GetPlayerCount() || m_SelectionPools[BG_TEAM_HORDE].GetPlayerCount()))
        return true;
    //return true if there are enough players in selection pools - enable to work .debug bg command correctly
    return m_SelectionPools[BG_TEAM_ALLIANCE].GetPlayerCount() >= minPlayers && m_SelectionPools[BG_TEAM_HORDE].GetPlayerCount() >= minPlayers;
}

// this method will check if we can invite players to same faction skirmish match
bool BattleGroundQueue::CheckSkirmishForSameFaction(BattleGroundBracketId bracket_id, uint32 minPlayersPerTeam)
{
    if (m_SelectionPools[BG_TEAM_ALLIANCE].GetPlayerCount() < minPlayersPerTeam && m_SelectionPools[BG_TEAM_HORDE].GetPlayerCount() < minPlayersPerTeam)
        return false;
    uint32 teamIndex = BG_TEAM_ALLIANCE;
    uint32 otherTeam = BG_TEAM_HORDE;
    uint32 otherTeamId = HORDE;
    if (m_SelectionPools[BG_TEAM_HORDE].GetPlayerCount() == minPlayersPerTeam )
    {
        teamIndex = BG_TEAM_HORDE;
        otherTeam = BG_TEAM_ALLIANCE;
        otherTeamId = ALLIANCE;
    }
    //clear other team's selection
    m_SelectionPools[otherTeam].Init();
    //store last ginfo pointer
    GroupQueueInfo* ginfo = m_SelectionPools[teamIndex].SelectedGroups.back();
    //set itr_team to group that was added to selection pool latest
    GroupsQueueType::iterator itr_team = m_QueuedGroups[bracket_id][BG_QUEUE_NORMAL_ALLIANCE + teamIndex].begin();
    for(; itr_team != m_QueuedGroups[bracket_id][BG_QUEUE_NORMAL_ALLIANCE + teamIndex].end(); ++itr_team)
        if (ginfo == *itr_team)
            break;
    if (itr_team == m_QueuedGroups[bracket_id][BG_QUEUE_NORMAL_ALLIANCE + teamIndex].end())
        return false;
    GroupsQueueType::iterator itr_team2 = itr_team;
    ++itr_team2;
    //invite players to other selection pool
    for(; itr_team2 != m_QueuedGroups[bracket_id][BG_QUEUE_NORMAL_ALLIANCE + teamIndex].end(); ++itr_team2)
    {
        //if selection pool is full then break;
        if (!(*itr_team2)->IsInvitedToBGInstanceGUID && !m_SelectionPools[otherTeam].AddGroup(*itr_team2, minPlayersPerTeam))
            break;
    }
    if (m_SelectionPools[otherTeam].GetPlayerCount() != minPlayersPerTeam)
        return false;

    //here we have correct 2 selections and we need to change one teams team and move selection pool teams to other team's queue
    for(GroupsQueueType::iterator itr = m_SelectionPools[otherTeam].SelectedGroups.begin(); itr != m_SelectionPools[otherTeam].SelectedGroups.end(); ++itr)
    {
        //set correct team
        (*itr)->Team = otherTeamId;
        //add team to other queue
        m_QueuedGroups[bracket_id][BG_QUEUE_NORMAL_ALLIANCE + otherTeam].push_front(*itr);
        //remove team from old queue
        GroupsQueueType::iterator itr2 = itr_team;
        ++itr2;
        for(; itr2 != m_QueuedGroups[bracket_id][BG_QUEUE_NORMAL_ALLIANCE + teamIndex].end(); ++itr2)
        {
            if (*itr2 == *itr)
            {
                m_QueuedGroups[bracket_id][BG_QUEUE_NORMAL_ALLIANCE + teamIndex].erase(itr2);
                break;
            }
        }
    }
    return true;
}

/*
this method is called when group is inserted, or player / group is removed from BG Queue - there is only one player's status changed, so we don't use while(true) cycles to invite whole queue
it must be called after fully adding the members of a group to ensure group joining
should be called from BattleGround::RemovePlayer function in some cases
*/
void BattleGroundQueue::Update(BattleGroundTypeId bgTypeId, BattleGroundBracketId bracket_id, uint8 arenaType, bool isRated, uint32 arenaRating)
{
    //ACE_Guard<ACE_Recursive_Thread_Mutex> guard(m_Lock);
    //if no players in queue - do nothing
    if( m_QueuedGroups[bracket_id][BG_QUEUE_PREMADE_ALLIANCE].empty() &&
        m_QueuedGroups[bracket_id][BG_QUEUE_PREMADE_HORDE].empty() &&
        m_QueuedGroups[bracket_id][BG_QUEUE_NORMAL_ALLIANCE].empty() &&
        m_QueuedGroups[bracket_id][BG_QUEUE_NORMAL_HORDE].empty() )
        return;

    //battleground with free slot for player should be always in the beggining of the queue
    // maybe it would be better to create bgfreeslotqueue for each bracket_id
    BGFreeSlotQueueType::iterator itr, next;
    for (itr = sBattleGroundMgr.BGFreeSlotQueue[bgTypeId].begin(); itr != sBattleGroundMgr.BGFreeSlotQueue[bgTypeId].end(); itr = next)
    {
        next = itr;
        ++next;
        // DO NOT allow queue manager to invite new player to arena
        if( (*itr)->isBattleGround() && (*itr)->GetTypeID() == bgTypeId && (*itr)->GetBracketId() == bracket_id &&
            (*itr)->GetStatus() > STATUS_WAIT_QUEUE && (*itr)->GetStatus() < STATUS_WAIT_LEAVE )
        {
            BattleGround* bg = *itr; //we have to store battleground pointer here, because when battleground is full, it is removed from free queue (not yet implemented!!)
            // and iterator is invalid

            // clear selection pools
            m_SelectionPools[BG_TEAM_ALLIANCE].Init();
            m_SelectionPools[BG_TEAM_HORDE].Init();

            // call a function that does the job for us
            FillPlayersToBG(bg, bracket_id);

            // now everything is set, invite players
            for(GroupsQueueType::const_iterator citr = m_SelectionPools[BG_TEAM_ALLIANCE].SelectedGroups.begin(); citr != m_SelectionPools[BG_TEAM_ALLIANCE].SelectedGroups.end(); ++citr)
                InviteGroupToBG((*citr), bg, (*citr)->Team);
            for(GroupsQueueType::const_iterator citr = m_SelectionPools[BG_TEAM_HORDE].SelectedGroups.begin(); citr != m_SelectionPools[BG_TEAM_HORDE].SelectedGroups.end(); ++citr)
                InviteGroupToBG((*citr), bg, (*citr)->Team);

            if (!bg->HasFreeSlots())
            {
                // remove BG from BGFreeSlotQueue
                bg->RemoveFromBGFreeSlotQueue();
            }
        }
    }

    // finished iterating through the bgs with free slots, maybe we need to create a new bg

    BattleGround * bg_template = sBattleGroundMgr.GetBattleGroundTemplate(bgTypeId);
    if (!bg_template)
    {
        sLog.outError("Battleground: Update: bg template not found for %u", bgTypeId);
        return;
    }

    PvPDifficultyEntry const* bracketEntry = GetBattlegroundBracketById(bg_template->GetMapId(),bracket_id);
    if (!bracketEntry)
    {
        sLog.outError("Battleground: Update: bg bracket entry not found for map %u bracket id %u", bg_template->GetMapId(), bracket_id);
        return;
    }

    // get the min. players per team, properly for larger arenas as well. (must have full teams for arena matches!)
    uint32 MinPlayersPerTeam = bg_template->GetMinPlayersPerTeam();
    uint32 MaxPlayersPerTeam = bg_template->GetMaxPlayersPerTeam();
    if (sBattleGroundMgr.isTesting())
        MinPlayersPerTeam = 1;
    if (bg_template->isArena())
    {
        if (sBattleGroundMgr.isArenaTesting())
        {
            MaxPlayersPerTeam = 1;
            MinPlayersPerTeam = 1;
        }
        else
        {
            //this switch can be much shorter
            MaxPlayersPerTeam = arenaType;
            MinPlayersPerTeam = arenaType;
            /*switch(arenaType)
            {
            case ARENA_TYPE_2v2:
                MaxPlayersPerTeam = 2;
                MinPlayersPerTeam = 2;
                break;
            case ARENA_TYPE_3v3:
                MaxPlayersPerTeam = 3;
                MinPlayersPerTeam = 3;
                break;
            case ARENA_TYPE_5v5:
                MaxPlayersPerTeam = 5;
                MinPlayersPerTeam = 5;
                break;
            }*/
        }
    }

    m_SelectionPools[BG_TEAM_ALLIANCE].Init();
    m_SelectionPools[BG_TEAM_HORDE].Init();

    if (bg_template->isBattleGround())
    {
        //check if there is premade against premade match
        if (CheckPremadeMatch(bracket_id, MinPlayersPerTeam, MaxPlayersPerTeam))
        {
            //create new battleground
            BattleGround * bg2 = sBattleGroundMgr.CreateNewBattleGround(bgTypeId, bracketEntry, 0, false);
            if (!bg2)
            {
                sLog.outError("BattleGroundQueue::Update - Cannot create battleground: %u", bgTypeId);
                return;
            }
            //invite those selection pools
            for(uint32 i = 0; i < BG_TEAMS_COUNT; i++)
                for(GroupsQueueType::const_iterator citr = m_SelectionPools[BG_TEAM_ALLIANCE + i].SelectedGroups.begin(); citr != m_SelectionPools[BG_TEAM_ALLIANCE + i].SelectedGroups.end(); ++citr)
                    InviteGroupToBG((*citr), bg2, (*citr)->Team);
            //start bg
            bg2->StartBattleGround();
            //clear structures
            m_SelectionPools[BG_TEAM_ALLIANCE].Init();
            m_SelectionPools[BG_TEAM_HORDE].Init();
        }
    }

    // now check if there are in queues enough players to start new game of (normal battleground, or non-rated arena)
    if (!isRated)
    {
        // if there are enough players in pools, start new battleground or non rated arena
        if (CheckNormalMatch(bg_template, bracket_id, MinPlayersPerTeam, MaxPlayersPerTeam)
            || (bg_template->isArena() && CheckSkirmishForSameFaction(bracket_id, MinPlayersPerTeam)) )
        {
            // we successfully created a pool
            BattleGround * bg2 = sBattleGroundMgr.CreateNewBattleGround(bgTypeId, bracketEntry, arenaType, false);
            if (!bg2)
            {
                sLog.outError("BattleGroundQueue::Update - Cannot create battleground: %u", bgTypeId);
                return;
            }

            // invite those selection pools
            for(uint32 i = 0; i < BG_TEAMS_COUNT; i++)
                for(GroupsQueueType::const_iterator citr = m_SelectionPools[BG_TEAM_ALLIANCE + i].SelectedGroups.begin(); citr != m_SelectionPools[BG_TEAM_ALLIANCE + i].SelectedGroups.end(); ++citr)
                    InviteGroupToBG((*citr), bg2, (*citr)->Team);
            // start bg
            bg2->StartBattleGround();
        }
    }
    else if (bg_template->isArena())
    {
        // found out the minimum and maximum ratings the newly added team should battle against
        // arenaRating is the rating of the latest joined team, or 0
        // 0 is on (automatic update call) and we must set it to team's with longest wait time
        if (!arenaRating )
        {
            GroupQueueInfo* front1 = NULL;
            GroupQueueInfo* front2 = NULL;
            if (!m_QueuedGroups[bracket_id][BG_QUEUE_PREMADE_ALLIANCE].empty())
            {
                front1 = m_QueuedGroups[bracket_id][BG_QUEUE_PREMADE_ALLIANCE].front();
                arenaRating = front1->ArenaTeamRating;
            }
            if (!m_QueuedGroups[bracket_id][BG_QUEUE_PREMADE_HORDE].empty())
            {
                front2 = m_QueuedGroups[bracket_id][BG_QUEUE_PREMADE_HORDE].front();
                arenaRating = front2->ArenaTeamRating;
            }
            if (front1 && front2)
            {
                if (front1->JoinTime < front2->JoinTime)
                    arenaRating = front1->ArenaTeamRating;
            }
            else if (!front1 && !front2)
                return; //queues are empty
        }

        //set rating range
        uint32 arenaMinRating = (arenaRating <= sBattleGroundMgr.GetMaxRatingDifference()) ? 0 : arenaRating - sBattleGroundMgr.GetMaxRatingDifference();
        uint32 arenaMaxRating = arenaRating + sBattleGroundMgr.GetMaxRatingDifference();
        // if max rating difference is set and the time past since server startup is greater than the rating discard time
        // (after what time the ratings aren't taken into account when making teams) then
        // the discard time is current_time - time_to_discard, teams that joined after that, will have their ratings taken into account
        // else leave the discard time on 0, this way all ratings will be discarded
        uint32 discardTime = getMSTime() - sBattleGroundMgr.GetRatingDiscardTimer();

        // we need to find 2 teams which will play next game

        GroupsQueueType::iterator itr_team[BG_TEAMS_COUNT];

        //optimalization : --- we dont need to use selection_pools - each update we select max 2 groups

        uint32 teamId = 0;

        for(uint32 i = BG_QUEUE_PREMADE_ALLIANCE; i < BG_QUEUE_NORMAL_ALLIANCE; i++)
        {
            // take the group that joined first
            itr_team[i] = m_QueuedGroups[bracket_id][i].begin();
            for(; itr_team[i] != m_QueuedGroups[bracket_id][i].end(); ++(itr_team[i]))
            {
                // if group match conditions, then add it to pool
                if( !(*itr_team[i])->IsInvitedToBGInstanceGUID
                    && (((*itr_team[i])->ArenaTeamRating >= arenaMinRating && (*itr_team[i])->ArenaTeamRating <= arenaMaxRating)
                        || (*itr_team[i])->JoinTime < discardTime) )
                {
                    m_SelectionPools[i].AddGroup((*itr_team[i]), MaxPlayersPerTeam);
                    // break for cycle to be able to start selecting another group from same faction queue
                    break;
                }
            }
        }
        // now we are done if we have 2 groups - ali vs horde!
        // if we don't have, we must try to continue search in same queue
        // tmp variables are correctly set
        // this code isn't much userfriendly - but it is supposed to continue search for mathing group in HORDE queue
        if (m_SelectionPools[BG_TEAM_ALLIANCE].GetPlayerCount() == 0 && m_SelectionPools[BG_TEAM_HORDE].GetPlayerCount())
        {
            itr_team[BG_TEAM_ALLIANCE] = itr_team[BG_TEAM_HORDE];
            ++itr_team[BG_TEAM_ALLIANCE];
            for(; itr_team[BG_TEAM_ALLIANCE] != m_QueuedGroups[bracket_id][BG_QUEUE_PREMADE_HORDE].end(); ++(itr_team[BG_TEAM_ALLIANCE]))
            {
                if( !(*itr_team[BG_TEAM_ALLIANCE])->IsInvitedToBGInstanceGUID
                    && (((*itr_team[BG_TEAM_ALLIANCE])->ArenaTeamRating >= arenaMinRating && (*itr_team[BG_TEAM_ALLIANCE])->ArenaTeamRating <= arenaMaxRating)
                        || (*itr_team[BG_TEAM_ALLIANCE])->JoinTime < discardTime) )
                {
                    if((*itr_team[BG_TEAM_ALLIANCE])->ArenaTeamId != teamId)
                    {
                        m_SelectionPools[BG_TEAM_ALLIANCE].AddGroup((*itr_team[BG_TEAM_ALLIANCE]), MaxPlayersPerTeam);
                        break;
                    }
                }
            }
        }
        // this code isn't much userfriendly - but it is supposed to continue search for mathing group in ALLIANCE queue
        if (m_SelectionPools[BG_TEAM_HORDE].GetPlayerCount() == 0 && m_SelectionPools[BG_TEAM_ALLIANCE].GetPlayerCount())
        {
            itr_team[BG_TEAM_HORDE] = itr_team[BG_TEAM_ALLIANCE];
            ++itr_team[BG_TEAM_HORDE];
            for(; itr_team[BG_TEAM_HORDE] != m_QueuedGroups[bracket_id][BG_QUEUE_PREMADE_ALLIANCE].end(); ++(itr_team[BG_TEAM_HORDE]))
            {
                if( !(*itr_team[BG_TEAM_HORDE])->IsInvitedToBGInstanceGUID
                    && (((*itr_team[BG_TEAM_HORDE])->ArenaTeamRating >= arenaMinRating && (*itr_team[BG_TEAM_HORDE])->ArenaTeamRating <= arenaMaxRating)
                        || (*itr_team[BG_TEAM_HORDE])->JoinTime < discardTime) )
                {
                    if((*itr_team[BG_TEAM_HORDE])->ArenaTeamId != teamId)
                    {
                        m_SelectionPools[BG_TEAM_HORDE].AddGroup((*itr_team[BG_TEAM_HORDE]), MaxPlayersPerTeam);
                        break;
                    }
                }
            }
        }

        //if we have 2 teams, then start new arena and invite players!
        if (m_SelectionPools[BG_TEAM_ALLIANCE].GetPlayerCount() && m_SelectionPools[BG_TEAM_HORDE].GetPlayerCount())
        {
            BattleGround* arena = sBattleGroundMgr.CreateNewBattleGround(bgTypeId, bracketEntry, arenaType, true);
            if (!arena)
            {
                sLog.outError("BattlegroundQueue::Update couldn't create arena instance for rated arena match!");
                return;
            }

            (*(itr_team[BG_TEAM_ALLIANCE]))->OpponentsTeamRating = (*(itr_team[BG_TEAM_HORDE]))->ArenaTeamRating;
            DEBUG_LOG("setting oposite teamrating for team %u to %u", (*(itr_team[BG_TEAM_ALLIANCE]))->ArenaTeamId, (*(itr_team[BG_TEAM_ALLIANCE]))->OpponentsTeamRating);
            (*(itr_team[BG_TEAM_HORDE]))->OpponentsTeamRating = (*(itr_team[BG_TEAM_ALLIANCE]))->ArenaTeamRating;
            DEBUG_LOG("setting oposite teamrating for team %u to %u", (*(itr_team[BG_TEAM_HORDE]))->ArenaTeamId, (*(itr_team[BG_TEAM_HORDE]))->OpponentsTeamRating);
            // now we must move team if we changed its faction to another faction queue, because then we will spam log by errors in Queue::RemovePlayer
            if ((*(itr_team[BG_TEAM_ALLIANCE]))->Team != ALLIANCE)
            {
                // add to alliance queue
                m_QueuedGroups[bracket_id][BG_QUEUE_PREMADE_ALLIANCE].push_front(*(itr_team[BG_TEAM_ALLIANCE]));
                // erase from horde queue
                m_QueuedGroups[bracket_id][BG_QUEUE_PREMADE_HORDE].erase(itr_team[BG_TEAM_ALLIANCE]);
                itr_team[BG_TEAM_ALLIANCE] = m_QueuedGroups[bracket_id][BG_QUEUE_PREMADE_ALLIANCE].begin();
            }
            if ((*(itr_team[BG_TEAM_HORDE]))->Team != HORDE)
            {
                m_QueuedGroups[bracket_id][BG_QUEUE_PREMADE_HORDE].push_front(*(itr_team[BG_TEAM_HORDE]));
                m_QueuedGroups[bracket_id][BG_QUEUE_PREMADE_ALLIANCE].erase(itr_team[BG_TEAM_HORDE]);
                itr_team[BG_TEAM_HORDE] = m_QueuedGroups[bracket_id][BG_QUEUE_PREMADE_HORDE].begin();
            }

            InviteGroupToBG(*(itr_team[BG_TEAM_ALLIANCE]), arena, ALLIANCE);
            InviteGroupToBG(*(itr_team[BG_TEAM_HORDE]), arena, HORDE);

            DEBUG_LOG("Starting rated arena match!");

            arena->StartBattleGround();
        }
    }
}

/*********************************************************/
/***            BATTLEGROUND QUEUE EVENTS              ***/
/*********************************************************/

bool BGQueueInviteEvent::Execute(uint64 /*e_time*/, uint32 /*p_time*/)
{
    Player* plr = sObjectMgr.GetPlayer( m_PlayerGuid );
    // player logged off (we should do nothing, he is correctly removed from queue in another procedure)
    if (!plr)
        return true;

    BattleGround* bg = sBattleGroundMgr.GetBattleGround(m_BgInstanceGUID, m_BgTypeId);
    //if battleground ended and its instance deleted - do nothing
    if (!bg)
        return true;

    BattleGroundQueueTypeId bgQueueTypeId = BattleGroundMgr::BGQueueTypeId(bg->GetTypeID(), bg->GetArenaType());
    uint32 queueSlot = plr->GetBattleGroundQueueIndex(bgQueueTypeId);
    if (queueSlot < PLAYER_MAX_BATTLEGROUND_QUEUES)         // player is in queue or in battleground
    {
        // check if player is invited to this bg
        BattleGroundQueue &bgQueue = sBattleGroundMgr.m_BattleGroundQueues[bgQueueTypeId];
        if (bgQueue.IsPlayerInvited(m_PlayerGuid, m_BgInstanceGUID, m_RemoveTime))
        {
            WorldPacket data;
            //we must send remaining time in queue
            sBattleGroundMgr.BuildBattleGroundStatusPacket(&data, bg, queueSlot, STATUS_WAIT_JOIN, INVITE_ACCEPT_WAIT_TIME - INVITATION_REMIND_TIME, 0, m_ArenaType);
            plr->GetSession()->SendPacket(&data);
        }
    }
    return true;                                            //event will be deleted
}

void BGQueueInviteEvent::Abort(uint64 /*e_time*/)
{
    //do nothing
}

/*
    this event has many possibilities when it is executed:
    1. player is in battleground ( he clicked enter on invitation window )
    2. player left battleground queue and he isn't there any more
    3. player left battleground queue and he joined it again and IsInvitedToBGInstanceGUID = 0
    4. player left queue and he joined again and he has been invited to same battleground again -> we should not remove him from queue yet
    5. player is invited to bg and he didn't choose what to do and timer expired - only in this condition we should call queue::RemovePlayer
    we must remove player in the 5. case even if battleground object doesn't exist!
*/
bool BGQueueRemoveEvent::Execute(uint64 /*e_time*/, uint32 /*p_time*/)
{
    Player* plr = sObjectMgr.GetPlayer( m_PlayerGuid );
    if (!plr)
        // player logged off (we should do nothing, he is correctly removed from queue in another procedure)
        return true;

    BattleGround* bg = sBattleGroundMgr.GetBattleGround(m_BgInstanceGUID, m_BgTypeId);
    //battleground can be deleted already when we are removing queue info
    //bg pointer can be NULL! so use it carefully!

    uint32 queueSlot = plr->GetBattleGroundQueueIndex(m_BgQueueTypeId);
    if (queueSlot < PLAYER_MAX_BATTLEGROUND_QUEUES)         // player is in queue, or in Battleground
    {
        // check if player is in queue for this BG and if we are removing his invite event
        BattleGroundQueue &bgQueue = sBattleGroundMgr.m_BattleGroundQueues[m_BgQueueTypeId];
        if (bgQueue.IsPlayerInvited(m_PlayerGuid, m_BgInstanceGUID, m_RemoveTime))
        {
            DEBUG_LOG("Battleground: removing player %u from bg queue for instance %u because of not pressing enter battle in time.",plr->GetGUIDLow(),m_BgInstanceGUID);

            plr->RemoveBattleGroundQueueId(m_BgQueueTypeId);
            bgQueue.RemovePlayer(m_PlayerGuid, true);
            //update queues if battleground isn't ended
            if (bg && bg->isBattleGround() && bg->GetStatus() != STATUS_WAIT_LEAVE)
                sBattleGroundMgr.ScheduleQueueUpdate(0, 0, m_BgQueueTypeId, m_BgTypeId, bg->GetBracketId());

            WorldPacket data;
            sBattleGroundMgr.BuildBattleGroundStatusPacket(&data, bg, queueSlot, STATUS_NONE, 0, 0, 0);
            plr->GetSession()->SendPacket(&data);
        }
    }

    //event will be deleted
    return true;
}

void BGQueueRemoveEvent::Abort(uint64 /*e_time*/)
{
    //do nothing
}

/*********************************************************/
/***            BATTLEGROUND MANAGER                   ***/
/*********************************************************/

BattleGroundMgr::BattleGroundMgr() : m_AutoDistributionTimeChecker(0), m_ArenaTesting(false)
{
    for(uint32 i = BATTLEGROUND_TYPE_NONE; i < MAX_BATTLEGROUND_TYPE_ID; i++)
        m_BattleGrounds[i].clear();
    m_NextRatingDiscardUpdate = sWorld.getConfig(CONFIG_UINT32_ARENA_RATING_DISCARD_TIMER);
    m_Testing=false;
}

BattleGroundMgr::~BattleGroundMgr()
{
    DeleteAllBattleGrounds();
}

void BattleGroundMgr::DeleteAllBattleGrounds()
{
    // will also delete template bgs:
    for(uint32 i = BATTLEGROUND_TYPE_NONE; i < MAX_BATTLEGROUND_TYPE_ID; i++)
    {
        for(BattleGroundSet::iterator itr = m_BattleGrounds[i].begin(); itr != m_BattleGrounds[i].end();)
        {
            BattleGround * bg = itr->second;
            itr++;
            delete bg;
        }
    }
}

// used to update running battlegrounds, and delete finished ones
void BattleGroundMgr::Update(uint32 diff)
{
    // update scheduled queues
    if (!m_QueueUpdateScheduler.empty())
    {
        std::vector<uint64> scheduled;
        {
            //create mutex
            //ACE_Guard<ACE_Thread_Mutex> guard(SchedulerLock);
            //copy vector and clear the other
            scheduled = std::vector<uint64>(m_QueueUpdateScheduler);
            m_QueueUpdateScheduler.clear();
            //release lock
        }

        for (uint8 i = 0; i < scheduled.size(); i++)
        {
            uint32 arenaRating = scheduled[i] >> 32;
            uint8 arenaType = scheduled[i] >> 24 & 255;
            BattleGroundQueueTypeId bgQueueTypeId = BattleGroundQueueTypeId(scheduled[i] >> 16 & 255);
            BattleGroundTypeId bgTypeId = BattleGroundTypeId((scheduled[i] >> 8) & 255);
            BattleGroundBracketId bracket_id = BattleGroundBracketId(scheduled[i] & 255);
            m_BattleGroundQueues[bgQueueTypeId].Update(bgTypeId, bracket_id, arenaType, arenaRating > 0, arenaRating);
        }
    }

    // if rating difference counts, maybe force-update queues
    if (sWorld.getConfig(CONFIG_UINT32_ARENA_MAX_RATING_DIFFERENCE) && sWorld.getConfig(CONFIG_UINT32_ARENA_RATING_DISCARD_TIMER))
    {
        // it's time to force update
        if (m_NextRatingDiscardUpdate < diff)
        {
            // forced update for rated arenas (scan all, but skipped non rated)
            DEBUG_LOG("BattleGroundMgr: UPDATING ARENA QUEUES");
            for(int qtype = BATTLEGROUND_QUEUE_2v2; qtype <= BATTLEGROUND_QUEUE_5v5; ++qtype)
                for(int bracket = BG_BRACKET_ID_FIRST; bracket < MAX_BATTLEGROUND_BRACKETS; ++bracket)
                    m_BattleGroundQueues[qtype].Update(
                        BATTLEGROUND_AA, BattleGroundBracketId(bracket),
                        BattleGroundMgr::BGArenaType(BattleGroundQueueTypeId(qtype)), true, 0);

            m_NextRatingDiscardUpdate = sWorld.getConfig(CONFIG_UINT32_ARENA_RATING_DISCARD_TIMER);
        }
        else
            m_NextRatingDiscardUpdate -= diff;
    }
    if (sWorld.getConfig(CONFIG_BOOL_ARENA_AUTO_DISTRIBUTE_POINTS))
    {
        if (m_AutoDistributionTimeChecker < diff)
        {
            if (sWorld.GetGameTime() > m_NextAutoDistributionTime)
            {
                DistributeArenaPoints();
                m_NextAutoDistributionTime = time_t(sWorld.GetGameTime() + BATTLEGROUND_ARENA_POINT_DISTRIBUTION_DAY * sWorld.getConfig(CONFIG_UINT32_ARENA_AUTO_DISTRIBUTE_INTERVAL_DAYS));
                CharacterDatabase.PExecute("UPDATE saved_variables SET NextArenaPointDistributionTime = '"UI64FMTD"'", uint64(m_NextAutoDistributionTime));
            }
            m_AutoDistributionTimeChecker = 600000; // check 10 minutes
        }
        else
            m_AutoDistributionTimeChecker -= diff;
    }
}

void BattleGroundMgr::BuildBattleGroundStatusPacket(WorldPacket *data, BattleGround *bg, uint8 QueueSlot, uint8 StatusID, uint32 Time1, uint32 Time2, uint8 arenatype)
{
    // we can be in 2 queues in same time...

    if (StatusID == 0 || !bg)
    {
        data->Initialize(SMSG_BATTLEFIELD_STATUS, 4+8);
        *data << uint32(QueueSlot);                         // queue id (0...1)
        *data << uint64(0);
        return;
    }

    data->Initialize(SMSG_BATTLEFIELD_STATUS, (4+8+1+1+4+1+4+4+4));
    *data << uint32(QueueSlot);                             // queue id (0...1) - player can be in 2 queues in time
    // uint64 in client
    *data << uint64( uint64(arenatype) | (uint64(0x0D) << 8) | (uint64(bg->GetTypeID()) << 16) | (uint64(0x1F90) << 48) );
    *data << uint8(0);                                      // 3.3.0
    *data << uint8(0);                                      // 3.3.0
    *data << uint32(bg->GetClientInstanceID());
    // alliance/horde for BG and skirmish/rated for Arenas
    // following displays the minimap-icon 0 = faction icon 1 = arenaicon
    *data << uint8(bg->isRated());
    *data << uint32(StatusID);                              // status
    switch(StatusID)
    {
        case STATUS_WAIT_QUEUE:                             // status_in_queue
            *data << uint32(Time1);                         // average wait time, milliseconds
            *data << uint32(Time2);                         // time in queue, updated every minute!, milliseconds
            break;
        case STATUS_WAIT_JOIN:                              // status_invite
            *data << uint32(bg->GetMapId());                // map id
            *data << uint32(Time1);                         // time to remove from queue, milliseconds
            break;
        case STATUS_IN_PROGRESS:                            // status_in_progress
            *data << uint32(bg->GetMapId());                // map id
            *data << uint32(Time1);                         // time to bg auto leave, 0 at bg start, 120000 after bg end, milliseconds
            *data << uint32(Time2);                         // time from bg start, milliseconds
            *data << uint8(0x1);                            // Lua_GetBattlefieldArenaFaction (bool)
            break;
        default:
            sLog.outError("Unknown BG status!");
            break;
    }
}

void BattleGroundMgr::BuildPvpLogDataPacket(WorldPacket *data, BattleGround *bg)
{
    uint8 type = (bg->isArena() ? 1 : 0);
                                                            // last check on 3.0.3
    data->Initialize(MSG_PVP_LOG_DATA, (1+1+4+40*bg->GetPlayerScoresSize()));
    *data << uint8(type);                                   // type (battleground=0/arena=1)

    if(type)                                                // arena
    {
        // it seems this must be according to BG_WINNER_A/H and _NOT_ BG_TEAM_A/H
        for(int i = 1; i >= 0; --i)
        {
            *data << uint32(bg->m_ArenaTeamRatingChanges[i]);
            *data << uint32(3999);                          // huge thanks for TOM_RUS for this!
            *data << uint32(0);                             // added again in 3.1
            DEBUG_LOG("rating change: %d", bg->m_ArenaTeamRatingChanges[i]);
        }
        for(int i = 1; i >= 0; --i)
        {
            uint32 at_id = bg->m_ArenaTeamIds[i];
            ArenaTeam * at = sObjectMgr.GetArenaTeamById(at_id);
            if (at)
                *data << at->GetName();
            else
                *data << (uint8)0;
        }
    }

    if (bg->GetStatus() != STATUS_WAIT_LEAVE)
    {
        *data << uint8(0);                                  // bg not ended
    }
    else
    {
        *data << uint8(1);                                  // bg ended
        *data << uint8(bg->GetWinner());                    // who win
    }

    *data << (int32)(bg->GetPlayerScoresSize());

    for(BattleGround::BattleGroundScoreMap::const_iterator itr = bg->GetPlayerScoresBegin(); itr != bg->GetPlayerScoresEnd(); ++itr)
    {
        *data << (uint64)itr->first;
        *data << (int32)itr->second->KillingBlows;
        if (type == 0)
        {
            *data << (int32)itr->second->HonorableKills;
            *data << (int32)itr->second->Deaths;
            *data << (int32)(itr->second->BonusHonor);
        }
        else
        {
            Player *plr = sObjectMgr.GetPlayer(itr->first);
            uint32 team = bg->GetPlayerTeam(itr->first);
            if (!team && plr)
                team = plr->GetTeam();
            if (( bg->GetWinner()==0 && team == ALLIANCE ) || ( bg->GetWinner()==1 && team==HORDE ))
                *data << uint8(1);
            else
                *data << uint8(0);
        }
        *data << (int32)itr->second->DamageDone;             // damage done
        *data << (int32)itr->second->HealingDone;            // healing done
        switch(bg->GetTypeID(true))                          // battleground specific things
        {
            case BATTLEGROUND_AV:
                *data << (uint32)0x00000005;                // count of next fields
                *data << (uint32)((BattleGroundAVScore*)itr->second)->GraveyardsAssaulted;  // GraveyardsAssaulted
                *data << (uint32)((BattleGroundAVScore*)itr->second)->GraveyardsDefended;   // GraveyardsDefended
                *data << (uint32)((BattleGroundAVScore*)itr->second)->TowersAssaulted;      // TowersAssaulted
                *data << (uint32)((BattleGroundAVScore*)itr->second)->TowersDefended;       // TowersDefended
                *data << (uint32)((BattleGroundAVScore*)itr->second)->SecondaryObjectives;  // SecondaryObjectives - free some of the Lieutnants
                break;
            case BATTLEGROUND_WS:
                *data << (uint32)0x00000002;                // count of next fields
                *data << (uint32)((BattleGroundWGScore*)itr->second)->FlagCaptures;         // flag captures
                *data << (uint32)((BattleGroundWGScore*)itr->second)->FlagReturns;          // flag returns
                break;
            case BATTLEGROUND_AB:
                *data << (uint32)0x00000002;                // count of next fields
                *data << (uint32)((BattleGroundABScore*)itr->second)->BasesAssaulted;       // bases asssulted
                *data << (uint32)((BattleGroundABScore*)itr->second)->BasesDefended;        // bases defended
                break;
            case BATTLEGROUND_EY:
                *data << (uint32)0x00000001;                // count of next fields
                *data << (uint32)((BattleGroundEYScore*)itr->second)->FlagCaptures;         // flag captures
                break;
            case BATTLEGROUND_NA:
            case BATTLEGROUND_BE:
            case BATTLEGROUND_AA:
            case BATTLEGROUND_RL:
            case BATTLEGROUND_SA:                           // wotlk
            case BATTLEGROUND_DS:                           // wotlk
            case BATTLEGROUND_RV:                           // wotlk
            case BATTLEGROUND_IC:                           // wotlk
            case BATTLEGROUND_RB:                           // wotlk
                *data << (int32)0;                          // 0
                break;
            default:
<<<<<<< HEAD
                sLog.outDebug("Unhandled MSG_PVP_LOG_DATA for BG id %u", bg->GetTypeID(true));
=======
                DEBUG_LOG("Unhandled MSG_PVP_LOG_DATA for BG id %u", bg->GetTypeID());
>>>>>>> d5c1c5b5
                *data << (int32)0;
                break;
        }
    }
}

void BattleGroundMgr::BuildGroupJoinedBattlegroundPacket(WorldPacket *data, GroupJoinBattlegroundResult result)
{
    data->Initialize(SMSG_GROUP_JOINED_BATTLEGROUND, 4);
    *data << int32(result);
    if(result == ERR_BATTLEGROUND_JOIN_TIMED_OUT || result == ERR_BATTLEGROUND_JOIN_FAILED)
        *data << uint64(0);                                 // player guid
}

void BattleGroundMgr::BuildUpdateWorldStatePacket(WorldPacket *data, uint32 field, uint32 value)
{
    data->Initialize(SMSG_UPDATE_WORLD_STATE, 4+4);
    *data << uint32(field);
    *data << uint32(value);
}

void BattleGroundMgr::BuildPlaySoundPacket(WorldPacket *data, uint32 soundid)
{
    data->Initialize(SMSG_PLAY_SOUND, 4);
    *data << uint32(soundid);
}

void BattleGroundMgr::BuildPlayerLeftBattleGroundPacket(WorldPacket *data, const uint64& guid)
{
    data->Initialize(SMSG_BATTLEGROUND_PLAYER_LEFT, 8);
    *data << uint64(guid);
}

void BattleGroundMgr::BuildPlayerJoinedBattleGroundPacket(WorldPacket *data, Player *plr)
{
    data->Initialize(SMSG_BATTLEGROUND_PLAYER_JOINED, 8);
    *data << uint64(plr->GetGUID());
}

BattleGround * BattleGroundMgr::GetBattleGroundThroughClientInstance(uint32 instanceId, BattleGroundTypeId bgTypeId)
{
    //cause at HandleBattleGroundJoinOpcode the clients sends the instanceid he gets from
    //SMSG_BATTLEFIELD_LIST we need to find the battleground with this clientinstance-id
    BattleGround* bg = GetBattleGroundTemplate(bgTypeId);
    if (!bg)
        return NULL;

    if (bg->isArena())
        return GetBattleGround(instanceId, bgTypeId);

    for(BattleGroundSet::iterator itr = m_BattleGrounds[bgTypeId].begin(); itr != m_BattleGrounds[bgTypeId].end(); ++itr)
    {
        if (itr->second->GetClientInstanceID() == instanceId)
            return itr->second;
    }
    return NULL;
}

BattleGround * BattleGroundMgr::GetBattleGround(uint32 InstanceID, BattleGroundTypeId bgTypeId)
{
    //search if needed
    BattleGroundSet::iterator itr;
    if (bgTypeId == BATTLEGROUND_TYPE_NONE)
    {
        for(uint32 i = BATTLEGROUND_AV; i < MAX_BATTLEGROUND_TYPE_ID; i++)
        {
            itr = m_BattleGrounds[i].find(InstanceID);
            if (itr != m_BattleGrounds[i].end())
                return itr->second;
        }
        return NULL;
    }
    itr = m_BattleGrounds[bgTypeId].find(InstanceID);
    return ( (itr != m_BattleGrounds[bgTypeId].end()) ? itr->second : NULL );
}

BattleGround * BattleGroundMgr::GetBattleGroundTemplate(BattleGroundTypeId bgTypeId)
{
    //map is sorted and we can be sure that lowest instance id has only BG template
    return m_BattleGrounds[bgTypeId].empty() ? NULL : m_BattleGrounds[bgTypeId].begin()->second;
}

uint32 BattleGroundMgr::CreateClientVisibleInstanceId(BattleGroundTypeId bgTypeId, BattleGroundBracketId bracket_id)
{
    if (IsArenaType(bgTypeId))
        return 0;                                           //arenas don't have client-instanceids

    // we create here an instanceid, which is just for
    // displaying this to the client and without any other use..
    // the client-instanceIds are unique for each battleground-type
    // the instance-id just needs to be as low as possible, beginning with 1
    // the following works, because std::set is default ordered with "<"
    // the optimalization would be to use as bitmask std::vector<uint32> - but that would only make code unreadable
    uint32 lastId = 0;
    for(std::set<uint32>::iterator itr = m_ClientBattleGroundIds[bgTypeId][bracket_id].begin(); itr != m_ClientBattleGroundIds[bgTypeId][bracket_id].end();)
    {
        if( (++lastId) != *itr)                             //if there is a gap between the ids, we will break..
            break;
        lastId = *itr;
    }
    m_ClientBattleGroundIds[bgTypeId][bracket_id].insert(lastId + 1);
    return lastId + 1;
}

// create a new battleground that will really be used to play
BattleGround * BattleGroundMgr::CreateNewBattleGround(BattleGroundTypeId bgTypeId, PvPDifficultyEntry const* bracketEntry, uint8 arenaType, bool isRated)
{
    // get the template BG
    BattleGround *bg_template = GetBattleGroundTemplate(bgTypeId);
    if (!bg_template)
    {
        sLog.outError("BattleGround: CreateNewBattleGround - bg template not found for %u", bgTypeId);
        return NULL;
    }

    //for arenas there is random map used
    if (bg_template->isArena())
    {
        BattleGroundTypeId arenas[] = {BATTLEGROUND_NA, BATTLEGROUND_BE, BATTLEGROUND_RL/*, BATTLEGROUND_DS, BATTLEGROUND_RV*/};
        uint32 arena_num = urand(0,2/*4*/);
        bgTypeId = arenas[arena_num];
        bg_template = GetBattleGroundTemplate(bgTypeId);
        if (!bg_template)
        {
            sLog.outError("BattleGround: CreateNewBattleGround - bg template not found for %u", bgTypeId);
            return NULL;
        }
    }

    bool isRandom = false;

    if(bgTypeId==BATTLEGROUND_RB)
    {
        BattleGroundTypeId random_bgs[] = {BATTLEGROUND_AV, BATTLEGROUND_WS, BATTLEGROUND_AB, BATTLEGROUND_EY/*, BATTLEGROUND_SA, BATTLEGROUND_IC*/};
        uint32 bg_num = urand(0,3/*5*/);
        bgTypeId = random_bgs[bg_num];
        bg_template = GetBattleGroundTemplate(bgTypeId);
        if (!bg_template)
        {
            sLog.outError("BattleGround: CreateNewBattleGround - bg template not found for %u", bgTypeId);
            return NULL;
        }
        isRandom = true;
    }

    BattleGround *bg = NULL;
    // create a copy of the BG template
    switch(bgTypeId)
    {
        case BATTLEGROUND_AV:
            bg = new BattleGroundAV(*(BattleGroundAV*)bg_template);
            break;
        case BATTLEGROUND_WS:
            bg = new BattleGroundWS(*(BattleGroundWS*)bg_template);
            break;
        case BATTLEGROUND_AB:
            bg = new BattleGroundAB(*(BattleGroundAB*)bg_template);
            break;
        case BATTLEGROUND_NA:
            bg = new BattleGroundNA(*(BattleGroundNA*)bg_template);
            break;
        case BATTLEGROUND_BE:
            bg = new BattleGroundBE(*(BattleGroundBE*)bg_template);
            break;
        case BATTLEGROUND_AA:
            bg = new BattleGroundAA(*(BattleGroundAA*)bg_template);
            break;
        case BATTLEGROUND_EY:
            bg = new BattleGroundEY(*(BattleGroundEY*)bg_template);
            break;
        case BATTLEGROUND_RL:
            bg = new BattleGroundRL(*(BattleGroundRL*)bg_template);
            break;
        case BATTLEGROUND_SA:
            bg = new BattleGroundSA(*(BattleGroundSA*)bg_template);
            break;
        case BATTLEGROUND_DS:
            bg = new BattleGroundDS(*(BattleGroundDS*)bg_template);
            break;
        case BATTLEGROUND_RV:
            bg = new BattleGroundRV(*(BattleGroundRV*)bg_template);
            break;
        case BATTLEGROUND_IC:
            bg = new BattleGroundIC(*(BattleGroundIC*)bg_template);
            break;
        case BATTLEGROUND_RB:
            bg = new BattleGroundRB(*(BattleGroundRB*)bg_template);
            break;
        default:
            //error, but it is handled few lines above
            return 0;
    }

    // will also set m_bgMap, instanceid
    sMapMgr.CreateBgMap(bg->GetMapId(), bg);

    bg->SetClientInstanceID(CreateClientVisibleInstanceId(isRandom ? BATTLEGROUND_RB : bgTypeId, bracketEntry->GetBracketId()));

    // reset the new bg (set status to status_wait_queue from status_none)
    bg->Reset();

    // start the joining of the bg
    bg->SetStatus(STATUS_WAIT_JOIN);
    bg->SetBracket(bracketEntry);
    bg->SetArenaType(arenaType);
    bg->SetRated(isRated);
    bg->SetRandom(isRandom);
    bg->SetTypeID(isRandom ? BATTLEGROUND_RB : bgTypeId);
    bg->SetRandomTypeID(bgTypeId);

    return bg;
}

// used to create the BG templates
uint32 BattleGroundMgr::CreateBattleGround(BattleGroundTypeId bgTypeId, bool IsArena, uint32 MinPlayersPerTeam, uint32 MaxPlayersPerTeam, uint32 LevelMin, uint32 LevelMax, char* BattleGroundName, uint32 MapID, float Team1StartLocX, float Team1StartLocY, float Team1StartLocZ, float Team1StartLocO, float Team2StartLocX, float Team2StartLocY, float Team2StartLocZ, float Team2StartLocO)
{
    // Create the BG
    BattleGround *bg = NULL;
    switch(bgTypeId)
    {
        case BATTLEGROUND_AV: bg = new BattleGroundAV; break;
        case BATTLEGROUND_WS: bg = new BattleGroundWS; break;
        case BATTLEGROUND_AB: bg = new BattleGroundAB; break;
        case BATTLEGROUND_NA: bg = new BattleGroundNA; break;
        case BATTLEGROUND_BE: bg = new BattleGroundBE; break;
        case BATTLEGROUND_AA: bg = new BattleGroundAA; break;
        case BATTLEGROUND_EY: bg = new BattleGroundEY; break;
        case BATTLEGROUND_RL: bg = new BattleGroundRL; break;
        case BATTLEGROUND_SA: bg = new BattleGroundSA; break;
        case BATTLEGROUND_DS: bg = new BattleGroundDS; break;
        case BATTLEGROUND_RV: bg = new BattleGroundRV; break;
        case BATTLEGROUND_IC: bg = new BattleGroundIC; break;
        case BATTLEGROUND_RB: bg = new BattleGroundRB; break;
        default:bg = new BattleGround;   break;             // placeholder for non implemented BG
    }

    bg->SetMapId(MapID);
    bg->SetTypeID(bgTypeId);
    bg->SetArenaorBGType(IsArena);
    bg->SetMinPlayersPerTeam(MinPlayersPerTeam);
    bg->SetMaxPlayersPerTeam(MaxPlayersPerTeam);
    bg->SetMinPlayers(MinPlayersPerTeam * 2);
    bg->SetMaxPlayers(MaxPlayersPerTeam * 2);
    bg->SetName(BattleGroundName);
    bg->SetTeamStartLoc(ALLIANCE, Team1StartLocX, Team1StartLocY, Team1StartLocZ, Team1StartLocO);
    bg->SetTeamStartLoc(HORDE,    Team2StartLocX, Team2StartLocY, Team2StartLocZ, Team2StartLocO);
    bg->SetLevelRange(LevelMin, LevelMax);

    // add bg to update list
    AddBattleGround(bg->GetInstanceID(), bg->GetTypeID(), bg);

    // return some not-null value, bgTypeId is good enough for me
    return bgTypeId;
}

void BattleGroundMgr::CreateInitialBattleGrounds()
{
    uint32 count = 0;

    //                                                0   1                 2                 3                4              5             6
    QueryResult *result = WorldDatabase.Query("SELECT id, MinPlayersPerTeam,MaxPlayersPerTeam,AllianceStartLoc,AllianceStartO,HordeStartLoc,HordeStartO FROM battleground_template");

    if (!result)
    {
        barGoLink bar(1);

        bar.step();

        sLog.outString();
        sLog.outErrorDb(">> Loaded 0 battlegrounds. DB table `battleground_template` is empty.");
        return;
    }

    barGoLink bar((int)result->GetRowCount());

    do
    {
        Field *fields = result->Fetch();
        bar.step();

        uint32 bgTypeID_ = fields[0].GetUInt32();

        // can be overwrite by values from DB
        BattlemasterListEntry const *bl = sBattlemasterListStore.LookupEntry(bgTypeID_);
        if (!bl)
        {
            sLog.outError("Battleground ID %u not found in BattlemasterList.dbc. Battleground not created.", bgTypeID_);
            continue;
        }

        BattleGroundTypeId bgTypeID = BattleGroundTypeId(bgTypeID_);

        bool IsArena = (bl->type == TYPE_ARENA);
        uint32 MinPlayersPerTeam = fields[1].GetUInt32();
        uint32 MaxPlayersPerTeam = fields[2].GetUInt32();

        //check values from DB
        if (MaxPlayersPerTeam == 0 || MinPlayersPerTeam == 0)
        {
            sLog.outErrorDb("Table `battleground_template` for id %u have wrong min/max players per team settings. BG not created.", bgTypeID);
            continue;
        }

        if (MinPlayersPerTeam > MaxPlayersPerTeam)
            MinPlayersPerTeam = MaxPlayersPerTeam;

        float AStartLoc[4];
        float HStartLoc[4];

        uint32 start1 = fields[3].GetUInt32();

        WorldSafeLocsEntry const *start = sWorldSafeLocsStore.LookupEntry(start1);
        if (start)
        {
            AStartLoc[0] = start->x;
            AStartLoc[1] = start->y;
            AStartLoc[2] = start->z;
            AStartLoc[3] = fields[4].GetFloat();
        }
        else if (bgTypeID == BATTLEGROUND_AA || bgTypeID == BATTLEGROUND_RB)
        {
            AStartLoc[0] = 0;
            AStartLoc[1] = 0;
            AStartLoc[2] = 0;
            AStartLoc[3] = fields[4].GetFloat();
        }
        else
        {
            sLog.outErrorDb("Table `battleground_template` for id %u have non-existed WorldSafeLocs.dbc id %u in field `AllianceStartLoc`. BG not created.", bgTypeID, start1);
            continue;
        }

        uint32 start2 = fields[5].GetUInt32();

        start = sWorldSafeLocsStore.LookupEntry(start2);
        if (start)
        {
            HStartLoc[0] = start->x;
            HStartLoc[1] = start->y;
            HStartLoc[2] = start->z;
            HStartLoc[3] = fields[6].GetFloat();
        }
        else if (bgTypeID == BATTLEGROUND_AA || bgTypeID == BATTLEGROUND_RB)
        {
            HStartLoc[0] = 0;
            HStartLoc[1] = 0;
            HStartLoc[2] = 0;
            HStartLoc[3] = fields[6].GetFloat();
        }
        else
        {
            sLog.outErrorDb("Table `battleground_template` for id %u have non-existed WorldSafeLocs.dbc id %u in field `HordeStartLoc`. BG not created.", bgTypeID, start2);
            continue;
        }

        //sLog.outDetail("Creating battleground %s, %u-%u", bl->name[sWorld.GetDBClang()], MinLvl, MaxLvl);
        if (!CreateBattleGround(bgTypeID, IsArena, MinPlayersPerTeam, MaxPlayersPerTeam, bl->minLevel, bl->maxLevel, bl->name[sWorld.GetDefaultDbcLocale()], bl->mapid[0], AStartLoc[0], AStartLoc[1], AStartLoc[2], AStartLoc[3], HStartLoc[0], HStartLoc[1], HStartLoc[2], HStartLoc[3]))
            continue;

        ++count;
    } while (result->NextRow());

    delete result;

    sLog.outString();
    sLog.outString( ">> Loaded %u battlegrounds", count );
}

void BattleGroundMgr::InitAutomaticArenaPointDistribution()
{
    if (sWorld.getConfig(CONFIG_BOOL_ARENA_AUTO_DISTRIBUTE_POINTS))
    {
        DEBUG_LOG("Initializing Automatic Arena Point Distribution");
        QueryResult * result = CharacterDatabase.Query("SELECT NextArenaPointDistributionTime FROM saved_variables");
        if (!result)
        {
            DEBUG_LOG("Battleground: Next arena point distribution time not found in SavedVariables, reseting it now.");
            m_NextAutoDistributionTime = time_t(sWorld.GetGameTime() + BATTLEGROUND_ARENA_POINT_DISTRIBUTION_DAY * sWorld.getConfig(CONFIG_UINT32_ARENA_AUTO_DISTRIBUTE_INTERVAL_DAYS));
            CharacterDatabase.PExecute("INSERT INTO saved_variables (NextArenaPointDistributionTime) VALUES ('"UI64FMTD"')", uint64(m_NextAutoDistributionTime));
        }
        else
        {
            m_NextAutoDistributionTime = time_t((*result)[0].GetUInt64());
            delete result;
        }
        DEBUG_LOG("Automatic Arena Point Distribution initialized.");
    }
}

void BattleGroundMgr::DistributeArenaPoints()
{
    // used to distribute arena points based on last week's stats
    sWorld.SendWorldText(LANG_DIST_ARENA_POINTS_START);

    sWorld.SendWorldText(LANG_DIST_ARENA_POINTS_ONLINE_START);

    //temporary structure for storing maximum points to add values for all players
    std::map<uint32, uint32> PlayerPoints;

    //at first update all points for all team members
    for(ObjectMgr::ArenaTeamMap::iterator team_itr = sObjectMgr.GetArenaTeamMapBegin(); team_itr != sObjectMgr.GetArenaTeamMapEnd(); ++team_itr)
    {
        if (ArenaTeam * at = team_itr->second)
        {
            at->UpdateArenaPointsHelper(PlayerPoints);
        }
    }

    //cycle that gives points to all players
    for (std::map<uint32, uint32>::iterator plr_itr = PlayerPoints.begin(); plr_itr != PlayerPoints.end(); ++plr_itr)
    {
        //update to database
        CharacterDatabase.PExecute("UPDATE characters SET arenaPoints = arenaPoints + '%u' WHERE guid = '%u'", plr_itr->second, plr_itr->first);
        //add points if player is online
        Player* pl = sObjectMgr.GetPlayer(plr_itr->first);
        if (pl)
            pl->ModifyArenaPoints(plr_itr->second);
    }

    PlayerPoints.clear();

    sWorld.SendWorldText(LANG_DIST_ARENA_POINTS_ONLINE_END);

    sWorld.SendWorldText(LANG_DIST_ARENA_POINTS_TEAM_START);
    for(ObjectMgr::ArenaTeamMap::iterator titr = sObjectMgr.GetArenaTeamMapBegin(); titr != sObjectMgr.GetArenaTeamMapEnd(); ++titr)
    {
        if (ArenaTeam * at = titr->second)
        {
            at->FinishWeek();                              // set played this week etc values to 0 in memory, too
            at->SaveToDB();                                // save changes
            at->NotifyStatsChanged();                      // notify the players of the changes
        }
    }

    sWorld.SendWorldText(LANG_DIST_ARENA_POINTS_TEAM_END);

    sWorld.SendWorldText(LANG_DIST_ARENA_POINTS_END);
}

void BattleGroundMgr::BuildBattleGroundListPacket(WorldPacket *data, const uint64& guid, Player* plr, BattleGroundTypeId bgTypeId, uint8 fromWhere)
{
    if (!plr)
        return;

    uint32 win_kills = plr->GetRandomWinner() ? BG_REWARD_WINNER_HONOR_LAST : BG_REWARD_WINNER_HONOR_FIRST;
    uint32 win_arena = plr->GetRandomWinner() ? BG_REWARD_WINNER_ARENA_LAST : BG_REWARD_WINNER_ARENA_FIRST;
    uint32 loos_kills = plr->GetRandomWinner() ? BG_REWARD_LOOSER_HONOR_LAST : BG_REWARD_LOOSER_HONOR_FIRST;

    win_kills = (uint32)MaNGOS::Honor::hk_honor_at_level(plr->getLevel(), win_kills*4);
    loos_kills = (uint32)MaNGOS::Honor::hk_honor_at_level(plr->getLevel(), loos_kills*4);

    data->Initialize(SMSG_BATTLEFIELD_LIST);
    *data << uint64(guid);                                  // battlemaster guid
    *data << uint8(fromWhere);                              // from where you joined
    *data << uint32(bgTypeId);                              // battleground id
    *data << uint8(0);                                      // unk
    *data << uint8(0);                                      // unk

    // Rewards
    *data << uint8( plr->GetRandomWinner() );               // 3.3.3 hasWin
    *data << uint32( win_kills );                           // 3.3.3 winHonor
    *data << uint32( win_arena );                           // 3.3.3 winArena
    *data << uint32( loos_kills );                          // 3.3.3 lossHonor

    uint8 isRandom = bgTypeId == BATTLEGROUND_RB;

    *data << uint8(isRandom);                               // 3.3.3 isRandom

    if(isRandom)
    {
        // Rewards (random)
        *data << uint8( plr->GetRandomWinner() );           // 3.3.3 hasWin_Random
        *data << uint32( win_kills );                       // 3.3.3 winHonor_Random
        *data << uint32( win_arena );                       // 3.3.3 winArena_Random
        *data << uint32( loos_kills );                      // 3.3.3 lossHonor_Random
    }

    if(bgTypeId == BATTLEGROUND_AA)                         // arena
    {
        *data << uint32(0);                                 // arena - no instances showed
    }
    else                                                    // battleground
    {
        size_t count_pos = data->wpos();
        uint32 count = 0;
        *data << uint32(0);                                 // number of bg instances

        if(BattleGround* bgTemplate = sBattleGroundMgr.GetBattleGroundTemplate(bgTypeId))
        {
            // expected bracket entry
            if(PvPDifficultyEntry const* bracketEntry = GetBattlegroundBracketByLevel(bgTemplate->GetMapId(),plr->getLevel()))
            {
                BattleGroundBracketId bracketId = bracketEntry->GetBracketId();
                for(std::set<uint32>::iterator itr = m_ClientBattleGroundIds[bgTypeId][bracketId].begin(); itr != m_ClientBattleGroundIds[bgTypeId][bracketId].end();++itr)
                {
                    *data << uint32(*itr);
                    ++count;
                }
                data->put<uint32>( count_pos , count);
            }
        }
    }
}

void BattleGroundMgr::SendToBattleGround(Player *pl, uint32 instanceId, BattleGroundTypeId bgTypeId)
{
    BattleGround *bg = GetBattleGround(instanceId, bgTypeId);
    if (bg)
    {
        uint32 mapid = bg->GetMapId();
        float x, y, z, O;
        uint32 team = pl->GetBGTeam();
        if (team==0)
            team = pl->GetTeam();
        bg->GetTeamStartLoc(team, x, y, z, O);

        DETAIL_LOG("BATTLEGROUND: Sending %s to map %u, X %f, Y %f, Z %f, O %f", pl->GetName(), mapid, x, y, z, O);
        pl->TeleportTo(mapid, x, y, z, O);
    }
    else
    {
        sLog.outError("player %u trying to port to non-existent bg instance %u",pl->GetGUIDLow(), instanceId);
    }
}

bool BattleGroundMgr::IsArenaType(BattleGroundTypeId bgTypeId)
{
    return ( bgTypeId == BATTLEGROUND_AA ||
        bgTypeId == BATTLEGROUND_BE ||
        bgTypeId == BATTLEGROUND_NA ||
        bgTypeId == BATTLEGROUND_RL );
}

BattleGroundQueueTypeId BattleGroundMgr::BGQueueTypeId(BattleGroundTypeId bgTypeId, uint8 arenaType)
{
    switch(bgTypeId)
    {
        case BATTLEGROUND_WS:
            return BATTLEGROUND_QUEUE_WS;
        case BATTLEGROUND_AB:
            return BATTLEGROUND_QUEUE_AB;
        case BATTLEGROUND_AV:
            return BATTLEGROUND_QUEUE_AV;
        case BATTLEGROUND_EY:
            return BATTLEGROUND_QUEUE_EY;
        case BATTLEGROUND_SA:
            return BATTLEGROUND_QUEUE_SA;
        case BATTLEGROUND_IC:
            return BATTLEGROUND_QUEUE_IC;
        case BATTLEGROUND_RB:
            return BATTLEGROUND_QUEUE_RB;
        case BATTLEGROUND_AA:
        case BATTLEGROUND_NA:
        case BATTLEGROUND_RL:
        case BATTLEGROUND_BE:
        case BATTLEGROUND_DS:
        case BATTLEGROUND_RV:
            switch(arenaType)
            {
                case ARENA_TYPE_2v2:
                    return BATTLEGROUND_QUEUE_2v2;
                case ARENA_TYPE_3v3:
                    return BATTLEGROUND_QUEUE_3v3;
                case ARENA_TYPE_5v5:
                    return BATTLEGROUND_QUEUE_5v5;
                default:
                    return BATTLEGROUND_QUEUE_NONE;
            }
        default:
            return BATTLEGROUND_QUEUE_NONE;
    }
}

BattleGroundTypeId BattleGroundMgr::BGTemplateId(BattleGroundQueueTypeId bgQueueTypeId)
{
    switch(bgQueueTypeId)
    {
        case BATTLEGROUND_QUEUE_WS:
            return BATTLEGROUND_WS;
        case BATTLEGROUND_QUEUE_AB:
            return BATTLEGROUND_AB;
        case BATTLEGROUND_QUEUE_AV:
            return BATTLEGROUND_AV;
        case BATTLEGROUND_QUEUE_EY:
            return BATTLEGROUND_EY;
        case BATTLEGROUND_QUEUE_SA:
            return BATTLEGROUND_SA;
        case BATTLEGROUND_QUEUE_IC:
            return BATTLEGROUND_IC;
        case BATTLEGROUND_QUEUE_RB:
            return BATTLEGROUND_RB;
        case BATTLEGROUND_QUEUE_2v2:
        case BATTLEGROUND_QUEUE_3v3:
        case BATTLEGROUND_QUEUE_5v5:
            return BATTLEGROUND_AA;
        default:
            return BattleGroundTypeId(0);                   // used for unknown template (it existed and do nothing)
    }
}

uint8 BattleGroundMgr::BGArenaType(BattleGroundQueueTypeId bgQueueTypeId)
{
    switch(bgQueueTypeId)
    {
        case BATTLEGROUND_QUEUE_2v2:
            return ARENA_TYPE_2v2;
        case BATTLEGROUND_QUEUE_3v3:
            return ARENA_TYPE_3v3;
        case BATTLEGROUND_QUEUE_5v5:
            return ARENA_TYPE_5v5;
        default:
            return 0;
    }
}

void BattleGroundMgr::ToggleTesting()
{
    m_Testing = !m_Testing;
    if (m_Testing)
        sWorld.SendWorldText(LANG_DEBUG_BG_ON);
    else
        sWorld.SendWorldText(LANG_DEBUG_BG_OFF);
}

void BattleGroundMgr::ToggleArenaTesting()
{
    m_ArenaTesting = !m_ArenaTesting;
    if (m_ArenaTesting)
        sWorld.SendWorldText(LANG_DEBUG_ARENA_ON);
    else
        sWorld.SendWorldText(LANG_DEBUG_ARENA_OFF);
}

void BattleGroundMgr::ScheduleQueueUpdate(uint32 arenaRating, uint8 arenaType, BattleGroundQueueTypeId bgQueueTypeId, BattleGroundTypeId bgTypeId, BattleGroundBracketId bracket_id)
{
    //ACE_Guard<ACE_Thread_Mutex> guard(SchedulerLock);
    //we will use only 1 number created of bgTypeId and bracket_id
    uint64 schedule_id = ((uint64)arenaRating << 32) | (arenaType << 24) | (bgQueueTypeId << 16) | (bgTypeId << 8) | bracket_id;
    bool found = false;
    for (uint8 i = 0; i < m_QueueUpdateScheduler.size(); i++)
    {
        if (m_QueueUpdateScheduler[i] == schedule_id)
        {
            found = true;
            break;
        }
    }
    if (!found)
        m_QueueUpdateScheduler.push_back(schedule_id);
}

uint32 BattleGroundMgr::GetMaxRatingDifference() const
{
    // this is for stupid people who can't use brain and set max rating difference to 0
    uint32 diff = sWorld.getConfig(CONFIG_UINT32_ARENA_MAX_RATING_DIFFERENCE);
    if (diff == 0)
        diff = 5000;
    return diff;
}

uint32 BattleGroundMgr::GetRatingDiscardTimer() const
{
    return sWorld.getConfig(CONFIG_UINT32_ARENA_RATING_DISCARD_TIMER);
}

uint32 BattleGroundMgr::GetPrematureFinishTime() const
{
    return sWorld.getConfig(CONFIG_UINT32_BATTLEGROUND_PREMATURE_FINISH_TIMER);
}

void BattleGroundMgr::LoadBattleMastersEntry()
{
    mBattleMastersMap.clear();                              // need for reload case

    QueryResult *result = WorldDatabase.Query( "SELECT entry,bg_template FROM battlemaster_entry" );

    uint32 count = 0;

    if (!result)
    {
        barGoLink bar( 1 );
        bar.step();

        sLog.outString();
        sLog.outString( ">> Loaded 0 battlemaster entries - table is empty!" );
        return;
    }

    barGoLink bar( (int)result->GetRowCount() );

    do
    {
        ++count;
        bar.step();

        Field *fields = result->Fetch();

        uint32 entry = fields[0].GetUInt32();
        uint32 bgTypeId  = fields[1].GetUInt32();
        if (!sBattlemasterListStore.LookupEntry(bgTypeId))
        {
            sLog.outErrorDb("Table `battlemaster_entry` contain entry %u for not existed battleground type %u, ignored.",entry,bgTypeId);
            continue;
        }

        mBattleMastersMap[entry] = BattleGroundTypeId(bgTypeId);

    } while( result->NextRow() );

    delete result;

    sLog.outString();
    sLog.outString( ">> Loaded %u battlemaster entries", count );
}

bool BattleGroundMgr::IsBGWeekend(BattleGroundTypeId bgTypeId)
{
    switch (bgTypeId)
    {
        case BATTLEGROUND_AV:
            return IsHolidayActive(HOLIDAY_CALL_TO_ARMS_AV);
        case BATTLEGROUND_EY:
            return IsHolidayActive(HOLIDAY_CALL_TO_ARMS_EY);
        case BATTLEGROUND_WS:
            return IsHolidayActive(HOLIDAY_CALL_TO_ARMS_WS);
        case BATTLEGROUND_SA:
            return IsHolidayActive(HOLIDAY_CALL_TO_ARMS_SA);
        default:
            return false;
    }
}

void BattleGroundMgr::LoadBattleEventIndexes()
{
    BattleGroundEventIdx events;
    events.event1 = BG_EVENT_NONE;
    events.event2 = BG_EVENT_NONE;
    m_GameObjectBattleEventIndexMap.clear();             // need for reload case
    m_GameObjectBattleEventIndexMap[-1] = events;
    m_CreatureBattleEventIndexMap.clear();               // need for reload case
    m_CreatureBattleEventIndexMap[-1] = events;

    uint32 count = 0;

    QueryResult *result =
        //                           0         1           2                3                4              5           6
        WorldDatabase.Query( "SELECT data.typ, data.guid1, data.ev1 AS ev1, data.ev2 AS ev2, data.map AS m, data.guid2, description.map, "
        //                              7                  8                   9
                                      "description.event1, description.event2, description.description "
                                 "FROM "
                                    "(SELECT '1' AS typ, a.guid AS guid1, a.event1 AS ev1, a.event2 AS ev2, b.map AS map, b.guid AS guid2 "
                                        "FROM gameobject_battleground AS a "
                                        "LEFT OUTER JOIN gameobject AS b ON a.guid = b.guid "
                                     "UNION "
                                     "SELECT '2' AS typ, a.guid AS guid1, a.event1 AS ev1, a.event2 AS ev2, b.map AS map, b.guid AS guid2 "
                                        "FROM creature_battleground AS a "
                                        "LEFT OUTER JOIN creature AS b ON a.guid = b.guid "
                                    ") data "
                                    "RIGHT OUTER JOIN battleground_events AS description ON data.map = description.map "
                                        "AND data.ev1 = description.event1 AND data.ev2 = description.event2 "
        // full outer join doesn't work in mysql :-/ so just UNION-select the same again and add a left outer join
                              "UNION "
                              "SELECT data.typ, data.guid1, data.ev1, data.ev2, data.map, data.guid2, description.map, "
                                      "description.event1, description.event2, description.description "
                                 "FROM "
                                    "(SELECT '1' AS typ, a.guid AS guid1, a.event1 AS ev1, a.event2 AS ev2, b.map AS map, b.guid AS guid2 "
                                        "FROM gameobject_battleground AS a "
                                        "LEFT OUTER JOIN gameobject AS b ON a.guid = b.guid "
                                     "UNION "
                                     "SELECT '2' AS typ, a.guid AS guid1, a.event1 AS ev1, a.event2 AS ev2, b.map AS map, b.guid AS guid2 "
                                        "FROM creature_battleground AS a "
                                        "LEFT OUTER JOIN creature AS b ON a.guid = b.guid "
                                    ") data "
                                    "LEFT OUTER JOIN battleground_events AS description ON data.map = description.map "
                                        "AND data.ev1 = description.event1 AND data.ev2 = description.event2 "
                              "ORDER BY m, ev1, ev2" );
    if(!result)
    {
        barGoLink bar(1);
        bar.step();

        sLog.outString();
        sLog.outErrorDb(">> Loaded 0 battleground eventindexes.");
        return;
    }

    barGoLink bar((int)result->GetRowCount());

    do
    {
        bar.step();
        Field *fields = result->Fetch();
        if (fields[2].GetUInt8() == BG_EVENT_NONE || fields[3].GetUInt8() == BG_EVENT_NONE)
            continue;                                       // we don't need to add those to the eventmap

        bool gameobject         = (fields[0].GetUInt8() == 1);
        uint32 dbTableGuidLow   = fields[1].GetUInt32();
        events.event1           = fields[2].GetUInt8();
        events.event2           = fields[3].GetUInt8();
        uint32 map              = fields[4].GetUInt32();

        uint32 desc_map = fields[6].GetUInt32();
        uint8 desc_event1 = fields[7].GetUInt8();
        uint8 desc_event2 = fields[8].GetUInt8();
        const char *description = fields[9].GetString();

        // checking for NULL - through right outer join this will mean following:
        if (fields[5].GetUInt32() != dbTableGuidLow)
        {
            sLog.outErrorDb("BattleGroundEvent: %s with nonexistant guid %u for event: map:%u, event1:%u, event2:%u (\"%s\")",
                (gameobject) ? "gameobject" : "creature", dbTableGuidLow, map, events.event1, events.event2, description);
            continue;
        }

        // checking for NULL - through full outer join this can mean 2 things:
        if (desc_map != map)
        {
            // there is an event missing
            if (dbTableGuidLow == 0)
            {
                sLog.outErrorDb("BattleGroundEvent: missing db-data for map:%u, event1:%u, event2:%u (\"%s\")", desc_map, desc_event1, desc_event2, description);
                continue;
            }
            // we have an event which shouldn't exist
            else
            {
                sLog.outErrorDb("BattleGroundEvent: %s with guid %u is registered, for a nonexistant event: map:%u, event1:%u, event2:%u",
                    (gameobject) ? "gameobject" : "creature", dbTableGuidLow, map, events.event1, events.event2);
                continue;
            }
        }

        if (gameobject)
            m_GameObjectBattleEventIndexMap[dbTableGuidLow] = events;
        else
            m_CreatureBattleEventIndexMap[dbTableGuidLow] = events;

        ++count;

    } while(result->NextRow());

    sLog.outString();
    sLog.outString( ">> Loaded %u battleground eventindexes", count);
    delete result;
}<|MERGE_RESOLUTION|>--- conflicted
+++ resolved
@@ -1366,11 +1366,7 @@
                 *data << (int32)0;                          // 0
                 break;
             default:
-<<<<<<< HEAD
-                sLog.outDebug("Unhandled MSG_PVP_LOG_DATA for BG id %u", bg->GetTypeID(true));
-=======
                 DEBUG_LOG("Unhandled MSG_PVP_LOG_DATA for BG id %u", bg->GetTypeID());
->>>>>>> d5c1c5b5
                 *data << (int32)0;
                 break;
         }
