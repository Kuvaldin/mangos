/*
 * Copyright (C) 2005-2010 MaNGOS <http://getmangos.com/>
 *
 * This program is free software; you can redistribute it and/or modify
 * it under the terms of the GNU General Public License as published by
 * the Free Software Foundation; either version 2 of the License, or
 * (at your option) any later version.
 *
 * This program is distributed in the hope that it will be useful,
 * but WITHOUT ANY WARRANTY; without even the implied warranty of
 * MERCHANTABILITY or FITNESS FOR A PARTICULAR PURPOSE.  See the
 * GNU General Public License for more details.
 *
 * You should have received a copy of the GNU General Public License
 * along with this program; if not, write to the Free Software
 * Foundation, Inc., 59 Temple Place, Suite 330, Boston, MA  02111-1307  USA
 */

#include "Common.h"
#include "SharedDefines.h"
#include "Player.h"
#include "BattleGroundMgr.h"
#include "BattleGroundAV.h"
#include "BattleGroundAB.h"
#include "BattleGroundEY.h"
#include "BattleGroundWS.h"
#include "BattleGroundNA.h"
#include "BattleGroundBE.h"
#include "BattleGroundAA.h"
#include "BattleGroundRL.h"
#include "BattleGroundSA.h"
#include "BattleGroundDS.h"
#include "BattleGroundRV.h"
#include "BattleGroundIC.h"
#include "BattleGroundRB.h"
#include "MapManager.h"
#include "Map.h"
#include "MapInstanced.h"
#include "ObjectMgr.h"
#include "ProgressBar.h"
#include "Chat.h"
#include "ArenaTeam.h"
#include "World.h"
#include "WorldPacket.h"
#include "GameEventMgr.h"
#include "Formulas.h"

#include "Policies/SingletonImp.h"

INSTANTIATE_SINGLETON_1( BattleGroundMgr );

/*********************************************************/
/***            BATTLEGROUND QUEUE SYSTEM              ***/
/*********************************************************/

BattleGroundQueue::BattleGroundQueue()
{
    for(uint32 i = 0; i < BG_TEAMS_COUNT; ++i)
    {
        for(uint32 j = 0; j < MAX_BATTLEGROUND_BRACKETS; ++j)
        {
            m_SumOfWaitTimes[i][j] = 0;
            m_WaitTimeLastPlayer[i][j] = 0;
            for(uint32 k = 0; k < COUNT_OF_PLAYERS_TO_AVERAGE_WAIT_TIME; ++k)
                m_WaitTimes[i][j][k] = 0;
        }
    }
}

BattleGroundQueue::~BattleGroundQueue()
{
    m_QueuedPlayers.clear();
    for (int i = 0; i < MAX_BATTLEGROUND_BRACKETS; ++i)
    {
        for(uint32 j = 0; j < BG_QUEUE_GROUP_TYPES_COUNT; ++j)
        {
            for(GroupsQueueType::iterator itr = m_QueuedGroups[i][j].begin(); itr!= m_QueuedGroups[i][j].end(); ++itr)
                delete (*itr);
            m_QueuedGroups[i][j].clear();
        }
    }
}

/*********************************************************/
/***      BATTLEGROUND QUEUE SELECTION POOLS           ***/
/*********************************************************/

// selection pool initialization, used to clean up from prev selection
void BattleGroundQueue::SelectionPool::Init()
{
    SelectedGroups.clear();
    PlayerCount = 0;
}

// remove group info from selection pool
// returns true when we need to try to add new group to selection pool
// returns false when selection pool is ok or when we kicked smaller group than we need to kick
// sometimes it can be called on empty selection pool
bool BattleGroundQueue::SelectionPool::KickGroup(uint32 size)
{
    //find maxgroup or LAST group with size == size and kick it
    bool found = false;
    GroupsQueueType::iterator groupToKick = SelectedGroups.begin();
    for (GroupsQueueType::iterator itr = groupToKick; itr != SelectedGroups.end(); ++itr)
    {
        if (abs((int32)((*itr)->Players.size() - size)) <= 1)
        {
            groupToKick = itr;
            found = true;
        }
        else if (!found && (*itr)->Players.size() >= (*groupToKick)->Players.size())
            groupToKick = itr;
    }
    //if pool is empty, do nothing
    if (GetPlayerCount())
    {
        //update player count
        GroupQueueInfo* ginfo = (*groupToKick);
        SelectedGroups.erase(groupToKick);
        PlayerCount -= ginfo->Players.size();
        //return false if we kicked smaller group or there are enough players in selection pool
        if (ginfo->Players.size() <= size + 1)
            return false;
    }
    return true;
}

// add group to selection pool
// used when building selection pools
// returns true if we can invite more players, or when we added group to selection pool
// returns false when selection pool is full
bool BattleGroundQueue::SelectionPool::AddGroup(GroupQueueInfo *ginfo, uint32 desiredCount)
{
    //if group is larger than desired count - don't allow to add it to pool
    if (!ginfo->IsInvitedToBGInstanceGUID && desiredCount >= PlayerCount + ginfo->Players.size())
    {
        SelectedGroups.push_back(ginfo);
        // increase selected players count
        PlayerCount += ginfo->Players.size();
        return true;
    }
    if (PlayerCount < desiredCount)
        return true;
    return false;
}

/*********************************************************/
/***               BATTLEGROUND QUEUES                 ***/
/*********************************************************/

// add group or player (grp == NULL) to bg queue with the given leader and bg specifications
GroupQueueInfo * BattleGroundQueue::AddGroup(Player *leader, Group* grp, BattleGroundTypeId BgTypeId, PvPDifficultyEntry const*  backetEntry, uint8 ArenaType, bool isRated, bool isPremade, uint32 arenaRating, uint32 arenateamid)
{
    BattleGroundBracketId bracketId =  backetEntry->GetBracketId();

    // create new ginfo
    GroupQueueInfo* ginfo = new GroupQueueInfo;
    ginfo->BgTypeId                  = BgTypeId;
    ginfo->ArenaType                 = ArenaType;
    ginfo->ArenaTeamId               = arenateamid;
    ginfo->IsRated                   = isRated;
    ginfo->IsInvitedToBGInstanceGUID = 0;
    ginfo->JoinTime                  = getMSTime();
    ginfo->RemoveInviteTime          = 0;
    ginfo->Team                      = leader->GetTeam();
    ginfo->ArenaTeamRating           = arenaRating;
    ginfo->OpponentsTeamRating       = 0;

    ginfo->Players.clear();

    //compute index (if group is premade or joined a rated match) to queues
    uint32 index = 0;
    if (!isRated && !isPremade)
        index += BG_TEAMS_COUNT;
    if (ginfo->Team == HORDE)
        index++;
    DEBUG_LOG("Adding Group to BattleGroundQueue bgTypeId : %u, bracket_id : %u, index : %u", BgTypeId, bracketId, index);

    uint32 lastOnlineTime = getMSTime();

    //announce world (this don't need mutex)
    if (isRated && sWorld.getConfig(CONFIG_BOOL_ARENA_QUEUE_ANNOUNCER_JOIN))
    {
        sWorld.SendWorldText(LANG_ARENA_QUEUE_ANNOUNCE_WORLD_JOIN, ginfo->ArenaType, ginfo->ArenaType, ginfo->ArenaTeamRating);
    }

    //add players from group to ginfo
    {
        //ACE_Guard<ACE_Recursive_Thread_Mutex> guard(m_Lock);
        if (grp)
        {
            for(GroupReference *itr = grp->GetFirstMember(); itr != NULL; itr = itr->next())
            {
                Player *member = itr->getSource();
                if(!member)
                    continue;   // this should never happen
                PlayerQueueInfo& pl_info = m_QueuedPlayers[member->GetGUID()];
                pl_info.LastOnlineTime   = lastOnlineTime;
                pl_info.GroupInfo        = ginfo;
                // add the pinfo to ginfo's list
                ginfo->Players[member->GetGUID()]  = &pl_info;
            }
        }
        else
        {
            PlayerQueueInfo& pl_info = m_QueuedPlayers[leader->GetGUID()];
            pl_info.LastOnlineTime   = lastOnlineTime;
            pl_info.GroupInfo        = ginfo;
            ginfo->Players[leader->GetGUID()]  = &pl_info;
        }

        //add GroupInfo to m_QueuedGroups
        m_QueuedGroups[bracketId][index].push_back(ginfo);

        //announce to world, this code needs mutex
        if (!ArenaType && !isRated && !isPremade && sWorld.getConfig(CONFIG_UINT32_BATTLEGROUND_QUEUE_ANNOUNCER_JOIN))
        {
            if (BattleGround* bg = sBattleGroundMgr.GetBattleGroundTemplate(ginfo->BgTypeId))
            {
                char const* bgName = bg->GetName();
                uint32 MinPlayers = bg->GetMinPlayersPerTeam();
                uint32 qHorde = 0;
                uint32 qAlliance = 0;
                uint32 q_min_level = backetEntry->minLevel;
                uint32 q_max_level = backetEntry->maxLevel;
                GroupsQueueType::const_iterator itr;
                for(itr = m_QueuedGroups[bracketId][BG_QUEUE_NORMAL_ALLIANCE].begin(); itr != m_QueuedGroups[bracketId][BG_QUEUE_NORMAL_ALLIANCE].end(); ++itr)
                    if (!(*itr)->IsInvitedToBGInstanceGUID)
                        qAlliance += (*itr)->Players.size();
                for(itr = m_QueuedGroups[bracketId][BG_QUEUE_NORMAL_HORDE].begin(); itr != m_QueuedGroups[bracketId][BG_QUEUE_NORMAL_HORDE].end(); ++itr)
                    if (!(*itr)->IsInvitedToBGInstanceGUID)
                        qHorde += (*itr)->Players.size();

                // Show queue status to player only (when joining queue)
                if (sWorld.getConfig(CONFIG_UINT32_BATTLEGROUND_QUEUE_ANNOUNCER_JOIN)==1)
                {
                    ChatHandler(leader).PSendSysMessage(LANG_BG_QUEUE_ANNOUNCE_SELF, bgName, q_min_level, q_max_level,
                        qAlliance, (MinPlayers > qAlliance) ? MinPlayers - qAlliance : (uint32)0, qHorde, (MinPlayers > qHorde) ? MinPlayers - qHorde : (uint32)0);
                }
                // System message
                else
                {
                    sWorld.SendWorldText(LANG_BG_QUEUE_ANNOUNCE_WORLD, bgName, q_min_level, q_max_level,
                        qAlliance, (MinPlayers > qAlliance) ? MinPlayers - qAlliance : (uint32)0, qHorde, (MinPlayers > qHorde) ? MinPlayers - qHorde : (uint32)0);
                }
            }
        }
        //release mutex
    }

    return ginfo;
}

void BattleGroundQueue::PlayerInvitedToBGUpdateAverageWaitTime(GroupQueueInfo* ginfo, BattleGroundBracketId bracket_id)
{
    uint32 timeInQueue = getMSTimeDiff(ginfo->JoinTime, getMSTime());
    uint8 team_index = BG_TEAM_ALLIANCE;                    //default set to BG_TEAM_ALLIANCE - or non rated arenas!
    if (!ginfo->ArenaType)
    {
        if (ginfo->Team == HORDE)
            team_index = BG_TEAM_HORDE;
    }
    else
    {
        if (ginfo->IsRated)
            team_index = BG_TEAM_HORDE;                     //for rated arenas use BG_TEAM_HORDE
    }

    //store pointer to arrayindex of player that was added first
    uint32* lastPlayerAddedPointer = &(m_WaitTimeLastPlayer[team_index][bracket_id]);
    //remove his time from sum
    m_SumOfWaitTimes[team_index][bracket_id] -= m_WaitTimes[team_index][bracket_id][(*lastPlayerAddedPointer)];
    //set average time to new
    m_WaitTimes[team_index][bracket_id][(*lastPlayerAddedPointer)] = timeInQueue;
    //add new time to sum
    m_SumOfWaitTimes[team_index][bracket_id] += timeInQueue;
    //set index of last player added to next one
    (*lastPlayerAddedPointer)++;
    (*lastPlayerAddedPointer) %= COUNT_OF_PLAYERS_TO_AVERAGE_WAIT_TIME;
}

uint32 BattleGroundQueue::GetAverageQueueWaitTime(GroupQueueInfo* ginfo, BattleGroundBracketId bracket_id)
{
    uint8 team_index = BG_TEAM_ALLIANCE;                    //default set to BG_TEAM_ALLIANCE - or non rated arenas!
    if (!ginfo->ArenaType)
    {
        if (ginfo->Team == HORDE)
            team_index = BG_TEAM_HORDE;
    }
    else
    {
        if (ginfo->IsRated)
            team_index = BG_TEAM_HORDE;                     //for rated arenas use BG_TEAM_HORDE
    }
    //check if there is enought values(we always add values > 0)
    if (m_WaitTimes[team_index][bracket_id][COUNT_OF_PLAYERS_TO_AVERAGE_WAIT_TIME - 1] )
        return (m_SumOfWaitTimes[team_index][bracket_id] / COUNT_OF_PLAYERS_TO_AVERAGE_WAIT_TIME);
    else
        //if there aren't enough values return 0 - not available
        return 0;
}

//remove player from queue and from group info, if group info is empty then remove it too
void BattleGroundQueue::RemovePlayer(const uint64& guid, bool decreaseInvitedCount)
{
    //Player *plr = sObjectMgr.GetPlayer(guid);
    //ACE_Guard<ACE_Recursive_Thread_Mutex> guard(m_Lock);

    int32 bracket_id = -1;                                     // signed for proper for-loop finish
    QueuedPlayersMap::iterator itr;

    //remove player from map, if he's there
    itr = m_QueuedPlayers.find(guid);
    if (itr == m_QueuedPlayers.end())
    {
        sLog.outError("BattleGroundQueue: couldn't find player to remove GUID: %u", GUID_LOPART(guid));
        return;
    }

    GroupQueueInfo* group = itr->second.GroupInfo;
    GroupsQueueType::iterator group_itr, group_itr_tmp;
    // mostly people with the highest levels are in battlegrounds, thats why
    // we count from MAX_BATTLEGROUND_QUEUES - 1 to 0
    // variable index removes useless searching in other team's queue
    uint32 index = (group->Team == HORDE) ? BG_TEAM_HORDE : BG_TEAM_ALLIANCE;

    for (int32 bracket_id_tmp = MAX_BATTLEGROUND_BRACKETS - 1; bracket_id_tmp >= 0 && bracket_id == -1; --bracket_id_tmp)
    {
        //we must check premade and normal team's queue - because when players from premade are joining bg,
        //they leave groupinfo so we can't use its players size to find out index
        for (uint32 j = index; j < BG_QUEUE_GROUP_TYPES_COUNT; j += BG_QUEUE_NORMAL_ALLIANCE)
        {
            for(group_itr_tmp = m_QueuedGroups[bracket_id_tmp][j].begin(); group_itr_tmp != m_QueuedGroups[bracket_id_tmp][j].end(); ++group_itr_tmp)
            {
                if ((*group_itr_tmp) == group)
                {
                    bracket_id = bracket_id_tmp;
                    group_itr = group_itr_tmp;
                    //we must store index to be able to erase iterator
                    index = j;
                    break;
                }
            }
        }
    }
    //player can't be in queue without group, but just in case
    if (bracket_id == -1)
    {
        sLog.outError("BattleGroundQueue: ERROR Cannot find groupinfo for player GUID: %u", GUID_LOPART(guid));
        return;
    }
    DEBUG_LOG("BattleGroundQueue: Removing player GUID %u, from bracket_id %u", GUID_LOPART(guid), (uint32)bracket_id);

    // ALL variables are correctly set
    // We can ignore leveling up in queue - it should not cause crash
    // remove player from group
    // if only one player there, remove group

    // remove player queue info from group queue info
    std::map<uint64, PlayerQueueInfo*>::iterator pitr = group->Players.find(guid);
    if (pitr != group->Players.end())
        group->Players.erase(pitr);

    // if invited to bg, and should decrease invited count, then do it
    if (decreaseInvitedCount && group->IsInvitedToBGInstanceGUID)
    {
        BattleGround* bg = sBattleGroundMgr.GetBattleGround(group->IsInvitedToBGInstanceGUID, group->BgTypeId);
        if (bg)
            bg->DecreaseInvitedCount(group->Team);
    }

    // remove player queue info
    m_QueuedPlayers.erase(itr);

    // announce to world if arena team left queue for rated match, show only once
    if (group->ArenaType && group->IsRated && group->Players.empty() && sWorld.getConfig(CONFIG_BOOL_ARENA_QUEUE_ANNOUNCER_EXIT))
        sWorld.SendWorldText(LANG_ARENA_QUEUE_ANNOUNCE_WORLD_EXIT, group->ArenaType, group->ArenaType, group->ArenaTeamRating);

    //if player leaves queue and he is invited to rated arena match, then he have to loose
    if (group->IsInvitedToBGInstanceGUID && group->IsRated && decreaseInvitedCount)
    {
        ArenaTeam * at = sObjectMgr.GetArenaTeamById(group->ArenaTeamId);
        if (at)
        {
            DEBUG_LOG("UPDATING memberLost's personal arena rating for %u by opponents rating: %u", GUID_LOPART(guid), group->OpponentsTeamRating);
            Player *plr = sObjectMgr.GetPlayer(guid);
            if (plr)
                at->MemberLost(plr, group->OpponentsTeamRating);
            else
                at->OfflineMemberLost(guid, group->OpponentsTeamRating);
            at->SaveToDB();
        }
    }

    // remove group queue info if needed
    if (group->Players.empty())
    {
        m_QueuedGroups[bracket_id][index].erase(group_itr);
        delete group;
    }
    // if group wasn't empty, so it wasn't deleted, and player have left a rated
    // queue -> everyone from the group should leave too
    // don't remove recursively if already invited to bg!
    else if (!group->IsInvitedToBGInstanceGUID && group->IsRated)
    {
        // remove next player, this is recursive
        // first send removal information
        if (Player *plr2 = sObjectMgr.GetPlayer(group->Players.begin()->first))
        {
            BattleGround * bg = sBattleGroundMgr.GetBattleGroundTemplate(group->BgTypeId);
            BattleGroundQueueTypeId bgQueueTypeId = BattleGroundMgr::BGQueueTypeId(group->BgTypeId, group->ArenaType);
            uint32 queueSlot = plr2->GetBattleGroundQueueIndex(bgQueueTypeId);
            plr2->RemoveBattleGroundQueueId(bgQueueTypeId); // must be called this way, because if you move this call to
                                                            // queue->removeplayer, it causes bugs
            WorldPacket data;
            sBattleGroundMgr.BuildBattleGroundStatusPacket(&data, bg, queueSlot, STATUS_NONE, 0, 0, 0);
            plr2->GetSession()->SendPacket(&data);
        }
        // then actually delete, this may delete the group as well!
        RemovePlayer(group->Players.begin()->first, decreaseInvitedCount);
    }
}

//returns true when player pl_guid is in queue and is invited to bgInstanceGuid
bool BattleGroundQueue::IsPlayerInvited(const uint64& pl_guid, const uint32 bgInstanceGuid, const uint32 removeTime)
{
    //ACE_Guard<ACE_Recursive_Thread_Mutex> g(m_Lock);
    QueuedPlayersMap::const_iterator qItr = m_QueuedPlayers.find(pl_guid);
    return ( qItr != m_QueuedPlayers.end()
        && qItr->second.GroupInfo->IsInvitedToBGInstanceGUID == bgInstanceGuid
        && qItr->second.GroupInfo->RemoveInviteTime == removeTime );
}

bool BattleGroundQueue::GetPlayerGroupInfoData(const uint64& guid, GroupQueueInfo* ginfo)
{
    //ACE_Guard<ACE_Recursive_Thread_Mutex> g(m_Lock);
    QueuedPlayersMap::const_iterator qItr = m_QueuedPlayers.find(guid);
    if (qItr == m_QueuedPlayers.end())
        return false;
    *ginfo = *(qItr->second.GroupInfo);
    return true;
}

bool BattleGroundQueue::InviteGroupToBG(GroupQueueInfo * ginfo, BattleGround * bg, uint32 side)
{
    // set side if needed
    if (side)
        ginfo->Team = side;

    if (!ginfo->IsInvitedToBGInstanceGUID)
    {
        // not yet invited
        // set invitation
        ginfo->IsInvitedToBGInstanceGUID = bg->GetInstanceID();
        BattleGroundTypeId bgTypeId = bg->GetTypeID();
        BattleGroundQueueTypeId bgQueueTypeId = BattleGroundMgr::BGQueueTypeId(bgTypeId, bg->GetArenaType());
        BattleGroundBracketId bracket_id = bg->GetBracketId();

        // set ArenaTeamId for rated matches
        if (bg->isArena() && bg->isRated())
            bg->SetArenaTeamIdForTeam(ginfo->Team, ginfo->ArenaTeamId);

        ginfo->RemoveInviteTime = getMSTime() + INVITE_ACCEPT_WAIT_TIME;

        // loop through the players
        for(std::map<uint64,PlayerQueueInfo*>::iterator itr = ginfo->Players.begin(); itr != ginfo->Players.end(); ++itr)
        {
            // get the player
            Player* plr = sObjectMgr.GetPlayer(itr->first);
            // if offline, skip him, this should not happen - player is removed from queue when he logs out
            if (!plr)
                continue;

            // invite the player
            PlayerInvitedToBGUpdateAverageWaitTime(ginfo, bracket_id);
            //sBattleGroundMgr.InvitePlayer(plr, bg, ginfo->Team);

            // set invited player counters
            bg->IncreaseInvitedCount(ginfo->Team);

            plr->SetInviteForBattleGroundQueueType(bgQueueTypeId, ginfo->IsInvitedToBGInstanceGUID);

            // create remind invite events
            BGQueueInviteEvent* inviteEvent = new BGQueueInviteEvent(plr->GetGUID(), ginfo->IsInvitedToBGInstanceGUID, bgTypeId, ginfo->ArenaType, ginfo->RemoveInviteTime);
            plr->m_Events.AddEvent(inviteEvent, plr->m_Events.CalculateTime(INVITATION_REMIND_TIME));
            // create automatic remove events
            BGQueueRemoveEvent* removeEvent = new BGQueueRemoveEvent(plr->GetGUID(), ginfo->IsInvitedToBGInstanceGUID, bgTypeId, bgQueueTypeId, ginfo->RemoveInviteTime);
            plr->m_Events.AddEvent(removeEvent, plr->m_Events.CalculateTime(INVITE_ACCEPT_WAIT_TIME));

            WorldPacket data;

            uint32 queueSlot = plr->GetBattleGroundQueueIndex(bgQueueTypeId);

            DEBUG_LOG("Battleground: invited plr %s (%u) to BG instance %u queueindex %u bgtype %u, I can't help it if they don't press the enter battle button.",plr->GetName(),plr->GetGUIDLow(),bg->GetInstanceID(),queueSlot,bg->GetTypeID());

            // send status packet
            sBattleGroundMgr.BuildBattleGroundStatusPacket(&data, bg, queueSlot, STATUS_WAIT_JOIN, INVITE_ACCEPT_WAIT_TIME, 0, ginfo->ArenaType);
            plr->GetSession()->SendPacket(&data);
        }
        return true;
    }

    return false;
}

/*
This function is inviting players to already running battlegrounds
Invitation type is based on config file
large groups are disadvantageous, because they will be kicked first if invitation type = 1
*/
void BattleGroundQueue::FillPlayersToBG(BattleGround* bg, BattleGroundBracketId bracket_id)
{
    int32 hordeFree = bg->GetFreeSlotsForTeam(HORDE);
    int32 aliFree   = bg->GetFreeSlotsForTeam(ALLIANCE);

    //iterator for iterating through bg queue
    GroupsQueueType::const_iterator Ali_itr = m_QueuedGroups[bracket_id][BG_QUEUE_NORMAL_ALLIANCE].begin();
    //count of groups in queue - used to stop cycles
    uint32 aliCount = m_QueuedGroups[bracket_id][BG_QUEUE_NORMAL_ALLIANCE].size();
    //index to queue which group is current
    uint32 aliIndex = 0;
    for (; aliIndex < aliCount && m_SelectionPools[BG_TEAM_ALLIANCE].AddGroup((*Ali_itr), aliFree); aliIndex++)
        ++Ali_itr;
    //the same thing for horde
    GroupsQueueType::const_iterator Horde_itr = m_QueuedGroups[bracket_id][BG_QUEUE_NORMAL_HORDE].begin();
    uint32 hordeCount = m_QueuedGroups[bracket_id][BG_QUEUE_NORMAL_HORDE].size();
    uint32 hordeIndex = 0;
    for (; hordeIndex < hordeCount && m_SelectionPools[BG_TEAM_HORDE].AddGroup((*Horde_itr), hordeFree); hordeIndex++)
        ++Horde_itr;

    //if ofc like BG queue invitation is set in config, then we are happy
    if (sWorld.getConfig(CONFIG_UINT32_BATTLEGROUND_INVITATION_TYPE) == 0)
        return;

    /*
    if we reached this code, then we have to solve NP - complete problem called Subset sum problem
    So one solution is to check all possible invitation subgroups, or we can use these conditions:
    1. Last time when BattleGroundQueue::Update was executed we invited all possible players - so there is only small possibility
        that we will invite now whole queue, because only 1 change has been made to queues from the last BattleGroundQueue::Update call
    2. Other thing we should consider is group order in queue
    */

    // At first we need to compare free space in bg and our selection pool
    int32 diffAli   = aliFree   - int32(m_SelectionPools[BG_TEAM_ALLIANCE].GetPlayerCount());
    int32 diffHorde = hordeFree - int32(m_SelectionPools[BG_TEAM_HORDE].GetPlayerCount());
    while( abs(diffAli - diffHorde) > 1 && (m_SelectionPools[BG_TEAM_HORDE].GetPlayerCount() > 0 || m_SelectionPools[BG_TEAM_ALLIANCE].GetPlayerCount() > 0) )
    {
        //each cycle execution we need to kick at least 1 group
        if (diffAli < diffHorde)
        {
            //kick alliance group, add to pool new group if needed
            if (m_SelectionPools[BG_TEAM_ALLIANCE].KickGroup(diffHorde - diffAli))
            {
                for (; aliIndex < aliCount && m_SelectionPools[BG_TEAM_ALLIANCE].AddGroup((*Ali_itr), (aliFree >= diffHorde) ? aliFree - diffHorde : 0); aliIndex++)
                    ++Ali_itr;
            }
            //if ali selection is already empty, then kick horde group, but if there are less horde than ali in bg - break;
            if (!m_SelectionPools[BG_TEAM_ALLIANCE].GetPlayerCount())
            {
                if (aliFree <= diffHorde + 1)
                    break;
                m_SelectionPools[BG_TEAM_HORDE].KickGroup(diffHorde - diffAli);
            }
        }
        else
        {
            //kick horde group, add to pool new group if needed
            if (m_SelectionPools[BG_TEAM_HORDE].KickGroup(diffAli - diffHorde))
            {
                for (; hordeIndex < hordeCount && m_SelectionPools[BG_TEAM_HORDE].AddGroup((*Horde_itr), (hordeFree >= diffAli) ? hordeFree - diffAli : 0); hordeIndex++)
                    ++Horde_itr;
            }
            if (!m_SelectionPools[BG_TEAM_HORDE].GetPlayerCount())
            {
                if (hordeFree <= diffAli + 1)
                    break;
                m_SelectionPools[BG_TEAM_ALLIANCE].KickGroup(diffAli - diffHorde);
            }
        }
        //count diffs after small update
        diffAli   = aliFree   - int32(m_SelectionPools[BG_TEAM_ALLIANCE].GetPlayerCount());
        diffHorde = hordeFree - int32(m_SelectionPools[BG_TEAM_HORDE].GetPlayerCount());
    }
}

// this method checks if premade versus premade battleground is possible
// then after 30 mins (default) in queue it moves premade group to normal queue
// it tries to invite as much players as it can - to MaxPlayersPerTeam, because premade groups have more than MinPlayersPerTeam players
bool BattleGroundQueue::CheckPremadeMatch(BattleGroundBracketId bracket_id, uint32 MinPlayersPerTeam, uint32 MaxPlayersPerTeam)
{
    //check match
    if (!m_QueuedGroups[bracket_id][BG_QUEUE_PREMADE_ALLIANCE].empty() && !m_QueuedGroups[bracket_id][BG_QUEUE_PREMADE_HORDE].empty())
    {
        //start premade match
        //if groups aren't invited
        GroupsQueueType::const_iterator ali_group, horde_group;
        for( ali_group = m_QueuedGroups[bracket_id][BG_QUEUE_PREMADE_ALLIANCE].begin(); ali_group != m_QueuedGroups[bracket_id][BG_QUEUE_PREMADE_ALLIANCE].end(); ++ali_group)
            if (!(*ali_group)->IsInvitedToBGInstanceGUID)
                break;
        for( horde_group = m_QueuedGroups[bracket_id][BG_QUEUE_PREMADE_HORDE].begin(); horde_group != m_QueuedGroups[bracket_id][BG_QUEUE_PREMADE_HORDE].end(); ++horde_group)
            if (!(*horde_group)->IsInvitedToBGInstanceGUID)
                break;

        if (ali_group != m_QueuedGroups[bracket_id][BG_QUEUE_PREMADE_ALLIANCE].end() && horde_group != m_QueuedGroups[bracket_id][BG_QUEUE_PREMADE_HORDE].end())
        {
            m_SelectionPools[BG_TEAM_ALLIANCE].AddGroup((*ali_group), MaxPlayersPerTeam);
            m_SelectionPools[BG_TEAM_HORDE].AddGroup((*horde_group), MaxPlayersPerTeam);
            //add groups/players from normal queue to size of bigger group
            uint32 maxPlayers = std::max(m_SelectionPools[BG_TEAM_ALLIANCE].GetPlayerCount(), m_SelectionPools[BG_TEAM_HORDE].GetPlayerCount());
            GroupsQueueType::const_iterator itr;
            for(uint32 i = 0; i < BG_TEAMS_COUNT; i++)
            {
                for(itr = m_QueuedGroups[bracket_id][BG_QUEUE_NORMAL_ALLIANCE + i].begin(); itr != m_QueuedGroups[bracket_id][BG_QUEUE_NORMAL_ALLIANCE + i].end(); ++itr)
                {
                    //if itr can join BG and player count is less that maxPlayers, then add group to selectionpool
                    if (!(*itr)->IsInvitedToBGInstanceGUID && !m_SelectionPools[i].AddGroup((*itr), maxPlayers))
                        break;
                }
            }
            //premade selection pools are set
            return true;
        }
    }
    // now check if we can move group from Premade queue to normal queue (timer has expired) or group size lowered!!
    // this could be 2 cycles but i'm checking only first team in queue - it can cause problem -
    // if first is invited to BG and seconds timer expired, but we can ignore it, because players have only 80 seconds to click to enter bg
    // and when they click or after 80 seconds the queue info is removed from queue
    uint32 time_before = getMSTime() - sWorld.getConfig(CONFIG_UINT32_BATTLEGROUND_PREMADE_GROUP_WAIT_FOR_MATCH);
    for(uint32 i = 0; i < BG_TEAMS_COUNT; i++)
    {
        if (!m_QueuedGroups[bracket_id][BG_QUEUE_PREMADE_ALLIANCE + i].empty())
        {
            GroupsQueueType::iterator itr = m_QueuedGroups[bracket_id][BG_QUEUE_PREMADE_ALLIANCE + i].begin();
            if (!(*itr)->IsInvitedToBGInstanceGUID && ((*itr)->JoinTime < time_before || (*itr)->Players.size() < MinPlayersPerTeam))
            {
                //we must insert group to normal queue and erase pointer from premade queue
                m_QueuedGroups[bracket_id][BG_QUEUE_NORMAL_ALLIANCE + i].push_front((*itr));
                m_QueuedGroups[bracket_id][BG_QUEUE_PREMADE_ALLIANCE + i].erase(itr);
            }
        }
    }
    //selection pools are not set
    return false;
}

// this method tries to create battleground or arena with MinPlayersPerTeam against MinPlayersPerTeam
bool BattleGroundQueue::CheckNormalMatch(BattleGround* bg_template, BattleGroundBracketId bracket_id, uint32 minPlayers, uint32 maxPlayers)
{
    GroupsQueueType::const_iterator itr_team[BG_TEAMS_COUNT];
    for(uint32 i = 0; i < BG_TEAMS_COUNT; i++)
    {
        itr_team[i] = m_QueuedGroups[bracket_id][BG_QUEUE_NORMAL_ALLIANCE + i].begin();
        for(; itr_team[i] != m_QueuedGroups[bracket_id][BG_QUEUE_NORMAL_ALLIANCE + i].end(); ++(itr_team[i]))
        {
            if (!(*(itr_team[i]))->IsInvitedToBGInstanceGUID)
            {
                m_SelectionPools[i].AddGroup(*(itr_team[i]), maxPlayers);
                if (m_SelectionPools[i].GetPlayerCount() >= minPlayers)
                    break;
            }
        }
    }
    //try to invite same number of players - this cycle may cause longer wait time even if there are enough players in queue, but we want ballanced bg
    uint32 j = BG_TEAM_ALLIANCE;
    if (m_SelectionPools[BG_TEAM_HORDE].GetPlayerCount() < m_SelectionPools[BG_TEAM_ALLIANCE].GetPlayerCount())
        j = BG_TEAM_HORDE;
    if( sWorld.getConfig(CONFIG_UINT32_BATTLEGROUND_INVITATION_TYPE) != 0
        && m_SelectionPools[BG_TEAM_HORDE].GetPlayerCount() >= minPlayers && m_SelectionPools[BG_TEAM_ALLIANCE].GetPlayerCount() >= minPlayers )
    {
        //we will try to invite more groups to team with less players indexed by j
        ++(itr_team[j]);                                         //this will not cause a crash, because for cycle above reached break;
        for(; itr_team[j] != m_QueuedGroups[bracket_id][BG_QUEUE_NORMAL_ALLIANCE + j].end(); ++(itr_team[j]))
        {
            if (!(*(itr_team[j]))->IsInvitedToBGInstanceGUID)
                if (!m_SelectionPools[j].AddGroup(*(itr_team[j]), m_SelectionPools[(j + 1) % BG_TEAMS_COUNT].GetPlayerCount()))
                    break;
        }
        // do not allow to start bg with more than 2 players more on 1 faction
        if (abs((int32)(m_SelectionPools[BG_TEAM_HORDE].GetPlayerCount() - m_SelectionPools[BG_TEAM_ALLIANCE].GetPlayerCount())) > 2)
            return false;
    }
    //allow 1v0 if debug bg
    if (sBattleGroundMgr.isTesting() && bg_template->isBattleGround() && (m_SelectionPools[BG_TEAM_ALLIANCE].GetPlayerCount() || m_SelectionPools[BG_TEAM_HORDE].GetPlayerCount()))
        return true;
    //return true if there are enough players in selection pools - enable to work .debug bg command correctly
    return m_SelectionPools[BG_TEAM_ALLIANCE].GetPlayerCount() >= minPlayers && m_SelectionPools[BG_TEAM_HORDE].GetPlayerCount() >= minPlayers;
}

// this method will check if we can invite players to same faction skirmish match
bool BattleGroundQueue::CheckSkirmishForSameFaction(BattleGroundBracketId bracket_id, uint32 minPlayersPerTeam)
{
    if (m_SelectionPools[BG_TEAM_ALLIANCE].GetPlayerCount() < minPlayersPerTeam && m_SelectionPools[BG_TEAM_HORDE].GetPlayerCount() < minPlayersPerTeam)
        return false;
    uint32 teamIndex = BG_TEAM_ALLIANCE;
    uint32 otherTeam = BG_TEAM_HORDE;
    uint32 otherTeamId = HORDE;
    if (m_SelectionPools[BG_TEAM_HORDE].GetPlayerCount() == minPlayersPerTeam )
    {
        teamIndex = BG_TEAM_HORDE;
        otherTeam = BG_TEAM_ALLIANCE;
        otherTeamId = ALLIANCE;
    }
    //clear other team's selection
    m_SelectionPools[otherTeam].Init();
    //store last ginfo pointer
    GroupQueueInfo* ginfo = m_SelectionPools[teamIndex].SelectedGroups.back();
    //set itr_team to group that was added to selection pool latest
    GroupsQueueType::iterator itr_team = m_QueuedGroups[bracket_id][BG_QUEUE_NORMAL_ALLIANCE + teamIndex].begin();
    for(; itr_team != m_QueuedGroups[bracket_id][BG_QUEUE_NORMAL_ALLIANCE + teamIndex].end(); ++itr_team)
        if (ginfo == *itr_team)
            break;
    if (itr_team == m_QueuedGroups[bracket_id][BG_QUEUE_NORMAL_ALLIANCE + teamIndex].end())
        return false;
    GroupsQueueType::iterator itr_team2 = itr_team;
    ++itr_team2;
    //invite players to other selection pool
    for(; itr_team2 != m_QueuedGroups[bracket_id][BG_QUEUE_NORMAL_ALLIANCE + teamIndex].end(); ++itr_team2)
    {
        //if selection pool is full then break;
        if (!(*itr_team2)->IsInvitedToBGInstanceGUID && !m_SelectionPools[otherTeam].AddGroup(*itr_team2, minPlayersPerTeam))
            break;
    }
    if (m_SelectionPools[otherTeam].GetPlayerCount() != minPlayersPerTeam)
        return false;

    //here we have correct 2 selections and we need to change one teams team and move selection pool teams to other team's queue
    for(GroupsQueueType::iterator itr = m_SelectionPools[otherTeam].SelectedGroups.begin(); itr != m_SelectionPools[otherTeam].SelectedGroups.end(); ++itr)
    {
        //set correct team
        (*itr)->Team = otherTeamId;
        //add team to other queue
        m_QueuedGroups[bracket_id][BG_QUEUE_NORMAL_ALLIANCE + otherTeam].push_front(*itr);
        //remove team from old queue
        GroupsQueueType::iterator itr2 = itr_team;
        ++itr2;
        for(; itr2 != m_QueuedGroups[bracket_id][BG_QUEUE_NORMAL_ALLIANCE + teamIndex].end(); ++itr2)
        {
            if (*itr2 == *itr)
            {
                m_QueuedGroups[bracket_id][BG_QUEUE_NORMAL_ALLIANCE + teamIndex].erase(itr2);
                break;
            }
        }
    }
    return true;
}

/*
this method is called when group is inserted, or player / group is removed from BG Queue - there is only one player's status changed, so we don't use while(true) cycles to invite whole queue
it must be called after fully adding the members of a group to ensure group joining
should be called from BattleGround::RemovePlayer function in some cases
*/
void BattleGroundQueue::Update(BattleGroundTypeId bgTypeId, BattleGroundBracketId bracket_id, uint8 arenaType, bool isRated, uint32 arenaRating)
{
    //ACE_Guard<ACE_Recursive_Thread_Mutex> guard(m_Lock);
    //if no players in queue - do nothing
    if( m_QueuedGroups[bracket_id][BG_QUEUE_PREMADE_ALLIANCE].empty() &&
        m_QueuedGroups[bracket_id][BG_QUEUE_PREMADE_HORDE].empty() &&
        m_QueuedGroups[bracket_id][BG_QUEUE_NORMAL_ALLIANCE].empty() &&
        m_QueuedGroups[bracket_id][BG_QUEUE_NORMAL_HORDE].empty() )
        return;

    //battleground with free slot for player should be always in the beggining of the queue
    // maybe it would be better to create bgfreeslotqueue for each bracket_id
    BGFreeSlotQueueType::iterator itr, next;
    for (itr = sBattleGroundMgr.BGFreeSlotQueue[bgTypeId].begin(); itr != sBattleGroundMgr.BGFreeSlotQueue[bgTypeId].end(); itr = next)
    {
        next = itr;
        ++next;
        // DO NOT allow queue manager to invite new player to arena
        if( (*itr)->isBattleGround() && (*itr)->GetTypeID() == bgTypeId && (*itr)->GetBracketId() == bracket_id &&
            (*itr)->GetStatus() > STATUS_WAIT_QUEUE && (*itr)->GetStatus() < STATUS_WAIT_LEAVE )
        {
            BattleGround* bg = *itr; //we have to store battleground pointer here, because when battleground is full, it is removed from free queue (not yet implemented!!)
            // and iterator is invalid

            // clear selection pools
            m_SelectionPools[BG_TEAM_ALLIANCE].Init();
            m_SelectionPools[BG_TEAM_HORDE].Init();

            // call a function that does the job for us
            FillPlayersToBG(bg, bracket_id);

            // now everything is set, invite players
            for(GroupsQueueType::const_iterator citr = m_SelectionPools[BG_TEAM_ALLIANCE].SelectedGroups.begin(); citr != m_SelectionPools[BG_TEAM_ALLIANCE].SelectedGroups.end(); ++citr)
                InviteGroupToBG((*citr), bg, (*citr)->Team);
            for(GroupsQueueType::const_iterator citr = m_SelectionPools[BG_TEAM_HORDE].SelectedGroups.begin(); citr != m_SelectionPools[BG_TEAM_HORDE].SelectedGroups.end(); ++citr)
                InviteGroupToBG((*citr), bg, (*citr)->Team);

            if (!bg->HasFreeSlots())
            {
                // remove BG from BGFreeSlotQueue
                bg->RemoveFromBGFreeSlotQueue();
            }
        }
    }

    // finished iterating through the bgs with free slots, maybe we need to create a new bg

    BattleGround * bg_template = sBattleGroundMgr.GetBattleGroundTemplate(bgTypeId);
    if (!bg_template)
    {
        sLog.outError("Battleground: Update: bg template not found for %u", bgTypeId);
        return;
    }

    PvPDifficultyEntry const* bracketEntry = GetBattlegroundBracketById(bg_template->GetMapId(),bracket_id);
    if (!bracketEntry)
    {
        sLog.outError("Battleground: Update: bg bracket entry not found for map %u bracket id %u", bg_template->GetMapId(), bracket_id);
        return;
    }

    // get the min. players per team, properly for larger arenas as well. (must have full teams for arena matches!)
    uint32 MinPlayersPerTeam = bg_template->GetMinPlayersPerTeam();
    uint32 MaxPlayersPerTeam = bg_template->GetMaxPlayersPerTeam();
    if (sBattleGroundMgr.isTesting())
        MinPlayersPerTeam = 1;
    if (bg_template->isArena())
    {
        if (sBattleGroundMgr.isArenaTesting())
        {
            MaxPlayersPerTeam = 1;
            MinPlayersPerTeam = 1;
        }
        else
        {
            //this switch can be much shorter
            MaxPlayersPerTeam = arenaType;
            MinPlayersPerTeam = arenaType;
            /*switch(arenaType)
            {
            case ARENA_TYPE_2v2:
                MaxPlayersPerTeam = 2;
                MinPlayersPerTeam = 2;
                break;
            case ARENA_TYPE_3v3:
                MaxPlayersPerTeam = 3;
                MinPlayersPerTeam = 3;
                break;
            case ARENA_TYPE_5v5:
                MaxPlayersPerTeam = 5;
                MinPlayersPerTeam = 5;
                break;
            }*/
        }
    }

    m_SelectionPools[BG_TEAM_ALLIANCE].Init();
    m_SelectionPools[BG_TEAM_HORDE].Init();

    if (bg_template->isBattleGround())
    {
        //check if there is premade against premade match
        if (CheckPremadeMatch(bracket_id, MinPlayersPerTeam, MaxPlayersPerTeam))
        {
            //create new battleground
            BattleGround * bg2 = sBattleGroundMgr.CreateNewBattleGround(bgTypeId, bracketEntry, 0, false);
            if (!bg2)
            {
                sLog.outError("BattleGroundQueue::Update - Cannot create battleground: %u", bgTypeId);
                return;
            }
            //invite those selection pools
            for(uint32 i = 0; i < BG_TEAMS_COUNT; i++)
                for(GroupsQueueType::const_iterator citr = m_SelectionPools[BG_TEAM_ALLIANCE + i].SelectedGroups.begin(); citr != m_SelectionPools[BG_TEAM_ALLIANCE + i].SelectedGroups.end(); ++citr)
                    InviteGroupToBG((*citr), bg2, (*citr)->Team);
            //start bg
            bg2->StartBattleGround();
            //clear structures
            m_SelectionPools[BG_TEAM_ALLIANCE].Init();
            m_SelectionPools[BG_TEAM_HORDE].Init();
        }
    }

    // now check if there are in queues enough players to start new game of (normal battleground, or non-rated arena)
    if (!isRated)
    {
        // if there are enough players in pools, start new battleground or non rated arena
        if (CheckNormalMatch(bg_template, bracket_id, MinPlayersPerTeam, MaxPlayersPerTeam)
            || (bg_template->isArena() && CheckSkirmishForSameFaction(bracket_id, MinPlayersPerTeam)) )
        {
            // we successfully created a pool
            BattleGround * bg2 = sBattleGroundMgr.CreateNewBattleGround(bgTypeId, bracketEntry, arenaType, false);
            if (!bg2)
            {
                sLog.outError("BattleGroundQueue::Update - Cannot create battleground: %u", bgTypeId);
                return;
            }

            // invite those selection pools
            for(uint32 i = 0; i < BG_TEAMS_COUNT; i++)
                for(GroupsQueueType::const_iterator citr = m_SelectionPools[BG_TEAM_ALLIANCE + i].SelectedGroups.begin(); citr != m_SelectionPools[BG_TEAM_ALLIANCE + i].SelectedGroups.end(); ++citr)
                    InviteGroupToBG((*citr), bg2, (*citr)->Team);
            // start bg
            bg2->StartBattleGround();
        }
    }
    else if (bg_template->isArena())
    {
        // found out the minimum and maximum ratings the newly added team should battle against
        // arenaRating is the rating of the latest joined team, or 0
        // 0 is on (automatic update call) and we must set it to team's with longest wait time
        if (!arenaRating )
        {
            GroupQueueInfo* front1 = NULL;
            GroupQueueInfo* front2 = NULL;
            if (!m_QueuedGroups[bracket_id][BG_QUEUE_PREMADE_ALLIANCE].empty())
            {
                front1 = m_QueuedGroups[bracket_id][BG_QUEUE_PREMADE_ALLIANCE].front();
                arenaRating = front1->ArenaTeamRating;
            }
            if (!m_QueuedGroups[bracket_id][BG_QUEUE_PREMADE_HORDE].empty())
            {
                front2 = m_QueuedGroups[bracket_id][BG_QUEUE_PREMADE_HORDE].front();
                arenaRating = front2->ArenaTeamRating;
            }
            if (front1 && front2)
            {
                if (front1->JoinTime < front2->JoinTime)
                    arenaRating = front1->ArenaTeamRating;
            }
            else if (!front1 && !front2)
                return; //queues are empty
        }

        //set rating range
        uint32 arenaMinRating = (arenaRating <= sBattleGroundMgr.GetMaxRatingDifference()) ? 0 : arenaRating - sBattleGroundMgr.GetMaxRatingDifference();
        uint32 arenaMaxRating = arenaRating + sBattleGroundMgr.GetMaxRatingDifference();
        // if max rating difference is set and the time past since server startup is greater than the rating discard time
        // (after what time the ratings aren't taken into account when making teams) then
        // the discard time is current_time - time_to_discard, teams that joined after that, will have their ratings taken into account
        // else leave the discard time on 0, this way all ratings will be discarded
        uint32 discardTime = getMSTime() - sBattleGroundMgr.GetRatingDiscardTimer();

        // we need to find 2 teams which will play next game

        GroupsQueueType::iterator itr_team[BG_TEAMS_COUNT];

        //optimalization : --- we dont need to use selection_pools - each update we select max 2 groups

        uint32 teamId = 0;

        for(uint32 i = BG_QUEUE_PREMADE_ALLIANCE; i < BG_QUEUE_NORMAL_ALLIANCE; i++)
        {
            // take the group that joined first
            itr_team[i] = m_QueuedGroups[bracket_id][i].begin();
            for(; itr_team[i] != m_QueuedGroups[bracket_id][i].end(); ++(itr_team[i]))
            {
                // if group match conditions, then add it to pool
                if( !(*itr_team[i])->IsInvitedToBGInstanceGUID
                    && (((*itr_team[i])->ArenaTeamRating >= arenaMinRating && (*itr_team[i])->ArenaTeamRating <= arenaMaxRating)
                        || (*itr_team[i])->JoinTime < discardTime) )
                {
                    m_SelectionPools[i].AddGroup((*itr_team[i]), MaxPlayersPerTeam);
                    // break for cycle to be able to start selecting another group from same faction queue
                    break;
                }
            }
        }
        // now we are done if we have 2 groups - ali vs horde!
        // if we don't have, we must try to continue search in same queue
        // tmp variables are correctly set
        // this code isn't much userfriendly - but it is supposed to continue search for mathing group in HORDE queue
        if (m_SelectionPools[BG_TEAM_ALLIANCE].GetPlayerCount() == 0 && m_SelectionPools[BG_TEAM_HORDE].GetPlayerCount())
        {
            itr_team[BG_TEAM_ALLIANCE] = itr_team[BG_TEAM_HORDE];
            ++itr_team[BG_TEAM_ALLIANCE];
            for(; itr_team[BG_TEAM_ALLIANCE] != m_QueuedGroups[bracket_id][BG_QUEUE_PREMADE_HORDE].end(); ++(itr_team[BG_TEAM_ALLIANCE]))
            {
                if( !(*itr_team[BG_TEAM_ALLIANCE])->IsInvitedToBGInstanceGUID
                    && (((*itr_team[BG_TEAM_ALLIANCE])->ArenaTeamRating >= arenaMinRating && (*itr_team[BG_TEAM_ALLIANCE])->ArenaTeamRating <= arenaMaxRating)
                        || (*itr_team[BG_TEAM_ALLIANCE])->JoinTime < discardTime) )
                {
                    if((*itr_team[BG_TEAM_ALLIANCE])->ArenaTeamId != teamId)
                    {
                        m_SelectionPools[BG_TEAM_ALLIANCE].AddGroup((*itr_team[BG_TEAM_ALLIANCE]), MaxPlayersPerTeam);
                        break;
                    }
                }
            }
        }
        // this code isn't much userfriendly - but it is supposed to continue search for mathing group in ALLIANCE queue
        if (m_SelectionPools[BG_TEAM_HORDE].GetPlayerCount() == 0 && m_SelectionPools[BG_TEAM_ALLIANCE].GetPlayerCount())
        {
            itr_team[BG_TEAM_HORDE] = itr_team[BG_TEAM_ALLIANCE];
            ++itr_team[BG_TEAM_HORDE];
            for(; itr_team[BG_TEAM_HORDE] != m_QueuedGroups[bracket_id][BG_QUEUE_PREMADE_ALLIANCE].end(); ++(itr_team[BG_TEAM_HORDE]))
            {
                if( !(*itr_team[BG_TEAM_HORDE])->IsInvitedToBGInstanceGUID
                    && (((*itr_team[BG_TEAM_HORDE])->ArenaTeamRating >= arenaMinRating && (*itr_team[BG_TEAM_HORDE])->ArenaTeamRating <= arenaMaxRating)
                        || (*itr_team[BG_TEAM_HORDE])->JoinTime < discardTime) )
                {
                    if((*itr_team[BG_TEAM_HORDE])->ArenaTeamId != teamId)
                    {
                        m_SelectionPools[BG_TEAM_HORDE].AddGroup((*itr_team[BG_TEAM_HORDE]), MaxPlayersPerTeam);
                        break;
                    }
                }
            }
        }

        //if we have 2 teams, then start new arena and invite players!
        if (m_SelectionPools[BG_TEAM_ALLIANCE].GetPlayerCount() && m_SelectionPools[BG_TEAM_HORDE].GetPlayerCount())
        {
            BattleGround* arena = sBattleGroundMgr.CreateNewBattleGround(bgTypeId, bracketEntry, arenaType, true);
            if (!arena)
            {
                sLog.outError("BattlegroundQueue::Update couldn't create arena instance for rated arena match!");
                return;
            }

            (*(itr_team[BG_TEAM_ALLIANCE]))->OpponentsTeamRating = (*(itr_team[BG_TEAM_HORDE]))->ArenaTeamRating;
            DEBUG_LOG("setting oposite teamrating for team %u to %u", (*(itr_team[BG_TEAM_ALLIANCE]))->ArenaTeamId, (*(itr_team[BG_TEAM_ALLIANCE]))->OpponentsTeamRating);
            (*(itr_team[BG_TEAM_HORDE]))->OpponentsTeamRating = (*(itr_team[BG_TEAM_ALLIANCE]))->ArenaTeamRating;
            DEBUG_LOG("setting oposite teamrating for team %u to %u", (*(itr_team[BG_TEAM_HORDE]))->ArenaTeamId, (*(itr_team[BG_TEAM_HORDE]))->OpponentsTeamRating);
            // now we must move team if we changed its faction to another faction queue, because then we will spam log by errors in Queue::RemovePlayer
            if ((*(itr_team[BG_TEAM_ALLIANCE]))->Team != ALLIANCE)
            {
                // add to alliance queue
                m_QueuedGroups[bracket_id][BG_QUEUE_PREMADE_ALLIANCE].push_front(*(itr_team[BG_TEAM_ALLIANCE]));
                // erase from horde queue
                m_QueuedGroups[bracket_id][BG_QUEUE_PREMADE_HORDE].erase(itr_team[BG_TEAM_ALLIANCE]);
                itr_team[BG_TEAM_ALLIANCE] = m_QueuedGroups[bracket_id][BG_QUEUE_PREMADE_ALLIANCE].begin();
            }
            if ((*(itr_team[BG_TEAM_HORDE]))->Team != HORDE)
            {
                m_QueuedGroups[bracket_id][BG_QUEUE_PREMADE_HORDE].push_front(*(itr_team[BG_TEAM_HORDE]));
                m_QueuedGroups[bracket_id][BG_QUEUE_PREMADE_ALLIANCE].erase(itr_team[BG_TEAM_HORDE]);
                itr_team[BG_TEAM_HORDE] = m_QueuedGroups[bracket_id][BG_QUEUE_PREMADE_HORDE].begin();
            }

            InviteGroupToBG(*(itr_team[BG_TEAM_ALLIANCE]), arena, ALLIANCE);
            InviteGroupToBG(*(itr_team[BG_TEAM_HORDE]), arena, HORDE);

            DEBUG_LOG("Starting rated arena match!");

            arena->StartBattleGround();
        }
    }
}

/*********************************************************/
/***            BATTLEGROUND QUEUE EVENTS              ***/
/*********************************************************/

bool BGQueueInviteEvent::Execute(uint64 /*e_time*/, uint32 /*p_time*/)
{
    Player* plr = sObjectMgr.GetPlayer( m_PlayerGuid );
    // player logged off (we should do nothing, he is correctly removed from queue in another procedure)
    if (!plr)
        return true;

    BattleGround* bg = sBattleGroundMgr.GetBattleGround(m_BgInstanceGUID, m_BgTypeId);
    //if battleground ended and its instance deleted - do nothing
    if (!bg)
        return true;

    BattleGroundQueueTypeId bgQueueTypeId = BattleGroundMgr::BGQueueTypeId(bg->GetTypeID(), bg->GetArenaType());
    uint32 queueSlot = plr->GetBattleGroundQueueIndex(bgQueueTypeId);
    if (queueSlot < PLAYER_MAX_BATTLEGROUND_QUEUES)         // player is in queue or in battleground
    {
        // check if player is invited to this bg
        BattleGroundQueue &bgQueue = sBattleGroundMgr.m_BattleGroundQueues[bgQueueTypeId];
        if (bgQueue.IsPlayerInvited(m_PlayerGuid, m_BgInstanceGUID, m_RemoveTime))
        {
            WorldPacket data;
            //we must send remaining time in queue
            sBattleGroundMgr.BuildBattleGroundStatusPacket(&data, bg, queueSlot, STATUS_WAIT_JOIN, INVITE_ACCEPT_WAIT_TIME - INVITATION_REMIND_TIME, 0, m_ArenaType);
            plr->GetSession()->SendPacket(&data);
        }
    }
    return true;                                            //event will be deleted
}

void BGQueueInviteEvent::Abort(uint64 /*e_time*/)
{
    //do nothing
}

/*
    this event has many possibilities when it is executed:
    1. player is in battleground ( he clicked enter on invitation window )
    2. player left battleground queue and he isn't there any more
    3. player left battleground queue and he joined it again and IsInvitedToBGInstanceGUID = 0
    4. player left queue and he joined again and he has been invited to same battleground again -> we should not remove him from queue yet
    5. player is invited to bg and he didn't choose what to do and timer expired - only in this condition we should call queue::RemovePlayer
    we must remove player in the 5. case even if battleground object doesn't exist!
*/
bool BGQueueRemoveEvent::Execute(uint64 /*e_time*/, uint32 /*p_time*/)
{
    Player* plr = sObjectMgr.GetPlayer( m_PlayerGuid );
    if (!plr)
        // player logged off (we should do nothing, he is correctly removed from queue in another procedure)
        return true;

    BattleGround* bg = sBattleGroundMgr.GetBattleGround(m_BgInstanceGUID, m_BgTypeId);
    //battleground can be deleted already when we are removing queue info
    //bg pointer can be NULL! so use it carefully!

    uint32 queueSlot = plr->GetBattleGroundQueueIndex(m_BgQueueTypeId);
    if (queueSlot < PLAYER_MAX_BATTLEGROUND_QUEUES)         // player is in queue, or in Battleground
    {
        // check if player is in queue for this BG and if we are removing his invite event
        BattleGroundQueue &bgQueue = sBattleGroundMgr.m_BattleGroundQueues[m_BgQueueTypeId];
        if (bgQueue.IsPlayerInvited(m_PlayerGuid, m_BgInstanceGUID, m_RemoveTime))
        {
            DEBUG_LOG("Battleground: removing player %u from bg queue for instance %u because of not pressing enter battle in time.",plr->GetGUIDLow(),m_BgInstanceGUID);

            plr->RemoveBattleGroundQueueId(m_BgQueueTypeId);
            bgQueue.RemovePlayer(m_PlayerGuid, true);
            //update queues if battleground isn't ended
            if (bg && bg->isBattleGround() && bg->GetStatus() != STATUS_WAIT_LEAVE)
                sBattleGroundMgr.ScheduleQueueUpdate(0, 0, m_BgQueueTypeId, m_BgTypeId, bg->GetBracketId());

            WorldPacket data;
            sBattleGroundMgr.BuildBattleGroundStatusPacket(&data, bg, queueSlot, STATUS_NONE, 0, 0, 0);
            plr->GetSession()->SendPacket(&data);
        }
    }

    //event will be deleted
    return true;
}

void BGQueueRemoveEvent::Abort(uint64 /*e_time*/)
{
    //do nothing
}

/*********************************************************/
/***            BATTLEGROUND MANAGER                   ***/
/*********************************************************/

BattleGroundMgr::BattleGroundMgr() : m_AutoDistributionTimeChecker(0), m_ArenaTesting(false)
{
    for(uint32 i = BATTLEGROUND_TYPE_NONE; i < MAX_BATTLEGROUND_TYPE_ID; i++)
        m_BattleGrounds[i].clear();
    m_NextRatingDiscardUpdate = sWorld.getConfig(CONFIG_UINT32_ARENA_RATING_DISCARD_TIMER);
    m_Testing=false;
}

BattleGroundMgr::~BattleGroundMgr()
{
    DeleteAllBattleGrounds();
}

void BattleGroundMgr::DeleteAllBattleGrounds()
{
    // will also delete template bgs:
    for(uint32 i = BATTLEGROUND_TYPE_NONE; i < MAX_BATTLEGROUND_TYPE_ID; i++)
    {
        for(BattleGroundSet::iterator itr = m_BattleGrounds[i].begin(); itr != m_BattleGrounds[i].end();)
        {
            BattleGround * bg = itr->second;
            itr++;
            delete bg;
        }
    }
}

// used to update running battlegrounds, and delete finished ones
void BattleGroundMgr::Update(uint32 diff)
{
    // update scheduled queues
    if (!m_QueueUpdateScheduler.empty())
    {
        std::vector<uint64> scheduled;
        {
            //create mutex
            //ACE_Guard<ACE_Thread_Mutex> guard(SchedulerLock);
            //copy vector and clear the other
            scheduled = std::vector<uint64>(m_QueueUpdateScheduler);
            m_QueueUpdateScheduler.clear();
            //release lock
        }

        for (uint8 i = 0; i < scheduled.size(); i++)
        {
            uint32 arenaRating = scheduled[i] >> 32;
            uint8 arenaType = scheduled[i] >> 24 & 255;
            BattleGroundQueueTypeId bgQueueTypeId = BattleGroundQueueTypeId(scheduled[i] >> 16 & 255);
            BattleGroundTypeId bgTypeId = BattleGroundTypeId((scheduled[i] >> 8) & 255);
            BattleGroundBracketId bracket_id = BattleGroundBracketId(scheduled[i] & 255);
            m_BattleGroundQueues[bgQueueTypeId].Update(bgTypeId, bracket_id, arenaType, arenaRating > 0, arenaRating);
        }
    }

    // if rating difference counts, maybe force-update queues
    if (sWorld.getConfig(CONFIG_UINT32_ARENA_MAX_RATING_DIFFERENCE) && sWorld.getConfig(CONFIG_UINT32_ARENA_RATING_DISCARD_TIMER))
    {
        // it's time to force update
        if (m_NextRatingDiscardUpdate < diff)
        {
            // forced update for rated arenas (scan all, but skipped non rated)
            DEBUG_LOG("BattleGroundMgr: UPDATING ARENA QUEUES");
            for(int qtype = BATTLEGROUND_QUEUE_2v2; qtype <= BATTLEGROUND_QUEUE_5v5; ++qtype)
                for(int bracket = BG_BRACKET_ID_FIRST; bracket < MAX_BATTLEGROUND_BRACKETS; ++bracket)
                    m_BattleGroundQueues[qtype].Update(
                        BATTLEGROUND_AA, BattleGroundBracketId(bracket),
                        BattleGroundMgr::BGArenaType(BattleGroundQueueTypeId(qtype)), true, 0);

            m_NextRatingDiscardUpdate = sWorld.getConfig(CONFIG_UINT32_ARENA_RATING_DISCARD_TIMER);
        }
        else
            m_NextRatingDiscardUpdate -= diff;
    }
    if (sWorld.getConfig(CONFIG_BOOL_ARENA_AUTO_DISTRIBUTE_POINTS))
    {
        if (m_AutoDistributionTimeChecker < diff)
        {
            if (sWorld.GetGameTime() > m_NextAutoDistributionTime)
            {
                DistributeArenaPoints();
                m_NextAutoDistributionTime = time_t(sWorld.GetGameTime() + BATTLEGROUND_ARENA_POINT_DISTRIBUTION_DAY * sWorld.getConfig(CONFIG_UINT32_ARENA_AUTO_DISTRIBUTE_INTERVAL_DAYS));
                CharacterDatabase.PExecute("UPDATE saved_variables SET NextArenaPointDistributionTime = '"UI64FMTD"'", uint64(m_NextAutoDistributionTime));
            }
            m_AutoDistributionTimeChecker = 600000; // check 10 minutes
        }
        else
            m_AutoDistributionTimeChecker -= diff;
    }
}

void BattleGroundMgr::BuildBattleGroundStatusPacket(WorldPacket *data, BattleGround *bg, uint8 QueueSlot, uint8 StatusID, uint32 Time1, uint32 Time2, uint8 arenatype)
{
    // we can be in 2 queues in same time...

    if (StatusID == 0 || !bg)
    {
        data->Initialize(SMSG_BATTLEFIELD_STATUS, 4+8);
        *data << uint32(QueueSlot);                         // queue id (0...1)
        *data << uint64(0);
        return;
    }

    data->Initialize(SMSG_BATTLEFIELD_STATUS, (4+8+1+1+4+1+4+4+4));
    *data << uint32(QueueSlot);                             // queue id (0...1) - player can be in 2 queues in time
    // uint64 in client
    *data << uint64( uint64(arenatype) | (uint64(0x0D) << 8) | (uint64(bg->GetTypeID()) << 16) | (uint64(0x1F90) << 48) );
    *data << uint8(0);                                      // 3.3.0
    *data << uint8(0);                                      // 3.3.0
    *data << uint32(bg->GetClientInstanceID());
    // alliance/horde for BG and skirmish/rated for Arenas
    // following displays the minimap-icon 0 = faction icon 1 = arenaicon
    *data << uint8(bg->isRated());
    *data << uint32(StatusID);                              // status
    switch(StatusID)
    {
        case STATUS_WAIT_QUEUE:                             // status_in_queue
            *data << uint32(Time1);                         // average wait time, milliseconds
            *data << uint32(Time2);                         // time in queue, updated every minute!, milliseconds
            break;
        case STATUS_WAIT_JOIN:                              // status_invite
            *data << uint32(bg->GetMapId());                // map id
            *data << uint32(Time1);                         // time to remove from queue, milliseconds
            break;
        case STATUS_IN_PROGRESS:                            // status_in_progress
            *data << uint32(bg->GetMapId());                // map id
            *data << uint32(Time1);                         // time to bg auto leave, 0 at bg start, 120000 after bg end, milliseconds
            *data << uint32(Time2);                         // time from bg start, milliseconds
            *data << uint8(0x1);                            // Lua_GetBattlefieldArenaFaction (bool)
            break;
        default:
            sLog.outError("Unknown BG status!");
            break;
    }
}

void BattleGroundMgr::BuildPvpLogDataPacket(WorldPacket *data, BattleGround *bg)
{
    uint8 type = (bg->isArena() ? 1 : 0);
                                                            // last check on 3.0.3
    data->Initialize(MSG_PVP_LOG_DATA, (1+1+4+40*bg->GetPlayerScoresSize()));
    *data << uint8(type);                                   // type (battleground=0/arena=1)

    if(type)                                                // arena
    {
        // it seems this must be according to BG_WINNER_A/H and _NOT_ BG_TEAM_A/H
        for(int i = 1; i >= 0; --i)
        {
            *data << uint32(bg->m_ArenaTeamRatingChanges[i]);
            *data << uint32(3999);                          // huge thanks for TOM_RUS for this!
            *data << uint32(0);                             // added again in 3.1
            DEBUG_LOG("rating change: %d", bg->m_ArenaTeamRatingChanges[i]);
        }
        for(int i = 1; i >= 0; --i)
        {
            uint32 at_id = bg->m_ArenaTeamIds[i];
            ArenaTeam * at = sObjectMgr.GetArenaTeamById(at_id);
            if (at)
                *data << at->GetName();
            else
                *data << (uint8)0;
        }
    }

    if (bg->GetStatus() != STATUS_WAIT_LEAVE)
    {
        *data << uint8(0);                                  // bg not ended
    }
    else
    {
        *data << uint8(1);                                  // bg ended
        *data << uint8(bg->GetWinner());                    // who win
    }

    *data << (int32)(bg->GetPlayerScoresSize());

    for(BattleGround::BattleGroundScoreMap::const_iterator itr = bg->GetPlayerScoresBegin(); itr != bg->GetPlayerScoresEnd(); ++itr)
    {
        *data << (uint64)itr->first;
        *data << (int32)itr->second->KillingBlows;
        if (type == 0)
        {
            *data << (int32)itr->second->HonorableKills;
            *data << (int32)itr->second->Deaths;
            *data << (int32)(itr->second->BonusHonor);
        }
        else
        {
            Player *plr = sObjectMgr.GetPlayer(itr->first);
            uint32 team = bg->GetPlayerTeam(itr->first);
            if (!team && plr)
                team = plr->GetTeam();
            if (( bg->GetWinner()==0 && team == ALLIANCE ) || ( bg->GetWinner()==1 && team==HORDE ))
                *data << uint8(1);
            else
                *data << uint8(0);
        }
        *data << (int32)itr->second->DamageDone;             // damage done
        *data << (int32)itr->second->HealingDone;            // healing done
        switch(bg->GetTypeID(true))                          // battleground specific things
        {
            case BATTLEGROUND_AV:
                *data << (uint32)0x00000005;                // count of next fields
                *data << (uint32)((BattleGroundAVScore*)itr->second)->GraveyardsAssaulted;  // GraveyardsAssaulted
                *data << (uint32)((BattleGroundAVScore*)itr->second)->GraveyardsDefended;   // GraveyardsDefended
                *data << (uint32)((BattleGroundAVScore*)itr->second)->TowersAssaulted;      // TowersAssaulted
                *data << (uint32)((BattleGroundAVScore*)itr->second)->TowersDefended;       // TowersDefended
                *data << (uint32)((BattleGroundAVScore*)itr->second)->SecondaryObjectives;  // SecondaryObjectives - free some of the Lieutnants
                break;
            case BATTLEGROUND_WS:
                *data << (uint32)0x00000002;                // count of next fields
                *data << (uint32)((BattleGroundWGScore*)itr->second)->FlagCaptures;         // flag captures
                *data << (uint32)((BattleGroundWGScore*)itr->second)->FlagReturns;          // flag returns
                break;
            case BATTLEGROUND_AB:
                *data << (uint32)0x00000002;                // count of next fields
                *data << (uint32)((BattleGroundABScore*)itr->second)->BasesAssaulted;       // bases asssulted
                *data << (uint32)((BattleGroundABScore*)itr->second)->BasesDefended;        // bases defended
                break;
            case BATTLEGROUND_EY:
                *data << (uint32)0x00000001;                // count of next fields
                *data << (uint32)((BattleGroundEYScore*)itr->second)->FlagCaptures;         // flag captures
                break;
            case BATTLEGROUND_NA:
            case BATTLEGROUND_BE:
            case BATTLEGROUND_AA:
            case BATTLEGROUND_RL:
            case BATTLEGROUND_SA:                           // wotlk
            case BATTLEGROUND_DS:                           // wotlk
            case BATTLEGROUND_RV:                           // wotlk
            case BATTLEGROUND_IC:                           // wotlk
            case BATTLEGROUND_RB:                           // wotlk
                *data << (int32)0;                          // 0
                break;
            default:
                DEBUG_LOG("Unhandled MSG_PVP_LOG_DATA for BG id %u", bg->GetTypeID(true));
                *data << (int32)0;
                break;
        }
    }
}

void BattleGroundMgr::BuildGroupJoinedBattlegroundPacket(WorldPacket *data, GroupJoinBattlegroundResult result)
{
    data->Initialize(SMSG_GROUP_JOINED_BATTLEGROUND, 4);
    *data << int32(result);
    if(result == ERR_BATTLEGROUND_JOIN_TIMED_OUT || result == ERR_BATTLEGROUND_JOIN_FAILED)
        *data << uint64(0);                                 // player guid
}

void BattleGroundMgr::BuildUpdateWorldStatePacket(WorldPacket *data, uint32 field, uint32 value)
{
    data->Initialize(SMSG_UPDATE_WORLD_STATE, 4+4);
    *data << uint32(field);
    *data << uint32(value);
}

void BattleGroundMgr::BuildPlaySoundPacket(WorldPacket *data, uint32 soundid)
{
    data->Initialize(SMSG_PLAY_SOUND, 4);
    *data << uint32(soundid);
}

void BattleGroundMgr::BuildPlayerLeftBattleGroundPacket(WorldPacket *data, const uint64& guid)
{
    data->Initialize(SMSG_BATTLEGROUND_PLAYER_LEFT, 8);
    *data << uint64(guid);
}

void BattleGroundMgr::BuildPlayerJoinedBattleGroundPacket(WorldPacket *data, Player *plr)
{
    data->Initialize(SMSG_BATTLEGROUND_PLAYER_JOINED, 8);
    *data << uint64(plr->GetGUID());
}

BattleGround * BattleGroundMgr::GetBattleGroundThroughClientInstance(uint32 instanceId, BattleGroundTypeId bgTypeId)
{
    //cause at HandleBattleGroundJoinOpcode the clients sends the instanceid he gets from
    //SMSG_BATTLEFIELD_LIST we need to find the battleground with this clientinstance-id
    BattleGround* bg = GetBattleGroundTemplate(bgTypeId);
    if (!bg)
        return NULL;

    if (bg->isArena())
        return GetBattleGround(instanceId, bgTypeId);

    for(BattleGroundSet::iterator itr = m_BattleGrounds[bgTypeId].begin(); itr != m_BattleGrounds[bgTypeId].end(); ++itr)
    {
        if (itr->second->GetClientInstanceID() == instanceId)
            return itr->second;
    }
    return NULL;
}

BattleGround * BattleGroundMgr::GetBattleGround(uint32 InstanceID, BattleGroundTypeId bgTypeId)
{
    //search if needed
    BattleGroundSet::iterator itr;
    if (bgTypeId == BATTLEGROUND_TYPE_NONE)
    {
        for(uint32 i = BATTLEGROUND_AV; i < MAX_BATTLEGROUND_TYPE_ID; i++)
        {
            itr = m_BattleGrounds[i].find(InstanceID);
            if (itr != m_BattleGrounds[i].end())
                return itr->second;
        }
        return NULL;
    }
    itr = m_BattleGrounds[bgTypeId].find(InstanceID);
    return ( (itr != m_BattleGrounds[bgTypeId].end()) ? itr->second : NULL );
}

BattleGround * BattleGroundMgr::GetBattleGroundTemplate(BattleGroundTypeId bgTypeId)
{
    //map is sorted and we can be sure that lowest instance id has only BG template
    return m_BattleGrounds[bgTypeId].empty() ? NULL : m_BattleGrounds[bgTypeId].begin()->second;
}

uint32 BattleGroundMgr::CreateClientVisibleInstanceId(BattleGroundTypeId bgTypeId, BattleGroundBracketId bracket_id)
{
    if (IsArenaType(bgTypeId))
        return 0;                                           //arenas don't have client-instanceids

    // we create here an instanceid, which is just for
    // displaying this to the client and without any other use..
    // the client-instanceIds are unique for each battleground-type
    // the instance-id just needs to be as low as possible, beginning with 1
    // the following works, because std::set is default ordered with "<"
    // the optimalization would be to use as bitmask std::vector<uint32> - but that would only make code unreadable
    uint32 lastId = 0;
    for(std::set<uint32>::iterator itr = m_ClientBattleGroundIds[bgTypeId][bracket_id].begin(); itr != m_ClientBattleGroundIds[bgTypeId][bracket_id].end();)
    {
        if( (++lastId) != *itr)                             //if there is a gap between the ids, we will break..
            break;
        lastId = *itr;
    }
    m_ClientBattleGroundIds[bgTypeId][bracket_id].insert(lastId + 1);
    return lastId + 1;
}

// create a new battleground that will really be used to play
BattleGround * BattleGroundMgr::CreateNewBattleGround(BattleGroundTypeId bgTypeId, PvPDifficultyEntry const* bracketEntry, uint8 arenaType, bool isRated)
{
    // get the template BG
    BattleGround *bg_template = GetBattleGroundTemplate(bgTypeId);
    if (!bg_template)
    {
        sLog.outError("BattleGround: CreateNewBattleGround - bg template not found for %u", bgTypeId);
        return NULL;
    }

    //for arenas there is random map used
    if (bg_template->isArena())
    {
<<<<<<< HEAD
        BattleGroundTypeId arenas[] = {BATTLEGROUND_NA, BATTLEGROUND_BE, BATTLEGROUND_RL/*, BATTLEGROUND_DS, BATTLEGROUND_RV*/};
        uint32 arena_num = urand(0,2/*4*/);
=======
        BattleGroundTypeId arenas[] = {BATTLEGROUND_NA, BATTLEGROUND_BE, BATTLEGROUND_RL, BATTLEGROUND_DS/*, BATTLEGROUND_RV*/};
        uint32 arena_num = urand(0,3/*4*/);
>>>>>>> 734d4dd7
        bgTypeId = arenas[arena_num];
        bg_template = GetBattleGroundTemplate(bgTypeId);
        if (!bg_template)
        {
            sLog.outError("BattleGround: CreateNewBattleGround - bg template not found for %u", bgTypeId);
            return NULL;
        }
    }

    bool isRandom = false;

    if(bgTypeId==BATTLEGROUND_RB)
    {
        BattleGroundTypeId random_bgs[] = {BATTLEGROUND_AV, BATTLEGROUND_WS, BATTLEGROUND_AB, BATTLEGROUND_EY/*, BATTLEGROUND_SA, BATTLEGROUND_IC*/};
        uint32 bg_num = urand(0,3/*5*/);
        bgTypeId = random_bgs[bg_num];
        bg_template = GetBattleGroundTemplate(bgTypeId);
        if (!bg_template)
        {
            sLog.outError("BattleGround: CreateNewBattleGround - bg template not found for %u", bgTypeId);
            return NULL;
        }
        isRandom = true;
    }

    BattleGround *bg = NULL;
    // create a copy of the BG template
    switch(bgTypeId)
    {
        case BATTLEGROUND_AV:
            bg = new BattleGroundAV(*(BattleGroundAV*)bg_template);
            break;
        case BATTLEGROUND_WS:
            bg = new BattleGroundWS(*(BattleGroundWS*)bg_template);
            break;
        case BATTLEGROUND_AB:
            bg = new BattleGroundAB(*(BattleGroundAB*)bg_template);
            break;
        case BATTLEGROUND_NA:
            bg = new BattleGroundNA(*(BattleGroundNA*)bg_template);
            break;
        case BATTLEGROUND_BE:
            bg = new BattleGroundBE(*(BattleGroundBE*)bg_template);
            break;
        case BATTLEGROUND_AA:
            bg = new BattleGroundAA(*(BattleGroundAA*)bg_template);
            break;
        case BATTLEGROUND_EY:
            bg = new BattleGroundEY(*(BattleGroundEY*)bg_template);
            break;
        case BATTLEGROUND_RL:
            bg = new BattleGroundRL(*(BattleGroundRL*)bg_template);
            break;
        case BATTLEGROUND_SA:
            bg = new BattleGroundSA(*(BattleGroundSA*)bg_template);
            break;
        case BATTLEGROUND_DS:
            bg = new BattleGroundDS(*(BattleGroundDS*)bg_template);
            break;
        case BATTLEGROUND_RV:
            bg = new BattleGroundRV(*(BattleGroundRV*)bg_template);
            break;
        case BATTLEGROUND_IC:
            bg = new BattleGroundIC(*(BattleGroundIC*)bg_template);
            break;
        case BATTLEGROUND_RB:
            bg = new BattleGroundRB(*(BattleGroundRB*)bg_template);
            break;
        default:
            //error, but it is handled few lines above
            return 0;
    }

    // will also set m_bgMap, instanceid
    sMapMgr.CreateBgMap(bg->GetMapId(), bg);

    bg->SetClientInstanceID(CreateClientVisibleInstanceId(isRandom ? BATTLEGROUND_RB : bgTypeId, bracketEntry->GetBracketId()));

    // reset the new bg (set status to status_wait_queue from status_none)
    bg->Reset();

    // start the joining of the bg
    bg->SetStatus(STATUS_WAIT_JOIN);
    bg->SetBracket(bracketEntry);
    bg->SetArenaType(arenaType);
    bg->SetRated(isRated);
    bg->SetRandom(isRandom);
    bg->SetTypeID(isRandom ? BATTLEGROUND_RB : bgTypeId);
    bg->SetRandomTypeID(bgTypeId);

    return bg;
}

// used to create the BG templates
uint32 BattleGroundMgr::CreateBattleGround(BattleGroundTypeId bgTypeId, bool IsArena, uint32 MinPlayersPerTeam, uint32 MaxPlayersPerTeam, uint32 LevelMin, uint32 LevelMax, char const* BattleGroundName, uint32 MapID, float Team1StartLocX, float Team1StartLocY, float Team1StartLocZ, float Team1StartLocO, float Team2StartLocX, float Team2StartLocY, float Team2StartLocZ, float Team2StartLocO)
{
    // Create the BG
    BattleGround *bg = NULL;
    switch(bgTypeId)
    {
        case BATTLEGROUND_AV: bg = new BattleGroundAV; break;
        case BATTLEGROUND_WS: bg = new BattleGroundWS; break;
        case BATTLEGROUND_AB: bg = new BattleGroundAB; break;
        case BATTLEGROUND_NA: bg = new BattleGroundNA; break;
        case BATTLEGROUND_BE: bg = new BattleGroundBE; break;
        case BATTLEGROUND_AA: bg = new BattleGroundAA; break;
        case BATTLEGROUND_EY: bg = new BattleGroundEY; break;
        case BATTLEGROUND_RL: bg = new BattleGroundRL; break;
        case BATTLEGROUND_SA: bg = new BattleGroundSA; break;
        case BATTLEGROUND_DS: bg = new BattleGroundDS; break;
        case BATTLEGROUND_RV: bg = new BattleGroundRV; break;
        case BATTLEGROUND_IC: bg = new BattleGroundIC; break;
        case BATTLEGROUND_RB: bg = new BattleGroundRB; break;
        default:bg = new BattleGround;   break;             // placeholder for non implemented BG
    }

    bg->SetMapId(MapID);
    bg->SetTypeID(bgTypeId);
    bg->SetArenaorBGType(IsArena);
    bg->SetMinPlayersPerTeam(MinPlayersPerTeam);
    bg->SetMaxPlayersPerTeam(MaxPlayersPerTeam);
    bg->SetMinPlayers(MinPlayersPerTeam * 2);
    bg->SetMaxPlayers(MaxPlayersPerTeam * 2);
    bg->SetName(BattleGroundName);
    bg->SetTeamStartLoc(ALLIANCE, Team1StartLocX, Team1StartLocY, Team1StartLocZ, Team1StartLocO);
    bg->SetTeamStartLoc(HORDE,    Team2StartLocX, Team2StartLocY, Team2StartLocZ, Team2StartLocO);
    bg->SetLevelRange(LevelMin, LevelMax);

    // add bg to update list
    AddBattleGround(bg->GetInstanceID(), bg->GetTypeID(), bg);

    // return some not-null value, bgTypeId is good enough for me
    return bgTypeId;
}

void BattleGroundMgr::CreateInitialBattleGrounds()
{
    uint32 count = 0;

    //                                                0   1                 2                 3                4              5             6
    QueryResult *result = WorldDatabase.Query("SELECT id, MinPlayersPerTeam,MaxPlayersPerTeam,AllianceStartLoc,AllianceStartO,HordeStartLoc,HordeStartO FROM battleground_template");

    if (!result)
    {
        barGoLink bar(1);

        bar.step();

        sLog.outString();
        sLog.outErrorDb(">> Loaded 0 battlegrounds. DB table `battleground_template` is empty.");
        return;
    }

    barGoLink bar((int)result->GetRowCount());

    do
    {
        Field *fields = result->Fetch();
        bar.step();

        uint32 bgTypeID_ = fields[0].GetUInt32();

        // can be overwrite by values from DB
        BattlemasterListEntry const *bl = sBattlemasterListStore.LookupEntry(bgTypeID_);
        if (!bl)
        {
            sLog.outError("Battleground ID %u not found in BattlemasterList.dbc. Battleground not created.", bgTypeID_);
            continue;
        }

        BattleGroundTypeId bgTypeID = BattleGroundTypeId(bgTypeID_);

        bool IsArena = (bl->type == TYPE_ARENA);
        uint32 MinPlayersPerTeam = fields[1].GetUInt32();
        uint32 MaxPlayersPerTeam = fields[2].GetUInt32();

        //check values from DB
        if (MaxPlayersPerTeam == 0 || MinPlayersPerTeam == 0)
        {
            sLog.outErrorDb("Table `battleground_template` for id %u have wrong min/max players per team settings. BG not created.", bgTypeID);
            continue;
        }

        if (MinPlayersPerTeam > MaxPlayersPerTeam)
            MinPlayersPerTeam = MaxPlayersPerTeam;

        float AStartLoc[4];
        float HStartLoc[4];

        uint32 start1 = fields[3].GetUInt32();

        WorldSafeLocsEntry const *start = sWorldSafeLocsStore.LookupEntry(start1);
        if (start)
        {
            AStartLoc[0] = start->x;
            AStartLoc[1] = start->y;
            AStartLoc[2] = start->z;
            AStartLoc[3] = fields[4].GetFloat();
        }
        else if (bgTypeID == BATTLEGROUND_AA || bgTypeID == BATTLEGROUND_RB)
        {
            AStartLoc[0] = 0;
            AStartLoc[1] = 0;
            AStartLoc[2] = 0;
            AStartLoc[3] = fields[4].GetFloat();
        }
        else
        {
            sLog.outErrorDb("Table `battleground_template` for id %u have non-existed WorldSafeLocs.dbc id %u in field `AllianceStartLoc`. BG not created.", bgTypeID, start1);
            continue;
        }

        uint32 start2 = fields[5].GetUInt32();

        start = sWorldSafeLocsStore.LookupEntry(start2);
        if (start)
        {
            HStartLoc[0] = start->x;
            HStartLoc[1] = start->y;
            HStartLoc[2] = start->z;
            HStartLoc[3] = fields[6].GetFloat();
        }
        else if (bgTypeID == BATTLEGROUND_AA || bgTypeID == BATTLEGROUND_RB)
        {
            HStartLoc[0] = 0;
            HStartLoc[1] = 0;
            HStartLoc[2] = 0;
            HStartLoc[3] = fields[6].GetFloat();
        }
        else
        {
            sLog.outErrorDb("Table `battleground_template` for id %u have non-existed WorldSafeLocs.dbc id %u in field `HordeStartLoc`. BG not created.", bgTypeID, start2);
            continue;
        }

        //sLog.outDetail("Creating battleground %s, %u-%u", bl->name[sWorld.GetDBClang()], MinLvl, MaxLvl);
        if (!CreateBattleGround(bgTypeID, IsArena, MinPlayersPerTeam, MaxPlayersPerTeam, bl->minLevel, bl->maxLevel, bl->name[sWorld.GetDefaultDbcLocale()], bl->mapid[0], AStartLoc[0], AStartLoc[1], AStartLoc[2], AStartLoc[3], HStartLoc[0], HStartLoc[1], HStartLoc[2], HStartLoc[3]))
            continue;

        ++count;
    } while (result->NextRow());

    delete result;

    sLog.outString();
    sLog.outString( ">> Loaded %u battlegrounds", count );
}

void BattleGroundMgr::InitAutomaticArenaPointDistribution()
{
    if (sWorld.getConfig(CONFIG_BOOL_ARENA_AUTO_DISTRIBUTE_POINTS))
    {
        DEBUG_LOG("Initializing Automatic Arena Point Distribution");
        QueryResult * result = CharacterDatabase.Query("SELECT NextArenaPointDistributionTime FROM saved_variables");
        if (!result)
        {
            DEBUG_LOG("Battleground: Next arena point distribution time not found in SavedVariables, reseting it now.");
            m_NextAutoDistributionTime = time_t(sWorld.GetGameTime() + BATTLEGROUND_ARENA_POINT_DISTRIBUTION_DAY * sWorld.getConfig(CONFIG_UINT32_ARENA_AUTO_DISTRIBUTE_INTERVAL_DAYS));
            CharacterDatabase.PExecute("INSERT INTO saved_variables (NextArenaPointDistributionTime) VALUES ('"UI64FMTD"')", uint64(m_NextAutoDistributionTime));
        }
        else
        {
            m_NextAutoDistributionTime = time_t((*result)[0].GetUInt64());
            delete result;
        }
        DEBUG_LOG("Automatic Arena Point Distribution initialized.");
    }
}

void BattleGroundMgr::DistributeArenaPoints()
{
    // used to distribute arena points based on last week's stats
    sWorld.SendWorldText(LANG_DIST_ARENA_POINTS_START);

    sWorld.SendWorldText(LANG_DIST_ARENA_POINTS_ONLINE_START);

    //temporary structure for storing maximum points to add values for all players
    std::map<uint32, uint32> PlayerPoints;

    //at first update all points for all team members
    for(ObjectMgr::ArenaTeamMap::iterator team_itr = sObjectMgr.GetArenaTeamMapBegin(); team_itr != sObjectMgr.GetArenaTeamMapEnd(); ++team_itr)
    {
        if (ArenaTeam * at = team_itr->second)
        {
            at->UpdateArenaPointsHelper(PlayerPoints);
        }
    }

    //cycle that gives points to all players
    for (std::map<uint32, uint32>::iterator plr_itr = PlayerPoints.begin(); plr_itr != PlayerPoints.end(); ++plr_itr)
    {
        //update to database
        CharacterDatabase.PExecute("UPDATE characters SET arenaPoints = arenaPoints + '%u' WHERE guid = '%u'", plr_itr->second, plr_itr->first);
        //add points if player is online
        Player* pl = sObjectMgr.GetPlayer(plr_itr->first);
        if (pl)
            pl->ModifyArenaPoints(plr_itr->second);
    }

    PlayerPoints.clear();

    sWorld.SendWorldText(LANG_DIST_ARENA_POINTS_ONLINE_END);

    sWorld.SendWorldText(LANG_DIST_ARENA_POINTS_TEAM_START);
    for(ObjectMgr::ArenaTeamMap::iterator titr = sObjectMgr.GetArenaTeamMapBegin(); titr != sObjectMgr.GetArenaTeamMapEnd(); ++titr)
    {
        if (ArenaTeam * at = titr->second)
        {
            at->FinishWeek();                              // set played this week etc values to 0 in memory, too
            at->SaveToDB();                                // save changes
            at->NotifyStatsChanged();                      // notify the players of the changes
        }
    }

    sWorld.SendWorldText(LANG_DIST_ARENA_POINTS_TEAM_END);

    sWorld.SendWorldText(LANG_DIST_ARENA_POINTS_END);
}

void BattleGroundMgr::BuildBattleGroundListPacket(WorldPacket *data, const uint64& guid, Player* plr, BattleGroundTypeId bgTypeId, uint8 fromWhere)
{
    if (!plr)
        return;

    uint32 win_kills = plr->GetRandomWinner() ? BG_REWARD_WINNER_HONOR_LAST : BG_REWARD_WINNER_HONOR_FIRST;
    uint32 win_arena = plr->GetRandomWinner() ? BG_REWARD_WINNER_ARENA_LAST : BG_REWARD_WINNER_ARENA_FIRST;
    uint32 loos_kills = plr->GetRandomWinner() ? BG_REWARD_LOOSER_HONOR_LAST : BG_REWARD_LOOSER_HONOR_FIRST;

    win_kills = (uint32)MaNGOS::Honor::hk_honor_at_level(plr->getLevel(), win_kills*4);
    loos_kills = (uint32)MaNGOS::Honor::hk_honor_at_level(plr->getLevel(), loos_kills*4);

    data->Initialize(SMSG_BATTLEFIELD_LIST);
    *data << uint64(guid);                                  // battlemaster guid
    *data << uint8(fromWhere);                              // from where you joined
    *data << uint32(bgTypeId);                              // battleground id
    *data << uint8(0);                                      // unk
    *data << uint8(0);                                      // unk

    // Rewards
    *data << uint8( plr->GetRandomWinner() );               // 3.3.3 hasWin
    *data << uint32( win_kills );                           // 3.3.3 winHonor
    *data << uint32( win_arena );                           // 3.3.3 winArena
    *data << uint32( loos_kills );                          // 3.3.3 lossHonor

    uint8 isRandom = bgTypeId == BATTLEGROUND_RB;

    *data << uint8(isRandom);                               // 3.3.3 isRandom

    if(isRandom)
    {
        // Rewards (random)
        *data << uint8( plr->GetRandomWinner() );           // 3.3.3 hasWin_Random
        *data << uint32( win_kills );                       // 3.3.3 winHonor_Random
        *data << uint32( win_arena );                       // 3.3.3 winArena_Random
        *data << uint32( loos_kills );                      // 3.3.3 lossHonor_Random
    }

    if(bgTypeId == BATTLEGROUND_AA)                         // arena
    {
        *data << uint32(0);                                 // arena - no instances showed
    }
    else                                                    // battleground
    {
        size_t count_pos = data->wpos();
        uint32 count = 0;
        *data << uint32(0);                                 // number of bg instances

        if(BattleGround* bgTemplate = sBattleGroundMgr.GetBattleGroundTemplate(bgTypeId))
        {
            // expected bracket entry
            if(PvPDifficultyEntry const* bracketEntry = GetBattlegroundBracketByLevel(bgTemplate->GetMapId(),plr->getLevel()))
            {
                BattleGroundBracketId bracketId = bracketEntry->GetBracketId();
                for(std::set<uint32>::iterator itr = m_ClientBattleGroundIds[bgTypeId][bracketId].begin(); itr != m_ClientBattleGroundIds[bgTypeId][bracketId].end();++itr)
                {
                    *data << uint32(*itr);
                    ++count;
                }
                data->put<uint32>( count_pos , count);
            }
        }
    }
}

void BattleGroundMgr::SendToBattleGround(Player *pl, uint32 instanceId, BattleGroundTypeId bgTypeId)
{
    BattleGround *bg = GetBattleGround(instanceId, bgTypeId);
    if (bg)
    {
        uint32 mapid = bg->GetMapId();
        float x, y, z, O;
        uint32 team = pl->GetBGTeam();
        if (team==0)
            team = pl->GetTeam();
        bg->GetTeamStartLoc(team, x, y, z, O);

        DETAIL_LOG("BATTLEGROUND: Sending %s to map %u, X %f, Y %f, Z %f, O %f", pl->GetName(), mapid, x, y, z, O);
        pl->TeleportTo(mapid, x, y, z, O);
    }
    else
    {
        sLog.outError("player %u trying to port to non-existent bg instance %u",pl->GetGUIDLow(), instanceId);
    }
}

bool BattleGroundMgr::IsArenaType(BattleGroundTypeId bgTypeId)
{
    return ( bgTypeId == BATTLEGROUND_AA ||
        bgTypeId == BATTLEGROUND_BE ||
        bgTypeId == BATTLEGROUND_NA ||
        bgTypeId == BATTLEGROUND_RL ||
        bgTypeId == BATTLEGROUND_DS);
}

BattleGroundQueueTypeId BattleGroundMgr::BGQueueTypeId(BattleGroundTypeId bgTypeId, uint8 arenaType)
{
    switch(bgTypeId)
    {
        case BATTLEGROUND_WS:
            return BATTLEGROUND_QUEUE_WS;
        case BATTLEGROUND_AB:
            return BATTLEGROUND_QUEUE_AB;
        case BATTLEGROUND_AV:
            return BATTLEGROUND_QUEUE_AV;
        case BATTLEGROUND_EY:
            return BATTLEGROUND_QUEUE_EY;
        case BATTLEGROUND_SA:
            return BATTLEGROUND_QUEUE_SA;
        case BATTLEGROUND_IC:
            return BATTLEGROUND_QUEUE_IC;
        case BATTLEGROUND_RB:
            return BATTLEGROUND_QUEUE_RB;
        case BATTLEGROUND_AA:
        case BATTLEGROUND_NA:
        case BATTLEGROUND_RL:
        case BATTLEGROUND_BE:
        case BATTLEGROUND_DS:
        case BATTLEGROUND_RV:
            switch(arenaType)
            {
                case ARENA_TYPE_2v2:
                    return BATTLEGROUND_QUEUE_2v2;
                case ARENA_TYPE_3v3:
                    return BATTLEGROUND_QUEUE_3v3;
                case ARENA_TYPE_5v5:
                    return BATTLEGROUND_QUEUE_5v5;
                default:
                    return BATTLEGROUND_QUEUE_NONE;
            }
        default:
            return BATTLEGROUND_QUEUE_NONE;
    }
}

BattleGroundTypeId BattleGroundMgr::BGTemplateId(BattleGroundQueueTypeId bgQueueTypeId)
{
    switch(bgQueueTypeId)
    {
        case BATTLEGROUND_QUEUE_WS:
            return BATTLEGROUND_WS;
        case BATTLEGROUND_QUEUE_AB:
            return BATTLEGROUND_AB;
        case BATTLEGROUND_QUEUE_AV:
            return BATTLEGROUND_AV;
        case BATTLEGROUND_QUEUE_EY:
            return BATTLEGROUND_EY;
        case BATTLEGROUND_QUEUE_SA:
            return BATTLEGROUND_SA;
        case BATTLEGROUND_QUEUE_IC:
            return BATTLEGROUND_IC;
        case BATTLEGROUND_QUEUE_RB:
            return BATTLEGROUND_RB;
        case BATTLEGROUND_QUEUE_2v2:
        case BATTLEGROUND_QUEUE_3v3:
        case BATTLEGROUND_QUEUE_5v5:
            return BATTLEGROUND_AA;
        default:
            return BattleGroundTypeId(0);                   // used for unknown template (it existed and do nothing)
    }
}

uint8 BattleGroundMgr::BGArenaType(BattleGroundQueueTypeId bgQueueTypeId)
{
    switch(bgQueueTypeId)
    {
        case BATTLEGROUND_QUEUE_2v2:
            return ARENA_TYPE_2v2;
        case BATTLEGROUND_QUEUE_3v3:
            return ARENA_TYPE_3v3;
        case BATTLEGROUND_QUEUE_5v5:
            return ARENA_TYPE_5v5;
        default:
            return 0;
    }
}

void BattleGroundMgr::ToggleTesting()
{
    m_Testing = !m_Testing;
    if (m_Testing)
        sWorld.SendWorldText(LANG_DEBUG_BG_ON);
    else
        sWorld.SendWorldText(LANG_DEBUG_BG_OFF);
}

void BattleGroundMgr::ToggleArenaTesting()
{
    m_ArenaTesting = !m_ArenaTesting;
    if (m_ArenaTesting)
        sWorld.SendWorldText(LANG_DEBUG_ARENA_ON);
    else
        sWorld.SendWorldText(LANG_DEBUG_ARENA_OFF);
}

void BattleGroundMgr::ScheduleQueueUpdate(uint32 arenaRating, uint8 arenaType, BattleGroundQueueTypeId bgQueueTypeId, BattleGroundTypeId bgTypeId, BattleGroundBracketId bracket_id)
{
    //ACE_Guard<ACE_Thread_Mutex> guard(SchedulerLock);
    //we will use only 1 number created of bgTypeId and bracket_id
    uint64 schedule_id = ((uint64)arenaRating << 32) | (arenaType << 24) | (bgQueueTypeId << 16) | (bgTypeId << 8) | bracket_id;
    bool found = false;
    for (uint8 i = 0; i < m_QueueUpdateScheduler.size(); i++)
    {
        if (m_QueueUpdateScheduler[i] == schedule_id)
        {
            found = true;
            break;
        }
    }
    if (!found)
        m_QueueUpdateScheduler.push_back(schedule_id);
}

uint32 BattleGroundMgr::GetMaxRatingDifference() const
{
    // this is for stupid people who can't use brain and set max rating difference to 0
    uint32 diff = sWorld.getConfig(CONFIG_UINT32_ARENA_MAX_RATING_DIFFERENCE);
    if (diff == 0)
        diff = 5000;
    return diff;
}

uint32 BattleGroundMgr::GetRatingDiscardTimer() const
{
    return sWorld.getConfig(CONFIG_UINT32_ARENA_RATING_DISCARD_TIMER);
}

uint32 BattleGroundMgr::GetPrematureFinishTime() const
{
    return sWorld.getConfig(CONFIG_UINT32_BATTLEGROUND_PREMATURE_FINISH_TIMER);
}

void BattleGroundMgr::LoadBattleMastersEntry()
{
    mBattleMastersMap.clear();                              // need for reload case

    QueryResult *result = WorldDatabase.Query( "SELECT entry,bg_template FROM battlemaster_entry" );

    uint32 count = 0;

    if (!result)
    {
        barGoLink bar( 1 );
        bar.step();

        sLog.outString();
        sLog.outString( ">> Loaded 0 battlemaster entries - table is empty!" );
        return;
    }

    barGoLink bar( (int)result->GetRowCount() );

    do
    {
        ++count;
        bar.step();

        Field *fields = result->Fetch();

        uint32 entry = fields[0].GetUInt32();
        uint32 bgTypeId  = fields[1].GetUInt32();
        if (!sBattlemasterListStore.LookupEntry(bgTypeId))
        {
            sLog.outErrorDb("Table `battlemaster_entry` contain entry %u for not existed battleground type %u, ignored.",entry,bgTypeId);
            continue;
        }

        mBattleMastersMap[entry] = BattleGroundTypeId(bgTypeId);

    } while( result->NextRow() );

    delete result;

    sLog.outString();
    sLog.outString( ">> Loaded %u battlemaster entries", count );
}

HolidayIds BattleGroundMgr::BGTypeToWeekendHolidayId(BattleGroundTypeId bgTypeId)
{
    switch (bgTypeId)
    {
        case BATTLEGROUND_AV: return HOLIDAY_CALL_TO_ARMS_AV;
        case BATTLEGROUND_EY: return HOLIDAY_CALL_TO_ARMS_EY;
        case BATTLEGROUND_WS: return HOLIDAY_CALL_TO_ARMS_WS;
        case BATTLEGROUND_SA: return HOLIDAY_CALL_TO_ARMS_SA;
        default: return HOLIDAY_NONE;
    }
}

BattleGroundTypeId BattleGroundMgr::WeekendHolidayIdToBGType(HolidayIds holiday)
{
    switch (holiday)
    {
        case HOLIDAY_CALL_TO_ARMS_AV: return BATTLEGROUND_AV;
        case HOLIDAY_CALL_TO_ARMS_EY: return BATTLEGROUND_EY;
        case HOLIDAY_CALL_TO_ARMS_WS: return BATTLEGROUND_WS;
        case HOLIDAY_CALL_TO_ARMS_SA: return BATTLEGROUND_SA;
        default: return BATTLEGROUND_TYPE_NONE;
    }
}

bool BattleGroundMgr::IsBGWeekend(BattleGroundTypeId bgTypeId)
{
    return IsHolidayActive(BGTypeToWeekendHolidayId(bgTypeId));
}

void BattleGroundMgr::LoadBattleEventIndexes()
{
    BattleGroundEventIdx events;
    events.event1 = BG_EVENT_NONE;
    events.event2 = BG_EVENT_NONE;
    m_GameObjectBattleEventIndexMap.clear();             // need for reload case
    m_GameObjectBattleEventIndexMap[-1] = events;
    m_CreatureBattleEventIndexMap.clear();               // need for reload case
    m_CreatureBattleEventIndexMap[-1] = events;

    uint32 count = 0;

    QueryResult *result =
        //                           0         1           2                3                4              5           6
        WorldDatabase.Query( "SELECT data.typ, data.guid1, data.ev1 AS ev1, data.ev2 AS ev2, data.map AS m, data.guid2, description.map, "
        //                              7                  8                   9
                                      "description.event1, description.event2, description.description "
                                 "FROM "
                                    "(SELECT '1' AS typ, a.guid AS guid1, a.event1 AS ev1, a.event2 AS ev2, b.map AS map, b.guid AS guid2 "
                                        "FROM gameobject_battleground AS a "
                                        "LEFT OUTER JOIN gameobject AS b ON a.guid = b.guid "
                                     "UNION "
                                     "SELECT '2' AS typ, a.guid AS guid1, a.event1 AS ev1, a.event2 AS ev2, b.map AS map, b.guid AS guid2 "
                                        "FROM creature_battleground AS a "
                                        "LEFT OUTER JOIN creature AS b ON a.guid = b.guid "
                                    ") data "
                                    "RIGHT OUTER JOIN battleground_events AS description ON data.map = description.map "
                                        "AND data.ev1 = description.event1 AND data.ev2 = description.event2 "
        // full outer join doesn't work in mysql :-/ so just UNION-select the same again and add a left outer join
                              "UNION "
                              "SELECT data.typ, data.guid1, data.ev1, data.ev2, data.map, data.guid2, description.map, "
                                      "description.event1, description.event2, description.description "
                                 "FROM "
                                    "(SELECT '1' AS typ, a.guid AS guid1, a.event1 AS ev1, a.event2 AS ev2, b.map AS map, b.guid AS guid2 "
                                        "FROM gameobject_battleground AS a "
                                        "LEFT OUTER JOIN gameobject AS b ON a.guid = b.guid "
                                     "UNION "
                                     "SELECT '2' AS typ, a.guid AS guid1, a.event1 AS ev1, a.event2 AS ev2, b.map AS map, b.guid AS guid2 "
                                        "FROM creature_battleground AS a "
                                        "LEFT OUTER JOIN creature AS b ON a.guid = b.guid "
                                    ") data "
                                    "LEFT OUTER JOIN battleground_events AS description ON data.map = description.map "
                                        "AND data.ev1 = description.event1 AND data.ev2 = description.event2 "
                              "ORDER BY m, ev1, ev2" );
    if(!result)
    {
        barGoLink bar(1);
        bar.step();

        sLog.outString();
        sLog.outErrorDb(">> Loaded 0 battleground eventindexes.");
        return;
    }

    barGoLink bar((int)result->GetRowCount());

    do
    {
        bar.step();
        Field *fields = result->Fetch();
        if (fields[2].GetUInt8() == BG_EVENT_NONE || fields[3].GetUInt8() == BG_EVENT_NONE)
            continue;                                       // we don't need to add those to the eventmap

        bool gameobject         = (fields[0].GetUInt8() == 1);
        uint32 dbTableGuidLow   = fields[1].GetUInt32();
        events.event1           = fields[2].GetUInt8();
        events.event2           = fields[3].GetUInt8();
        uint32 map              = fields[4].GetUInt32();

        uint32 desc_map = fields[6].GetUInt32();
        uint8 desc_event1 = fields[7].GetUInt8();
        uint8 desc_event2 = fields[8].GetUInt8();
        const char *description = fields[9].GetString();

        // checking for NULL - through right outer join this will mean following:
        if (fields[5].GetUInt32() != dbTableGuidLow)
        {
            sLog.outErrorDb("BattleGroundEvent: %s with nonexistant guid %u for event: map:%u, event1:%u, event2:%u (\"%s\")",
                (gameobject) ? "gameobject" : "creature", dbTableGuidLow, map, events.event1, events.event2, description);
            continue;
        }

        // checking for NULL - through full outer join this can mean 2 things:
        if (desc_map != map)
        {
            // there is an event missing
            if (dbTableGuidLow == 0)
            {
                sLog.outErrorDb("BattleGroundEvent: missing db-data for map:%u, event1:%u, event2:%u (\"%s\")", desc_map, desc_event1, desc_event2, description);
                continue;
            }
            // we have an event which shouldn't exist
            else
            {
                sLog.outErrorDb("BattleGroundEvent: %s with guid %u is registered, for a nonexistant event: map:%u, event1:%u, event2:%u",
                    (gameobject) ? "gameobject" : "creature", dbTableGuidLow, map, events.event1, events.event2);
                continue;
            }
        }

        if (gameobject)
            m_GameObjectBattleEventIndexMap[dbTableGuidLow] = events;
        else
            m_CreatureBattleEventIndexMap[dbTableGuidLow] = events;

        ++count;

    } while(result->NextRow());

    sLog.outString();
    sLog.outString( ">> Loaded %u battleground eventindexes", count);
    delete result;
}<|MERGE_RESOLUTION|>--- conflicted
+++ resolved
@@ -1485,13 +1485,8 @@
     //for arenas there is random map used
     if (bg_template->isArena())
     {
-<<<<<<< HEAD
-        BattleGroundTypeId arenas[] = {BATTLEGROUND_NA, BATTLEGROUND_BE, BATTLEGROUND_RL/*, BATTLEGROUND_DS, BATTLEGROUND_RV*/};
-        uint32 arena_num = urand(0,2/*4*/);
-=======
         BattleGroundTypeId arenas[] = {BATTLEGROUND_NA, BATTLEGROUND_BE, BATTLEGROUND_RL, BATTLEGROUND_DS/*, BATTLEGROUND_RV*/};
         uint32 arena_num = urand(0,3/*4*/);
->>>>>>> 734d4dd7
         bgTypeId = arenas[arena_num];
         bg_template = GetBattleGroundTemplate(bgTypeId);
         if (!bg_template)
