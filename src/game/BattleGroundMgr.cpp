/*
 * Copyright (C) 2005-2011 MaNGOS <http://getmangos.com/>
 *
 * This program is free software; you can redistribute it and/or modify
 * it under the terms of the GNU General Public License as published by
 * the Free Software Foundation; either version 2 of the License, or
 * (at your option) any later version.
 *
 * This program is distributed in the hope that it will be useful,
 * but WITHOUT ANY WARRANTY; without even the implied warranty of
 * MERCHANTABILITY or FITNESS FOR A PARTICULAR PURPOSE.  See the
 * GNU General Public License for more details.
 *
 * You should have received a copy of the GNU General Public License
 * along with this program; if not, write to the Free Software
 * Foundation, Inc., 59 Temple Place, Suite 330, Boston, MA  02111-1307  USA
 */

#include "Common.h"
#include "SharedDefines.h"
#include "Player.h"
#include "BattleGroundMgr.h"
#include "BattleGroundAV.h"
#include "BattleGroundAB.h"
#include "BattleGroundEY.h"
#include "BattleGroundWS.h"
#include "BattleGroundNA.h"
#include "BattleGroundBE.h"
#include "BattleGroundAA.h"
#include "BattleGroundRL.h"
#include "BattleGroundSA.h"
#include "BattleGroundDS.h"
#include "BattleGroundRV.h"
#include "BattleGroundIC.h"
#include "BattleGroundRB.h"
#include "MapManager.h"
#include "Map.h"
#include "ObjectMgr.h"
#include "ProgressBar.h"
#include "Chat.h"
#include "ArenaTeam.h"
#include "World.h"
#include "WorldPacket.h"
#include "GameEventMgr.h"
#include "Formulas.h"

#include "Policies/SingletonImp.h"

INSTANTIATE_SINGLETON_1( BattleGroundMgr );

/*********************************************************/
/***            BATTLEGROUND QUEUE SYSTEM              ***/
/*********************************************************/

BattleGroundQueue::BattleGroundQueue()
{
    for(uint32 i = 0; i < BG_TEAMS_COUNT; ++i)
    {
        for(uint32 j = 0; j < MAX_BATTLEGROUND_BRACKETS; ++j)
        {
            m_SumOfWaitTimes[i][j] = 0;
            m_WaitTimeLastPlayer[i][j] = 0;
            for(uint32 k = 0; k < COUNT_OF_PLAYERS_TO_AVERAGE_WAIT_TIME; ++k)
                m_WaitTimes[i][j][k] = 0;
        }
    }
}

BattleGroundQueue::~BattleGroundQueue()
{
    m_QueuedPlayers.clear();
    for (int i = 0; i < MAX_BATTLEGROUND_BRACKETS; ++i)
    {
        for(uint32 j = 0; j < BG_QUEUE_GROUP_TYPES_COUNT; ++j)
        {
            for(GroupsQueueType::iterator itr = m_QueuedGroups[i][j].begin(); itr!= m_QueuedGroups[i][j].end(); ++itr)
                delete (*itr);
            m_QueuedGroups[i][j].clear();
        }
    }
}

/*********************************************************/
/***      BATTLEGROUND QUEUE SELECTION POOLS           ***/
/*********************************************************/

// selection pool initialization, used to clean up from prev selection
void BattleGroundQueue::SelectionPool::Init()
{
    SelectedGroups.clear();
    PlayerCount = 0;
}

// remove group info from selection pool
// returns true when we need to try to add new group to selection pool
// returns false when selection pool is ok or when we kicked smaller group than we need to kick
// sometimes it can be called on empty selection pool
bool BattleGroundQueue::SelectionPool::KickGroup(uint32 size)
{
    //find maxgroup or LAST group with size == size and kick it
    bool found = false;
    GroupsQueueType::iterator groupToKick = SelectedGroups.begin();
    for (GroupsQueueType::iterator itr = groupToKick; itr != SelectedGroups.end(); ++itr)
    {
        if (abs((int32)((*itr)->Players.size() - size)) <= 1)
        {
            groupToKick = itr;
            found = true;
        }
        else if (!found && (*itr)->Players.size() >= (*groupToKick)->Players.size())
            groupToKick = itr;
    }
    //if pool is empty, do nothing
    if (GetPlayerCount())
    {
        //update player count
        GroupQueueInfo* ginfo = (*groupToKick);
        SelectedGroups.erase(groupToKick);
        PlayerCount -= ginfo->Players.size();
        //return false if we kicked smaller group or there are enough players in selection pool
        if (ginfo->Players.size() <= size + 1)
            return false;
    }
    return true;
}

// add group to selection pool
// used when building selection pools
// returns true if we can invite more players, or when we added group to selection pool
// returns false when selection pool is full
bool BattleGroundQueue::SelectionPool::AddGroup(GroupQueueInfo *ginfo, uint32 desiredCount)
{
    //if group is larger than desired count - don't allow to add it to pool
    if (!ginfo->IsInvitedToBGInstanceGUID && desiredCount >= PlayerCount + ginfo->Players.size())
    {
        SelectedGroups.push_back(ginfo);
        // increase selected players count
        PlayerCount += ginfo->Players.size();
        return true;
    }
    if (PlayerCount < desiredCount)
        return true;
    return false;
}

/*********************************************************/
/***               BATTLEGROUND QUEUES                 ***/
/*********************************************************/

// add group or player (grp == NULL) to bg queue with the given leader and bg specifications
GroupQueueInfo * BattleGroundQueue::AddGroup(Player *leader, Group* grp, BattleGroundTypeId BgTypeId, PvPDifficultyEntry const*  bracketEntry, ArenaType arenaType, bool isRated, bool isPremade, uint32 arenaRating, uint32 arenateamid)
{
    BattleGroundBracketId bracketId =  bracketEntry->GetBracketId();

    // create new ginfo
    GroupQueueInfo* ginfo = new GroupQueueInfo;
    ginfo->BgTypeId                  = BgTypeId;
    ginfo->arenaType                 = arenaType;
    ginfo->ArenaTeamId               = arenateamid;
    ginfo->IsRated                   = isRated;
    ginfo->IsInvitedToBGInstanceGUID = 0;
    ginfo->JoinTime                  = WorldTimer::getMSTime();
    ginfo->RemoveInviteTime          = 0;
    ginfo->GroupTeam                 = leader->GetTeam();
    ginfo->ArenaTeamRating           = arenaRating;
    ginfo->OpponentsTeamRating       = 0;

    ginfo->Players.clear();

    //compute index (if group is premade or joined a rated match) to queues
    uint32 index = 0;
    if (!isRated && !isPremade)
        index += BG_TEAMS_COUNT;                            // BG_QUEUE_PREMADE_* -> BG_QUEUE_NORMAL_*

    if (ginfo->GroupTeam == HORDE)
        index++;                                            // BG_QUEUE_*_ALLIANCE -> BG_QUEUE_*_HORDE

    DEBUG_LOG("Adding Group to BattleGroundQueue bgTypeId : %u, bracket_id : %u, index : %u", BgTypeId, bracketId, index);

    uint32 lastOnlineTime = WorldTimer::getMSTime();

    //announce world (this don't need mutex)
    if (isRated && sWorld.getConfig(CONFIG_BOOL_ARENA_QUEUE_ANNOUNCER_JOIN))
    {
        sWorld.SendWorldText(LANG_ARENA_QUEUE_ANNOUNCE_WORLD_JOIN, ginfo->arenaType, ginfo->arenaType, ginfo->ArenaTeamRating);
    }

    //add players from group to ginfo
    {
        //ACE_Guard<ACE_Recursive_Thread_Mutex> guard(m_Lock);
        if (grp)
        {
            for(GroupReference *itr = grp->GetFirstMember(); itr != NULL; itr = itr->next())
            {
                Player *member = itr->getSource();
                if(!member)
                    continue;   // this should never happen
                PlayerQueueInfo& pl_info = m_QueuedPlayers[member->GetObjectGuid()];
                pl_info.LastOnlineTime   = lastOnlineTime;
                pl_info.GroupInfo        = ginfo;
                // add the pinfo to ginfo's list
                ginfo->Players[member->GetObjectGuid()]  = &pl_info;
            }
        }
        else
        {
            PlayerQueueInfo& pl_info = m_QueuedPlayers[leader->GetObjectGuid()];
            pl_info.LastOnlineTime   = lastOnlineTime;
            pl_info.GroupInfo        = ginfo;
            ginfo->Players[leader->GetObjectGuid()]  = &pl_info;
        }

        //add GroupInfo to m_QueuedGroups
        m_QueuedGroups[bracketId][index].push_back(ginfo);

        //announce to world, this code needs mutex
        if (arenaType == ARENA_TYPE_NONE && !isRated && !isPremade && sWorld.getConfig(CONFIG_UINT32_BATTLEGROUND_QUEUE_ANNOUNCER_JOIN))
        {
            if (BattleGround* bg = sBattleGroundMgr.GetBattleGroundTemplate(ginfo->BgTypeId))
            {
                char const* bgName = bg->GetName();
                uint32 MinPlayers = bg->GetMinPlayersPerTeam();
                uint32 qHorde = 0;
                uint32 qAlliance = 0;
                uint32 q_min_level = bracketEntry->minLevel;
                uint32 q_max_level = bracketEntry->maxLevel;
                GroupsQueueType::const_iterator itr;
                for(itr = m_QueuedGroups[bracketId][BG_QUEUE_NORMAL_ALLIANCE].begin(); itr != m_QueuedGroups[bracketId][BG_QUEUE_NORMAL_ALLIANCE].end(); ++itr)
                    if (!(*itr)->IsInvitedToBGInstanceGUID)
                        qAlliance += (*itr)->Players.size();
                for(itr = m_QueuedGroups[bracketId][BG_QUEUE_NORMAL_HORDE].begin(); itr != m_QueuedGroups[bracketId][BG_QUEUE_NORMAL_HORDE].end(); ++itr)
                    if (!(*itr)->IsInvitedToBGInstanceGUID)
                        qHorde += (*itr)->Players.size();

                // Show queue status to player only (when joining queue)
                if (sWorld.getConfig(CONFIG_UINT32_BATTLEGROUND_QUEUE_ANNOUNCER_JOIN)==1)
                {
                    ChatHandler(leader).PSendSysMessage(LANG_BG_QUEUE_ANNOUNCE_SELF, bgName, q_min_level, q_max_level,
                        qAlliance, (MinPlayers > qAlliance) ? MinPlayers - qAlliance : (uint32)0, qHorde, (MinPlayers > qHorde) ? MinPlayers - qHorde : (uint32)0);
                }
                // System message
                else
                {
                    sWorld.SendWorldText(LANG_BG_QUEUE_ANNOUNCE_WORLD, bgName, q_min_level, q_max_level,
                        qAlliance, (MinPlayers > qAlliance) ? MinPlayers - qAlliance : (uint32)0, qHorde, (MinPlayers > qHorde) ? MinPlayers - qHorde : (uint32)0);
                }
            }
        }
        //release mutex
    }

    return ginfo;
}

void BattleGroundQueue::PlayerInvitedToBGUpdateAverageWaitTime(GroupQueueInfo* ginfo, BattleGroundBracketId bracket_id)
{
    uint32 timeInQueue = WorldTimer::getMSTimeDiff(ginfo->JoinTime, WorldTimer::getMSTime());
    uint8 team_index = BG_TEAM_ALLIANCE;                    //default set to BG_TEAM_ALLIANCE - or non rated arenas!
    if (ginfo->arenaType == ARENA_TYPE_NONE)
    {
        if (ginfo->GroupTeam == HORDE)
            team_index = BG_TEAM_HORDE;
    }
    else
    {
        if (ginfo->IsRated)
            team_index = BG_TEAM_HORDE;                     //for rated arenas use BG_TEAM_HORDE
    }

    //store pointer to arrayindex of player that was added first
    uint32* lastPlayerAddedPointer = &(m_WaitTimeLastPlayer[team_index][bracket_id]);
    //remove his time from sum
    m_SumOfWaitTimes[team_index][bracket_id] -= m_WaitTimes[team_index][bracket_id][(*lastPlayerAddedPointer)];
    //set average time to new
    m_WaitTimes[team_index][bracket_id][(*lastPlayerAddedPointer)] = timeInQueue;
    //add new time to sum
    m_SumOfWaitTimes[team_index][bracket_id] += timeInQueue;
    //set index of last player added to next one
    (*lastPlayerAddedPointer)++;
    (*lastPlayerAddedPointer) %= COUNT_OF_PLAYERS_TO_AVERAGE_WAIT_TIME;
}

uint32 BattleGroundQueue::GetAverageQueueWaitTime(GroupQueueInfo* ginfo, BattleGroundBracketId bracket_id)
{
    uint8 team_index = BG_TEAM_ALLIANCE;                    //default set to BG_TEAM_ALLIANCE - or non rated arenas!
    if (ginfo->arenaType == ARENA_TYPE_NONE)
    {
        if (ginfo->GroupTeam == HORDE)
            team_index = BG_TEAM_HORDE;
    }
    else
    {
        if (ginfo->IsRated)
            team_index = BG_TEAM_HORDE;                     //for rated arenas use BG_TEAM_HORDE
    }
    //check if there is enought values(we always add values > 0)
    if (m_WaitTimes[team_index][bracket_id][COUNT_OF_PLAYERS_TO_AVERAGE_WAIT_TIME - 1] )
        return (m_SumOfWaitTimes[team_index][bracket_id] / COUNT_OF_PLAYERS_TO_AVERAGE_WAIT_TIME);
    else
        //if there aren't enough values return 0 - not available
        return 0;
}

//remove player from queue and from group info, if group info is empty then remove it too
void BattleGroundQueue::RemovePlayer(ObjectGuid guid, bool decreaseInvitedCount)
{
    //Player *plr = sObjectMgr.GetPlayer(guid);
    //ACE_Guard<ACE_Recursive_Thread_Mutex> guard(m_Lock);

    int32 bracket_id = -1;                                     // signed for proper for-loop finish
    QueuedPlayersMap::iterator itr;

    //remove player from map, if he's there
    itr = m_QueuedPlayers.find(guid);
    if (itr == m_QueuedPlayers.end())
    {
        sLog.outError("BattleGroundQueue: couldn't find for remove: %s", guid.GetString().c_str());
        return;
    }

    GroupQueueInfo* group = itr->second.GroupInfo;
    GroupsQueueType::iterator group_itr, group_itr_tmp;
    // mostly people with the highest levels are in battlegrounds, thats why
    // we count from MAX_BATTLEGROUND_QUEUES - 1 to 0
    // variable index removes useless searching in other team's queue
    uint32 index = BattleGround::GetTeamIndexByTeamId(group->GroupTeam);

    for (int32 bracket_id_tmp = MAX_BATTLEGROUND_BRACKETS - 1; bracket_id_tmp >= 0 && bracket_id == -1; --bracket_id_tmp)
    {
        //we must check premade and normal team's queue - because when players from premade are joining bg,
        //they leave groupinfo so we can't use its players size to find out index
        for (uint32 j = index; j < BG_QUEUE_GROUP_TYPES_COUNT; j += BG_QUEUE_NORMAL_ALLIANCE)
        {
            for(group_itr_tmp = m_QueuedGroups[bracket_id_tmp][j].begin(); group_itr_tmp != m_QueuedGroups[bracket_id_tmp][j].end(); ++group_itr_tmp)
            {
                if ((*group_itr_tmp) == group)
                {
                    bracket_id = bracket_id_tmp;
                    group_itr = group_itr_tmp;
                    //we must store index to be able to erase iterator
                    index = j;
                    break;
                }
            }
        }
    }
    //player can't be in queue without group, but just in case
    if (bracket_id == -1)
    {
        sLog.outError("BattleGroundQueue: ERROR Cannot find groupinfo for %s", guid.GetString().c_str());
        return;
    }
    DEBUG_LOG("BattleGroundQueue: Removing %s, from bracket_id %u", guid.GetString().c_str(), (uint32)bracket_id);

    // ALL variables are correctly set
    // We can ignore leveling up in queue - it should not cause crash
    // remove player from group
    // if only one player there, remove group

    // remove player queue info from group queue info
    GroupQueueInfoPlayers::iterator pitr = group->Players.find(guid);
    if (pitr != group->Players.end())
        group->Players.erase(pitr);

    // if invited to bg, and should decrease invited count, then do it
    if (decreaseInvitedCount && group->IsInvitedToBGInstanceGUID)
    {
        BattleGround* bg = sBattleGroundMgr.GetBattleGround(group->IsInvitedToBGInstanceGUID, group->BgTypeId);
        if (bg)
            bg->DecreaseInvitedCount(group->GroupTeam);
    }

    // remove player queue info
    m_QueuedPlayers.erase(itr);

    // announce to world if arena team left queue for rated match, show only once
    if (group->arenaType != ARENA_TYPE_NONE && group->IsRated && group->Players.empty() && sWorld.getConfig(CONFIG_BOOL_ARENA_QUEUE_ANNOUNCER_EXIT))
        sWorld.SendWorldText(LANG_ARENA_QUEUE_ANNOUNCE_WORLD_EXIT, group->arenaType, group->arenaType, group->ArenaTeamRating);

    //if player leaves queue and he is invited to rated arena match, then he have to loose
    if (group->IsInvitedToBGInstanceGUID && group->IsRated && decreaseInvitedCount)
    {
        ArenaTeam * at = sObjectMgr.GetArenaTeamById(group->ArenaTeamId);
        if (at)
        {
            DEBUG_LOG("UPDATING memberLost's personal arena rating for %s by opponents rating: %u", guid.GetString().c_str(), group->OpponentsTeamRating);
            Player *plr = sObjectMgr.GetPlayer(guid);
            if (plr)
                at->MemberLost(plr, group->OpponentsTeamRating);
            else
                at->OfflineMemberLost(guid, group->OpponentsTeamRating);
            at->SaveToDB();
        }
    }

    // remove group queue info if needed
    if (group->Players.empty())
    {
        m_QueuedGroups[bracket_id][index].erase(group_itr);
        delete group;
    }
    // if group wasn't empty, so it wasn't deleted, and player have left a rated
    // queue -> everyone from the group should leave too
    // don't remove recursively if already invited to bg!
    else if (!group->IsInvitedToBGInstanceGUID && group->IsRated)
    {
        // remove next player, this is recursive
        // first send removal information
        if (Player *plr2 = sObjectMgr.GetPlayer(group->Players.begin()->first))
        {
            BattleGround * bg = sBattleGroundMgr.GetBattleGroundTemplate(group->BgTypeId);
            BattleGroundQueueTypeId bgQueueTypeId = BattleGroundMgr::BGQueueTypeId(group->BgTypeId, group->arenaType);
            uint32 queueSlot = plr2->GetBattleGroundQueueIndex(bgQueueTypeId);
            plr2->RemoveBattleGroundQueueId(bgQueueTypeId); // must be called this way, because if you move this call to
                                                            // queue->removeplayer, it causes bugs
            WorldPacket data;
            sBattleGroundMgr.BuildBattleGroundStatusPacket(&data, bg, queueSlot, STATUS_NONE, 0, 0, ARENA_TYPE_NONE);
            plr2->GetSession()->SendPacket(&data);
        }
        // then actually delete, this may delete the group as well!
        RemovePlayer(group->Players.begin()->first, decreaseInvitedCount);
    }
}

//returns true when player pl_guid is in queue and is invited to bgInstanceGuid
bool BattleGroundQueue::IsPlayerInvited(ObjectGuid pl_guid, const uint32 bgInstanceGuid, const uint32 removeTime)
{
    //ACE_Guard<ACE_Recursive_Thread_Mutex> g(m_Lock);
    QueuedPlayersMap::const_iterator qItr = m_QueuedPlayers.find(pl_guid);
    return ( qItr != m_QueuedPlayers.end()
        && qItr->second.GroupInfo->IsInvitedToBGInstanceGUID == bgInstanceGuid
        && qItr->second.GroupInfo->RemoveInviteTime == removeTime );
}

bool BattleGroundQueue::GetPlayerGroupInfoData(ObjectGuid guid, GroupQueueInfo* ginfo)
{
    //ACE_Guard<ACE_Recursive_Thread_Mutex> g(m_Lock);
    QueuedPlayersMap::const_iterator qItr = m_QueuedPlayers.find(guid);
    if (qItr == m_QueuedPlayers.end())
        return false;
    *ginfo = *(qItr->second.GroupInfo);
    return true;
}

bool BattleGroundQueue::InviteGroupToBG(GroupQueueInfo * ginfo, BattleGround * bg, Team side)
{
    // set side if needed
    if (side)
        ginfo->GroupTeam = side;

    if (!ginfo->IsInvitedToBGInstanceGUID)
    {
        // not yet invited
        // set invitation
        ginfo->IsInvitedToBGInstanceGUID = bg->GetInstanceID();
        BattleGroundTypeId bgTypeId = bg->GetTypeID();
        BattleGroundQueueTypeId bgQueueTypeId = BattleGroundMgr::BGQueueTypeId(bgTypeId, bg->GetArenaType());
        BattleGroundBracketId bracket_id = bg->GetBracketId();

        // set ArenaTeamId for rated matches
        if (bg->isArena() && bg->isRated())
            bg->SetArenaTeamIdForTeam(ginfo->GroupTeam, ginfo->ArenaTeamId);

        ginfo->RemoveInviteTime = WorldTimer::getMSTime() + INVITE_ACCEPT_WAIT_TIME;

        // loop through the players
        for(GroupQueueInfoPlayers::iterator itr = ginfo->Players.begin(); itr != ginfo->Players.end(); ++itr)
        {
            // get the player
            Player* plr = sObjectMgr.GetPlayer(itr->first);
            // if offline, skip him, this should not happen - player is removed from queue when he logs out
            if (!plr)
                continue;

            // invite the player
            PlayerInvitedToBGUpdateAverageWaitTime(ginfo, bracket_id);
            //sBattleGroundMgr.InvitePlayer(plr, bg, ginfo->Team);

            // set invited player counters
            bg->IncreaseInvitedCount(ginfo->GroupTeam);

            plr->SetInviteForBattleGroundQueueType(bgQueueTypeId, ginfo->IsInvitedToBGInstanceGUID);

            // create remind invite events
            BGQueueInviteEvent* inviteEvent = new BGQueueInviteEvent(plr->GetObjectGuid(), ginfo->IsInvitedToBGInstanceGUID, bgTypeId, ginfo->arenaType, ginfo->RemoveInviteTime);
            plr->m_Events.AddEvent(inviteEvent, plr->m_Events.CalculateTime(INVITATION_REMIND_TIME));
            // create automatic remove events
            BGQueueRemoveEvent* removeEvent = new BGQueueRemoveEvent(plr->GetObjectGuid(), ginfo->IsInvitedToBGInstanceGUID, bgTypeId, bgQueueTypeId, ginfo->RemoveInviteTime);
            plr->m_Events.AddEvent(removeEvent, plr->m_Events.CalculateTime(INVITE_ACCEPT_WAIT_TIME));

            WorldPacket data;

            uint32 queueSlot = plr->GetBattleGroundQueueIndex(bgQueueTypeId);

            DEBUG_LOG("Battleground: invited %s to BG instance %u queueindex %u bgtype %u, I can't help it if they don't press the enter battle button.",
                plr->GetGuidStr().c_str(), bg->GetInstanceID(), queueSlot, bg->GetTypeID());

            // send status packet
            sBattleGroundMgr.BuildBattleGroundStatusPacket(&data, bg, queueSlot, STATUS_WAIT_JOIN, INVITE_ACCEPT_WAIT_TIME, 0, ginfo->arenaType);
            plr->GetSession()->SendPacket(&data);
        }
        return true;
    }

    return false;
}

/*
This function is inviting players to already running battlegrounds
Invitation type is based on config file
large groups are disadvantageous, because they will be kicked first if invitation type = 1
*/
void BattleGroundQueue::FillPlayersToBG(BattleGround* bg, BattleGroundBracketId bracket_id)
{
    int32 hordeFree = bg->GetFreeSlotsForTeam(HORDE);
    int32 aliFree   = bg->GetFreeSlotsForTeam(ALLIANCE);

    //iterator for iterating through bg queue
    GroupsQueueType::const_iterator Ali_itr = m_QueuedGroups[bracket_id][BG_QUEUE_NORMAL_ALLIANCE].begin();
    //count of groups in queue - used to stop cycles
    uint32 aliCount = m_QueuedGroups[bracket_id][BG_QUEUE_NORMAL_ALLIANCE].size();
    //index to queue which group is current
    uint32 aliIndex = 0;
    for (; aliIndex < aliCount && m_SelectionPools[BG_TEAM_ALLIANCE].AddGroup((*Ali_itr), aliFree); aliIndex++)
        ++Ali_itr;
    //the same thing for horde
    GroupsQueueType::const_iterator Horde_itr = m_QueuedGroups[bracket_id][BG_QUEUE_NORMAL_HORDE].begin();
    uint32 hordeCount = m_QueuedGroups[bracket_id][BG_QUEUE_NORMAL_HORDE].size();
    uint32 hordeIndex = 0;
    for (; hordeIndex < hordeCount && m_SelectionPools[BG_TEAM_HORDE].AddGroup((*Horde_itr), hordeFree); hordeIndex++)
        ++Horde_itr;

    //if ofc like BG queue invitation is set in config, then we are happy
    if (sWorld.getConfig(CONFIG_UINT32_BATTLEGROUND_INVITATION_TYPE) == 0)
        return;

    /*
    if we reached this code, then we have to solve NP - complete problem called Subset sum problem
    So one solution is to check all possible invitation subgroups, or we can use these conditions:
    1. Last time when BattleGroundQueue::Update was executed we invited all possible players - so there is only small possibility
        that we will invite now whole queue, because only 1 change has been made to queues from the last BattleGroundQueue::Update call
    2. Other thing we should consider is group order in queue
    */

    // At first we need to compare free space in bg and our selection pool
    int32 diffAli   = aliFree   - int32(m_SelectionPools[BG_TEAM_ALLIANCE].GetPlayerCount());
    int32 diffHorde = hordeFree - int32(m_SelectionPools[BG_TEAM_HORDE].GetPlayerCount());
    while( abs(diffAli - diffHorde) > 1 && (m_SelectionPools[BG_TEAM_HORDE].GetPlayerCount() > 0 || m_SelectionPools[BG_TEAM_ALLIANCE].GetPlayerCount() > 0) )
    {
        //each cycle execution we need to kick at least 1 group
        if (diffAli < diffHorde)
        {
            //kick alliance group, add to pool new group if needed
            if (m_SelectionPools[BG_TEAM_ALLIANCE].KickGroup(diffHorde - diffAli))
            {
                for (; aliIndex < aliCount && m_SelectionPools[BG_TEAM_ALLIANCE].AddGroup((*Ali_itr), (aliFree >= diffHorde) ? aliFree - diffHorde : 0); aliIndex++)
                    ++Ali_itr;
            }
            //if ali selection is already empty, then kick horde group, but if there are less horde than ali in bg - break;
            if (!m_SelectionPools[BG_TEAM_ALLIANCE].GetPlayerCount())
            {
                if (aliFree <= diffHorde + 1)
                    break;
                m_SelectionPools[BG_TEAM_HORDE].KickGroup(diffHorde - diffAli);
            }
        }
        else
        {
            //kick horde group, add to pool new group if needed
            if (m_SelectionPools[BG_TEAM_HORDE].KickGroup(diffAli - diffHorde))
            {
                for (; hordeIndex < hordeCount && m_SelectionPools[BG_TEAM_HORDE].AddGroup((*Horde_itr), (hordeFree >= diffAli) ? hordeFree - diffAli : 0); hordeIndex++)
                    ++Horde_itr;
            }
            if (!m_SelectionPools[BG_TEAM_HORDE].GetPlayerCount())
            {
                if (hordeFree <= diffAli + 1)
                    break;
                m_SelectionPools[BG_TEAM_ALLIANCE].KickGroup(diffAli - diffHorde);
            }
        }
        //count diffs after small update
        diffAli   = aliFree   - int32(m_SelectionPools[BG_TEAM_ALLIANCE].GetPlayerCount());
        diffHorde = hordeFree - int32(m_SelectionPools[BG_TEAM_HORDE].GetPlayerCount());
    }
}

// this method checks if premade versus premade battleground is possible
// then after 30 mins (default) in queue it moves premade group to normal queue
// it tries to invite as much players as it can - to MaxPlayersPerTeam, because premade groups have more than MinPlayersPerTeam players
bool BattleGroundQueue::CheckPremadeMatch(BattleGroundBracketId bracket_id, uint32 MinPlayersPerTeam, uint32 MaxPlayersPerTeam)
{
    //check match
    if (!m_QueuedGroups[bracket_id][BG_QUEUE_PREMADE_ALLIANCE].empty() && !m_QueuedGroups[bracket_id][BG_QUEUE_PREMADE_HORDE].empty())
    {
        //start premade match
        //if groups aren't invited
        GroupsQueueType::const_iterator ali_group, horde_group;
        for( ali_group = m_QueuedGroups[bracket_id][BG_QUEUE_PREMADE_ALLIANCE].begin(); ali_group != m_QueuedGroups[bracket_id][BG_QUEUE_PREMADE_ALLIANCE].end(); ++ali_group)
            if (!(*ali_group)->IsInvitedToBGInstanceGUID)
                break;
        for( horde_group = m_QueuedGroups[bracket_id][BG_QUEUE_PREMADE_HORDE].begin(); horde_group != m_QueuedGroups[bracket_id][BG_QUEUE_PREMADE_HORDE].end(); ++horde_group)
            if (!(*horde_group)->IsInvitedToBGInstanceGUID)
                break;

        if (ali_group != m_QueuedGroups[bracket_id][BG_QUEUE_PREMADE_ALLIANCE].end() && horde_group != m_QueuedGroups[bracket_id][BG_QUEUE_PREMADE_HORDE].end())
        {
            m_SelectionPools[BG_TEAM_ALLIANCE].AddGroup((*ali_group), MaxPlayersPerTeam);
            m_SelectionPools[BG_TEAM_HORDE].AddGroup((*horde_group), MaxPlayersPerTeam);
            //add groups/players from normal queue to size of bigger group
            uint32 maxPlayers = std::max(m_SelectionPools[BG_TEAM_ALLIANCE].GetPlayerCount(), m_SelectionPools[BG_TEAM_HORDE].GetPlayerCount());
            GroupsQueueType::const_iterator itr;
            for(uint32 i = 0; i < BG_TEAMS_COUNT; i++)
            {
                for(itr = m_QueuedGroups[bracket_id][BG_QUEUE_NORMAL_ALLIANCE + i].begin(); itr != m_QueuedGroups[bracket_id][BG_QUEUE_NORMAL_ALLIANCE + i].end(); ++itr)
                {
                    //if itr can join BG and player count is less that maxPlayers, then add group to selectionpool
                    if (!(*itr)->IsInvitedToBGInstanceGUID && !m_SelectionPools[i].AddGroup((*itr), maxPlayers))
                        break;
                }
            }
            //premade selection pools are set
            return true;
        }
    }
    // now check if we can move group from Premade queue to normal queue (timer has expired) or group size lowered!!
    // this could be 2 cycles but i'm checking only first team in queue - it can cause problem -
    // if first is invited to BG and seconds timer expired, but we can ignore it, because players have only 80 seconds to click to enter bg
    // and when they click or after 80 seconds the queue info is removed from queue
    uint32 time_before = WorldTimer::getMSTime() - sWorld.getConfig(CONFIG_UINT32_BATTLEGROUND_PREMADE_GROUP_WAIT_FOR_MATCH);
    for(uint32 i = 0; i < BG_TEAMS_COUNT; i++)
    {
        if (!m_QueuedGroups[bracket_id][BG_QUEUE_PREMADE_ALLIANCE + i].empty())
        {
            GroupsQueueType::iterator itr = m_QueuedGroups[bracket_id][BG_QUEUE_PREMADE_ALLIANCE + i].begin();
            if (!(*itr)->IsInvitedToBGInstanceGUID && ((*itr)->JoinTime < time_before || (*itr)->Players.size() < MinPlayersPerTeam))
            {
                //we must insert group to normal queue and erase pointer from premade queue
                m_QueuedGroups[bracket_id][BG_QUEUE_NORMAL_ALLIANCE + i].push_front((*itr));
                m_QueuedGroups[bracket_id][BG_QUEUE_PREMADE_ALLIANCE + i].erase(itr);
            }
        }
    }
    //selection pools are not set
    return false;
}

// this method tries to create battleground or arena with MinPlayersPerTeam against MinPlayersPerTeam
bool BattleGroundQueue::CheckNormalMatch(BattleGround* bg_template, BattleGroundBracketId bracket_id, uint32 minPlayers, uint32 maxPlayers)
{
    GroupsQueueType::const_iterator itr_team[BG_TEAMS_COUNT];
    for(uint32 i = 0; i < BG_TEAMS_COUNT; i++)
    {
        itr_team[i] = m_QueuedGroups[bracket_id][BG_QUEUE_NORMAL_ALLIANCE + i].begin();
        for(; itr_team[i] != m_QueuedGroups[bracket_id][BG_QUEUE_NORMAL_ALLIANCE + i].end(); ++(itr_team[i]))
        {
            if (!(*(itr_team[i]))->IsInvitedToBGInstanceGUID)
            {
                m_SelectionPools[i].AddGroup(*(itr_team[i]), maxPlayers);
                if (m_SelectionPools[i].GetPlayerCount() >= minPlayers)
                    break;
            }
        }
    }
    //try to invite same number of players - this cycle may cause longer wait time even if there are enough players in queue, but we want ballanced bg
    uint32 j = BG_TEAM_ALLIANCE;
    if (m_SelectionPools[BG_TEAM_HORDE].GetPlayerCount() < m_SelectionPools[BG_TEAM_ALLIANCE].GetPlayerCount())
        j = BG_TEAM_HORDE;
    if( sWorld.getConfig(CONFIG_UINT32_BATTLEGROUND_INVITATION_TYPE) != 0
        && m_SelectionPools[BG_TEAM_HORDE].GetPlayerCount() >= minPlayers && m_SelectionPools[BG_TEAM_ALLIANCE].GetPlayerCount() >= minPlayers )
    {
        //we will try to invite more groups to team with less players indexed by j
        ++(itr_team[j]);                                         //this will not cause a crash, because for cycle above reached break;
        for(; itr_team[j] != m_QueuedGroups[bracket_id][BG_QUEUE_NORMAL_ALLIANCE + j].end(); ++(itr_team[j]))
        {
            if (!(*(itr_team[j]))->IsInvitedToBGInstanceGUID)
                if (!m_SelectionPools[j].AddGroup(*(itr_team[j]), m_SelectionPools[(j + 1) % BG_TEAMS_COUNT].GetPlayerCount()))
                    break;
        }
        // do not allow to start bg with more than 2 players more on 1 faction
        if (abs((int32)(m_SelectionPools[BG_TEAM_HORDE].GetPlayerCount() - m_SelectionPools[BG_TEAM_ALLIANCE].GetPlayerCount())) > 2)
            return false;
    }
    //allow 1v0 if debug bg
    if (sBattleGroundMgr.isTesting() && bg_template->isBattleGround() && (m_SelectionPools[BG_TEAM_ALLIANCE].GetPlayerCount() || m_SelectionPools[BG_TEAM_HORDE].GetPlayerCount()))
        return true;
    //return true if there are enough players in selection pools - enable to work .debug bg command correctly
    return m_SelectionPools[BG_TEAM_ALLIANCE].GetPlayerCount() >= minPlayers && m_SelectionPools[BG_TEAM_HORDE].GetPlayerCount() >= minPlayers;
}

// this method will check if we can invite players to same faction skirmish match
bool BattleGroundQueue::CheckSkirmishForSameFaction(BattleGroundBracketId bracket_id, uint32 minPlayersPerTeam)
{
    if (m_SelectionPools[BG_TEAM_ALLIANCE].GetPlayerCount() < minPlayersPerTeam && m_SelectionPools[BG_TEAM_HORDE].GetPlayerCount() < minPlayersPerTeam)
        return false;
    BattleGroundTeamIndex teamIdx = BG_TEAM_ALLIANCE;
    BattleGroundTeamIndex otherTeamIdx = BG_TEAM_HORDE;
    Team otherTeamId = HORDE;
    if (m_SelectionPools[BG_TEAM_HORDE].GetPlayerCount() == minPlayersPerTeam )
    {
        teamIdx = BG_TEAM_HORDE;
        otherTeamIdx = BG_TEAM_ALLIANCE;
        otherTeamId = ALLIANCE;
    }
    //clear other team's selection
    m_SelectionPools[otherTeamIdx].Init();
    //store last ginfo pointer
    GroupQueueInfo* ginfo = m_SelectionPools[teamIdx].SelectedGroups.back();
    //set itr_team to group that was added to selection pool latest
    GroupsQueueType::iterator itr_team = m_QueuedGroups[bracket_id][BG_QUEUE_NORMAL_ALLIANCE + teamIdx].begin();
    for(; itr_team != m_QueuedGroups[bracket_id][BG_QUEUE_NORMAL_ALLIANCE + teamIdx].end(); ++itr_team)
        if (ginfo == *itr_team)
            break;
    if (itr_team == m_QueuedGroups[bracket_id][BG_QUEUE_NORMAL_ALLIANCE + teamIdx].end())
        return false;
    GroupsQueueType::iterator itr_team2 = itr_team;
    ++itr_team2;
    //invite players to other selection pool
    for(; itr_team2 != m_QueuedGroups[bracket_id][BG_QUEUE_NORMAL_ALLIANCE + teamIdx].end(); ++itr_team2)
    {
        //if selection pool is full then break;
        if (!(*itr_team2)->IsInvitedToBGInstanceGUID && !m_SelectionPools[otherTeamIdx].AddGroup(*itr_team2, minPlayersPerTeam))
            break;
    }
    if (m_SelectionPools[otherTeamIdx].GetPlayerCount() != minPlayersPerTeam)
        return false;

    //here we have correct 2 selections and we need to change one teams team and move selection pool teams to other team's queue
    for(GroupsQueueType::iterator itr = m_SelectionPools[otherTeamIdx].SelectedGroups.begin(); itr != m_SelectionPools[otherTeamIdx].SelectedGroups.end(); ++itr)
    {
        //set correct team
        (*itr)->GroupTeam = otherTeamId;
        //add team to other queue
        m_QueuedGroups[bracket_id][BG_QUEUE_NORMAL_ALLIANCE + otherTeamIdx].push_front(*itr);
        //remove team from old queue
        GroupsQueueType::iterator itr2 = itr_team;
        ++itr2;
        for(; itr2 != m_QueuedGroups[bracket_id][BG_QUEUE_NORMAL_ALLIANCE + teamIdx].end(); ++itr2)
        {
            if (*itr2 == *itr)
            {
                m_QueuedGroups[bracket_id][BG_QUEUE_NORMAL_ALLIANCE + teamIdx].erase(itr2);
                break;
            }
        }
    }
    return true;
}

/*
this method is called when group is inserted, or player / group is removed from BG Queue - there is only one player's status changed, so we don't use while(true) cycles to invite whole queue
it must be called after fully adding the members of a group to ensure group joining
should be called from BattleGround::RemovePlayer function in some cases
*/
void BattleGroundQueue::Update(BattleGroundTypeId bgTypeId, BattleGroundBracketId bracket_id, ArenaType arenaType, bool isRated, uint32 arenaRating)
{
    //ACE_Guard<ACE_Recursive_Thread_Mutex> guard(m_Lock);
    //if no players in queue - do nothing
    if( m_QueuedGroups[bracket_id][BG_QUEUE_PREMADE_ALLIANCE].empty() &&
        m_QueuedGroups[bracket_id][BG_QUEUE_PREMADE_HORDE].empty() &&
        m_QueuedGroups[bracket_id][BG_QUEUE_NORMAL_ALLIANCE].empty() &&
        m_QueuedGroups[bracket_id][BG_QUEUE_NORMAL_HORDE].empty() )
        return;

    //battleground with free slot for player should be always in the beggining of the queue
    // maybe it would be better to create bgfreeslotqueue for each bracket_id
    BGFreeSlotQueueType::iterator itr, next;
    for (itr = sBattleGroundMgr.BGFreeSlotQueue[bgTypeId].begin(); itr != sBattleGroundMgr.BGFreeSlotQueue[bgTypeId].end(); itr = next)
    {
        next = itr;
        ++next;
        // DO NOT allow queue manager to invite new player to arena
        if( (*itr)->isBattleGround() && (*itr)->GetTypeID() == bgTypeId && (*itr)->GetBracketId() == bracket_id &&
            (*itr)->GetStatus() > STATUS_WAIT_QUEUE && (*itr)->GetStatus() < STATUS_WAIT_LEAVE )
        {
            BattleGround* bg = *itr; //we have to store battleground pointer here, because when battleground is full, it is removed from free queue (not yet implemented!!)
            // and iterator is invalid

            // clear selection pools
            m_SelectionPools[BG_TEAM_ALLIANCE].Init();
            m_SelectionPools[BG_TEAM_HORDE].Init();

            // call a function that does the job for us
            FillPlayersToBG(bg, bracket_id);

            // now everything is set, invite players
            for(GroupsQueueType::const_iterator citr = m_SelectionPools[BG_TEAM_ALLIANCE].SelectedGroups.begin(); citr != m_SelectionPools[BG_TEAM_ALLIANCE].SelectedGroups.end(); ++citr)
                InviteGroupToBG((*citr), bg, (*citr)->GroupTeam);
            for(GroupsQueueType::const_iterator citr = m_SelectionPools[BG_TEAM_HORDE].SelectedGroups.begin(); citr != m_SelectionPools[BG_TEAM_HORDE].SelectedGroups.end(); ++citr)
                InviteGroupToBG((*citr), bg, (*citr)->GroupTeam);

            if (!bg->HasFreeSlots())
            {
                // remove BG from BGFreeSlotQueue
                bg->RemoveFromBGFreeSlotQueue();
            }
        }
    }

    // finished iterating through the bgs with free slots, maybe we need to create a new bg

    BattleGround * bg_template = sBattleGroundMgr.GetBattleGroundTemplate(bgTypeId);
    if (!bg_template)
    {
        sLog.outError("Battleground: Update: bg template not found for %u", bgTypeId);
        return;
    }

    PvPDifficultyEntry const* bracketEntry = GetBattlegroundBracketById(bg_template->GetMapId(),bracket_id);
    if (!bracketEntry)
    {
        sLog.outError("Battleground: Update: bg bracket entry not found for map %u bracket id %u", bg_template->GetMapId(), bracket_id);
        return;
    }

    // get the min. players per team, properly for larger arenas as well. (must have full teams for arena matches!)
    uint32 MinPlayersPerTeam = bg_template->GetMinPlayersPerTeam();
    uint32 MaxPlayersPerTeam = bg_template->GetMaxPlayersPerTeam();
    if (sBattleGroundMgr.isTesting())
        MinPlayersPerTeam = 1;
    if (bg_template->isArena())
    {
        if (sBattleGroundMgr.isArenaTesting())
        {
            MaxPlayersPerTeam = 1;
            MinPlayersPerTeam = 1;
        }
        else
        {
            //this switch can be much shorter
            MaxPlayersPerTeam = arenaType;
            MinPlayersPerTeam = arenaType;
            /*switch(arenaType)
            {
            case ARENA_TYPE_2v2:
                MaxPlayersPerTeam = 2;
                MinPlayersPerTeam = 2;
                break;
            case ARENA_TYPE_3v3:
                MaxPlayersPerTeam = 3;
                MinPlayersPerTeam = 3;
                break;
            case ARENA_TYPE_5v5:
                MaxPlayersPerTeam = 5;
                MinPlayersPerTeam = 5;
                break;
            }*/
        }
    }

    m_SelectionPools[BG_TEAM_ALLIANCE].Init();
    m_SelectionPools[BG_TEAM_HORDE].Init();

    if (bg_template->isBattleGround())
    {
        //check if there is premade against premade match
        if (CheckPremadeMatch(bracket_id, MinPlayersPerTeam, MaxPlayersPerTeam))
        {
            //create new battleground
            BattleGround * bg2 = sBattleGroundMgr.CreateNewBattleGround(bgTypeId, bracketEntry, ARENA_TYPE_NONE, false);
            if (!bg2)
            {
                sLog.outError("BattleGroundQueue::Update - Cannot create battleground: %u", bgTypeId);
                return;
            }
            //invite those selection pools
            for(uint32 i = 0; i < BG_TEAMS_COUNT; i++)
                for(GroupsQueueType::const_iterator citr = m_SelectionPools[BG_TEAM_ALLIANCE + i].SelectedGroups.begin(); citr != m_SelectionPools[BG_TEAM_ALLIANCE + i].SelectedGroups.end(); ++citr)
                    InviteGroupToBG((*citr), bg2, (*citr)->GroupTeam);
            //start bg
            bg2->StartBattleGround();
            //clear structures
            m_SelectionPools[BG_TEAM_ALLIANCE].Init();
            m_SelectionPools[BG_TEAM_HORDE].Init();
        }
    }

    // now check if there are in queues enough players to start new game of (normal battleground, or non-rated arena)
    if (!isRated)
    {
        // if there are enough players in pools, start new battleground or non rated arena
        if (CheckNormalMatch(bg_template, bracket_id, MinPlayersPerTeam, MaxPlayersPerTeam)
            || (bg_template->isArena() && CheckSkirmishForSameFaction(bracket_id, MinPlayersPerTeam)) )
        {
            // we successfully created a pool
            BattleGround * bg2 = sBattleGroundMgr.CreateNewBattleGround(bgTypeId, bracketEntry, arenaType, false);
            if (!bg2)
            {
                sLog.outError("BattleGroundQueue::Update - Cannot create battleground: %u", bgTypeId);
                return;
            }

            // invite those selection pools
            for(uint32 i = 0; i < BG_TEAMS_COUNT; i++)
                for(GroupsQueueType::const_iterator citr = m_SelectionPools[BG_TEAM_ALLIANCE + i].SelectedGroups.begin(); citr != m_SelectionPools[BG_TEAM_ALLIANCE + i].SelectedGroups.end(); ++citr)
                    InviteGroupToBG((*citr), bg2, (*citr)->GroupTeam);
            // start bg
            bg2->StartBattleGround();
        }
    }
    else if (bg_template->isArena())
    {
        // found out the minimum and maximum ratings the newly added team should battle against
        // arenaRating is the rating of the latest joined team, or 0
        // 0 is on (automatic update call) and we must set it to team's with longest wait time
        if (!arenaRating )
        {
            GroupQueueInfo* front1 = NULL;
            GroupQueueInfo* front2 = NULL;
            if (!m_QueuedGroups[bracket_id][BG_QUEUE_PREMADE_ALLIANCE].empty())
            {
                front1 = m_QueuedGroups[bracket_id][BG_QUEUE_PREMADE_ALLIANCE].front();
                arenaRating = front1->ArenaTeamRating;
            }
            if (!m_QueuedGroups[bracket_id][BG_QUEUE_PREMADE_HORDE].empty())
            {
                front2 = m_QueuedGroups[bracket_id][BG_QUEUE_PREMADE_HORDE].front();
                arenaRating = front2->ArenaTeamRating;
            }
            if (front1 && front2)
            {
                if (front1->JoinTime < front2->JoinTime)
                    arenaRating = front1->ArenaTeamRating;
            }
            else if (!front1 && !front2)
                return; //queues are empty
        }

        //set rating range
        uint32 arenaMinRating = (arenaRating <= sBattleGroundMgr.GetMaxRatingDifference()) ? 0 : arenaRating - sBattleGroundMgr.GetMaxRatingDifference();
        uint32 arenaMaxRating = arenaRating + sBattleGroundMgr.GetMaxRatingDifference();
        // if max rating difference is set and the time past since server startup is greater than the rating discard time
        // (after what time the ratings aren't taken into account when making teams) then
        // the discard time is current_time - time_to_discard, teams that joined after that, will have their ratings taken into account
        // else leave the discard time on 0, this way all ratings will be discarded
        uint32 discardTime = WorldTimer::getMSTime() - sBattleGroundMgr.GetRatingDiscardTimer();

        // we need to find 2 teams which will play next game

        GroupsQueueType::iterator itr_team[BG_TEAMS_COUNT];

        //optimalization : --- we dont need to use selection_pools - each update we select max 2 groups

        uint32 teamId = 0;

        for(uint32 i = BG_QUEUE_PREMADE_ALLIANCE; i < BG_QUEUE_NORMAL_ALLIANCE; i++)
        {
            // take the group that joined first
            itr_team[i] = m_QueuedGroups[bracket_id][i].begin();
            for(; itr_team[i] != m_QueuedGroups[bracket_id][i].end(); ++(itr_team[i]))
            {
                // if group match conditions, then add it to pool
                if( !(*itr_team[i])->IsInvitedToBGInstanceGUID
                    && (((*itr_team[i])->ArenaTeamRating >= arenaMinRating && (*itr_team[i])->ArenaTeamRating <= arenaMaxRating)
                        || (*itr_team[i])->JoinTime < discardTime) )
                {
                    m_SelectionPools[i].AddGroup((*itr_team[i]), MaxPlayersPerTeam);
                    // break for cycle to be able to start selecting another group from same faction queue
                    break;
                }
            }
        }
        // now we are done if we have 2 groups - ali vs horde!
        // if we don't have, we must try to continue search in same queue
        // tmp variables are correctly set
        // this code isn't much userfriendly - but it is supposed to continue search for mathing group in HORDE queue
        if (m_SelectionPools[BG_TEAM_ALLIANCE].GetPlayerCount() == 0 && m_SelectionPools[BG_TEAM_HORDE].GetPlayerCount())
        {
            itr_team[BG_TEAM_ALLIANCE] = itr_team[BG_TEAM_HORDE];
            ++itr_team[BG_TEAM_ALLIANCE];
            for(; itr_team[BG_TEAM_ALLIANCE] != m_QueuedGroups[bracket_id][BG_QUEUE_PREMADE_HORDE].end(); ++(itr_team[BG_TEAM_ALLIANCE]))
            {
                if( !(*itr_team[BG_TEAM_ALLIANCE])->IsInvitedToBGInstanceGUID
                    && (((*itr_team[BG_TEAM_ALLIANCE])->ArenaTeamRating >= arenaMinRating && (*itr_team[BG_TEAM_ALLIANCE])->ArenaTeamRating <= arenaMaxRating)
                        || (*itr_team[BG_TEAM_ALLIANCE])->JoinTime < discardTime) )
                {
                    if((*itr_team[BG_TEAM_ALLIANCE])->ArenaTeamId != teamId)
                    {
                        m_SelectionPools[BG_TEAM_ALLIANCE].AddGroup((*itr_team[BG_TEAM_ALLIANCE]), MaxPlayersPerTeam);
                        break;
                    }
                }
            }
        }
        // this code isn't much userfriendly - but it is supposed to continue search for mathing group in ALLIANCE queue
        if (m_SelectionPools[BG_TEAM_HORDE].GetPlayerCount() == 0 && m_SelectionPools[BG_TEAM_ALLIANCE].GetPlayerCount())
        {
            itr_team[BG_TEAM_HORDE] = itr_team[BG_TEAM_ALLIANCE];
            ++itr_team[BG_TEAM_HORDE];
            for(; itr_team[BG_TEAM_HORDE] != m_QueuedGroups[bracket_id][BG_QUEUE_PREMADE_ALLIANCE].end(); ++(itr_team[BG_TEAM_HORDE]))
            {
                if( !(*itr_team[BG_TEAM_HORDE])->IsInvitedToBGInstanceGUID
                    && (((*itr_team[BG_TEAM_HORDE])->ArenaTeamRating >= arenaMinRating && (*itr_team[BG_TEAM_HORDE])->ArenaTeamRating <= arenaMaxRating)
                        || (*itr_team[BG_TEAM_HORDE])->JoinTime < discardTime) )
                {
                    if((*itr_team[BG_TEAM_HORDE])->ArenaTeamId != teamId)
                    {
                        m_SelectionPools[BG_TEAM_HORDE].AddGroup((*itr_team[BG_TEAM_HORDE]), MaxPlayersPerTeam);
                        break;
                    }
                }
            }
        }

        //if we have 2 teams, then start new arena and invite players!
        if (m_SelectionPools[BG_TEAM_ALLIANCE].GetPlayerCount() && m_SelectionPools[BG_TEAM_HORDE].GetPlayerCount())
        {
            BattleGround* arena = sBattleGroundMgr.CreateNewBattleGround(bgTypeId, bracketEntry, arenaType, true);
            if (!arena)
            {
                sLog.outError("BattlegroundQueue::Update couldn't create arena instance for rated arena match!");
                return;
            }

            (*(itr_team[BG_TEAM_ALLIANCE]))->OpponentsTeamRating = (*(itr_team[BG_TEAM_HORDE]))->ArenaTeamRating;
            DEBUG_LOG("setting oposite teamrating for team %u to %u", (*(itr_team[BG_TEAM_ALLIANCE]))->ArenaTeamId, (*(itr_team[BG_TEAM_ALLIANCE]))->OpponentsTeamRating);
            (*(itr_team[BG_TEAM_HORDE]))->OpponentsTeamRating = (*(itr_team[BG_TEAM_ALLIANCE]))->ArenaTeamRating;
            DEBUG_LOG("setting oposite teamrating for team %u to %u", (*(itr_team[BG_TEAM_HORDE]))->ArenaTeamId, (*(itr_team[BG_TEAM_HORDE]))->OpponentsTeamRating);
            // now we must move team if we changed its faction to another faction queue, because then we will spam log by errors in Queue::RemovePlayer
            if ((*(itr_team[BG_TEAM_ALLIANCE]))->GroupTeam != ALLIANCE)
            {
                // add to alliance queue
                m_QueuedGroups[bracket_id][BG_QUEUE_PREMADE_ALLIANCE].push_front(*(itr_team[BG_TEAM_ALLIANCE]));
                // erase from horde queue
                m_QueuedGroups[bracket_id][BG_QUEUE_PREMADE_HORDE].erase(itr_team[BG_TEAM_ALLIANCE]);
                itr_team[BG_TEAM_ALLIANCE] = m_QueuedGroups[bracket_id][BG_QUEUE_PREMADE_ALLIANCE].begin();
            }
            if ((*(itr_team[BG_TEAM_HORDE]))->GroupTeam != HORDE)
            {
                m_QueuedGroups[bracket_id][BG_QUEUE_PREMADE_HORDE].push_front(*(itr_team[BG_TEAM_HORDE]));
                m_QueuedGroups[bracket_id][BG_QUEUE_PREMADE_ALLIANCE].erase(itr_team[BG_TEAM_HORDE]);
                itr_team[BG_TEAM_HORDE] = m_QueuedGroups[bracket_id][BG_QUEUE_PREMADE_HORDE].begin();
            }

            InviteGroupToBG(*(itr_team[BG_TEAM_ALLIANCE]), arena, ALLIANCE);
            InviteGroupToBG(*(itr_team[BG_TEAM_HORDE]), arena, HORDE);

            DEBUG_LOG("Starting rated arena match!");

            arena->StartBattleGround();
        }
    }
}

/*********************************************************/
/***            BATTLEGROUND QUEUE EVENTS              ***/
/*********************************************************/

bool BGQueueInviteEvent::Execute(uint64 /*e_time*/, uint32 /*p_time*/)
{
    Player* plr = sObjectMgr.GetPlayer( m_PlayerGuid );
    // player logged off (we should do nothing, he is correctly removed from queue in another procedure)
    if (!plr)
        return true;

    BattleGround* bg = sBattleGroundMgr.GetBattleGround(m_BgInstanceGUID, m_BgTypeId);
    //if battleground ended and its instance deleted - do nothing
    if (!bg)
        return true;

    BattleGroundQueueTypeId bgQueueTypeId = BattleGroundMgr::BGQueueTypeId(bg->GetTypeID(), bg->GetArenaType());
    uint32 queueSlot = plr->GetBattleGroundQueueIndex(bgQueueTypeId);
    if (queueSlot < PLAYER_MAX_BATTLEGROUND_QUEUES)         // player is in queue or in battleground
    {
        // check if player is invited to this bg
        BattleGroundQueue &bgQueue = sBattleGroundMgr.m_BattleGroundQueues[bgQueueTypeId];
        if (bgQueue.IsPlayerInvited(m_PlayerGuid, m_BgInstanceGUID, m_RemoveTime))
        {
            WorldPacket data;
            //we must send remaining time in queue
            sBattleGroundMgr.BuildBattleGroundStatusPacket(&data, bg, queueSlot, STATUS_WAIT_JOIN, INVITE_ACCEPT_WAIT_TIME - INVITATION_REMIND_TIME, 0, m_ArenaType);
            plr->GetSession()->SendPacket(&data);
        }
    }
    return true;                                            //event will be deleted
}

void BGQueueInviteEvent::Abort(uint64 /*e_time*/)
{
    //do nothing
}

/*
    this event has many possibilities when it is executed:
    1. player is in battleground ( he clicked enter on invitation window )
    2. player left battleground queue and he isn't there any more
    3. player left battleground queue and he joined it again and IsInvitedToBGInstanceGUID = 0
    4. player left queue and he joined again and he has been invited to same battleground again -> we should not remove him from queue yet
    5. player is invited to bg and he didn't choose what to do and timer expired - only in this condition we should call queue::RemovePlayer
    we must remove player in the 5. case even if battleground object doesn't exist!
*/
bool BGQueueRemoveEvent::Execute(uint64 /*e_time*/, uint32 /*p_time*/)
{
    Player* plr = sObjectMgr.GetPlayer( m_PlayerGuid );
    if (!plr)
        // player logged off (we should do nothing, he is correctly removed from queue in another procedure)
        return true;

    BattleGround* bg = sBattleGroundMgr.GetBattleGround(m_BgInstanceGUID, m_BgTypeId);
    //battleground can be deleted already when we are removing queue info
    //bg pointer can be NULL! so use it carefully!

    uint32 queueSlot = plr->GetBattleGroundQueueIndex(m_BgQueueTypeId);
    if (queueSlot < PLAYER_MAX_BATTLEGROUND_QUEUES)         // player is in queue, or in Battleground
    {
        // check if player is in queue for this BG and if we are removing his invite event
        BattleGroundQueue &bgQueue = sBattleGroundMgr.m_BattleGroundQueues[m_BgQueueTypeId];
        if (bgQueue.IsPlayerInvited(m_PlayerGuid, m_BgInstanceGUID, m_RemoveTime))
        {
            DEBUG_LOG("Battleground: removing player %u from bg queue for instance %u because of not pressing enter battle in time.",plr->GetGUIDLow(),m_BgInstanceGUID);

            plr->RemoveBattleGroundQueueId(m_BgQueueTypeId);
            bgQueue.RemovePlayer(m_PlayerGuid, true);
            //update queues if battleground isn't ended
            if (bg && bg->isBattleGround() && bg->GetStatus() != STATUS_WAIT_LEAVE)
                sBattleGroundMgr.ScheduleQueueUpdate(0, ARENA_TYPE_NONE, m_BgQueueTypeId, m_BgTypeId, bg->GetBracketId());

            WorldPacket data;
            sBattleGroundMgr.BuildBattleGroundStatusPacket(&data, bg, queueSlot, STATUS_NONE, 0, 0, ARENA_TYPE_NONE);
            plr->GetSession()->SendPacket(&data);
        }
    }

    //event will be deleted
    return true;
}

void BGQueueRemoveEvent::Abort(uint64 /*e_time*/)
{
    //do nothing
}

/*********************************************************/
/***            BATTLEGROUND MANAGER                   ***/
/*********************************************************/

BattleGroundMgr::BattleGroundMgr() : m_AutoDistributionTimeChecker(0), m_ArenaTesting(false)
{
    for(uint32 i = BATTLEGROUND_TYPE_NONE; i < MAX_BATTLEGROUND_TYPE_ID; i++)
        m_BattleGrounds[i].clear();
    m_NextRatingDiscardUpdate = sWorld.getConfig(CONFIG_UINT32_ARENA_RATING_DISCARD_TIMER);
    m_Testing=false;
}

BattleGroundMgr::~BattleGroundMgr()
{
    DeleteAllBattleGrounds();
}

void BattleGroundMgr::DeleteAllBattleGrounds()
{
    // will also delete template bgs:
    for(uint32 i = BATTLEGROUND_TYPE_NONE; i < MAX_BATTLEGROUND_TYPE_ID; ++i)
    {
        for(BattleGroundSet::iterator itr = m_BattleGrounds[i].begin(); itr != m_BattleGrounds[i].end();)
        {
            BattleGround * bg = itr->second;
            ++itr;                                          // step from invalidate iterator pos in result element remove in ~BattleGround call
            delete bg;
        }
    }
}

// used to update running battlegrounds, and delete finished ones
void BattleGroundMgr::Update(uint32 diff)
{
    // update scheduled queues
    if (!m_QueueUpdateScheduler.empty())
    {
        std::vector<uint64> scheduled;
        {
            //create mutex
            //ACE_Guard<ACE_Thread_Mutex> guard(SchedulerLock);
            //copy vector and clear the other
            scheduled = std::vector<uint64>(m_QueueUpdateScheduler);
            m_QueueUpdateScheduler.clear();
            //release lock
        }

        for (uint8 i = 0; i < scheduled.size(); i++)
        {
            uint32 arenaRating = scheduled[i] >> 32;
            ArenaType arenaType = ArenaType(scheduled[i] >> 24 & 255);
            BattleGroundQueueTypeId bgQueueTypeId = BattleGroundQueueTypeId(scheduled[i] >> 16 & 255);
            BattleGroundTypeId bgTypeId = BattleGroundTypeId((scheduled[i] >> 8) & 255);
            BattleGroundBracketId bracket_id = BattleGroundBracketId(scheduled[i] & 255);
            m_BattleGroundQueues[bgQueueTypeId].Update(bgTypeId, bracket_id, arenaType, arenaRating > 0, arenaRating);
        }
    }

    // if rating difference counts, maybe force-update queues
    if (sWorld.getConfig(CONFIG_UINT32_ARENA_MAX_RATING_DIFFERENCE) && sWorld.getConfig(CONFIG_UINT32_ARENA_RATING_DISCARD_TIMER))
    {
        // it's time to force update
        if (m_NextRatingDiscardUpdate < diff)
        {
            // forced update for rated arenas (scan all, but skipped non rated)
            DEBUG_LOG("BattleGroundMgr: UPDATING ARENA QUEUES");
            for(int qtype = BATTLEGROUND_QUEUE_2v2; qtype <= BATTLEGROUND_QUEUE_5v5; ++qtype)
                for(int bracket = BG_BRACKET_ID_FIRST; bracket < MAX_BATTLEGROUND_BRACKETS; ++bracket)
                    m_BattleGroundQueues[qtype].Update(
                        BATTLEGROUND_AA, BattleGroundBracketId(bracket),
                        BattleGroundMgr::BGArenaType(BattleGroundQueueTypeId(qtype)), true, 0);

            m_NextRatingDiscardUpdate = sWorld.getConfig(CONFIG_UINT32_ARENA_RATING_DISCARD_TIMER);
        }
        else
            m_NextRatingDiscardUpdate -= diff;
    }
    if (sWorld.getConfig(CONFIG_BOOL_ARENA_AUTO_DISTRIBUTE_POINTS))
    {
        if (m_AutoDistributionTimeChecker < diff)
        {
            if (sWorld.GetGameTime() > m_NextAutoDistributionTime)
            {
                DistributeArenaPoints();
                m_NextAutoDistributionTime = time_t(sWorld.GetGameTime() + BATTLEGROUND_ARENA_POINT_DISTRIBUTION_DAY * sWorld.getConfig(CONFIG_UINT32_ARENA_AUTO_DISTRIBUTE_INTERVAL_DAYS));
                CharacterDatabase.PExecute("UPDATE saved_variables SET NextArenaPointDistributionTime = '"UI64FMTD"'", uint64(m_NextAutoDistributionTime));
            }
            m_AutoDistributionTimeChecker = 600000; // check 10 minutes
        }
        else
            m_AutoDistributionTimeChecker -= diff;
    }
}

void BattleGroundMgr::BuildBattleGroundStatusPacket(WorldPacket *data, BattleGround *bg, uint8 QueueSlot, uint8 StatusID, uint32 Time1, uint32 Time2, ArenaType arenatype)
{
    // we can be in 2 queues in same time...

    if (StatusID == 0 || !bg)
    {
        data->Initialize(SMSG_BATTLEFIELD_STATUS, 4+8);
        *data << uint32(QueueSlot);                         // queue id (0...1)
        *data << uint64(0);
        return;
    }

    data->Initialize(SMSG_BATTLEFIELD_STATUS, (4+8+1+1+4+1+4+4+4));
    *data << uint32(QueueSlot);                             // queue id (0...1) - player can be in 2 queues in time
    // uint64 in client
    *data << uint64( uint64(arenatype) | (uint64(0x0D) << 8) | (uint64(bg->GetTypeID()) << 16) | (uint64(0x1F90) << 48) );
    *data << uint8(0);                                      // 3.3.0, some level, only saw 80...
    *data << uint8(0);                                      // 3.3.0, some level, only saw 80...
    *data << uint32(bg->GetClientInstanceID());
    // alliance/horde for BG and skirmish/rated for Arenas
    // following displays the minimap-icon 0 = faction icon 1 = arenaicon
    *data << uint8(bg->isRated());
    *data << uint32(StatusID);                              // status
    switch(StatusID)
    {
        case STATUS_WAIT_QUEUE:                             // status_in_queue
            *data << uint32(Time1);                         // average wait time, milliseconds
            *data << uint32(Time2);                         // time in queue, updated every minute!, milliseconds
            break;
        case STATUS_WAIT_JOIN:                              // status_invite
            *data << uint32(bg->GetMapId());                // map id
            *data << uint64(0);                             // 3.3.5, unknown
            *data << uint32(Time1);                         // time to remove from queue, milliseconds
            break;
        case STATUS_IN_PROGRESS:                            // status_in_progress
            *data << uint32(bg->GetMapId());                // map id
            *data << uint64(0);                             // 3.3.5, unknown
            *data << uint32(Time1);                         // time to bg auto leave, 0 at bg start, 120000 after bg end, milliseconds
            *data << uint32(Time2);                         // time from bg start, milliseconds
            *data << uint8(0x1);                            // Lua_GetBattlefieldArenaFaction (bool)
            break;
        default:
            sLog.outError("Unknown BG status!");
            break;
    }
}

void BattleGroundMgr::BuildPvpLogDataPacket(WorldPacket *data, BattleGround *bg)
{
    uint8 type = (bg->isArena() ? 1 : 0);
                                                            // last check on 3.0.3
    data->Initialize(MSG_PVP_LOG_DATA, (1+1+4+40*bg->GetPlayerScoresSize()));
    *data << uint8(type);                                   // type (battleground=0/arena=1)

    if(type)                                                // arena
    {
        // it seems this must be according to BG_WINNER_A/H and _NOT_ BG_TEAM_A/H
        for(int i = 1; i >= 0; --i)
        {
            uint32 pointsLost = bg->m_ArenaTeamRatingChanges[i] < 0 ? abs(bg->m_ArenaTeamRatingChanges[i]) : 0;
            uint32 pointsGained = bg->m_ArenaTeamRatingChanges[i] > 0 ? bg->m_ArenaTeamRatingChanges[i] : 0;

            *data << uint32(pointsLost);                        // Rating Lost
            *data << uint32(pointsGained);                      // Rating gained
            *data << uint32(0);                                 // Matchmaking Value
            DEBUG_LOG("rating change: %d", bg->m_ArenaTeamRatingChanges[i]);
        }
        for(int i = 1; i >= 0; --i)
        {
            uint32 at_id = bg->m_ArenaTeamIds[i];
            ArenaTeam * at = sObjectMgr.GetArenaTeamById(at_id);
            if (at)
                *data << at->GetName();
            else
                *data << (uint8)0;
        }
    }

    if (bg->GetStatus() != STATUS_WAIT_LEAVE)
    {
        *data << uint8(0);                                  // bg not ended
    }
    else
    {
        *data << uint8(1);                                  // bg ended
        *data << uint8(bg->GetWinner());                    // who win
    }

    *data << (int32)(bg->GetPlayerScoresSize());

    for(BattleGround::BattleGroundScoreMap::const_iterator itr = bg->GetPlayerScoresBegin(); itr != bg->GetPlayerScoresEnd(); ++itr)
    {
        *data << ObjectGuid(itr->first);
        *data << (int32)itr->second->KillingBlows;
        if (type == 0)
        {
            *data << (int32)itr->second->HonorableKills;
            *data << (int32)itr->second->Deaths;
            *data << (int32)(itr->second->BonusHonor);
        }
        else
        {
            Player *plr = sObjectMgr.GetPlayer(itr->first);
            Team team = bg->GetPlayerTeam(itr->first);
            if (!team && plr)
                team = plr->GetTeam();
            if (( bg->GetWinner()==0 && team == ALLIANCE ) || ( bg->GetWinner()==1 && team==HORDE ))
                *data << uint8(1);
            else
                *data << uint8(0);
        }
        *data << (int32)itr->second->DamageDone;             // damage done
        *data << (int32)itr->second->HealingDone;            // healing done
        switch(bg->GetTypeID(true))                          // battleground specific things
        {
            case BATTLEGROUND_AV:
                *data << (uint32)0x00000005;                // count of next fields
                *data << (uint32)((BattleGroundAVScore*)itr->second)->GraveyardsAssaulted;  // GraveyardsAssaulted
                *data << (uint32)((BattleGroundAVScore*)itr->second)->GraveyardsDefended;   // GraveyardsDefended
                *data << (uint32)((BattleGroundAVScore*)itr->second)->TowersAssaulted;      // TowersAssaulted
                *data << (uint32)((BattleGroundAVScore*)itr->second)->TowersDefended;       // TowersDefended
                *data << (uint32)((BattleGroundAVScore*)itr->second)->SecondaryObjectives;  // SecondaryObjectives - free some of the Lieutnants
                break;
            case BATTLEGROUND_WS:
                *data << (uint32)0x00000002;                // count of next fields
                *data << (uint32)((BattleGroundWGScore*)itr->second)->FlagCaptures;         // flag captures
                *data << (uint32)((BattleGroundWGScore*)itr->second)->FlagReturns;          // flag returns
                break;
            case BATTLEGROUND_AB:
                *data << (uint32)0x00000002;                // count of next fields
                *data << (uint32)((BattleGroundABScore*)itr->second)->BasesAssaulted;       // bases asssulted
                *data << (uint32)((BattleGroundABScore*)itr->second)->BasesDefended;        // bases defended
                break;
            case BATTLEGROUND_EY:
                *data << (uint32)0x00000001;                // count of next fields
                *data << (uint32)((BattleGroundEYScore*)itr->second)->FlagCaptures;         // flag captures
                break;
            case BATTLEGROUND_NA:
            case BATTLEGROUND_BE:
            case BATTLEGROUND_AA:
            case BATTLEGROUND_RL:
            case BATTLEGROUND_SA:                           // wotlk
            case BATTLEGROUND_DS:                           // wotlk
            case BATTLEGROUND_RV:                           // wotlk
            case BATTLEGROUND_IC:                           // wotlk
            case BATTLEGROUND_RB:                           // wotlk
                *data << (int32)0;                          // 0
                break;
            default:
                sLog.outDebug("Unhandled MSG_PVP_LOG_DATA for BG id %u", bg->GetTypeID(true));
                *data << (int32)0;
                break;
        }
    }
}

void BattleGroundMgr::BuildGroupJoinedBattlegroundPacket(WorldPacket *data, GroupJoinBattlegroundResult result)
{
    data->Initialize(SMSG_GROUP_JOINED_BATTLEGROUND, 4);
    *data << int32(result);
    if(result == ERR_BATTLEGROUND_JOIN_TIMED_OUT || result == ERR_BATTLEGROUND_JOIN_FAILED)
        *data << uint64(0);                                 // player guid
}

void BattleGroundMgr::BuildUpdateWorldStatePacket(WorldPacket *data, uint32 field, uint32 value)
{
    data->Initialize(SMSG_UPDATE_WORLD_STATE, 4+4);
    *data << uint32(field);
    *data << uint32(value);
}

void BattleGroundMgr::BuildPlaySoundPacket(WorldPacket *data, uint32 soundid)
{
    data->Initialize(SMSG_PLAY_SOUND, 4);
    *data << uint32(soundid);
}

void BattleGroundMgr::BuildPlayerLeftBattleGroundPacket(WorldPacket *data, ObjectGuid guid)
{
    data->Initialize(SMSG_BATTLEGROUND_PLAYER_LEFT, 8);
    *data << ObjectGuid(guid);
}

void BattleGroundMgr::BuildPlayerJoinedBattleGroundPacket(WorldPacket *data, Player *plr)
{
    data->Initialize(SMSG_BATTLEGROUND_PLAYER_JOINED, 8);
    *data << plr->GetObjectGuid();
}

BattleGround * BattleGroundMgr::GetBattleGroundThroughClientInstance(uint32 instanceId, BattleGroundTypeId bgTypeId)
{
    //cause at HandleBattleGroundJoinOpcode the clients sends the instanceid he gets from
    //SMSG_BATTLEFIELD_LIST we need to find the battleground with this clientinstance-id
    BattleGround* bg = GetBattleGroundTemplate(bgTypeId);
    if (!bg)
        return NULL;

    if (bg->isArena())
        return GetBattleGround(instanceId, bgTypeId);

    for(BattleGroundSet::iterator itr = m_BattleGrounds[bgTypeId].begin(); itr != m_BattleGrounds[bgTypeId].end(); ++itr)
    {
        if (itr->second->GetClientInstanceID() == instanceId)
            return itr->second;
    }
    return NULL;
}

BattleGround * BattleGroundMgr::GetBattleGround(uint32 InstanceID, BattleGroundTypeId bgTypeId)
{
    //search if needed
    BattleGroundSet::iterator itr;
    if (bgTypeId == BATTLEGROUND_TYPE_NONE)
    {
        for(uint32 i = BATTLEGROUND_AV; i < MAX_BATTLEGROUND_TYPE_ID; i++)
        {
            itr = m_BattleGrounds[i].find(InstanceID);
            if (itr != m_BattleGrounds[i].end())
                return itr->second;
        }
        return NULL;
    }
    itr = m_BattleGrounds[bgTypeId].find(InstanceID);
    return ( (itr != m_BattleGrounds[bgTypeId].end()) ? itr->second : NULL );
}

BattleGround * BattleGroundMgr::GetBattleGroundTemplate(BattleGroundTypeId bgTypeId)
{
    //map is sorted and we can be sure that lowest instance id has only BG template
    return m_BattleGrounds[bgTypeId].empty() ? NULL : m_BattleGrounds[bgTypeId].begin()->second;
}

uint32 BattleGroundMgr::CreateClientVisibleInstanceId(BattleGroundTypeId bgTypeId, BattleGroundBracketId bracket_id)
{
    if (IsArenaType(bgTypeId))
        return 0;                                           //arenas don't have client-instanceids

    // we create here an instanceid, which is just for
    // displaying this to the client and without any other use..
    // the client-instanceIds are unique for each battleground-type
    // the instance-id just needs to be as low as possible, beginning with 1
    // the following works, because std::set is default ordered with "<"
    // the optimalization would be to use as bitmask std::vector<uint32> - but that would only make code unreadable
    uint32 lastId = 0;
    ClientBattleGroundIdSet& ids = m_ClientBattleGroundIds[bgTypeId][bracket_id];
    for(ClientBattleGroundIdSet::const_iterator itr = ids.begin(); itr != ids.end();)
    {
        if( (++lastId) != *itr)                             //if there is a gap between the ids, we will break..
            break;
        lastId = *itr;
    }
    ids.insert(lastId + 1);
    return lastId + 1;
}

// create a new battleground that will really be used to play
BattleGround * BattleGroundMgr::CreateNewBattleGround(BattleGroundTypeId bgTypeId, PvPDifficultyEntry const* bracketEntry, ArenaType arenaType, bool isRated)
{
    // get the template BG
    BattleGround *bg_template = GetBattleGroundTemplate(bgTypeId);
    if (!bg_template)
    {
        sLog.outError("BattleGround: CreateNewBattleGround - bg template not found for %u", bgTypeId);
        return NULL;
    }

    //for arenas there is random map used
    if (bg_template->isArena())
    {
<<<<<<< HEAD
        BattleGroundTypeId arenas[] = {BATTLEGROUND_NA, BATTLEGROUND_BE, BATTLEGROUND_RL, BATTLEGROUND_DS, BATTLEGROUND_RV};
        uint32 arena_num = urand(0,4);
        bgTypeId = arenas[arena_num];
=======
        BattleGroundTypeId arenas[] = { BATTLEGROUND_NA, BATTLEGROUND_BE, BATTLEGROUND_RL/*, BATTLEGROUND_DS, BATTLEGROUND_RV*/ };
        bgTypeId = arenas[urand(0, countof(arenas)-1)];
>>>>>>> b78c0a69
        bg_template = GetBattleGroundTemplate(bgTypeId);
        if (!bg_template)
        {
            sLog.outError("BattleGround: CreateNewBattleGround - bg template not found for %u", bgTypeId);
            return NULL;
        }
    }

    bool isRandom = false;

    if(bgTypeId==BATTLEGROUND_RB)
    {
        BattleGroundTypeId random_bgs[] = {BATTLEGROUND_AV, BATTLEGROUND_WS, BATTLEGROUND_AB, BATTLEGROUND_EY/*, BATTLEGROUND_SA, BATTLEGROUND_IC*/};
        uint32 bg_num = urand(0, sizeof(random_bgs)/sizeof(BattleGroundTypeId)-1);
        bgTypeId = random_bgs[bg_num];
        bg_template = GetBattleGroundTemplate(bgTypeId);
        if (!bg_template)
        {
            sLog.outError("BattleGround: CreateNewBattleGround - bg template not found for %u", bgTypeId);
            return NULL;
        }
        isRandom = true;
    }

    BattleGround *bg = NULL;
    // create a copy of the BG template
    switch(bgTypeId)
    {
        case BATTLEGROUND_AV:
            bg = new BattleGroundAV(*(BattleGroundAV*)bg_template);
            break;
        case BATTLEGROUND_WS:
            bg = new BattleGroundWS(*(BattleGroundWS*)bg_template);
            break;
        case BATTLEGROUND_AB:
            bg = new BattleGroundAB(*(BattleGroundAB*)bg_template);
            break;
        case BATTLEGROUND_NA:
            bg = new BattleGroundNA(*(BattleGroundNA*)bg_template);
            break;
        case BATTLEGROUND_BE:
            bg = new BattleGroundBE(*(BattleGroundBE*)bg_template);
            break;
        case BATTLEGROUND_AA:
            bg = new BattleGroundAA(*(BattleGroundAA*)bg_template);
            break;
        case BATTLEGROUND_EY:
            bg = new BattleGroundEY(*(BattleGroundEY*)bg_template);
            break;
        case BATTLEGROUND_RL:
            bg = new BattleGroundRL(*(BattleGroundRL*)bg_template);
            break;
        case BATTLEGROUND_SA:
            bg = new BattleGroundSA(*(BattleGroundSA*)bg_template);
            break;
        case BATTLEGROUND_DS:
            bg = new BattleGroundDS(*(BattleGroundDS*)bg_template);
            break;
        case BATTLEGROUND_RV:
            bg = new BattleGroundRV(*(BattleGroundRV*)bg_template);
            break;
        case BATTLEGROUND_IC:
            bg = new BattleGroundIC(*(BattleGroundIC*)bg_template);
            break;
        case BATTLEGROUND_RB:
            bg = new BattleGroundRB(*(BattleGroundRB*)bg_template);
            break;
        default:
            //error, but it is handled few lines above
            return 0;
    }

    // set before Map creating for let use proper difficulty
    bg->SetBracket(bracketEntry);

    // will also set m_bgMap, instanceid
    sMapMgr.CreateBgMap(bg->GetMapId(), bg);

    bg->SetClientInstanceID(CreateClientVisibleInstanceId(isRandom ? BATTLEGROUND_RB : bgTypeId, bracketEntry->GetBracketId()));

    // reset the new bg (set status to status_wait_queue from status_none)
    bg->Reset();

    // start the joining of the bg
    bg->SetStatus(STATUS_WAIT_JOIN);
    bg->SetArenaType(arenaType);
    bg->SetRated(isRated);
    bg->SetRandom(isRandom);
    bg->SetTypeID(isRandom ? BATTLEGROUND_RB : bgTypeId);
    bg->SetRandomTypeID(bgTypeId);

    return bg;
}

// used to create the BG templates
uint32 BattleGroundMgr::CreateBattleGround(BattleGroundTypeId bgTypeId, bool IsArena, uint32 MinPlayersPerTeam, uint32 MaxPlayersPerTeam, uint32 LevelMin, uint32 LevelMax, char const* BattleGroundName, uint32 MapID, float Team1StartLocX, float Team1StartLocY, float Team1StartLocZ, float Team1StartLocO, float Team2StartLocX, float Team2StartLocY, float Team2StartLocZ, float Team2StartLocO)
{
    // Create the BG
    BattleGround *bg = NULL;
    switch(bgTypeId)
    {
        case BATTLEGROUND_AV: bg = new BattleGroundAV; break;
        case BATTLEGROUND_WS: bg = new BattleGroundWS; break;
        case BATTLEGROUND_AB: bg = new BattleGroundAB; break;
        case BATTLEGROUND_NA: bg = new BattleGroundNA; break;
        case BATTLEGROUND_BE: bg = new BattleGroundBE; break;
        case BATTLEGROUND_AA: bg = new BattleGroundAA; break;
        case BATTLEGROUND_EY: bg = new BattleGroundEY; break;
        case BATTLEGROUND_RL: bg = new BattleGroundRL; break;
        case BATTLEGROUND_SA: bg = new BattleGroundSA; break;
        case BATTLEGROUND_DS: bg = new BattleGroundDS; break;
        case BATTLEGROUND_RV: bg = new BattleGroundRV; break;
        case BATTLEGROUND_IC: bg = new BattleGroundIC; break;
        case BATTLEGROUND_RB: bg = new BattleGroundRB; break;
        default:bg = new BattleGround;   break;             // placeholder for non implemented BG
    }

    bg->SetMapId(MapID);
    bg->SetTypeID(bgTypeId);
    bg->SetArenaorBGType(IsArena);
    bg->SetMinPlayersPerTeam(MinPlayersPerTeam);
    bg->SetMaxPlayersPerTeam(MaxPlayersPerTeam);
    bg->SetMinPlayers(MinPlayersPerTeam * 2);
    bg->SetMaxPlayers(MaxPlayersPerTeam * 2);
    bg->SetName(BattleGroundName);
    bg->SetTeamStartLoc(ALLIANCE, Team1StartLocX, Team1StartLocY, Team1StartLocZ, Team1StartLocO);
    bg->SetTeamStartLoc(HORDE,    Team2StartLocX, Team2StartLocY, Team2StartLocZ, Team2StartLocO);
    bg->SetLevelRange(LevelMin, LevelMax);

    // add bg to update list
    AddBattleGround(bg->GetInstanceID(), bg->GetTypeID(), bg);

    // return some not-null value, bgTypeId is good enough for me
    return bgTypeId;
}

void BattleGroundMgr::CreateInitialBattleGrounds()
{
    uint32 count = 0;

    //                                                0   1                 2                 3                4              5             6
    QueryResult *result = WorldDatabase.Query("SELECT id, MinPlayersPerTeam,MaxPlayersPerTeam,AllianceStartLoc,AllianceStartO,HordeStartLoc,HordeStartO FROM battleground_template");

    if (!result)
    {
        barGoLink bar(1);

        bar.step();

        sLog.outString();
        sLog.outErrorDb(">> Loaded 0 battlegrounds. DB table `battleground_template` is empty.");
        return;
    }

    barGoLink bar((int)result->GetRowCount());

    do
    {
        Field *fields = result->Fetch();
        bar.step();

        uint32 bgTypeID_ = fields[0].GetUInt32();

        // can be overwrite by values from DB
        BattlemasterListEntry const *bl = sBattlemasterListStore.LookupEntry(bgTypeID_);
        if (!bl)
        {
            sLog.outError("Battleground ID %u not found in BattlemasterList.dbc. Battleground not created.", bgTypeID_);
            continue;
        }

        BattleGroundTypeId bgTypeID = BattleGroundTypeId(bgTypeID_);

        bool IsArena = (bl->type == TYPE_ARENA);
        uint32 MinPlayersPerTeam = fields[1].GetUInt32();
        uint32 MaxPlayersPerTeam = fields[2].GetUInt32();

        //check values from DB
        if (MaxPlayersPerTeam == 0 || MinPlayersPerTeam == 0)
        {
            sLog.outErrorDb("Table `battleground_template` for id %u have wrong min/max players per team settings. BG not created.", bgTypeID);
            continue;
        }

        if (MinPlayersPerTeam > MaxPlayersPerTeam)
            MinPlayersPerTeam = MaxPlayersPerTeam;

        float AStartLoc[4];
        float HStartLoc[4];

        uint32 start1 = fields[3].GetUInt32();

        WorldSafeLocsEntry const *start = sWorldSafeLocsStore.LookupEntry(start1);
        if (start)
        {
            AStartLoc[0] = start->x;
            AStartLoc[1] = start->y;
            AStartLoc[2] = start->z;
            AStartLoc[3] = fields[4].GetFloat();
        }
        else if (bgTypeID == BATTLEGROUND_AA || bgTypeID == BATTLEGROUND_RB)
        {
            AStartLoc[0] = 0;
            AStartLoc[1] = 0;
            AStartLoc[2] = 0;
            AStartLoc[3] = fields[4].GetFloat();
        }
        else
        {
            sLog.outErrorDb("Table `battleground_template` for id %u have nonexistent WorldSafeLocs.dbc id %u in field `AllianceStartLoc`. BG not created.", bgTypeID, start1);
            continue;
        }

        uint32 start2 = fields[5].GetUInt32();

        start = sWorldSafeLocsStore.LookupEntry(start2);
        if (start)
        {
            HStartLoc[0] = start->x;
            HStartLoc[1] = start->y;
            HStartLoc[2] = start->z;
            HStartLoc[3] = fields[6].GetFloat();
        }
        else if (bgTypeID == BATTLEGROUND_AA || bgTypeID == BATTLEGROUND_RB)
        {
            HStartLoc[0] = 0;
            HStartLoc[1] = 0;
            HStartLoc[2] = 0;
            HStartLoc[3] = fields[6].GetFloat();
        }
        else
        {
            sLog.outErrorDb("Table `battleground_template` for id %u have nonexistent WorldSafeLocs.dbc id %u in field `HordeStartLoc`. BG not created.", bgTypeID, start2);
            continue;
        }

        //sLog.outDetail("Creating battleground %s, %u-%u", bl->name[sWorld.GetDBClang()], MinLvl, MaxLvl);
        if (!CreateBattleGround(bgTypeID, IsArena, MinPlayersPerTeam, MaxPlayersPerTeam, bl->minLevel, bl->maxLevel, bl->name[sWorld.GetDefaultDbcLocale()], bl->mapid[0], AStartLoc[0], AStartLoc[1], AStartLoc[2], AStartLoc[3], HStartLoc[0], HStartLoc[1], HStartLoc[2], HStartLoc[3]))
            continue;

        ++count;
    } while (result->NextRow());

    delete result;

    sLog.outString();
    sLog.outString( ">> Loaded %u battlegrounds", count );
}

void BattleGroundMgr::InitAutomaticArenaPointDistribution()
{
    if (sWorld.getConfig(CONFIG_BOOL_ARENA_AUTO_DISTRIBUTE_POINTS))
    {
        DEBUG_LOG("Initializing Automatic Arena Point Distribution");
        QueryResult * result = CharacterDatabase.Query("SELECT NextArenaPointDistributionTime FROM saved_variables");
        if (!result)
        {
            DEBUG_LOG("Battleground: Next arena point distribution time not found in SavedVariables, reseting it now.");
            m_NextAutoDistributionTime = time_t(sWorld.GetGameTime() + BATTLEGROUND_ARENA_POINT_DISTRIBUTION_DAY * sWorld.getConfig(CONFIG_UINT32_ARENA_AUTO_DISTRIBUTE_INTERVAL_DAYS));
            CharacterDatabase.PExecute("INSERT INTO saved_variables (NextArenaPointDistributionTime) VALUES ('"UI64FMTD"')", uint64(m_NextAutoDistributionTime));
        }
        else
        {
            m_NextAutoDistributionTime = time_t((*result)[0].GetUInt64());
            delete result;
        }
        DEBUG_LOG("Automatic Arena Point Distribution initialized.");
    }
}

void BattleGroundMgr::DistributeArenaPoints()
{
    // used to distribute arena points based on last week's stats
    sWorld.SendWorldText(LANG_DIST_ARENA_POINTS_START);

    sWorld.SendWorldText(LANG_DIST_ARENA_POINTS_ONLINE_START);

    //temporary structure for storing maximum points to add values for all players
    std::map<uint32, uint32> PlayerPoints;

    //at first update all points for all team members
    for(ObjectMgr::ArenaTeamMap::iterator team_itr = sObjectMgr.GetArenaTeamMapBegin(); team_itr != sObjectMgr.GetArenaTeamMapEnd(); ++team_itr)
    {
        if (ArenaTeam * at = team_itr->second)
        {
            at->UpdateArenaPointsHelper(PlayerPoints);
        }
    }

    //cycle that gives points to all players
    for (std::map<uint32, uint32>::iterator plr_itr = PlayerPoints.begin(); plr_itr != PlayerPoints.end(); ++plr_itr)
    {
        //update to database
        CharacterDatabase.PExecute("UPDATE characters SET arenaPoints = arenaPoints + '%u' WHERE guid = '%u'", plr_itr->second, plr_itr->first);
        //add points if player is online
        if (Player* pl = sObjectMgr.GetPlayer(ObjectGuid(HIGHGUID_PLAYER, plr_itr->first)))
            pl->ModifyArenaPoints(plr_itr->second);
    }

    PlayerPoints.clear();

    sWorld.SendWorldText(LANG_DIST_ARENA_POINTS_ONLINE_END);

    sWorld.SendWorldText(LANG_DIST_ARENA_POINTS_TEAM_START);
    for(ObjectMgr::ArenaTeamMap::iterator titr = sObjectMgr.GetArenaTeamMapBegin(); titr != sObjectMgr.GetArenaTeamMapEnd(); ++titr)
    {
        if (ArenaTeam * at = titr->second)
        {
            at->FinishWeek();                              // set played this week etc values to 0 in memory, too
            at->SaveToDB();                                // save changes
            at->NotifyStatsChanged();                      // notify the players of the changes
        }
    }

    sWorld.SendWorldText(LANG_DIST_ARENA_POINTS_TEAM_END);

    sWorld.SendWorldText(LANG_DIST_ARENA_POINTS_END);
}

void BattleGroundMgr::BuildBattleGroundListPacket(WorldPacket *data, ObjectGuid guid, Player* plr, BattleGroundTypeId bgTypeId, uint8 fromWhere)
{
    if (!plr)
        return;

    uint32 win_kills = plr->GetRandomWinner() ? BG_REWARD_WINNER_HONOR_LAST : BG_REWARD_WINNER_HONOR_FIRST;
    uint32 win_arena = plr->GetRandomWinner() ? BG_REWARD_WINNER_ARENA_LAST : BG_REWARD_WINNER_ARENA_FIRST;
    uint32 loos_kills = plr->GetRandomWinner() ? BG_REWARD_LOOSER_HONOR_LAST : BG_REWARD_LOOSER_HONOR_FIRST;

    win_kills = (uint32)MaNGOS::Honor::hk_honor_at_level(plr->getLevel(), win_kills*4);
    loos_kills = (uint32)MaNGOS::Honor::hk_honor_at_level(plr->getLevel(), loos_kills*4);

    data->Initialize(SMSG_BATTLEFIELD_LIST);
    *data << guid;                                          // battlemaster guid
    *data << uint8(fromWhere);                              // from where you joined
    *data << uint32(bgTypeId);                              // battleground id
    *data << uint8(0);                                      // unk
    *data << uint8(0);                                      // unk

    // Rewards
    *data << uint8( plr->GetRandomWinner() );               // 3.3.3 hasWin
    *data << uint32( win_kills );                           // 3.3.3 winHonor
    *data << uint32( win_arena );                           // 3.3.3 winArena
    *data << uint32( loos_kills );                          // 3.3.3 lossHonor

    uint8 isRandom = bgTypeId == BATTLEGROUND_RB;
    *data << uint8(isRandom);                               // 3.3.3 isRandom
    if(isRandom)
    {
        // Rewards (random)
        *data << uint8( plr->GetRandomWinner() );           // 3.3.3 hasWin_Random
        *data << uint32( win_kills );                       // 3.3.3 winHonor_Random
        *data << uint32( win_arena );                       // 3.3.3 winArena_Random
        *data << uint32( loos_kills );                      // 3.3.3 lossHonor_Random
    }

    if(bgTypeId == BATTLEGROUND_AA)                         // arena
    {
        *data << uint32(0);                                 // arena - no instances showed
    }
    else                                                    // battleground
    {
        size_t count_pos = data->wpos();
        uint32 count = 0;
        *data << uint32(0);                                 // number of bg instances

        if(BattleGround* bgTemplate = sBattleGroundMgr.GetBattleGroundTemplate(bgTypeId))
        {
            // expected bracket entry
            if(PvPDifficultyEntry const* bracketEntry = GetBattlegroundBracketByLevel(bgTemplate->GetMapId(),plr->getLevel()))
            {
                BattleGroundBracketId bracketId = bracketEntry->GetBracketId();
                ClientBattleGroundIdSet const& ids = m_ClientBattleGroundIds[bgTypeId][bracketId];
                for(ClientBattleGroundIdSet::const_iterator itr = ids.begin(); itr != ids.end();++itr)
                {
                    *data << uint32(*itr);
                    ++count;
                }
                data->put<uint32>( count_pos , count);
            }
        }
    }
}

void BattleGroundMgr::SendToBattleGround(Player *pl, uint32 instanceId, BattleGroundTypeId bgTypeId)
{
    BattleGround *bg = GetBattleGround(instanceId, bgTypeId);
    if (bg)
    {
        uint32 mapid = bg->GetMapId();
        float x, y, z, O;
        Team team = pl->GetBGTeam();
        if (team==0)
            team = pl->GetTeam();
        bg->GetTeamStartLoc(team, x, y, z, O);

        DETAIL_LOG("BATTLEGROUND: Sending %s to map %u, X %f, Y %f, Z %f, O %f", pl->GetName(), mapid, x, y, z, O);
        pl->TeleportTo(mapid, x, y, z, O);
    }
    else
    {
        sLog.outError("player %u trying to port to nonexistent bg instance %u",pl->GetGUIDLow(), instanceId);
    }
}

bool BattleGroundMgr::IsArenaType(BattleGroundTypeId bgTypeId)
{
<<<<<<< HEAD
    return ( bgTypeId == BATTLEGROUND_AA ||
        bgTypeId == BATTLEGROUND_BE ||
        bgTypeId == BATTLEGROUND_NA ||
        bgTypeId == BATTLEGROUND_RL ||
        bgTypeId == BATTLEGROUND_DS ||
        bgTypeId == BATTLEGROUND_RV );
=======
    switch(bgTypeId)
    {
        case BATTLEGROUND_NA:
        case BATTLEGROUND_BE:
        case BATTLEGROUND_RL:
        case BATTLEGROUND_DS:
        case BATTLEGROUND_RV:
        case BATTLEGROUND_AA:
            return true;
        default:
            return false;
    };
>>>>>>> b78c0a69
}

BattleGroundQueueTypeId BattleGroundMgr::BGQueueTypeId(BattleGroundTypeId bgTypeId, ArenaType arenaType)
{
    switch(bgTypeId)
    {
        case BATTLEGROUND_WS:
            return BATTLEGROUND_QUEUE_WS;
        case BATTLEGROUND_AB:
            return BATTLEGROUND_QUEUE_AB;
        case BATTLEGROUND_AV:
            return BATTLEGROUND_QUEUE_AV;
        case BATTLEGROUND_EY:
            return BATTLEGROUND_QUEUE_EY;
        case BATTLEGROUND_SA:
            return BATTLEGROUND_QUEUE_SA;
        case BATTLEGROUND_IC:
            return BATTLEGROUND_QUEUE_IC;
        case BATTLEGROUND_RB:
            return BATTLEGROUND_QUEUE_RB;
        case BATTLEGROUND_AA:
        case BATTLEGROUND_NA:
        case BATTLEGROUND_RL:
        case BATTLEGROUND_BE:
        case BATTLEGROUND_DS:
        case BATTLEGROUND_RV:
            switch(arenaType)
            {
                case ARENA_TYPE_2v2:
                    return BATTLEGROUND_QUEUE_2v2;
                case ARENA_TYPE_3v3:
                    return BATTLEGROUND_QUEUE_3v3;
                case ARENA_TYPE_5v5:
                    return BATTLEGROUND_QUEUE_5v5;
                default:
                    return BATTLEGROUND_QUEUE_NONE;
            }
        default:
            return BATTLEGROUND_QUEUE_NONE;
    }
}

BattleGroundTypeId BattleGroundMgr::BGTemplateId(BattleGroundQueueTypeId bgQueueTypeId)
{
    switch(bgQueueTypeId)
    {
        case BATTLEGROUND_QUEUE_WS:
            return BATTLEGROUND_WS;
        case BATTLEGROUND_QUEUE_AB:
            return BATTLEGROUND_AB;
        case BATTLEGROUND_QUEUE_AV:
            return BATTLEGROUND_AV;
        case BATTLEGROUND_QUEUE_EY:
            return BATTLEGROUND_EY;
        case BATTLEGROUND_QUEUE_SA:
            return BATTLEGROUND_SA;
        case BATTLEGROUND_QUEUE_IC:
            return BATTLEGROUND_IC;
        case BATTLEGROUND_QUEUE_RB:
            return BATTLEGROUND_RB;
        case BATTLEGROUND_QUEUE_2v2:
        case BATTLEGROUND_QUEUE_3v3:
        case BATTLEGROUND_QUEUE_5v5:
            return BATTLEGROUND_AA;
        default:
            return BattleGroundTypeId(0);                   // used for unknown template (it exist and do nothing)
    }
}

ArenaType BattleGroundMgr::BGArenaType(BattleGroundQueueTypeId bgQueueTypeId)
{
    switch(bgQueueTypeId)
    {
        case BATTLEGROUND_QUEUE_2v2:
            return ARENA_TYPE_2v2;
        case BATTLEGROUND_QUEUE_3v3:
            return ARENA_TYPE_3v3;
        case BATTLEGROUND_QUEUE_5v5:
            return ARENA_TYPE_5v5;
        default:
            return ARENA_TYPE_NONE;
    }
}

void BattleGroundMgr::ToggleTesting()
{
    m_Testing = !m_Testing;
    if (m_Testing)
        sWorld.SendWorldText(LANG_DEBUG_BG_ON);
    else
        sWorld.SendWorldText(LANG_DEBUG_BG_OFF);
}

void BattleGroundMgr::ToggleArenaTesting()
{
    m_ArenaTesting = !m_ArenaTesting;
    if (m_ArenaTesting)
        sWorld.SendWorldText(LANG_DEBUG_ARENA_ON);
    else
        sWorld.SendWorldText(LANG_DEBUG_ARENA_OFF);
}

void BattleGroundMgr::ScheduleQueueUpdate(uint32 arenaRating, ArenaType arenaType, BattleGroundQueueTypeId bgQueueTypeId, BattleGroundTypeId bgTypeId, BattleGroundBracketId bracket_id)
{
    //ACE_Guard<ACE_Thread_Mutex> guard(SchedulerLock);
    //we will use only 1 number created of bgTypeId and bracket_id
    uint64 schedule_id = ((uint64)arenaRating << 32) | (arenaType << 24) | (bgQueueTypeId << 16) | (bgTypeId << 8) | bracket_id;
    bool found = false;
    for (uint8 i = 0; i < m_QueueUpdateScheduler.size(); i++)
    {
        if (m_QueueUpdateScheduler[i] == schedule_id)
        {
            found = true;
            break;
        }
    }
    if (!found)
        m_QueueUpdateScheduler.push_back(schedule_id);
}

uint32 BattleGroundMgr::GetMaxRatingDifference() const
{
    // this is for stupid people who can't use brain and set max rating difference to 0
    uint32 diff = sWorld.getConfig(CONFIG_UINT32_ARENA_MAX_RATING_DIFFERENCE);
    if (diff == 0)
        diff = 5000;
    return diff;
}

uint32 BattleGroundMgr::GetRatingDiscardTimer() const
{
    return sWorld.getConfig(CONFIG_UINT32_ARENA_RATING_DISCARD_TIMER);
}

uint32 BattleGroundMgr::GetPrematureFinishTime() const
{
    return sWorld.getConfig(CONFIG_UINT32_BATTLEGROUND_PREMATURE_FINISH_TIMER);
}

void BattleGroundMgr::LoadBattleMastersEntry()
{
    mBattleMastersMap.clear();                              // need for reload case

    QueryResult *result = WorldDatabase.Query( "SELECT entry,bg_template FROM battlemaster_entry" );

    uint32 count = 0;

    if (!result)
    {
        barGoLink bar( 1 );
        bar.step();

        sLog.outString();
        sLog.outString( ">> Loaded 0 battlemaster entries - table is empty!" );
        return;
    }

    barGoLink bar( (int)result->GetRowCount() );

    do
    {
        ++count;
        bar.step();

        Field *fields = result->Fetch();

        uint32 entry = fields[0].GetUInt32();
        uint32 bgTypeId  = fields[1].GetUInt32();
        if (!sBattlemasterListStore.LookupEntry(bgTypeId))
        {
            sLog.outErrorDb("Table `battlemaster_entry` contain entry %u for nonexistent battleground type %u, ignored.",entry,bgTypeId);
            continue;
        }

        mBattleMastersMap[entry] = BattleGroundTypeId(bgTypeId);

    } while( result->NextRow() );

    delete result;

    sLog.outString();
    sLog.outString( ">> Loaded %u battlemaster entries", count );
}

HolidayIds BattleGroundMgr::BGTypeToWeekendHolidayId(BattleGroundTypeId bgTypeId)
{
    switch (bgTypeId)
    {
        case BATTLEGROUND_AV: return HOLIDAY_CALL_TO_ARMS_AV;
        case BATTLEGROUND_EY: return HOLIDAY_CALL_TO_ARMS_EY;
        case BATTLEGROUND_WS: return HOLIDAY_CALL_TO_ARMS_WS;
        case BATTLEGROUND_SA: return HOLIDAY_CALL_TO_ARMS_SA;
        case BATTLEGROUND_AB: return HOLIDAY_CALL_TO_ARMS_AB;
        default: return HOLIDAY_NONE;
    }
}

BattleGroundTypeId BattleGroundMgr::WeekendHolidayIdToBGType(HolidayIds holiday)
{
    switch (holiday)
    {
        case HOLIDAY_CALL_TO_ARMS_AV: return BATTLEGROUND_AV;
        case HOLIDAY_CALL_TO_ARMS_EY: return BATTLEGROUND_EY;
        case HOLIDAY_CALL_TO_ARMS_WS: return BATTLEGROUND_WS;
        case HOLIDAY_CALL_TO_ARMS_SA: return BATTLEGROUND_SA;
        case HOLIDAY_CALL_TO_ARMS_AB: return BATTLEGROUND_AB;
        default: return BATTLEGROUND_TYPE_NONE;
    }
}

bool BattleGroundMgr::IsBGWeekend(BattleGroundTypeId bgTypeId)
{
    return sGameEventMgr.IsActiveHoliday(BGTypeToWeekendHolidayId(bgTypeId));
}

void BattleGroundMgr::LoadBattleEventIndexes()
{
    BattleGroundEventIdx events;
    events.event1 = BG_EVENT_NONE;
    events.event2 = BG_EVENT_NONE;
    m_GameObjectBattleEventIndexMap.clear();             // need for reload case
    m_GameObjectBattleEventIndexMap[-1] = events;
    m_CreatureBattleEventIndexMap.clear();               // need for reload case
    m_CreatureBattleEventIndexMap[-1] = events;

    uint32 count = 0;

    QueryResult *result =
        //                           0         1           2                3                4              5           6
        WorldDatabase.Query( "SELECT data.typ, data.guid1, data.ev1 AS ev1, data.ev2 AS ev2, data.map AS m, data.guid2, description.map, "
        //                              7                  8                   9
                                      "description.event1, description.event2, description.description "
                                 "FROM "
                                    "(SELECT '1' AS typ, a.guid AS guid1, a.event1 AS ev1, a.event2 AS ev2, b.map AS map, b.guid AS guid2 "
                                        "FROM gameobject_battleground AS a "
                                        "LEFT OUTER JOIN gameobject AS b ON a.guid = b.guid "
                                     "UNION "
                                     "SELECT '2' AS typ, a.guid AS guid1, a.event1 AS ev1, a.event2 AS ev2, b.map AS map, b.guid AS guid2 "
                                        "FROM creature_battleground AS a "
                                        "LEFT OUTER JOIN creature AS b ON a.guid = b.guid "
                                    ") data "
                                    "RIGHT OUTER JOIN battleground_events AS description ON data.map = description.map "
                                        "AND data.ev1 = description.event1 AND data.ev2 = description.event2 "
        // full outer join doesn't work in mysql :-/ so just UNION-select the same again and add a left outer join
                              "UNION "
                              "SELECT data.typ, data.guid1, data.ev1, data.ev2, data.map, data.guid2, description.map, "
                                      "description.event1, description.event2, description.description "
                                 "FROM "
                                    "(SELECT '1' AS typ, a.guid AS guid1, a.event1 AS ev1, a.event2 AS ev2, b.map AS map, b.guid AS guid2 "
                                        "FROM gameobject_battleground AS a "
                                        "LEFT OUTER JOIN gameobject AS b ON a.guid = b.guid "
                                     "UNION "
                                     "SELECT '2' AS typ, a.guid AS guid1, a.event1 AS ev1, a.event2 AS ev2, b.map AS map, b.guid AS guid2 "
                                        "FROM creature_battleground AS a "
                                        "LEFT OUTER JOIN creature AS b ON a.guid = b.guid "
                                    ") data "
                                    "LEFT OUTER JOIN battleground_events AS description ON data.map = description.map "
                                        "AND data.ev1 = description.event1 AND data.ev2 = description.event2 "
                              "ORDER BY m, ev1, ev2" );
    if(!result)
    {
        barGoLink bar(1);
        bar.step();

        sLog.outString();
        sLog.outErrorDb(">> Loaded 0 battleground eventindexes.");
        return;
    }

    barGoLink bar((int)result->GetRowCount());

    do
    {
        bar.step();
        Field *fields = result->Fetch();
        if (fields[2].GetUInt8() == BG_EVENT_NONE || fields[3].GetUInt8() == BG_EVENT_NONE)
            continue;                                       // we don't need to add those to the eventmap

        bool gameobject         = (fields[0].GetUInt8() == 1);
        uint32 dbTableGuidLow   = fields[1].GetUInt32();
        events.event1           = fields[2].GetUInt8();
        events.event2           = fields[3].GetUInt8();
        uint32 map              = fields[4].GetUInt32();

        uint32 desc_map = fields[6].GetUInt32();
        uint8 desc_event1 = fields[7].GetUInt8();
        uint8 desc_event2 = fields[8].GetUInt8();
        const char *description = fields[9].GetString();

        // checking for NULL - through right outer join this will mean following:
        if (fields[5].GetUInt32() != dbTableGuidLow)
        {
            sLog.outErrorDb("BattleGroundEvent: %s with nonexistent guid %u for event: map:%u, event1:%u, event2:%u (\"%s\")",
                (gameobject) ? "gameobject" : "creature", dbTableGuidLow, map, events.event1, events.event2, description);
            continue;
        }

        // checking for NULL - through full outer join this can mean 2 things:
        if (desc_map != map)
        {
            // there is an event missing
            if (dbTableGuidLow == 0)
            {
                sLog.outErrorDb("BattleGroundEvent: missing db-data for map:%u, event1:%u, event2:%u (\"%s\")", desc_map, desc_event1, desc_event2, description);
                continue;
            }
            // we have an event which shouldn't exist
            else
            {
                sLog.outErrorDb("BattleGroundEvent: %s with guid %u is registered, for a nonexistent event: map:%u, event1:%u, event2:%u",
                    (gameobject) ? "gameobject" : "creature", dbTableGuidLow, map, events.event1, events.event2);
                continue;
            }
        }

        if (gameobject)
            m_GameObjectBattleEventIndexMap[dbTableGuidLow] = events;
        else
            m_CreatureBattleEventIndexMap[dbTableGuidLow] = events;

        ++count;

    } while(result->NextRow());

    sLog.outString();
    sLog.outString( ">> Loaded %u battleground eventindexes", count);
    delete result;
}<|MERGE_RESOLUTION|>--- conflicted
+++ resolved
@@ -1493,14 +1493,8 @@
     //for arenas there is random map used
     if (bg_template->isArena())
     {
-<<<<<<< HEAD
         BattleGroundTypeId arenas[] = {BATTLEGROUND_NA, BATTLEGROUND_BE, BATTLEGROUND_RL, BATTLEGROUND_DS, BATTLEGROUND_RV};
-        uint32 arena_num = urand(0,4);
-        bgTypeId = arenas[arena_num];
-=======
-        BattleGroundTypeId arenas[] = { BATTLEGROUND_NA, BATTLEGROUND_BE, BATTLEGROUND_RL/*, BATTLEGROUND_DS, BATTLEGROUND_RV*/ };
         bgTypeId = arenas[urand(0, countof(arenas)-1)];
->>>>>>> b78c0a69
         bg_template = GetBattleGroundTemplate(bgTypeId);
         if (!bg_template)
         {
@@ -1907,14 +1901,6 @@
 
 bool BattleGroundMgr::IsArenaType(BattleGroundTypeId bgTypeId)
 {
-<<<<<<< HEAD
-    return ( bgTypeId == BATTLEGROUND_AA ||
-        bgTypeId == BATTLEGROUND_BE ||
-        bgTypeId == BATTLEGROUND_NA ||
-        bgTypeId == BATTLEGROUND_RL ||
-        bgTypeId == BATTLEGROUND_DS ||
-        bgTypeId == BATTLEGROUND_RV );
-=======
     switch(bgTypeId)
     {
         case BATTLEGROUND_NA:
@@ -1927,7 +1913,6 @@
         default:
             return false;
     };
->>>>>>> b78c0a69
 }
 
 BattleGroundQueueTypeId BattleGroundMgr::BGQueueTypeId(BattleGroundTypeId bgTypeId, ArenaType arenaType)
