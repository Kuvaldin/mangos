/*
 * Copyright (C) 2005-2010 MaNGOS <http://getmangos.com/>
 *
 * This program is free software; you can redistribute it and/or modify
 * it under the terms of the GNU General Public License as published by
 * the Free Software Foundation; either version 2 of the License, or
 * (at your option) any later version.
 *
 * This program is distributed in the hope that it will be useful,
 * but WITHOUT ANY WARRANTY; without even the implied warranty of
 * MERCHANTABILITY or FITNESS FOR A PARTICULAR PURPOSE.  See the
 * GNU General Public License for more details.
 *
 * You should have received a copy of the GNU General Public License
 * along with this program; if not, write to the Free Software
 * Foundation, Inc., 59 Temple Place, Suite 330, Boston, MA  02111-1307  USA
 */

#ifndef MANGOSSERVER_GROUP_H
#define MANGOSSERVER_GROUP_H

#include "GroupReference.h"
#include "GroupRefManager.h"
#include "BattleGround.h"
#include "LootMgr.h"
#include "DBCEnums.h"

#include <map>
#include <vector>

#define MAXGROUPSIZE 5
#define MAXRAIDSIZE 40
#define TARGETICONCOUNT 8

enum LootMethod
{
    FREE_FOR_ALL      = 0,
    ROUND_ROBIN       = 1,
    MASTER_LOOT       = 2,
    GROUP_LOOT        = 3,
    NEED_BEFORE_GREED = 4
};

#define ALL_ROLL_VOTE_MASK 0x0F                             // set what votes allowed

enum RollVote
{
    ROLL_PASS              = 0,
    ROLL_NEED              = 1,
    ROLL_GREED             = 2,
    ROLL_DISENCHANT        = 3,

    // other not send by client
    MAX_ROLL_FROM_CLIENT   = 4,

    ROLL_NOT_EMITED_YET    = 4,                             // send to client
    ROLL_NOT_VALID         = 5                              // not send to client
};

enum GroupMemberOnlineStatus
{
    MEMBER_STATUS_OFFLINE   = 0x0000,
    MEMBER_STATUS_ONLINE    = 0x0001,
    MEMBER_STATUS_PVP       = 0x0002,
    MEMBER_STATUS_UNK0      = 0x0004,                       // dead? (health=0)
    MEMBER_STATUS_UNK1      = 0x0008,                       // ghost? (health=1)
    MEMBER_STATUS_UNK2      = 0x0010,                       // never seen
    MEMBER_STATUS_UNK3      = 0x0020,                       // never seen
    MEMBER_STATUS_UNK4      = 0x0040,                       // appears with dead and ghost flags
    MEMBER_STATUS_UNK5      = 0x0080,                       // never seen
};

enum GroupType                                              // group type flags?
{
    GROUPTYPE_NORMAL = 0x00,
    GROUPTYPE_BG     = 0x01,
    GROUPTYPE_RAID   = 0x02,
    GROUPTYPE_BGRAID = GROUPTYPE_BG | GROUPTYPE_RAID,       // mask
    // 0x04?
    GROUPTYPE_LFD    = 0x08,
    // 0x10, leave/change group?, I saw this flag when leaving group and after leaving BG while in group
};

class BattleGround;

enum GroupUpdateFlags
{
    GROUP_UPDATE_FLAG_NONE              = 0x00000000,       // nothing
    GROUP_UPDATE_FLAG_STATUS            = 0x00000001,       // uint16, flags
    GROUP_UPDATE_FLAG_CUR_HP            = 0x00000002,       // uint32
    GROUP_UPDATE_FLAG_MAX_HP            = 0x00000004,       // uint32
    GROUP_UPDATE_FLAG_POWER_TYPE        = 0x00000008,       // uint8
    GROUP_UPDATE_FLAG_CUR_POWER         = 0x00000010,       // uint16
    GROUP_UPDATE_FLAG_MAX_POWER         = 0x00000020,       // uint16
    GROUP_UPDATE_FLAG_LEVEL             = 0x00000040,       // uint16
    GROUP_UPDATE_FLAG_ZONE              = 0x00000080,       // uint16
    GROUP_UPDATE_FLAG_POSITION          = 0x00000100,       // uint16, uint16
    GROUP_UPDATE_FLAG_AURAS             = 0x00000200,       // uint64 mask, for each bit set uint32 spellid + uint8 unk
    GROUP_UPDATE_FLAG_PET_GUID          = 0x00000400,       // uint64 pet guid
    GROUP_UPDATE_FLAG_PET_NAME          = 0x00000800,       // pet name, NULL terminated string
    GROUP_UPDATE_FLAG_PET_MODEL_ID      = 0x00001000,       // uint16, model id
    GROUP_UPDATE_FLAG_PET_CUR_HP        = 0x00002000,       // uint32 pet cur health
    GROUP_UPDATE_FLAG_PET_MAX_HP        = 0x00004000,       // uint32 pet max health
    GROUP_UPDATE_FLAG_PET_POWER_TYPE    = 0x00008000,       // uint8 pet power type
    GROUP_UPDATE_FLAG_PET_CUR_POWER     = 0x00010000,       // uint16 pet cur power
    GROUP_UPDATE_FLAG_PET_MAX_POWER     = 0x00020000,       // uint16 pet max power
    GROUP_UPDATE_FLAG_PET_AURAS         = 0x00040000,       // uint64 mask, for each bit set uint32 spellid + uint8 unk, pet auras...
    GROUP_UPDATE_FLAG_VEHICLE_SEAT      = 0x00080000,       // uint32 vehicle_seat_id (index from VehicleSeat.dbc)
    GROUP_UPDATE_PET                    = 0x0007FC00,       // all pet flags
    GROUP_UPDATE_FULL                   = 0x0007FFFF,       // all known flags
};

#define GROUP_UPDATE_FLAGS_COUNT          20
                                                                // 0, 1, 2, 3, 4, 5, 6, 7, 8, 9, 10,11,12,13,14,15,16,17,18,19
static const uint8 GroupUpdateLength[GROUP_UPDATE_FLAGS_COUNT] = { 0, 2, 2, 2, 1, 2, 2, 2, 2, 4, 8, 8, 1, 2, 2, 2, 1, 2, 2, 8};

class InstanceSave;

class Roll : public LootValidatorRef
{
    public:
        Roll(ObjectGuid _lootedTragetGuid, LootItem const& li)
            : lootedTargetGUID(_lootedTragetGuid), itemid(li.itemid), itemRandomPropId(li.randomPropertyId), itemRandomSuffix(li.randomSuffix),
            itemCount(li.count), totalPlayersRolling(0), totalNeed(0), totalGreed(0), totalPass(0), itemSlot(0) {}
        ~Roll() { }
        void setLoot(Loot *pLoot) { link(pLoot, this); }
        Loot *getLoot() { return getTarget(); }
        void targetObjectBuildLink();

        ObjectGuid lootedTargetGUID;
        uint32 itemid;
        int32  itemRandomPropId;
        uint32 itemRandomSuffix;
        uint8 itemCount;
        typedef std::map<uint64, RollVote> PlayerVote;
        PlayerVote playerVote;                              //vote position correspond with player position (in group)
        uint8 totalPlayersRolling;
        uint8 totalNeed;
        uint8 totalGreed;
        uint8 totalPass;
        uint8 itemSlot;
};

struct InstanceGroupBind
{
    InstanceSave *save;
    bool perm;
    /* permanent InstanceGroupBinds exist iff the leader has a permanent
       PlayerInstanceBind for the same instance. */
    InstanceGroupBind() : save(NULL), perm(false) {}
};

/** request member stats checken **/
/** todo: uninvite people that not accepted invite **/
class MANGOS_DLL_SPEC Group
{
    public:
        struct MemberSlot
        {
            uint64      guid;
            std::string name;
            uint8       group;
            bool        assistant;
        };
        typedef std::list<MemberSlot> MemberSlotList;
        typedef MemberSlotList::const_iterator member_citerator;

        typedef UNORDERED_MAP< uint32 /*mapId*/, InstanceGroupBind> BoundInstancesMap;
    protected:
        typedef MemberSlotList::iterator member_witerator;
        typedef std::set<Player*> InvitesList;

        typedef std::vector<Roll*> Rolls;

    public:
        Group();
        ~Group();

        // group manipulation methods
        bool   Create(const uint64 &guid, const char * name);
        bool   LoadGroupFromDB(Field *fields);
        bool   LoadMemberFromDB(uint32 guidLow, uint8 subgroup, bool assistant);
        bool   AddInvite(Player *player);
        uint32 RemoveInvite(Player *player);
        void   RemoveAllInvites();
        bool   AddLeaderInvite(Player *player);
        bool   AddMember(const uint64 &guid, const char* name);
                                                            // method: 0=just remove, 1=kick
        uint32 RemoveMember(const uint64 &guid, const uint8 &method);
        void   ChangeLeader(const uint64 &guid);
        void   SetLootMethod(LootMethod method) { m_lootMethod = method; }
        void   SetLooterGuid(const uint64 &guid) { m_looterGuid = guid; }
        void   UpdateLooterGuid( WorldObject *pSource, bool ifneed = false );
        void   SetLootThreshold(ItemQualities threshold) { m_lootThreshold = threshold; }
        void   Disband(bool hideDestroy=false);

        // properties accessories
        uint32 GetId() const { return m_Id; }
        bool IsFull() const { return (m_groupType == GROUPTYPE_NORMAL) ? (m_memberSlots.size() >= MAXGROUPSIZE) : (m_memberSlots.size() >= MAXRAIDSIZE); }
        bool isRaidGroup() const { return m_groupType & GROUPTYPE_RAID; }
        bool isBGGroup()   const { return m_bgGroup != NULL; }
        bool IsCreated()   const { return GetMembersCount() > 0; }
        const uint64& GetLeaderGUID() const { return m_leaderGuid; }
        const char * GetLeaderName() const { return m_leaderName.c_str(); }
        LootMethod    GetLootMethod() const { return m_lootMethod; }
        const uint64& GetLooterGuid() const { return m_looterGuid; }
        ItemQualities GetLootThreshold() const { return m_lootThreshold; }

        // member manipulation methods
        bool IsMember(const uint64& guid) const { return _getMemberCSlot(guid) != m_memberSlots.end(); }
        bool IsLeader(const uint64& guid) const { return (GetLeaderGUID() == guid); }
        uint64 GetMemberGUID(const std::string& name)
        {
            for(member_citerator itr = m_memberSlots.begin(); itr != m_memberSlots.end(); ++itr)
            {
                if(itr->name == name)
                {
                    return itr->guid;
                }
            }
            return 0;
        }
        bool IsAssistant(uint64 guid) const
        {
            member_citerator mslot = _getMemberCSlot(guid);
            if(mslot==m_memberSlots.end())
                return false;

            return mslot->assistant;
        }
        Player* GetInvited(const uint64& guid) const;
        Player* GetInvited(const std::string& name) const;

        bool SameSubGroup(uint64 guid1,const uint64& guid2) const
        {
            member_citerator mslot2 = _getMemberCSlot(guid2);
            if(mslot2==m_memberSlots.end())
                return false;

            return SameSubGroup(guid1,&*mslot2);
        }

        bool SameSubGroup(uint64 guid1, MemberSlot const* slot2) const
        {
            member_citerator mslot1 = _getMemberCSlot(guid1);
            if(mslot1==m_memberSlots.end() || !slot2)
                return false;

            return (mslot1->group==slot2->group);
        }

        bool HasFreeSlotSubGroup(uint8 subgroup) const
        {
            return (m_subGroupsCounts && m_subGroupsCounts[subgroup] < MAXGROUPSIZE);
        }

        bool SameSubGroup(Player const* member1, Player const* member2) const;

        MemberSlotList const& GetMemberSlots() const { return m_memberSlots; }
        GroupReference* GetFirstMember() { return m_memberMgr.getFirst(); }
        uint32 GetMembersCount() const { return m_memberSlots.size(); }
        void GetDataForXPAtKill(Unit const* victim, uint32& count,uint32& sum_level, Player* & member_with_max_level, Player* & not_gray_member_with_max_level);
        uint8  GetMemberGroup(uint64 guid) const
        {
            member_citerator mslot = _getMemberCSlot(guid);
            if(mslot==m_memberSlots.end())
                return (MAXRAIDSIZE/MAXGROUPSIZE+1);

            return mslot->group;
        }

        // some additional raid methods
        void ConvertToRaid();

        void SetBattlegroundGroup(BattleGround *bg) { m_bgGroup = bg; }
        GroupJoinBattlegroundResult CanJoinBattleGroundQueue(BattleGround const* bgOrTemplate, BattleGroundQueueTypeId bgQueueTypeId, uint32 MinPlayerCount, uint32 MaxPlayerCount, bool isRated, uint32 arenaSlot);

        void ChangeMembersGroup(const uint64 &guid, const uint8 &group);
        void ChangeMembersGroup(Player *player, const uint8 &group);

        void SetAssistant(uint64 guid, const bool &state)
        {
            if(!isRaidGroup())
                return;
            if(_setAssistantFlag(guid, state))
                SendUpdate();
        }
        void SetMainTank(uint64 guid)
        {
            if(!isRaidGroup())
                return;

            if(_setMainTank(guid))
                SendUpdate();
        }
        void SetMainAssistant(uint64 guid)
        {
            if(!isRaidGroup())
                return;

            if(_setMainAssistant(guid))
                SendUpdate();
        }

        void SetTargetIcon(uint8 id, uint64 whoGuid, uint64 targetGuid);

        Difficulty GetDifficulty(bool isRaid) const { return isRaid ? m_raidDifficulty : m_dungeonDifficulty; }
        Difficulty GetDungeonDifficulty() const { return m_dungeonDifficulty; }
        Difficulty GetRaidDifficulty() const { return m_raidDifficulty; }
        void SetDungeonDifficulty(Difficulty difficulty);
        void SetRaidDifficulty(Difficulty difficulty);
        uint16 InInstance();
        bool InCombatToInstance(uint32 instanceId);
        void ResetInstances(uint8 method, bool isRaid, Player* SendMsgTo);

        // -no description-
        //void SendInit(WorldSession *session);
        void SendTargetIconList(WorldSession *session);
        void SendUpdate();
        void UpdatePlayerOutOfRange(Player* pPlayer);
                                                            // ignore: GUID of player that will be ignored
        void BroadcastPacket(WorldPacket *packet, bool ignorePlayersInBGRaid, int group=-1, uint64 ignore=0);
        void BroadcastReadyCheck(WorldPacket *packet);
        void OfflineReadyCheck();

        /*********************************************************/
        /***                   LOOT SYSTEM                     ***/
        /*********************************************************/

        void SendLootStartRoll(uint32 CountDown, uint32 mapid, const Roll &r);
        void SendLootRoll(ObjectGuid const& targetGuid, uint8 rollNumber, uint8 rollType, const Roll &r);
        void SendLootRollWon(ObjectGuid const& targetGuid, uint8 rollNumber, RollVote rollType, const Roll &r);
        void SendLootAllPassed(const Roll &r);
<<<<<<< HEAD
        void GroupLoot(ObjectGuid const& playerGUID, Loot *loot, WorldObject *pSource);
        void NeedBeforeGreed(ObjectGuid const& playerGUID, Loot *loot, WorldObject *pSource);
        void MasterLoot(ObjectGuid const& playerGUID, Loot *loot, WorldObject *pSource);
        void CountRollVote(ObjectGuid const& playerGUID, ObjectGuid const& lootedTarget, uint32 itemSlot, uint8 choise);
=======
        void GroupLoot(ObjectGuid const& playerGUID, Loot *loot, Creature *creature);
        void NeedBeforeGreed(ObjectGuid const& playerGUID, Loot *loot, Creature *creature);
        void MasterLoot(ObjectGuid const& playerGUID, Loot *loot, Creature *creature);
        void CountRollVote(ObjectGuid const& playerGUID, ObjectGuid const& lootedTarget, uint32 itemSlot, RollVote choise);
>>>>>>> 4b920244
        void EndRoll();

        void LinkMember(GroupReference *pRef) { m_memberMgr.insertFirst(pRef); }
        void DelinkMember(GroupReference* /*pRef*/ ) { }

        InstanceGroupBind* BindToInstance(InstanceSave *save, bool permanent, bool load = false);
        void UnbindInstance(uint32 mapid, uint8 difficulty, bool unload = false);
        InstanceGroupBind* GetBoundInstance(Player* player);
        InstanceGroupBind* GetBoundInstance(Map* aMap, Difficulty difficulty);
        BoundInstancesMap& GetBoundInstances(Difficulty difficulty) { return m_boundInstances[difficulty]; }

    protected:
        bool _addMember(const uint64 &guid, const char* name, bool isAssistant=false);
        bool _addMember(const uint64 &guid, const char* name, bool isAssistant, uint8 group);
        bool _removeMember(const uint64 &guid);             // returns true if leader has changed
        void _setLeader(const uint64 &guid);

        void _removeRolls(const uint64 &guid);

        bool _setMembersGroup(const uint64 &guid, const uint8 &group);
        bool _setAssistantFlag(const uint64 &guid, const bool &state);
        bool _setMainTank(const uint64 &guid);
        bool _setMainAssistant(const uint64 &guid);

        void _homebindIfInstance(Player *player);

        void _initRaidSubGroupsCounter()
        {
            // Sub group counters initialization
            if (!m_subGroupsCounts)
                m_subGroupsCounts = new uint8[MAXRAIDSIZE / MAXGROUPSIZE];

            memset((void*)m_subGroupsCounts, 0, (MAXRAIDSIZE / MAXGROUPSIZE)*sizeof(uint8));

            for (member_citerator itr = m_memberSlots.begin(); itr != m_memberSlots.end(); ++itr)
                ++m_subGroupsCounts[itr->group];
        }

        member_citerator _getMemberCSlot(uint64 Guid) const
        {
            for(member_citerator itr = m_memberSlots.begin(); itr != m_memberSlots.end(); ++itr)
            {
                if (itr->guid == Guid)
                    return itr;
            }
            return m_memberSlots.end();
        }

        member_witerator _getMemberWSlot(uint64 Guid)
        {
            for(member_witerator itr = m_memberSlots.begin(); itr != m_memberSlots.end(); ++itr)
            {
                if (itr->guid == Guid)
                    return itr;
            }
            return m_memberSlots.end();
        }

        void SubGroupCounterIncrease(uint8 subgroup)
        {
            if (m_subGroupsCounts)
                ++m_subGroupsCounts[subgroup];
        }

        void SubGroupCounterDecrease(uint8 subgroup)
        {
            if (m_subGroupsCounts)
                --m_subGroupsCounts[subgroup];
        }

        void CountTheRoll(Rolls::iterator& roll);           // iterator update to next, in CountRollVote if true
        bool CountRollVote(ObjectGuid const& playerGUID, Rolls::iterator& roll, RollVote choise);

        uint32              m_Id;                           // 0 for not created or BG groups
        MemberSlotList      m_memberSlots;
        GroupRefManager     m_memberMgr;
        InvitesList         m_invitees;
        uint64              m_leaderGuid;
        std::string         m_leaderName;
        uint64              m_mainTank;
        uint64              m_mainAssistant;
        GroupType           m_groupType;
        Difficulty          m_dungeonDifficulty;
        Difficulty          m_raidDifficulty;
        BattleGround*       m_bgGroup;
        uint64              m_targetIcons[TARGETICONCOUNT];
        LootMethod          m_lootMethod;
        ItemQualities       m_lootThreshold;
        uint64              m_looterGuid;
        Rolls               RollId;
        BoundInstancesMap   m_boundInstances[MAX_DIFFICULTY];
        uint8*              m_subGroupsCounts;
};
#endif<|MERGE_RESOLUTION|>--- conflicted
+++ resolved
@@ -331,17 +331,10 @@
         void SendLootRoll(ObjectGuid const& targetGuid, uint8 rollNumber, uint8 rollType, const Roll &r);
         void SendLootRollWon(ObjectGuid const& targetGuid, uint8 rollNumber, RollVote rollType, const Roll &r);
         void SendLootAllPassed(const Roll &r);
-<<<<<<< HEAD
         void GroupLoot(ObjectGuid const& playerGUID, Loot *loot, WorldObject *pSource);
         void NeedBeforeGreed(ObjectGuid const& playerGUID, Loot *loot, WorldObject *pSource);
         void MasterLoot(ObjectGuid const& playerGUID, Loot *loot, WorldObject *pSource);
-        void CountRollVote(ObjectGuid const& playerGUID, ObjectGuid const& lootedTarget, uint32 itemSlot, uint8 choise);
-=======
-        void GroupLoot(ObjectGuid const& playerGUID, Loot *loot, Creature *creature);
-        void NeedBeforeGreed(ObjectGuid const& playerGUID, Loot *loot, Creature *creature);
-        void MasterLoot(ObjectGuid const& playerGUID, Loot *loot, Creature *creature);
         void CountRollVote(ObjectGuid const& playerGUID, ObjectGuid const& lootedTarget, uint32 itemSlot, RollVote choise);
->>>>>>> 4b920244
         void EndRoll();
 
         void LinkMember(GroupReference *pRef) { m_memberMgr.insertFirst(pRef); }
