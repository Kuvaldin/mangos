--- conflicted
+++ resolved
@@ -49,11 +49,7 @@
         return;
     }
 
-<<<<<<< HEAD
-    uint32 curloc = objmgr.GetNearestTaxiNode(unit->GetPositionX(),unit->GetPositionY(),unit->GetPositionZ(),unit->GetMapId(),GetPlayer( )->GetTeam(),0);
-=======
-    uint32 curloc = sObjectMgr.GetNearestTaxiNode(unit->GetPositionX(),unit->GetPositionY(),unit->GetPositionZ(),unit->GetMapId(),GetPlayer( )->GetTeam());
->>>>>>> d1fc2ae9
+    uint32 curloc = sObjectMgr.GetNearestTaxiNode(unit->GetPositionX(),unit->GetPositionY(),unit->GetPositionZ(),unit->GetMapId(),GetPlayer( )->GetTeam(), 0);
 
     // not found nearest
     if(curloc == 0)
@@ -98,11 +94,7 @@
 void WorldSession::SendTaxiMenu( Creature* unit )
 {
     // find current node
-<<<<<<< HEAD
-    uint32 curloc = objmgr.GetNearestTaxiNode(unit->GetPositionX(),unit->GetPositionY(),unit->GetPositionZ(),unit->GetMapId(),GetPlayer( )->GetTeam(), 0);
-=======
-    uint32 curloc = sObjectMgr.GetNearestTaxiNode(unit->GetPositionX(),unit->GetPositionY(),unit->GetPositionZ(),unit->GetMapId(),GetPlayer( )->GetTeam());
->>>>>>> d1fc2ae9
+    uint32 curloc = sObjectMgr.GetNearestTaxiNode(unit->GetPositionX(),unit->GetPositionY(),unit->GetPositionZ(),unit->GetMapId(),GetPlayer( )->GetTeam(), 0);
 
     if ( curloc == 0 )
         return;
@@ -137,11 +129,7 @@
 bool WorldSession::SendLearnNewTaxiNode( Creature* unit )
 {
     // find current node
-<<<<<<< HEAD
-    uint32 curloc = objmgr.GetNearestTaxiNode(unit->GetPositionX(),unit->GetPositionY(),unit->GetPositionZ(),unit->GetMapId(),GetPlayer( )->GetTeam(), 0);
-=======
-    uint32 curloc = sObjectMgr.GetNearestTaxiNode(unit->GetPositionX(),unit->GetPositionY(),unit->GetPositionZ(),unit->GetMapId(),GetPlayer( )->GetTeam());
->>>>>>> d1fc2ae9
+    uint32 curloc = sObjectMgr.GetNearestTaxiNode(unit->GetPositionX(),unit->GetPositionY(),unit->GetPositionZ(),unit->GetMapId(),GetPlayer( )->GetTeam(), 0);
 
     if ( curloc == 0 )
         return true;                                        // `true` send to avoid WorldSession::SendTaxiMenu call with one more curlock seartch with same false result.
@@ -194,10 +182,6 @@
     GetPlayer()->ActivateTaxiPathTo(nodes, npc);
 }
 
-<<<<<<< HEAD
-
-=======
->>>>>>> d1fc2ae9
 void WorldSession::HandleMoveSplineDoneOpcode(WorldPacket& recv_data)
 {
     sLog.outDebug( "WORLD: Received CMSG_MOVE_SPLINE_DONE" );
@@ -226,7 +210,7 @@
 
     MovementInfo movementInfo;
     ReadMovementInfo(recv_data, &movementInfo);
-    //<<< end movement anticheat
+    //end movement anticheat
     
     uint32 curDest = GetPlayer()->m_taxi.GetTaxiDestination();
 
@@ -301,7 +285,7 @@
     } else {
         GetPlayer()->m_anti_LastServerTime = cServerTime;
     }
-    //<<< end movement anticheat
+    //end movement anticheat
 
     // far teleport case
     if(curDestNode && curDestNode->map_id != GetPlayer()->GetMapId())
@@ -320,7 +304,7 @@
         return;
     }
     
-    //<<< movement anticheat fix - disallow unmount from taxi
+    //movement anticheat fix - disallow unmount from taxi
     if(curloc != curDest){
          // current source node for next destination
         uint32 sourcenode = GetPlayer()->m_taxi.GetTaxiSource();
@@ -335,7 +319,7 @@
             GetPlayer()->m_taxi.ClearTaxiDestinations();    // clear problematic path and next
         return;
     }
-    ///<<< movement anticheat
+    ///end movement anticheat
 
 
     uint32 destinationnode = GetPlayer()->m_taxi.NextTaxiDestination();
