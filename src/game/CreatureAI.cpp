--- conflicted
+++ resolved
@@ -142,19 +142,5 @@
 
 bool CreatureAI::DoMeleeAttackIfReady()
 {
-<<<<<<< HEAD
-    // Check target
-    if (!m_creature->getVictim())
-        return false;
-
-    if (AttackByType(BASE_ATTACK))
-        return true;
-
-    if (m_creature->haveOffhandWeapon())
-        return AttackByType(OFF_ATTACK);
-
-    return false;
-=======
     return m_creature->UpdateMeleeAttackingState();
->>>>>>> aab5e05b
 }