--- conflicted
+++ resolved
@@ -1808,12 +1808,6 @@
             if (playerBind && playerBind->perm)
             {
                 // cannot enter other instances if bound permanently
-<<<<<<< HEAD
-                if(playerBind->save != mapSave)
-                {
-                    sLog.outError("InstanceMap::Add: player %s(%d) is permanently bound to instance %d,%d,%d,%d,%d,%d but he is being put in instance %d,%d,%d,%d,%d,%d", player->GetName(), player->GetGUIDLow(), playerBind->save->GetMapId(), playerBind->save->GetInstanceId(), playerBind->save->GetDifficulty(), playerBind->save->GetPlayerCount(), playerBind->save->GetGroupCount(), playerBind->save->CanReset(), mapSave->GetMapId(), mapSave->GetInstanceId(), mapSave->GetDifficulty(), mapSave->GetPlayerCount(), mapSave->GetGroupCount(), mapSave->CanReset());
-                    player->RepopAtGraveyard();
-=======
                 if (playerBind->save != GetInstanceSave())
                 {
                     sLog.outError("InstanceMap::Add: player %s(%d) is permanently bound to instance %d,%d,%d,%d,%d,%d but he is being put in instance %d,%d,%d,%d,%d,%d",
@@ -1825,7 +1819,6 @@
                         GetInstanceSave()->GetDifficulty(), GetInstanceSave()->GetPlayerCount(),
                         GetInstanceSave()->GetGroupCount(), GetInstanceSave()->CanReset());
                     ASSERT(false);
->>>>>>> d8adc74e
                 }
             }
             else
