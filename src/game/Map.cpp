--- conflicted
+++ resolved
@@ -554,24 +554,6 @@
                     CellPair pair(x,y);
                     Cell cell(pair);
                     cell.SetNoCreate();
-<<<<<<< HEAD
-
-                    uint32 realdiff = diff;
-                    if (loaded(cell.gridPair()) )
-                    {
-                        GridType& celldata = (*getNGrid(cell.GridX(), cell.GridY()))(cell.CellX(), cell.CellY());
-                        realdiff = getMSTimeDiff(celldata.GetLastUpdateTime(), time_);
-                        celldata.SetLastUpdateTime(time_);
-                    }
-
-                    MaNGOS::ObjectUpdater updater(realdiff, diff);
-                    // for creature
-                    TypeContainerVisitor<MaNGOS::ObjectUpdater, GridTypeMapContainer  > grid_object_update(updater);
-                    // for pets
-                    TypeContainerVisitor<MaNGOS::ObjectUpdater, WorldTypeMapContainer > world_object_update(updater);
-
-=======
->>>>>>> f57ec56b
                     Visit(cell, grid_object_update);
                     Visit(cell, world_object_update);
                 }
@@ -610,24 +592,6 @@
                         CellPair pair(x,y);
                         Cell cell(pair);
                         cell.SetNoCreate();
-<<<<<<< HEAD
-
-                        uint32 realdiff = diff;
-                        if (loaded(cell.gridPair()) )
-                        {
-                            GridType& celldata = (*getNGrid(cell.GridX(), cell.GridY()))(cell.CellX(), cell.CellY());
-                            realdiff = getMSTimeDiff(celldata.GetLastUpdateTime(), time_);
-                            celldata.SetLastUpdateTime(time_);
-                        }
-
-                        MaNGOS::ObjectUpdater updater(realdiff, diff);
-                        // for creature
-                        TypeContainerVisitor<MaNGOS::ObjectUpdater, GridTypeMapContainer  > grid_object_update(updater);
-                        // for pets
-                        TypeContainerVisitor<MaNGOS::ObjectUpdater, WorldTypeMapContainer > world_object_update(updater);
-
-=======
->>>>>>> f57ec56b
                         Visit(cell, grid_object_update);
                         Visit(cell, world_object_update);
                     }
