--- conflicted
+++ resolved
@@ -913,355 +913,6 @@
     return InstanceResetScheduler::GetMaxResetTimeFor(GetMapDifficulty());
 }
 
-<<<<<<< HEAD
-inline GridMap *Map::GetGrid(float x, float y)
-{
-    // half opt method
-    int gx=(int)(32-x/SIZE_OF_GRIDS);                       //grid x
-    int gy=(int)(32-y/SIZE_OF_GRIDS);                       //grid y
-
-    // ensure GridMap is loaded
-    EnsureGridCreated(GridPair(63-gx,63-gy));
-
-    return GridMaps[gx][gy];
-}
-
-float Map::GetHeight(float x, float y, float z, bool pUseVmaps, float maxSearchDist) const
-{
-    // find raw .map surface under Z coordinates
-    float mapHeight;
-    float z2 = z + 2.f;
-    if (GridMap *gmap = const_cast<Map*>(this)->GetGrid(x, y))
-    {
-        float _mapheight = gmap->getHeight(x,y);
-
-        // look from a bit higher pos to find the floor, ignore under surface case
-        if (z2 > _mapheight)
-            mapHeight = _mapheight;
-        else
-            mapHeight = VMAP_INVALID_HEIGHT_VALUE;
-    }
-    else
-        mapHeight = VMAP_INVALID_HEIGHT_VALUE;
-
-    float vmapHeight;
-    if (pUseVmaps)
-    {
-        VMAP::IVMapManager* vmgr = VMAP::VMapFactory::createOrGetVMapManager();
-        if (vmgr->isHeightCalcEnabled())
-        {
-            // if mapHeight has been found search vmap height at least until mapHeight point
-            // this prevent case when original Z "too high above ground and vmap height search fail"
-            // this will not affect most normal cases (no map in instance, or stay at ground at continent)
-            if (mapHeight > INVALID_HEIGHT && z2 - mapHeight > maxSearchDist)
-                maxSearchDist = z2 - mapHeight + 1.0f;      // 1.0 make sure that we not fail for case when map height near but above for vamp height
-
-            // look from a bit higher pos to find the floor
-            vmapHeight = vmgr->getHeight(GetId(), x, y, z2, maxSearchDist);
-        }
-        else
-            vmapHeight = VMAP_INVALID_HEIGHT_VALUE;
-    }
-    else
-        vmapHeight = VMAP_INVALID_HEIGHT_VALUE;
-
-    if (GetAreaId(x,y,z) == 4859)
-    {
-        mapHeight  += 200.0f;
-        vmapHeight += 200.0f;
-    } 
-
-    // mapHeight set for any above raw ground Z or <= INVALID_HEIGHT
-    // vmapheight set for any under Z value or <= INVALID_HEIGHT
-
-    if (vmapHeight > INVALID_HEIGHT)
-    {
-        if (mapHeight > INVALID_HEIGHT)
-        {
-            // we have mapheight and vmapheight and must select more appropriate
-
-            // we are already under the surface or vmap height above map heigt
-            // or if the distance of the vmap height is less the land height distance
-            if (z < mapHeight || vmapHeight > mapHeight || fabs(mapHeight-z) > fabs(vmapHeight-z))
-                return vmapHeight;
-            else
-                return mapHeight;                           // better use .map surface height
-
-        }
-        else
-            return vmapHeight;                              // we have only vmapHeight (if have)
-    }
-
-    return mapHeight;
-}
-
-inline bool IsOutdoorWMO(uint32 mogpFlags, int32 adtId, int32 rootId, int32 groupId,
-                              WMOAreaTableEntry const* wmoEntry, AreaTableEntry const* atEntry)
-{
-    bool outdoor = true;
-
-    if(wmoEntry && atEntry)
-    {
-        if(atEntry->flags & AREA_FLAG_OUTSIDE)
-            return true;
-        if(atEntry->flags & AREA_FLAG_INSIDE)
-            return false;
-    }
-
-    outdoor = mogpFlags&0x8;
-
-    if(wmoEntry)
-    {
-        if(wmoEntry->Flags & 4)
-            return true;
-
-        if((wmoEntry->Flags & 2)!=0)
-            outdoor = false;
-    }
-    return outdoor;
-}
-
-bool Map::IsOutdoors(float x, float y, float z) const
-{
-    uint32 mogpFlags;
-    int32 adtId, rootId, groupId;
-
-    // no wmo found? -> outside by default
-    if(!GetAreaInfo(x, y, z, mogpFlags, adtId, rootId, groupId))
-        return true;
-
-    AreaTableEntry const* atEntry = 0;
-    WMOAreaTableEntry const* wmoEntry= GetWMOAreaTableEntryByTripple(rootId, adtId, groupId);
-    if(wmoEntry)
-    {
-        DEBUG_LOG("Got WMOAreaTableEntry! flag %u, areaid %u", wmoEntry->Flags, wmoEntry->areaId);
-
-        atEntry = GetAreaEntryByAreaID(wmoEntry->areaId);
-    }
-
-    return IsOutdoorWMO(mogpFlags, adtId, rootId, groupId, wmoEntry, atEntry);
-}
-
-bool Map::GetAreaInfo(float x, float y, float z, uint32 &flags, int32 &adtId, int32 &rootId, int32 &groupId) const
-{
-    float vmap_z = z;
-    VMAP::IVMapManager* vmgr = VMAP::VMapFactory::createOrGetVMapManager();
-    if (vmgr->getAreaInfo(GetId(), x, y, vmap_z, flags, adtId, rootId, groupId))
-    {
-        // check if there's terrain between player height and object height
-        if(GridMap *gmap = const_cast<Map*>(this)->GetGrid(x, y))
-        {
-            float _mapheight = gmap->getHeight(x,y);
-            // z + 2.0f condition taken from GetHeight(), not sure if it's such a great choice...
-            if(z + 2.0f > _mapheight &&  _mapheight > vmap_z)
-                return false;
-        }
-        return true;
-    }
-    return false;
-}
-
-uint16 Map::GetAreaFlag(float x, float y, float z, bool *isOutdoors) const
-{
-    uint32 mogpFlags;
-    int32 adtId, rootId, groupId;
-    WMOAreaTableEntry const* wmoEntry = 0;
-    AreaTableEntry const* atEntry = 0;
-    bool haveAreaInfo = false;
-
-    if(GetAreaInfo(x, y, z, mogpFlags, adtId, rootId, groupId))
-    {
-        haveAreaInfo = true;
-        wmoEntry = GetWMOAreaTableEntryByTripple(rootId, adtId, groupId);
-        if (wmoEntry)
-            atEntry = GetAreaEntryByAreaID(wmoEntry->areaId);
-    }
-
-    uint16 areaflag;
-    if (atEntry)
-        areaflag = atEntry->exploreFlag;
-    else
-    {
-        if(GridMap *gmap = const_cast<Map*>(this)->GetGrid(x, y))
-            areaflag = gmap->getArea(x, y);
-        // this used while not all *.map files generated (instances)
-        else
-            areaflag = GetAreaFlagByMapId(i_id);
-    }
-
-    if (isOutdoors)
-    {
-        if (haveAreaInfo)
-            *isOutdoors = IsOutdoorWMO(mogpFlags, adtId, rootId, groupId, wmoEntry, atEntry);
-        else
-            *isOutdoors = true;
-    }
-    return areaflag;
-}
-
-uint8 Map::GetTerrainType(float x, float y ) const
-{
-    if(GridMap *gmap = const_cast<Map*>(this)->GetGrid(x, y))
-        return gmap->getTerrainType(x, y);
-    else
-        return 0;
-}
-
-GridMapLiquidStatus Map::getLiquidStatus(float x, float y, float z, uint8 ReqLiquidType, GridMapLiquidData *data) const
-{
-    GridMapLiquidStatus result = LIQUID_MAP_NO_WATER;
-    VMAP::IVMapManager* vmgr = VMAP::VMapFactory::createOrGetVMapManager();
-    float liquid_level, ground_level = INVALID_HEIGHT;
-    uint32 liquid_type;
-    if (vmgr->GetLiquidLevel(GetId(), x, y, z, ReqLiquidType, liquid_level, ground_level, liquid_type))
-    {
-        DEBUG_LOG("getLiquidStatus(): vmap liquid level: %f ground: %f type: %u", liquid_level, ground_level, liquid_type);
-        // Check water level and ground level
-        if (liquid_level > ground_level && z > ground_level - 2)
-        {
-            // All ok in water -> store data
-            if (data)
-            {
-                data->type  = liquid_type;
-                data->level = liquid_level;
-                data->depth_level = ground_level;
-            }
-
-            // For speed check as int values
-            int delta = int((liquid_level - z) * 10);
-
-            // Get position delta
-            if (delta > 20)                   // Under water
-                return LIQUID_MAP_UNDER_WATER;
-            if (delta > 0 )                   // In water
-                return LIQUID_MAP_IN_WATER;
-            if (delta > -1)                   // Walk on water
-                return LIQUID_MAP_WATER_WALK;
-            result = LIQUID_MAP_ABOVE_WATER;
-        }
-    }
-    if(GridMap* gmap = const_cast<Map*>(this)->GetGrid(x, y))
-    {
-        GridMapLiquidData map_data;
-        GridMapLiquidStatus map_result = gmap->getLiquidStatus(x, y, z, ReqLiquidType, &map_data);
-        // Not override LIQUID_MAP_ABOVE_WATER with LIQUID_MAP_NO_WATER:
-        if (map_result != LIQUID_MAP_NO_WATER && (map_data.level > ground_level))
-        {
-            if (data)
-                *data = map_data;
-            return map_result;
-        }
-    }
-    return result;
-}
-
-uint32 Map::GetAreaIdByAreaFlag(uint16 areaflag,uint32 map_id)
-{
-    AreaTableEntry const *entry = GetAreaEntryByAreaFlagAndMap(areaflag,map_id);
-
-    if (entry)
-        return entry->ID;
-    else
-        return 0;
-}
-
-uint32 Map::GetZoneIdByAreaFlag(uint16 areaflag,uint32 map_id)
-{
-    AreaTableEntry const *entry = GetAreaEntryByAreaFlagAndMap(areaflag,map_id);
-
-    if( entry )
-        return ( entry->zone != 0 ) ? entry->zone : entry->ID;
-    else
-        return 0;
-}
-
-void Map::GetZoneAndAreaIdByAreaFlag(uint32& zoneid, uint32& areaid, uint16 areaflag,uint32 map_id)
-{
-    AreaTableEntry const *entry = GetAreaEntryByAreaFlagAndMap(areaflag,map_id);
-
-    areaid = entry ? entry->ID : 0;
-    zoneid = entry ? (( entry->zone != 0 ) ? entry->zone : entry->ID) : 0;
-}
-
-bool Map::IsInWater(float x, float y, float pZ, GridMapLiquidData *data) const
-{
-    // Check surface in x, y point for liquid
-    if (const_cast<Map*>(this)->GetGrid(x, y))
-    {
-        GridMapLiquidData liquid_status;
-        GridMapLiquidData *liquid_ptr = data ? data : &liquid_status;
-        if (getLiquidStatus(x, y, pZ, MAP_ALL_LIQUIDS, liquid_ptr))
-        {
-            //if (liquid_prt->level - liquid_prt->depth_level > 2) //???
-                return true;
-        }
-    }
-    return false;
-}
-
-bool Map::IsUnderWater(float x, float y, float z) const
-{
-    if (const_cast<Map*>(this)->GetGrid(x, y))
-    {
-        if (getLiquidStatus(x, y, z, MAP_LIQUID_TYPE_WATER|MAP_LIQUID_TYPE_OCEAN)&LIQUID_MAP_UNDER_WATER)
-            return true;
-    }
-    return false;
-}
-
-/**
- * Function find higher form water or ground height for current floor
- *
- * @param x, y, z    Coordinates original point at floor level
- *
- * @param pGround    optional arg for retrun calculated by function work ground height, it let avoid in caller code recalculate height for point if it need
- *
- * @param swim       z coordinate can be calculated for select above/at or under z coordinate (for fly or swim/walking by bottom)
- *                   in last cases for in water returned under water height for avoid client set swimming unit as saty at water.
- *
- * @return           calculated z coordinate
- */
-float Map::GetWaterOrGroundLevel(float x, float y, float z, float* pGround /*= NULL*/, bool swim /*= false*/) const
-{
-    if (const_cast<Map*>(this)->GetGrid(x, y))
-    {
-        // we need ground level (including grid height version) for proper return water level in point
-        float ground_z = GetHeight(x, y, z, true, DEFAULT_WATER_SEARCH);
-        if (pGround)
-            *pGround = ground_z;
-
-        GridMapLiquidData liquid_status;
-
-        GridMapLiquidStatus res = getLiquidStatus(x, y, ground_z, MAP_ALL_LIQUIDS, &liquid_status);
-        return res ? ( swim ? liquid_status.level - 2.0f : liquid_status.level) : ground_z;
-    }
-
-    return VMAP_INVALID_HEIGHT_VALUE;
-}
-
-float Map::GetWaterLevel(float x, float y, float z, float* pGround /*= NULL*/) const
-{
-    if (const_cast<Map*>(this)->GetGrid(x, y))
-    {
-        // we need ground level (including grid height version) for proper return water level in point
-        float ground_z = GetHeight(x, y, z, true, DEFAULT_WATER_SEARCH);
-        if (pGround)
-            *pGround = ground_z;
-
-        GridMapLiquidData liquid_status;
-
-        GridMapLiquidStatus res = getLiquidStatus(x, y, ground_z, MAP_ALL_LIQUIDS, &liquid_status);
-        if (!res)
-            return VMAP_INVALID_HEIGHT_VALUE;
-
-        return liquid_status.level;
-    }
-
-    return VMAP_INVALID_HEIGHT_VALUE;
-}
-
-=======
->>>>>>> dd8c8473
 bool Map::CheckGridIntegrity(Creature* c, bool moved) const
 {
     Cell const& cur_cell = c->GetCurrentCell();
