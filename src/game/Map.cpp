/*
 * Copyright (C) 2005-2012 MaNGOS <http://getmangos.com/>
 *
 * This program is free software; you can redistribute it and/or modify
 * it under the terms of the GNU General Public License as published by
 * the Free Software Foundation; either version 2 of the License, or
 * (at your option) any later version.
 *
 * This program is distributed in the hope that it will be useful,
 * but WITHOUT ANY WARRANTY; without even the implied warranty of
 * MERCHANTABILITY or FITNESS FOR A PARTICULAR PURPOSE.  See the
 * GNU General Public License for more details.
 *
 * You should have received a copy of the GNU General Public License
 * along with this program; if not, write to the Free Software
 * Foundation, Inc., 59 Temple Place, Suite 330, Boston, MA  02111-1307  USA
 */

#include "Map.h"
#include "MapManager.h"
#include "Player.h"
#include "GridNotifiers.h"
#include "Log.h"
#include "GridStates.h"
#include "CellImpl.h"
#include "InstanceData.h"
#include "GridNotifiersImpl.h"
#include "Transports.h"
#include "ObjectAccessor.h"
#include "ObjectMgr.h"
#include "World.h"
#include "ScriptMgr.h"
#include "Group.h"
#include "MapRefManager.h"
#include "DBCEnums.h"
#include "MapPersistentStateMgr.h"
#include "VMapFactory.h"
#include "MoveMap.h"
#include "BattleGroundMgr.h"

Map::~Map()
{
    UnloadAll(true);

    if(!m_scriptSchedule.empty())
        sScriptMgr.DecreaseScheduledScriptCount(m_scriptSchedule.size());

    if (GetPersistentState())
        GetPersistentState()->SetUsedByMapState(NULL);         // field pointer can be deleted after this

    if(i_data)
    {
        delete i_data;
        i_data = NULL;
    }

    // unload instance specific navigation data
    MMAP::MMapFactory::createOrGetMMapManager()->unloadMapInstance(m_TerrainData->GetMapId(), GetInstanceId());

    //release reference count
    if(m_TerrainData->Release())
        sTerrainMgr.UnloadTerrain(m_TerrainData->GetMapId());
}

void Map::LoadMapAndVMap(int gx,int gy)
{
    if(m_bLoadedGrids[gx][gx])
        return;

    GridMap * pInfo = m_TerrainData->Load(gx, gy);
    if(pInfo)
        m_bLoadedGrids[gx][gy] = true;
}

Map::Map(uint32 id, time_t expiry, uint32 InstanceId, uint8 SpawnMode)
  : i_mapEntry (sMapStore.LookupEntry(id)), i_spawnMode(SpawnMode),
  i_id(id), i_InstanceId(InstanceId), m_unloadTimer(0),
  m_VisibleDistance(DEFAULT_VISIBILITY_DISTANCE),
  m_activeNonPlayersIter(m_activeNonPlayers.end()),
  i_gridExpiry(expiry), m_TerrainData(sTerrainMgr.LoadTerrain(id)),
  i_data(NULL), i_script_id(0)
{
    m_CreatureGuids.Set(sObjectMgr.GetFirstTemporaryCreatureLowGuid());
    m_GameObjectGuids.Set(sObjectMgr.GetFirstTemporaryGameObjectLowGuid());

    for(unsigned int j=0; j < MAX_NUMBER_OF_GRIDS; ++j)
    {
        for(unsigned int idx=0; idx < MAX_NUMBER_OF_GRIDS; ++idx)
        {
            //z code
            m_bLoadedGrids[idx][j] = false;
            setNGrid(NULL, idx, j);
        }
    }

    //lets initialize visibility distance for map
    Map::InitVisibilityDistance();

    //add reference for TerrainData object
    m_TerrainData->AddRef();

    MapPersistentState* persistentState = sMapPersistentStateMgr.AddPersistentState(i_mapEntry, GetInstanceId(), GetDifficulty(), 0, IsDungeon());
    persistentState->SetUsedByMapState(this);
    SetBroken(false);
}

MapPersistentState* Map::GetPersistentState() const
{
    MapPersistentState* state = sMapPersistentStateMgr.GetPersistentState(GetId(), GetInstanceId());
    if (!state)
    {
        sLog.outError("Map::GetPersistentState requested, but map ( id %u, instance %u, difficulty %u ) not have this!", GetId(), GetInstanceId(), GetDifficulty());
        state = sMapPersistentStateMgr.AddPersistentState(i_mapEntry, GetInstanceId(), GetDifficulty(), 0, IsDungeon());
        state->SetUsedByMapState(const_cast<Map*>(this));
    }
    return state;
}

void Map::InitVisibilityDistance()
{
    //init visibility for continents
    m_VisibleDistance = World::GetMaxVisibleDistanceOnContinents();
}

// Template specialization of utility methods
template<class T>
void Map::AddToGrid(T* obj, NGridType *grid, Cell const& cell)
{
    (*grid)(cell.CellX(), cell.CellY()).template AddGridObject<T>(obj);
}

template<>
void Map::AddToGrid(Player* obj, NGridType *grid, Cell const& cell)
{
    (*grid)(cell.CellX(), cell.CellY()).AddWorldObject(obj);
}

template<>
void Map::AddToGrid(Corpse *obj, NGridType *grid, Cell const& cell)
{
    // add to world object registry in grid
    if(obj->GetType()!=CORPSE_BONES)
    {
        (*grid)(cell.CellX(), cell.CellY()).AddWorldObject(obj);
    }
    // add to grid object store
    else
    {
        (*grid)(cell.CellX(), cell.CellY()).AddGridObject(obj);
    }
}

template<>
void Map::AddToGrid(Creature* obj, NGridType *grid, Cell const& cell)
{
    // add to world object registry in grid
    if (obj->IsPet())
    {
        (*grid)(cell.CellX(), cell.CellY()).AddWorldObject<Creature>(obj);
        obj->SetCurrentCell(cell);
    }
    // add to grid object store
    else
    {
        (*grid)(cell.CellX(), cell.CellY()).AddGridObject<Creature>(obj);
        obj->SetCurrentCell(cell);
    }
}

template<class T>
void Map::RemoveFromGrid(T* obj, NGridType *grid, Cell const& cell)
{
    (*grid)(cell.CellX(), cell.CellY()).template RemoveGridObject<T>(obj);
}

template<>
void Map::RemoveFromGrid(Player* obj, NGridType *grid, Cell const& cell)
{
    (*grid)(cell.CellX(), cell.CellY()).RemoveWorldObject(obj);
}

template<>
void Map::RemoveFromGrid(Corpse *obj, NGridType *grid, Cell const& cell)
{
    // remove from world object registry in grid
    if(obj->GetType()!=CORPSE_BONES)
    {
        (*grid)(cell.CellX(), cell.CellY()).RemoveWorldObject(obj);
    }
    // remove from grid object store
    else
    {
        (*grid)(cell.CellX(), cell.CellY()).RemoveGridObject(obj);
    }
}

template<>
void Map::RemoveFromGrid(Creature* obj, NGridType *grid, Cell const& cell)
{
    // remove from world object registry in grid
    if (obj->IsPet())
    {
        (*grid)(cell.CellX(), cell.CellY()).RemoveWorldObject<Creature>(obj);
    }
    // remove from grid object store
    else
    {
        (*grid)(cell.CellX(), cell.CellY()).RemoveGridObject<Creature>(obj);
    }
}

void Map::DeleteFromWorld(Player* pl)
{
    sObjectAccessor.RemoveObject(pl);

    WriteGuard Guard(GetLock(MAP_LOCK_TYPE_AURAS));

    delete pl;
}

void
Map::EnsureGridCreated(const GridPair &p)
{
    if(!getNGrid(p.x_coord, p.y_coord))
    {
        setNGrid(new NGridType(p.x_coord*MAX_NUMBER_OF_GRIDS + p.y_coord, p.x_coord, p.y_coord, i_gridExpiry, sWorld.getConfig(CONFIG_BOOL_GRID_UNLOAD)),
            p.x_coord, p.y_coord);

        // build a linkage between this map and NGridType
        buildNGridLinkage(getNGrid(p.x_coord, p.y_coord));

        getNGrid(p.x_coord, p.y_coord)->SetGridState(GRID_STATE_IDLE);

        //z coord
        int gx = (MAX_NUMBER_OF_GRIDS - 1) - p.x_coord;
        int gy = (MAX_NUMBER_OF_GRIDS - 1) - p.y_coord;

        if(!m_bLoadedGrids[gx][gy])
            LoadMapAndVMap(gx,gy);
    }
}

void
Map::EnsureGridLoadedAtEnter(const Cell &cell, Player *player)
{
    NGridType *grid;

    if(EnsureGridLoaded(cell))
    {
        grid = getNGrid(cell.GridX(), cell.GridY());

        if (player)
        {
            DEBUG_FILTER_LOG(LOG_FILTER_PLAYER_MOVES, "Player %s enter cell[%u,%u] triggers of loading grid[%u,%u] on map %u", player->GetName(), cell.CellX(), cell.CellY(), cell.GridX(), cell.GridY(), i_id);
        }
        else
        {
            DEBUG_FILTER_LOG(LOG_FILTER_PLAYER_MOVES, "Active object nearby triggers of loading grid [%u,%u] on map %u", cell.GridX(), cell.GridY(), i_id);
        }

        ResetGridExpiry(*getNGrid(cell.GridX(), cell.GridY()), 0.1f);
        grid->SetGridState(GRID_STATE_ACTIVE);
    }
    else
        grid = getNGrid(cell.GridX(), cell.GridY());

    if (player)
        AddToGrid(player,grid,cell);
}

bool Map::EnsureGridLoaded(const Cell &cell)
{
    EnsureGridCreated(GridPair(cell.GridX(), cell.GridY()));
    NGridType *grid = getNGrid(cell.GridX(), cell.GridY());

    MANGOS_ASSERT(grid != NULL);
    if( !isGridObjectDataLoaded(cell.GridX(), cell.GridY()) )
    {
        //it's important to set it loaded before loading!
        //otherwise there is a possibility of infinity chain (grid loading will be called many times for the same grid)
        //possible scenario:
        //active object A(loaded with loader.LoadN call and added to the  map)
        //summons some active object B, while B added to map grid loading called again and so on..
        setGridObjectDataLoaded(true,cell.GridX(), cell.GridY());
        ObjectGridLoader loader(*grid, this, cell);
        loader.LoadN();

        // Add resurrectable corpses to world object list in grid
        sObjectAccessor.AddCorpsesToGrid(GridPair(cell.GridX(),cell.GridY()),(*grid)(cell.CellX(), cell.CellY()), this);
        return true;
    }

    return false;
}

void Map::LoadGrid(const Cell& cell, bool no_unload)
{
    EnsureGridLoaded(cell);

    if(no_unload)
        getNGrid(cell.GridX(), cell.GridY())->setUnloadExplicitLock(true);
}

bool Map::Add(Player *player)
{
    player->GetMapRef().link(this, player);
    player->SetMap(this);
    CreateAttackersStorageFor(player->GetObjectGuid());

    // update player state for other player and visa-versa
    CellPair p = MaNGOS::ComputeCellPair(player->GetPositionX(), player->GetPositionY());
    Cell cell(p);
    EnsureGridLoadedAtEnter(cell, player);
    player->AddToWorld();

    SendInitSelf(player);
    SendInitTransports(player);

    NGridType* grid = getNGrid(cell.GridX(), cell.GridY());
    player->GetViewPoint().Event_AddedToWorld(&(*grid)(cell.CellX(), cell.CellY()));
    UpdateObjectVisibility(player,cell,p);

    if (i_data)
        i_data->OnPlayerEnter(player);

    sLFGMgr.OnPlayerEnterMap(player, this);

    return true;
}

template<class T>
void
Map::Add(T *obj)
{
    MANGOS_ASSERT(obj);

    CellPair p = MaNGOS::ComputeCellPair(obj->GetPositionX(), obj->GetPositionY());
    if(p.x_coord >= TOTAL_NUMBER_OF_CELLS_PER_MAP || p.y_coord >= TOTAL_NUMBER_OF_CELLS_PER_MAP )
    {
        sLog.outError("Map::Add: Object (GUID: %u TypeId: %u) have invalid coordinates X:%f Y:%f grid cell [%u:%u]", obj->GetGUIDLow(), obj->GetTypeId(), obj->GetPositionX(), obj->GetPositionY(), p.x_coord, p.y_coord);
        return;
    }

    obj->SetMap(this);
    if (obj->GetTypeId() == TYPEID_UNIT)
        CreateAttackersStorageFor(obj->GetObjectGuid());

    Cell cell(p);
    if(obj->isActiveObject())
        EnsureGridLoadedAtEnter(cell);
    else
        EnsureGridCreated(GridPair(cell.GridX(), cell.GridY()));

    NGridType *grid = getNGrid(cell.GridX(), cell.GridY());
    MANGOS_ASSERT( grid != NULL );

    AddToGrid(obj,grid,cell);
    obj->AddToWorld();

    if(obj->isActiveObject())
        AddToActive(obj);

    DEBUG_LOG("%s enters grid[%u,%u]", obj->GetGuidStr().c_str(), cell.GridX(), cell.GridY());

    obj->GetViewPoint().Event_AddedToWorld(&(*grid)(cell.CellX(), cell.CellY()));
    UpdateObjectVisibility(obj,cell,p);
}

void Map::MessageBroadcast(Player *player, WorldPacket *msg, bool to_self)
{
    CellPair p = MaNGOS::ComputeCellPair(player->GetPositionX(), player->GetPositionY());

    if(p.x_coord >= TOTAL_NUMBER_OF_CELLS_PER_MAP || p.y_coord >= TOTAL_NUMBER_OF_CELLS_PER_MAP )
    {
        sLog.outError("Map::MessageBroadcast: Player (GUID: %u) have invalid coordinates X:%f Y:%f grid cell [%u:%u]", player->GetGUIDLow(), player->GetPositionX(), player->GetPositionY(), p.x_coord, p.y_coord);
        return;
    }

    Cell cell(p);
    cell.SetNoCreate();

    if( !loaded(GridPair(cell.data.Part.grid_x, cell.data.Part.grid_y)) )
        return;

    MaNGOS::MessageDeliverer post_man(*player, msg, to_self);
    TypeContainerVisitor<MaNGOS::MessageDeliverer, WorldTypeMapContainer > message(post_man);
    cell.Visit(p, message, *this, *player, GetVisibilityDistance());
}

void Map::MessageBroadcast(WorldObject *obj, WorldPacket *msg)
{
    CellPair p = MaNGOS::ComputeCellPair(obj->GetPositionX(), obj->GetPositionY());

    if(p.x_coord >= TOTAL_NUMBER_OF_CELLS_PER_MAP || p.y_coord >= TOTAL_NUMBER_OF_CELLS_PER_MAP )
    {
        sLog.outError("Map::MessageBroadcast: Object (GUID: %u TypeId: %u) have invalid coordinates X:%f Y:%f grid cell [%u:%u]", obj->GetGUIDLow(), obj->GetTypeId(), obj->GetPositionX(), obj->GetPositionY(), p.x_coord, p.y_coord);
        return;
    }

    Cell cell(p);
    cell.SetNoCreate();

    if( !loaded(GridPair(cell.data.Part.grid_x, cell.data.Part.grid_y)) )
        return;

    //TODO: currently on continents when Visibility.Distance.InFlight > Visibility.Distance.Continents
    //we have alot of blinking mobs because monster move packet send is broken...
    MaNGOS::ObjectMessageDeliverer post_man(*obj,msg);
    TypeContainerVisitor<MaNGOS::ObjectMessageDeliverer, WorldTypeMapContainer > message(post_man);
    cell.Visit(p, message, *this, *obj, GetVisibilityDistance(obj));
}

void Map::MessageDistBroadcast(Player *player, WorldPacket *msg, float dist, bool to_self, bool own_team_only)
{
    CellPair p = MaNGOS::ComputeCellPair(player->GetPositionX(), player->GetPositionY());

    if(p.x_coord >= TOTAL_NUMBER_OF_CELLS_PER_MAP || p.y_coord >= TOTAL_NUMBER_OF_CELLS_PER_MAP )
    {
        sLog.outError("Map::MessageBroadcast: Player (GUID: %u) have invalid coordinates X:%f Y:%f grid cell [%u:%u]", player->GetGUIDLow(), player->GetPositionX(), player->GetPositionY(), p.x_coord, p.y_coord);
        return;
    }

    Cell cell(p);
    cell.SetNoCreate();

    if( !loaded(GridPair(cell.data.Part.grid_x, cell.data.Part.grid_y)) )
        return;

    MaNGOS::MessageDistDeliverer post_man(*player, msg, dist, to_self, own_team_only);
    TypeContainerVisitor<MaNGOS::MessageDistDeliverer , WorldTypeMapContainer > message(post_man);
    cell.Visit(p, message, *this, *player, dist);
}

void Map::MessageDistBroadcast(WorldObject *obj, WorldPacket *msg, float dist)
{
    CellPair p = MaNGOS::ComputeCellPair(obj->GetPositionX(), obj->GetPositionY());

    if(p.x_coord >= TOTAL_NUMBER_OF_CELLS_PER_MAP || p.y_coord >= TOTAL_NUMBER_OF_CELLS_PER_MAP )
    {
        sLog.outError("Map::MessageBroadcast: Object (GUID: %u TypeId: %u) have invalid coordinates X:%f Y:%f grid cell [%u:%u]", obj->GetGUIDLow(), obj->GetTypeId(), obj->GetPositionX(), obj->GetPositionY(), p.x_coord, p.y_coord);
        return;
    }

    Cell cell(p);
    cell.SetNoCreate();

    if( !loaded(GridPair(cell.data.Part.grid_x, cell.data.Part.grid_y)) )
        return;

    MaNGOS::ObjectMessageDistDeliverer post_man(*obj, msg, dist);
    TypeContainerVisitor<MaNGOS::ObjectMessageDistDeliverer, WorldTypeMapContainer > message(post_man);
    cell.Visit(p, message, *this, *obj, dist);
}

bool Map::loaded(const GridPair &p) const
{
    return ( getNGrid(p.x_coord, p.y_coord) && isGridObjectDataLoaded(p.x_coord, p.y_coord) );
}

void Map::Update(const uint32 &t_diff)
{
    /// update worldsessions for existing players
    for(m_mapRefIter = m_mapRefManager.begin(); m_mapRefIter != m_mapRefManager.end(); ++m_mapRefIter)
    {
        Player* plr = m_mapRefIter->getSource();
        if(plr && plr->IsInWorld())
        {
            WorldSession * pSession = plr->GetSession();
            MapSessionFilter updater(pSession);

            pSession->Update(updater);
        }
    }

    /// update players at tick
    for(m_mapRefIter = m_mapRefManager.begin(); m_mapRefIter != m_mapRefManager.end(); ++m_mapRefIter)
    {
        Player* plr = m_mapRefIter->getSource();
        if(plr && plr->IsInWorld())
        {
            WorldObject::UpdateHelper helper(plr);
            helper.Update(t_diff);
        }
    }

    /// update active cells around players and active objects
    resetMarkedCells();

    MaNGOS::ObjectUpdater updater(t_diff);
    // for creature
    TypeContainerVisitor<MaNGOS::ObjectUpdater, GridTypeMapContainer  > grid_object_update(updater);
    // for pets
    TypeContainerVisitor<MaNGOS::ObjectUpdater, WorldTypeMapContainer > world_object_update(updater);

    // the player iterator is stored in the map object
    // to make sure calls to Map::Remove don't invalidate it
    for(m_mapRefIter = m_mapRefManager.begin(); m_mapRefIter != m_mapRefManager.end(); ++m_mapRefIter)
    {
        Player* plr = m_mapRefIter->getSource();

        if (!plr || !plr->IsInWorld() || !plr->IsPositionValid())
            continue;

        //lets update mobs/objects in ALL visible cells around player!
        CellArea area = Cell::CalculateCellArea(plr->GetPositionX(), plr->GetPositionY(), GetVisibilityDistance());

        for(uint32 x = area.low_bound.x_coord; x <= area.high_bound.x_coord; ++x)
        {
            for(uint32 y = area.low_bound.y_coord; y <= area.high_bound.y_coord; ++y)
            {
                // marked cells are those that have been visited
                // don't visit the same cell twice
                uint32 cell_id = (y * TOTAL_NUMBER_OF_CELLS_PER_MAP) + x;
                if(!isCellMarked(cell_id))
                {
                    markCell(cell_id);
                    CellPair pair(x,y);
                    Cell cell(pair);
                    cell.SetNoCreate();
                    Visit(cell, grid_object_update);
                    Visit(cell, world_object_update);
                }
            }
        }
    }

    // non-player active objects
    if(!m_activeNonPlayers.empty())
    {
        for(m_activeNonPlayersIter = m_activeNonPlayers.begin(); m_activeNonPlayersIter != m_activeNonPlayers.end(); )
        {
            // skip not in world
            WorldObject* obj = *m_activeNonPlayersIter;

            // step before processing, in this case if Map::Remove remove next object we correctly
            // step to next-next, and if we step to end() then newly added objects can wait next update.
            ++m_activeNonPlayersIter;

            if (!obj->IsInWorld() || !obj->IsPositionValid())
                continue;

            //lets update mobs/objects in ALL visible cells around player!
            CellArea area = Cell::CalculateCellArea(obj->GetPositionX(), obj->GetPositionY(), GetVisibilityDistance());

            for(uint32 x = area.low_bound.x_coord; x <= area.high_bound.x_coord; ++x)
            {
                for(uint32 y = area.low_bound.y_coord; y <= area.high_bound.y_coord; ++y)
                {
                    // marked cells are those that have been visited
                    // don't visit the same cell twice
                    uint32 cell_id = (y * TOTAL_NUMBER_OF_CELLS_PER_MAP) + x;
                    if(!isCellMarked(cell_id))
                    {
                        markCell(cell_id);
                        CellPair pair(x,y);
                        Cell cell(pair);
                        cell.SetNoCreate();
                        Visit(cell, grid_object_update);
                        Visit(cell, world_object_update);
                    }
                }
            }
        }
    }

    // Send world objects and item update field changes
    SendObjectUpdates();

    // Don't unload grids if it's battleground, since we may have manually added GOs,creatures, those doesn't load from DB at grid re-load !
    // This isn't really bother us, since as soon as we have instanced BG-s, the whole map unloads as the BG gets ended
    if (!IsBattleGroundOrArena())
    {
        for (GridRefManager<NGridType>::iterator i = GridRefManager<NGridType>::begin(); i != GridRefManager<NGridType>::end(); )
        {
            NGridType *grid = i->getSource();
            GridInfo *info = i->getSource()->getGridInfoRef();
            ++i;                                                // The update might delete the map and we need the next map before the iterator gets invalid
            MANGOS_ASSERT(grid->GetGridState() >= 0 && grid->GetGridState() < MAX_GRID_STATE);
            sMapMgr.UpdateGridState(grid->GetGridState(), *this, *grid, *info, grid->getX(), grid->getY(), t_diff);
        }
    }

    ///- Process necessary scripts
    if (!m_scriptSchedule.empty())
        ScriptsProcess();

    if(i_data)
        i_data->Update(t_diff);
}

void Map::Remove(Player *player, bool remove)
{
    if (i_data)
        i_data->OnPlayerLeave(player);

    sLFGMgr.OnPlayerLeaveMap(player, this);

    if(remove)
        player->CleanupsBeforeDelete();
    else
        player->RemoveFromWorld();

    RemoveAttackersStorageFor(player->GetObjectGuid());
    // this may be called during Map::Update
    // after decrement+unlink, ++m_mapRefIter will continue correctly
    // when the first element of the list is being removed
    // nocheck_prev will return the padding element of the RefManager
    // instead of NULL in the case of prev
    if(m_mapRefIter == player->GetMapRef())
        m_mapRefIter = m_mapRefIter->nocheck_prev();
    player->GetMapRef().unlink();
    CellPair p = MaNGOS::ComputeCellPair(player->GetPositionX(), player->GetPositionY());
    if(p.x_coord >= TOTAL_NUMBER_OF_CELLS_PER_MAP || p.y_coord >= TOTAL_NUMBER_OF_CELLS_PER_MAP)
    {
        // invalid coordinates
        if( remove )
            DeleteFromWorld(player);
        else
            player->TeleportToHomebind();

        return;
    }

    Cell cell(p);

    if( !getNGrid(cell.data.Part.grid_x, cell.data.Part.grid_y) )
    {
        sLog.outError("Map::Remove() i_grids was NULL x:%d, y:%d",cell.data.Part.grid_x,cell.data.Part.grid_y);
        return;
    }

    DEBUG_FILTER_LOG(LOG_FILTER_PLAYER_MOVES, "Remove player %s from grid[%u,%u]", player->GetName(), cell.GridX(), cell.GridY());
    NGridType *grid = getNGrid(cell.GridX(), cell.GridY());
    MANGOS_ASSERT(grid != NULL);

    RemoveFromGrid(player,grid,cell);

    SendRemoveTransports(player);
    UpdateObjectVisibility(player,cell,p);

    if (!remove && !player->GetPlayerbotAI())
        player->ResetMap();

    if (remove)
        DeleteFromWorld(player);
}

template<class T>
void
Map::Remove(T *obj, bool remove)
{
    CellPair p = MaNGOS::ComputeCellPair(obj->GetPositionX(), obj->GetPositionY());
    if(p.x_coord >= TOTAL_NUMBER_OF_CELLS_PER_MAP || p.y_coord >= TOTAL_NUMBER_OF_CELLS_PER_MAP )
    {
        sLog.outError("Map::Remove: Object (GUID: %u TypeId:%u) have invalid coordinates X:%f Y:%f grid cell [%u:%u]", obj->GetGUIDLow(), obj->GetTypeId(), obj->GetPositionX(), obj->GetPositionY(), p.x_coord, p.y_coord);
        return;
    }

    Cell cell(p);
    if( !loaded(GridPair(cell.data.Part.grid_x, cell.data.Part.grid_y)) )
        return;

    DEBUG_LOG("Remove object (GUID: %u TypeId:%u) from grid[%u,%u]", obj->GetGUIDLow(), obj->GetTypeId(), cell.data.Part.grid_x, cell.data.Part.grid_y);
    NGridType *grid = getNGrid(cell.GridX(), cell.GridY());
    MANGOS_ASSERT( grid != NULL );

    if(obj->isActiveObject())
        RemoveFromActive(obj);

    if(remove)
        obj->CleanupsBeforeDelete();
    else
        obj->RemoveFromWorld();

    UpdateObjectVisibility(obj,cell,p);                     // i think will be better to call this function while object still in grid, this changes nothing but logically is better(as for me)
    RemoveFromGrid(obj,grid,cell);

    if (obj->GetTypeId() == TYPEID_UNIT)
        RemoveAttackersStorageFor(obj->GetObjectGuid());

    if( remove )
    {
        // if option set then object already saved at this moment
        if(!sWorld.getConfig(CONFIG_BOOL_SAVE_RESPAWN_TIME_IMMEDIATELY))
            obj->SaveRespawnTime();

        // Note: In case resurrectable corpse and pet its removed from global lists in own destructor
        delete obj;
    }
}

void
Map::PlayerRelocation(Player *player, float x, float y, float z, float orientation)
{
    MANGOS_ASSERT(player);

    CellPair old_val = MaNGOS::ComputeCellPair(player->GetPositionX(), player->GetPositionY());
    CellPair new_val = MaNGOS::ComputeCellPair(x, y);

    Cell old_cell(old_val);
    Cell new_cell(new_val);
    bool same_cell = (new_cell == old_cell);

    player->Relocate(x, y, z, orientation);

    if( old_cell.DiffGrid(new_cell) || old_cell.DiffCell(new_cell) )
    {
        DEBUG_FILTER_LOG(LOG_FILTER_PLAYER_MOVES, "Player %s relocation grid[%u,%u]cell[%u,%u]->grid[%u,%u]cell[%u,%u]", player->GetName(), old_cell.GridX(), old_cell.GridY(), old_cell.CellX(), old_cell.CellY(), new_cell.GridX(), new_cell.GridY(), new_cell.CellX(), new_cell.CellY());

        NGridType* oldGrid = getNGrid(old_cell.GridX(), old_cell.GridY());
        RemoveFromGrid(player, oldGrid,old_cell);
        if( !old_cell.DiffGrid(new_cell) )
            AddToGrid(player, oldGrid,new_cell);
        else
            EnsureGridLoadedAtEnter(new_cell, player);

        NGridType* newGrid = getNGrid(new_cell.GridX(), new_cell.GridY());
        player->GetViewPoint().Event_GridChanged(&(*newGrid)(new_cell.CellX(),new_cell.CellY()));
    }

    player->OnRelocated();

    NGridType* newGrid = getNGrid(new_cell.GridX(), new_cell.GridY());
    if( !same_cell && newGrid->GetGridState()!= GRID_STATE_ACTIVE )
    {
        ResetGridExpiry(*newGrid, 0.1f);
        newGrid->SetGridState(GRID_STATE_ACTIVE);
    }
}

void Map::CreatureRelocation(Creature *creature, float x, float y, float z, float ang)
{
    MANGOS_ASSERT(CheckGridIntegrity(creature,false));

    Cell old_cell = creature->GetCurrentCell();
    Cell new_cell(MaNGOS::ComputeCellPair(x, y));

    // do move or do move to respawn or remove creature if previous all fail
    if (CreatureCellRelocation(creature,new_cell))
    {
        // update pos
        creature->Relocate(x, y, z, ang);
        creature->OnRelocated();
    }
    // if creature can't be move in new cell/grid (not loaded) move it to repawn cell/grid
    // creature coordinates will be updated and notifiers send
    else if (!CreatureRespawnRelocation(creature))
    {
        // ... or unload (if respawn grid also not loaded)
        DEBUG_FILTER_LOG(LOG_FILTER_CREATURE_MOVES, "Creature (GUID: %u Entry: %u ) can't be move to unloaded respawn grid.",creature->GetGUIDLow(),creature->GetEntry());
    }

    MANGOS_ASSERT(CheckGridIntegrity(creature,true));
}

bool Map::CreatureCellRelocation(Creature *c, Cell new_cell)
{
    Cell const& old_cell = c->GetCurrentCell();
    if (old_cell.DiffGrid(new_cell))
    {
        if (!c->isActiveObject() && !loaded(new_cell.gridPair()))
        {
            DEBUG_FILTER_LOG(LOG_FILTER_CREATURE_MOVES, "Creature (GUID: %u Entry: %u) attempt move from grid[%u,%u]cell[%u,%u] to unloaded grid[%u,%u]cell[%u,%u].", c->GetGUIDLow(), c->GetEntry(), old_cell.GridX(), old_cell.GridY(), old_cell.CellX(), old_cell.CellY(), new_cell.GridX(), new_cell.GridY(), new_cell.CellX(), new_cell.CellY());
            return false;
        }
        EnsureGridLoadedAtEnter(new_cell);
    }

    if (old_cell != new_cell)
    {
        DEBUG_FILTER_LOG(LOG_FILTER_CREATURE_MOVES, "Creature (GUID: %u Entry: %u) moved in grid[%u,%u] from cell[%u,%u] to cell[%u,%u].", c->GetGUIDLow(), c->GetEntry(), old_cell.GridX(), old_cell.GridY(), old_cell.CellX(), old_cell.CellY(), new_cell.CellX(), new_cell.CellY());
        NGridType* oldGrid = getNGrid(old_cell.GridX(), old_cell.GridY());
        NGridType* newGrid = getNGrid(new_cell.GridX(), new_cell.GridY());
        RemoveFromGrid(c, oldGrid, old_cell);
        AddToGrid(c, newGrid, new_cell);
        c->GetViewPoint().Event_GridChanged(&(*newGrid)(new_cell.CellX(),new_cell.CellY()));
    }
    return true;
}

bool Map::CreatureRespawnRelocation(Creature *c)
{
    float resp_x, resp_y, resp_z, resp_o;
    c->GetRespawnCoord(resp_x, resp_y, resp_z, &resp_o);

    CellPair resp_val = MaNGOS::ComputeCellPair(resp_x, resp_y);
    Cell resp_cell(resp_val);

    c->CombatStop();
    c->GetMotionMaster()->Clear();

    DEBUG_FILTER_LOG(LOG_FILTER_CREATURE_MOVES, "Creature (GUID: %u Entry: %u) will moved from grid[%u,%u]cell[%u,%u] to respawn grid[%u,%u]cell[%u,%u].", c->GetGUIDLow(), c->GetEntry(), c->GetCurrentCell().GridX(), c->GetCurrentCell().GridY(), c->GetCurrentCell().CellX(), c->GetCurrentCell().CellY(), resp_cell.GridX(), resp_cell.GridY(), resp_cell.CellX(), resp_cell.CellY());

    // teleport it to respawn point (like normal respawn if player see)
    if(CreatureCellRelocation(c,resp_cell))
    {
        c->Relocate(resp_x, resp_y, resp_z, resp_o);
        c->GetMotionMaster()->Initialize();                 // prevent possible problems with default move generators
        c->OnRelocated();
        return true;
    }
    else
        return false;
}

bool Map::UnloadGrid(const uint32 &x, const uint32 &y, bool pForce)
{
    NGridType *grid = getNGrid(x, y);
    MANGOS_ASSERT( grid != NULL);

    {
        if(!pForce && ActiveObjectsNearGrid(x, y) )
            return false;

        DEBUG_LOG("Unloading grid[%u,%u] for map %u", x,y, i_id);
        ObjectGridUnloader unloader(*grid);

        // Finish remove and delete all creatures with delayed remove before moving to respawn grids
        // Must know real mob position before move
        RemoveAllObjectsInRemoveList();

        // move creatures to respawn grids if this is diff.grid or to remove list
        unloader.MoveToRespawnN();

        // Finish remove and delete all creatures with delayed remove before unload
        RemoveAllObjectsInRemoveList();

        unloader.UnloadN();
        delete getNGrid(x, y);
        setNGrid(NULL, x, y);
    }

    int gx = (MAX_NUMBER_OF_GRIDS - 1) - x;
    int gy = (MAX_NUMBER_OF_GRIDS - 1) - y;

    // unload GridMap - it is reference-countable so will be deleted safely when lockCount < 1
    // also simply set Map's pointer to corresponding GridMap object to NULL
    if(m_bLoadedGrids[gx][gy])
    {
        m_bLoadedGrids[gx][gy] = false;
        m_TerrainData->Unload(gx, gy);
    }

    DEBUG_LOG("Unloading grid[%u,%u] for map %u finished", x,y, i_id);
    return true;
}

void Map::UnloadAll(bool pForce)
{
    for (GridRefManager<NGridType>::iterator i = GridRefManager<NGridType>::begin(); i != GridRefManager<NGridType>::end(); )
    {
        NGridType &grid(*i->getSource());
        ++i;
        UnloadGrid(grid.getX(), grid.getY(), pForce);       // deletes the grid and removes it from the GridRefManager
    }
}

MapDifficultyEntry const* Map::GetMapDifficulty() const
{
    return GetMapDifficultyData(GetId(),GetDifficulty());
}

uint32 Map::GetMaxPlayers() const
{
    if(MapDifficultyEntry const* mapDiff = GetMapDifficulty())
    {
        if(mapDiff->maxPlayers || IsRegularDifficulty())    // Normal case (expect that regular difficulty always have correct maxplayers)
            return mapDiff->maxPlayers;
        else                                                // DBC have 0 maxplayers for heroic instances with expansion < 2
        {                                                   // The heroic entry exists, so we don't have to check anything, simply return normal max players
            MapDifficultyEntry const* normalDiff = GetMapDifficultyData(i_id, REGULAR_DIFFICULTY);
            return normalDiff ? normalDiff->maxPlayers : 0;
        }
    }
    else                                                    // I'd rather ASSERT(false);
        return 0;
}

uint32 Map::GetMaxResetDelay() const
{
    return DungeonResetScheduler::GetMaxResetTimeFor(GetMapDifficulty());
}

bool Map::CheckGridIntegrity(Creature* c, bool moved) const
{
    Cell const& cur_cell = c->GetCurrentCell();

    CellPair xy_val = MaNGOS::ComputeCellPair(c->GetPositionX(), c->GetPositionY());
    Cell xy_cell(xy_val);
    if(xy_cell != cur_cell)
    {
        sLog.outError("Creature (GUIDLow: %u) X: %f Y: %f (%s) in grid[%u,%u]cell[%u,%u] instead grid[%u,%u]cell[%u,%u]",
            c->GetGUIDLow(),
            c->GetPositionX(),c->GetPositionY(),(moved ? "final" : "original"),
            cur_cell.GridX(), cur_cell.GridY(), cur_cell.CellX(), cur_cell.CellY(),
            xy_cell.GridX(),  xy_cell.GridY(),  xy_cell.CellX(),  xy_cell.CellY());
        return true;                                        // not crash at error, just output error in debug mode
    }

    return true;
}

const char* Map::GetMapName() const
{
    return i_mapEntry ? i_mapEntry->name[sWorld.GetDefaultDbcLocale()] : "UNNAMEDMAP\x0";
}

void Map::UpdateObjectVisibility( WorldObject* obj, Cell cell, CellPair cellpair)
{
    cell.SetNoCreate();
    MaNGOS::VisibleChangesNotifier notifier(*obj);
    TypeContainerVisitor<MaNGOS::VisibleChangesNotifier, WorldTypeMapContainer > player_notifier(notifier);
    cell.Visit(cellpair, player_notifier, *this, *obj, GetVisibilityDistance(obj));
}

void Map::SendInitSelf( Player * player )
{
    DETAIL_LOG("Creating player data for himself %u", player->GetGUIDLow());

    UpdateData data;

    // attach to player data current transport data
    if(Transport* transport = player->GetTransport())
    {
        transport->BuildCreateUpdateBlockForPlayer(&data, player);
    }

    // build data for self presence in world at own client (one time for map)
    player->BuildCreateUpdateBlockForPlayer(&data, player);

    // build other passengers at transport also (they always visible and marked as visible and will not send at visibility update at add to map
    if(Transport* transport = player->GetTransport())
    {
        for(Transport::PlayerSet::const_iterator itr = transport->GetPassengers().begin();itr!=transport->GetPassengers().end();++itr)
        {
            if(player!=(*itr) && player->HaveAtClient(*itr))
            {
                (*itr)->BuildCreateUpdateBlockForPlayer(&data, player);
            }
        }
    }

    WorldPacket packet;
    data.BuildPacket(&packet);
    player->GetSession()->SendPacket(&packet);
}

void Map::SendInitTransports( Player * player )
{
    // Hack to send out transports
    MapManager::TransportMap& tmap = sMapMgr.m_TransportsByMap;

    // no transports at map
    if (tmap.find(player->GetMapId()) == tmap.end())
        return;

    UpdateData transData;

    MapManager::TransportSet& tset = tmap[player->GetMapId()];

    for (MapManager::TransportSet::const_iterator i = tset.begin(); i != tset.end(); ++i)
    {
        // send data for current transport in other place
        if((*i) != player->GetTransport() && (*i)->GetMapId()==i_id)
        {
            (*i)->BuildCreateUpdateBlockForPlayer(&transData, player);
        }
    }

    WorldPacket packet;
    transData.BuildPacket(&packet);
    player->GetSession()->SendPacket(&packet);
}

void Map::SendRemoveTransports( Player * player )
{
    // Hack to send out transports
    MapManager::TransportMap& tmap = sMapMgr.m_TransportsByMap;

    // no transports at map
    if (tmap.find(player->GetMapId()) == tmap.end())
        return;

    UpdateData transData;

    MapManager::TransportSet& tset = tmap[player->GetMapId()];

    // except used transport
    for (MapManager::TransportSet::const_iterator i = tset.begin(); i != tset.end(); ++i)
        if((*i) != player->GetTransport() && (*i)->GetMapId()!=i_id)
            (*i)->BuildOutOfRangeUpdateBlock(&transData);

    WorldPacket packet;
    transData.BuildPacket(&packet);
    player->GetSession()->SendPacket(&packet);
}

inline void Map::setNGrid(NGridType *grid, uint32 x, uint32 y)
{
    if(x >= MAX_NUMBER_OF_GRIDS || y >= MAX_NUMBER_OF_GRIDS)
    {
        sLog.outError("map::setNGrid() Invalid grid coordinates found: %d, %d!",x,y);
        MANGOS_ASSERT(false);
    }
    i_grids[x][y] = grid;
}

void Map::AddObjectToRemoveList(WorldObject *obj)
{
    MANGOS_ASSERT(obj->GetMapId()==GetId() && obj->GetInstanceId()==GetInstanceId());

    obj->CleanupsBeforeDelete();                            // remove or simplify at least cross referenced links

    i_objectsToRemove.insert(obj);
    //DEBUG_LOG("Object (GUID: %u TypeId: %u ) added to removing list.",obj->GetGUIDLow(),obj->GetTypeId());
}

void Map::RemoveAllObjectsInRemoveList()
{
    if(i_objectsToRemove.empty())
        return;

    //DEBUG_LOG("Object remover 1 check.");
    while(!i_objectsToRemove.empty())
    {
        WorldObject* obj = *i_objectsToRemove.begin();
        i_objectsToRemove.erase(i_objectsToRemove.begin());

        if (!obj)
            continue;

        switch(obj->GetTypeId())
        {
            case TYPEID_CORPSE:
            {
                // ??? WTF
                ObjectGuid guid = obj->GetObjectGuid();
                if (guid && guid.IsUnit())
                {
                    Corpse* corpse = GetCorpse(guid);
                    if (!corpse)
                        sLog.outError("Try delete corpse/bones, but corpse of %s not exists!", guid.GetString().c_str());
                    else
                        Remove(corpse,true);
                }
                break;
            }
            case TYPEID_DYNAMICOBJECT:
                Remove((DynamicObject*)obj,true);
                break;
            case TYPEID_GAMEOBJECT:
                Remove((GameObject*)obj,true);
                break;
            case TYPEID_UNIT:
                Remove((Creature*)obj,true);
                break;
            default:
                sLog.outError("Non-grid object (TypeId: %u) in grid object removing list, ignored.",obj->GetTypeId());
                break;
        }
    }
    //DEBUG_LOG("Object remover 2 check.");
}

uint32 Map::GetPlayersCountExceptGMs() const
{
    uint32 count = 0;
    for(MapRefManager::const_iterator itr = m_mapRefManager.begin(); itr != m_mapRefManager.end(); ++itr)
        if(!itr->getSource()->isGameMaster())
            ++count;
    return count;
}

void Map::SendToPlayers(WorldPacket const* data) const
{
    for(MapRefManager::const_iterator itr = m_mapRefManager.begin(); itr != m_mapRefManager.end(); ++itr)
        itr->getSource()->GetSession()->SendPacket(data);
}

bool Map::ActiveObjectsNearGrid(uint32 x, uint32 y) const
{
    MANGOS_ASSERT(x < MAX_NUMBER_OF_GRIDS);
    MANGOS_ASSERT(y < MAX_NUMBER_OF_GRIDS);

    CellPair cell_min(x*MAX_NUMBER_OF_CELLS, y*MAX_NUMBER_OF_CELLS);
    CellPair cell_max(cell_min.x_coord + MAX_NUMBER_OF_CELLS, cell_min.y_coord+MAX_NUMBER_OF_CELLS);

    //we must find visible range in cells so we unload only non-visible cells...
    float viewDist = GetVisibilityDistance();
    int cell_range = (int)ceilf(viewDist / SIZE_OF_GRID_CELL) + 1;

    cell_min << cell_range;
    cell_min -= cell_range;
    cell_max >> cell_range;
    cell_max += cell_range;

    for(MapRefManager::const_iterator iter = m_mapRefManager.begin(); iter != m_mapRefManager.end(); ++iter)
    {
        Player* plr = iter->getSource();

        CellPair p = MaNGOS::ComputeCellPair(plr->GetPositionX(), plr->GetPositionY());
        if( (cell_min.x_coord <= p.x_coord && p.x_coord <= cell_max.x_coord) &&
            (cell_min.y_coord <= p.y_coord && p.y_coord <= cell_max.y_coord) )
            return true;
    }

    for(ActiveNonPlayers::const_iterator iter = m_activeNonPlayers.begin(); iter != m_activeNonPlayers.end(); ++iter)
    {
        WorldObject* obj = *iter;

        CellPair p = MaNGOS::ComputeCellPair(obj->GetPositionX(), obj->GetPositionY());
        if( (cell_min.x_coord <= p.x_coord && p.x_coord <= cell_max.x_coord) &&
            (cell_min.y_coord <= p.y_coord && p.y_coord <= cell_max.y_coord) )
            return true;
    }

    return false;
}

void Map::AddToActive( WorldObject* obj )
{
    m_activeNonPlayers.insert(obj);
    Cell cell = Cell(MaNGOS::ComputeCellPair(obj->GetPositionX(), obj->GetPositionY()));
    EnsureGridLoaded(cell);

    // also not allow unloading spawn grid to prevent creating creature clone at load
    if (obj->GetTypeId() == TYPEID_UNIT)
    {
        Creature* c= (Creature*)obj;

        if (!c->IsPet() && c->HasStaticDBSpawnData())
        {
            float x,y,z;
            c->GetRespawnCoord(x,y,z);
            GridPair p = MaNGOS::ComputeGridPair(x, y);
            if(getNGrid(p.x_coord, p.y_coord))
                getNGrid(p.x_coord, p.y_coord)->incUnloadActiveLock();
            else
            {
                GridPair p2 = MaNGOS::ComputeGridPair(c->GetPositionX(), c->GetPositionY());
                sLog.outError("Active creature (GUID: %u Entry: %u) added to grid[%u,%u] but spawn grid[%u,%u] not loaded.",
                    c->GetGUIDLow(), c->GetEntry(), p.x_coord, p.y_coord, p2.x_coord, p2.y_coord);
            }
        }
    }
}

void Map::RemoveFromActive( WorldObject* obj )
{
    // Map::Update for active object in proccess
    if(m_activeNonPlayersIter != m_activeNonPlayers.end())
    {
        ActiveNonPlayers::iterator itr = m_activeNonPlayers.find(obj);
        if(itr==m_activeNonPlayersIter)
            ++m_activeNonPlayersIter;
        m_activeNonPlayers.erase(itr);
    }
    else
        m_activeNonPlayers.erase(obj);

    // also allow unloading spawn grid
    if (obj->GetTypeId()==TYPEID_UNIT)
    {
        Creature* c= (Creature*)obj;

        if(!c->IsPet() && c->HasStaticDBSpawnData())
        {
            float x,y,z;
            c->GetRespawnCoord(x,y,z);
            GridPair p = MaNGOS::ComputeGridPair(x, y);
            if(getNGrid(p.x_coord, p.y_coord))
                getNGrid(p.x_coord, p.y_coord)->decUnloadActiveLock();
            else
            {
                GridPair p2 = MaNGOS::ComputeGridPair(c->GetPositionX(), c->GetPositionY());
                sLog.outError("Active creature (GUID: %u Entry: %u) removed from grid[%u,%u] but spawn grid[%u,%u] not loaded.",
                    c->GetGUIDLow(), c->GetEntry(), p.x_coord, p.y_coord, p2.x_coord, p2.y_coord);
            }
        }
    }
}

void Map::CreateInstanceData(bool load)
{
    if(i_data != NULL)
        return;

    if (Instanceable())
    {
        if (InstanceTemplate const* mInstance = ObjectMgr::GetInstanceTemplate(GetId()))
            i_script_id = mInstance->script_id;
    }
    else
    {
        if (WorldTemplate const* mInstance = ObjectMgr::GetWorldTemplate(GetId()))
            i_script_id = mInstance->script_id;
    }

    if (!i_script_id)
        return;

    i_data = sScriptMgr.CreateInstanceData(this);
    if(!i_data)
        return;

    if (load)
    {
        // TODO: make a global storage for this
        QueryResult* result;

        if (Instanceable())
            result = CharacterDatabase.PQuery("SELECT data FROM instance WHERE id = '%u'", i_InstanceId);
        else
            result = CharacterDatabase.PQuery("SELECT data FROM world WHERE map = '%u'", GetId());

        if (result)
        {
            Field* fields = result->Fetch();
            const char* data = fields[0].GetString();
            if (data)
            {
                DEBUG_LOG("Loading instance data for `%s` (Map: %u Instance: %u)", sScriptMgr.GetScriptName(i_script_id), GetId(), i_InstanceId);
                i_data->Load(data);
            }
            delete result;
        }
        else
        {
            // for non-instanceable map always add data to table if not found, later code expected that for map in `word` exist always after load
            if (!Instanceable())
                CharacterDatabase.PExecute("INSERT INTO world VALUES ('%u', '')", GetId());
        }
    }
    else
    {
        DEBUG_LOG("New instance data, \"%s\" ,initialized!", sScriptMgr.GetScriptName(i_script_id));
        i_data->Initialize();
    }
}

template void Map::Add(Corpse *);
template void Map::Add(Creature *);
template void Map::Add(GameObject *);
template void Map::Add(DynamicObject *);

template void Map::Remove(Corpse *,bool);
template void Map::Remove(Creature *,bool);
template void Map::Remove(GameObject *, bool);
template void Map::Remove(DynamicObject *, bool);

/* ******* World Maps ******* */

WorldPersistentState* WorldMap::GetPersistanceState() const
{
    return (WorldPersistentState*)Map::GetPersistentState();
}

/* ******* Dungeon Instance Maps ******* */

DungeonMap::DungeonMap(uint32 id, time_t expiry, uint32 InstanceId, uint8 SpawnMode)
  : Map(id, expiry, InstanceId, SpawnMode),
    m_resetAfterUnload(false), m_unloadWhenEmpty(false)
{
    MANGOS_ASSERT(i_mapEntry->IsDungeon());

    //lets initialize visibility distance for dungeons
    DungeonMap::InitVisibilityDistance();

    // the timer is started by default, and stopped when the first player joins
    // this make sure it gets unloaded if for some reason no player joins
    m_unloadTimer = std::max(sWorld.getConfig(CONFIG_UINT32_INSTANCE_UNLOAD_DELAY), (uint32)MIN_UNLOAD_DELAY);
}

DungeonMap::~DungeonMap()
{
}

void DungeonMap::InitVisibilityDistance()
{
    //init visibility distance for instances
    m_VisibleDistance = World::GetMaxVisibleDistanceInInstances();
}

/*
    Do map specific checks to see if the player can enter
*/
bool DungeonMap::CanEnter(Player *player)
{
    if(player->GetMapRef().getTarget() == this)
    {
        sLog.outError("DungeonMap::CanEnter - player %s(%u) already in map %d,%d,%d!", player->GetName(), player->GetGUIDLow(), GetId(), GetInstanceId(), GetSpawnMode());
        MANGOS_ASSERT(false);
        return false;
    }

    return Map::CanEnter(player);
}

/*
    Do map specific checks and add the player to the map if successful.
*/
bool DungeonMap::Add(Player *player)
{
    // TODO: Not sure about checking player level: already done in HandleAreaTriggerOpcode
    // GMs still can teleport player in instance.
    // Is it needed?

    if (!CanEnter(player))
        return false;

    // check for existing instance binds
    InstancePlayerBind *playerBind = player->GetBoundInstance(GetId(), GetDifficulty());
    if (playerBind && playerBind->perm)
    {
        // cannot enter other instances if bound permanently
        if (playerBind->state != GetPersistanceState())
        {
            sLog.outError("DungeonMap::Add: player %s(%d) is permanently bound to instance %d,%d,%d,%d,%d,%d but he is being put in instance %d,%d,%d,%d,%d,%d",
                player->GetName(), player->GetGUIDLow(), playerBind->state->GetMapId(),
                playerBind->state->GetInstanceId(), playerBind->state->GetDifficulty(),
                playerBind->state->GetPlayerCount(), playerBind->state->GetGroupCount(),
                playerBind->state->CanReset(),
                GetPersistanceState()->GetMapId(), GetPersistanceState()->GetInstanceId(),
                GetPersistanceState()->GetDifficulty(), GetPersistanceState()->GetPlayerCount(),
                GetPersistanceState()->GetGroupCount(), GetPersistanceState()->CanReset());
            //MANGOS_ASSERT(false);
            player->RemoveFromGroup();
            player->RepopAtGraveyard();
            player->GetSession()->KickPlayer();
            return false;
        }
    }
    else
    {
        Group *pGroup = player->GetGroup();
        if (pGroup)
        {
            // solo saves should be reset when entering a group
            InstanceGroupBind* groupBind = pGroup->GetBoundInstance(this,GetDifficulty());
            if (playerBind)
            {
                DEBUG_LOG("DungeonMap::Add: %s enter to instance %d,%d,%d,%d,%d,%d but he is in group (Id: %d) and has non-permanent bind to instance %d,%d,%d,%d,%d,%d!",
                    player->GetGuidStr().c_str(), GetPersistentState()->GetMapId(), GetPersistentState()->GetInstanceId(),
                    GetPersistanceState()->GetDifficulty(), GetPersistanceState()->GetPlayerCount(), GetPersistanceState()->GetGroupCount(),
                    GetPersistanceState()->CanReset(), pGroup->GetId(),
                    playerBind->state->GetMapId(), playerBind->state->GetInstanceId(), playerBind->state->GetDifficulty(),
                    playerBind->state->GetPlayerCount(), playerBind->state->GetGroupCount(), playerBind->state->CanReset());

                if (groupBind)
                    DEBUG_LOG("DungeonMap::Add: the group (Id: %d) is bound to instance %d,%d,%d,%d,%d,%d.",
                    pGroup->GetId(),
                    groupBind->state->GetMapId(), groupBind->state->GetInstanceId(), groupBind->state->GetDifficulty(),
                    groupBind->state->GetPlayerCount(), groupBind->state->GetGroupCount(), groupBind->state->CanReset());

                // no reason crash if we can fix state
                player->UnbindInstance(GetId(), GetDifficulty());
            }

            // bind to the group or keep using the group save
            if (!groupBind)
                pGroup->BindToInstance(GetPersistanceState(), false);
            else
            {
                // cannot jump to a different instance without resetting it
                if (groupBind->state != GetPersistentState())
                {
                    DEBUG_LOG("DungeonMap::Add: %s is being put in instance %d,%d,%d but he is in group (Id: %d) which has non-permanent bind to instance %d,%d,%d!",
                        player->GetGuidStr().c_str(), GetPersistentState()->GetMapId(),
                        GetPersistentState()->GetInstanceId(), GetPersistentState()->GetDifficulty(),
                        pGroup->GetId(), groupBind->state->GetMapId(),
                        groupBind->state->GetInstanceId(), groupBind->state->GetDifficulty());

                    sLog.outError("MapSave players: %d, group count: %d",
                        GetPersistanceState()->GetPlayerCount(), GetPersistanceState()->GetGroupCount());

                    if (groupBind->state)
                        sLog.outError("GroupBind save players: %d, group count: %d", groupBind->state->GetPlayerCount(), groupBind->state->GetGroupCount());
                    else
                        sLog.outError("GroupBind save NULL");
                    //MANGOS_ASSERT(false);
                    player->RemoveFromGroup();
                    player->RepopAtGraveyard();
                    player->GetSession()->KickPlayer();
                    return false;
                }
                // if the group/leader is permanently bound to the instance
                // players also become permanently bound when they enter
                if (groupBind->perm && IsDungeon())
                {
                    WorldPacket data(SMSG_PENDING_RAID_LOCK, 9);
                    data << uint32(60000);
                    data << groupBind->state->GetCompletedEncountersMask();
                    data << uint8(0);
                    player->GetSession()->SendPacket(&data);
                    player->SetPendingBind(GetPersistanceState(), 60000);
                }
            }
        }
        else
        {
            // set up a solo bind or continue using it
            if(!playerBind)
                player->BindToInstance(GetPersistanceState(), false);
            else
            {
                // cannot jump to a different instance without resetting it
                MANGOS_ASSERT(playerBind->state == GetPersistentState());
            }
        }
    }

    // for normal instances cancel the reset schedule when the
    // first player enters (no players yet)
    SetResetSchedule(false);

    DETAIL_LOG("MAP: Player '%s' is entering instance '%u' of map '%s'", player->GetName(), GetInstanceId(), GetMapName());
    // initialize unload state
    m_unloadTimer = 0;
    m_resetAfterUnload = false;
    m_unloadWhenEmpty = false;

    // this will acquire the same mutex so it cannot be in the previous block
    Map::Add(player);

    return true;
}

void DungeonMap::Update(const uint32& t_diff)
{
    Map::Update(t_diff);
}

void DungeonMap::Remove(Player *player, bool remove)
{
    DETAIL_LOG("MAP: Removing player '%s' from instance '%u' of map '%s' before relocating to other map", player->GetName(), GetInstanceId(), GetMapName());

    //if last player set unload timer
    if(!m_unloadTimer && m_mapRefManager.getSize() == 1)
        m_unloadTimer = m_unloadWhenEmpty ? MIN_UNLOAD_DELAY : std::max(sWorld.getConfig(CONFIG_UINT32_INSTANCE_UNLOAD_DELAY), (uint32)MIN_UNLOAD_DELAY);

    Map::Remove(player, remove);

    // for normal instances schedule the reset after all players have left
    SetResetSchedule(true);
}

/*
    Returns true if there are no players in the instance
*/
bool DungeonMap::Reset(InstanceResetMethod method)
{
    // note: since the map may not be loaded when the instance needs to be reset
    // the instance must be deleted from the DB by InstanceSaveManager

    if(HavePlayers())
    {
        if (method == INSTANCE_RESET_ALL)
        {
            // notify the players to leave the instance so it can be reset
            for(MapRefManager::iterator itr = m_mapRefManager.begin(); itr != m_mapRefManager.end(); ++itr)
                itr->getSource()->SendResetFailedNotify(GetId());
        }
        else if (method == INSTANCE_RESET_CHANGE_DIFFICULTY)
        {
            // notify the players to leave the instance so it can be reset
            for(MapRefManager::iterator itr = m_mapRefManager.begin(); itr != m_mapRefManager.end(); ++itr)
                itr->getSource()->SendResetFailedNotify(GetId());

            m_unloadWhenEmpty = true;
            m_resetAfterUnload = true;
        }
        else
        {
            if(method == INSTANCE_RESET_GLOBAL)
            {
                // set the homebind timer for players inside (1 minute)
                for(MapRefManager::iterator itr = m_mapRefManager.begin(); itr != m_mapRefManager.end(); ++itr)
                    itr->getSource()->m_InstanceValid = false;
            }

            // the unload timer is not started
            // instead the map will unload immediately after the players have left
            m_unloadWhenEmpty = true;
            m_resetAfterUnload = true;
        }
    }
    else
    {
        // unloaded at next update
        m_unloadTimer = MIN_UNLOAD_DELAY;
        m_resetAfterUnload = true;
    }

    return m_mapRefManager.isEmpty();
}

void DungeonMap::PermBindAllPlayers(Player *player, bool permanent)
{
    Group *group = player->GetGroup();
    // group members outside the instance group don't get bound
    for(MapRefManager::iterator itr = m_mapRefManager.begin(); itr != m_mapRefManager.end(); ++itr)
    {
        Player* plr = itr->getSource();
        // players inside an instance cannot be bound to other instances
        // some players may already be permanently bound, in this case nothing happens
        InstancePlayerBind *bind = plr->GetBoundInstance(GetId(), GetDifficulty());
        if (!bind || !bind->perm)
        {
            plr->BindToInstance(GetPersistanceState(), permanent);
            WorldPacket data(SMSG_INSTANCE_SAVE_CREATED, 4);
            data << uint32(0);
            plr->GetSession()->SendPacket(&data);
        }

        // if the leader is not in the instance the group will not get a perm bind
        if (group && group->GetLeaderGuid() == plr->GetObjectGuid())
            group->BindToInstance(GetPersistanceState(), permanent);
    }
}

void DungeonMap::UnloadAll(bool pForce)
{
    if(HavePlayers())
    {
        sLog.outError("DungeonMap::UnloadAll: there are still players in the instance at unload, should not happen!");
        for(MapRefManager::iterator itr = m_mapRefManager.begin(); itr != m_mapRefManager.end(); ++itr)
        {
            Player* plr = itr->getSource();
            plr->TeleportToHomebind();
        }
    }

    if(m_resetAfterUnload == true)
    {
        if (DungeonPersistentState* state = GetPersistanceState())
            state->DeleteRespawnTimes();
    }

    Map::UnloadAll(pForce);
}

void DungeonMap::SendResetWarnings(uint32 timeLeft) const
{
    for(MapRefManager::const_iterator itr = m_mapRefManager.begin(); itr != m_mapRefManager.end(); ++itr)
        itr->getSource()->SendInstanceResetWarning(GetId(), itr->getSource()->GetDifficulty(IsRaid()), timeLeft);
}

void DungeonMap::SetResetSchedule(bool on)
{
    // only for normal instances
    // the reset time is only scheduled when there are no payers inside
    // it is assumed that the reset time will rarely (if ever) change while the reset is scheduled
    if(!HavePlayers() && !IsRaidOrHeroicDungeon())
        sMapPersistentStateMgr.GetScheduler().ScheduleReset(on, GetPersistanceState()->GetResetTime(), DungeonResetEvent(RESET_EVENT_NORMAL_DUNGEON, GetId(), Difficulty(GetSpawnMode()), GetInstanceId()));
}

DungeonPersistentState* DungeonMap::GetPersistanceState() const
{
    return (DungeonPersistentState*)Map::GetPersistentState();
}


/* ******* Battleground Instance Maps ******* */

BattleGroundMap::BattleGroundMap(uint32 id, time_t expiry, uint32 InstanceId, uint8 spawnMode)
  : Map(id, expiry, InstanceId, spawnMode)
{
    //lets initialize visibility distance for BG/Arenas
    BattleGroundMap::InitVisibilityDistance();
}

BattleGroundMap::~BattleGroundMap()
{
}

void BattleGroundMap::Update(const uint32& diff)
{
    Map::Update(diff);

    GetBG()->Update(diff);
}

BattleGroundPersistentState* BattleGroundMap::GetPersistanceState() const
{
    return (BattleGroundPersistentState*)Map::GetPersistentState();
}


void BattleGroundMap::InitVisibilityDistance()
{
    //init visibility distance for BG/Arenas
    m_VisibleDistance = World::GetMaxVisibleDistanceInBGArenas();
}

bool BattleGroundMap::CanEnter(Player * player)
{
    if(player->GetMapRef().getTarget() == this)
    {
        sLog.outError("BGMap::CanEnter - player %u already in map!", player->GetGUIDLow());
        MANGOS_ASSERT(false);
        return false;
    }

    if(player->GetBattleGroundId() != GetInstanceId())
        return false;

    // player number limit is checked in bgmgr, no need to do it here

    return Map::CanEnter(player);
}

bool BattleGroundMap::Add(Player * player)
{
    if(!CanEnter(player))
        return false;

    // reset instance validity, battleground maps do not homebind
    player->m_InstanceValid = true;

    return Map::Add(player);
}

void BattleGroundMap::Remove(Player *player, bool remove)
{
    DETAIL_LOG("MAP: Removing player '%s' from bg '%u' of map '%s' before relocating to other map", player->GetName(), GetInstanceId(), GetMapName());
    Map::Remove(player, remove);
}

void BattleGroundMap::SetUnload()
{
    m_unloadTimer = MIN_UNLOAD_DELAY;
}

void BattleGroundMap::UnloadAll(bool pForce)
{
    while(HavePlayers())
    {
        if(Player * plr = m_mapRefManager.getFirst()->getSource())
        {
            plr->TeleportTo(plr->GetBattleGroundEntryPoint());
            // TeleportTo removes the player from this map (if the map exists) -> calls BattleGroundMap::Remove -> invalidates the iterator.
            // just in case, remove the player from the list explicitly here as well to prevent a possible infinite loop
            // note that this remove is not needed if the code works well in other places
            plr->GetMapRef().unlink();
        }
    }

    Map::UnloadAll(pForce);
}

/// Put scripts in the execution queue
void Map::ScriptsStart(ScriptMapMapName const& scripts, uint32 id, Object* source, Object* target)
{
    ///- Find the script map
    ScriptMapMap::const_iterator s = scripts.second.find(id);
    if (s == scripts.second.end())
        return;

    // prepare static data
    ObjectGuid sourceGuid = source->GetObjectGuid();
    ObjectGuid targetGuid = target ? target->GetObjectGuid() : ObjectGuid();
    ObjectGuid ownerGuid  = source->isType(TYPEMASK_ITEM) ? ((Item*)source)->GetOwnerGuid() : ObjectGuid();

    ///- Schedule script execution for all scripts in the script map
    ScriptMap const *s2 = &(s->second);
    bool immedScript = false;
    for (ScriptMap::const_iterator iter = s2->begin(); iter != s2->end(); ++iter)
    {
        ScriptAction sa(scripts.first, this, sourceGuid, targetGuid, ownerGuid, &iter->second);

        m_scriptSchedule.insert(ScriptScheduleMap::value_type(time_t(sWorld.GetGameTime() + iter->first), sa));
        if (iter->first == 0)
            immedScript = true;

        sScriptMgr.IncreaseScheduledScriptsCount();
    }
    ///- If one of the effects should be immediate, launch the script execution
    if (immedScript)
        ScriptsProcess();
}

void Map::ScriptCommandStart(ScriptInfo const& script, uint32 delay, Object* source, Object* target)
{
    // NOTE: script record _must_ exist until command executed

    // prepare static data
    ObjectGuid sourceGuid = source->GetObjectGuid();
    ObjectGuid targetGuid = target ? target->GetObjectGuid() : ObjectGuid();
    ObjectGuid ownerGuid  = source->isType(TYPEMASK_ITEM) ? ((Item*)source)->GetOwnerGuid() : ObjectGuid();

    ScriptAction sa("Internal Activate Command used for spell", this, sourceGuid, targetGuid, ownerGuid, &script);

    m_scriptSchedule.insert(ScriptScheduleMap::value_type(time_t(sWorld.GetGameTime() + delay), sa));

    sScriptMgr.IncreaseScheduledScriptsCount();

    ///- If effects should be immediate, launch the script execution
    if(delay == 0)
        ScriptsProcess();
}

/// Process queued scripts
void Map::ScriptsProcess()
{
    if (m_scriptSchedule.empty())
        return;

    ///- Process overdue queued scripts
    ScriptScheduleMap::iterator iter = m_scriptSchedule.begin();
    // ok as multimap is a *sorted* associative container
    while (!m_scriptSchedule.empty() && (iter->first <= sWorld.GetGameTime()))
    {
<<<<<<< HEAD
        ScriptAction const& step = iter->second;

        Object* source = NULL;

        if (step.sourceGuid)
        {
            switch(step.sourceGuid.GetHigh())
            {
                case HIGHGUID_ITEM:
                // case HIGHGUID_CONTAINER: ==HIGHGUID_ITEM
                {
                    if (Player* player = HashMapHolder<Player>::Find(step.ownerGuid))
                        source = player->GetItemByGuid(step.sourceGuid);
                    break;
                }
                case HIGHGUID_UNIT:
                case HIGHGUID_VEHICLE:
                    source = GetCreature(step.sourceGuid);
                    break;
                case HIGHGUID_PET:
                    source = GetPet(step.sourceGuid);
                    break;
                case HIGHGUID_PLAYER:
                    source = HashMapHolder<Player>::Find(step.sourceGuid);
                    break;
                case HIGHGUID_GAMEOBJECT:
                    source = GetGameObject(step.sourceGuid);
                    break;
                case HIGHGUID_CORPSE:
                    source = HashMapHolder<Corpse>::Find(step.sourceGuid);
                    break;
                default:
                    sLog.outError("*_script source with unsupported guid %s", step.sourceGuid.GetString().c_str());
                    break;
            }
        }

        if (source && !source->IsInWorld())
            source = NULL;

        Object* target = NULL;

        if (step.targetGuid)
        {
            switch(step.targetGuid.GetHigh())
            {
                case HIGHGUID_UNIT:
                case HIGHGUID_VEHICLE:
                    target = GetCreature(step.targetGuid);
                    break;
                case HIGHGUID_PET:
                    target = GetPet(step.targetGuid);
                    break;
                case HIGHGUID_PLAYER:
                    target = HashMapHolder<Player>::Find(step.targetGuid);
                    break;
                case HIGHGUID_GAMEOBJECT:
                    target = GetGameObject(step.targetGuid);
                    break;
                case HIGHGUID_CORPSE:
                    target = HashMapHolder<Corpse>::Find(step.targetGuid);
                    break;
                default:
                    sLog.outError("*_script target with unsupported guid %s", step.targetGuid.GetString().c_str());
                    break;
            }
        }

        if (target && !target->IsInWorld())
            target = NULL;

        switch(step.script->command)
        {
            case SCRIPT_COMMAND_TALK:
            {
                if (!source)
                {
                    sLog.outError("SCRIPT_COMMAND_TALK (script id %u) call for NULL source.", step.script->id);
                    break;
                }

                if (!source->isType(TYPEMASK_WORLDOBJECT))
                {
                    sLog.outError("SCRIPT_COMMAND_TALK (script id %u) call for unsupported non-worldobject (TypeId: %u), skipping.", step.script->id, source->GetTypeId());
                    break;
                }

                WorldObject* pSource = (WorldObject*)source;
                Creature* pBuddy = NULL;

                // flag_target_player_as_source     0x01
                // flag_original_source_as_target   0x02
                // flag_buddy_as_target             0x04

                // If target is player (and not already the source) but should be the source
                if (target && target->GetTypeId() == TYPEID_PLAYER && step.script->talk.flags & 0x01)
                {
                    if (source->GetTypeId() != TYPEID_PLAYER)
                        pSource = (WorldObject*)target;
                }

                // If step has a buddy entry defined, search for it.
                if (step.script->talk.creatureEntry)
                {
                    MaNGOS::NearestCreatureEntryWithLiveStateInObjectRangeCheck u_check(*pSource, step.script->talk.creatureEntry, true, step.script->talk.searchRadius);
                    MaNGOS::CreatureLastSearcher<MaNGOS::NearestCreatureEntryWithLiveStateInObjectRangeCheck> searcher(pBuddy, u_check);

                    Cell::VisitGridObjects(pSource, searcher, step.script->talk.searchRadius);
                }

                // If buddy found, then use it
                if (pBuddy)
                {
                    // pBuddy can be target of talk
                    if (step.script->talk.flags & 0x04)
                    {
                        target = (Object*)pBuddy;
                    }
                    else
                    {
                        // If not target of talk, then set pBuddy as source
                        // Useless when source is already flagged to be player, and should maybe produce error.
                        if (!(step.script->talk.flags & 0x01))
                            pSource = (WorldObject*)pBuddy;
                    }
                }

                // If we should talk to the original source instead of target
                if (step.script->talk.flags & 0x02)
                    target = source;

                Unit* unitTarget = target && target->isType(TYPEMASK_UNIT) ? static_cast<Unit*>(target) : NULL;
                int32 textId = step.script->talk.textId[0];

                // May have text for random
                if (step.script->talk.textId[1])
                {
                    int i = 2;
                    for(; i < MAX_TEXT_ID; ++i)
                    {
                        if (!step.script->talk.textId[i])
                            break;
                    }

                    // Use one random
                    textId = step.script->talk.textId[rand() % i];
                }

                switch(step.script->talk.chatType)
                {
                    case CHAT_TYPE_SAY:
                        pSource->MonsterSay(textId, step.script->talk.language, unitTarget);
                        break;
                    case CHAT_TYPE_YELL:
                        pSource->MonsterYell(textId, step.script->talk.language, unitTarget);
                        break;
                    case CHAT_TYPE_TEXT_EMOTE:
                        pSource->MonsterTextEmote(textId, unitTarget);
                        break;
                    case CHAT_TYPE_BOSS_EMOTE:
                        pSource->MonsterTextEmote(textId, unitTarget, true);
                        break;
                    case CHAT_TYPE_WHISPER:
                        if (!unitTarget || unitTarget->GetTypeId() != TYPEID_PLAYER)
                        {
                            sLog.outError("SCRIPT_COMMAND_TALK (script id %u) attempt to whisper (%u) to %s, skipping.", step.script->id, step.script->talk.chatType, unitTarget ? unitTarget->GetGuidStr().c_str() : "<no target>");
                            break;
                        }
                        pSource->MonsterWhisper(textId, unitTarget);
                        break;
                    case CHAT_TYPE_BOSS_WHISPER:
                        if (!unitTarget || unitTarget->GetTypeId() != TYPEID_PLAYER)
                        {
                            sLog.outError("SCRIPT_COMMAND_TALK (script id %u) attempt to whisper (%u) to %s, skipping.", step.script->id, step.script->talk.chatType, unitTarget ? unitTarget->GetGuidStr().c_str() : "<no target>");
                            break;
                        }
                        pSource->MonsterWhisper(textId, unitTarget, true);
                        break;
                    case CHAT_TYPE_ZONE_YELL:
                        pSource->MonsterYellToZone(textId, step.script->talk.language, unitTarget);
                        break;
                    default:
                        break;                              // must be already checked at load
                }
                break;
            }
            case SCRIPT_COMMAND_EMOTE:
            {
                if (!source)
                {
                    sLog.outError("SCRIPT_COMMAND_EMOTE (script id %u) call for NULL source.", step.script->id);
                    break;
                }

                if (!source->isType(TYPEMASK_WORLDOBJECT))
                {
                    sLog.outError("SCRIPT_COMMAND_EMOTE (script id %u) call for non-worldobject (TypeId: %u), skipping.", step.script->id, source->GetTypeId());
                    break;
                }
                // When creatureEntry is not defined, GameObject can not be source
                else if (!step.script->emote.creatureEntry)
                {
                    if (!source->isType(TYPEMASK_UNIT))
                    {
                        sLog.outError("SCRIPT_COMMAND_EMOTE (script id %u) are missing datalong2 (creature entry). Unsupported call for non-unit (TypeId: %u), skipping.", step.script->id, source->GetTypeId());
                        break;
                    }
                }

                WorldObject* pSource = (WorldObject*)source;
                Creature* pBuddy = NULL;

                // flag_target_as_source            0x01

                // If target is Unit* and should do the emote (or should be source of searcher below)
                if (target && target->isType(TYPEMASK_UNIT) && step.script->emote.flags & 0x01)
                    pSource = (WorldObject*)target;

                // If step has a buddy entry defined, search for it.
                if (step.script->emote.creatureEntry)
                {
                    MaNGOS::NearestCreatureEntryWithLiveStateInObjectRangeCheck u_check(*pSource, step.script->emote.creatureEntry, true, step.script->emote.searchRadius);
                    MaNGOS::CreatureLastSearcher<MaNGOS::NearestCreatureEntryWithLiveStateInObjectRangeCheck> searcher(pBuddy, u_check);

                    Cell::VisitGridObjects(pSource, searcher, step.script->emote.searchRadius);

                    // If buddy found, then use it or break (break since we must assume pBuddy was defined for a reason)
                    if (pBuddy)
                        pSource = (WorldObject*)pBuddy;
                    else
                        break;
                }

                // Must be safe cast to Unit*
                ((Unit*)pSource)->HandleEmote(step.script->emote.emoteId);
                break;
            }
            case SCRIPT_COMMAND_FIELD_SET:
                if (!source)
                {
                    sLog.outError("SCRIPT_COMMAND_FIELD_SET (script id %u) call for NULL object.", step.script->id);
                    break;
                }

                if (step.script->setField.fieldId <= OBJECT_FIELD_ENTRY || step.script->setField.fieldId >= source->GetValuesCount())
                {
                    sLog.outError("SCRIPT_COMMAND_FIELD_SET (script id %u) call for wrong field %u (max count: %u) in object (TypeId: %u).",
                        step.script->id, step.script->setField.fieldId, source->GetValuesCount(), source->GetTypeId());
                    break;
                }

                source->SetUInt32Value(step.script->setField.fieldId, step.script->setField.fieldValue);
                break;
            case SCRIPT_COMMAND_MOVE_TO:
            {
                if (!source)
                {
                    sLog.outError("SCRIPT_COMMAND_MOVE_TO (script id %u) call for NULL creature.", step.script->id);
                    break;
                }

                if (source->GetTypeId() != TYPEID_UNIT)
                {
                    sLog.outError("SCRIPT_COMMAND_MOVE_TO (script id %u) call for non-creature (TypeId: %u), skipping.", step.script->id, source->GetTypeId());
                    break;
                }

                Unit* unit = (Unit*)source;

                // Just turn around
                if ((fabs(step.script->x) < M_NULL_F && fabs(step.script->y) < M_NULL_F && fabs(step.script->z) < M_NULL_F) ||
                    // Check point-to-point distance, hence revert effect of bounding radius
                    unit->IsWithinDist3d(step.script->x, step.script->y, step.script->z, 0.01f - unit->GetObjectBoundingRadius()))
                {
                    unit->SetFacingTo(step.script->o);
                    break;
                }


                if (step.script->moveTo.travelTime != 0)
                {
                    float speed = unit->GetDistance(step.script->x, step.script->y, step.script->z) / ((float)step.script->moveTo.travelTime * 0.001f);
                    unit->MonsterMoveWithSpeed(step.script->x, step.script->y, step.script->z, speed);
                }
                else
                    unit->NearTeleportTo(step.script->x, step.script->y, step.script->z, fabs(step.script->o) > M_NULL_F ? step.script->o : unit->GetOrientation());
                break;
            }
            case SCRIPT_COMMAND_FLAG_SET:
                if (!source)
                {
                    sLog.outError("SCRIPT_COMMAND_FLAG_SET (script id %u) call for NULL object.", step.script->id);
                    break;
                }
                if (step.script->setFlag.fieldId <= OBJECT_FIELD_ENTRY || step.script->setFlag.fieldId >= source->GetValuesCount())
                {
                    sLog.outError("SCRIPT_COMMAND_FLAG_SET (script id %u) call for wrong field %u (max count: %u) in object (TypeId: %u).",
                        step.script->id, step.script->setFlag.fieldId, source->GetValuesCount(), source->GetTypeId());
                    break;
                }

                source->SetFlag(step.script->setFlag.fieldId, step.script->setFlag.fieldValue);
                break;
            case SCRIPT_COMMAND_FLAG_REMOVE:
                if (!source)
                {
                    sLog.outError("SCRIPT_COMMAND_FLAG_REMOVE (script id %u) call for NULL object.", step.script->id);
                    break;
                }
                if (step.script->removeFlag.fieldId <= OBJECT_FIELD_ENTRY || step.script->removeFlag.fieldId >= source->GetValuesCount())
                {
                    sLog.outError("SCRIPT_COMMAND_FLAG_REMOVE (script id %u) call for wrong field %u (max count: %u) in object (TypeId: %u).",
                        step.script->id, step.script->removeFlag.fieldId, source->GetValuesCount(), source->GetTypeId());
                    break;
                }

                source->RemoveFlag(step.script->removeFlag.fieldId, step.script->removeFlag.fieldValue);
                break;
            case SCRIPT_COMMAND_TELEPORT_TO:
            {
                // accept player in any one from target/source arg
                if (!target && !source)
                {
                    sLog.outError("SCRIPT_COMMAND_TELEPORT_TO (script id %u) call for NULL object.", step.script->id);
                    break;
                }

                // must be only Player
                if ((!target || target->GetTypeId() != TYPEID_PLAYER) && (!source || source->GetTypeId() != TYPEID_PLAYER))
                {
                    sLog.outError("SCRIPT_COMMAND_TELEPORT_TO (script id %u) call for non-player (TypeIdSource: %u)(TypeIdTarget: %u), skipping.", step.script->id, source ? source->GetTypeId() : 0, target ? target->GetTypeId() : 0);
                    break;
                }

                Player* pSource = target && target->GetTypeId() == TYPEID_PLAYER ? (Player*)target : (Player*)source;

                pSource->TeleportTo(step.script->teleportTo.mapId, step.script->x, step.script->y, step.script->z, step.script->o);
                break;
            }
            case SCRIPT_COMMAND_QUEST_EXPLORED:
            {
                if (!source)
                {
                    sLog.outError("SCRIPT_COMMAND_QUEST_EXPLORED (script id %u) call for NULL source.", step.script->id);
                    break;
                }

                if (!target)
                {
                    sLog.outError("SCRIPT_COMMAND_QUEST_EXPLORED (script id %u) call for NULL target.", step.script->id);
                    break;
                }

                // when script called for item spell casting then target == (unit or GO) and source is player
                WorldObject* worldObject;
                Player* player;

                if (target->GetTypeId() == TYPEID_PLAYER)
                {
                    if (source->GetTypeId() != TYPEID_UNIT && source->GetTypeId() != TYPEID_GAMEOBJECT && source->GetTypeId() != TYPEID_PLAYER)
                    {
                        sLog.outError("SCRIPT_COMMAND_QUEST_EXPLORED (script id %u) call for non-creature, non-gameobject or non-player (TypeId: %u), skipping.", step.script->id, source->GetTypeId());
                        break;
                    }

                    worldObject = (WorldObject*)source;
                    player = (Player*)target;
                }
                else
                {
                    if (target->GetTypeId() != TYPEID_UNIT && target->GetTypeId() != TYPEID_GAMEOBJECT && target->GetTypeId() != TYPEID_PLAYER)
                    {
                        sLog.outError("SCRIPT_COMMAND_QUEST_EXPLORED (script id %u) call for non-creature, non-gameobject or non-player (TypeId: %u), skipping.", step.script->id, target->GetTypeId());
                        break;
                    }

                    if (source->GetTypeId() != TYPEID_PLAYER)
                    {
                        sLog.outError("SCRIPT_COMMAND_QUEST_EXPLORED (script id %u) call for non-player (TypeId: %u), skipping.", step.script->id, source->GetTypeId());
                        break;
                    }

                    worldObject = (WorldObject*)target;
                    player = (Player*)source;
                }

                // quest id and flags checked at script loading
                if ((worldObject->GetTypeId() != TYPEID_UNIT || ((Unit*)worldObject)->isAlive()) &&
                    (step.script->questExplored.distance == 0 || worldObject->IsWithinDistInMap(player, float(step.script->questExplored.distance))))
                    player->AreaExploredOrEventHappens(step.script->questExplored.questId);
                else
                    player->FailQuest(step.script->questExplored.questId);

                break;
            }
            case SCRIPT_COMMAND_KILL_CREDIT:
            {
                // accept player in any one from target/source arg
                if (!target && !source)
                {
                    sLog.outError("SCRIPT_COMMAND_KILL_CREDIT (script id %u) call for NULL object.", step.script->id);
                    break;
                }

                // must be only Player
                if ((!target || target->GetTypeId() != TYPEID_PLAYER) && (!source || source->GetTypeId() != TYPEID_PLAYER))
                {
                    sLog.outError("SCRIPT_COMMAND_KILL_CREDIT (script id %u) call for non-player (TypeIdSource: %u)(TypeIdTarget: %u), skipping.", step.script->id, source ? source->GetTypeId() : 0, target ? target->GetTypeId() : 0);
                    break;
                }

                Player* pSource = target && target->GetTypeId() == TYPEID_PLAYER ? (Player*)target : (Player*)source;

                if (step.script->killCredit.isGroupCredit)
                {
                    pSource->RewardPlayerAndGroupAtEvent(step.script->killCredit.creatureEntry, pSource);
                }
                else
                {
                    pSource->KilledMonsterCredit(step.script->killCredit.creatureEntry);
                }

                break;
            }
            case SCRIPT_COMMAND_RESPAWN_GAMEOBJECT:
            {
                if (!step.script->respawnGo.goGuid)         // checked at load
                    break;

                if (!source)
                {
                    sLog.outError("SCRIPT_COMMAND_RESPAWN_GAMEOBJECT (script id %u) call for NULL world object.", step.script->id);
                    break;
                }

                if (!source->isType(TYPEMASK_WORLDOBJECT))
                {
                    sLog.outError("SCRIPT_COMMAND_RESPAWN_GAMEOBJECT (script id %u) call for non-WorldObject (TypeId: %u), skipping.", step.script->id, source->GetTypeId());
                    break;
                }

                WorldObject* summoner = (WorldObject*)source;
                if (!summoner->IsInWorld())
                {
                    sLog.outError("SCRIPT_COMMAND_RESPAWN_GAMEOBJECT (script id %u) call for non-in-world WorldObject (TypeId: %u), skipping.", step.script->id, source->GetTypeId());
                    break;
                }

                int32 time_to_despawn = step.script->respawnGo.despawnDelay < 5 ? 5 : step.script->respawnGo.despawnDelay;

                uint32 guidlow = step.script->respawnGo.goGuid;
                GameObjectData const* goData = sObjectMgr.GetGOData(guidlow);
                if (!goData)
                    break;                                  // checked at load

                GameObject *go = summoner->GetMap()->GetGameObject(ObjectGuid(HIGHGUID_GAMEOBJECT, goData->id, guidlow));
                if (!go)
                {
                    sLog.outError("SCRIPT_COMMAND_RESPAWN_GAMEOBJECT (script id %u) failed for gameobject(guid: %u).", step.script->id, guidlow);
                    break;
                }

                if (go->GetGoType()==GAMEOBJECT_TYPE_FISHINGNODE ||
                    go->GetGoType()==GAMEOBJECT_TYPE_DOOR        ||
                    go->GetGoType()==GAMEOBJECT_TYPE_BUTTON      ||
                    go->GetGoType()==GAMEOBJECT_TYPE_TRAP)
                {
                    sLog.outError("SCRIPT_COMMAND_RESPAWN_GAMEOBJECT (script id %u) can not be used with gameobject of type %u (guid: %u).", step.script->id, uint32(go->GetGoType()), step.script->respawnGo.goGuid);
                    break;
                }

                if (go->isSpawned())
                    break;                                  //gameobject already spawned

                go->SetLootState(GO_READY);
                go->SetRespawnTime(time_to_despawn);        //despawn object in ? seconds

                go->GetMap()->Add(go);
                break;
            }
            case SCRIPT_COMMAND_TEMP_SUMMON_CREATURE:
            {
                if (!step.script->summonCreature.creatureEntry)
                {
                    sLog.outError("SCRIPT_COMMAND_TEMP_SUMMON_CREATURE (script id %u) call for NULL creature.", step.script->id);
                    break;
                }

                if (!source)
                {
                    sLog.outError("SCRIPT_COMMAND_TEMP_SUMMON_CREATURE (script id %u) call for NULL world object.", step.script->id);
                    break;
                }

                if (!source->isType(TYPEMASK_WORLDOBJECT))
                {
                    sLog.outError("SCRIPT_COMMAND_TEMP_SUMMON_CREATURE (script id %u) call for non-WorldObject (TypeId: %u), skipping.", step.script->id, source->GetTypeId());
                    break;
                }

                WorldObject* summoner = (WorldObject*)source;

                float x = step.script->x;
                float y = step.script->y;
                float z = step.script->z;
                float o = step.script->o;

                Creature* pCreature = summoner->SummonCreature(step.script->summonCreature.creatureEntry, x, y, z, o, TEMPSUMMON_TIMED_OR_DEAD_DESPAWN, step.script->summonCreature.despawnDelay, (step.script->summonCreature.flags & 0x01) ? true: false);
                if (!pCreature)
                {
                    sLog.outError("SCRIPT_COMMAND_TEMP_SUMMON (script id %u) failed for creature (entry: %u).", step.script->id, step.script->summonCreature.creatureEntry);
                    break;
                }

                break;
            }
            case SCRIPT_COMMAND_OPEN_DOOR:
            {
                if (!step.script->openDoor.goGuid)          // checked at load
                    break;

                if (!source)
                {
                    sLog.outError("SCRIPT_COMMAND_OPEN_DOOR (script id %u) call for NULL unit.", step.script->id);
                    break;
                }

                if (!source->isType(TYPEMASK_UNIT))         // must be any Unit (creature or player)
                {
                    sLog.outError("SCRIPT_COMMAND_OPEN_DOOR (script id %u) call for non-unit (TypeId: %u), skipping.", step.script->id, source->GetTypeId());
                    break;
                }

                Unit* caster = (Unit*)source;
                if (!caster->IsInWorld())
                {
                    sLog.outError("SCRIPT_COMMAND_OPEN_DOOR (script id %u) call for non-in-world unit (TypeId: %u), skipping.", step.script->id, source->GetTypeId());
                    break;
                }

                int32 time_to_close = step.script->openDoor.resetDelay < 15 ? 15 : step.script->openDoor.resetDelay;

                uint32 guidlow = step.script->openDoor.goGuid;
                GameObjectData const* goData = sObjectMgr.GetGOData(guidlow);
                if (!goData)                                // checked at load
                    break;

                GameObject *door = caster->GetMap()->GetGameObject(ObjectGuid(HIGHGUID_GAMEOBJECT, goData->id, guidlow));
                if (!door)
                {
                    sLog.outError("SCRIPT_COMMAND_OPEN_DOOR (script id %u) failed for gameobject(guid: %u).", step.script->id, step.script->openDoor.goGuid);
                    break;
                }

                if (door->GetGoType() != GAMEOBJECT_TYPE_DOOR)
                {
                    sLog.outError("SCRIPT_COMMAND_OPEN_DOOR (script id %u) failed for non-door(GoType: %u).", step.script->id, door->GetGoType());
                    break;
                }

                if (door->GetGoState() != GO_STATE_READY)
                    break;                                  //door already  open

                door->UseDoorOrButton(time_to_close);

                if (target && target->isType(TYPEMASK_GAMEOBJECT) && ((GameObject*)target)->GetGoType()==GAMEOBJECT_TYPE_BUTTON)
                    ((GameObject*)target)->UseDoorOrButton(time_to_close);

                break;
            }
            case SCRIPT_COMMAND_CLOSE_DOOR:
            {
                if (!step.script->closeDoor.goGuid)         // checked at load
                    break;

                if (!source)
                {
                    sLog.outError("SCRIPT_COMMAND_CLOSE_DOOR (script id %u) call for NULL unit.", step.script->id);
                    break;
                }

                if (!source->isType(TYPEMASK_UNIT))         // must be any Unit (creature or player)
                {
                    sLog.outError("SCRIPT_COMMAND_CLOSE_DOOR (script id %u) call for non-unit (TypeId: %u), skipping.", step.script->id, source->GetTypeId());
                    break;
                }

                Unit* caster = (Unit*)source;
                if (!caster->IsInWorld())
                {
                    sLog.outError("SCRIPT_COMMAND_CLOSE_DOOR (script id %u) call for non-in-world unit (TypeId: %u), skipping.", step.script->id, source->GetTypeId());
                    break;
                }

                int32 time_to_open = step.script->closeDoor.resetDelay < 15 ? 15 : step.script->closeDoor.resetDelay;

                uint32 guidlow = step.script->closeDoor.goGuid;
                GameObjectData const* goData = sObjectMgr.GetGOData(guidlow);
                if (!goData)                                // checked at load
                    break;

                GameObject *door = caster->GetMap()->GetGameObject(ObjectGuid(HIGHGUID_GAMEOBJECT, goData->id, guidlow));
                if (!door)
                {
                    sLog.outError("SCRIPT_COMMAND_CLOSE_DOOR (script id %u) failed for gameobject(guid: %u).", step.script->id, guidlow);
                    break;
                }
                if (door->GetGoType() != GAMEOBJECT_TYPE_DOOR)
                {
                    sLog.outError("SCRIPT_COMMAND_CLOSE_DOOR (script id %u) failed for non-door(GoType: %u).", step.script->id, door->GetGoType());
                    break;
                }

                if (door->GetGoState() == GO_STATE_READY)
                    break;                                  //door already closed

                door->UseDoorOrButton(time_to_open);

                if (target && target->isType(TYPEMASK_GAMEOBJECT) && ((GameObject*)target)->GetGoType()==GAMEOBJECT_TYPE_BUTTON)
                    ((GameObject*)target)->UseDoorOrButton(time_to_open);

                break;
            }
            case SCRIPT_COMMAND_ACTIVATE_OBJECT:
            {
                if (!source)
                {
                    sLog.outError("SCRIPT_COMMAND_ACTIVATE_OBJECT must have source caster.");
                    break;
                }

                if (!source->isType(TYPEMASK_UNIT))
                {
                    sLog.outError("SCRIPT_COMMAND_ACTIVATE_OBJECT source caster isn't unit (TypeId: %u), skipping.",source->GetTypeId());
                    break;
                }

                if (!target)
                {
                    sLog.outError("SCRIPT_COMMAND_ACTIVATE_OBJECT call for NULL gameobject.");
                    break;
                }

                if (target->GetTypeId()!=TYPEID_GAMEOBJECT)
                {
                    sLog.outError("SCRIPT_COMMAND_ACTIVATE_OBJECT call for non-gameobject (TypeId: %u), skipping.",target->GetTypeId());
                    break;
                }

                Unit* caster = (Unit*)source;

                GameObject *go = (GameObject*)target;

                go->Use(caster);
                break;
            }
            case SCRIPT_COMMAND_REMOVE_AURA:
            {
                Object* cmdTarget = step.script->removeAura.isSourceTarget ? source : target;

                if (!cmdTarget)
                {
                    sLog.outError("SCRIPT_COMMAND_REMOVE_AURA (script id %u) call for NULL %s.", step.script->id, step.script->removeAura.isSourceTarget ? "source" : "target");
                    break;
                }

                if (!cmdTarget->isType(TYPEMASK_UNIT))
                {
                    sLog.outError("SCRIPT_COMMAND_REMOVE_AURA (script id %u) %s isn't unit (TypeId: %u), skipping.", step.script->id, step.script->removeAura.isSourceTarget ? "source" : "target",cmdTarget->GetTypeId());
                    break;
                }

                ((Unit*)cmdTarget)->RemoveAurasDueToSpell(step.script->removeAura.spellId);
                break;
            }
            case SCRIPT_COMMAND_CAST_SPELL:
            {
                if (!source)
                {
                    sLog.outError("SCRIPT_COMMAND_CAST_SPELL (script id %u) must have source caster.", step.script->id);
                    break;
                }

                Object* cmdTarget = step.script->castSpell.flags & 0x01 ? source : target;

                if (!cmdTarget)
                {
                    sLog.outError("SCRIPT_COMMAND_CAST_SPELL (script id %u) call for NULL %s.", step.script->id, step.script->castSpell.flags & 0x01 ? "source" : "target");
                    break;
                }

                if (!cmdTarget->isType(TYPEMASK_UNIT))
                {
                    sLog.outError("SCRIPT_COMMAND_CAST_SPELL (script id %u) %s isn't unit (TypeId: %u), skipping.", step.script->id, step.script->castSpell.flags & 0x01 ? "source" : "target", cmdTarget->GetTypeId());
                    break;
                }

                Unit* spellTarget = (Unit*)cmdTarget;

                Object* cmdSource = step.script->castSpell.flags & 0x02 ? target : source;

                if (!cmdSource)
                {
                    sLog.outError("SCRIPT_COMMAND_CAST_SPELL (script id %u) call for NULL %s.", step.script->id, step.script->castSpell.flags & 0x02 ? "target" : "source");
                    break;
                }

                if (!cmdSource->isType(TYPEMASK_UNIT))
                {
                    sLog.outError("SCRIPT_COMMAND_CAST_SPELL (script id %u) %s isn't unit (TypeId: %u), skipping.", step.script->id, step.script->castSpell.flags & 0x02 ? "target" : "source", cmdSource->GetTypeId());
                    break;
                }

                Unit* spellSource = (Unit*)cmdSource;

                //TODO: when GO cast implemented, code below must be updated accordingly to also allow GO spell cast
                spellSource->CastSpell(spellTarget, step.script->castSpell.spellId, (step.script->castSpell.flags & 0x04) != 0);

                break;
            }
            case SCRIPT_COMMAND_PLAY_SOUND:
            {
                if (!source)
                {
                    sLog.outError("SCRIPT_COMMAND_PLAY_SOUND (script id %u) call for NULL creature.", step.script->id);
                    break;
                }

                if (!source->isType(TYPEMASK_WORLDOBJECT))
                {
                    sLog.outError("SCRIPT_COMMAND_PLAY_SOUND (script id %u) call for non-world object (TypeId: %u), skipping.", step.script->id, source->GetTypeId());
                    break;
                }

                WorldObject* pSource = (WorldObject*)source;

                // bitmask: 0/1=anyone/target, 0/2=with distance dependent
                Player* pTarget = NULL;

                if (step.script->playSound.flags & 1)
                {
                    if (!target)
                    {
                        sLog.outError("SCRIPT_COMMAND_PLAY_SOUND (script id %u) in targeted mode call for NULL target.", step.script->id);
                        break;
                    }

                    if (target->GetTypeId() != TYPEID_PLAYER)
                    {
                        sLog.outError("SCRIPT_COMMAND_PLAY_SOUND (script id %u) in targeted mode call for non-player (TypeId: %u), skipping.", step.script->id, target->GetTypeId());
                        break;
                    }

                    pTarget = (Player*)target;
                }

                // bitmask: 0/1=anyone/target, 0/2=with distance dependent
                if (step.script->playSound.flags & 2)
                    pSource->PlayDistanceSound(step.script->playSound.soundId, pTarget);
                else
                    pSource->PlayDirectSound(step.script->playSound.soundId, pTarget);

                break;
            }
            case SCRIPT_COMMAND_CREATE_ITEM:
            {
                if (!target && !source)
                {
                    sLog.outError("SCRIPT_COMMAND_CREATE_ITEM (script id %u) call for NULL object.", step.script->id);
                    break;
                }

                // only Player
                if ((!target || target->GetTypeId() != TYPEID_PLAYER) && (!source || source->GetTypeId() != TYPEID_PLAYER))
                {
                    sLog.outError("SCRIPT_COMMAND_CREATE_ITEM (script id %u) call for non-player (TypeIdSource: %u)(TypeIdTarget: %u), skipping.", step.script->id, source ? source->GetTypeId() : 0, target ? target->GetTypeId() : 0);
                    break;
                }

                Player* pReceiver = target && target->GetTypeId() == TYPEID_PLAYER ? (Player*)target : (Player*)source;

                if (Item* pItem = pReceiver->StoreNewItemInInventorySlot(step.script->createItem.itemEntry, step.script->createItem.amount))
                    pReceiver->SendNewItem(pItem, step.script->createItem.amount, true, false);

                break;
            }
            case SCRIPT_COMMAND_DESPAWN_SELF:
            {
                if (!target && !source)
                {
                    sLog.outError("SCRIPT_COMMAND_DESPAWN_SELF (script id %u) call for NULL object.", step.script->id);
                    break;
                }

                // only creature
                if ((!target || target->GetTypeId() != TYPEID_UNIT) && (!source || source->GetTypeId() != TYPEID_UNIT))
                {
                    sLog.outError("SCRIPT_COMMAND_DESPAWN_SELF (script id %u) call for non-creature (TypeIdSource: %u)(TypeIdTarget: %u), skipping.", step.script->id, source ? source->GetTypeId() : 0, target ? target->GetTypeId() : 0);
                    break;
                }

                Creature* pCreature = target && target->GetTypeId() == TYPEID_UNIT ? (Creature*)target : (Creature*)source;

                pCreature->ForcedDespawn(step.script->despawn.despawnDelay);

                break;
            }
            case SCRIPT_COMMAND_PLAY_MOVIE:
            {
                if (!target && !source)
                {
                    sLog.outError("SCRIPT_COMMAND_PLAY_MOVIE (script id %u) call for NULL object.", step.script->id);
                    break;
                }

                // only Player
                if ((!target || target->GetTypeId() != TYPEID_PLAYER) && (!source || source->GetTypeId() != TYPEID_PLAYER))
                {
                    sLog.outError("SCRIPT_COMMAND_PLAY_MOVIE (script id %u) call for non-player (TypeIdSource: %u)(TypeIdTarget: %u), skipping.", step.script->id, source ? source->GetTypeId() : 0, target ? target->GetTypeId() : 0);
                    break;
                }

                Player* pReceiver = target && target->GetTypeId() == TYPEID_PLAYER ? (Player*)target : (Player*)source;

                pReceiver->SendMovieStart(step.script->playMovie.movieId);

                break;
            }
            case SCRIPT_COMMAND_MOVEMENT:
            {
                if (!source)
                {
                    sLog.outError("SCRIPT_COMMAND_MOVEMENT (script id %u) call for NULL source.", step.script->id);
                    break;
                }

                if (!source->isType(TYPEMASK_WORLDOBJECT))
                {
                    sLog.outError("SCRIPT_COMMAND_MOVEMENT (script id %u) call for unsupported non-worldobject (TypeId: %u), skipping.", step.script->id, source->GetTypeId());
                    break;
                }

                WorldObject* pSource = (WorldObject*)source;
                Creature* pMover = NULL;

                if (!step.script->movement.creatureEntry)   // No buddy defined, so try use source (or target where source is player)
                {
                    if (pSource->GetTypeId() != TYPEID_UNIT)
                    {
                        // we can't move source being non-creature, so see if target is creature
                        if (target && target->GetTypeId() == TYPEID_UNIT)
                            pMover = (Creature*)target;
                    }
                    else
                        pMover = (Creature*)pSource;
                }
                else                                        // If step has a buddy entry defined, search for it
                {
                    MaNGOS::NearestCreatureEntryWithLiveStateInObjectRangeCheck u_check(*pSource, step.script->movement.creatureEntry, true, step.script->movement.searchRadius);
                    MaNGOS::CreatureLastSearcher<MaNGOS::NearestCreatureEntryWithLiveStateInObjectRangeCheck> searcher(pMover, u_check);

                    Cell::VisitGridObjects(pSource, searcher, step.script->movement.searchRadius);
                }

                if (!pMover)
                {
                    sLog.outError("SCRIPT_COMMAND_MOVEMENT (script id %u) call for non-creature (TypeIdSource: %u)(TypeIdTarget: %u), skipping.", step.script->id, source ? source->GetTypeId() : 0, target ? target->GetTypeId() : 0);
                    break;
                }

                // Consider add additional checks for cases where creature should not change movementType
                // (pet? in combat? already using same MMgen as script try to apply?)

                switch(step.script->movement.movementType)
                {
                    case IDLE_MOTION_TYPE:
                        pMover->GetMotionMaster()->MoveIdle();
                        break;
                    case RANDOM_MOTION_TYPE:
                        pMover->GetMotionMaster()->MoveRandom();
                        break;
                    case WAYPOINT_MOTION_TYPE:
                        pMover->GetMotionMaster()->MoveWaypoint();
                        break;
                }

                break;
            }
            case SCRIPT_COMMAND_SET_ACTIVEOBJECT:
            {
                if (!source)
                {
                    sLog.outError("SCRIPT_COMMAND_SET_ACTIVEOBJECT (script id %u) call for NULL source.", step.script->id);
                    break;
                }

                if (!source->isType(TYPEMASK_WORLDOBJECT))
                {
                    sLog.outError("SCRIPT_COMMAND_SET_ACTIVEOBJECT (script id %u) call for unsupported non-worldobject (TypeId: %u), skipping.", step.script->id, source->GetTypeId());
                    break;
                }

                WorldObject* pSource = (WorldObject*)source;
                Creature* pOwner = NULL;

                // No buddy defined, so try use source (or target if source is not creature)
                if (!step.script->activeObject.creatureEntry)
                {
                    if (pSource->GetTypeId() != TYPEID_UNIT)
                    {
                        // we can't be non-creature, so see if target is creature
                        if (target && target->GetTypeId() == TYPEID_UNIT)
                            pOwner = (Creature*)target;
                    }
                    else
                        pOwner = (Creature*)pSource;
                }
                else                                        // If step has a buddy entry defined, search for it
                {
                    MaNGOS::NearestCreatureEntryWithLiveStateInObjectRangeCheck u_check(*pSource, step.script->activeObject.creatureEntry, true, step.script->activeObject.searchRadius);
                    MaNGOS::CreatureLastSearcher<MaNGOS::NearestCreatureEntryWithLiveStateInObjectRangeCheck> searcher(pOwner, u_check);

                    Cell::VisitGridObjects(pSource, searcher, step.script->activeObject.searchRadius);
                }

                if (!pOwner)
                {
                    sLog.outError("SCRIPT_COMMAND_SET_ACTIVEOBJECT (script id %u) call for non-creature (TypeIdSource: %u)(TypeIdTarget: %u), skipping.", step.script->id, source ? source->GetTypeId() : 0, target ? target->GetTypeId() : 0);
                    break;
                }

                pOwner->SetActiveObjectState(step.script->activeObject.activate);
                break;
            }
            case SCRIPT_COMMAND_SET_FACTION:
            {
                if (!source)
                {
                    sLog.outError("SCRIPT_COMMAND_SET_FACTION (script id %u) call for NULL source.", step.script->id);
                    break;
                }

                if (!source->isType(TYPEMASK_WORLDOBJECT))
                {
                    sLog.outError("SCRIPT_COMMAND_SET_FACTION (script id %u) call for unsupported non-worldobject (TypeId: %u), skipping.", step.script->id, source->GetTypeId());
                    break;
                }

                WorldObject* pSource = (WorldObject*)source;
                Creature* pOwner = NULL;

                // No buddy defined, so try use source (or target if source is not creature)
                if (!step.script->faction.creatureEntry)
                {
                    if (pSource->GetTypeId() != TYPEID_UNIT)
                    {
                        // we can't be non-creature, so see if target is creature
                        if (target && target->GetTypeId() == TYPEID_UNIT)
                            pOwner = (Creature*)target;
                    }
                    else
                        pOwner = (Creature*)pSource;
                }
                else                                        // If step has a buddy entry defined, search for it
                {
                    MaNGOS::NearestCreatureEntryWithLiveStateInObjectRangeCheck u_check(*pSource, step.script->faction.creatureEntry, true, step.script->faction.searchRadius);
                    MaNGOS::CreatureLastSearcher<MaNGOS::NearestCreatureEntryWithLiveStateInObjectRangeCheck> searcher(pOwner, u_check);

                    Cell::VisitGridObjects(pSource, searcher, step.script->faction.searchRadius);
                }

                if (!pOwner)
                {
                    sLog.outError("SCRIPT_COMMAND_SET_FACTION (script id %u) call for non-creature (TypeIdSource: %u)(TypeIdTarget: %u), skipping.", step.script->id, source ? source->GetTypeId() : 0, target ? target->GetTypeId() : 0);
                    break;
                }

                if (step.script->faction.factionId)
                    pOwner->SetFactionTemporary(step.script->faction.factionId, step.script->faction.flags);
                else
                    pOwner->ClearTemporaryFaction();

                break;
            }
            case SCRIPT_COMMAND_MORPH_TO_ENTRY_OR_MODEL:
            {
                if (!source)
                {
                    sLog.outError("SCRIPT_COMMAND_MORPH_TO_ENTRY_OR_MODEL (script id %u) call for NULL source.", step.script->id);
                    break;
                }

                if (!source->isType(TYPEMASK_WORLDOBJECT))
                {
                    sLog.outError("SCRIPT_COMMAND_MORPH_TO_ENTRY_OR_MODEL (script id %u) call for unsupported non-worldobject (TypeId: %u), skipping.", step.script->id, source->GetTypeId());
                    break;
                }

                WorldObject* pSource = (WorldObject*)source;
                Creature* pOwner = NULL;

                // No buddy defined, so try use source (or target if source is not creature)
                if (!step.script->morph.creatureEntry)
                {
                    if (pSource->GetTypeId() != TYPEID_UNIT)
                    {
                        // we can't be non-creature, so see if target is creature
                        if (target && target->GetTypeId() == TYPEID_UNIT)
                            pOwner = (Creature*)target;
                    }
                    else
                        pOwner = (Creature*)pSource;
                }
                else                                        // If step has a buddy entry defined, search for it
                {
                    MaNGOS::NearestCreatureEntryWithLiveStateInObjectRangeCheck u_check(*pSource, step.script->morph.creatureEntry, true, step.script->morph.searchRadius);
                    MaNGOS::CreatureLastSearcher<MaNGOS::NearestCreatureEntryWithLiveStateInObjectRangeCheck> searcher(pOwner, u_check);

                    Cell::VisitGridObjects(pSource, searcher, step.script->morph.searchRadius);
                }

                if (!pOwner)
                {
                    sLog.outError("SCRIPT_COMMAND_MORPH_TO_ENTRY_OR_MODEL (script id %u) call for non-creature (TypeIdSource: %u)(TypeIdTarget: %u), skipping.", step.script->id, source ? source->GetTypeId() : 0, target ? target->GetTypeId() : 0);
                    break;
                }

                if (!step.script->morph.creatureOrModelEntry)
                    pOwner->DeMorph();
                else if (step.script->morph.flags & 0x01)
                    pOwner->SetDisplayId(step.script->morph.creatureOrModelEntry);
                else
                {
                    CreatureInfo const* ci = ObjectMgr::GetCreatureTemplate(step.script->morph.creatureOrModelEntry);
                    uint32 display_id = Creature::ChooseDisplayId(ci);

                    pOwner->SetDisplayId(display_id);
                }

                break;
            }
            case SCRIPT_COMMAND_MOUNT_TO_ENTRY_OR_MODEL:
            {
                if (!source)
                {
                    sLog.outError("SCRIPT_COMMAND_MOUNT_TO_ENTRY_OR_MODEL (script id %u) call for NULL source.", step.script->id);
                    break;
                }

                if (!source->isType(TYPEMASK_WORLDOBJECT))
                {
                    sLog.outError("SCRIPT_COMMAND_MOUNT_TO_ENTRY_OR_MODEL (script id %u) call for unsupported non-worldobject (TypeId: %u), skipping.", step.script->id, source->GetTypeId());
                    break;
                }

                WorldObject* pSource = (WorldObject*)source;
                Creature* pOwner = NULL;

                // No buddy defined, so try use source (or target if source is not creature)
                if (!step.script->mount.creatureEntry)
                {
                    if (pSource->GetTypeId() != TYPEID_UNIT)
                    {
                        // we can't be non-creature, so see if target is creature
                        if (target && target->GetTypeId() == TYPEID_UNIT)
                            pOwner = (Creature*)target;
                    }
                    else
                        pOwner = (Creature*)pSource;
                }
                else                                        // If step has a buddy entry defined, search for it
                {
                    MaNGOS::NearestCreatureEntryWithLiveStateInObjectRangeCheck u_check(*pSource, step.script->mount.creatureEntry, true, step.script->mount.searchRadius);
                    MaNGOS::CreatureLastSearcher<MaNGOS::NearestCreatureEntryWithLiveStateInObjectRangeCheck> searcher(pOwner, u_check);

                    Cell::VisitGridObjects(pSource, searcher, step.script->mount.searchRadius);
                }

                if (!pOwner)
                {
                    sLog.outError("SCRIPT_COMMAND_MOUNT_TO_ENTRY_OR_MODEL (script id %u) call for non-creature (TypeIdSource: %u)(TypeIdTarget: %u), skipping.", step.script->id, source ? source->GetTypeId() : 0, target ? target->GetTypeId() : 0);
                    break;
                }

                if (!step.script->mount.creatureOrModelEntry)
                    pOwner->Unmount();
                else if (step.script->mount.flags & 0x01)
                    pOwner->Mount(step.script->mount.creatureOrModelEntry);
                else
                {
                    CreatureInfo const* ci = ObjectMgr::GetCreatureTemplate(step.script->mount.creatureOrModelEntry);
                    uint32 display_id = Creature::ChooseDisplayId(ci);

                    pOwner->Mount(display_id);
                }

                break;
            }
            case SCRIPT_COMMAND_SET_RUN:
            {
                if (!source)
                {
                    sLog.outError("SCRIPT_COMMAND_SET_RUN (script id %u) call for NULL source.", step.script->id);
                    break;
                }

                if (!source->isType(TYPEMASK_WORLDOBJECT))
                {
                    sLog.outError("SCRIPT_COMMAND_SET_RUN (script id %u) call for unsupported non-worldobject (TypeId: %u), skipping.", step.script->id, source->GetTypeId());
                    break;
                }

                WorldObject* pSource = (WorldObject*)source;
                Creature* pOwner = NULL;

                // No buddy defined, so try use source (or target if source is not creature)
                if (!step.script->run.creatureEntry)
                {
                    if (pSource->GetTypeId() != TYPEID_UNIT)
                    {
                        // we can't be non-creature, so see if target is creature
                        if (target && target->GetTypeId() == TYPEID_UNIT)
                            pOwner = (Creature*)target;
                    }
                    else
                        pOwner = (Creature*)pSource;
                }
                else                                        // If step has a buddy entry defined, search for it
                {
                    MaNGOS::NearestCreatureEntryWithLiveStateInObjectRangeCheck u_check(*pSource, step.script->run.creatureEntry, true, step.script->run.searchRadius);
                    MaNGOS::CreatureLastSearcher<MaNGOS::NearestCreatureEntryWithLiveStateInObjectRangeCheck> searcher(pOwner, u_check);

                    Cell::VisitGridObjects(pSource, searcher, step.script->run.searchRadius);
                }

                if (!pOwner)
                {
                    sLog.outError("SCRIPT_COMMAND_SET_RUN (script id %u) call for non-creature (TypeIdSource: %u)(TypeIdTarget: %u), skipping.", step.script->id, source ? source->GetTypeId() : 0, target ? target->GetTypeId() : 0);
                    break;
                }

                pOwner->SetWalk(!step.script->run.run);

                break;
            }
            case SCRIPT_COMMAND_ATTACK_START:
            {
                if (!source)
                {
                    sLog.outError("SCRIPT_COMMAND_ATTACK_START (script id %u) call for NULL source.", step.script->id);
                    break;
                }

                if (!source->isType(TYPEMASK_WORLDOBJECT))
                {
                    sLog.outError("SCRIPT_COMMAND_ATTACK_START (script id %u) call for unsupported non-worldobject (TypeId: %u), skipping.", step.script->id, source->GetTypeId());
                    break;
                }

                WorldObject* pSource = (WorldObject*)source;
                Creature* pBuddy = NULL;

                // flag_original_source_as_target   0x02
                // flag_buddy_as_target             0x04

                // If step has a buddy entry defined, search for it.
                if (step.script->attack.creatureEntry)
                {
                    MaNGOS::NearestCreatureEntryWithLiveStateInObjectRangeCheck u_check(*pSource, step.script->attack.creatureEntry, true, step.script->attack.searchRadius);
                    MaNGOS::CreatureLastSearcher<MaNGOS::NearestCreatureEntryWithLiveStateInObjectRangeCheck> searcher(pBuddy, u_check);

                    Cell::VisitGridObjects(pSource, searcher, step.script->attack.searchRadius);

                    // If buddy found, then use it
                    if (pBuddy)
                    {
                        if (step.script->attack.flags & 0x04)
                        {
                            // pBuddy is target of attack
                            target = (Object*)pBuddy;
                        }
                        else
                        {
                            // If not target of attack, then set pBuddy as source, the attacker
                            pSource = (WorldObject*)pBuddy;
                        }
                    }
                    else
                    {
                        // No buddy found, so don't do anything
                        break;
                    }
                }

                // If we should attack the original source instead of target
                if (step.script->attack.flags & 0x02)
                    target = source;

                Unit* unitTarget = target && target->isType(TYPEMASK_UNIT) ? static_cast<Unit*>(target) : NULL;
                Creature* pAttacker = pSource && pSource->GetTypeId() == TYPEID_UNIT ? static_cast<Creature*>(pSource) : NULL;

                if (pAttacker && unitTarget)
                {
                    if (pAttacker->IsFriendlyTo(unitTarget))
                    {
                        sLog.outError("SCRIPT_COMMAND_ATTACK_START (script id %u) attacker is friendly to target, can not attack.", step.script->id);
                        break;
                    }

                    pAttacker->AI()->AttackStart(unitTarget);
                    break;
                }

                sLog.outError("SCRIPT_COMMAND_ATTACK_START (script id %u) unexpected error, attacker or victim could not be found, no action.", step.script->id);
                break;
            }
            case SCRIPT_COMMAND_GO_LOCK_STATE:
            {
                if ((!source || !source->isType(TYPEMASK_WORLDOBJECT)) && (!target || !target->isType(TYPEMASK_WORLDOBJECT)))
                {
                    sLog.outError("SCRIPT_COMMAND_GO_LOCK_STATE (script id %u) call for non-worldobject (TypeIdSource: %u)(TypeIdTarget: %u), skipping.", step.script->id, source ? source->GetTypeId() : 0, target ? target->GetTypeId() : 0);
                    break;
                }

                WorldObject* pSearcher = source && source->isType(TYPEMASK_WORLDOBJECT) ? (WorldObject*)source : (WorldObject*)target;
                GameObject* pGo = NULL;

                MaNGOS::NearestGameObjectEntryInObjectRangeCheck u_check(*pSearcher, step.script->goLockState.goEntry, step.script->goLockState.searchRadius);
                MaNGOS::GameObjectLastSearcher<MaNGOS::NearestGameObjectEntryInObjectRangeCheck> searcher(pGo, u_check);

                Cell::VisitGridObjects(pSearcher, searcher, step.script->goLockState.searchRadius);

                /* flag lockState
                 * go_lock          0x01
                 * go_unlock        0x02
                 * go_nonInteract   0x04
                 * go_Interact      0x08
                 */
                if (pGo)
                {
                    // Lock or Unlock
                    if (step.script->goLockState.lockState & 0x01)
                        pGo->SetFlag(GAMEOBJECT_FLAGS, GO_FLAG_LOCKED);
                    else if (step.script->goLockState.lockState & 0x02)
                        pGo->RemoveFlag(GAMEOBJECT_FLAGS, GO_FLAG_LOCKED);
                    // Set Non Interactable or Set Interactable
                    if (step.script->goLockState.lockState & 0x04)
                        pGo->SetFlag(GAMEOBJECT_FLAGS, GO_FLAG_NO_INTERACT);
                    else if (step.script->goLockState.lockState & 0x08)
                        pGo->RemoveFlag(GAMEOBJECT_FLAGS, GO_FLAG_NO_INTERACT);
                }
            }
            case SCRIPT_COMMAND_STAND_STATE:
            {
                if (!source)
                {
                    sLog.outError("SCRIPT_COMMAND_STAND_STATE (script id %u) call for NULL source.", step.script->id);
                    break;
                }

                if (!source->isType(TYPEMASK_WORLDOBJECT))
                {
                    sLog.outError("SCRIPT_COMMAND_STAND_STATE (script id %u) call for non-worldobject (TypeId: %u), skipping.", step.script->id, source->GetTypeId());
                    break;
                }
                // When creatureEntry is not defined, GameObject can not be source
                else if (!step.script->standState.creatureEntry)
                {
                    if (!source->isType(TYPEMASK_UNIT))
                    {
                        sLog.outError("SCRIPT_COMMAND_STAND_STATE (script id %u) are missing datalong2 (creature entry). Unsupported call for non-unit (TypeId: %u), skipping.", step.script->id, source->GetTypeId());
                        break;
                    }
                }

                WorldObject* pSource = (WorldObject*)source;
                Creature* pBuddy = NULL;

                // flag_target_as_source            0x01

                // If target is Unit* and should change it's stand state (or should be source of searcher below)
                if (target && target->isType(TYPEMASK_UNIT) && step.script->standState.flags & 0x01)
                    pSource = (WorldObject*)target;

                // If step has a buddy entry defined, search for it.
                if (step.script->standState.creatureEntry)
                {
                    MaNGOS::NearestCreatureEntryWithLiveStateInObjectRangeCheck u_check(*pSource, step.script->standState.creatureEntry, true, step.script->standState.searchRadius);
                    MaNGOS::CreatureLastSearcher<MaNGOS::NearestCreatureEntryWithLiveStateInObjectRangeCheck> searcher(pBuddy, u_check);

                    Cell::VisitGridObjects(pSource, searcher, step.script->standState.searchRadius);

                    // If buddy found, then use it or break (break since we must assume pBuddy was defined for a reason)
                    if (pBuddy)
                        pSource = (WorldObject*)pBuddy;
                    else
                        break;
                }

                // Must be safe cast to Unit* here
                ((Unit*)pSource)->SetStandState(step.script->standState.stand_state);
                break;
            }
            case SCRIPT_COMMAND_MODIFY_NPC_FLAGS:
            {
                if (!source && !target)
                {
                    sLog.outError("SCRIPT_COMMAND_MODIFY_NPC_FLAGS (script id %u) call for NULL source and NULL target.", step.script->id);
                    break;
                }

                if ((!source || !source->isType(TYPEMASK_WORLDOBJECT)) && (!target || !target->isType(TYPEMASK_WORLDOBJECT)))
                {
                    sLog.outError("SCRIPT_COMMAND_MODIFY_NPC_FLAGS (script id %u) call for unsupported non-worldobject (TypeId: %u), skipping.", step.script->id, source ? source->GetTypeId() : target->GetTypeId());
                    break;
                }

                WorldObject* pSource = source && source->isType(TYPEMASK_WORLDOBJECT) ? (WorldObject*)source : (WorldObject*)target;
                Creature* pBuddy = NULL;

                // No buddy defined, so try use source (or target if source is not creature)
                if (!step.script->npcFlag.creatureEntry)
                {
                    if (pSource->GetTypeId() != TYPEID_UNIT)
                    {
                        // we can't be non-creature, so see if target is creature
                        if (target && target->GetTypeId() == TYPEID_UNIT)
                            pBuddy = (Creature*)target;
                    }
                    else
                        pBuddy = (Creature*)pSource;
                }
                else                                        // If step has a buddy entry defined, search for it
                {
                    MaNGOS::NearestCreatureEntryWithLiveStateInObjectRangeCheck u_check(*pSource, step.script->npcFlag.creatureEntry, true, step.script->npcFlag.searchRadius);
                    MaNGOS::CreatureLastSearcher<MaNGOS::NearestCreatureEntryWithLiveStateInObjectRangeCheck> searcher(pBuddy, u_check);

                    Cell::VisitGridObjects(pSource, searcher, step.script->npcFlag.searchRadius);
                }

                if (!pBuddy)
                {
                    sLog.outError("SCRIPT_COMMAND_MODIFY_NPC_FLAGS (script id %u) call for non-creature (TypeIdSource: %u)(TypeIdTarget: %u), skipping.", step.script->id, source ? source->GetTypeId() : 0, target ? target->GetTypeId() : 0);
                    break;
                }

                // Add Flags
                if (step.script->npcFlag.data_flags & 0x01)
                    pBuddy->SetFlag(UNIT_NPC_FLAGS, step.script->npcFlag.flag);
                // Remove Flags
                else if (step.script->npcFlag.data_flags & 0x02)
                    pBuddy->RemoveFlag(UNIT_NPC_FLAGS, step.script->npcFlag.flag);
                // Toggle Flags
                else
                {
                    if (pBuddy->HasFlag(UNIT_NPC_FLAGS, step.script->npcFlag.flag))
                        pBuddy->RemoveFlag(UNIT_NPC_FLAGS, step.script->npcFlag.flag);
                    else
                        pBuddy->SetFlag(UNIT_NPC_FLAGS, step.script->npcFlag.flag);
                }

                break;
            }
            default:
                sLog.outError("Unknown SCRIPT_COMMAND_ %u called for script id %u.", step.script->command, step.script->id);
                break;
        }
=======
        iter->second.HandleScriptStep();
>>>>>>> 703a676c

        m_scriptSchedule.erase(iter);
        iter = m_scriptSchedule.begin();

        sScriptMgr.DecreaseScheduledScriptCount();
    }
}

/**
 * Function return player that in world at CURRENT map
 *
 * Note: This is function preferred if you sure that need player only placed at specific map
 *       This is not true for some spell cast targeting and most packet handlers
 *
 * @param guid must be player guid (HIGHGUID_PLAYER)
 */
Player* Map::GetPlayer(ObjectGuid guid)
{
    Player* plr = ObjectAccessor::FindPlayer(guid);         // return only in world players
    return plr && plr->GetMap() == this ? plr : NULL;
}

/**
 * Function return creature (non-pet and then most summoned by spell creatures) that in world at CURRENT map
 *
 * @param guid must be creature or vehicle guid (HIGHGUID_UNIT HIGHGUID_VEHICLE)
 */
Creature* Map::GetCreature(ObjectGuid guid)
{
    return m_objectsStore.find<Creature>(guid, (Creature*)NULL);
}

/**
 * Function return pet that in world at CURRENT map
 *
 * @param guid must be pet guid (HIGHGUID_PET)
 */
Pet* Map::GetPet(ObjectGuid guid)
{
    return m_objectsStore.find<Pet>(guid, (Pet*)NULL);
}

/**
 * Function return corpse that at CURRENT map
 *
 * Note: corpse can be NOT IN WORLD, so can't be used corpse->GetMap() without pre-check corpse->isInWorld()
 *
 * @param guid must be corpse guid (HIGHGUID_CORPSE)
 */
Corpse* Map::GetCorpse(ObjectGuid guid)
{
    Corpse * ret = ObjectAccessor::GetCorpseInMap(guid,GetId());
    return ret && ret->GetInstanceId() == GetInstanceId() ? ret : NULL;
}

/**
 * Function return non-player unit object that in world at CURRENT map, so creature, or pet, or vehicle
 *
 * @param guid must be non-player unit guid (HIGHGUID_PET HIGHGUID_UNIT HIGHGUID_VEHICLE)
 */
Creature* Map::GetAnyTypeCreature(ObjectGuid guid)
{
    switch(guid.GetHigh())
    {
        case HIGHGUID_UNIT:
        case HIGHGUID_VEHICLE:      return GetCreature(guid);
        case HIGHGUID_PET:          return GetPet(guid);
        default:                    break;
    }

    return NULL;
}

/**
 * Function return gameobject that in world at CURRENT map
 *
 * @param guid must be gameobject guid (HIGHGUID_GAMEOBJECT)
 */
GameObject* Map::GetGameObject(ObjectGuid guid)
{
    return m_objectsStore.find<GameObject>(guid, (GameObject*)NULL);
}

/**
 * Function return dynamic object that in world at CURRENT map
 *
 * @param guid must be dynamic object guid (HIGHGUID_DYNAMICOBJECT)
 */
DynamicObject* Map::GetDynamicObject(ObjectGuid guid)
{
    return m_objectsStore.find<DynamicObject>(guid, (DynamicObject*)NULL);
}

/**
 * Function return unit in world at CURRENT map
 *
 * Note: in case player guid not always expected need player at current map only.
 *       For example in spell casting can be expected any in world player targeting in some cases
 *
 * @param guid must be unit guid (HIGHGUID_PLAYER HIGHGUID_PET HIGHGUID_UNIT HIGHGUID_VEHICLE)
 */
Unit* Map::GetUnit(ObjectGuid guid)
{
    if (guid.IsPlayer())
        return GetPlayer(guid);

    return GetAnyTypeCreature(guid);
}

/**
 * Function return world object in world at CURRENT map, so any except transports
 */
WorldObject* Map::GetWorldObject(ObjectGuid guid)
{
    switch(guid.GetHigh())
    {
        case HIGHGUID_PLAYER:       return GetPlayer(guid);
        case HIGHGUID_GAMEOBJECT:   return GetGameObject(guid);
        case HIGHGUID_UNIT:
        case HIGHGUID_VEHICLE:      return GetCreature(guid);
        case HIGHGUID_PET:          return GetPet(guid);
        case HIGHGUID_DYNAMICOBJECT:return GetDynamicObject(guid);
        case HIGHGUID_CORPSE:
        {
            // corpse special case, it can be not in world
            Corpse* corpse = GetCorpse(guid);
            return corpse && corpse->IsInWorld() ? corpse : NULL;
        }
        case HIGHGUID_MO_TRANSPORT:
        case HIGHGUID_TRANSPORT:
        default:                    break;
    }

    return NULL;
}

void Map::SendObjectUpdates()
{
    UpdateDataMapType update_players;

    while(!i_objectsToClientUpdateQueue.empty())
    {
        if (i_objectsToClientNotUpdate.find(i_objectsToClientUpdateQueue.front()) == i_objectsToClientNotUpdate.end())
            i_objectsToClientUpdate.insert(i_objectsToClientUpdateQueue.front());
        i_objectsToClientUpdateQueue.pop();
    }
    i_objectsToClientNotUpdate.clear();

    while(!i_objectsToClientUpdate.empty())
    {
        Object* obj = *i_objectsToClientUpdate.begin();
        i_objectsToClientUpdate.erase(i_objectsToClientUpdate.begin());
        if (obj && obj->IsInWorld())
            obj->BuildUpdateData(update_players);
    }

    if (!update_players.empty())
    {
        for (UpdateDataMapType::iterator iter = update_players.begin(); iter != update_players.end(); ++iter)
        {
            if (!iter->first || !iter->first->IsInWorld())
                continue;

            WorldPacket packet;                                     // here we allocate a std::vector with a size of 0x10000
            if (iter->second.BuildPacket(&packet))
                iter->first->GetSession()->SendPacket(&packet);
        }
    }
}

uint32 Map::GenerateLocalLowGuid(HighGuid guidhigh)
{
    // TODO: for map local guid counters possible force reload map instead shutdown server at guid counter overflow
    switch(guidhigh)
    {
        case HIGHGUID_UNIT:
        case HIGHGUID_VEHICLE:
            return m_CreatureGuids.Generate();
        case HIGHGUID_GAMEOBJECT:
            return m_GameObjectGuids.Generate();
        case HIGHGUID_DYNAMICOBJECT:
            return m_DynObjectGuids.Generate();
        case HIGHGUID_PET:
            return m_PetGuids.Generate();
        default:
            MANGOS_ASSERT(false);
            return 0;
    }
}

/**
 * Helper structure for building static chat information
 *
 */
class StaticMonsterChatBuilder
{
    public:
        StaticMonsterChatBuilder(CreatureInfo const* cInfo, ChatMsg msgtype, int32 textId, uint32 language, Unit* target, uint32 senderLowGuid = 0)
            : i_cInfo(cInfo), i_msgtype(msgtype), i_textId(textId), i_language(language), i_target(target)
        {
            // 0 lowguid not used in core, but accepted fine in this case by client
            i_senderGuid = i_cInfo->GetObjectGuid(senderLowGuid);
        }
        void operator()(WorldPacket& data, int32 loc_idx)
        {
            char const* text = sObjectMgr.GetMangosString(i_textId, loc_idx);

            char const* nameForLocale = i_cInfo->Name;
            sObjectMgr.GetCreatureLocaleStrings(i_cInfo->Entry, loc_idx, &nameForLocale);

            WorldObject::BuildMonsterChat(&data, i_senderGuid, i_msgtype, text, i_language, nameForLocale, i_target ? i_target->GetObjectGuid() : ObjectGuid(), i_target ? i_target->GetNameForLocaleIdx(loc_idx) : "");
        }

    private:
        ObjectGuid i_senderGuid;
        CreatureInfo const* i_cInfo;
        ChatMsg i_msgtype;
        int32 i_textId;
        uint32 i_language;
        Unit* i_target;
};


/**
 * Function simulates yell of creature
 *
 * @param guid must be creature guid of whom to Simulate the yell, non-creature guids not supported at this moment
 * @param textId Id of the simulated text
 * @param language language of the text
 * @param target, can be NULL
 */
void Map::MonsterYellToMap(ObjectGuid guid, int32 textId, uint32 language, Unit* target)
{
    if (guid.IsAnyTypeCreature())
    {
        CreatureInfo const* cInfo = ObjectMgr::GetCreatureTemplate(guid.GetEntry());
        if (!cInfo)
        {
            sLog.outError("Map::MonsterYellToMap: Called for nonexistent creature entry in guid: %s", guid.GetString().c_str());
            return;
        }

        MonsterYellToMap(cInfo, textId, language, target, guid.GetCounter());
    }
    else
    {
        sLog.outError("Map::MonsterYellToMap: Called for non creature guid: %s", guid.GetString().c_str());
        return;
    }
}


/**
 * Function simulates yell of creature
 *
 * @param cinfo must be entry of Creature of whom to Simulate the yell
 * @param textId Id of the simulated text
 * @param language language of the text
 * @param target, can be NULL
 * @param senderLowGuid provide way proper show yell for near spawned creature with known lowguid,
 *        0 accepted by client else if this not important
 */
void Map::MonsterYellToMap(CreatureInfo const* cinfo, int32 textId, uint32 language, Unit* target, uint32 senderLowGuid /*= 0*/)
{
    StaticMonsterChatBuilder say_build(cinfo, CHAT_MSG_MONSTER_YELL, textId, language, target, senderLowGuid);
    MaNGOS::LocalizedPacketDo<StaticMonsterChatBuilder> say_do(say_build);

    Map::PlayerList const& pList = GetPlayers();
    for (PlayerList::const_iterator itr = pList.begin(); itr != pList.end(); ++itr)
        say_do(itr->getSource());
}

/**
 * Function to play sound to all players in map
 *
 * @param soundId Played Sound
 * @param zoneId Id of the Zone to which the sound should be restricted
 */
void Map::PlayDirectSoundToMap(uint32 soundId, uint32 zoneId /*=0*/)
{
    WorldPacket data(SMSG_PLAY_SOUND, 4);
    data << uint32(soundId);

    Map::PlayerList const& pList = GetPlayers();
    for (PlayerList::const_iterator itr = pList.begin(); itr != pList.end(); ++itr)
        if (!zoneId || itr->getSource()->GetZoneId() == zoneId)
            itr->getSource()->SendDirectMessage(&data);
}

/**
* Function to change weather in zone and change weather on map from script. 
*
* need base support (With Values 0)
*/

void Map::SetMapWeather(WeatherState state, float grade)
{
    //Weather is OFF
    if (!sWorld.getConfig(CONFIG_BOOL_WEATHER))
        return;

    if (grade < 0.0f || grade > 1.0f)
        return;

    if (!IsDungeon())
        return;

    WorldPacket data(SMSG_WEATHER, (4+4+4));
    data << uint32(state) << (float)grade << uint8(0);

    ((DungeonMap*)this)->SendToPlayers(&data);
}

bool Map::SetZoneWeather(uint32 zoneId, WeatherType type, float grade)
{
    //Weather is OFF
    if (!sWorld.getConfig(CONFIG_BOOL_WEATHER))
        return false;

    if (grade < 0.0f || grade > 1.0f || MAX_WEATHER_TYPE <= type)
        return false;

    Weather* weather = sWorld.FindWeather(zoneId);

    if (!weather)
        weather = sWorld.AddWeather(zoneId);

    if (!weather)
        return false;

    weather->SetWeather(type, grade);

    return true;
}

/**
 * Function to operations with attackers per-map storage
 *
 * @param targetGuid (attackerGuid)
 */

void Map::AddAttackerFor(ObjectGuid targetGuid, ObjectGuid attackerGuid)
{
    if (targetGuid.IsEmpty() || attackerGuid.IsEmpty())
        return;

    WriteGuard Guard(GetLock());
    AttackersMap::iterator itr = m_attackersMap.find(targetGuid);
    if (itr != m_attackersMap.end())
    {
        itr->second.insert(attackerGuid);
    }
    else
    {
        CreateAttackersStorageFor(targetGuid);
        m_attackersMap[targetGuid].insert(attackerGuid);
    }
}

void Map::RemoveAttackerFor(ObjectGuid targetGuid, ObjectGuid attackerGuid)
{
    if (targetGuid.IsEmpty() || attackerGuid.IsEmpty())
        return;

    WriteGuard Guard(GetLock());
    AttackersMap::iterator itr = m_attackersMap.find(targetGuid);
    if (itr != m_attackersMap.end())
    {
        itr->second.erase(attackerGuid);
    }
}

void Map::RemoveAllAttackersFor(ObjectGuid targetGuid)
{
    if (targetGuid.IsEmpty())
        return;

    WriteGuard Guard(GetLock());
    AttackersMap::iterator itr = m_attackersMap.find(targetGuid);
    if (itr != m_attackersMap.end())
    {
        itr->second.clear();
    }
}

ObjectGuidSet Map::GetAttackersFor(ObjectGuid targetGuid)
{
    if (!targetGuid.IsEmpty())
    {
        ReadGuard Guard(GetLock());
        AttackersMap::const_iterator itr = m_attackersMap.find(targetGuid);
        if (itr != m_attackersMap.end())
            return itr->second;
    }

    return ObjectGuidSet();
}

void Map::CreateAttackersStorageFor(ObjectGuid targetGuid)
{
    if (targetGuid.IsEmpty())
        return;

    AttackersMap::iterator itr = m_attackersMap.find(targetGuid);
    if (itr == m_attackersMap.end())
    {
        m_attackersMap.insert(std::make_pair(targetGuid,ObjectGuidSet()));
    }

}

void Map::RemoveAttackersStorageFor(ObjectGuid targetGuid)
{
    if (targetGuid.IsEmpty())
        return;

    WriteGuard Guard(GetLock());
    AttackersMap::iterator itr = m_attackersMap.find(targetGuid);
    if (itr != m_attackersMap.end())
    {
        m_attackersMap.erase(itr);
    }
}

void Map::ForcedUnload()
{
    sLog.outError("Map::ForcedUnload called for map %u instance %u. Map crushed. Cleaning up...", GetId(), GetInstanceId());

    // Immediately cleanup update sets/queues
    i_objectsToClientUpdate.clear();
    i_objectsToClientNotUpdate.clear();
    while (!i_objectsToClientUpdateQueue.empty())
        i_objectsToClientUpdateQueue.pop();


    Map::PlayerList const pList = GetPlayers();
    for (PlayerList::const_iterator itr = pList.begin(); itr != pList.end(); ++itr)
    {
        Player* player = itr->getSource();
        if (!player || !player->GetSession())
            continue;

        if (player->IsBeingTeleportedFar())
        {
            WorldLocation old_loc;
            player->GetPosition(old_loc);
            if (!player->TeleportTo(old_loc))
            {
                DETAIL_LOG("Map::ForcedUnload: %s is in teleport state, cannot be ported to his previous place, teleporting him to his homebind place...",
                    player->GetGuidStr().c_str());
                player->TeleportToHomebind();
            }
            player->SetSemaphoreTeleportFar(false);
        }

        switch (sWorld.getConfig(CONFIG_UINT32_VMSS_MAPFREEMETHOD))
        {
            case 0:
            {
                player->RemoveAllAurasOnDeath();
                if (Pet* pet = player->GetPet())
                    pet->RemoveAllAurasOnDeath();
                player->GetSession()->LogoutPlayer(true);
                break;
            }
            case 1:
            {
                player->GetSession()->KickPlayer();
                Remove(player, true);
                break;
            }
            case 2:
            {
                player->GetSession()->LogoutPlayer(false);
                Remove(player, true);
                break;
            }
            default:
                break;
        }
    }

    switch (sWorld.getConfig(CONFIG_UINT32_VMSS_MAPFREEMETHOD))
    {
        case 0:
            if (InstanceData* iData = GetInstanceData())
                iData->Save();
            break;
        case 1:
        case 2:
        default:
            break;
    }

    UnloadAll(true);

    RemoveAllObjectsInRemoveList();

    SetBroken(false);
}

float Map::GetVisibilityDistance(WorldObject* obj) const 
{
    if (obj && obj->GetObjectGuid().IsGameObject())
        return (m_VisibleDistance + ((GameObject*)obj)->GetDeterminativeSize());
    else
        return m_VisibleDistance; 
}<|MERGE_RESOLUTION|>--- conflicted
+++ resolved
@@ -1710,1377 +1710,7 @@
     // ok as multimap is a *sorted* associative container
     while (!m_scriptSchedule.empty() && (iter->first <= sWorld.GetGameTime()))
     {
-<<<<<<< HEAD
-        ScriptAction const& step = iter->second;
-
-        Object* source = NULL;
-
-        if (step.sourceGuid)
-        {
-            switch(step.sourceGuid.GetHigh())
-            {
-                case HIGHGUID_ITEM:
-                // case HIGHGUID_CONTAINER: ==HIGHGUID_ITEM
-                {
-                    if (Player* player = HashMapHolder<Player>::Find(step.ownerGuid))
-                        source = player->GetItemByGuid(step.sourceGuid);
-                    break;
-                }
-                case HIGHGUID_UNIT:
-                case HIGHGUID_VEHICLE:
-                    source = GetCreature(step.sourceGuid);
-                    break;
-                case HIGHGUID_PET:
-                    source = GetPet(step.sourceGuid);
-                    break;
-                case HIGHGUID_PLAYER:
-                    source = HashMapHolder<Player>::Find(step.sourceGuid);
-                    break;
-                case HIGHGUID_GAMEOBJECT:
-                    source = GetGameObject(step.sourceGuid);
-                    break;
-                case HIGHGUID_CORPSE:
-                    source = HashMapHolder<Corpse>::Find(step.sourceGuid);
-                    break;
-                default:
-                    sLog.outError("*_script source with unsupported guid %s", step.sourceGuid.GetString().c_str());
-                    break;
-            }
-        }
-
-        if (source && !source->IsInWorld())
-            source = NULL;
-
-        Object* target = NULL;
-
-        if (step.targetGuid)
-        {
-            switch(step.targetGuid.GetHigh())
-            {
-                case HIGHGUID_UNIT:
-                case HIGHGUID_VEHICLE:
-                    target = GetCreature(step.targetGuid);
-                    break;
-                case HIGHGUID_PET:
-                    target = GetPet(step.targetGuid);
-                    break;
-                case HIGHGUID_PLAYER:
-                    target = HashMapHolder<Player>::Find(step.targetGuid);
-                    break;
-                case HIGHGUID_GAMEOBJECT:
-                    target = GetGameObject(step.targetGuid);
-                    break;
-                case HIGHGUID_CORPSE:
-                    target = HashMapHolder<Corpse>::Find(step.targetGuid);
-                    break;
-                default:
-                    sLog.outError("*_script target with unsupported guid %s", step.targetGuid.GetString().c_str());
-                    break;
-            }
-        }
-
-        if (target && !target->IsInWorld())
-            target = NULL;
-
-        switch(step.script->command)
-        {
-            case SCRIPT_COMMAND_TALK:
-            {
-                if (!source)
-                {
-                    sLog.outError("SCRIPT_COMMAND_TALK (script id %u) call for NULL source.", step.script->id);
-                    break;
-                }
-
-                if (!source->isType(TYPEMASK_WORLDOBJECT))
-                {
-                    sLog.outError("SCRIPT_COMMAND_TALK (script id %u) call for unsupported non-worldobject (TypeId: %u), skipping.", step.script->id, source->GetTypeId());
-                    break;
-                }
-
-                WorldObject* pSource = (WorldObject*)source;
-                Creature* pBuddy = NULL;
-
-                // flag_target_player_as_source     0x01
-                // flag_original_source_as_target   0x02
-                // flag_buddy_as_target             0x04
-
-                // If target is player (and not already the source) but should be the source
-                if (target && target->GetTypeId() == TYPEID_PLAYER && step.script->talk.flags & 0x01)
-                {
-                    if (source->GetTypeId() != TYPEID_PLAYER)
-                        pSource = (WorldObject*)target;
-                }
-
-                // If step has a buddy entry defined, search for it.
-                if (step.script->talk.creatureEntry)
-                {
-                    MaNGOS::NearestCreatureEntryWithLiveStateInObjectRangeCheck u_check(*pSource, step.script->talk.creatureEntry, true, step.script->talk.searchRadius);
-                    MaNGOS::CreatureLastSearcher<MaNGOS::NearestCreatureEntryWithLiveStateInObjectRangeCheck> searcher(pBuddy, u_check);
-
-                    Cell::VisitGridObjects(pSource, searcher, step.script->talk.searchRadius);
-                }
-
-                // If buddy found, then use it
-                if (pBuddy)
-                {
-                    // pBuddy can be target of talk
-                    if (step.script->talk.flags & 0x04)
-                    {
-                        target = (Object*)pBuddy;
-                    }
-                    else
-                    {
-                        // If not target of talk, then set pBuddy as source
-                        // Useless when source is already flagged to be player, and should maybe produce error.
-                        if (!(step.script->talk.flags & 0x01))
-                            pSource = (WorldObject*)pBuddy;
-                    }
-                }
-
-                // If we should talk to the original source instead of target
-                if (step.script->talk.flags & 0x02)
-                    target = source;
-
-                Unit* unitTarget = target && target->isType(TYPEMASK_UNIT) ? static_cast<Unit*>(target) : NULL;
-                int32 textId = step.script->talk.textId[0];
-
-                // May have text for random
-                if (step.script->talk.textId[1])
-                {
-                    int i = 2;
-                    for(; i < MAX_TEXT_ID; ++i)
-                    {
-                        if (!step.script->talk.textId[i])
-                            break;
-                    }
-
-                    // Use one random
-                    textId = step.script->talk.textId[rand() % i];
-                }
-
-                switch(step.script->talk.chatType)
-                {
-                    case CHAT_TYPE_SAY:
-                        pSource->MonsterSay(textId, step.script->talk.language, unitTarget);
-                        break;
-                    case CHAT_TYPE_YELL:
-                        pSource->MonsterYell(textId, step.script->talk.language, unitTarget);
-                        break;
-                    case CHAT_TYPE_TEXT_EMOTE:
-                        pSource->MonsterTextEmote(textId, unitTarget);
-                        break;
-                    case CHAT_TYPE_BOSS_EMOTE:
-                        pSource->MonsterTextEmote(textId, unitTarget, true);
-                        break;
-                    case CHAT_TYPE_WHISPER:
-                        if (!unitTarget || unitTarget->GetTypeId() != TYPEID_PLAYER)
-                        {
-                            sLog.outError("SCRIPT_COMMAND_TALK (script id %u) attempt to whisper (%u) to %s, skipping.", step.script->id, step.script->talk.chatType, unitTarget ? unitTarget->GetGuidStr().c_str() : "<no target>");
-                            break;
-                        }
-                        pSource->MonsterWhisper(textId, unitTarget);
-                        break;
-                    case CHAT_TYPE_BOSS_WHISPER:
-                        if (!unitTarget || unitTarget->GetTypeId() != TYPEID_PLAYER)
-                        {
-                            sLog.outError("SCRIPT_COMMAND_TALK (script id %u) attempt to whisper (%u) to %s, skipping.", step.script->id, step.script->talk.chatType, unitTarget ? unitTarget->GetGuidStr().c_str() : "<no target>");
-                            break;
-                        }
-                        pSource->MonsterWhisper(textId, unitTarget, true);
-                        break;
-                    case CHAT_TYPE_ZONE_YELL:
-                        pSource->MonsterYellToZone(textId, step.script->talk.language, unitTarget);
-                        break;
-                    default:
-                        break;                              // must be already checked at load
-                }
-                break;
-            }
-            case SCRIPT_COMMAND_EMOTE:
-            {
-                if (!source)
-                {
-                    sLog.outError("SCRIPT_COMMAND_EMOTE (script id %u) call for NULL source.", step.script->id);
-                    break;
-                }
-
-                if (!source->isType(TYPEMASK_WORLDOBJECT))
-                {
-                    sLog.outError("SCRIPT_COMMAND_EMOTE (script id %u) call for non-worldobject (TypeId: %u), skipping.", step.script->id, source->GetTypeId());
-                    break;
-                }
-                // When creatureEntry is not defined, GameObject can not be source
-                else if (!step.script->emote.creatureEntry)
-                {
-                    if (!source->isType(TYPEMASK_UNIT))
-                    {
-                        sLog.outError("SCRIPT_COMMAND_EMOTE (script id %u) are missing datalong2 (creature entry). Unsupported call for non-unit (TypeId: %u), skipping.", step.script->id, source->GetTypeId());
-                        break;
-                    }
-                }
-
-                WorldObject* pSource = (WorldObject*)source;
-                Creature* pBuddy = NULL;
-
-                // flag_target_as_source            0x01
-
-                // If target is Unit* and should do the emote (or should be source of searcher below)
-                if (target && target->isType(TYPEMASK_UNIT) && step.script->emote.flags & 0x01)
-                    pSource = (WorldObject*)target;
-
-                // If step has a buddy entry defined, search for it.
-                if (step.script->emote.creatureEntry)
-                {
-                    MaNGOS::NearestCreatureEntryWithLiveStateInObjectRangeCheck u_check(*pSource, step.script->emote.creatureEntry, true, step.script->emote.searchRadius);
-                    MaNGOS::CreatureLastSearcher<MaNGOS::NearestCreatureEntryWithLiveStateInObjectRangeCheck> searcher(pBuddy, u_check);
-
-                    Cell::VisitGridObjects(pSource, searcher, step.script->emote.searchRadius);
-
-                    // If buddy found, then use it or break (break since we must assume pBuddy was defined for a reason)
-                    if (pBuddy)
-                        pSource = (WorldObject*)pBuddy;
-                    else
-                        break;
-                }
-
-                // Must be safe cast to Unit*
-                ((Unit*)pSource)->HandleEmote(step.script->emote.emoteId);
-                break;
-            }
-            case SCRIPT_COMMAND_FIELD_SET:
-                if (!source)
-                {
-                    sLog.outError("SCRIPT_COMMAND_FIELD_SET (script id %u) call for NULL object.", step.script->id);
-                    break;
-                }
-
-                if (step.script->setField.fieldId <= OBJECT_FIELD_ENTRY || step.script->setField.fieldId >= source->GetValuesCount())
-                {
-                    sLog.outError("SCRIPT_COMMAND_FIELD_SET (script id %u) call for wrong field %u (max count: %u) in object (TypeId: %u).",
-                        step.script->id, step.script->setField.fieldId, source->GetValuesCount(), source->GetTypeId());
-                    break;
-                }
-
-                source->SetUInt32Value(step.script->setField.fieldId, step.script->setField.fieldValue);
-                break;
-            case SCRIPT_COMMAND_MOVE_TO:
-            {
-                if (!source)
-                {
-                    sLog.outError("SCRIPT_COMMAND_MOVE_TO (script id %u) call for NULL creature.", step.script->id);
-                    break;
-                }
-
-                if (source->GetTypeId() != TYPEID_UNIT)
-                {
-                    sLog.outError("SCRIPT_COMMAND_MOVE_TO (script id %u) call for non-creature (TypeId: %u), skipping.", step.script->id, source->GetTypeId());
-                    break;
-                }
-
-                Unit* unit = (Unit*)source;
-
-                // Just turn around
-                if ((fabs(step.script->x) < M_NULL_F && fabs(step.script->y) < M_NULL_F && fabs(step.script->z) < M_NULL_F) ||
-                    // Check point-to-point distance, hence revert effect of bounding radius
-                    unit->IsWithinDist3d(step.script->x, step.script->y, step.script->z, 0.01f - unit->GetObjectBoundingRadius()))
-                {
-                    unit->SetFacingTo(step.script->o);
-                    break;
-                }
-
-
-                if (step.script->moveTo.travelTime != 0)
-                {
-                    float speed = unit->GetDistance(step.script->x, step.script->y, step.script->z) / ((float)step.script->moveTo.travelTime * 0.001f);
-                    unit->MonsterMoveWithSpeed(step.script->x, step.script->y, step.script->z, speed);
-                }
-                else
-                    unit->NearTeleportTo(step.script->x, step.script->y, step.script->z, fabs(step.script->o) > M_NULL_F ? step.script->o : unit->GetOrientation());
-                break;
-            }
-            case SCRIPT_COMMAND_FLAG_SET:
-                if (!source)
-                {
-                    sLog.outError("SCRIPT_COMMAND_FLAG_SET (script id %u) call for NULL object.", step.script->id);
-                    break;
-                }
-                if (step.script->setFlag.fieldId <= OBJECT_FIELD_ENTRY || step.script->setFlag.fieldId >= source->GetValuesCount())
-                {
-                    sLog.outError("SCRIPT_COMMAND_FLAG_SET (script id %u) call for wrong field %u (max count: %u) in object (TypeId: %u).",
-                        step.script->id, step.script->setFlag.fieldId, source->GetValuesCount(), source->GetTypeId());
-                    break;
-                }
-
-                source->SetFlag(step.script->setFlag.fieldId, step.script->setFlag.fieldValue);
-                break;
-            case SCRIPT_COMMAND_FLAG_REMOVE:
-                if (!source)
-                {
-                    sLog.outError("SCRIPT_COMMAND_FLAG_REMOVE (script id %u) call for NULL object.", step.script->id);
-                    break;
-                }
-                if (step.script->removeFlag.fieldId <= OBJECT_FIELD_ENTRY || step.script->removeFlag.fieldId >= source->GetValuesCount())
-                {
-                    sLog.outError("SCRIPT_COMMAND_FLAG_REMOVE (script id %u) call for wrong field %u (max count: %u) in object (TypeId: %u).",
-                        step.script->id, step.script->removeFlag.fieldId, source->GetValuesCount(), source->GetTypeId());
-                    break;
-                }
-
-                source->RemoveFlag(step.script->removeFlag.fieldId, step.script->removeFlag.fieldValue);
-                break;
-            case SCRIPT_COMMAND_TELEPORT_TO:
-            {
-                // accept player in any one from target/source arg
-                if (!target && !source)
-                {
-                    sLog.outError("SCRIPT_COMMAND_TELEPORT_TO (script id %u) call for NULL object.", step.script->id);
-                    break;
-                }
-
-                // must be only Player
-                if ((!target || target->GetTypeId() != TYPEID_PLAYER) && (!source || source->GetTypeId() != TYPEID_PLAYER))
-                {
-                    sLog.outError("SCRIPT_COMMAND_TELEPORT_TO (script id %u) call for non-player (TypeIdSource: %u)(TypeIdTarget: %u), skipping.", step.script->id, source ? source->GetTypeId() : 0, target ? target->GetTypeId() : 0);
-                    break;
-                }
-
-                Player* pSource = target && target->GetTypeId() == TYPEID_PLAYER ? (Player*)target : (Player*)source;
-
-                pSource->TeleportTo(step.script->teleportTo.mapId, step.script->x, step.script->y, step.script->z, step.script->o);
-                break;
-            }
-            case SCRIPT_COMMAND_QUEST_EXPLORED:
-            {
-                if (!source)
-                {
-                    sLog.outError("SCRIPT_COMMAND_QUEST_EXPLORED (script id %u) call for NULL source.", step.script->id);
-                    break;
-                }
-
-                if (!target)
-                {
-                    sLog.outError("SCRIPT_COMMAND_QUEST_EXPLORED (script id %u) call for NULL target.", step.script->id);
-                    break;
-                }
-
-                // when script called for item spell casting then target == (unit or GO) and source is player
-                WorldObject* worldObject;
-                Player* player;
-
-                if (target->GetTypeId() == TYPEID_PLAYER)
-                {
-                    if (source->GetTypeId() != TYPEID_UNIT && source->GetTypeId() != TYPEID_GAMEOBJECT && source->GetTypeId() != TYPEID_PLAYER)
-                    {
-                        sLog.outError("SCRIPT_COMMAND_QUEST_EXPLORED (script id %u) call for non-creature, non-gameobject or non-player (TypeId: %u), skipping.", step.script->id, source->GetTypeId());
-                        break;
-                    }
-
-                    worldObject = (WorldObject*)source;
-                    player = (Player*)target;
-                }
-                else
-                {
-                    if (target->GetTypeId() != TYPEID_UNIT && target->GetTypeId() != TYPEID_GAMEOBJECT && target->GetTypeId() != TYPEID_PLAYER)
-                    {
-                        sLog.outError("SCRIPT_COMMAND_QUEST_EXPLORED (script id %u) call for non-creature, non-gameobject or non-player (TypeId: %u), skipping.", step.script->id, target->GetTypeId());
-                        break;
-                    }
-
-                    if (source->GetTypeId() != TYPEID_PLAYER)
-                    {
-                        sLog.outError("SCRIPT_COMMAND_QUEST_EXPLORED (script id %u) call for non-player (TypeId: %u), skipping.", step.script->id, source->GetTypeId());
-                        break;
-                    }
-
-                    worldObject = (WorldObject*)target;
-                    player = (Player*)source;
-                }
-
-                // quest id and flags checked at script loading
-                if ((worldObject->GetTypeId() != TYPEID_UNIT || ((Unit*)worldObject)->isAlive()) &&
-                    (step.script->questExplored.distance == 0 || worldObject->IsWithinDistInMap(player, float(step.script->questExplored.distance))))
-                    player->AreaExploredOrEventHappens(step.script->questExplored.questId);
-                else
-                    player->FailQuest(step.script->questExplored.questId);
-
-                break;
-            }
-            case SCRIPT_COMMAND_KILL_CREDIT:
-            {
-                // accept player in any one from target/source arg
-                if (!target && !source)
-                {
-                    sLog.outError("SCRIPT_COMMAND_KILL_CREDIT (script id %u) call for NULL object.", step.script->id);
-                    break;
-                }
-
-                // must be only Player
-                if ((!target || target->GetTypeId() != TYPEID_PLAYER) && (!source || source->GetTypeId() != TYPEID_PLAYER))
-                {
-                    sLog.outError("SCRIPT_COMMAND_KILL_CREDIT (script id %u) call for non-player (TypeIdSource: %u)(TypeIdTarget: %u), skipping.", step.script->id, source ? source->GetTypeId() : 0, target ? target->GetTypeId() : 0);
-                    break;
-                }
-
-                Player* pSource = target && target->GetTypeId() == TYPEID_PLAYER ? (Player*)target : (Player*)source;
-
-                if (step.script->killCredit.isGroupCredit)
-                {
-                    pSource->RewardPlayerAndGroupAtEvent(step.script->killCredit.creatureEntry, pSource);
-                }
-                else
-                {
-                    pSource->KilledMonsterCredit(step.script->killCredit.creatureEntry);
-                }
-
-                break;
-            }
-            case SCRIPT_COMMAND_RESPAWN_GAMEOBJECT:
-            {
-                if (!step.script->respawnGo.goGuid)         // checked at load
-                    break;
-
-                if (!source)
-                {
-                    sLog.outError("SCRIPT_COMMAND_RESPAWN_GAMEOBJECT (script id %u) call for NULL world object.", step.script->id);
-                    break;
-                }
-
-                if (!source->isType(TYPEMASK_WORLDOBJECT))
-                {
-                    sLog.outError("SCRIPT_COMMAND_RESPAWN_GAMEOBJECT (script id %u) call for non-WorldObject (TypeId: %u), skipping.", step.script->id, source->GetTypeId());
-                    break;
-                }
-
-                WorldObject* summoner = (WorldObject*)source;
-                if (!summoner->IsInWorld())
-                {
-                    sLog.outError("SCRIPT_COMMAND_RESPAWN_GAMEOBJECT (script id %u) call for non-in-world WorldObject (TypeId: %u), skipping.", step.script->id, source->GetTypeId());
-                    break;
-                }
-
-                int32 time_to_despawn = step.script->respawnGo.despawnDelay < 5 ? 5 : step.script->respawnGo.despawnDelay;
-
-                uint32 guidlow = step.script->respawnGo.goGuid;
-                GameObjectData const* goData = sObjectMgr.GetGOData(guidlow);
-                if (!goData)
-                    break;                                  // checked at load
-
-                GameObject *go = summoner->GetMap()->GetGameObject(ObjectGuid(HIGHGUID_GAMEOBJECT, goData->id, guidlow));
-                if (!go)
-                {
-                    sLog.outError("SCRIPT_COMMAND_RESPAWN_GAMEOBJECT (script id %u) failed for gameobject(guid: %u).", step.script->id, guidlow);
-                    break;
-                }
-
-                if (go->GetGoType()==GAMEOBJECT_TYPE_FISHINGNODE ||
-                    go->GetGoType()==GAMEOBJECT_TYPE_DOOR        ||
-                    go->GetGoType()==GAMEOBJECT_TYPE_BUTTON      ||
-                    go->GetGoType()==GAMEOBJECT_TYPE_TRAP)
-                {
-                    sLog.outError("SCRIPT_COMMAND_RESPAWN_GAMEOBJECT (script id %u) can not be used with gameobject of type %u (guid: %u).", step.script->id, uint32(go->GetGoType()), step.script->respawnGo.goGuid);
-                    break;
-                }
-
-                if (go->isSpawned())
-                    break;                                  //gameobject already spawned
-
-                go->SetLootState(GO_READY);
-                go->SetRespawnTime(time_to_despawn);        //despawn object in ? seconds
-
-                go->GetMap()->Add(go);
-                break;
-            }
-            case SCRIPT_COMMAND_TEMP_SUMMON_CREATURE:
-            {
-                if (!step.script->summonCreature.creatureEntry)
-                {
-                    sLog.outError("SCRIPT_COMMAND_TEMP_SUMMON_CREATURE (script id %u) call for NULL creature.", step.script->id);
-                    break;
-                }
-
-                if (!source)
-                {
-                    sLog.outError("SCRIPT_COMMAND_TEMP_SUMMON_CREATURE (script id %u) call for NULL world object.", step.script->id);
-                    break;
-                }
-
-                if (!source->isType(TYPEMASK_WORLDOBJECT))
-                {
-                    sLog.outError("SCRIPT_COMMAND_TEMP_SUMMON_CREATURE (script id %u) call for non-WorldObject (TypeId: %u), skipping.", step.script->id, source->GetTypeId());
-                    break;
-                }
-
-                WorldObject* summoner = (WorldObject*)source;
-
-                float x = step.script->x;
-                float y = step.script->y;
-                float z = step.script->z;
-                float o = step.script->o;
-
-                Creature* pCreature = summoner->SummonCreature(step.script->summonCreature.creatureEntry, x, y, z, o, TEMPSUMMON_TIMED_OR_DEAD_DESPAWN, step.script->summonCreature.despawnDelay, (step.script->summonCreature.flags & 0x01) ? true: false);
-                if (!pCreature)
-                {
-                    sLog.outError("SCRIPT_COMMAND_TEMP_SUMMON (script id %u) failed for creature (entry: %u).", step.script->id, step.script->summonCreature.creatureEntry);
-                    break;
-                }
-
-                break;
-            }
-            case SCRIPT_COMMAND_OPEN_DOOR:
-            {
-                if (!step.script->openDoor.goGuid)          // checked at load
-                    break;
-
-                if (!source)
-                {
-                    sLog.outError("SCRIPT_COMMAND_OPEN_DOOR (script id %u) call for NULL unit.", step.script->id);
-                    break;
-                }
-
-                if (!source->isType(TYPEMASK_UNIT))         // must be any Unit (creature or player)
-                {
-                    sLog.outError("SCRIPT_COMMAND_OPEN_DOOR (script id %u) call for non-unit (TypeId: %u), skipping.", step.script->id, source->GetTypeId());
-                    break;
-                }
-
-                Unit* caster = (Unit*)source;
-                if (!caster->IsInWorld())
-                {
-                    sLog.outError("SCRIPT_COMMAND_OPEN_DOOR (script id %u) call for non-in-world unit (TypeId: %u), skipping.", step.script->id, source->GetTypeId());
-                    break;
-                }
-
-                int32 time_to_close = step.script->openDoor.resetDelay < 15 ? 15 : step.script->openDoor.resetDelay;
-
-                uint32 guidlow = step.script->openDoor.goGuid;
-                GameObjectData const* goData = sObjectMgr.GetGOData(guidlow);
-                if (!goData)                                // checked at load
-                    break;
-
-                GameObject *door = caster->GetMap()->GetGameObject(ObjectGuid(HIGHGUID_GAMEOBJECT, goData->id, guidlow));
-                if (!door)
-                {
-                    sLog.outError("SCRIPT_COMMAND_OPEN_DOOR (script id %u) failed for gameobject(guid: %u).", step.script->id, step.script->openDoor.goGuid);
-                    break;
-                }
-
-                if (door->GetGoType() != GAMEOBJECT_TYPE_DOOR)
-                {
-                    sLog.outError("SCRIPT_COMMAND_OPEN_DOOR (script id %u) failed for non-door(GoType: %u).", step.script->id, door->GetGoType());
-                    break;
-                }
-
-                if (door->GetGoState() != GO_STATE_READY)
-                    break;                                  //door already  open
-
-                door->UseDoorOrButton(time_to_close);
-
-                if (target && target->isType(TYPEMASK_GAMEOBJECT) && ((GameObject*)target)->GetGoType()==GAMEOBJECT_TYPE_BUTTON)
-                    ((GameObject*)target)->UseDoorOrButton(time_to_close);
-
-                break;
-            }
-            case SCRIPT_COMMAND_CLOSE_DOOR:
-            {
-                if (!step.script->closeDoor.goGuid)         // checked at load
-                    break;
-
-                if (!source)
-                {
-                    sLog.outError("SCRIPT_COMMAND_CLOSE_DOOR (script id %u) call for NULL unit.", step.script->id);
-                    break;
-                }
-
-                if (!source->isType(TYPEMASK_UNIT))         // must be any Unit (creature or player)
-                {
-                    sLog.outError("SCRIPT_COMMAND_CLOSE_DOOR (script id %u) call for non-unit (TypeId: %u), skipping.", step.script->id, source->GetTypeId());
-                    break;
-                }
-
-                Unit* caster = (Unit*)source;
-                if (!caster->IsInWorld())
-                {
-                    sLog.outError("SCRIPT_COMMAND_CLOSE_DOOR (script id %u) call for non-in-world unit (TypeId: %u), skipping.", step.script->id, source->GetTypeId());
-                    break;
-                }
-
-                int32 time_to_open = step.script->closeDoor.resetDelay < 15 ? 15 : step.script->closeDoor.resetDelay;
-
-                uint32 guidlow = step.script->closeDoor.goGuid;
-                GameObjectData const* goData = sObjectMgr.GetGOData(guidlow);
-                if (!goData)                                // checked at load
-                    break;
-
-                GameObject *door = caster->GetMap()->GetGameObject(ObjectGuid(HIGHGUID_GAMEOBJECT, goData->id, guidlow));
-                if (!door)
-                {
-                    sLog.outError("SCRIPT_COMMAND_CLOSE_DOOR (script id %u) failed for gameobject(guid: %u).", step.script->id, guidlow);
-                    break;
-                }
-                if (door->GetGoType() != GAMEOBJECT_TYPE_DOOR)
-                {
-                    sLog.outError("SCRIPT_COMMAND_CLOSE_DOOR (script id %u) failed for non-door(GoType: %u).", step.script->id, door->GetGoType());
-                    break;
-                }
-
-                if (door->GetGoState() == GO_STATE_READY)
-                    break;                                  //door already closed
-
-                door->UseDoorOrButton(time_to_open);
-
-                if (target && target->isType(TYPEMASK_GAMEOBJECT) && ((GameObject*)target)->GetGoType()==GAMEOBJECT_TYPE_BUTTON)
-                    ((GameObject*)target)->UseDoorOrButton(time_to_open);
-
-                break;
-            }
-            case SCRIPT_COMMAND_ACTIVATE_OBJECT:
-            {
-                if (!source)
-                {
-                    sLog.outError("SCRIPT_COMMAND_ACTIVATE_OBJECT must have source caster.");
-                    break;
-                }
-
-                if (!source->isType(TYPEMASK_UNIT))
-                {
-                    sLog.outError("SCRIPT_COMMAND_ACTIVATE_OBJECT source caster isn't unit (TypeId: %u), skipping.",source->GetTypeId());
-                    break;
-                }
-
-                if (!target)
-                {
-                    sLog.outError("SCRIPT_COMMAND_ACTIVATE_OBJECT call for NULL gameobject.");
-                    break;
-                }
-
-                if (target->GetTypeId()!=TYPEID_GAMEOBJECT)
-                {
-                    sLog.outError("SCRIPT_COMMAND_ACTIVATE_OBJECT call for non-gameobject (TypeId: %u), skipping.",target->GetTypeId());
-                    break;
-                }
-
-                Unit* caster = (Unit*)source;
-
-                GameObject *go = (GameObject*)target;
-
-                go->Use(caster);
-                break;
-            }
-            case SCRIPT_COMMAND_REMOVE_AURA:
-            {
-                Object* cmdTarget = step.script->removeAura.isSourceTarget ? source : target;
-
-                if (!cmdTarget)
-                {
-                    sLog.outError("SCRIPT_COMMAND_REMOVE_AURA (script id %u) call for NULL %s.", step.script->id, step.script->removeAura.isSourceTarget ? "source" : "target");
-                    break;
-                }
-
-                if (!cmdTarget->isType(TYPEMASK_UNIT))
-                {
-                    sLog.outError("SCRIPT_COMMAND_REMOVE_AURA (script id %u) %s isn't unit (TypeId: %u), skipping.", step.script->id, step.script->removeAura.isSourceTarget ? "source" : "target",cmdTarget->GetTypeId());
-                    break;
-                }
-
-                ((Unit*)cmdTarget)->RemoveAurasDueToSpell(step.script->removeAura.spellId);
-                break;
-            }
-            case SCRIPT_COMMAND_CAST_SPELL:
-            {
-                if (!source)
-                {
-                    sLog.outError("SCRIPT_COMMAND_CAST_SPELL (script id %u) must have source caster.", step.script->id);
-                    break;
-                }
-
-                Object* cmdTarget = step.script->castSpell.flags & 0x01 ? source : target;
-
-                if (!cmdTarget)
-                {
-                    sLog.outError("SCRIPT_COMMAND_CAST_SPELL (script id %u) call for NULL %s.", step.script->id, step.script->castSpell.flags & 0x01 ? "source" : "target");
-                    break;
-                }
-
-                if (!cmdTarget->isType(TYPEMASK_UNIT))
-                {
-                    sLog.outError("SCRIPT_COMMAND_CAST_SPELL (script id %u) %s isn't unit (TypeId: %u), skipping.", step.script->id, step.script->castSpell.flags & 0x01 ? "source" : "target", cmdTarget->GetTypeId());
-                    break;
-                }
-
-                Unit* spellTarget = (Unit*)cmdTarget;
-
-                Object* cmdSource = step.script->castSpell.flags & 0x02 ? target : source;
-
-                if (!cmdSource)
-                {
-                    sLog.outError("SCRIPT_COMMAND_CAST_SPELL (script id %u) call for NULL %s.", step.script->id, step.script->castSpell.flags & 0x02 ? "target" : "source");
-                    break;
-                }
-
-                if (!cmdSource->isType(TYPEMASK_UNIT))
-                {
-                    sLog.outError("SCRIPT_COMMAND_CAST_SPELL (script id %u) %s isn't unit (TypeId: %u), skipping.", step.script->id, step.script->castSpell.flags & 0x02 ? "target" : "source", cmdSource->GetTypeId());
-                    break;
-                }
-
-                Unit* spellSource = (Unit*)cmdSource;
-
-                //TODO: when GO cast implemented, code below must be updated accordingly to also allow GO spell cast
-                spellSource->CastSpell(spellTarget, step.script->castSpell.spellId, (step.script->castSpell.flags & 0x04) != 0);
-
-                break;
-            }
-            case SCRIPT_COMMAND_PLAY_SOUND:
-            {
-                if (!source)
-                {
-                    sLog.outError("SCRIPT_COMMAND_PLAY_SOUND (script id %u) call for NULL creature.", step.script->id);
-                    break;
-                }
-
-                if (!source->isType(TYPEMASK_WORLDOBJECT))
-                {
-                    sLog.outError("SCRIPT_COMMAND_PLAY_SOUND (script id %u) call for non-world object (TypeId: %u), skipping.", step.script->id, source->GetTypeId());
-                    break;
-                }
-
-                WorldObject* pSource = (WorldObject*)source;
-
-                // bitmask: 0/1=anyone/target, 0/2=with distance dependent
-                Player* pTarget = NULL;
-
-                if (step.script->playSound.flags & 1)
-                {
-                    if (!target)
-                    {
-                        sLog.outError("SCRIPT_COMMAND_PLAY_SOUND (script id %u) in targeted mode call for NULL target.", step.script->id);
-                        break;
-                    }
-
-                    if (target->GetTypeId() != TYPEID_PLAYER)
-                    {
-                        sLog.outError("SCRIPT_COMMAND_PLAY_SOUND (script id %u) in targeted mode call for non-player (TypeId: %u), skipping.", step.script->id, target->GetTypeId());
-                        break;
-                    }
-
-                    pTarget = (Player*)target;
-                }
-
-                // bitmask: 0/1=anyone/target, 0/2=with distance dependent
-                if (step.script->playSound.flags & 2)
-                    pSource->PlayDistanceSound(step.script->playSound.soundId, pTarget);
-                else
-                    pSource->PlayDirectSound(step.script->playSound.soundId, pTarget);
-
-                break;
-            }
-            case SCRIPT_COMMAND_CREATE_ITEM:
-            {
-                if (!target && !source)
-                {
-                    sLog.outError("SCRIPT_COMMAND_CREATE_ITEM (script id %u) call for NULL object.", step.script->id);
-                    break;
-                }
-
-                // only Player
-                if ((!target || target->GetTypeId() != TYPEID_PLAYER) && (!source || source->GetTypeId() != TYPEID_PLAYER))
-                {
-                    sLog.outError("SCRIPT_COMMAND_CREATE_ITEM (script id %u) call for non-player (TypeIdSource: %u)(TypeIdTarget: %u), skipping.", step.script->id, source ? source->GetTypeId() : 0, target ? target->GetTypeId() : 0);
-                    break;
-                }
-
-                Player* pReceiver = target && target->GetTypeId() == TYPEID_PLAYER ? (Player*)target : (Player*)source;
-
-                if (Item* pItem = pReceiver->StoreNewItemInInventorySlot(step.script->createItem.itemEntry, step.script->createItem.amount))
-                    pReceiver->SendNewItem(pItem, step.script->createItem.amount, true, false);
-
-                break;
-            }
-            case SCRIPT_COMMAND_DESPAWN_SELF:
-            {
-                if (!target && !source)
-                {
-                    sLog.outError("SCRIPT_COMMAND_DESPAWN_SELF (script id %u) call for NULL object.", step.script->id);
-                    break;
-                }
-
-                // only creature
-                if ((!target || target->GetTypeId() != TYPEID_UNIT) && (!source || source->GetTypeId() != TYPEID_UNIT))
-                {
-                    sLog.outError("SCRIPT_COMMAND_DESPAWN_SELF (script id %u) call for non-creature (TypeIdSource: %u)(TypeIdTarget: %u), skipping.", step.script->id, source ? source->GetTypeId() : 0, target ? target->GetTypeId() : 0);
-                    break;
-                }
-
-                Creature* pCreature = target && target->GetTypeId() == TYPEID_UNIT ? (Creature*)target : (Creature*)source;
-
-                pCreature->ForcedDespawn(step.script->despawn.despawnDelay);
-
-                break;
-            }
-            case SCRIPT_COMMAND_PLAY_MOVIE:
-            {
-                if (!target && !source)
-                {
-                    sLog.outError("SCRIPT_COMMAND_PLAY_MOVIE (script id %u) call for NULL object.", step.script->id);
-                    break;
-                }
-
-                // only Player
-                if ((!target || target->GetTypeId() != TYPEID_PLAYER) && (!source || source->GetTypeId() != TYPEID_PLAYER))
-                {
-                    sLog.outError("SCRIPT_COMMAND_PLAY_MOVIE (script id %u) call for non-player (TypeIdSource: %u)(TypeIdTarget: %u), skipping.", step.script->id, source ? source->GetTypeId() : 0, target ? target->GetTypeId() : 0);
-                    break;
-                }
-
-                Player* pReceiver = target && target->GetTypeId() == TYPEID_PLAYER ? (Player*)target : (Player*)source;
-
-                pReceiver->SendMovieStart(step.script->playMovie.movieId);
-
-                break;
-            }
-            case SCRIPT_COMMAND_MOVEMENT:
-            {
-                if (!source)
-                {
-                    sLog.outError("SCRIPT_COMMAND_MOVEMENT (script id %u) call for NULL source.", step.script->id);
-                    break;
-                }
-
-                if (!source->isType(TYPEMASK_WORLDOBJECT))
-                {
-                    sLog.outError("SCRIPT_COMMAND_MOVEMENT (script id %u) call for unsupported non-worldobject (TypeId: %u), skipping.", step.script->id, source->GetTypeId());
-                    break;
-                }
-
-                WorldObject* pSource = (WorldObject*)source;
-                Creature* pMover = NULL;
-
-                if (!step.script->movement.creatureEntry)   // No buddy defined, so try use source (or target where source is player)
-                {
-                    if (pSource->GetTypeId() != TYPEID_UNIT)
-                    {
-                        // we can't move source being non-creature, so see if target is creature
-                        if (target && target->GetTypeId() == TYPEID_UNIT)
-                            pMover = (Creature*)target;
-                    }
-                    else
-                        pMover = (Creature*)pSource;
-                }
-                else                                        // If step has a buddy entry defined, search for it
-                {
-                    MaNGOS::NearestCreatureEntryWithLiveStateInObjectRangeCheck u_check(*pSource, step.script->movement.creatureEntry, true, step.script->movement.searchRadius);
-                    MaNGOS::CreatureLastSearcher<MaNGOS::NearestCreatureEntryWithLiveStateInObjectRangeCheck> searcher(pMover, u_check);
-
-                    Cell::VisitGridObjects(pSource, searcher, step.script->movement.searchRadius);
-                }
-
-                if (!pMover)
-                {
-                    sLog.outError("SCRIPT_COMMAND_MOVEMENT (script id %u) call for non-creature (TypeIdSource: %u)(TypeIdTarget: %u), skipping.", step.script->id, source ? source->GetTypeId() : 0, target ? target->GetTypeId() : 0);
-                    break;
-                }
-
-                // Consider add additional checks for cases where creature should not change movementType
-                // (pet? in combat? already using same MMgen as script try to apply?)
-
-                switch(step.script->movement.movementType)
-                {
-                    case IDLE_MOTION_TYPE:
-                        pMover->GetMotionMaster()->MoveIdle();
-                        break;
-                    case RANDOM_MOTION_TYPE:
-                        pMover->GetMotionMaster()->MoveRandom();
-                        break;
-                    case WAYPOINT_MOTION_TYPE:
-                        pMover->GetMotionMaster()->MoveWaypoint();
-                        break;
-                }
-
-                break;
-            }
-            case SCRIPT_COMMAND_SET_ACTIVEOBJECT:
-            {
-                if (!source)
-                {
-                    sLog.outError("SCRIPT_COMMAND_SET_ACTIVEOBJECT (script id %u) call for NULL source.", step.script->id);
-                    break;
-                }
-
-                if (!source->isType(TYPEMASK_WORLDOBJECT))
-                {
-                    sLog.outError("SCRIPT_COMMAND_SET_ACTIVEOBJECT (script id %u) call for unsupported non-worldobject (TypeId: %u), skipping.", step.script->id, source->GetTypeId());
-                    break;
-                }
-
-                WorldObject* pSource = (WorldObject*)source;
-                Creature* pOwner = NULL;
-
-                // No buddy defined, so try use source (or target if source is not creature)
-                if (!step.script->activeObject.creatureEntry)
-                {
-                    if (pSource->GetTypeId() != TYPEID_UNIT)
-                    {
-                        // we can't be non-creature, so see if target is creature
-                        if (target && target->GetTypeId() == TYPEID_UNIT)
-                            pOwner = (Creature*)target;
-                    }
-                    else
-                        pOwner = (Creature*)pSource;
-                }
-                else                                        // If step has a buddy entry defined, search for it
-                {
-                    MaNGOS::NearestCreatureEntryWithLiveStateInObjectRangeCheck u_check(*pSource, step.script->activeObject.creatureEntry, true, step.script->activeObject.searchRadius);
-                    MaNGOS::CreatureLastSearcher<MaNGOS::NearestCreatureEntryWithLiveStateInObjectRangeCheck> searcher(pOwner, u_check);
-
-                    Cell::VisitGridObjects(pSource, searcher, step.script->activeObject.searchRadius);
-                }
-
-                if (!pOwner)
-                {
-                    sLog.outError("SCRIPT_COMMAND_SET_ACTIVEOBJECT (script id %u) call for non-creature (TypeIdSource: %u)(TypeIdTarget: %u), skipping.", step.script->id, source ? source->GetTypeId() : 0, target ? target->GetTypeId() : 0);
-                    break;
-                }
-
-                pOwner->SetActiveObjectState(step.script->activeObject.activate);
-                break;
-            }
-            case SCRIPT_COMMAND_SET_FACTION:
-            {
-                if (!source)
-                {
-                    sLog.outError("SCRIPT_COMMAND_SET_FACTION (script id %u) call for NULL source.", step.script->id);
-                    break;
-                }
-
-                if (!source->isType(TYPEMASK_WORLDOBJECT))
-                {
-                    sLog.outError("SCRIPT_COMMAND_SET_FACTION (script id %u) call for unsupported non-worldobject (TypeId: %u), skipping.", step.script->id, source->GetTypeId());
-                    break;
-                }
-
-                WorldObject* pSource = (WorldObject*)source;
-                Creature* pOwner = NULL;
-
-                // No buddy defined, so try use source (or target if source is not creature)
-                if (!step.script->faction.creatureEntry)
-                {
-                    if (pSource->GetTypeId() != TYPEID_UNIT)
-                    {
-                        // we can't be non-creature, so see if target is creature
-                        if (target && target->GetTypeId() == TYPEID_UNIT)
-                            pOwner = (Creature*)target;
-                    }
-                    else
-                        pOwner = (Creature*)pSource;
-                }
-                else                                        // If step has a buddy entry defined, search for it
-                {
-                    MaNGOS::NearestCreatureEntryWithLiveStateInObjectRangeCheck u_check(*pSource, step.script->faction.creatureEntry, true, step.script->faction.searchRadius);
-                    MaNGOS::CreatureLastSearcher<MaNGOS::NearestCreatureEntryWithLiveStateInObjectRangeCheck> searcher(pOwner, u_check);
-
-                    Cell::VisitGridObjects(pSource, searcher, step.script->faction.searchRadius);
-                }
-
-                if (!pOwner)
-                {
-                    sLog.outError("SCRIPT_COMMAND_SET_FACTION (script id %u) call for non-creature (TypeIdSource: %u)(TypeIdTarget: %u), skipping.", step.script->id, source ? source->GetTypeId() : 0, target ? target->GetTypeId() : 0);
-                    break;
-                }
-
-                if (step.script->faction.factionId)
-                    pOwner->SetFactionTemporary(step.script->faction.factionId, step.script->faction.flags);
-                else
-                    pOwner->ClearTemporaryFaction();
-
-                break;
-            }
-            case SCRIPT_COMMAND_MORPH_TO_ENTRY_OR_MODEL:
-            {
-                if (!source)
-                {
-                    sLog.outError("SCRIPT_COMMAND_MORPH_TO_ENTRY_OR_MODEL (script id %u) call for NULL source.", step.script->id);
-                    break;
-                }
-
-                if (!source->isType(TYPEMASK_WORLDOBJECT))
-                {
-                    sLog.outError("SCRIPT_COMMAND_MORPH_TO_ENTRY_OR_MODEL (script id %u) call for unsupported non-worldobject (TypeId: %u), skipping.", step.script->id, source->GetTypeId());
-                    break;
-                }
-
-                WorldObject* pSource = (WorldObject*)source;
-                Creature* pOwner = NULL;
-
-                // No buddy defined, so try use source (or target if source is not creature)
-                if (!step.script->morph.creatureEntry)
-                {
-                    if (pSource->GetTypeId() != TYPEID_UNIT)
-                    {
-                        // we can't be non-creature, so see if target is creature
-                        if (target && target->GetTypeId() == TYPEID_UNIT)
-                            pOwner = (Creature*)target;
-                    }
-                    else
-                        pOwner = (Creature*)pSource;
-                }
-                else                                        // If step has a buddy entry defined, search for it
-                {
-                    MaNGOS::NearestCreatureEntryWithLiveStateInObjectRangeCheck u_check(*pSource, step.script->morph.creatureEntry, true, step.script->morph.searchRadius);
-                    MaNGOS::CreatureLastSearcher<MaNGOS::NearestCreatureEntryWithLiveStateInObjectRangeCheck> searcher(pOwner, u_check);
-
-                    Cell::VisitGridObjects(pSource, searcher, step.script->morph.searchRadius);
-                }
-
-                if (!pOwner)
-                {
-                    sLog.outError("SCRIPT_COMMAND_MORPH_TO_ENTRY_OR_MODEL (script id %u) call for non-creature (TypeIdSource: %u)(TypeIdTarget: %u), skipping.", step.script->id, source ? source->GetTypeId() : 0, target ? target->GetTypeId() : 0);
-                    break;
-                }
-
-                if (!step.script->morph.creatureOrModelEntry)
-                    pOwner->DeMorph();
-                else if (step.script->morph.flags & 0x01)
-                    pOwner->SetDisplayId(step.script->morph.creatureOrModelEntry);
-                else
-                {
-                    CreatureInfo const* ci = ObjectMgr::GetCreatureTemplate(step.script->morph.creatureOrModelEntry);
-                    uint32 display_id = Creature::ChooseDisplayId(ci);
-
-                    pOwner->SetDisplayId(display_id);
-                }
-
-                break;
-            }
-            case SCRIPT_COMMAND_MOUNT_TO_ENTRY_OR_MODEL:
-            {
-                if (!source)
-                {
-                    sLog.outError("SCRIPT_COMMAND_MOUNT_TO_ENTRY_OR_MODEL (script id %u) call for NULL source.", step.script->id);
-                    break;
-                }
-
-                if (!source->isType(TYPEMASK_WORLDOBJECT))
-                {
-                    sLog.outError("SCRIPT_COMMAND_MOUNT_TO_ENTRY_OR_MODEL (script id %u) call for unsupported non-worldobject (TypeId: %u), skipping.", step.script->id, source->GetTypeId());
-                    break;
-                }
-
-                WorldObject* pSource = (WorldObject*)source;
-                Creature* pOwner = NULL;
-
-                // No buddy defined, so try use source (or target if source is not creature)
-                if (!step.script->mount.creatureEntry)
-                {
-                    if (pSource->GetTypeId() != TYPEID_UNIT)
-                    {
-                        // we can't be non-creature, so see if target is creature
-                        if (target && target->GetTypeId() == TYPEID_UNIT)
-                            pOwner = (Creature*)target;
-                    }
-                    else
-                        pOwner = (Creature*)pSource;
-                }
-                else                                        // If step has a buddy entry defined, search for it
-                {
-                    MaNGOS::NearestCreatureEntryWithLiveStateInObjectRangeCheck u_check(*pSource, step.script->mount.creatureEntry, true, step.script->mount.searchRadius);
-                    MaNGOS::CreatureLastSearcher<MaNGOS::NearestCreatureEntryWithLiveStateInObjectRangeCheck> searcher(pOwner, u_check);
-
-                    Cell::VisitGridObjects(pSource, searcher, step.script->mount.searchRadius);
-                }
-
-                if (!pOwner)
-                {
-                    sLog.outError("SCRIPT_COMMAND_MOUNT_TO_ENTRY_OR_MODEL (script id %u) call for non-creature (TypeIdSource: %u)(TypeIdTarget: %u), skipping.", step.script->id, source ? source->GetTypeId() : 0, target ? target->GetTypeId() : 0);
-                    break;
-                }
-
-                if (!step.script->mount.creatureOrModelEntry)
-                    pOwner->Unmount();
-                else if (step.script->mount.flags & 0x01)
-                    pOwner->Mount(step.script->mount.creatureOrModelEntry);
-                else
-                {
-                    CreatureInfo const* ci = ObjectMgr::GetCreatureTemplate(step.script->mount.creatureOrModelEntry);
-                    uint32 display_id = Creature::ChooseDisplayId(ci);
-
-                    pOwner->Mount(display_id);
-                }
-
-                break;
-            }
-            case SCRIPT_COMMAND_SET_RUN:
-            {
-                if (!source)
-                {
-                    sLog.outError("SCRIPT_COMMAND_SET_RUN (script id %u) call for NULL source.", step.script->id);
-                    break;
-                }
-
-                if (!source->isType(TYPEMASK_WORLDOBJECT))
-                {
-                    sLog.outError("SCRIPT_COMMAND_SET_RUN (script id %u) call for unsupported non-worldobject (TypeId: %u), skipping.", step.script->id, source->GetTypeId());
-                    break;
-                }
-
-                WorldObject* pSource = (WorldObject*)source;
-                Creature* pOwner = NULL;
-
-                // No buddy defined, so try use source (or target if source is not creature)
-                if (!step.script->run.creatureEntry)
-                {
-                    if (pSource->GetTypeId() != TYPEID_UNIT)
-                    {
-                        // we can't be non-creature, so see if target is creature
-                        if (target && target->GetTypeId() == TYPEID_UNIT)
-                            pOwner = (Creature*)target;
-                    }
-                    else
-                        pOwner = (Creature*)pSource;
-                }
-                else                                        // If step has a buddy entry defined, search for it
-                {
-                    MaNGOS::NearestCreatureEntryWithLiveStateInObjectRangeCheck u_check(*pSource, step.script->run.creatureEntry, true, step.script->run.searchRadius);
-                    MaNGOS::CreatureLastSearcher<MaNGOS::NearestCreatureEntryWithLiveStateInObjectRangeCheck> searcher(pOwner, u_check);
-
-                    Cell::VisitGridObjects(pSource, searcher, step.script->run.searchRadius);
-                }
-
-                if (!pOwner)
-                {
-                    sLog.outError("SCRIPT_COMMAND_SET_RUN (script id %u) call for non-creature (TypeIdSource: %u)(TypeIdTarget: %u), skipping.", step.script->id, source ? source->GetTypeId() : 0, target ? target->GetTypeId() : 0);
-                    break;
-                }
-
-                pOwner->SetWalk(!step.script->run.run);
-
-                break;
-            }
-            case SCRIPT_COMMAND_ATTACK_START:
-            {
-                if (!source)
-                {
-                    sLog.outError("SCRIPT_COMMAND_ATTACK_START (script id %u) call for NULL source.", step.script->id);
-                    break;
-                }
-
-                if (!source->isType(TYPEMASK_WORLDOBJECT))
-                {
-                    sLog.outError("SCRIPT_COMMAND_ATTACK_START (script id %u) call for unsupported non-worldobject (TypeId: %u), skipping.", step.script->id, source->GetTypeId());
-                    break;
-                }
-
-                WorldObject* pSource = (WorldObject*)source;
-                Creature* pBuddy = NULL;
-
-                // flag_original_source_as_target   0x02
-                // flag_buddy_as_target             0x04
-
-                // If step has a buddy entry defined, search for it.
-                if (step.script->attack.creatureEntry)
-                {
-                    MaNGOS::NearestCreatureEntryWithLiveStateInObjectRangeCheck u_check(*pSource, step.script->attack.creatureEntry, true, step.script->attack.searchRadius);
-                    MaNGOS::CreatureLastSearcher<MaNGOS::NearestCreatureEntryWithLiveStateInObjectRangeCheck> searcher(pBuddy, u_check);
-
-                    Cell::VisitGridObjects(pSource, searcher, step.script->attack.searchRadius);
-
-                    // If buddy found, then use it
-                    if (pBuddy)
-                    {
-                        if (step.script->attack.flags & 0x04)
-                        {
-                            // pBuddy is target of attack
-                            target = (Object*)pBuddy;
-                        }
-                        else
-                        {
-                            // If not target of attack, then set pBuddy as source, the attacker
-                            pSource = (WorldObject*)pBuddy;
-                        }
-                    }
-                    else
-                    {
-                        // No buddy found, so don't do anything
-                        break;
-                    }
-                }
-
-                // If we should attack the original source instead of target
-                if (step.script->attack.flags & 0x02)
-                    target = source;
-
-                Unit* unitTarget = target && target->isType(TYPEMASK_UNIT) ? static_cast<Unit*>(target) : NULL;
-                Creature* pAttacker = pSource && pSource->GetTypeId() == TYPEID_UNIT ? static_cast<Creature*>(pSource) : NULL;
-
-                if (pAttacker && unitTarget)
-                {
-                    if (pAttacker->IsFriendlyTo(unitTarget))
-                    {
-                        sLog.outError("SCRIPT_COMMAND_ATTACK_START (script id %u) attacker is friendly to target, can not attack.", step.script->id);
-                        break;
-                    }
-
-                    pAttacker->AI()->AttackStart(unitTarget);
-                    break;
-                }
-
-                sLog.outError("SCRIPT_COMMAND_ATTACK_START (script id %u) unexpected error, attacker or victim could not be found, no action.", step.script->id);
-                break;
-            }
-            case SCRIPT_COMMAND_GO_LOCK_STATE:
-            {
-                if ((!source || !source->isType(TYPEMASK_WORLDOBJECT)) && (!target || !target->isType(TYPEMASK_WORLDOBJECT)))
-                {
-                    sLog.outError("SCRIPT_COMMAND_GO_LOCK_STATE (script id %u) call for non-worldobject (TypeIdSource: %u)(TypeIdTarget: %u), skipping.", step.script->id, source ? source->GetTypeId() : 0, target ? target->GetTypeId() : 0);
-                    break;
-                }
-
-                WorldObject* pSearcher = source && source->isType(TYPEMASK_WORLDOBJECT) ? (WorldObject*)source : (WorldObject*)target;
-                GameObject* pGo = NULL;
-
-                MaNGOS::NearestGameObjectEntryInObjectRangeCheck u_check(*pSearcher, step.script->goLockState.goEntry, step.script->goLockState.searchRadius);
-                MaNGOS::GameObjectLastSearcher<MaNGOS::NearestGameObjectEntryInObjectRangeCheck> searcher(pGo, u_check);
-
-                Cell::VisitGridObjects(pSearcher, searcher, step.script->goLockState.searchRadius);
-
-                /* flag lockState
-                 * go_lock          0x01
-                 * go_unlock        0x02
-                 * go_nonInteract   0x04
-                 * go_Interact      0x08
-                 */
-                if (pGo)
-                {
-                    // Lock or Unlock
-                    if (step.script->goLockState.lockState & 0x01)
-                        pGo->SetFlag(GAMEOBJECT_FLAGS, GO_FLAG_LOCKED);
-                    else if (step.script->goLockState.lockState & 0x02)
-                        pGo->RemoveFlag(GAMEOBJECT_FLAGS, GO_FLAG_LOCKED);
-                    // Set Non Interactable or Set Interactable
-                    if (step.script->goLockState.lockState & 0x04)
-                        pGo->SetFlag(GAMEOBJECT_FLAGS, GO_FLAG_NO_INTERACT);
-                    else if (step.script->goLockState.lockState & 0x08)
-                        pGo->RemoveFlag(GAMEOBJECT_FLAGS, GO_FLAG_NO_INTERACT);
-                }
-            }
-            case SCRIPT_COMMAND_STAND_STATE:
-            {
-                if (!source)
-                {
-                    sLog.outError("SCRIPT_COMMAND_STAND_STATE (script id %u) call for NULL source.", step.script->id);
-                    break;
-                }
-
-                if (!source->isType(TYPEMASK_WORLDOBJECT))
-                {
-                    sLog.outError("SCRIPT_COMMAND_STAND_STATE (script id %u) call for non-worldobject (TypeId: %u), skipping.", step.script->id, source->GetTypeId());
-                    break;
-                }
-                // When creatureEntry is not defined, GameObject can not be source
-                else if (!step.script->standState.creatureEntry)
-                {
-                    if (!source->isType(TYPEMASK_UNIT))
-                    {
-                        sLog.outError("SCRIPT_COMMAND_STAND_STATE (script id %u) are missing datalong2 (creature entry). Unsupported call for non-unit (TypeId: %u), skipping.", step.script->id, source->GetTypeId());
-                        break;
-                    }
-                }
-
-                WorldObject* pSource = (WorldObject*)source;
-                Creature* pBuddy = NULL;
-
-                // flag_target_as_source            0x01
-
-                // If target is Unit* and should change it's stand state (or should be source of searcher below)
-                if (target && target->isType(TYPEMASK_UNIT) && step.script->standState.flags & 0x01)
-                    pSource = (WorldObject*)target;
-
-                // If step has a buddy entry defined, search for it.
-                if (step.script->standState.creatureEntry)
-                {
-                    MaNGOS::NearestCreatureEntryWithLiveStateInObjectRangeCheck u_check(*pSource, step.script->standState.creatureEntry, true, step.script->standState.searchRadius);
-                    MaNGOS::CreatureLastSearcher<MaNGOS::NearestCreatureEntryWithLiveStateInObjectRangeCheck> searcher(pBuddy, u_check);
-
-                    Cell::VisitGridObjects(pSource, searcher, step.script->standState.searchRadius);
-
-                    // If buddy found, then use it or break (break since we must assume pBuddy was defined for a reason)
-                    if (pBuddy)
-                        pSource = (WorldObject*)pBuddy;
-                    else
-                        break;
-                }
-
-                // Must be safe cast to Unit* here
-                ((Unit*)pSource)->SetStandState(step.script->standState.stand_state);
-                break;
-            }
-            case SCRIPT_COMMAND_MODIFY_NPC_FLAGS:
-            {
-                if (!source && !target)
-                {
-                    sLog.outError("SCRIPT_COMMAND_MODIFY_NPC_FLAGS (script id %u) call for NULL source and NULL target.", step.script->id);
-                    break;
-                }
-
-                if ((!source || !source->isType(TYPEMASK_WORLDOBJECT)) && (!target || !target->isType(TYPEMASK_WORLDOBJECT)))
-                {
-                    sLog.outError("SCRIPT_COMMAND_MODIFY_NPC_FLAGS (script id %u) call for unsupported non-worldobject (TypeId: %u), skipping.", step.script->id, source ? source->GetTypeId() : target->GetTypeId());
-                    break;
-                }
-
-                WorldObject* pSource = source && source->isType(TYPEMASK_WORLDOBJECT) ? (WorldObject*)source : (WorldObject*)target;
-                Creature* pBuddy = NULL;
-
-                // No buddy defined, so try use source (or target if source is not creature)
-                if (!step.script->npcFlag.creatureEntry)
-                {
-                    if (pSource->GetTypeId() != TYPEID_UNIT)
-                    {
-                        // we can't be non-creature, so see if target is creature
-                        if (target && target->GetTypeId() == TYPEID_UNIT)
-                            pBuddy = (Creature*)target;
-                    }
-                    else
-                        pBuddy = (Creature*)pSource;
-                }
-                else                                        // If step has a buddy entry defined, search for it
-                {
-                    MaNGOS::NearestCreatureEntryWithLiveStateInObjectRangeCheck u_check(*pSource, step.script->npcFlag.creatureEntry, true, step.script->npcFlag.searchRadius);
-                    MaNGOS::CreatureLastSearcher<MaNGOS::NearestCreatureEntryWithLiveStateInObjectRangeCheck> searcher(pBuddy, u_check);
-
-                    Cell::VisitGridObjects(pSource, searcher, step.script->npcFlag.searchRadius);
-                }
-
-                if (!pBuddy)
-                {
-                    sLog.outError("SCRIPT_COMMAND_MODIFY_NPC_FLAGS (script id %u) call for non-creature (TypeIdSource: %u)(TypeIdTarget: %u), skipping.", step.script->id, source ? source->GetTypeId() : 0, target ? target->GetTypeId() : 0);
-                    break;
-                }
-
-                // Add Flags
-                if (step.script->npcFlag.data_flags & 0x01)
-                    pBuddy->SetFlag(UNIT_NPC_FLAGS, step.script->npcFlag.flag);
-                // Remove Flags
-                else if (step.script->npcFlag.data_flags & 0x02)
-                    pBuddy->RemoveFlag(UNIT_NPC_FLAGS, step.script->npcFlag.flag);
-                // Toggle Flags
-                else
-                {
-                    if (pBuddy->HasFlag(UNIT_NPC_FLAGS, step.script->npcFlag.flag))
-                        pBuddy->RemoveFlag(UNIT_NPC_FLAGS, step.script->npcFlag.flag);
-                    else
-                        pBuddy->SetFlag(UNIT_NPC_FLAGS, step.script->npcFlag.flag);
-                }
-
-                break;
-            }
-            default:
-                sLog.outError("Unknown SCRIPT_COMMAND_ %u called for script id %u.", step.script->command, step.script->id);
-                break;
-        }
-=======
         iter->second.HandleScriptStep();
->>>>>>> 703a676c
 
         m_scriptSchedule.erase(iter);
         iter = m_scriptSchedule.begin();
