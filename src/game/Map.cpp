/*
 * Copyright (C) 2005-2010 MaNGOS <http://getmangos.com/>
 *
 * This program is free software; you can redistribute it and/or modify
 * it under the terms of the GNU General Public License as published by
 * the Free Software Foundation; either version 2 of the License, or
 * (at your option) any later version.
 *
 * This program is distributed in the hope that it will be useful,
 * but WITHOUT ANY WARRANTY; without even the implied warranty of
 * MERCHANTABILITY or FITNESS FOR A PARTICULAR PURPOSE.  See the
 * GNU General Public License for more details.
 *
 * You should have received a copy of the GNU General Public License
 * along with this program; if not, write to the Free Software
 * Foundation, Inc., 59 Temple Place, Suite 330, Boston, MA  02111-1307  USA
 */

#include "Map.h"
#include "MapManager.h"
#include "Player.h"
#include "Vehicle.h"
#include "GridNotifiers.h"
#include "Log.h"
#include "GridStates.h"
#include "CellImpl.h"
#include "InstanceData.h"
#include "GridNotifiersImpl.h"
#include "Transports.h"
#include "ObjectAccessor.h"
#include "ObjectMgr.h"
#include "World.h"
#include "ScriptCalls.h"
#include "Group.h"
#include "MapRefManager.h"
#include "DBCEnums.h"
#include "MapInstanced.h"
#include "InstanceSaveMgr.h"
#include "VMapFactory.h"
#include "BattleGroundMgr.h"

struct ScriptAction
{
    uint64 sourceGUID;
    uint64 targetGUID;
    uint64 ownerGUID;                                       // owner of source if source is item
    ScriptInfo const* script;                               // pointer to static script data
};

Map::~Map()
{
    ObjectAccessor::DelinkMap(this);
    UnloadAll(true);

    if(!m_scriptSchedule.empty())
        sWorld.DecreaseScheduledScriptCount(m_scriptSchedule.size());

    if (m_instanceSave)
        m_instanceSave->SetUsedByMapState(false);           // field pointer can be deleted after this
}

void Map::LoadVMap(int gx,int gy)
{
                                                            // x and y are swapped !!
    VMAP::VMAPLoadResult vmapLoadResult = VMAP::VMapFactory::createOrGetVMapManager()->loadMap((sWorld.GetDataPath()+ "vmaps").c_str(),  GetId(), gx,gy);
    switch(vmapLoadResult)
    {
        case VMAP::VMAP_LOAD_RESULT_OK:
            DETAIL_LOG("VMAP loaded name:%s, id:%d, x:%d, y:%d (vmap rep.: x:%d, y:%d)", GetMapName(), GetId(), gx,gy,gx,gy);
            break;
        case VMAP::VMAP_LOAD_RESULT_ERROR:
            DETAIL_LOG("Could not load VMAP name:%s, id:%d, x:%d, y:%d (vmap rep.: x:%d, y:%d)", GetMapName(), GetId(), gx,gy,gx,gy);
            break;
        case VMAP::VMAP_LOAD_RESULT_IGNORED:
            DEBUG_LOG("Ignored VMAP name:%s, id:%d, x:%d, y:%d (vmap rep.: x:%d, y:%d)", GetMapName(), GetId(), gx,gy,gx,gy);
            break;
    }
}

void Map::LoadMap(int gx,int gy, bool reload)
{
    if( i_InstanceId != 0 )
    {
        if(GridMaps[gx][gy])
            return;

        // load grid map for base map
        if (!m_parentMap->GridMaps[gx][gy])
            m_parentMap->EnsureGridCreated(GridPair(63-gx,63-gy));

        ((MapInstanced*)(m_parentMap))->AddGridMapReference(GridPair(gx,gy));
        GridMaps[gx][gy] = m_parentMap->GridMaps[gx][gy];
        return;
    }

    if(GridMaps[gx][gy] && !reload)
        return;

    //map already load, delete it before reloading (Is it necessary? Do we really need the ability the reload maps during runtime?)
    if(GridMaps[gx][gy])
    {
        DETAIL_LOG("Unloading already loaded map %u before reloading.",i_id);
        delete (GridMaps[gx][gy]);
        GridMaps[gx][gy]=NULL;
    }

    // map file name
    char *tmp=NULL;
    int len = sWorld.GetDataPath().length()+strlen("maps/%03u%02u%02u.map")+1;
    tmp = new char[len];
    snprintf(tmp, len, (char *)(sWorld.GetDataPath()+"maps/%03u%02u%02u.map").c_str(),i_id,gx,gy);
    DETAIL_LOG("Loading map %s",tmp);
    // loading data
    GridMaps[gx][gy] = new GridMap();
    if (!GridMaps[gx][gy]->loadData(tmp))
    {
        sLog.outError("Error load map file: \n %s\n", tmp);
    }
    delete [] tmp;
}

void Map::LoadMapAndVMap(int gx,int gy)
{
    LoadMap(gx,gy);
    if(i_InstanceId == 0)
        LoadVMap(gx, gy);                                   // Only load the data for the base map
}

Map::Map(uint32 id, time_t expiry, uint32 InstanceId, uint8 SpawnMode, Map* _parent)
  : i_mapEntry (sMapStore.LookupEntry(id)), i_spawnMode(SpawnMode),
  i_id(id), i_InstanceId(InstanceId), m_unloadTimer(0),
  m_VisibleDistance(DEFAULT_VISIBILITY_DISTANCE), m_instanceSave(NULL),
  m_activeNonPlayersIter(m_activeNonPlayers.end()),
  i_gridExpiry(expiry), m_parentMap(_parent ? _parent : this)
{
    for(unsigned int idx=0; idx < MAX_NUMBER_OF_GRIDS; ++idx)
    {
        for(unsigned int j=0; j < MAX_NUMBER_OF_GRIDS; ++j)
        {
            //z code
            GridMaps[idx][j] =NULL;
            setNGrid(NULL, idx, j);
        }
    }
    ObjectAccessor::LinkMap(this);

    //lets initialize visibility distance for map
    Map::InitVisibilityDistance();
}

void Map::InitVisibilityDistance()
{
    //init visibility for continents
    m_VisibleDistance = World::GetMaxVisibleDistanceOnContinents();
}

// Template specialization of utility methods
template<class T>
void Map::AddToGrid(T* obj, NGridType *grid, Cell const& cell)
{
    (*grid)(cell.CellX(), cell.CellY()).template AddGridObject<T>(obj);
}

template<>
void Map::AddToGrid(Player* obj, NGridType *grid, Cell const& cell)
{
    (*grid)(cell.CellX(), cell.CellY()).AddWorldObject(obj);
}

template<>
void Map::AddToGrid(Corpse *obj, NGridType *grid, Cell const& cell)
{
    // add to world object registry in grid
    if(obj->GetType()!=CORPSE_BONES)
    {
        (*grid)(cell.CellX(), cell.CellY()).AddWorldObject(obj);
    }
    // add to grid object store
    else
    {
        (*grid)(cell.CellX(), cell.CellY()).AddGridObject(obj);
    }
}

template<>
void Map::AddToGrid(Creature* obj, NGridType *grid, Cell const& cell)
{
    // add to world object registry in grid
<<<<<<< HEAD
    if(obj->isPet())
=======
    if(obj->IsPet() || obj->IsVehicle())
>>>>>>> 24920ccf
    {
        (*grid)(cell.CellX(), cell.CellY()).AddWorldObject<Creature>(obj);
        obj->SetCurrentCell(cell);
    }
    // add to grid object store
    else
    {
        (*grid)(cell.CellX(), cell.CellY()).AddGridObject<Creature>(obj);
        obj->SetCurrentCell(cell);
    }
}

template<class T>
void Map::RemoveFromGrid(T* obj, NGridType *grid, Cell const& cell)
{
    (*grid)(cell.CellX(), cell.CellY()).template RemoveGridObject<T>(obj);
}

template<>
void Map::RemoveFromGrid(Player* obj, NGridType *grid, Cell const& cell)
{
    (*grid)(cell.CellX(), cell.CellY()).RemoveWorldObject(obj);
}

template<>
void Map::RemoveFromGrid(Corpse *obj, NGridType *grid, Cell const& cell)
{
    // remove from world object registry in grid
    if(obj->GetType()!=CORPSE_BONES)
    {
        (*grid)(cell.CellX(), cell.CellY()).RemoveWorldObject(obj);
    }
    // remove from grid object store
    else
    {
        (*grid)(cell.CellX(), cell.CellY()).RemoveGridObject(obj);
    }
}

template<>
void Map::RemoveFromGrid(Creature* obj, NGridType *grid, Cell const& cell)
{
    // remove from world object registry in grid
<<<<<<< HEAD
    if(obj->isPet())
=======
    if(obj->IsPet() || obj->IsVehicle())
>>>>>>> 24920ccf
    {
        (*grid)(cell.CellX(), cell.CellY()).RemoveWorldObject<Creature>(obj);
    }
    // remove from grid object store
    else
    {
        (*grid)(cell.CellX(), cell.CellY()).RemoveGridObject<Creature>(obj);
    }
}

template<class T>
void Map::DeleteFromWorld(T* obj)
{
    // Note: In case resurrectable corpse and pet its removed from global lists in own destructor
    delete obj;
}

template<>
void Map::DeleteFromWorld(Player* pl)
{
    sObjectAccessor.RemoveObject(pl);
    delete pl;
}

template<class T>
void Map::AddNotifier(T* , Cell const& , CellPair const& )
{
}

template<>
void Map::AddNotifier(Player* obj, Cell const& cell, CellPair const& cellpair)
{
    PlayerRelocationNotify(obj,cell,cellpair);
}

template<>
void Map::AddNotifier(Creature* obj, Cell const&, CellPair const&)
{
    obj->SetNeedNotify();
}

void
Map::EnsureGridCreated(const GridPair &p)
{
    if(!getNGrid(p.x_coord, p.y_coord))
    {
        Guard guard(*this);
        if(!getNGrid(p.x_coord, p.y_coord))
        {
            setNGrid(new NGridType(p.x_coord*MAX_NUMBER_OF_GRIDS + p.y_coord, p.x_coord, p.y_coord, i_gridExpiry, sWorld.getConfig(CONFIG_BOOL_GRID_UNLOAD)),
                p.x_coord, p.y_coord);

            // build a linkage between this map and NGridType
            buildNGridLinkage(getNGrid(p.x_coord, p.y_coord));

            getNGrid(p.x_coord, p.y_coord)->SetGridState(GRID_STATE_IDLE);

            //z coord
            int gx = (MAX_NUMBER_OF_GRIDS - 1) - p.x_coord;
            int gy = (MAX_NUMBER_OF_GRIDS - 1) - p.y_coord;

            if(!GridMaps[gx][gy])
                LoadMapAndVMap(gx,gy);
        }
    }
}

void
Map::EnsureGridLoadedAtEnter(const Cell &cell, Player *player)
{
    NGridType *grid;

    if(EnsureGridLoaded(cell))
    {
        grid = getNGrid(cell.GridX(), cell.GridY());

        if (player)
        {
            DEBUG_FILTER_LOG(LOG_FILTER_PLAYER_MOVES, "Player %s enter cell[%u,%u] triggers of loading grid[%u,%u] on map %u", player->GetName(), cell.CellX(), cell.CellY(), cell.GridX(), cell.GridY(), i_id);
        }
        else
        {
            DEBUG_FILTER_LOG(LOG_FILTER_PLAYER_MOVES, "Active object nearby triggers of loading grid [%u,%u] on map %u", cell.GridX(), cell.GridY(), i_id);
        }

        ResetGridExpiry(*getNGrid(cell.GridX(), cell.GridY()), 0.1f);
        grid->SetGridState(GRID_STATE_ACTIVE);
    }
    else
        grid = getNGrid(cell.GridX(), cell.GridY());

    if (player)
        AddToGrid(player,grid,cell);
}

bool Map::EnsureGridLoaded(const Cell &cell)
{
    EnsureGridCreated(GridPair(cell.GridX(), cell.GridY()));
    NGridType *grid = getNGrid(cell.GridX(), cell.GridY());

    MANGOS_ASSERT(grid != NULL);
    if( !isGridObjectDataLoaded(cell.GridX(), cell.GridY()) )
    {
        //it's important to set it loaded before loading!
        //otherwise there is a possibility of infinity chain (grid loading will be called many times for the same grid)
        //possible scenario:
        //active object A(loaded with loader.LoadN call and added to the  map)
        //summons some active object B, while B added to map grid loading called again and so on.. 
        setGridObjectDataLoaded(true,cell.GridX(), cell.GridY());
        ObjectGridLoader loader(*grid, this, cell);
        loader.LoadN();

        // Add resurrectable corpses to world object list in grid
        sObjectAccessor.AddCorpsesToGrid(GridPair(cell.GridX(),cell.GridY()),(*grid)(cell.CellX(), cell.CellY()), this);
        return true;
    }

    return false;
}

void Map::LoadGrid(const Cell& cell, bool no_unload)
{
    EnsureGridLoaded(cell);

    if(no_unload)
        getNGrid(cell.GridX(), cell.GridY())->setUnloadExplicitLock(true);
}

bool Map::Add(Player *player)
{
    player->GetMapRef().link(this, player);
    player->SetMap(this);

    // update player state for other player and visa-versa
    CellPair p = MaNGOS::ComputeCellPair(player->GetPositionX(), player->GetPositionY());
    Cell cell(p);
    EnsureGridLoadedAtEnter(cell, player);
    player->AddToWorld();

    SendInitSelf(player);
    SendInitTransports(player);

    NGridType* grid = getNGrid(cell.GridX(), cell.GridY());
    player->GetViewPoint().Event_AddedToWorld(&(*grid)(cell.CellX(), cell.CellY()));
    UpdateObjectVisibility(player,cell,p);

    AddNotifier(player,cell,p);
    return true;
}

template<class T>
void
Map::Add(T *obj)
{
    MANGOS_ASSERT(obj);

    CellPair p = MaNGOS::ComputeCellPair(obj->GetPositionX(), obj->GetPositionY());
    if(p.x_coord >= TOTAL_NUMBER_OF_CELLS_PER_MAP || p.y_coord >= TOTAL_NUMBER_OF_CELLS_PER_MAP )
    {
        sLog.outError("Map::Add: Object (GUID: %u TypeId: %u) have invalid coordinates X:%f Y:%f grid cell [%u:%u]", obj->GetGUIDLow(), obj->GetTypeId(), obj->GetPositionX(), obj->GetPositionY(), p.x_coord, p.y_coord);
        return;
    }

    obj->SetMap(this);

    Cell cell(p);
    if(obj->isActiveObject())
        EnsureGridLoadedAtEnter(cell);
    else
        EnsureGridCreated(GridPair(cell.GridX(), cell.GridY()));

    NGridType *grid = getNGrid(cell.GridX(), cell.GridY());
    MANGOS_ASSERT( grid != NULL );

    AddToGrid(obj,grid,cell);
    obj->AddToWorld();

    if(obj->isActiveObject())
        AddToActive(obj);

    DEBUG_LOG("Object %u enters grid[%u,%u]", GUID_LOPART(obj->GetGUID()), cell.GridX(), cell.GridY());

    obj->GetViewPoint().Event_AddedToWorld(&(*grid)(cell.CellX(), cell.CellY()));
    UpdateObjectVisibility(obj,cell,p);

    AddNotifier(obj,cell,p);
}

void Map::MessageBroadcast(Player *player, WorldPacket *msg, bool to_self)
{
    CellPair p = MaNGOS::ComputeCellPair(player->GetPositionX(), player->GetPositionY());

    if(p.x_coord >= TOTAL_NUMBER_OF_CELLS_PER_MAP || p.y_coord >= TOTAL_NUMBER_OF_CELLS_PER_MAP )
    {
        sLog.outError("Map::MessageBroadcast: Player (GUID: %u) have invalid coordinates X:%f Y:%f grid cell [%u:%u]", player->GetGUIDLow(), player->GetPositionX(), player->GetPositionY(), p.x_coord, p.y_coord);
        return;
    }

    Cell cell(p);
    cell.data.Part.reserved = ALL_DISTRICT;
    cell.SetNoCreate();

    if( !loaded(GridPair(cell.data.Part.grid_x, cell.data.Part.grid_y)) )
        return;

    MaNGOS::MessageDeliverer post_man(*player, msg, to_self);
    TypeContainerVisitor<MaNGOS::MessageDeliverer, WorldTypeMapContainer > message(post_man);
    cell.Visit(p, message, *this, *player, GetVisibilityDistance());
}

void Map::MessageBroadcast(WorldObject *obj, WorldPacket *msg)
{
    CellPair p = MaNGOS::ComputeCellPair(obj->GetPositionX(), obj->GetPositionY());

    if(p.x_coord >= TOTAL_NUMBER_OF_CELLS_PER_MAP || p.y_coord >= TOTAL_NUMBER_OF_CELLS_PER_MAP )
    {
        sLog.outError("Map::MessageBroadcast: Object (GUID: %u TypeId: %u) have invalid coordinates X:%f Y:%f grid cell [%u:%u]", obj->GetGUIDLow(), obj->GetTypeId(), obj->GetPositionX(), obj->GetPositionY(), p.x_coord, p.y_coord);
        return;
    }

    Cell cell(p);
    cell.data.Part.reserved = ALL_DISTRICT;
    cell.SetNoCreate();

    if( !loaded(GridPair(cell.data.Part.grid_x, cell.data.Part.grid_y)) )
        return;

    //TODO: currently on continents when Visibility.Distance.InFlight > Visibility.Distance.Continents
    //we have alot of blinking mobs because monster move packet send is broken...
    MaNGOS::ObjectMessageDeliverer post_man(*obj,msg);
    TypeContainerVisitor<MaNGOS::ObjectMessageDeliverer, WorldTypeMapContainer > message(post_man);
    cell.Visit(p, message, *this, *obj, GetVisibilityDistance());
}

void Map::MessageDistBroadcast(Player *player, WorldPacket *msg, float dist, bool to_self, bool own_team_only)
{
    CellPair p = MaNGOS::ComputeCellPair(player->GetPositionX(), player->GetPositionY());

    if(p.x_coord >= TOTAL_NUMBER_OF_CELLS_PER_MAP || p.y_coord >= TOTAL_NUMBER_OF_CELLS_PER_MAP )
    {
        sLog.outError("Map::MessageBroadcast: Player (GUID: %u) have invalid coordinates X:%f Y:%f grid cell [%u:%u]", player->GetGUIDLow(), player->GetPositionX(), player->GetPositionY(), p.x_coord, p.y_coord);
        return;
    }

    Cell cell(p);
    cell.data.Part.reserved = ALL_DISTRICT;
    cell.SetNoCreate();

    if( !loaded(GridPair(cell.data.Part.grid_x, cell.data.Part.grid_y)) )
        return;

    MaNGOS::MessageDistDeliverer post_man(*player, msg, dist, to_self, own_team_only);
    TypeContainerVisitor<MaNGOS::MessageDistDeliverer , WorldTypeMapContainer > message(post_man);
    cell.Visit(p, message, *this, *player, dist);
}

void Map::MessageDistBroadcast(WorldObject *obj, WorldPacket *msg, float dist)
{
    CellPair p = MaNGOS::ComputeCellPair(obj->GetPositionX(), obj->GetPositionY());

    if(p.x_coord >= TOTAL_NUMBER_OF_CELLS_PER_MAP || p.y_coord >= TOTAL_NUMBER_OF_CELLS_PER_MAP )
    {
        sLog.outError("Map::MessageBroadcast: Object (GUID: %u TypeId: %u) have invalid coordinates X:%f Y:%f grid cell [%u:%u]", obj->GetGUIDLow(), obj->GetTypeId(), obj->GetPositionX(), obj->GetPositionY(), p.x_coord, p.y_coord);
        return;
    }

    Cell cell(p);
    cell.data.Part.reserved = ALL_DISTRICT;
    cell.SetNoCreate();

    if( !loaded(GridPair(cell.data.Part.grid_x, cell.data.Part.grid_y)) )
        return;

    MaNGOS::ObjectMessageDistDeliverer post_man(*obj, msg, dist);
    TypeContainerVisitor<MaNGOS::ObjectMessageDistDeliverer, WorldTypeMapContainer > message(post_man);
    cell.Visit(p, message, *this, *obj, dist);
}

bool Map::loaded(const GridPair &p) const
{
    return ( getNGrid(p.x_coord, p.y_coord) && isGridObjectDataLoaded(p.x_coord, p.y_coord) );
}

void Map::Update(const uint32 &t_diff)
{
    /// update players at tick
    for(m_mapRefIter = m_mapRefManager.begin(); m_mapRefIter != m_mapRefManager.end(); ++m_mapRefIter)
    {
        Player* plr = m_mapRefIter->getSource();
        if(plr && plr->IsInWorld())
            plr->Update(t_diff);
    }

    /// update active cells around players and active objects
    resetMarkedCells();

    MaNGOS::ObjectUpdater updater(t_diff);
    // for creature
    TypeContainerVisitor<MaNGOS::ObjectUpdater, GridTypeMapContainer  > grid_object_update(updater);
    // for pets
    TypeContainerVisitor<MaNGOS::ObjectUpdater, WorldTypeMapContainer > world_object_update(updater);

    // the player iterator is stored in the map object
    // to make sure calls to Map::Remove don't invalidate it
    for(m_mapRefIter = m_mapRefManager.begin(); m_mapRefIter != m_mapRefManager.end(); ++m_mapRefIter)
    {
        Player* plr = m_mapRefIter->getSource();

        if(!plr->IsInWorld())
            continue;

        CellPair standing_cell(MaNGOS::ComputeCellPair(plr->GetPositionX(), plr->GetPositionY()));

        // Check for correctness of standing_cell, it also avoids problems with update_cell
        if (standing_cell.x_coord >= TOTAL_NUMBER_OF_CELLS_PER_MAP || standing_cell.y_coord >= TOTAL_NUMBER_OF_CELLS_PER_MAP)
            continue;

        // the overloaded operators handle range checking
        // so ther's no need for range checking inside the loop
        CellPair begin_cell(standing_cell), end_cell(standing_cell);
        //lets update mobs/objects in ALL visible cells around player!
        CellArea area = Cell::CalculateCellArea(*plr, GetVisibilityDistance());
        area.ResizeBorders(begin_cell, end_cell);

        for(uint32 x = begin_cell.x_coord; x <= end_cell.x_coord; ++x)
        {
            for(uint32 y = begin_cell.y_coord; y <= end_cell.y_coord; ++y)
            {
                // marked cells are those that have been visited
                // don't visit the same cell twice
                uint32 cell_id = (y * TOTAL_NUMBER_OF_CELLS_PER_MAP) + x;
                if(!isCellMarked(cell_id))
                {
                    markCell(cell_id);
                    CellPair pair(x,y);
                    Cell cell(pair);
                    cell.data.Part.reserved = CENTER_DISTRICT;
                    cell.SetNoCreate();
                    cell.Visit(pair, grid_object_update,  *this);
                    cell.Visit(pair, world_object_update, *this);
                }
            }
        }
    }

    // non-player active objects
    if(!m_activeNonPlayers.empty())
    {
        for(m_activeNonPlayersIter = m_activeNonPlayers.begin(); m_activeNonPlayersIter != m_activeNonPlayers.end(); )
        {
            // skip not in world
            WorldObject* obj = *m_activeNonPlayersIter;

            // step before processing, in this case if Map::Remove remove next object we correctly
            // step to next-next, and if we step to end() then newly added objects can wait next update.
            ++m_activeNonPlayersIter;

            if(!obj->IsInWorld())
                continue;

            CellPair standing_cell(MaNGOS::ComputeCellPair(obj->GetPositionX(), obj->GetPositionY()));

            // Check for correctness of standing_cell, it also avoids problems with update_cell
            if (standing_cell.x_coord >= TOTAL_NUMBER_OF_CELLS_PER_MAP || standing_cell.y_coord >= TOTAL_NUMBER_OF_CELLS_PER_MAP)
                continue;

            // the overloaded operators handle range checking
            // so ther's no need for range checking inside the loop
            CellPair begin_cell(standing_cell), end_cell(standing_cell);
            begin_cell << 1; begin_cell -= 1;               // upper left
            end_cell >> 1; end_cell += 1;                   // lower right

            for(uint32 x = begin_cell.x_coord; x <= end_cell.x_coord; ++x)
            {
                for(uint32 y = begin_cell.y_coord; y <= end_cell.y_coord; ++y)
                {
                    // marked cells are those that have been visited
                    // don't visit the same cell twice
                    uint32 cell_id = (y * TOTAL_NUMBER_OF_CELLS_PER_MAP) + x;
                    if(!isCellMarked(cell_id))
                    {
                        markCell(cell_id);
                        CellPair pair(x,y);
                        Cell cell(pair);
                        cell.data.Part.reserved = CENTER_DISTRICT;
                        cell.SetNoCreate();
                        cell.Visit(pair, grid_object_update,  *this);
                        cell.Visit(pair, world_object_update, *this);
                    }
                }
            }
        }
    }

    // Send world objects and item update field changes
    SendObjectUpdates();

    // Don't unload grids if it's battleground, since we may have manually added GOs,creatures, those doesn't load from DB at grid re-load !
    // This isn't really bother us, since as soon as we have instanced BG-s, the whole map unloads as the BG gets ended
    if (!IsBattleGroundOrArena())
    {
        for (GridRefManager<NGridType>::iterator i = GridRefManager<NGridType>::begin(); i != GridRefManager<NGridType>::end(); )
        {
            NGridType *grid = i->getSource();
            GridInfo *info = i->getSource()->getGridInfoRef();
            ++i;                                                // The update might delete the map and we need the next map before the iterator gets invalid
            MANGOS_ASSERT(grid->GetGridState() >= 0 && grid->GetGridState() < MAX_GRID_STATE);
            sMapMgr.UpdateGridState(grid->GetGridState(), *this, *grid, *info, grid->getX(), grid->getY(), t_diff);
        }
    }

    ///- Process necessary scripts
    if (!m_scriptSchedule.empty())
        ScriptsProcess();
}

void Map::Remove(Player *player, bool remove)
{
    if(remove)
        player->CleanupsBeforeDelete();
    else
        player->RemoveFromWorld();

    // this may be called during Map::Update
    // after decrement+unlink, ++m_mapRefIter will continue correctly
    // when the first element of the list is being removed
    // nocheck_prev will return the padding element of the RefManager
    // instead of NULL in the case of prev
    if(m_mapRefIter == player->GetMapRef())
        m_mapRefIter = m_mapRefIter->nocheck_prev();
    player->GetMapRef().unlink();
    CellPair p = MaNGOS::ComputeCellPair(player->GetPositionX(), player->GetPositionY());
    if(p.x_coord >= TOTAL_NUMBER_OF_CELLS_PER_MAP || p.y_coord >= TOTAL_NUMBER_OF_CELLS_PER_MAP)
    {
        // invalid coordinates
        player->ResetMap();

        if( remove )
            DeleteFromWorld(player);

        return;
    }

    Cell cell(p);

    if( !getNGrid(cell.data.Part.grid_x, cell.data.Part.grid_y) )
    {
        sLog.outError("Map::Remove() i_grids was NULL x:%d, y:%d",cell.data.Part.grid_x,cell.data.Part.grid_y);
        return;
    }

    DEBUG_FILTER_LOG(LOG_FILTER_PLAYER_MOVES, "Remove player %s from grid[%u,%u]", player->GetName(), cell.GridX(), cell.GridY());
    NGridType *grid = getNGrid(cell.GridX(), cell.GridY());
    MANGOS_ASSERT(grid != NULL);

    RemoveFromGrid(player,grid,cell);

    SendRemoveTransports(player);
    UpdateObjectVisibility(player,cell,p);

    player->ResetMap();
    if( remove )
        DeleteFromWorld(player);
}

template<class T>
void
Map::Remove(T *obj, bool remove)
{
    CellPair p = MaNGOS::ComputeCellPair(obj->GetPositionX(), obj->GetPositionY());
    if(p.x_coord >= TOTAL_NUMBER_OF_CELLS_PER_MAP || p.y_coord >= TOTAL_NUMBER_OF_CELLS_PER_MAP )
    {
        sLog.outError("Map::Remove: Object (GUID: %u TypeId:%u) have invalid coordinates X:%f Y:%f grid cell [%u:%u]", obj->GetGUIDLow(), obj->GetTypeId(), obj->GetPositionX(), obj->GetPositionY(), p.x_coord, p.y_coord);
        return;
    }

    Cell cell(p);
    if( !loaded(GridPair(cell.data.Part.grid_x, cell.data.Part.grid_y)) )
        return;

    DEBUG_LOG("Remove object (GUID: %u TypeId:%u) from grid[%u,%u]", obj->GetGUIDLow(), obj->GetTypeId(), cell.data.Part.grid_x, cell.data.Part.grid_y);
    NGridType *grid = getNGrid(cell.GridX(), cell.GridY());
    MANGOS_ASSERT( grid != NULL );

    if(obj->isActiveObject())
        RemoveFromActive(obj);

    if(remove)
        obj->CleanupsBeforeDelete();
    else
        obj->RemoveFromWorld();

    UpdateObjectVisibility(obj,cell,p); // i think will be better to call this function while object still in grid, this changes nothing but logically is better(as for me)
    RemoveFromGrid(obj,grid,cell);

    obj->ResetMap();
    if( remove )
    {
        // if option set then object already saved at this moment
        if(!sWorld.getConfig(CONFIG_BOOL_SAVE_RESPAWN_TIME_IMMEDIATLY))
            obj->SaveRespawnTime();
        DeleteFromWorld(obj);
    }
}

void
Map::PlayerRelocation(Player *player, float x, float y, float z, float orientation)
{
    MANGOS_ASSERT(player);

    CellPair old_val = MaNGOS::ComputeCellPair(player->GetPositionX(), player->GetPositionY());
    CellPair new_val = MaNGOS::ComputeCellPair(x, y);

    Cell old_cell(old_val);
    Cell new_cell(new_val);
    new_cell |= old_cell;
    bool same_cell = (new_cell == old_cell);

    player->Relocate(x, y, z, orientation);

    if( old_cell.DiffGrid(new_cell) || old_cell.DiffCell(new_cell) )
    {
        DEBUG_FILTER_LOG(LOG_FILTER_PLAYER_MOVES, "Player %s relocation grid[%u,%u]cell[%u,%u]->grid[%u,%u]cell[%u,%u]", player->GetName(), old_cell.GridX(), old_cell.GridY(), old_cell.CellX(), old_cell.CellY(), new_cell.GridX(), new_cell.GridY(), new_cell.CellX(), new_cell.CellY());

        // update player position for group at taxi flight
        if(player->GetGroup() && player->IsTaxiFlying())
            player->SetGroupUpdateFlag(GROUP_UPDATE_FLAG_POSITION);

        NGridType* oldGrid = getNGrid(old_cell.GridX(), old_cell.GridY());
        RemoveFromGrid(player, oldGrid,old_cell);
        if( !old_cell.DiffGrid(new_cell) )
            AddToGrid(player, oldGrid,new_cell);
        else
            EnsureGridLoadedAtEnter(new_cell, player);

        NGridType* newGrid = getNGrid(new_cell.GridX(), new_cell.GridY());
        player->GetViewPoint().Event_GridChanged(&(*newGrid)(new_cell.CellX(),new_cell.CellY()));
    }

    player->GetViewPoint().Call_UpdateVisibilityForOwner();
    // if move then update what player see and who seen
    UpdateObjectVisibility(player, new_cell, new_val);
    PlayerRelocationNotify(player,new_cell,new_val);

    NGridType* newGrid = getNGrid(new_cell.GridX(), new_cell.GridY());
    if( !same_cell && newGrid->GetGridState()!= GRID_STATE_ACTIVE )
    {
        ResetGridExpiry(*newGrid, 0.1f);
        newGrid->SetGridState(GRID_STATE_ACTIVE);
    }
}

void
Map::CreatureRelocation(Creature *creature, float x, float y, float z, float ang)
{
    MANGOS_ASSERT(CheckGridIntegrity(creature,false));

    Cell old_cell = creature->GetCurrentCell();

    CellPair new_val = MaNGOS::ComputeCellPair(x, y);
    Cell new_cell(new_val);

    // delay creature move for grid/cell to grid/cell moves
    if (old_cell.DiffCell(new_cell) || old_cell.DiffGrid(new_cell))
    {
        DEBUG_FILTER_LOG(LOG_FILTER_CREATURE_MOVES, "Creature (GUID: %u Entry: %u) added to moving list from grid[%u,%u]cell[%u,%u] to grid[%u,%u]cell[%u,%u].", creature->GetGUIDLow(), creature->GetEntry(), old_cell.GridX(), old_cell.GridY(), old_cell.CellX(), old_cell.CellY(), new_cell.GridX(), new_cell.GridY(), new_cell.CellX(), new_cell.CellY());

        // do move or do move to respawn or remove creature if previous all fail
        if(CreatureCellRelocation(creature,new_cell))
        {
            // update pos
            creature->Relocate(x, y, z, ang);

            // in diffcell/diffgrid case notifiers called in Creature::Update
            creature->SetNeedNotify();
        }
        else
        {
            // if creature can't be move in new cell/grid (not loaded) move it to repawn cell/grid
            // creature coordinates will be updated and notifiers send
            if(!CreatureRespawnRelocation(creature))
            {
                // ... or unload (if respawn grid also not loaded)
                DEBUG_FILTER_LOG(LOG_FILTER_CREATURE_MOVES, "Creature (GUID: %u Entry: %u ) can't be move to unloaded respawn grid.",creature->GetGUIDLow(),creature->GetEntry());
                creature->SetNeedNotify();
            }
        }
    }
    else
    {
        creature->Relocate(x, y, z, ang);
        creature->SetNeedNotify();
    }

    creature->GetViewPoint().Call_UpdateVisibilityForOwner();
    MANGOS_ASSERT(CheckGridIntegrity(creature,true));
}

bool Map::CreatureCellRelocation(Creature *c, Cell new_cell)
{
    Cell const& old_cell = c->GetCurrentCell();
    if(!old_cell.DiffGrid(new_cell) )                       // in same grid
    {
        // if in same cell then none do
        if(old_cell.DiffCell(new_cell))
        {
            DEBUG_FILTER_LOG(LOG_FILTER_CREATURE_MOVES, "Creature (GUID: %u Entry: %u) moved in grid[%u,%u] from cell[%u,%u] to cell[%u,%u].", c->GetGUIDLow(), c->GetEntry(), old_cell.GridX(), old_cell.GridY(), old_cell.CellX(), old_cell.CellY(), new_cell.CellX(), new_cell.CellY());

            RemoveFromGrid(c,getNGrid(old_cell.GridX(), old_cell.GridY()),old_cell);

            NGridType* new_grid = getNGrid(new_cell.GridX(), new_cell.GridY());
            AddToGrid(c,new_grid,new_cell);

            c->GetViewPoint().Event_GridChanged( &(*new_grid)(new_cell.CellX(),new_cell.CellY()) );
        }
        else
        {
            DEBUG_FILTER_LOG(LOG_FILTER_CREATURE_MOVES, "Creature (GUID: %u Entry: %u) move in same grid[%u,%u]cell[%u,%u].", c->GetGUIDLow(), c->GetEntry(), old_cell.GridX(), old_cell.GridY(), old_cell.CellX(), old_cell.CellY());
        }

        return true;
    }

    // in diff. grids but active creature
    if(c->isActiveObject())
    {
        EnsureGridLoadedAtEnter(new_cell);

        DEBUG_FILTER_LOG(LOG_FILTER_CREATURE_MOVES, "Active creature (GUID: %u Entry: %u) moved from grid[%u,%u]cell[%u,%u] to grid[%u,%u]cell[%u,%u].", c->GetGUIDLow(), c->GetEntry(), old_cell.GridX(), old_cell.GridY(), old_cell.CellX(), old_cell.CellY(), new_cell.GridX(), new_cell.GridY(), new_cell.CellX(), new_cell.CellY());

        RemoveFromGrid(c,getNGrid(old_cell.GridX(), old_cell.GridY()),old_cell);

        NGridType* new_grid = getNGrid(new_cell.GridX(), new_cell.GridY());
        AddToGrid(c,new_grid,new_cell);
        c->GetViewPoint().Event_GridChanged( &(*new_grid)(new_cell.CellX(),new_cell.CellY()) );

        return true;
    }

    // in diff. loaded grid normal creature
    if(loaded(GridPair(new_cell.GridX(), new_cell.GridY())))
    {
        DEBUG_FILTER_LOG(LOG_FILTER_CREATURE_MOVES, "Creature (GUID: %u Entry: %u) moved from grid[%u,%u]cell[%u,%u] to grid[%u,%u]cell[%u,%u].", c->GetGUIDLow(), c->GetEntry(), old_cell.GridX(), old_cell.GridY(), old_cell.CellX(), old_cell.CellY(), new_cell.GridX(), new_cell.GridY(), new_cell.CellX(), new_cell.CellY());

        RemoveFromGrid(c,getNGrid(old_cell.GridX(), old_cell.GridY()),old_cell);
        {
            EnsureGridCreated(GridPair(new_cell.GridX(), new_cell.GridY()));
            NGridType* new_grid = getNGrid(new_cell.GridX(), new_cell.GridY());
            AddToGrid(c,new_grid,new_cell);
            c->GetViewPoint().Event_GridChanged( &(*new_grid)(new_cell.CellX(),new_cell.CellY()) );
        }

        return true;
    }

    // fail to move: normal creature attempt move to unloaded grid
    DEBUG_FILTER_LOG(LOG_FILTER_CREATURE_MOVES, "Creature (GUID: %u Entry: %u) attempt move from grid[%u,%u]cell[%u,%u] to unloaded grid[%u,%u]cell[%u,%u].", c->GetGUIDLow(), c->GetEntry(), old_cell.GridX(), old_cell.GridY(), old_cell.CellX(), old_cell.CellY(), new_cell.GridX(), new_cell.GridY(), new_cell.CellX(), new_cell.CellY());
    return false;
}

bool Map::CreatureRespawnRelocation(Creature *c)
{
    float resp_x, resp_y, resp_z, resp_o;
    c->GetRespawnCoord(resp_x, resp_y, resp_z, &resp_o);

    CellPair resp_val = MaNGOS::ComputeCellPair(resp_x, resp_y);
    Cell resp_cell(resp_val);

    c->CombatStop();
    c->GetMotionMaster()->Clear();

    DEBUG_FILTER_LOG(LOG_FILTER_CREATURE_MOVES, "Creature (GUID: %u Entry: %u) will moved from grid[%u,%u]cell[%u,%u] to respawn grid[%u,%u]cell[%u,%u].", c->GetGUIDLow(), c->GetEntry(), c->GetCurrentCell().GridX(), c->GetCurrentCell().GridY(), c->GetCurrentCell().CellX(), c->GetCurrentCell().CellY(), resp_cell.GridX(), resp_cell.GridY(), resp_cell.CellX(), resp_cell.CellY());

    // teleport it to respawn point (like normal respawn if player see)
    if(CreatureCellRelocation(c,resp_cell))
    {
        c->Relocate(resp_x, resp_y, resp_z, resp_o);
        c->GetMotionMaster()->Initialize();                 // prevent possible problems with default move generators
        c->SetNeedNotify();
        return true;
    }
    else
        return false;
}

bool Map::UnloadGrid(const uint32 &x, const uint32 &y, bool pForce)
{
    NGridType *grid = getNGrid(x, y);
    MANGOS_ASSERT( grid != NULL);

    {
        if(!pForce && ActiveObjectsNearGrid(x, y) )
            return false;

        DEBUG_LOG("Unloading grid[%u,%u] for map %u", x,y, i_id);
        ObjectGridUnloader unloader(*grid);

        // Finish remove and delete all creatures with delayed remove before moving to respawn grids
        // Must know real mob position before move
        RemoveAllObjectsInRemoveList();

        // move creatures to respawn grids if this is diff.grid or to remove list
        unloader.MoveToRespawnN();

        // Finish remove and delete all creatures with delayed remove before unload
        RemoveAllObjectsInRemoveList();

        unloader.UnloadN();
        delete getNGrid(x, y);
        setNGrid(NULL, x, y);
    }

    int gx = (MAX_NUMBER_OF_GRIDS - 1) - x;
    int gy = (MAX_NUMBER_OF_GRIDS - 1) - y;

    // delete grid map, but don't delete if it is from parent map (and thus only reference)
    //+++if (GridMaps[gx][gy]) don't check for GridMaps[gx][gy], we might have to unload vmaps
    {
        if (i_InstanceId == 0)
        {
            if(GridMaps[gx][gy])
            {
                GridMaps[gx][gy]->unloadData();
                delete GridMaps[gx][gy];
            }
            VMAP::VMapFactory::createOrGetVMapManager()->unloadMap(GetId(), gx, gy);
        }
        else
            ((MapInstanced*)m_parentMap)->RemoveGridMapReference(GridPair(gx, gy));

        GridMaps[gx][gy] = NULL;
    }
    DEBUG_LOG("Unloading grid[%u,%u] for map %u finished", x,y, i_id);
    return true;
}

void Map::UnloadAll(bool pForce)
{
    for (GridRefManager<NGridType>::iterator i = GridRefManager<NGridType>::begin(); i != GridRefManager<NGridType>::end(); )
    {
        NGridType &grid(*i->getSource());
        ++i;
        UnloadGrid(grid.getX(), grid.getY(), pForce);       // deletes the grid and removes it from the GridRefManager
    }
}

MapDifficulty const* Map::GetMapDifficulty() const
{
    return GetMapDifficultyData(GetId(),GetDifficulty());
}

uint32 Map::GetMaxPlayers() const
{
    if(MapDifficulty const* mapDiff = GetMapDifficulty())
    {
        if(mapDiff->maxPlayers || IsRegularDifficulty())    // Normal case (expect that regular difficulty always have correct maxplayers)
            return mapDiff->maxPlayers;
        else                                                // DBC have 0 maxplayers for heroic instances with expansion < 2
        {                                                   // The heroic entry exists, so we don't have to check anything, simply return normal max players
            MapDifficulty const* normalDiff = GetMapDifficultyData(i_id, REGULAR_DIFFICULTY);
            return normalDiff ? normalDiff->maxPlayers : 0;
        }
    }
    else                                                    // I'd rather ASSERT(false);
        return 0;
}

uint32 Map::GetMaxResetDelay() const
{
    return InstanceResetScheduler::GetMaxResetTimeFor(GetMapDifficulty());
}

inline GridMap *Map::GetGrid(float x, float y)
{
    // half opt method
    int gx=(int)(32-x/SIZE_OF_GRIDS);                       //grid x
    int gy=(int)(32-y/SIZE_OF_GRIDS);                       //grid y

    // ensure GridMap is loaded
    EnsureGridCreated(GridPair(63-gx,63-gy));

    return GridMaps[gx][gy];
}

float Map::GetHeight(float x, float y, float z, bool pUseVmaps, float maxSearchDist) const
{
    // find raw .map surface under Z coordinates
    float mapHeight;
    float z2 = z + 2.f;
    if (GridMap *gmap = const_cast<Map*>(this)->GetGrid(x, y))
    {
        float _mapheight = gmap->getHeight(x,y);

        // look from a bit higher pos to find the floor, ignore under surface case
        if (z2 > _mapheight)
            mapHeight = _mapheight;
        else
            mapHeight = VMAP_INVALID_HEIGHT_VALUE;
    }
    else
        mapHeight = VMAP_INVALID_HEIGHT_VALUE;

    float vmapHeight;
    if (pUseVmaps)
    {
        VMAP::IVMapManager* vmgr = VMAP::VMapFactory::createOrGetVMapManager();
        if (vmgr->isHeightCalcEnabled())
        {
            // if mapHeight has been found search vmap height at least until mapHeight point
            // this prevent case when original Z "too high above ground and vmap height search fail"
            // this will not affect most normal cases (no map in instance, or stay at ground at continent)
            if (mapHeight > INVALID_HEIGHT && z2 - mapHeight > maxSearchDist)
                maxSearchDist = z2 - mapHeight + 1.0f;      // 1.0 make sure that we not fail for case when map height near but above for vamp height

            // look from a bit higher pos to find the floor
            vmapHeight = vmgr->getHeight(GetId(), x, y, z2, maxSearchDist);
        }
        else
            vmapHeight = VMAP_INVALID_HEIGHT_VALUE;
    }
    else
        vmapHeight = VMAP_INVALID_HEIGHT_VALUE;

    if (GetAreaId(x,y,z) == 4859)
    {
        mapHeight  += 200.0f;
        vmapHeight += 200.0f;
    } 

    // mapHeight set for any above raw ground Z or <= INVALID_HEIGHT
    // vmapheight set for any under Z value or <= INVALID_HEIGHT

    if (vmapHeight > INVALID_HEIGHT)
    {
        if (mapHeight > INVALID_HEIGHT)
        {
            // we have mapheight and vmapheight and must select more appropriate

            // we are already under the surface or vmap height above map heigt
            // or if the distance of the vmap height is less the land height distance
            if (z < mapHeight || vmapHeight > mapHeight || fabs(mapHeight-z) > fabs(vmapHeight-z))
                return vmapHeight;
            else
                return mapHeight;                           // better use .map surface height

        }
        else
            return vmapHeight;                              // we have only vmapHeight (if have)
    }

    return mapHeight;
}

inline bool IsOutdoorWMO(uint32 mogpFlags, int32 adtId, int32 rootId, int32 groupId,
                              WMOAreaTableEntry const* wmoEntry, AreaTableEntry const* atEntry)
{
    bool outdoor = true;

    if(wmoEntry && atEntry)
    {
        if(atEntry->flags & AREA_FLAG_OUTSIDE)
            return true;
        if(atEntry->flags & AREA_FLAG_INSIDE)
            return false;
    }

    outdoor = mogpFlags&0x8;

    if(wmoEntry)
    {
        if(wmoEntry->Flags & 4)
            return true;

        if((wmoEntry->Flags & 2)!=0)
            outdoor = false;
    }
    return outdoor;
}

bool Map::IsOutdoors(float x, float y, float z) const
{
    uint32 mogpFlags;
    int32 adtId, rootId, groupId;

    // no wmo found? -> outside by default
    if(!GetAreaInfo(x, y, z, mogpFlags, adtId, rootId, groupId))
        return true;

    AreaTableEntry const* atEntry = 0;
    WMOAreaTableEntry const* wmoEntry= GetWMOAreaTableEntryByTripple(rootId, adtId, groupId);
    if(wmoEntry)
    {
        DEBUG_LOG("Got WMOAreaTableEntry! flag %u, areaid %u", wmoEntry->Flags, wmoEntry->areaId);

        atEntry = GetAreaEntryByAreaID(wmoEntry->areaId);
    }

    return IsOutdoorWMO(mogpFlags, adtId, rootId, groupId, wmoEntry, atEntry);
}

bool Map::GetAreaInfo(float x, float y, float z, uint32 &flags, int32 &adtId, int32 &rootId, int32 &groupId) const
{
    float vmap_z = z;
    VMAP::IVMapManager* vmgr = VMAP::VMapFactory::createOrGetVMapManager();
    if (vmgr->getAreaInfo(GetId(), x, y, vmap_z, flags, adtId, rootId, groupId))
    {
        // check if there's terrain between player height and object height
        if(GridMap *gmap = const_cast<Map*>(this)->GetGrid(x, y))
        {
            float _mapheight = gmap->getHeight(x,y);
            // z + 2.0f condition taken from GetHeight(), not sure if it's such a great choice...
            if(z + 2.0f > _mapheight &&  _mapheight > vmap_z)
                return false;
        }
        return true;
    }
    return false;
}

uint16 Map::GetAreaFlag(float x, float y, float z, bool *isOutdoors) const
{
    uint32 mogpFlags;
    int32 adtId, rootId, groupId;
    WMOAreaTableEntry const* wmoEntry = 0;
    AreaTableEntry const* atEntry = 0;
    bool haveAreaInfo = false;

    if(GetAreaInfo(x, y, z, mogpFlags, adtId, rootId, groupId))
    {
        haveAreaInfo = true;
        if(wmoEntry = GetWMOAreaTableEntryByTripple(rootId, adtId, groupId))
            atEntry = GetAreaEntryByAreaID(wmoEntry->areaId);
    }

    uint16 areaflag;
    if (atEntry)
        areaflag = atEntry->exploreFlag;
    else
    {
        if(GridMap *gmap = const_cast<Map*>(this)->GetGrid(x, y))
            areaflag = gmap->getArea(x, y);
        // this used while not all *.map files generated (instances)
        else
            areaflag = GetAreaFlagByMapId(i_id);
    }

    if (isOutdoors)
    {
        if (haveAreaInfo)
            *isOutdoors = IsOutdoorWMO(mogpFlags, adtId, rootId, groupId, wmoEntry, atEntry);
        else
            *isOutdoors = true;
    }
    return areaflag;
}

uint8 Map::GetTerrainType(float x, float y ) const
{
    if(GridMap *gmap = const_cast<Map*>(this)->GetGrid(x, y))
        return gmap->getTerrainType(x, y);
    else
        return 0;
}

GridMapLiquidStatus Map::getLiquidStatus(float x, float y, float z, uint8 ReqLiquidType, GridMapLiquidData *data) const
{
    GridMapLiquidStatus result = LIQUID_MAP_NO_WATER;
    VMAP::IVMapManager* vmgr = VMAP::VMapFactory::createOrGetVMapManager();
    float liquid_level, ground_level = INVALID_HEIGHT;
    uint32 liquid_type;
    if (vmgr->GetLiquidLevel(GetId(), x, y, z, ReqLiquidType, liquid_level, ground_level, liquid_type))
    {
        DEBUG_LOG("getLiquidStatus(): vmap liquid level: %f ground: %f type: %u", liquid_level, ground_level, liquid_type);
        // Check water level and ground level
        if (liquid_level > ground_level && z > ground_level - 2)
        {
            // All ok in water -> store data
            if (data)
            {
                data->type  = liquid_type;
                data->level = liquid_level;
                data->depth_level = ground_level;
            }

            // For speed check as int values
            int delta = int((liquid_level - z) * 10);

            // Get position delta
            if (delta > 20)                   // Under water
                return LIQUID_MAP_UNDER_WATER;
            if (delta > 0 )                   // In water
                return LIQUID_MAP_IN_WATER;
            if (delta > -1)                   // Walk on water
                return LIQUID_MAP_WATER_WALK;
            result = LIQUID_MAP_ABOVE_WATER;
        }
    }
    if(GridMap* gmap = const_cast<Map*>(this)->GetGrid(x, y))
    {
        GridMapLiquidData map_data;
        GridMapLiquidStatus map_result = gmap->getLiquidStatus(x, y, z, ReqLiquidType, &map_data);
        // Not override LIQUID_MAP_ABOVE_WATER with LIQUID_MAP_NO_WATER:
        if (map_result != LIQUID_MAP_NO_WATER && (map_data.level > ground_level))
        {
            if (data)
                *data = map_data;
            return map_result;
        }
    }
    return result;
}

uint32 Map::GetAreaIdByAreaFlag(uint16 areaflag,uint32 map_id)
{
    AreaTableEntry const *entry = GetAreaEntryByAreaFlagAndMap(areaflag,map_id);

    if (entry)
        return entry->ID;
    else
        return 0;
}

uint32 Map::GetZoneIdByAreaFlag(uint16 areaflag,uint32 map_id)
{
    AreaTableEntry const *entry = GetAreaEntryByAreaFlagAndMap(areaflag,map_id);

    if( entry )
        return ( entry->zone != 0 ) ? entry->zone : entry->ID;
    else
        return 0;
}

void Map::GetZoneAndAreaIdByAreaFlag(uint32& zoneid, uint32& areaid, uint16 areaflag,uint32 map_id)
{
    AreaTableEntry const *entry = GetAreaEntryByAreaFlagAndMap(areaflag,map_id);

    areaid = entry ? entry->ID : 0;
    zoneid = entry ? (( entry->zone != 0 ) ? entry->zone : entry->ID) : 0;
}

bool Map::IsInWater(float x, float y, float pZ, GridMapLiquidData *data) const
{
    // Check surface in x, y point for liquid
    if (const_cast<Map*>(this)->GetGrid(x, y))
    {
        GridMapLiquidData liquid_status;
        GridMapLiquidData *liquid_ptr = data ? data : &liquid_status;
        if (getLiquidStatus(x, y, pZ, MAP_ALL_LIQUIDS, liquid_ptr))
        {
            //if (liquid_prt->level - liquid_prt->depth_level > 2) //???
                return true;
        }
    }
    return false;
}

bool Map::IsUnderWater(float x, float y, float z) const
{
    if (const_cast<Map*>(this)->GetGrid(x, y))
    {
        if (getLiquidStatus(x, y, z, MAP_LIQUID_TYPE_WATER|MAP_LIQUID_TYPE_OCEAN)&LIQUID_MAP_UNDER_WATER)
            return true;
    }
    return false;
}

/**
 * Function find higher form water or ground height for current floor
 *
 * @param x, y, z    Coordinates original point at floor level
 *
 * @param pGround    optional arg for retrun calculated by function work ground height, it let avoid in caller code recalculate height for point if it need
 *
 * @param swim       z coordinate can be calculated for select above/at or under z coordinate (for fly or swim/walking by bottom)
 *                   in last cases for in water returned under water height for avoid client set swimming unit as saty at water.
 *
 * @return           calculated z coordinate
 */
float Map::GetWaterOrGroundLevel(float x, float y, float z, float* pGround /*= NULL*/, bool swim /*= false*/) const
{
    if (const_cast<Map*>(this)->GetGrid(x, y))
    {
        // we need ground level (including grid height version) for proper return water level in point
        float ground_z = GetHeight(x, y, z, true, DEFAULT_WATER_SEARCH);
        if (pGround)
            *pGround = ground_z;

        GridMapLiquidData liquid_status;

        GridMapLiquidStatus res = getLiquidStatus(x, y, ground_z, MAP_ALL_LIQUIDS, &liquid_status);
        return res ? ( swim ? liquid_status.level - 2.0f : liquid_status.level) : ground_z;
    }

    return VMAP_INVALID_HEIGHT_VALUE;
}

float Map::GetWaterLevel(float x, float y, float z, float* pGround /*= NULL*/) const
{
    if (const_cast<Map*>(this)->GetGrid(x, y))
    {
        // we need ground level (including grid height version) for proper return water level in point
        float ground_z = GetHeight(x, y, z, true, DEFAULT_WATER_SEARCH);
        if (pGround)
            *pGround = ground_z;

        GridMapLiquidData liquid_status;

        GridMapLiquidStatus res = getLiquidStatus(x, y, ground_z, MAP_ALL_LIQUIDS, &liquid_status);
        if (!res)
            return VMAP_INVALID_HEIGHT_VALUE;

        return liquid_status.level;
    }

    return VMAP_INVALID_HEIGHT_VALUE;
}

bool Map::CheckGridIntegrity(Creature* c, bool moved) const
{
    Cell const& cur_cell = c->GetCurrentCell();

    CellPair xy_val = MaNGOS::ComputeCellPair(c->GetPositionX(), c->GetPositionY());
    Cell xy_cell(xy_val);
    if(xy_cell != cur_cell)
    {
        sLog.outError("Creature (GUIDLow: %u) X: %f Y: %f (%s) in grid[%u,%u]cell[%u,%u] instead grid[%u,%u]cell[%u,%u]",
            c->GetGUIDLow(),
            c->GetPositionX(),c->GetPositionY(),(moved ? "final" : "original"),
            cur_cell.GridX(), cur_cell.GridY(), cur_cell.CellX(), cur_cell.CellY(),
            xy_cell.GridX(),  xy_cell.GridY(),  xy_cell.CellX(),  xy_cell.CellY());
        return true;                                        // not crash at error, just output error in debug mode
    }

    return true;
}

const char* Map::GetMapName() const
{
    return i_mapEntry ? i_mapEntry->name[sWorld.GetDefaultDbcLocale()] : "UNNAMEDMAP\x0";
}

void Map::UpdateObjectVisibility( WorldObject* obj, Cell cell, CellPair cellpair)
{
    cell.data.Part.reserved = ALL_DISTRICT;
    cell.SetNoCreate();
    MaNGOS::VisibleChangesNotifier notifier(*obj);
    TypeContainerVisitor<MaNGOS::VisibleChangesNotifier, WorldTypeMapContainer > player_notifier(notifier);
    cell.Visit(cellpair, player_notifier, *this, *obj, GetVisibilityDistance());
}

void Map::PlayerRelocationNotify( Player* player, Cell cell, CellPair cellpair )
{
    MaNGOS::PlayerRelocationNotifier relocationNotifier(*player);
    cell.data.Part.reserved = ALL_DISTRICT;

    TypeContainerVisitor<MaNGOS::PlayerRelocationNotifier, GridTypeMapContainer >  p2grid_relocation(relocationNotifier);
    TypeContainerVisitor<MaNGOS::PlayerRelocationNotifier, WorldTypeMapContainer > p2world_relocation(relocationNotifier);

    float radius = MAX_CREATURE_ATTACK_RADIUS * sWorld.getConfig(CONFIG_FLOAT_RATE_CREATURE_AGGRO);

    cell.Visit(cellpair, p2grid_relocation, *this, *player, radius);
    cell.Visit(cellpair, p2world_relocation, *this, *player, radius);
}

void Map::SendInitSelf( Player * player )
{
    DETAIL_LOG("Creating player data for himself %u", player->GetGUIDLow());

    UpdateData data;

    // attach to player data current transport data
    if(Transport* transport = player->GetTransport())
    {
        transport->BuildCreateUpdateBlockForPlayer(&data, player);
    }

    // build data for self presence in world at own client (one time for map)
    player->BuildCreateUpdateBlockForPlayer(&data, player);

    // build other passengers at transport also (they always visible and marked as visible and will not send at visibility update at add to map
    if(Transport* transport = player->GetTransport())
    {
        for(Transport::PlayerSet::const_iterator itr = transport->GetPassengers().begin();itr!=transport->GetPassengers().end();++itr)
        {
            if(player!=(*itr) && player->HaveAtClient(*itr))
            {
                (*itr)->BuildCreateUpdateBlockForPlayer(&data, player);
            }
        }
    }

    WorldPacket packet;
    data.BuildPacket(&packet);
    player->GetSession()->SendPacket(&packet);
}

void Map::SendInitTransports( Player * player )
{
    // Hack to send out transports
    MapManager::TransportMap& tmap = sMapMgr.m_TransportsByMap;

    // no transports at map
    if (tmap.find(player->GetMapId()) == tmap.end())
        return;

    UpdateData transData;

    MapManager::TransportSet& tset = tmap[player->GetMapId()];

    for (MapManager::TransportSet::const_iterator i = tset.begin(); i != tset.end(); ++i)
    {
        // send data for current transport in other place
        if((*i) != player->GetTransport() && (*i)->GetMapId()==i_id)
        {
            (*i)->BuildCreateUpdateBlockForPlayer(&transData, player);
        }
    }

    WorldPacket packet;
    transData.BuildPacket(&packet);
    player->GetSession()->SendPacket(&packet);
}

void Map::SendRemoveTransports( Player * player )
{
    // Hack to send out transports
    MapManager::TransportMap& tmap = sMapMgr.m_TransportsByMap;

    // no transports at map
    if (tmap.find(player->GetMapId()) == tmap.end())
        return;

    UpdateData transData;

    MapManager::TransportSet& tset = tmap[player->GetMapId()];

    // except used transport
    for (MapManager::TransportSet::const_iterator i = tset.begin(); i != tset.end(); ++i)
        if((*i) != player->GetTransport() && (*i)->GetMapId()!=i_id)
            (*i)->BuildOutOfRangeUpdateBlock(&transData);

    WorldPacket packet;
    transData.BuildPacket(&packet);
    player->GetSession()->SendPacket(&packet);
}

inline void Map::setNGrid(NGridType *grid, uint32 x, uint32 y)
{
    if(x >= MAX_NUMBER_OF_GRIDS || y >= MAX_NUMBER_OF_GRIDS)
    {
        sLog.outError("map::setNGrid() Invalid grid coordinates found: %d, %d!",x,y);
        MANGOS_ASSERT(false);
    }
    i_grids[x][y] = grid;
}

void Map::AddObjectToRemoveList(WorldObject *obj)
{
    MANGOS_ASSERT(obj->GetMapId()==GetId() && obj->GetInstanceId()==GetInstanceId());

    // need clean references at end of update cycle, NOT during it! called at Map::Remove
    // obj->CleanupsBeforeDelete();                            // remove or simplify at least cross referenced links

    i_objectsToRemove.insert(obj);
    //DEBUG_LOG("Object (GUID: %u TypeId: %u ) added to removing list.",obj->GetGUIDLow(),obj->GetTypeId());
}

void Map::RemoveAllObjectsInRemoveList()
{
    if(i_objectsToRemove.empty())
        return;

    //DEBUG_LOG("Object remover 1 check.");
    while(!i_objectsToRemove.empty())
    {
        WorldObject* obj = *i_objectsToRemove.begin();
        i_objectsToRemove.erase(i_objectsToRemove.begin());

        switch(obj->GetTypeId())
        {
            case TYPEID_CORPSE:
            {
                // ??? WTF
                Corpse* corpse = GetCorpse(obj->GetGUID());
                if (!corpse)
                    sLog.outError("Try delete corpse/bones %u that not in map", obj->GetGUIDLow());
                else
                    Remove(corpse,true);
                break;
            }
            case TYPEID_DYNAMICOBJECT:
                Remove((DynamicObject*)obj,true);
                break;
            case TYPEID_GAMEOBJECT:
                Remove((GameObject*)obj,true);
                break;
            case TYPEID_UNIT:
                Remove((Creature*)obj,true);
                break;
            default:
                sLog.outError("Non-grid object (TypeId: %u) in grid object removing list, ignored.",obj->GetTypeId());
                break;
        }
    }
    //DEBUG_LOG("Object remover 2 check.");
}

uint32 Map::GetPlayersCountExceptGMs() const
{
    uint32 count = 0;
    for(MapRefManager::const_iterator itr = m_mapRefManager.begin(); itr != m_mapRefManager.end(); ++itr)
        if(!itr->getSource()->isGameMaster())
            ++count;
    return count;
}

void Map::SendToPlayers(WorldPacket const* data) const
{
    for(MapRefManager::const_iterator itr = m_mapRefManager.begin(); itr != m_mapRefManager.end(); ++itr)
        itr->getSource()->GetSession()->SendPacket(data);
}

bool Map::ActiveObjectsNearGrid(uint32 x, uint32 y) const
{
    MANGOS_ASSERT(x < MAX_NUMBER_OF_GRIDS);
    MANGOS_ASSERT(y < MAX_NUMBER_OF_GRIDS);

    CellPair cell_min(x*MAX_NUMBER_OF_CELLS, y*MAX_NUMBER_OF_CELLS);
    CellPair cell_max(cell_min.x_coord + MAX_NUMBER_OF_CELLS, cell_min.y_coord+MAX_NUMBER_OF_CELLS);

    //we must find visible range in cells so we unload only non-visible cells...
    float viewDist = GetVisibilityDistance();
    int cell_range = (int)ceilf(viewDist / SIZE_OF_GRID_CELL) + 1;

    cell_min << cell_range;
    cell_min -= cell_range;
    cell_max >> cell_range;
    cell_max += cell_range;

    for(MapRefManager::const_iterator iter = m_mapRefManager.begin(); iter != m_mapRefManager.end(); ++iter)
    {
        Player* plr = iter->getSource();

        CellPair p = MaNGOS::ComputeCellPair(plr->GetPositionX(), plr->GetPositionY());
        if( (cell_min.x_coord <= p.x_coord && p.x_coord <= cell_max.x_coord) &&
            (cell_min.y_coord <= p.y_coord && p.y_coord <= cell_max.y_coord) )
            return true;
    }

    for(ActiveNonPlayers::const_iterator iter = m_activeNonPlayers.begin(); iter != m_activeNonPlayers.end(); ++iter)
    {
        WorldObject* obj = *iter;

        CellPair p = MaNGOS::ComputeCellPair(obj->GetPositionX(), obj->GetPositionY());
        if( (cell_min.x_coord <= p.x_coord && p.x_coord <= cell_max.x_coord) &&
            (cell_min.y_coord <= p.y_coord && p.y_coord <= cell_max.y_coord) )
            return true;
    }

    return false;
}

void Map::AddToActive( WorldObject* obj )
{
    m_activeNonPlayers.insert(obj);

    // also not allow unloading spawn grid to prevent creating creature clone at load
    if (obj->GetTypeId()==TYPEID_UNIT)
    {
        Creature* c= (Creature*)obj;

        if (!c->IsPet() && c->GetDBTableGUIDLow())
        {
            float x,y,z;
            c->GetRespawnCoord(x,y,z);
            GridPair p = MaNGOS::ComputeGridPair(x, y);
            if(getNGrid(p.x_coord, p.y_coord))
                getNGrid(p.x_coord, p.y_coord)->incUnloadActiveLock();
            else
            {
                GridPair p2 = MaNGOS::ComputeGridPair(c->GetPositionX(), c->GetPositionY());
                sLog.outError("Active creature (GUID: %u Entry: %u) added to grid[%u,%u] but spawn grid[%u,%u] not loaded.",
                    c->GetGUIDLow(), c->GetEntry(), p.x_coord, p.y_coord, p2.x_coord, p2.y_coord);
            }
        }
    }
}

void Map::RemoveFromActive( WorldObject* obj )
{
    // Map::Update for active object in proccess
    if(m_activeNonPlayersIter != m_activeNonPlayers.end())
    {
        ActiveNonPlayers::iterator itr = m_activeNonPlayers.find(obj);
        if(itr==m_activeNonPlayersIter)
            ++m_activeNonPlayersIter;
        m_activeNonPlayers.erase(itr);
    }
    else
        m_activeNonPlayers.erase(obj);

    // also allow unloading spawn grid
    if (obj->GetTypeId()==TYPEID_UNIT)
    {
        Creature* c= (Creature*)obj;

        if(!c->IsPet() && c->GetDBTableGUIDLow())
        {
            float x,y,z;
            c->GetRespawnCoord(x,y,z);
            GridPair p = MaNGOS::ComputeGridPair(x, y);
            if(getNGrid(p.x_coord, p.y_coord))
                getNGrid(p.x_coord, p.y_coord)->decUnloadActiveLock();
            else
            {
                GridPair p2 = MaNGOS::ComputeGridPair(c->GetPositionX(), c->GetPositionY());
                sLog.outError("Active creature (GUID: %u Entry: %u) removed from grid[%u,%u] but spawn grid[%u,%u] not loaded.",
                    c->GetGUIDLow(), c->GetEntry(), p.x_coord, p.y_coord, p2.x_coord, p2.y_coord);
            }
        }
    }
}

template void Map::Add(Corpse *);
template void Map::Add(Creature *);
template void Map::Add(GameObject *);
template void Map::Add(DynamicObject *);

template void Map::Remove(Corpse *,bool);
template void Map::Remove(Creature *,bool);
template void Map::Remove(GameObject *, bool);
template void Map::Remove(DynamicObject *, bool);

/* ******* Dungeon Instance Maps ******* */

InstanceMap::InstanceMap(uint32 id, time_t expiry, uint32 InstanceId, uint8 SpawnMode, Map* _parent)
  : Map(id, expiry, InstanceId, SpawnMode, _parent),
    m_resetAfterUnload(false), m_unloadWhenEmpty(false),
    i_data(NULL), i_script_id(0)
{
    //lets initialize visibility distance for dungeons
    InstanceMap::InitVisibilityDistance();

    // the timer is started by default, and stopped when the first player joins
    // this make sure it gets unloaded if for some reason no player joins
    m_unloadTimer = std::max(sWorld.getConfig(CONFIG_UINT32_INSTANCE_UNLOAD_DELAY), (uint32)MIN_UNLOAD_DELAY);

    // Dungeon only code
    if(IsDungeon())
    {
        m_instanceSave = sInstanceSaveMgr.AddInstanceSave(GetId(), GetInstanceId(), Difficulty(GetSpawnMode()), 0, true);
        m_instanceSave->SetUsedByMapState(true);
    }
}

InstanceMap::~InstanceMap()
{
    if(i_data)
    {
        delete i_data;
        i_data = NULL;
    }
}

void InstanceMap::InitVisibilityDistance()
{
    //init visibility distance for instances
    m_VisibleDistance = World::GetMaxVisibleDistanceInInstances();
}

/*
    Do map specific checks to see if the player can enter
*/
bool InstanceMap::CanEnter(Player *player)
{
    if(player->GetMapRef().getTarget() == this)
    {
        sLog.outError("InstanceMap::CanEnter - player %s(%u) already in map %d,%d,%d!", player->GetName(), player->GetGUIDLow(), GetId(), GetInstanceId(), GetSpawnMode());
        MANGOS_ASSERT(false);
        return false;
    }

    // cannot enter if the instance is full (player cap), GMs don't count
    uint32 maxPlayers = GetMaxPlayers();
    if (!player->isGameMaster() && GetPlayersCountExceptGMs() >= maxPlayers)
    {
        DETAIL_LOG("MAP: Instance '%u' of map '%s' cannot have more than '%u' players. Player '%s' rejected", GetInstanceId(), GetMapName(), maxPlayers, player->GetName());
        player->SendTransferAborted(GetId(), TRANSFER_ABORT_MAX_PLAYERS);
        return false;
    }

    // cannot enter while players in the instance are in combat
    Group *pGroup = player->GetGroup();
    if(pGroup && pGroup->InCombatToInstance(GetInstanceId()) && player->isAlive() && player->GetMapId() != GetId())
    {
        player->SendTransferAborted(GetId(), TRANSFER_ABORT_ZONE_IN_COMBAT);
        return false;
    }

    return Map::CanEnter(player);
}

/*
    Do map specific checks and add the player to the map if successful.
*/
bool InstanceMap::Add(Player *player)
{
    // TODO: Not sure about checking player level: already done in HandleAreaTriggerOpcode
    // GMs still can teleport player in instance.
    // Is it needed?

    {
        Guard guard(*this);
        if (!CanEnter(player))
            return false;

        // Dungeon only code
        if (IsDungeon())
        {
            // check for existing instance binds
            InstancePlayerBind *playerBind = player->GetBoundInstance(GetId(), Difficulty(GetSpawnMode()));
            if (playerBind && playerBind->perm)
            {
                // cannot enter other instances if bound permanently
                if (playerBind->save != GetInstanceSave())
                {
                    sLog.outError("InstanceMap::Add: player %s(%d) is permanently bound to instance %d,%d,%d,%d,%d,%d but he is being put in instance %d,%d,%d,%d,%d,%d",
                        player->GetName(), player->GetGUIDLow(), playerBind->save->GetMapId(),
                        playerBind->save->GetInstanceId(), playerBind->save->GetDifficulty(),
                        playerBind->save->GetPlayerCount(), playerBind->save->GetGroupCount(),
                        playerBind->save->CanReset(),
                        GetInstanceSave()->GetMapId(), GetInstanceSave()->GetInstanceId(),
                        GetInstanceSave()->GetDifficulty(), GetInstanceSave()->GetPlayerCount(),
                        GetInstanceSave()->GetGroupCount(), GetInstanceSave()->CanReset());
                    MANGOS_ASSERT(false);
                }
            }
            else
            {
                Group *pGroup = player->GetGroup();
                if (pGroup)
                {
                    // solo saves should be reset when entering a group
                    InstanceGroupBind *groupBind = pGroup->GetBoundInstance(this,GetDifficulty());
                    if (playerBind)
                    {
                        sLog.outError("InstanceMap::Add: %s is being put in instance %d,%d,%d,%d,%d,%d but he is in group (Id: %d) and is bound to instance %d,%d,%d,%d,%d,%d!",
                            player->GetObjectGuid().GetString().c_str(), GetInstanceSave()->GetMapId(), GetInstanceSave()->GetInstanceId(),
                            GetInstanceSave()->GetDifficulty(), GetInstanceSave()->GetPlayerCount(), GetInstanceSave()->GetGroupCount(),
                            GetInstanceSave()->CanReset(), pGroup->GetId(),
                            playerBind->save->GetMapId(), playerBind->save->GetInstanceId(), playerBind->save->GetDifficulty(),
                            playerBind->save->GetPlayerCount(), playerBind->save->GetGroupCount(), playerBind->save->CanReset());

                        if (groupBind)
                            sLog.outError("InstanceMap::Add: the group (Id: %d) is bound to instance %d,%d,%d,%d,%d,%d",
                                pGroup->GetId(),
                                groupBind->save->GetMapId(), groupBind->save->GetInstanceId(), groupBind->save->GetDifficulty(),
                                groupBind->save->GetPlayerCount(), groupBind->save->GetGroupCount(), groupBind->save->CanReset());
                        MANGOS_ASSERT(false);
                    }
                    // bind to the group or keep using the group save
                    if (!groupBind)
                        pGroup->BindToInstance(GetInstanceSave(), false);
                    else
                    {
                        // cannot jump to a different instance without resetting it
                        if (groupBind->save != GetInstanceSave())
                        {
                            sLog.outError("InstanceMap::Add: %s is being put in instance %d,%d,%d but he is in group (Id: %d) which is bound to instance %d,%d,%d!",
                                player->GetObjectGuid().GetString().c_str(), GetInstanceSave()->GetMapId(),
                                GetInstanceSave()->GetInstanceId(), GetInstanceSave()->GetDifficulty(),
                                pGroup->GetId(), groupBind->save->GetMapId(),
                                groupBind->save->GetInstanceId(), groupBind->save->GetDifficulty());

                            if (GetInstanceSave())
                                sLog.outError("MapSave players: %d, group count: %d",
                                    GetInstanceSave()->GetPlayerCount(), GetInstanceSave()->GetGroupCount());
                            else
                                sLog.outError("MapSave NULL");

                            if (groupBind->save)
                                sLog.outError("GroupBind save players: %d, group count: %d", groupBind->save->GetPlayerCount(), groupBind->save->GetGroupCount());
                            else
                                sLog.outError("GroupBind save NULL");
                            MANGOS_ASSERT(false);
                        }
                        // if the group/leader is permanently bound to the instance
                        // players also become permanently bound when they enter
                        if (groupBind->perm)
                        {
                            WorldPacket data(SMSG_INSTANCE_SAVE_CREATED, 4);
                            data << uint32(0);
                            player->GetSession()->SendPacket(&data);
                            player->BindToInstance(GetInstanceSave(), true);
                        }
                    }
                }
                else
                {
                    // set up a solo bind or continue using it
                    if(!playerBind)
                        player->BindToInstance(GetInstanceSave(), false);
                    else
                        // cannot jump to a different instance without resetting it
                        MANGOS_ASSERT(playerBind->save == GetInstanceSave());
                }
            }
        }

        // for normal instances cancel the reset schedule when the
        // first player enters (no players yet)
        SetResetSchedule(false);

        DETAIL_LOG("MAP: Player '%s' is entering instance '%u' of map '%s'", player->GetName(), GetInstanceId(), GetMapName());
        // initialize unload state
        m_unloadTimer = 0;
        m_resetAfterUnload = false;
        m_unloadWhenEmpty = false;
    }

    // this will acquire the same mutex so it cannot be in the previous block
    Map::Add(player);

    if (i_data)
        i_data->OnPlayerEnter(player);

    return true;
}

void InstanceMap::Update(const uint32& t_diff)
{
    Map::Update(t_diff);

    if(i_data)
        i_data->Update(t_diff);
}

void BattleGroundMap::Update(const uint32& diff)
{
    Map::Update(diff);

    GetBG()->Update(diff);
}

void InstanceMap::Remove(Player *player, bool remove)
{
    DETAIL_LOG("MAP: Removing player '%s' from instance '%u' of map '%s' before relocating to other map", player->GetName(), GetInstanceId(), GetMapName());

    //if last player set unload timer
    if(!m_unloadTimer && m_mapRefManager.getSize() == 1)
        m_unloadTimer = m_unloadWhenEmpty ? MIN_UNLOAD_DELAY : std::max(sWorld.getConfig(CONFIG_UINT32_INSTANCE_UNLOAD_DELAY), (uint32)MIN_UNLOAD_DELAY);

    if (i_data)
        i_data->OnPlayerLeave(player);

    Map::Remove(player, remove);

    // for normal instances schedule the reset after all players have left
    SetResetSchedule(true);
}

void InstanceMap::CreateInstanceData(bool load)
{
    if(i_data != NULL)
        return;

    InstanceTemplate const* mInstance = ObjectMgr::GetInstanceTemplate(GetId());
    if (mInstance)
    {
        i_script_id = mInstance->script_id;
        i_data = Script->CreateInstanceData(this);
    }

    if(!i_data)
        return;

    if(load)
    {
        // TODO: make a global storage for this
        QueryResult* result = CharacterDatabase.PQuery("SELECT data FROM instance WHERE map = '%u' AND id = '%u'", GetId(), i_InstanceId);
        if (result)
        {
            Field* fields = result->Fetch();
            const char* data = fields[0].GetString();
            if(data)
            {
                DEBUG_LOG("Loading instance data for `%s` with id %u", sObjectMgr.GetScriptName(i_script_id), i_InstanceId);
                i_data->Load(data);
            }
            delete result;
        }
    }
    else
    {
        DEBUG_LOG("New instance data, \"%s\" ,initialized!", sObjectMgr.GetScriptName(i_script_id));
        i_data->Initialize();
    }
}

/*
    Returns true if there are no players in the instance
*/
bool InstanceMap::Reset(uint8 method)
{
    // note: since the map may not be loaded when the instance needs to be reset
    // the instance must be deleted from the DB by InstanceSaveManager

    if(HavePlayers())
    {
        if(method == INSTANCE_RESET_ALL)
        {
            // notify the players to leave the instance so it can be reset
            for(MapRefManager::iterator itr = m_mapRefManager.begin(); itr != m_mapRefManager.end(); ++itr)
                itr->getSource()->SendResetFailedNotify(GetId());
        }
        else
        {
            if(method == INSTANCE_RESET_GLOBAL)
            {
                // set the homebind timer for players inside (1 minute)
                for(MapRefManager::iterator itr = m_mapRefManager.begin(); itr != m_mapRefManager.end(); ++itr)
                    itr->getSource()->m_InstanceValid = false;
            }

            // the unload timer is not started
            // instead the map will unload immediately after the players have left
            m_unloadWhenEmpty = true;
            m_resetAfterUnload = true;
        }
    }
    else
    {
        // unloaded at next update
        m_unloadTimer = MIN_UNLOAD_DELAY;
        m_resetAfterUnload = true;
    }

    return m_mapRefManager.isEmpty();
}

void InstanceMap::PermBindAllPlayers(Player *player)
{
    if (!IsDungeon())
        return;

    Group *group = player->GetGroup();
    // group members outside the instance group don't get bound
    for(MapRefManager::iterator itr = m_mapRefManager.begin(); itr != m_mapRefManager.end(); ++itr)
    {
        Player* plr = itr->getSource();
        // players inside an instance cannot be bound to other instances
        // some players may already be permanently bound, in this case nothing happens
        InstancePlayerBind *bind = plr->GetBoundInstance(GetId(), GetDifficulty());
        if (!bind || !bind->perm)
        {
            plr->BindToInstance(GetInstanceSave(), true);
            WorldPacket data(SMSG_INSTANCE_SAVE_CREATED, 4);
            data << uint32(0);
            plr->GetSession()->SendPacket(&data);
        }

        // if the leader is not in the instance the group will not get a perm bind
        if (group && group->GetLeaderGuid() == plr->GetObjectGuid())
            group->BindToInstance(GetInstanceSave(), true);
    }
}

void InstanceMap::UnloadAll(bool pForce)
{
    if(HavePlayers())
    {
        sLog.outError("InstanceMap::UnloadAll: there are still players in the instance at unload, should not happen!");
        for(MapRefManager::iterator itr = m_mapRefManager.begin(); itr != m_mapRefManager.end(); ++itr)
        {
            Player* plr = itr->getSource();
            plr->TeleportToHomebind();
        }
    }

    if(m_resetAfterUnload == true)
        sObjectMgr.DeleteRespawnTimeForInstance(GetInstanceId());

    Map::UnloadAll(pForce);
}

void InstanceMap::SendResetWarnings(uint32 timeLeft) const
{
    for(MapRefManager::const_iterator itr = m_mapRefManager.begin(); itr != m_mapRefManager.end(); ++itr)
        itr->getSource()->SendInstanceResetWarning(GetId(), itr->getSource()->GetDifficulty(IsRaid()), timeLeft);
}

void InstanceMap::SetResetSchedule(bool on)
{
    // only for normal instances
    // the reset time is only scheduled when there are no payers inside
    // it is assumed that the reset time will rarely (if ever) change while the reset is scheduled
    if(IsDungeon() && !HavePlayers() && !IsRaidOrHeroicDungeon())
        sInstanceSaveMgr.GetScheduler().ScheduleReset(on, GetInstanceSave()->GetResetTime(), InstanceResetEvent(RESET_EVENT_DUNGEON, GetId(), Difficulty(GetSpawnMode()), GetInstanceId()));
}

/* ******* Battleground Instance Maps ******* */

BattleGroundMap::BattleGroundMap(uint32 id, time_t expiry, uint32 InstanceId, Map* _parent, uint8 spawnMode)
  : Map(id, expiry, InstanceId, spawnMode, _parent)
{
    //lets initialize visibility distance for BG/Arenas
    BattleGroundMap::InitVisibilityDistance();
}

BattleGroundMap::~BattleGroundMap()
{
}

void BattleGroundMap::InitVisibilityDistance()
{
    //init visibility distance for BG/Arenas
    m_VisibleDistance = World::GetMaxVisibleDistanceInBGArenas();
}

bool BattleGroundMap::CanEnter(Player * player)
{
    if(player->GetMapRef().getTarget() == this)
    {
        sLog.outError("BGMap::CanEnter - player %u already in map!", player->GetGUIDLow());
        MANGOS_ASSERT(false);
        return false;
    }

    if(player->GetBattleGroundId() != GetInstanceId())
        return false;

    // player number limit is checked in bgmgr, no need to do it here

    return Map::CanEnter(player);
}

bool BattleGroundMap::Add(Player * player)
{
    {
        Guard guard(*this);
        if(!CanEnter(player))
            return false;
        // reset instance validity, battleground maps do not homebind
        player->m_InstanceValid = true;
    }
    return Map::Add(player);
}

void BattleGroundMap::Remove(Player *player, bool remove)
{
    DETAIL_LOG("MAP: Removing player '%s' from bg '%u' of map '%s' before relocating to other map", player->GetName(), GetInstanceId(), GetMapName());
    Map::Remove(player, remove);
}

void BattleGroundMap::SetUnload()
{
    m_unloadTimer = MIN_UNLOAD_DELAY;
}

void BattleGroundMap::UnloadAll(bool pForce)
{
    while(HavePlayers())
    {
        if(Player * plr = m_mapRefManager.getFirst()->getSource())
        {
            plr->TeleportTo(plr->GetBattleGroundEntryPoint());
            // TeleportTo removes the player from this map (if the map exists) -> calls BattleGroundMap::Remove -> invalidates the iterator.
            // just in case, remove the player from the list explicitly here as well to prevent a possible infinite loop
            // note that this remove is not needed if the code works well in other places
            plr->GetMapRef().unlink();
        }
    }

    Map::UnloadAll(pForce);
}

/// Put scripts in the execution queue
void Map::ScriptsStart(ScriptMapMap const& scripts, uint32 id, Object* source, Object* target)
{
    ///- Find the script map
    ScriptMapMap::const_iterator s = scripts.find(id);
    if (s == scripts.end())
        return;

    // prepare static data
    uint64 sourceGUID = source->GetGUID();
    uint64 targetGUID = target ? target->GetGUID() : (uint64)0;
    uint64 ownerGUID  = (source->GetTypeId()==TYPEID_ITEM) ? ((Item*)source)->GetOwnerGUID() : (uint64)0;

    ///- Schedule script execution for all scripts in the script map
    ScriptMap const *s2 = &(s->second);
    bool immedScript = false;
    for (ScriptMap::const_iterator iter = s2->begin(); iter != s2->end(); ++iter)
    {
        ScriptAction sa;
        sa.sourceGUID = sourceGUID;
        sa.targetGUID = targetGUID;
        sa.ownerGUID  = ownerGUID;

        sa.script = &iter->second;
        m_scriptSchedule.insert(std::pair<time_t, ScriptAction>(time_t(sWorld.GetGameTime() + iter->first), sa));
        if (iter->first == 0)
            immedScript = true;

        sWorld.IncreaseScheduledScriptsCount();
    }
    ///- If one of the effects should be immediate, launch the script execution
    if (immedScript)
        ScriptsProcess();
}

void Map::ScriptCommandStart(ScriptInfo const& script, uint32 delay, Object* source, Object* target)
{
    // NOTE: script record _must_ exist until command executed

    // prepare static data
    uint64 sourceGUID = source->GetGUID();
    uint64 targetGUID = target ? target->GetGUID() : (uint64)0;
    uint64 ownerGUID  = (source->GetTypeId()==TYPEID_ITEM) ? ((Item*)source)->GetOwnerGUID() : (uint64)0;

    ScriptAction sa;
    sa.sourceGUID = sourceGUID;
    sa.targetGUID = targetGUID;
    sa.ownerGUID  = ownerGUID;

    sa.script = &script;
    m_scriptSchedule.insert(std::pair<time_t, ScriptAction>(time_t(sWorld.GetGameTime() + delay), sa));

    sWorld.IncreaseScheduledScriptsCount();

    ///- If effects should be immediate, launch the script execution
    if(delay == 0)
        ScriptsProcess();
}

/// Process queued scripts
void Map::ScriptsProcess()
{
    if (m_scriptSchedule.empty())
        return;

    ///- Process overdue queued scripts
    std::multimap<time_t, ScriptAction>::iterator iter = m_scriptSchedule.begin();
    // ok as multimap is a *sorted* associative container
    while (!m_scriptSchedule.empty() && (iter->first <= sWorld.GetGameTime()))
    {
        ScriptAction const& step = iter->second;

        Object* source = NULL;

        if (step.sourceGUID)
        {
            switch(GUID_HIPART(step.sourceGUID))
            {
                case HIGHGUID_ITEM:
                // case HIGHGUID_CONTAINER: ==HIGHGUID_ITEM
                {
                    Player* player = HashMapHolder<Player>::Find(step.ownerGUID);
                    if(player)
                        source = player->GetItemByGuid(step.sourceGUID);
                    break;
                }
                case HIGHGUID_UNIT:
                case HIGHGUID_VEHICLE:
                    source = GetCreature(step.sourceGUID);
                    break;
                case HIGHGUID_PET:
                    source = GetPet(step.sourceGUID);
                    break;
                case HIGHGUID_PLAYER:
                    source = HashMapHolder<Player>::Find(step.sourceGUID);
                    break;
                case HIGHGUID_GAMEOBJECT:
                    source = GetGameObject(step.sourceGUID);
                    break;
                case HIGHGUID_CORPSE:
                    source = HashMapHolder<Corpse>::Find(step.sourceGUID);
                    break;
                default:
                    sLog.outError("*_script source with unsupported high guid value %u",GUID_HIPART(step.sourceGUID));
                    break;
            }
        }

        if (source && !source->IsInWorld())
            source = NULL;

        Object* target = NULL;

        if (step.targetGUID)
        {
            switch(GUID_HIPART(step.targetGUID))
            {
                case HIGHGUID_UNIT:
                case HIGHGUID_VEHICLE:
                    target = GetCreature(step.targetGUID);
                    break;
                case HIGHGUID_PET:
                    target = GetPet(step.targetGUID);
                    break;
                case HIGHGUID_PLAYER:                       // empty GUID case also
                    target = HashMapHolder<Player>::Find(step.targetGUID);
                    break;
                case HIGHGUID_GAMEOBJECT:
                    target = GetGameObject(step.targetGUID);
                    break;
                case HIGHGUID_CORPSE:
                    target = HashMapHolder<Corpse>::Find(step.targetGUID);
                    break;
                default:
                    sLog.outError("*_script source with unsupported high guid value %u",GUID_HIPART(step.targetGUID));
                    break;
            }
        }

        if (target && !target->IsInWorld())
            target = NULL;

        switch(step.script->command)
        {
            case SCRIPT_COMMAND_TALK:
            {
                if (!source)
                {
                    sLog.outError("SCRIPT_COMMAND_TALK (script id %u) call for NULL source.", step.script->id);
                    break;
                }

                if (!source->isType(TYPEMASK_WORLDOBJECT))
                {
                    sLog.outError("SCRIPT_COMMAND_TALK (script id %u) call for unsupported non-worldobject (TypeId: %u), skipping.", step.script->id, source->GetTypeId());
                    break;
                }

                WorldObject* pSource = (WorldObject*)source;
                Creature* pBuddy = NULL;

                // flag_target_player_as_source     0x01
                // flag_original_source_as_target   0x02
                // flag_buddy_as_target             0x04

                // If target is player (and not already the source) but should be the source
                if (target && target->GetTypeId() == TYPEID_PLAYER && step.script->talk.flags & 0x01)
                {
                    if (source->GetTypeId() != TYPEID_PLAYER)
                        pSource = (WorldObject*)target;
                }

                // If step has a buddy entry defined, search for it.
                if (step.script->talk.creatureEntry)
                {
                    MaNGOS::NearestCreatureEntryWithLiveStateInObjectRangeCheck u_check(*pSource, step.script->talk.creatureEntry, true, step.script->talk.searchRadius);
                    MaNGOS::CreatureLastSearcher<MaNGOS::NearestCreatureEntryWithLiveStateInObjectRangeCheck> searcher(pBuddy, u_check);

                    Cell::VisitGridObjects(pSource, searcher, step.script->talk.searchRadius);
                }

                // If buddy found, then use it
                if (pBuddy)
                {
                    // pBuddy can be target of talk
                    if (step.script->talk.flags & 0x04)
                    {
                        target = (Object*)pBuddy;
                    }
                    else
                    {
                        // If not target of talk, then set pBuddy as source
                        // Useless when source is already flagged to be player, and should maybe produce error.
                        if (!(step.script->talk.flags & 0x01))
                            pSource = (WorldObject*)pBuddy;
                    }
                }

                // If we should talk to the original source instead of target
                if (step.script->talk.flags & 0x02)
                    target = source;

                uint64 unit_target = target ? target->GetGUID() : 0;
                int32 textId = step.script->talk.textId[0];

                // May have text for random
                if (step.script->talk.textId[1])
                {
                    int i = 2;
                    for(; i < MAX_TEXT_ID; ++i)
                    {
                        if (!step.script->talk.textId[i])
                            break;
                    }

                    // Use one random
                    textId = step.script->talk.textId[rand() % i];
                }

                switch(step.script->talk.chatType)
                {
                    case CHAT_TYPE_SAY:
                        pSource->MonsterSay(textId, step.script->talk.language, unit_target);
                        break;
                    case CHAT_TYPE_YELL:
                        pSource->MonsterYell(textId, step.script->talk.language, unit_target);
                        break;
                    case CHAT_TYPE_TEXT_EMOTE:
                        pSource->MonsterTextEmote(textId, unit_target);
                        break;
                    case CHAT_TYPE_BOSS_EMOTE:
                        pSource->MonsterTextEmote(textId, unit_target, true);
                        break;
                    case CHAT_TYPE_WHISPER:
                        if (!unit_target || !IS_PLAYER_GUID(unit_target))
                        {
                            sLog.outError("SCRIPT_COMMAND_TALK (script id %u) attempt to whisper (%u) 0-guid or non-player, skipping.", step.script->id, step.script->talk.chatType);
                            break;
                        }
                        pSource->MonsterWhisper(textId, unit_target);
                        break;
                    case CHAT_TYPE_BOSS_WHISPER:
                        if (!unit_target || !IS_PLAYER_GUID(unit_target))
                        {
                            sLog.outError("SCRIPT_COMMAND_TALK (script id %u) attempt to whisper (%u) 0-guid or non-player, skipping.", step.script->id, step.script->talk.chatType);
                            break;
                        }
                        pSource->MonsterWhisper(textId, unit_target, true);
                        break;
                    case CHAT_TYPE_ZONE_YELL:
                        pSource->MonsterYellToZone(textId, step.script->talk.language, unit_target);
                        break;
                    default:
                        break;                              // must be already checked at load
                }
                break;
            }
            case SCRIPT_COMMAND_EMOTE:
                if (!source)
                {
                    sLog.outError("SCRIPT_COMMAND_EMOTE (script id %u) call for NULL creature.", step.script->id);
                    break;
                }

                if (source->GetTypeId()!=TYPEID_UNIT)
                {
                    sLog.outError("SCRIPT_COMMAND_EMOTE (script id %u) call for non-creature (TypeId: %u), skipping.", step.script->id, source->GetTypeId());
                    break;
                }

                ((Creature*)source)->HandleEmote(step.script->emote.emoteId);
                break;
            case SCRIPT_COMMAND_FIELD_SET:
                if (!source)
                {
                    sLog.outError("SCRIPT_COMMAND_FIELD_SET (script id %u) call for NULL object.", step.script->id);
                    break;
                }

                if (step.script->setField.fieldId <= OBJECT_FIELD_ENTRY || step.script->setField.fieldId >= source->GetValuesCount())
                {
                    sLog.outError("SCRIPT_COMMAND_FIELD_SET (script id %u) call for wrong field %u (max count: %u) in object (TypeId: %u).",
                        step.script->id, step.script->setField.fieldId, source->GetValuesCount(), source->GetTypeId());
                    break;
                }

                source->SetUInt32Value(step.script->setField.fieldId, step.script->setField.fieldValue);
                break;
            case SCRIPT_COMMAND_MOVE_TO:
                if (!source)
                {
                    sLog.outError("SCRIPT_COMMAND_MOVE_TO (script id %u) call for NULL creature.", step.script->id);
                    break;
                }

                if (source->GetTypeId() != TYPEID_UNIT)
                {
                    sLog.outError("SCRIPT_COMMAND_MOVE_TO (script id %u) call for non-creature (TypeId: %u), skipping.", step.script->id, source->GetTypeId());
                    break;
                }

                ((Unit*)source)->MonsterMoveWithSpeed(step.script->x, step.script->y, step.script->z, step.script->moveTo.travelTime);
                break;
            case SCRIPT_COMMAND_FLAG_SET:
                if (!source)
                {
                    sLog.outError("SCRIPT_COMMAND_FLAG_SET (script id %u) call for NULL object.", step.script->id);
                    break;
                }
                if (step.script->setFlag.fieldId <= OBJECT_FIELD_ENTRY || step.script->setFlag.fieldId >= source->GetValuesCount())
                {
                    sLog.outError("SCRIPT_COMMAND_FLAG_SET (script id %u) call for wrong field %u (max count: %u) in object (TypeId: %u).",
                        step.script->id, step.script->setFlag.fieldId, source->GetValuesCount(), source->GetTypeId());
                    break;
                }

                source->SetFlag(step.script->setFlag.fieldId, step.script->setFlag.fieldValue);
                break;
            case SCRIPT_COMMAND_FLAG_REMOVE:
                if (!source)
                {
                    sLog.outError("SCRIPT_COMMAND_FLAG_REMOVE (script id %u) call for NULL object.", step.script->id);
                    break;
                }
                if (step.script->removeFlag.fieldId <= OBJECT_FIELD_ENTRY || step.script->removeFlag.fieldId >= source->GetValuesCount())
                {
                    sLog.outError("SCRIPT_COMMAND_FLAG_REMOVE (script id %u) call for wrong field %u (max count: %u) in object (TypeId: %u).",
                        step.script->id, step.script->removeFlag.fieldId, source->GetValuesCount(), source->GetTypeId());
                    break;
                }

                source->RemoveFlag(step.script->removeFlag.fieldId, step.script->removeFlag.fieldValue);
                break;
            case SCRIPT_COMMAND_TELEPORT_TO:
            {
                // accept player in any one from target/source arg
                if (!target && !source)
                {
                    sLog.outError("SCRIPT_COMMAND_TELEPORT_TO (script id %u) call for NULL object.", step.script->id);
                    break;
                }

                // must be only Player
                if ((!target || target->GetTypeId() != TYPEID_PLAYER) && (!source || source->GetTypeId() != TYPEID_PLAYER))
                {
                    sLog.outError("SCRIPT_COMMAND_TELEPORT_TO (script id %u) call for non-player (TypeIdSource: %u)(TypeIdTarget: %u), skipping.", step.script->id, source ? source->GetTypeId() : 0, target ? target->GetTypeId() : 0);
                    break;
                }

                Player* pSource = target && target->GetTypeId() == TYPEID_PLAYER ? (Player*)target : (Player*)source;

                pSource->TeleportTo(step.script->teleportTo.mapId, step.script->x, step.script->y, step.script->z, step.script->o);
                break;
            }
            case SCRIPT_COMMAND_QUEST_EXPLORED:
            {
                if (!source)
                {
                    sLog.outError("SCRIPT_COMMAND_QUEST_EXPLORED (script id %u) call for NULL source.", step.script->id);
                    break;
                }

                if (!target)
                {
                    sLog.outError("SCRIPT_COMMAND_QUEST_EXPLORED (script id %u) call for NULL target.", step.script->id);
                    break;
                }

                // when script called for item spell casting then target == (unit or GO) and source is player
                WorldObject* worldObject;
                Player* player;

                if (target->GetTypeId() == TYPEID_PLAYER)
                {
                    if (source->GetTypeId() != TYPEID_UNIT && source->GetTypeId() != TYPEID_GAMEOBJECT && source->GetTypeId() != TYPEID_PLAYER)
                    {
                        sLog.outError("SCRIPT_COMMAND_QUEST_EXPLORED (script id %u) call for non-creature, non-gameobject or non-player (TypeId: %u), skipping.", step.script->id, source->GetTypeId());
                        break;
                    }

                    worldObject = (WorldObject*)source;
                    player = (Player*)target;
                }
                else
                {
                    if (target->GetTypeId() != TYPEID_UNIT && target->GetTypeId() != TYPEID_GAMEOBJECT && target->GetTypeId() != TYPEID_PLAYER)
                    {
                        sLog.outError("SCRIPT_COMMAND_QUEST_EXPLORED (script id %u) call for non-creature, non-gameobject or non-player (TypeId: %u), skipping.", step.script->id, target->GetTypeId());
                        break;
                    }

                    if (source->GetTypeId() != TYPEID_PLAYER)
                    {
                        sLog.outError("SCRIPT_COMMAND_QUEST_EXPLORED (script id %u) call for non-player (TypeId: %u), skipping.", step.script->id, source->GetTypeId());
                        break;
                    }

                    worldObject = (WorldObject*)target;
                    player = (Player*)source;
                }

                // quest id and flags checked at script loading
                if ((worldObject->GetTypeId() != TYPEID_UNIT || ((Unit*)worldObject)->isAlive()) &&
                    (step.script->questExplored.distance == 0 || worldObject->IsWithinDistInMap(player, float(step.script->questExplored.distance))))
                    player->AreaExploredOrEventHappens(step.script->questExplored.questId);
                else
                    player->FailQuest(step.script->questExplored.questId);

                break;
            }
            case SCRIPT_COMMAND_KILL_CREDIT:
            {
                // accept player in any one from target/source arg
                if (!target && !source)
                {
                    sLog.outError("SCRIPT_COMMAND_KILL_CREDIT (script id %u) call for NULL object.", step.script->id);
                    break;
                }

                // must be only Player
                if ((!target || target->GetTypeId() != TYPEID_PLAYER) && (!source || source->GetTypeId() != TYPEID_PLAYER))
                {
                    sLog.outError("SCRIPT_COMMAND_KILL_CREDIT (script id %u) call for non-player (TypeIdSource: %u)(TypeIdTarget: %u), skipping.", step.script->id, source ? source->GetTypeId() : 0, target ? target->GetTypeId() : 0);
                    break;
                }

                Player* pSource = target && target->GetTypeId() == TYPEID_PLAYER ? (Player*)target : (Player*)source;

                if (step.script->killCredit.isGroupCredit)
                {
                    pSource->RewardPlayerAndGroupAtEvent(step.script->killCredit.creatureEntry, pSource);
                }
                else
                {
                    pSource->KilledMonsterCredit(step.script->killCredit.creatureEntry);
                }

                break;
            }
            case SCRIPT_COMMAND_RESPAWN_GAMEOBJECT:
            {
                if (!step.script->respawnGo.goGuid)         // gameobject not specified
                {
                    sLog.outError("SCRIPT_COMMAND_RESPAWN_GAMEOBJECT (script id %u) call for NULL gameobject.", step.script->id);
                    break;
                }

                if (!source)
                {
                    sLog.outError("SCRIPT_COMMAND_RESPAWN_GAMEOBJECT (script id %u) call for NULL world object.", step.script->id);
                    break;
                }

                if (!source->isType(TYPEMASK_WORLDOBJECT))
                {
                    sLog.outError("SCRIPT_COMMAND_RESPAWN_GAMEOBJECT (script id %u) call for non-WorldObject (TypeId: %u), skipping.", step.script->id, source->GetTypeId());
                    break;
                }

                WorldObject* summoner = (WorldObject*)source;

                GameObject *go = NULL;
                int32 time_to_despawn = step.script->respawnGo.despawnDelay < 5 ? 5 : step.script->respawnGo.despawnDelay;

                MaNGOS::GameObjectWithDbGUIDCheck go_check(*summoner, step.script->respawnGo.goGuid);
                MaNGOS::GameObjectSearcher<MaNGOS::GameObjectWithDbGUIDCheck> checker(go, go_check);
                Cell::VisitGridObjects(summoner, checker, GetVisibilityDistance());

                if (!go)
                {
                    sLog.outError("SCRIPT_COMMAND_RESPAWN_GAMEOBJECT (script id %u) failed for gameobject(guid: %u).", step.script->id, step.script->respawnGo.goGuid);
                    break;
                }

                if (go->GetGoType()==GAMEOBJECT_TYPE_FISHINGNODE ||
                    go->GetGoType()==GAMEOBJECT_TYPE_DOOR        ||
                    go->GetGoType()==GAMEOBJECT_TYPE_BUTTON      ||
                    go->GetGoType()==GAMEOBJECT_TYPE_TRAP)
                {
                    sLog.outError("SCRIPT_COMMAND_RESPAWN_GAMEOBJECT (script id %u) can not be used with gameobject of type %u (guid: %u).", step.script->id, uint32(go->GetGoType()), step.script->respawnGo.goGuid);
                    break;
                }

                if (go->isSpawned())
                    break;                                  //gameobject already spawned

                go->SetLootState(GO_READY);
                go->SetRespawnTime(time_to_despawn);        //despawn object in ? seconds

                go->GetMap()->Add(go);
                break;
            }
            case SCRIPT_COMMAND_TEMP_SUMMON_CREATURE:
            {
                if (!step.script->summonCreature.creatureEntry)
                {
                    sLog.outError("SCRIPT_COMMAND_TEMP_SUMMON_CREATURE (script id %u) call for NULL creature.", step.script->id);
                    break;
                }

                if (!source)
                {
                    sLog.outError("SCRIPT_COMMAND_TEMP_SUMMON_CREATURE (script id %u) call for NULL world object.", step.script->id);
                    break;
                }

                if (!source->isType(TYPEMASK_WORLDOBJECT))
                {
                    sLog.outError("SCRIPT_COMMAND_TEMP_SUMMON_CREATURE (script id %u) call for non-WorldObject (TypeId: %u), skipping.", step.script->id, source->GetTypeId());
                    break;
                }

                WorldObject* summoner = (WorldObject*)source;

                float x = step.script->x;
                float y = step.script->y;
                float z = step.script->z;
                float o = step.script->o;

                Creature* pCreature = summoner->SummonCreature(step.script->summonCreature.creatureEntry, x, y, z, o, TEMPSUMMON_TIMED_OR_DEAD_DESPAWN, step.script->summonCreature.despawnDelay, (step.script->summonCreature.flags & 0x01) ? true: false);
                if (!pCreature)
                {
                    sLog.outError("SCRIPT_COMMAND_TEMP_SUMMON (script id %u) failed for creature (entry: %u).", step.script->id, step.script->summonCreature.creatureEntry);
                    break;
                }

                break;
            }
            case SCRIPT_COMMAND_OPEN_DOOR:
            {
                if (!step.script->openDoor.goGuid)          // door not specified
                {
                    sLog.outError("SCRIPT_COMMAND_OPEN_DOOR (script id %u) call for NULL door.", step.script->id);
                    break;
                }

                if (!source)
                {
                    sLog.outError("SCRIPT_COMMAND_OPEN_DOOR (script id %u) call for NULL unit.", step.script->id);
                    break;
                }

                if (!source->isType(TYPEMASK_UNIT))         // must be any Unit (creature or player)
                {
                    sLog.outError("SCRIPT_COMMAND_OPEN_DOOR (script id %u) call for non-unit (TypeId: %u), skipping.", step.script->id, source->GetTypeId());
                    break;
                }

                Unit* caster = (Unit*)source;

                GameObject *door = NULL;
                int32 time_to_close = step.script->openDoor.resetDelay < 15 ? 15 : step.script->openDoor.resetDelay;

                MaNGOS::GameObjectWithDbGUIDCheck go_check(*caster, step.script->openDoor.goGuid);
                MaNGOS::GameObjectSearcher<MaNGOS::GameObjectWithDbGUIDCheck> checker(door, go_check);
                Cell::VisitGridObjects(caster, checker, GetVisibilityDistance());

                if (!door)
                {
                    sLog.outError("SCRIPT_COMMAND_OPEN_DOOR (script id %u) failed for gameobject(guid: %u).", step.script->id, step.script->openDoor.goGuid);
                    break;
                }

                if (door->GetGoType() != GAMEOBJECT_TYPE_DOOR)
                {
                    sLog.outError("SCRIPT_COMMAND_OPEN_DOOR (script id %u) failed for non-door(GoType: %u).", step.script->id, door->GetGoType());
                    break;
                }

                if (door->GetGoState() != GO_STATE_READY)
                    break;                                  //door already  open

                door->UseDoorOrButton(time_to_close);

                if (target && target->isType(TYPEMASK_GAMEOBJECT) && ((GameObject*)target)->GetGoType()==GAMEOBJECT_TYPE_BUTTON)
                    ((GameObject*)target)->UseDoorOrButton(time_to_close);

                break;
            }
            case SCRIPT_COMMAND_CLOSE_DOOR:
            {
                if (!step.script->closeDoor.goGuid)         // guid for door not specified
                {
                    sLog.outError("SCRIPT_COMMAND_CLOSE_DOOR (script id %u) call for NULL door.", step.script->id);
                    break;
                }

                if (!source)
                {
                    sLog.outError("SCRIPT_COMMAND_CLOSE_DOOR (script id %u) call for NULL unit.", step.script->id);
                    break;
                }

                if (!source->isType(TYPEMASK_UNIT))         // must be any Unit (creature or player)
                {
                    sLog.outError("SCRIPT_COMMAND_CLOSE_DOOR (script id %u) call for non-unit (TypeId: %u), skipping.", step.script->id, source->GetTypeId());
                    break;
                }

                Unit* caster = (Unit*)source;

                GameObject *door = NULL;
                int32 time_to_open = step.script->closeDoor.resetDelay < 15 ? 15 : step.script->closeDoor.resetDelay;

                MaNGOS::GameObjectWithDbGUIDCheck go_check(*caster, step.script->closeDoor.goGuid);
                MaNGOS::GameObjectSearcher<MaNGOS::GameObjectWithDbGUIDCheck> checker(door, go_check);
                Cell::VisitGridObjects(caster, checker, GetVisibilityDistance());

                if (!door)
                {
                    sLog.outError("SCRIPT_COMMAND_CLOSE_DOOR (script id %u) failed for gameobject(guid: %u).", step.script->id, step.script->closeDoor.goGuid);
                    break;
                }
                if (door->GetGoType() != GAMEOBJECT_TYPE_DOOR)
                {
                    sLog.outError("SCRIPT_COMMAND_CLOSE_DOOR (script id %u) failed for non-door(GoType: %u).", step.script->id, door->GetGoType());
                    break;
                }

                if (door->GetGoState() == GO_STATE_READY)
                    break;                                  //door already closed

                door->UseDoorOrButton(time_to_open);

                if (target && target->isType(TYPEMASK_GAMEOBJECT) && ((GameObject*)target)->GetGoType()==GAMEOBJECT_TYPE_BUTTON)
                    ((GameObject*)target)->UseDoorOrButton(time_to_open);

                break;
            }
            case SCRIPT_COMMAND_ACTIVATE_OBJECT:
            {
                if (!source)
                {
                    sLog.outError("SCRIPT_COMMAND_ACTIVATE_OBJECT must have source caster.");
                    break;
                }

                if (!source->isType(TYPEMASK_UNIT))
                {
                    sLog.outError("SCRIPT_COMMAND_ACTIVATE_OBJECT source caster isn't unit (TypeId: %u), skipping.",source->GetTypeId());
                    break;
                }

                if (!target)
                {
                    sLog.outError("SCRIPT_COMMAND_ACTIVATE_OBJECT call for NULL gameobject.");
                    break;
                }

                if (target->GetTypeId()!=TYPEID_GAMEOBJECT)
                {
                    sLog.outError("SCRIPT_COMMAND_ACTIVATE_OBJECT call for non-gameobject (TypeId: %u), skipping.",target->GetTypeId());
                    break;
                }

                Unit* caster = (Unit*)source;

                GameObject *go = (GameObject*)target;

                go->Use(caster);
                break;
            }
            case SCRIPT_COMMAND_REMOVE_AURA:
            {
                Object* cmdTarget = step.script->removeAura.isSourceTarget ? source : target;

                if (!cmdTarget)
                {
                    sLog.outError("SCRIPT_COMMAND_REMOVE_AURA (script id %u) call for NULL %s.", step.script->id, step.script->removeAura.isSourceTarget ? "source" : "target");
                    break;
                }

                if (!cmdTarget->isType(TYPEMASK_UNIT))
                {
                    sLog.outError("SCRIPT_COMMAND_REMOVE_AURA (script id %u) %s isn't unit (TypeId: %u), skipping.", step.script->id, step.script->removeAura.isSourceTarget ? "source" : "target",cmdTarget->GetTypeId());
                    break;
                }

                ((Unit*)cmdTarget)->RemoveAurasDueToSpell(step.script->removeAura.spellId);
                break;
            }
            case SCRIPT_COMMAND_CAST_SPELL:
            {
                if (!source)
                {
                    sLog.outError("SCRIPT_COMMAND_CAST_SPELL (script id %u) must have source caster.", step.script->id);
                    break;
                }

                Object* cmdTarget = step.script->castSpell.flags & 0x01 ? source : target;

                if (!cmdTarget)
                {
                    sLog.outError("SCRIPT_COMMAND_CAST_SPELL (script id %u) call for NULL %s.", step.script->id, step.script->castSpell.flags & 0x01 ? "source" : "target");
                    break;
                }

                if (!cmdTarget->isType(TYPEMASK_UNIT))
                {
                    sLog.outError("SCRIPT_COMMAND_CAST_SPELL (script id %u) %s isn't unit (TypeId: %u), skipping.", step.script->id, step.script->castSpell.flags & 0x01 ? "source" : "target", cmdTarget->GetTypeId());
                    break;
                }

                Unit* spellTarget = (Unit*)cmdTarget;

                Object* cmdSource = step.script->castSpell.flags & 0x02 ? target : source;

                if (!cmdSource)
                {
                    sLog.outError("SCRIPT_COMMAND_CAST_SPELL (script id %u) call for NULL %s.", step.script->id, step.script->castSpell.flags & 0x02 ? "target" : "source");
                    break;
                }

                if (!cmdSource->isType(TYPEMASK_UNIT))
                {
                    sLog.outError("SCRIPT_COMMAND_CAST_SPELL (script id %u) %s isn't unit (TypeId: %u), skipping.", step.script->id, step.script->castSpell.flags & 0x02 ? "target" : "source", cmdSource->GetTypeId());
                    break;
                }

                Unit* spellSource = (Unit*)cmdSource;

                //TODO: when GO cast implemented, code below must be updated accordingly to also allow GO spell cast
                spellSource->CastSpell(spellTarget, step.script->castSpell.spellId, false);

                break;
            }
            case SCRIPT_COMMAND_PLAY_SOUND:
            {
                if (!source)
                {
                    sLog.outError("SCRIPT_COMMAND_PLAY_SOUND (script id %u) call for NULL creature.", step.script->id);
                    break;
                }

                if (!source->isType(TYPEMASK_WORLDOBJECT))
                {
                    sLog.outError("SCRIPT_COMMAND_PLAY_SOUND (script id %u) call for non-world object (TypeId: %u), skipping.", step.script->id, source->GetTypeId());
                    break;
                }

                WorldObject* pSource = (WorldObject*)source;

                // bitmask: 0/1=anyone/target, 0/2=with distance dependent
                Player* pTarget = NULL;

                if (step.script->playSound.flags & 1)
                {
                    if (!target)
                    {
                        sLog.outError("SCRIPT_COMMAND_PLAY_SOUND (script id %u) in targeted mode call for NULL target.", step.script->id);
                        break;
                    }

                    if (target->GetTypeId() != TYPEID_PLAYER)
                    {
                        sLog.outError("SCRIPT_COMMAND_PLAY_SOUND (script id %u) in targeted mode call for non-player (TypeId: %u), skipping.", step.script->id, target->GetTypeId());
                        break;
                    }

                    pTarget = (Player*)target;
                }

                // bitmask: 0/1=anyone/target, 0/2=with distance dependent
                if (step.script->playSound.flags & 2)
                    pSource->PlayDistanceSound(step.script->playSound.soundId, pTarget);
                else
                    pSource->PlayDirectSound(step.script->playSound.soundId, pTarget);

                break;
            }
            case SCRIPT_COMMAND_CREATE_ITEM:
            {
                if (!target && !source)
                {
                    sLog.outError("SCRIPT_COMMAND_CREATE_ITEM (script id %u) call for NULL object.", step.script->id);
                    break;
                }

                // only Player
                if ((!target || target->GetTypeId() != TYPEID_PLAYER) && (!source || source->GetTypeId() != TYPEID_PLAYER))
                {
                    sLog.outError("SCRIPT_COMMAND_CREATE_ITEM (script id %u) call for non-player (TypeIdSource: %u)(TypeIdTarget: %u), skipping.", step.script->id, source ? source->GetTypeId() : 0, target ? target->GetTypeId() : 0);
                    break;
                }

                Player* pReceiver = target && target->GetTypeId() == TYPEID_PLAYER ? (Player*)target : (Player*)source;

                if (Item* pItem = pReceiver->StoreNewItemInInventorySlot(step.script->createItem.itemEntry, step.script->createItem.amount))
                    pReceiver->SendNewItem(pItem, step.script->createItem.amount, true, false);

                break;
            }
            case SCRIPT_COMMAND_DESPAWN_SELF:
            {
                if (!target && !source)
                {
                    sLog.outError("SCRIPT_COMMAND_DESPAWN_SELF (script id %u) call for NULL object.", step.script->id);
                    break;
                }

                // only creature
                if ((!target || target->GetTypeId() != TYPEID_UNIT) && (!source || source->GetTypeId() != TYPEID_UNIT))
                {
                    sLog.outError("SCRIPT_COMMAND_DESPAWN_SELF (script id %u) call for non-creature (TypeIdSource: %u)(TypeIdTarget: %u), skipping.", step.script->id, source ? source->GetTypeId() : 0, target ? target->GetTypeId() : 0);
                    break;
                }

                Creature* pCreature = target && target->GetTypeId() == TYPEID_UNIT ? (Creature*)target : (Creature*)source;

                pCreature->ForcedDespawn(step.script->despawn.despawnDelay);

                break;
            }
            case SCRIPT_COMMAND_PLAY_MOVIE:
            {
                if (!target && !source)
                {
                    sLog.outError("SCRIPT_COMMAND_PLAY_MOVIE (script id %u) call for NULL object.", step.script->id);
                    break;
                }

                // only Player
                if ((!target || target->GetTypeId() != TYPEID_PLAYER) && (!source || source->GetTypeId() != TYPEID_PLAYER))
                {
                    sLog.outError("SCRIPT_COMMAND_PLAY_MOVIE (script id %u) call for non-player (TypeIdSource: %u)(TypeIdTarget: %u), skipping.", step.script->id, source ? source->GetTypeId() : 0, target ? target->GetTypeId() : 0);
                    break;
                }

                Player* pReceiver = target && target->GetTypeId() == TYPEID_PLAYER ? (Player*)target : (Player*)source;

                pReceiver->SendMovieStart(step.script->playMovie.movieId);

                break;
            }
            case SCRIPT_COMMAND_MOVEMENT:
            {
                if (!source)
                {
                    sLog.outError("SCRIPT_COMMAND_MOVEMENT (script id %u) call for NULL source.", step.script->id);
                    break;
                }

                if (!source->isType(TYPEMASK_WORLDOBJECT))
                {
                    sLog.outError("SCRIPT_COMMAND_MOVEMENT (script id %u) call for unsupported non-worldobject (TypeId: %u), skipping.", step.script->id, source->GetTypeId());
                    break;
                }

                WorldObject* pSource = (WorldObject*)source;
                Creature* pMover = NULL;

                if (!step.script->movement.creatureEntry)   // No buddy defined, so try use source (or target where source is player)
                {
                    if (pSource->GetTypeId() != TYPEID_UNIT)
                    {
                        // we can't move source being non-creature, so see if target is creature
                        if (target && target->GetTypeId() == TYPEID_UNIT)
                            pMover = (Creature*)target;
                    }
                    else if (pSource->GetTypeId() == TYPEID_UNIT)
                        pMover = (Creature*)pSource;
                }
                else                                        // If step has a buddy entry defined, search for it
                {
                    MaNGOS::NearestCreatureEntryWithLiveStateInObjectRangeCheck u_check(*pSource, step.script->movement.creatureEntry, true, step.script->movement.searchRadius);
                    MaNGOS::CreatureLastSearcher<MaNGOS::NearestCreatureEntryWithLiveStateInObjectRangeCheck> searcher(pMover, u_check);

                    Cell::VisitGridObjects(pSource, searcher, step.script->movement.searchRadius);
                }

                if (!pMover)
                {
                    sLog.outError("SCRIPT_COMMAND_MOVEMENT (script id %u) call for non-creature (TypeIdSource: %u)(TypeIdTarget: %u), skipping.", step.script->id, source ? source->GetTypeId() : 0, target ? target->GetTypeId() : 0);
                    break;
                }

                // Consider add additional checks for cases where creature should not change movementType
                // (pet? in combat? already using same MMgen as script try to apply?)

                switch(step.script->movement.movementType)
                {
                    case IDLE_MOTION_TYPE:
                        pMover->GetMotionMaster()->MoveIdle();
                        break;
                    case RANDOM_MOTION_TYPE:
                        pMover->GetMotionMaster()->MoveRandom();
                        break;
                    case WAYPOINT_MOTION_TYPE:
                        pMover->GetMotionMaster()->MoveWaypoint();
                        break;
                }

                break;
            }
            case SCRIPT_COMMAND_SET_ACTIVEOBJECT:
            {
                if (!source)
                {
                    sLog.outError("SCRIPT_COMMAND_SET_ACTIVEOBJECT (script id %u) call for NULL source.", step.script->id);
                    break;
                }

                if (!source->isType(TYPEMASK_WORLDOBJECT))
                {
                    sLog.outError("SCRIPT_COMMAND_SET_ACTIVEOBJECT (script id %u) call for unsupported non-worldobject (TypeId: %u), skipping.", step.script->id, source->GetTypeId());
                    break;
                }

                WorldObject* pSource = (WorldObject*)source;
                Creature* pOwner = NULL;

                // No buddy defined, so try use source (or target if source is not creature)
                if (!step.script->activeObject.creatureEntry)
                {
                    if (pSource->GetTypeId() != TYPEID_UNIT)
                    {
                        // we can't be non-creature, so see if target is creature
                        if (target && target->GetTypeId() == TYPEID_UNIT)
                            pOwner = (Creature*)target;
                    }
                    else if (pSource->GetTypeId() == TYPEID_UNIT)
                        pOwner = (Creature*)pSource;
                }
                else                                        // If step has a buddy entry defined, search for it
                {
                    MaNGOS::NearestCreatureEntryWithLiveStateInObjectRangeCheck u_check(*pSource, step.script->activeObject.creatureEntry, true, step.script->activeObject.searchRadius);
                    MaNGOS::CreatureLastSearcher<MaNGOS::NearestCreatureEntryWithLiveStateInObjectRangeCheck> searcher(pOwner, u_check);

                    Cell::VisitGridObjects(pSource, searcher, step.script->activeObject.searchRadius);
                }

                if (!pOwner)
                {
                    sLog.outError("SCRIPT_COMMAND_SET_ACTIVEOBJECT (script id %u) call for non-creature (TypeIdSource: %u)(TypeIdTarget: %u), skipping.", step.script->id, source ? source->GetTypeId() : 0, target ? target->GetTypeId() : 0);
                    break;
                }

                pOwner->SetActiveObjectState(step.script->activeObject.activate);
                break;
            }
            case SCRIPT_COMMAND_SET_FACTION:
            {
                if (!source)
                {
                    sLog.outError("SCRIPT_COMMAND_SET_FACTION (script id %u) call for NULL source.", step.script->id);
                    break;
                }

                if (!source->isType(TYPEMASK_WORLDOBJECT))
                {
                    sLog.outError("SCRIPT_COMMAND_SET_FACTION (script id %u) call for unsupported non-worldobject (TypeId: %u), skipping.", step.script->id, source->GetTypeId());
                    break;
                }

                WorldObject* pSource = (WorldObject*)source;
                Creature* pOwner = NULL;

                // No buddy defined, so try use source (or target if source is not creature)
                if (!step.script->faction.creatureEntry)
                {
                    if (pSource->GetTypeId() != TYPEID_UNIT)
                    {
                        // we can't be non-creature, so see if target is creature
                        if (target && target->GetTypeId() == TYPEID_UNIT)
                            pOwner = (Creature*)target;
                    }
                    else if (pSource->GetTypeId() == TYPEID_UNIT)
                        pOwner = (Creature*)pSource;
                }
                else                                        // If step has a buddy entry defined, search for it
                {
                    MaNGOS::NearestCreatureEntryWithLiveStateInObjectRangeCheck u_check(*pSource, step.script->faction.creatureEntry, true, step.script->faction.searchRadius);
                    MaNGOS::CreatureLastSearcher<MaNGOS::NearestCreatureEntryWithLiveStateInObjectRangeCheck> searcher(pOwner, u_check);

                    Cell::VisitGridObjects(pSource, searcher, step.script->faction.searchRadius);
                }

                if (!pOwner)
                {
                    sLog.outError("SCRIPT_COMMAND_SET_FACTION (script id %u) call for non-creature (TypeIdSource: %u)(TypeIdTarget: %u), skipping.", step.script->id, source ? source->GetTypeId() : 0, target ? target->GetTypeId() : 0);
                    break;
                }

                if (step.script->faction.factionId)
                    pOwner->setFaction(step.script->faction.factionId);
                else
                    pOwner->setFaction(pOwner->GetCreatureInfo()->faction_A);

                break;
            }
            case SCRIPT_COMMAND_MORPH_TO_ENTRY_OR_MODEL:
            {
                if (!source)
                {
                    sLog.outError("SCRIPT_COMMAND_MORPH_TO_ENTRY_OR_MODEL (script id %u) call for NULL source.", step.script->id);
                    break;
                }

                if (!source->isType(TYPEMASK_WORLDOBJECT))
                {
                    sLog.outError("SCRIPT_COMMAND_MORPH_TO_ENTRY_OR_MODEL (script id %u) call for unsupported non-worldobject (TypeId: %u), skipping.", step.script->id, source->GetTypeId());
                    break;
                }

                WorldObject* pSource = (WorldObject*)source;
                Creature* pOwner = NULL;

                // No buddy defined, so try use source (or target if source is not creature)
                if (!step.script->morph.creatureEntry)
                {
                    if (pSource->GetTypeId() != TYPEID_UNIT)
                    {
                        // we can't be non-creature, so see if target is creature
                        if (target && target->GetTypeId() == TYPEID_UNIT)
                            pOwner = (Creature*)target;
                    }
                    else if (pSource->GetTypeId() == TYPEID_UNIT)
                        pOwner = (Creature*)pSource;
                }
                else                                        // If step has a buddy entry defined, search for it
                {
                    MaNGOS::NearestCreatureEntryWithLiveStateInObjectRangeCheck u_check(*pSource, step.script->morph.creatureEntry, true, step.script->morph.searchRadius);
                    MaNGOS::CreatureLastSearcher<MaNGOS::NearestCreatureEntryWithLiveStateInObjectRangeCheck> searcher(pOwner, u_check);

                    Cell::VisitGridObjects(pSource, searcher, step.script->morph.searchRadius);
                }

                if (!pOwner)
                {
                    sLog.outError("SCRIPT_COMMAND_MORPH_TO_ENTRY_OR_MODEL (script id %u) call for non-creature (TypeIdSource: %u)(TypeIdTarget: %u), skipping.", step.script->id, source ? source->GetTypeId() : 0, target ? target->GetTypeId() : 0);
                    break;
                }

                if (!step.script->morph.creatureOrModelEntry)
                    pOwner->DeMorph();
                else if (step.script->morph.flags & 0x01)
                    pOwner->SetDisplayId(step.script->morph.creatureOrModelEntry);
                else
                {
                    CreatureInfo const* ci = GetCreatureTemplateStore(step.script->morph.creatureOrModelEntry);
                    uint32 display_id = Creature::ChooseDisplayId(ci);

                    pOwner->SetDisplayId(display_id);
                }

                break;
            }
            case SCRIPT_COMMAND_MOUNT_TO_ENTRY_OR_MODEL:
            {
                if (!source)
                {
                    sLog.outError("SCRIPT_COMMAND_MOUNT_TO_ENTRY_OR_MODEL (script id %u) call for NULL source.", step.script->id);
                    break;
                }

                if (!source->isType(TYPEMASK_WORLDOBJECT))
                {
                    sLog.outError("SCRIPT_COMMAND_MOUNT_TO_ENTRY_OR_MODEL (script id %u) call for unsupported non-worldobject (TypeId: %u), skipping.", step.script->id, source->GetTypeId());
                    break;
                }

                WorldObject* pSource = (WorldObject*)source;
                Creature* pOwner = NULL;

                // No buddy defined, so try use source (or target if source is not creature)
                if (!step.script->mount.creatureEntry)
                {
                    if (pSource->GetTypeId() != TYPEID_UNIT)
                    {
                        // we can't be non-creature, so see if target is creature
                        if (target && target->GetTypeId() == TYPEID_UNIT)
                            pOwner = (Creature*)target;
                    }
                    else if (pSource->GetTypeId() == TYPEID_UNIT)
                        pOwner = (Creature*)pSource;
                }
                else                                        // If step has a buddy entry defined, search for it
                {
                    MaNGOS::NearestCreatureEntryWithLiveStateInObjectRangeCheck u_check(*pSource, step.script->mount.creatureEntry, true, step.script->mount.searchRadius);
                    MaNGOS::CreatureLastSearcher<MaNGOS::NearestCreatureEntryWithLiveStateInObjectRangeCheck> searcher(pOwner, u_check);

                    Cell::VisitGridObjects(pSource, searcher, step.script->mount.searchRadius);
                }

                if (!pOwner)
                {
                    sLog.outError("SCRIPT_COMMAND_MOUNT_TO_ENTRY_OR_MODEL (script id %u) call for non-creature (TypeIdSource: %u)(TypeIdTarget: %u), skipping.", step.script->id, source ? source->GetTypeId() : 0, target ? target->GetTypeId() : 0);
                    break;
                }

                if (!step.script->mount.creatureOrModelEntry)
                    pOwner->Unmount();
                else if (step.script->mount.flags & 0x01)
                    pOwner->Mount(step.script->mount.creatureOrModelEntry);
                else
                {
                    CreatureInfo const* ci = GetCreatureTemplateStore(step.script->mount.creatureOrModelEntry);
                    uint32 display_id = Creature::ChooseDisplayId(ci);

                    pOwner->Mount(display_id);
                }

                break;
            }
            case SCRIPT_COMMAND_SET_RUN:
            {
                if (!source)
                {
                    sLog.outError("SCRIPT_COMMAND_SET_RUN (script id %u) call for NULL source.", step.script->id);
                    break;
                }

                if (!source->isType(TYPEMASK_WORLDOBJECT))
                {
                    sLog.outError("SCRIPT_COMMAND_SET_RUN (script id %u) call for unsupported non-worldobject (TypeId: %u), skipping.", step.script->id, source->GetTypeId());
                    break;
                }

                WorldObject* pSource = (WorldObject*)source;
                Creature* pOwner = NULL;

                // No buddy defined, so try use source (or target if source is not creature)
                if (!step.script->run.creatureEntry)
                {
                    if (pSource->GetTypeId() != TYPEID_UNIT)
                    {
                        // we can't be non-creature, so see if target is creature
                        if (target && target->GetTypeId() == TYPEID_UNIT)
                            pOwner = (Creature*)target;
                    }
                    else if (pSource->GetTypeId() == TYPEID_UNIT)
                        pOwner = (Creature*)pSource;
                }
                else                                        // If step has a buddy entry defined, search for it
                {
                    MaNGOS::NearestCreatureEntryWithLiveStateInObjectRangeCheck u_check(*pSource, step.script->run.creatureEntry, true, step.script->run.searchRadius);
                    MaNGOS::CreatureLastSearcher<MaNGOS::NearestCreatureEntryWithLiveStateInObjectRangeCheck> searcher(pOwner, u_check);

                    Cell::VisitGridObjects(pSource, searcher, step.script->run.searchRadius);
                }

                if (!pOwner)
                {
                    sLog.outError("SCRIPT_COMMAND_SET_RUN (script id %u) call for non-creature (TypeIdSource: %u)(TypeIdTarget: %u), skipping.", step.script->id, source ? source->GetTypeId() : 0, target ? target->GetTypeId() : 0);
                    break;
                }

                if (step.script->run.run)
                    pOwner->RemoveSplineFlag(SPLINEFLAG_WALKMODE);
                else
                    pOwner->AddSplineFlag(SPLINEFLAG_WALKMODE);

                break;
            }
            default:
                sLog.outError("Unknown SCRIPT_COMMAND_ %u called for script id %u.",step.script->command, step.script->id);
                break;
        }

        m_scriptSchedule.erase(iter);
        sWorld.DecreaseScheduledScriptCount();

        iter = m_scriptSchedule.begin();
    }
}

/**
 * Function return player that in world at CURRENT map
 *
 * Note: This is function preferred if you sure that need player only placed at specific map
 *       This is not true for some spell cast targeting and most packet handlers
 *
 * @param guid must be player guid (HIGHGUID_PLAYER)
 */
Player* Map::GetPlayer(ObjectGuid guid)
{
    Player* plr = ObjectAccessor::FindPlayer(guid);         // return only in world players
    return plr && plr->GetMap() == this ? plr : NULL;
}

/**
 * Function return creature (non-pet and then most summoned by spell creatures) that in world at CURRENT map 
 *
 * @param guid must be creature guid (HIGHGUID_UNIT)
 */
Creature* Map::GetCreature(ObjectGuid guid)
{
    return m_objectsStore.find<Creature>(guid.GetRawValue(), (Creature*)NULL);
}

/**
 *
 * @param guid must be pet guid (HIGHGUID_PET)
 */
Pet* Map::GetPet(ObjectGuid guid)
{
    return m_objectsStore.find<Pet>(guid.GetRawValue(), (Pet*)NULL);
}

/**
 * Function return corpse that at CURRENT map
 *
 * Note: corpse can be NOT IN WORLD, so can't be used corspe->GetMap() without pre-check corpse->isInWorld()
 *
 * @param guid must be corpse guid (HIGHGUID_CORPSE)
 */
Corpse* Map::GetCorpse(ObjectGuid guid)
{
    Corpse * ret = ObjectAccessor::GetCorpseInMap(guid,GetId());
    return ret && ret->GetInstanceId() == GetInstanceId() ? ret : NULL;
}

/**
 * Function return non-player unit object that in world at CURRENT map, so creature, or pet, or vehicle
 *
 * @param guid must be non-player unit guid (HIGHGUID_PET HIGHGUID_UNIT HIGHGUID_VEHICLE)
 */
Creature* Map::GetAnyTypeCreature(ObjectGuid guid)
{
    switch(guid.GetHigh())
    {
        case HIGHGUID_UNIT:
        case HIGHGUID_VEHICLE:      return GetCreature(guid);
        case HIGHGUID_PET:          return GetPet(guid);
        default:                    break;
    }

    return NULL;
}

/**
 * Function return gameobject that in world at CURRENT map
 *
 * @param guid must be gameobject guid (HIGHGUID_GAMEOBJECT)
 */
GameObject* Map::GetGameObject(ObjectGuid guid)
{
    return m_objectsStore.find<GameObject>(guid.GetRawValue(), (GameObject*)NULL);
}

/**
 * Function return dynamic object that in world at CURRENT map
 *
 * @param guid must be dynamic object guid (HIGHGUID_DYNAMICOBJECT)
 */
DynamicObject* Map::GetDynamicObject(ObjectGuid guid)
{
    return m_objectsStore.find<DynamicObject>(guid.GetRawValue(), (DynamicObject*)NULL);
}

/**
 * Function return unit in world at CURRENT map
 *
 * Note: in case player guid not always expected need player at current map only.
 *       For example in spell casting can be expected any in world player targeting in some cases
 *
 * @param guid must be unit guid (HIGHGUID_PLAYER HIGHGUID_PET HIGHGUID_UNIT HIGHGUID_VEHICLE)
 */
Unit* Map::GetUnit(ObjectGuid guid)
{
    if (guid.IsPlayer())
        return GetPlayer(guid);

    return GetAnyTypeCreature(guid);
}

/**
 * Function return world object in world at CURRENT map, so any except transports
 */
WorldObject* Map::GetWorldObject(ObjectGuid guid)
{
    switch(guid.GetHigh())
    {
        case HIGHGUID_PLAYER:       return GetPlayer(guid);
        case HIGHGUID_GAMEOBJECT:   return GetGameObject(guid);
        case HIGHGUID_UNIT:
        case HIGHGUID_VEHICLE:      return GetCreature(guid);
        case HIGHGUID_PET:          return GetPet(guid);
        case HIGHGUID_DYNAMICOBJECT:return GetDynamicObject(guid);
        case HIGHGUID_CORPSE:
        {
            // corpse special case, it can be not in world
            Corpse* corpse = GetCorpse(guid);
            return corpse && corpse->IsInWorld() ? corpse : NULL;
        }
        case HIGHGUID_MO_TRANSPORT:
        case HIGHGUID_TRANSPORT:
        default:                    break;
    }

    return NULL;
}

void Map::SendObjectUpdates()
{
    UpdateDataMapType update_players;

    while(!i_objectsToClientUpdate.empty())
    {
        Object* obj = *i_objectsToClientUpdate.begin();
        i_objectsToClientUpdate.erase(i_objectsToClientUpdate.begin());
        obj->BuildUpdateData(update_players);
    }

    WorldPacket packet;                                     // here we allocate a std::vector with a size of 0x10000
    for(UpdateDataMapType::iterator iter = update_players.begin(); iter != update_players.end(); ++iter)
    {
        iter->second.BuildPacket(&packet);
        iter->first->GetSession()->SendPacket(&packet);
        packet.clear();                                     // clean the string
    }
}

uint32 Map::GenerateLocalLowGuid(HighGuid guidhigh)
{
    // TODO: for map local guid counters possible force reload map instead shutdown server at guid counter overflow
    switch(guidhigh)
    {
        case HIGHGUID_DYNAMICOBJECT:
            return m_DynObjectGuids.Generate();
        case HIGHGUID_PET:
            return m_PetGuids.Generate();
        default:
            MANGOS_ASSERT(0);
    }

    MANGOS_ASSERT(0);
    return 0;
}<|MERGE_RESOLUTION|>--- conflicted
+++ resolved
@@ -186,11 +186,7 @@
 void Map::AddToGrid(Creature* obj, NGridType *grid, Cell const& cell)
 {
     // add to world object registry in grid
-<<<<<<< HEAD
-    if(obj->isPet())
-=======
-    if(obj->IsPet() || obj->IsVehicle())
->>>>>>> 24920ccf
+    if(obj->IsPet())
     {
         (*grid)(cell.CellX(), cell.CellY()).AddWorldObject<Creature>(obj);
         obj->SetCurrentCell(cell);
@@ -234,11 +230,7 @@
 void Map::RemoveFromGrid(Creature* obj, NGridType *grid, Cell const& cell)
 {
     // remove from world object registry in grid
-<<<<<<< HEAD
-    if(obj->isPet())
-=======
-    if(obj->IsPet() || obj->IsVehicle())
->>>>>>> 24920ccf
+    if(obj->IsPet())
     {
         (*grid)(cell.CellX(), cell.CellY()).RemoveWorldObject<Creature>(obj);
     }
