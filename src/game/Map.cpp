--- conflicted
+++ resolved
@@ -2916,12 +2916,8 @@
  */
 Pet* Map::GetPet(ObjectGuid guid)
 {
-<<<<<<< HEAD
     Pet* pet = ObjectAccessor::FindPet(guid);         // return only in world pets
     return pet && pet->GetMap() == this ? pet : NULL;
-=======
-    return m_objectsStore.find<Pet>(guid, (Pet*)NULL);
->>>>>>> 5764de17
 }
 
 /**
