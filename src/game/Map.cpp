/*
 * Copyright (C) 2005-2011 MaNGOS <http://getmangos.com/>
 *
 * This program is free software; you can redistribute it and/or modify
 * it under the terms of the GNU General Public License as published by
 * the Free Software Foundation; either version 2 of the License, or
 * (at your option) any later version.
 *
 * This program is distributed in the hope that it will be useful,
 * but WITHOUT ANY WARRANTY; without even the implied warranty of
 * MERCHANTABILITY or FITNESS FOR A PARTICULAR PURPOSE.  See the
 * GNU General Public License for more details.
 *
 * You should have received a copy of the GNU General Public License
 * along with this program; if not, write to the Free Software
 * Foundation, Inc., 59 Temple Place, Suite 330, Boston, MA  02111-1307  USA
 */

#include "Map.h"
#include "MapManager.h"
#include "Player.h"
#include "Vehicle.h"
#include "GridNotifiers.h"
#include "Log.h"
#include "GridStates.h"
#include "CellImpl.h"
#include "InstanceData.h"
#include "GridNotifiersImpl.h"
#include "Transports.h"
#include "ObjectAccessor.h"
#include "ObjectMgr.h"
#include "World.h"
#include "ScriptMgr.h"
#include "Group.h"
#include "MapRefManager.h"
#include "DBCEnums.h"
#include "MapPersistentStateMgr.h"
#include "VMapFactory.h"
#include "BattleGroundMgr.h"

Map::~Map()
{
    ObjectAccessor::DelinkMap(this);
    UnloadAll(true);

    if(!m_scriptSchedule.empty())
        sWorld.DecreaseScheduledScriptCount(m_scriptSchedule.size());

    if (m_persistentState)
        m_persistentState->SetUsedByMapState(false);        // field pointer can be deleted after this

    if(i_data)
    {
        delete i_data;
        i_data = NULL;
    }

    //release reference count
    if(m_TerrainData->Release())
        sTerrainMgr.UnloadTerrain(m_TerrainData->GetMapId());
}

void Map::LoadMapAndVMap(int gx,int gy)
{
    if(m_bLoadedGrids[gx][gx])
        return;

    GridMap * pInfo = m_TerrainData->Load(gx, gy);
    if(pInfo)
        m_bLoadedGrids[gx][gy] = true;
}

Map::Map(uint32 id, time_t expiry, uint32 InstanceId, uint8 SpawnMode)
  : i_mapEntry (sMapStore.LookupEntry(id)), i_spawnMode(SpawnMode),
  i_id(id), i_InstanceId(InstanceId), m_unloadTimer(0),
  m_VisibleDistance(DEFAULT_VISIBILITY_DISTANCE), m_persistentState(NULL),
  m_activeNonPlayersIter(m_activeNonPlayers.end()),
  i_gridExpiry(expiry), m_TerrainData(sTerrainMgr.LoadTerrain(id)),
  i_data(NULL), i_script_id(0)
{
    for(unsigned int j=0; j < MAX_NUMBER_OF_GRIDS; ++j)
    {
        for(unsigned int idx=0; idx < MAX_NUMBER_OF_GRIDS; ++idx)
        {
            //z code
            m_bLoadedGrids[idx][j] = false;
            setNGrid(NULL, idx, j);
        }
    }
    ObjectAccessor::LinkMap(this);

    //lets initialize visibility distance for map
    Map::InitVisibilityDistance();

    //add reference for TerrainData object
    m_TerrainData->AddRef();

    m_persistentState = sMapPersistentStateMgr.AddPersistentState(i_mapEntry, GetInstanceId(), GetDifficulty(), 0, IsDungeon());
    m_persistentState->SetUsedByMapState(true);
}

void Map::InitVisibilityDistance()
{
    //init visibility for continents
    m_VisibleDistance = World::GetMaxVisibleDistanceOnContinents();
}

// Template specialization of utility methods
template<class T>
void Map::AddToGrid(T* obj, NGridType *grid, Cell const& cell)
{
    (*grid)(cell.CellX(), cell.CellY()).template AddGridObject<T>(obj);
}

template<>
void Map::AddToGrid(Player* obj, NGridType *grid, Cell const& cell)
{
    (*grid)(cell.CellX(), cell.CellY()).AddWorldObject(obj);
}

template<>
void Map::AddToGrid(Corpse *obj, NGridType *grid, Cell const& cell)
{
    // add to world object registry in grid
    if(obj->GetType()!=CORPSE_BONES)
    {
        (*grid)(cell.CellX(), cell.CellY()).AddWorldObject(obj);
    }
    // add to grid object store
    else
    {
        (*grid)(cell.CellX(), cell.CellY()).AddGridObject(obj);
    }
}

template<>
void Map::AddToGrid(Creature* obj, NGridType *grid, Cell const& cell)
{
    // add to world object registry in grid
    if(obj->IsPet())
    {
        (*grid)(cell.CellX(), cell.CellY()).AddWorldObject<Creature>(obj);
        obj->SetCurrentCell(cell);
    }
    // add to grid object store
    else
    {
        (*grid)(cell.CellX(), cell.CellY()).AddGridObject<Creature>(obj);
        obj->SetCurrentCell(cell);
    }
}

template<class T>
void Map::RemoveFromGrid(T* obj, NGridType *grid, Cell const& cell)
{
    (*grid)(cell.CellX(), cell.CellY()).template RemoveGridObject<T>(obj);
}

template<>
void Map::RemoveFromGrid(Player* obj, NGridType *grid, Cell const& cell)
{
    (*grid)(cell.CellX(), cell.CellY()).RemoveWorldObject(obj);
}

template<>
void Map::RemoveFromGrid(Corpse *obj, NGridType *grid, Cell const& cell)
{
    // remove from world object registry in grid
    if(obj->GetType()!=CORPSE_BONES)
    {
        (*grid)(cell.CellX(), cell.CellY()).RemoveWorldObject(obj);
    }
    // remove from grid object store
    else
    {
        (*grid)(cell.CellX(), cell.CellY()).RemoveGridObject(obj);
    }
}

template<>
void Map::RemoveFromGrid(Creature* obj, NGridType *grid, Cell const& cell)
{
    // remove from world object registry in grid
    if(obj->IsPet())
    {
        (*grid)(cell.CellX(), cell.CellY()).RemoveWorldObject<Creature>(obj);
    }
    // remove from grid object store
    else
    {
        (*grid)(cell.CellX(), cell.CellY()).RemoveGridObject<Creature>(obj);
    }
}

void Map::DeleteFromWorld(Player* pl)
{
    sObjectAccessor.RemoveObject(pl);
    delete pl;
}

template<class T>
void Map::AddNotifier(T* , Cell const& , CellPair const& )
{
}

template<>
void Map::AddNotifier(Player* obj, Cell const& cell, CellPair const& cellpair)
{
    PlayerRelocationNotify(obj,cell,cellpair);
}

template<>
void Map::AddNotifier(Creature* obj, Cell const&, CellPair const&)
{
    obj->SetNeedNotify();
}

void
Map::EnsureGridCreated(const GridPair &p)
{
    if(!getNGrid(p.x_coord, p.y_coord))
    {
        setNGrid(new NGridType(p.x_coord*MAX_NUMBER_OF_GRIDS + p.y_coord, p.x_coord, p.y_coord, i_gridExpiry, sWorld.getConfig(CONFIG_BOOL_GRID_UNLOAD)),
            p.x_coord, p.y_coord);

        // build a linkage between this map and NGridType
        buildNGridLinkage(getNGrid(p.x_coord, p.y_coord));

        getNGrid(p.x_coord, p.y_coord)->SetGridState(GRID_STATE_IDLE);

        //z coord
        int gx = (MAX_NUMBER_OF_GRIDS - 1) - p.x_coord;
        int gy = (MAX_NUMBER_OF_GRIDS - 1) - p.y_coord;

        if(!m_bLoadedGrids[gx][gy])
            LoadMapAndVMap(gx,gy);
    }
}

void
Map::EnsureGridLoadedAtEnter(const Cell &cell, Player *player)
{
    NGridType *grid;

    if(EnsureGridLoaded(cell))
    {
        grid = getNGrid(cell.GridX(), cell.GridY());

        if (player)
        {
            DEBUG_FILTER_LOG(LOG_FILTER_PLAYER_MOVES, "Player %s enter cell[%u,%u] triggers of loading grid[%u,%u] on map %u", player->GetName(), cell.CellX(), cell.CellY(), cell.GridX(), cell.GridY(), i_id);
        }
        else
        {
            DEBUG_FILTER_LOG(LOG_FILTER_PLAYER_MOVES, "Active object nearby triggers of loading grid [%u,%u] on map %u", cell.GridX(), cell.GridY(), i_id);
        }

        ResetGridExpiry(*getNGrid(cell.GridX(), cell.GridY()), 0.1f);
        grid->SetGridState(GRID_STATE_ACTIVE);
    }
    else
        grid = getNGrid(cell.GridX(), cell.GridY());

    if (player)
        AddToGrid(player,grid,cell);
}

bool Map::EnsureGridLoaded(const Cell &cell)
{
    EnsureGridCreated(GridPair(cell.GridX(), cell.GridY()));
    NGridType *grid = getNGrid(cell.GridX(), cell.GridY());

    MANGOS_ASSERT(grid != NULL);
    if( !isGridObjectDataLoaded(cell.GridX(), cell.GridY()) )
    {
        //it's important to set it loaded before loading!
        //otherwise there is a possibility of infinity chain (grid loading will be called many times for the same grid)
        //possible scenario:
        //active object A(loaded with loader.LoadN call and added to the  map)
        //summons some active object B, while B added to map grid loading called again and so on..
        setGridObjectDataLoaded(true,cell.GridX(), cell.GridY());
        ObjectGridLoader loader(*grid, this, cell);
        loader.LoadN();

        // Add resurrectable corpses to world object list in grid
        sObjectAccessor.AddCorpsesToGrid(GridPair(cell.GridX(),cell.GridY()),(*grid)(cell.CellX(), cell.CellY()), this);
        return true;
    }

    return false;
}

void Map::LoadGrid(const Cell& cell, bool no_unload)
{
    EnsureGridLoaded(cell);

    if(no_unload)
        getNGrid(cell.GridX(), cell.GridY())->setUnloadExplicitLock(true);
}

bool Map::Add(Player *player)
{
    player->GetMapRef().link(this, player);
    player->SetMap(this);

    // update player state for other player and visa-versa
    CellPair p = MaNGOS::ComputeCellPair(player->GetPositionX(), player->GetPositionY());
    Cell cell(p);
    EnsureGridLoadedAtEnter(cell, player);
    player->AddToWorld();

    SendInitSelf(player);
    SendInitTransports(player);

    NGridType* grid = getNGrid(cell.GridX(), cell.GridY());
    player->GetViewPoint().Event_AddedToWorld(&(*grid)(cell.CellX(), cell.CellY()));
    UpdateObjectVisibility(player,cell,p);

    AddNotifier(player,cell,p);

    if (i_data)
        i_data->OnPlayerEnter(player);

    return true;
}

template<class T>
void
Map::Add(T *obj)
{
    MANGOS_ASSERT(obj);

    CellPair p = MaNGOS::ComputeCellPair(obj->GetPositionX(), obj->GetPositionY());
    if(p.x_coord >= TOTAL_NUMBER_OF_CELLS_PER_MAP || p.y_coord >= TOTAL_NUMBER_OF_CELLS_PER_MAP )
    {
        sLog.outError("Map::Add: Object (GUID: %u TypeId: %u) have invalid coordinates X:%f Y:%f grid cell [%u:%u]", obj->GetGUIDLow(), obj->GetTypeId(), obj->GetPositionX(), obj->GetPositionY(), p.x_coord, p.y_coord);
        return;
    }

    obj->SetMap(this);

    Cell cell(p);
    if(obj->isActiveObject())
        EnsureGridLoadedAtEnter(cell);
    else
        EnsureGridCreated(GridPair(cell.GridX(), cell.GridY()));

    NGridType *grid = getNGrid(cell.GridX(), cell.GridY());
    MANGOS_ASSERT( grid != NULL );

    AddToGrid(obj,grid,cell);
    obj->AddToWorld();

    if(obj->isActiveObject())
        AddToActive(obj);

    DEBUG_LOG("%s enters grid[%u,%u]", obj->GetObjectGuid().GetString().c_str(), cell.GridX(), cell.GridY());

    obj->GetViewPoint().Event_AddedToWorld(&(*grid)(cell.CellX(), cell.CellY()));
    UpdateObjectVisibility(obj,cell,p);

    AddNotifier(obj,cell,p);
}

void Map::MessageBroadcast(Player *player, WorldPacket *msg, bool to_self)
{
    CellPair p = MaNGOS::ComputeCellPair(player->GetPositionX(), player->GetPositionY());

    if(p.x_coord >= TOTAL_NUMBER_OF_CELLS_PER_MAP || p.y_coord >= TOTAL_NUMBER_OF_CELLS_PER_MAP )
    {
        sLog.outError("Map::MessageBroadcast: Player (GUID: %u) have invalid coordinates X:%f Y:%f grid cell [%u:%u]", player->GetGUIDLow(), player->GetPositionX(), player->GetPositionY(), p.x_coord, p.y_coord);
        return;
    }

    Cell cell(p);
    cell.SetNoCreate();

    if( !loaded(GridPair(cell.data.Part.grid_x, cell.data.Part.grid_y)) )
        return;

    MaNGOS::MessageDeliverer post_man(*player, msg, to_self);
    TypeContainerVisitor<MaNGOS::MessageDeliverer, WorldTypeMapContainer > message(post_man);
    cell.Visit(p, message, *this, *player, GetVisibilityDistance());
}

void Map::MessageBroadcast(WorldObject *obj, WorldPacket *msg)
{
    CellPair p = MaNGOS::ComputeCellPair(obj->GetPositionX(), obj->GetPositionY());

    if(p.x_coord >= TOTAL_NUMBER_OF_CELLS_PER_MAP || p.y_coord >= TOTAL_NUMBER_OF_CELLS_PER_MAP )
    {
        sLog.outError("Map::MessageBroadcast: Object (GUID: %u TypeId: %u) have invalid coordinates X:%f Y:%f grid cell [%u:%u]", obj->GetGUIDLow(), obj->GetTypeId(), obj->GetPositionX(), obj->GetPositionY(), p.x_coord, p.y_coord);
        return;
    }

    Cell cell(p);
    cell.SetNoCreate();

    if( !loaded(GridPair(cell.data.Part.grid_x, cell.data.Part.grid_y)) )
        return;

    //TODO: currently on continents when Visibility.Distance.InFlight > Visibility.Distance.Continents
    //we have alot of blinking mobs because monster move packet send is broken...
    MaNGOS::ObjectMessageDeliverer post_man(*obj,msg);
    TypeContainerVisitor<MaNGOS::ObjectMessageDeliverer, WorldTypeMapContainer > message(post_man);
    cell.Visit(p, message, *this, *obj, GetVisibilityDistance());
}

void Map::MessageDistBroadcast(Player *player, WorldPacket *msg, float dist, bool to_self, bool own_team_only)
{
    CellPair p = MaNGOS::ComputeCellPair(player->GetPositionX(), player->GetPositionY());

    if(p.x_coord >= TOTAL_NUMBER_OF_CELLS_PER_MAP || p.y_coord >= TOTAL_NUMBER_OF_CELLS_PER_MAP )
    {
        sLog.outError("Map::MessageBroadcast: Player (GUID: %u) have invalid coordinates X:%f Y:%f grid cell [%u:%u]", player->GetGUIDLow(), player->GetPositionX(), player->GetPositionY(), p.x_coord, p.y_coord);
        return;
    }

    Cell cell(p);
    cell.SetNoCreate();

    if( !loaded(GridPair(cell.data.Part.grid_x, cell.data.Part.grid_y)) )
        return;

    MaNGOS::MessageDistDeliverer post_man(*player, msg, dist, to_self, own_team_only);
    TypeContainerVisitor<MaNGOS::MessageDistDeliverer , WorldTypeMapContainer > message(post_man);
    cell.Visit(p, message, *this, *player, dist);
}

void Map::MessageDistBroadcast(WorldObject *obj, WorldPacket *msg, float dist)
{
    CellPair p = MaNGOS::ComputeCellPair(obj->GetPositionX(), obj->GetPositionY());

    if(p.x_coord >= TOTAL_NUMBER_OF_CELLS_PER_MAP || p.y_coord >= TOTAL_NUMBER_OF_CELLS_PER_MAP )
    {
        sLog.outError("Map::MessageBroadcast: Object (GUID: %u TypeId: %u) have invalid coordinates X:%f Y:%f grid cell [%u:%u]", obj->GetGUIDLow(), obj->GetTypeId(), obj->GetPositionX(), obj->GetPositionY(), p.x_coord, p.y_coord);
        return;
    }

    Cell cell(p);
    cell.SetNoCreate();

    if( !loaded(GridPair(cell.data.Part.grid_x, cell.data.Part.grid_y)) )
        return;

    MaNGOS::ObjectMessageDistDeliverer post_man(*obj, msg, dist);
    TypeContainerVisitor<MaNGOS::ObjectMessageDistDeliverer, WorldTypeMapContainer > message(post_man);
    cell.Visit(p, message, *this, *obj, dist);
}

bool Map::loaded(const GridPair &p) const
{
    return ( getNGrid(p.x_coord, p.y_coord) && isGridObjectDataLoaded(p.x_coord, p.y_coord) );
}

void Map::Update(const uint32 &t_diff)
{
    /// update worldsessions for existing players
    for(m_mapRefIter = m_mapRefManager.begin(); m_mapRefIter != m_mapRefManager.end(); ++m_mapRefIter)
    {
        Player* plr = m_mapRefIter->getSource();
        if(plr && plr->IsInWorld())
        {
            WorldSession * pSession = plr->GetSession();
            MapSessionFilter updater(pSession);

            pSession->Update(t_diff, updater);
        }
    }

    /// update players at tick
    for(m_mapRefIter = m_mapRefManager.begin(); m_mapRefIter != m_mapRefManager.end(); ++m_mapRefIter)
    {
        Player* plr = m_mapRefIter->getSource();
        if(plr && plr->IsInWorld())
        {
            WorldObject::UpdateHelper helper(plr);
            helper.Update(t_diff);
        }
    }

    /// update active cells around players and active objects
    resetMarkedCells();

    MaNGOS::ObjectUpdater updater(t_diff);
    // for creature
    TypeContainerVisitor<MaNGOS::ObjectUpdater, GridTypeMapContainer  > grid_object_update(updater);
    // for pets
    TypeContainerVisitor<MaNGOS::ObjectUpdater, WorldTypeMapContainer > world_object_update(updater);

    // the player iterator is stored in the map object
    // to make sure calls to Map::Remove don't invalidate it
    for(m_mapRefIter = m_mapRefManager.begin(); m_mapRefIter != m_mapRefManager.end(); ++m_mapRefIter)
    {
        Player* plr = m_mapRefIter->getSource();

        if (!plr->IsInWorld() || !plr->IsPositionValid())
            continue;

        //lets update mobs/objects in ALL visible cells around player!
        CellArea area = Cell::CalculateCellArea(plr->GetPositionX(), plr->GetPositionY(), GetVisibilityDistance());

        for(uint32 x = area.low_bound.x_coord; x <= area.high_bound.x_coord; ++x)
        {
            for(uint32 y = area.low_bound.y_coord; y <= area.high_bound.y_coord; ++y)
            {
                // marked cells are those that have been visited
                // don't visit the same cell twice
                uint32 cell_id = (y * TOTAL_NUMBER_OF_CELLS_PER_MAP) + x;
                if(!isCellMarked(cell_id))
                {
                    markCell(cell_id);
                    CellPair pair(x,y);
                    Cell cell(pair);
                    cell.SetNoCreate();
                    Visit(cell, grid_object_update);
                    Visit(cell, world_object_update);
                }
            }
        }
    }

    // non-player active objects
    if(!m_activeNonPlayers.empty())
    {
        for(m_activeNonPlayersIter = m_activeNonPlayers.begin(); m_activeNonPlayersIter != m_activeNonPlayers.end(); )
        {
            // skip not in world
            WorldObject* obj = *m_activeNonPlayersIter;

            // step before processing, in this case if Map::Remove remove next object we correctly
            // step to next-next, and if we step to end() then newly added objects can wait next update.
            ++m_activeNonPlayersIter;

            if (!obj->IsInWorld() || !obj->IsPositionValid())
                continue;

            //lets update mobs/objects in ALL visible cells around player!
            CellArea area = Cell::CalculateCellArea(obj->GetPositionX(), obj->GetPositionY(), GetVisibilityDistance());

            for(uint32 x = area.low_bound.x_coord; x <= area.high_bound.x_coord; ++x)
            {
                for(uint32 y = area.low_bound.y_coord; y <= area.high_bound.y_coord; ++y)
                {
                    // marked cells are those that have been visited
                    // don't visit the same cell twice
                    uint32 cell_id = (y * TOTAL_NUMBER_OF_CELLS_PER_MAP) + x;
                    if(!isCellMarked(cell_id))
                    {
                        markCell(cell_id);
                        CellPair pair(x,y);
                        Cell cell(pair);
                        cell.SetNoCreate();
                        Visit(cell, grid_object_update);
                        Visit(cell, world_object_update);
                    }
                }
            }
        }
    }

    // Send world objects and item update field changes
    SendObjectUpdates();

    // Don't unload grids if it's battleground, since we may have manually added GOs,creatures, those doesn't load from DB at grid re-load !
    // This isn't really bother us, since as soon as we have instanced BG-s, the whole map unloads as the BG gets ended
    if (!IsBattleGroundOrArena())
    {
        for (GridRefManager<NGridType>::iterator i = GridRefManager<NGridType>::begin(); i != GridRefManager<NGridType>::end(); )
        {
            NGridType *grid = i->getSource();
            GridInfo *info = i->getSource()->getGridInfoRef();
            ++i;                                                // The update might delete the map and we need the next map before the iterator gets invalid
            MANGOS_ASSERT(grid->GetGridState() >= 0 && grid->GetGridState() < MAX_GRID_STATE);
            sMapMgr.UpdateGridState(grid->GetGridState(), *this, *grid, *info, grid->getX(), grid->getY(), t_diff);
        }
    }

    ///- Process necessary scripts
    if (!m_scriptSchedule.empty())
        ScriptsProcess();

    if(i_data)
        i_data->Update(t_diff);
}

void Map::Remove(Player *player, bool remove)
{
    if (i_data)
        i_data->OnPlayerLeave(player);

    if(remove)
        player->CleanupsBeforeDelete();
    else
        player->RemoveFromWorld();

    // this may be called during Map::Update
    // after decrement+unlink, ++m_mapRefIter will continue correctly
    // when the first element of the list is being removed
    // nocheck_prev will return the padding element of the RefManager
    // instead of NULL in the case of prev
    if(m_mapRefIter == player->GetMapRef())
        m_mapRefIter = m_mapRefIter->nocheck_prev();
    player->GetMapRef().unlink();
    CellPair p = MaNGOS::ComputeCellPair(player->GetPositionX(), player->GetPositionY());
    if(p.x_coord >= TOTAL_NUMBER_OF_CELLS_PER_MAP || p.y_coord >= TOTAL_NUMBER_OF_CELLS_PER_MAP)
    {
        // invalid coordinates
        player->ResetMap();

        if( remove )
            DeleteFromWorld(player);

        return;
    }

    Cell cell(p);

    if( !getNGrid(cell.data.Part.grid_x, cell.data.Part.grid_y) )
    {
        sLog.outError("Map::Remove() i_grids was NULL x:%d, y:%d",cell.data.Part.grid_x,cell.data.Part.grid_y);
        return;
    }

    DEBUG_FILTER_LOG(LOG_FILTER_PLAYER_MOVES, "Remove player %s from grid[%u,%u]", player->GetName(), cell.GridX(), cell.GridY());
    NGridType *grid = getNGrid(cell.GridX(), cell.GridY());
    MANGOS_ASSERT(grid != NULL);

    RemoveFromGrid(player,grid,cell);

    SendRemoveTransports(player);
    UpdateObjectVisibility(player,cell,p);

    player->ResetMap();
    if( remove )
        DeleteFromWorld(player);
}

template<class T>
void
Map::Remove(T *obj, bool remove)
{
    CellPair p = MaNGOS::ComputeCellPair(obj->GetPositionX(), obj->GetPositionY());
    if(p.x_coord >= TOTAL_NUMBER_OF_CELLS_PER_MAP || p.y_coord >= TOTAL_NUMBER_OF_CELLS_PER_MAP )
    {
        sLog.outError("Map::Remove: Object (GUID: %u TypeId:%u) have invalid coordinates X:%f Y:%f grid cell [%u:%u]", obj->GetGUIDLow(), obj->GetTypeId(), obj->GetPositionX(), obj->GetPositionY(), p.x_coord, p.y_coord);
        return;
    }

    Cell cell(p);
    if( !loaded(GridPair(cell.data.Part.grid_x, cell.data.Part.grid_y)) )
        return;

    DEBUG_LOG("Remove object (GUID: %u TypeId:%u) from grid[%u,%u]", obj->GetGUIDLow(), obj->GetTypeId(), cell.data.Part.grid_x, cell.data.Part.grid_y);
    NGridType *grid = getNGrid(cell.GridX(), cell.GridY());
    MANGOS_ASSERT( grid != NULL );

    if(obj->isActiveObject())
        RemoveFromActive(obj);

    if(remove)
        obj->CleanupsBeforeDelete();
    else
        obj->RemoveFromWorld();

    UpdateObjectVisibility(obj,cell,p);                     // i think will be better to call this function while object still in grid, this changes nothing but logically is better(as for me)
    RemoveFromGrid(obj,grid,cell);

    obj->ResetMap();
    if( remove )
    {
        // if option set then object already saved at this moment
        if(!sWorld.getConfig(CONFIG_BOOL_SAVE_RESPAWN_TIME_IMMEDIATELY))
            obj->SaveRespawnTime();

        // Note: In case resurrectable corpse and pet its removed from global lists in own destructor
        delete obj;
    }
}

void
Map::PlayerRelocation(Player *player, float x, float y, float z, float orientation)
{
    MANGOS_ASSERT(player);

    CellPair old_val = MaNGOS::ComputeCellPair(player->GetPositionX(), player->GetPositionY());
    CellPair new_val = MaNGOS::ComputeCellPair(x, y);

    Cell old_cell(old_val);
    Cell new_cell(new_val);
    bool same_cell = (new_cell == old_cell);

    player->Relocate(x, y, z, orientation);

    if( old_cell.DiffGrid(new_cell) || old_cell.DiffCell(new_cell) )
    {
        DEBUG_FILTER_LOG(LOG_FILTER_PLAYER_MOVES, "Player %s relocation grid[%u,%u]cell[%u,%u]->grid[%u,%u]cell[%u,%u]", player->GetName(), old_cell.GridX(), old_cell.GridY(), old_cell.CellX(), old_cell.CellY(), new_cell.GridX(), new_cell.GridY(), new_cell.CellX(), new_cell.CellY());

        NGridType* oldGrid = getNGrid(old_cell.GridX(), old_cell.GridY());
        RemoveFromGrid(player, oldGrid,old_cell);
        if( !old_cell.DiffGrid(new_cell) )
            AddToGrid(player, oldGrid,new_cell);
        else
            EnsureGridLoadedAtEnter(new_cell, player);

        NGridType* newGrid = getNGrid(new_cell.GridX(), new_cell.GridY());
        player->GetViewPoint().Event_GridChanged(&(*newGrid)(new_cell.CellX(),new_cell.CellY()));
    }

    player->GetViewPoint().Call_UpdateVisibilityForOwner();
    // if move then update what player see and who seen
    UpdateObjectVisibility(player, new_cell, new_val);
    PlayerRelocationNotify(player,new_cell,new_val);

    NGridType* newGrid = getNGrid(new_cell.GridX(), new_cell.GridY());
    if( !same_cell && newGrid->GetGridState()!= GRID_STATE_ACTIVE )
    {
        ResetGridExpiry(*newGrid, 0.1f);
        newGrid->SetGridState(GRID_STATE_ACTIVE);
    }
}

void
Map::CreatureRelocation(Creature *creature, float x, float y, float z, float ang)
{
    MANGOS_ASSERT(CheckGridIntegrity(creature,false));

    Cell old_cell = creature->GetCurrentCell();

    CellPair new_val = MaNGOS::ComputeCellPair(x, y);
    Cell new_cell(new_val);

    // delay creature move for grid/cell to grid/cell moves
    if (old_cell.DiffCell(new_cell) || old_cell.DiffGrid(new_cell))
    {
        DEBUG_FILTER_LOG(LOG_FILTER_CREATURE_MOVES, "Creature (GUID: %u Entry: %u) added to moving list from grid[%u,%u]cell[%u,%u] to grid[%u,%u]cell[%u,%u].", creature->GetGUIDLow(), creature->GetEntry(), old_cell.GridX(), old_cell.GridY(), old_cell.CellX(), old_cell.CellY(), new_cell.GridX(), new_cell.GridY(), new_cell.CellX(), new_cell.CellY());

        // do move or do move to respawn or remove creature if previous all fail
        if(CreatureCellRelocation(creature,new_cell))
        {
            // update pos
            creature->Relocate(x, y, z, ang);

            // in diffcell/diffgrid case notifiers called in Creature::Update
            creature->SetNeedNotify();
        }
        else
        {
            // if creature can't be move in new cell/grid (not loaded) move it to repawn cell/grid
            // creature coordinates will be updated and notifiers send
            if(!CreatureRespawnRelocation(creature))
            {
                // ... or unload (if respawn grid also not loaded)
                DEBUG_FILTER_LOG(LOG_FILTER_CREATURE_MOVES, "Creature (GUID: %u Entry: %u ) can't be move to unloaded respawn grid.",creature->GetGUIDLow(),creature->GetEntry());
                creature->SetNeedNotify();
            }
        }
    }
    else
    {
        creature->Relocate(x, y, z, ang);
        creature->SetNeedNotify();
    }

    creature->GetViewPoint().Call_UpdateVisibilityForOwner();
    MANGOS_ASSERT(CheckGridIntegrity(creature,true));
}

bool Map::CreatureCellRelocation(Creature *c, Cell new_cell)
{
    Cell const& old_cell = c->GetCurrentCell();
    if(!old_cell.DiffGrid(new_cell) )                       // in same grid
    {
        // if in same cell then none do
        if(old_cell.DiffCell(new_cell))
        {
            DEBUG_FILTER_LOG(LOG_FILTER_CREATURE_MOVES, "Creature (GUID: %u Entry: %u) moved in grid[%u,%u] from cell[%u,%u] to cell[%u,%u].", c->GetGUIDLow(), c->GetEntry(), old_cell.GridX(), old_cell.GridY(), old_cell.CellX(), old_cell.CellY(), new_cell.CellX(), new_cell.CellY());

            RemoveFromGrid(c,getNGrid(old_cell.GridX(), old_cell.GridY()),old_cell);

            NGridType* new_grid = getNGrid(new_cell.GridX(), new_cell.GridY());
            AddToGrid(c,new_grid,new_cell);

            c->GetViewPoint().Event_GridChanged( &(*new_grid)(new_cell.CellX(),new_cell.CellY()) );
        }
        else
        {
            DEBUG_FILTER_LOG(LOG_FILTER_CREATURE_MOVES, "Creature (GUID: %u Entry: %u) move in same grid[%u,%u]cell[%u,%u].", c->GetGUIDLow(), c->GetEntry(), old_cell.GridX(), old_cell.GridY(), old_cell.CellX(), old_cell.CellY());
        }

        return true;
    }

    // in diff. grids but active creature
    if(c->isActiveObject())
    {
        EnsureGridLoadedAtEnter(new_cell);

        DEBUG_FILTER_LOG(LOG_FILTER_CREATURE_MOVES, "Active creature (GUID: %u Entry: %u) moved from grid[%u,%u]cell[%u,%u] to grid[%u,%u]cell[%u,%u].", c->GetGUIDLow(), c->GetEntry(), old_cell.GridX(), old_cell.GridY(), old_cell.CellX(), old_cell.CellY(), new_cell.GridX(), new_cell.GridY(), new_cell.CellX(), new_cell.CellY());

        RemoveFromGrid(c,getNGrid(old_cell.GridX(), old_cell.GridY()),old_cell);

        NGridType* new_grid = getNGrid(new_cell.GridX(), new_cell.GridY());
        AddToGrid(c,new_grid,new_cell);
        c->GetViewPoint().Event_GridChanged( &(*new_grid)(new_cell.CellX(),new_cell.CellY()) );

        return true;
    }

    // in diff. loaded grid normal creature
    if(loaded(GridPair(new_cell.GridX(), new_cell.GridY())))
    {
        DEBUG_FILTER_LOG(LOG_FILTER_CREATURE_MOVES, "Creature (GUID: %u Entry: %u) moved from grid[%u,%u]cell[%u,%u] to grid[%u,%u]cell[%u,%u].", c->GetGUIDLow(), c->GetEntry(), old_cell.GridX(), old_cell.GridY(), old_cell.CellX(), old_cell.CellY(), new_cell.GridX(), new_cell.GridY(), new_cell.CellX(), new_cell.CellY());

        RemoveFromGrid(c,getNGrid(old_cell.GridX(), old_cell.GridY()),old_cell);
        {
            EnsureGridCreated(GridPair(new_cell.GridX(), new_cell.GridY()));
            NGridType* new_grid = getNGrid(new_cell.GridX(), new_cell.GridY());
            AddToGrid(c,new_grid,new_cell);
            c->GetViewPoint().Event_GridChanged( &(*new_grid)(new_cell.CellX(),new_cell.CellY()) );
        }

        return true;
    }

    // fail to move: normal creature attempt move to unloaded grid
    DEBUG_FILTER_LOG(LOG_FILTER_CREATURE_MOVES, "Creature (GUID: %u Entry: %u) attempt move from grid[%u,%u]cell[%u,%u] to unloaded grid[%u,%u]cell[%u,%u].", c->GetGUIDLow(), c->GetEntry(), old_cell.GridX(), old_cell.GridY(), old_cell.CellX(), old_cell.CellY(), new_cell.GridX(), new_cell.GridY(), new_cell.CellX(), new_cell.CellY());
    return false;
}

bool Map::CreatureRespawnRelocation(Creature *c)
{
    float resp_x, resp_y, resp_z, resp_o;
    c->GetRespawnCoord(resp_x, resp_y, resp_z, &resp_o);

    CellPair resp_val = MaNGOS::ComputeCellPair(resp_x, resp_y);
    Cell resp_cell(resp_val);

    c->CombatStop();
    c->GetMotionMaster()->Clear();

    DEBUG_FILTER_LOG(LOG_FILTER_CREATURE_MOVES, "Creature (GUID: %u Entry: %u) will moved from grid[%u,%u]cell[%u,%u] to respawn grid[%u,%u]cell[%u,%u].", c->GetGUIDLow(), c->GetEntry(), c->GetCurrentCell().GridX(), c->GetCurrentCell().GridY(), c->GetCurrentCell().CellX(), c->GetCurrentCell().CellY(), resp_cell.GridX(), resp_cell.GridY(), resp_cell.CellX(), resp_cell.CellY());

    // teleport it to respawn point (like normal respawn if player see)
    if(CreatureCellRelocation(c,resp_cell))
    {
        c->Relocate(resp_x, resp_y, resp_z, resp_o);
        c->GetMotionMaster()->Initialize();                 // prevent possible problems with default move generators
        c->SetNeedNotify();
        return true;
    }
    else
        return false;
}

bool Map::UnloadGrid(const uint32 &x, const uint32 &y, bool pForce)
{
    NGridType *grid = getNGrid(x, y);
    MANGOS_ASSERT( grid != NULL);

    {
        if(!pForce && ActiveObjectsNearGrid(x, y) )
            return false;

        DEBUG_LOG("Unloading grid[%u,%u] for map %u", x,y, i_id);
        ObjectGridUnloader unloader(*grid);

        // Finish remove and delete all creatures with delayed remove before moving to respawn grids
        // Must know real mob position before move
        RemoveAllObjectsInRemoveList();

        // move creatures to respawn grids if this is diff.grid or to remove list
        unloader.MoveToRespawnN();

        // Finish remove and delete all creatures with delayed remove before unload
        RemoveAllObjectsInRemoveList();

        unloader.UnloadN();
        delete getNGrid(x, y);
        setNGrid(NULL, x, y);
    }

    int gx = (MAX_NUMBER_OF_GRIDS - 1) - x;
    int gy = (MAX_NUMBER_OF_GRIDS - 1) - y;

    // unload GridMap - it is reference-countable so will be deleted safely when lockCount < 1
    // also simply set Map's pointer to corresponding GridMap object to NULL
    if(m_bLoadedGrids[gx][gy])
    {
        m_bLoadedGrids[gx][gy] = false;
        m_TerrainData->Unload(gx, gy);
    }

    DEBUG_LOG("Unloading grid[%u,%u] for map %u finished", x,y, i_id);
    return true;
}

void Map::UnloadAll(bool pForce)
{
    for (GridRefManager<NGridType>::iterator i = GridRefManager<NGridType>::begin(); i != GridRefManager<NGridType>::end(); )
    {
        NGridType &grid(*i->getSource());
        ++i;
        UnloadGrid(grid.getX(), grid.getY(), pForce);       // deletes the grid and removes it from the GridRefManager
    }
}

MapDifficulty const* Map::GetMapDifficulty() const
{
    return GetMapDifficultyData(GetId(),GetDifficulty());
}

uint32 Map::GetMaxPlayers() const
{
    if(MapDifficulty const* mapDiff = GetMapDifficulty())
    {
        if(mapDiff->maxPlayers || IsRegularDifficulty())    // Normal case (expect that regular difficulty always have correct maxplayers)
            return mapDiff->maxPlayers;
        else                                                // DBC have 0 maxplayers for heroic instances with expansion < 2
        {                                                   // The heroic entry exists, so we don't have to check anything, simply return normal max players
            MapDifficulty const* normalDiff = GetMapDifficultyData(i_id, REGULAR_DIFFICULTY);
            return normalDiff ? normalDiff->maxPlayers : 0;
        }
    }
    else                                                    // I'd rather ASSERT(false);
        return 0;
}

uint32 Map::GetMaxResetDelay() const
{
    return DungeonResetScheduler::GetMaxResetTimeFor(GetMapDifficulty());
}

bool Map::CheckGridIntegrity(Creature* c, bool moved) const
{
    Cell const& cur_cell = c->GetCurrentCell();

    CellPair xy_val = MaNGOS::ComputeCellPair(c->GetPositionX(), c->GetPositionY());
    Cell xy_cell(xy_val);
    if(xy_cell != cur_cell)
    {
        sLog.outError("Creature (GUIDLow: %u) X: %f Y: %f (%s) in grid[%u,%u]cell[%u,%u] instead grid[%u,%u]cell[%u,%u]",
            c->GetGUIDLow(),
            c->GetPositionX(),c->GetPositionY(),(moved ? "final" : "original"),
            cur_cell.GridX(), cur_cell.GridY(), cur_cell.CellX(), cur_cell.CellY(),
            xy_cell.GridX(),  xy_cell.GridY(),  xy_cell.CellX(),  xy_cell.CellY());
        return true;                                        // not crash at error, just output error in debug mode
    }

    return true;
}

const char* Map::GetMapName() const
{
    return i_mapEntry ? i_mapEntry->name[sWorld.GetDefaultDbcLocale()] : "UNNAMEDMAP\x0";
}

void Map::UpdateObjectVisibility( WorldObject* obj, Cell cell, CellPair cellpair)
{
    cell.SetNoCreate();
    MaNGOS::VisibleChangesNotifier notifier(*obj);
    TypeContainerVisitor<MaNGOS::VisibleChangesNotifier, WorldTypeMapContainer > player_notifier(notifier);
    cell.Visit(cellpair, player_notifier, *this, *obj, GetVisibilityDistance());
}

void Map::PlayerRelocationNotify( Player* player, Cell cell, CellPair cellpair )
{
    MaNGOS::PlayerRelocationNotifier relocationNotifier(*player);

    TypeContainerVisitor<MaNGOS::PlayerRelocationNotifier, GridTypeMapContainer >  p2grid_relocation(relocationNotifier);
    TypeContainerVisitor<MaNGOS::PlayerRelocationNotifier, WorldTypeMapContainer > p2world_relocation(relocationNotifier);

    float radius = MAX_CREATURE_ATTACK_RADIUS * sWorld.getConfig(CONFIG_FLOAT_RATE_CREATURE_AGGRO);

    cell.Visit(cellpair, p2grid_relocation, *this, *player, radius);
    cell.Visit(cellpair, p2world_relocation, *this, *player, radius);
}

void Map::SendInitSelf( Player * player )
{
    DETAIL_LOG("Creating player data for himself %u", player->GetGUIDLow());

    UpdateData data;

    // attach to player data current transport data
    if(Transport* transport = player->GetTransport())
    {
        transport->BuildCreateUpdateBlockForPlayer(&data, player);
    }

    // build data for self presence in world at own client (one time for map)
    player->BuildCreateUpdateBlockForPlayer(&data, player);

    // build other passengers at transport also (they always visible and marked as visible and will not send at visibility update at add to map
    if(Transport* transport = player->GetTransport())
    {
        for(Transport::PlayerSet::const_iterator itr = transport->GetPassengers().begin();itr!=transport->GetPassengers().end();++itr)
        {
            if(player!=(*itr) && player->HaveAtClient(*itr))
            {
                (*itr)->BuildCreateUpdateBlockForPlayer(&data, player);
            }
        }
    }

    WorldPacket packet;
    data.BuildPacket(&packet);
    player->GetSession()->SendPacket(&packet);
}

void Map::SendInitTransports( Player * player )
{
    // Hack to send out transports
    MapManager::TransportMap& tmap = sMapMgr.m_TransportsByMap;

    // no transports at map
    if (tmap.find(player->GetMapId()) == tmap.end())
        return;

    UpdateData transData;

    MapManager::TransportSet& tset = tmap[player->GetMapId()];

    for (MapManager::TransportSet::const_iterator i = tset.begin(); i != tset.end(); ++i)
    {
        // send data for current transport in other place
        if((*i) != player->GetTransport() && (*i)->GetMapId()==i_id)
        {
            (*i)->BuildCreateUpdateBlockForPlayer(&transData, player);
        }
    }

    WorldPacket packet;
    transData.BuildPacket(&packet);
    player->GetSession()->SendPacket(&packet);
}

void Map::SendRemoveTransports( Player * player )
{
    // Hack to send out transports
    MapManager::TransportMap& tmap = sMapMgr.m_TransportsByMap;

    // no transports at map
    if (tmap.find(player->GetMapId()) == tmap.end())
        return;

    UpdateData transData;

    MapManager::TransportSet& tset = tmap[player->GetMapId()];

    // except used transport
    for (MapManager::TransportSet::const_iterator i = tset.begin(); i != tset.end(); ++i)
        if((*i) != player->GetTransport() && (*i)->GetMapId()!=i_id)
            (*i)->BuildOutOfRangeUpdateBlock(&transData);

    WorldPacket packet;
    transData.BuildPacket(&packet);
    player->GetSession()->SendPacket(&packet);
}

inline void Map::setNGrid(NGridType *grid, uint32 x, uint32 y)
{
    if(x >= MAX_NUMBER_OF_GRIDS || y >= MAX_NUMBER_OF_GRIDS)
    {
        sLog.outError("map::setNGrid() Invalid grid coordinates found: %d, %d!",x,y);
        MANGOS_ASSERT(false);
    }
    i_grids[x][y] = grid;
}

void Map::AddObjectToRemoveList(WorldObject *obj)
{
    MANGOS_ASSERT(obj->GetMapId()==GetId() && obj->GetInstanceId()==GetInstanceId());

    obj->CleanupsBeforeDelete();                            // remove or simplify at least cross referenced links

    i_objectsToRemove.insert(obj);
    //DEBUG_LOG("Object (GUID: %u TypeId: %u ) added to removing list.",obj->GetGUIDLow(),obj->GetTypeId());
}

void Map::RemoveAllObjectsInRemoveList()
{
    if(i_objectsToRemove.empty())
        return;

    //DEBUG_LOG("Object remover 1 check.");
    while(!i_objectsToRemove.empty())
    {
        WorldObject* obj = *i_objectsToRemove.begin();
        i_objectsToRemove.erase(i_objectsToRemove.begin());

        switch(obj->GetTypeId())
        {
            case TYPEID_CORPSE:
            {
                // ??? WTF
                Corpse* corpse = GetCorpse(obj->GetGUID());
                if (!corpse)
                    sLog.outError("Try delete corpse/bones %u that not in map", obj->GetGUIDLow());
                else
                    Remove(corpse,true);
                break;
            }
            case TYPEID_DYNAMICOBJECT:
                Remove((DynamicObject*)obj,true);
                break;
            case TYPEID_GAMEOBJECT:
                Remove((GameObject*)obj,true);
                break;
            case TYPEID_UNIT:
                Remove((Creature*)obj,true);
                break;
            default:
                sLog.outError("Non-grid object (TypeId: %u) in grid object removing list, ignored.",obj->GetTypeId());
                break;
        }
    }
    //DEBUG_LOG("Object remover 2 check.");
}

uint32 Map::GetPlayersCountExceptGMs() const
{
    uint32 count = 0;
    for(MapRefManager::const_iterator itr = m_mapRefManager.begin(); itr != m_mapRefManager.end(); ++itr)
        if(!itr->getSource()->isGameMaster())
            ++count;
    return count;
}

void Map::SendToPlayers(WorldPacket const* data) const
{
    for(MapRefManager::const_iterator itr = m_mapRefManager.begin(); itr != m_mapRefManager.end(); ++itr)
        itr->getSource()->GetSession()->SendPacket(data);
}

bool Map::ActiveObjectsNearGrid(uint32 x, uint32 y) const
{
    MANGOS_ASSERT(x < MAX_NUMBER_OF_GRIDS);
    MANGOS_ASSERT(y < MAX_NUMBER_OF_GRIDS);

    CellPair cell_min(x*MAX_NUMBER_OF_CELLS, y*MAX_NUMBER_OF_CELLS);
    CellPair cell_max(cell_min.x_coord + MAX_NUMBER_OF_CELLS, cell_min.y_coord+MAX_NUMBER_OF_CELLS);

    //we must find visible range in cells so we unload only non-visible cells...
    float viewDist = GetVisibilityDistance();
    int cell_range = (int)ceilf(viewDist / SIZE_OF_GRID_CELL) + 1;

    cell_min << cell_range;
    cell_min -= cell_range;
    cell_max >> cell_range;
    cell_max += cell_range;

    for(MapRefManager::const_iterator iter = m_mapRefManager.begin(); iter != m_mapRefManager.end(); ++iter)
    {
        Player* plr = iter->getSource();

        CellPair p = MaNGOS::ComputeCellPair(plr->GetPositionX(), plr->GetPositionY());
        if( (cell_min.x_coord <= p.x_coord && p.x_coord <= cell_max.x_coord) &&
            (cell_min.y_coord <= p.y_coord && p.y_coord <= cell_max.y_coord) )
            return true;
    }

    for(ActiveNonPlayers::const_iterator iter = m_activeNonPlayers.begin(); iter != m_activeNonPlayers.end(); ++iter)
    {
        WorldObject* obj = *iter;

        CellPair p = MaNGOS::ComputeCellPair(obj->GetPositionX(), obj->GetPositionY());
        if( (cell_min.x_coord <= p.x_coord && p.x_coord <= cell_max.x_coord) &&
            (cell_min.y_coord <= p.y_coord && p.y_coord <= cell_max.y_coord) )
            return true;
    }

    return false;
}

void Map::AddToActive( WorldObject* obj )
{
    m_activeNonPlayers.insert(obj);

    // also not allow unloading spawn grid to prevent creating creature clone at load
    if (obj->GetTypeId()==TYPEID_UNIT)
    {
        Creature* c= (Creature*)obj;

        if (!c->IsPet() && c->GetDBTableGUIDLow())
        {
            float x,y,z;
            c->GetRespawnCoord(x,y,z);
            GridPair p = MaNGOS::ComputeGridPair(x, y);
            if(getNGrid(p.x_coord, p.y_coord))
                getNGrid(p.x_coord, p.y_coord)->incUnloadActiveLock();
            else
            {
                GridPair p2 = MaNGOS::ComputeGridPair(c->GetPositionX(), c->GetPositionY());
                sLog.outError("Active creature (GUID: %u Entry: %u) added to grid[%u,%u] but spawn grid[%u,%u] not loaded.",
                    c->GetGUIDLow(), c->GetEntry(), p.x_coord, p.y_coord, p2.x_coord, p2.y_coord);
            }
        }
    }
}

void Map::RemoveFromActive( WorldObject* obj )
{
    // Map::Update for active object in proccess
    if(m_activeNonPlayersIter != m_activeNonPlayers.end())
    {
        ActiveNonPlayers::iterator itr = m_activeNonPlayers.find(obj);
        if(itr==m_activeNonPlayersIter)
            ++m_activeNonPlayersIter;
        m_activeNonPlayers.erase(itr);
    }
    else
        m_activeNonPlayers.erase(obj);

    // also allow unloading spawn grid
    if (obj->GetTypeId()==TYPEID_UNIT)
    {
        Creature* c= (Creature*)obj;

        if(!c->IsPet() && c->GetDBTableGUIDLow())
        {
            float x,y,z;
            c->GetRespawnCoord(x,y,z);
            GridPair p = MaNGOS::ComputeGridPair(x, y);
            if(getNGrid(p.x_coord, p.y_coord))
                getNGrid(p.x_coord, p.y_coord)->decUnloadActiveLock();
            else
            {
                GridPair p2 = MaNGOS::ComputeGridPair(c->GetPositionX(), c->GetPositionY());
                sLog.outError("Active creature (GUID: %u Entry: %u) removed from grid[%u,%u] but spawn grid[%u,%u] not loaded.",
                    c->GetGUIDLow(), c->GetEntry(), p.x_coord, p.y_coord, p2.x_coord, p2.y_coord);
            }
        }
    }
}

void Map::CreateInstanceData(bool load)
{
    if(i_data != NULL)
        return;

    if (Instanceable())
    {
        if (InstanceTemplate const* mInstance = ObjectMgr::GetInstanceTemplate(GetId()))
            i_script_id = mInstance->script_id;
    }
    else
    {
        if (WorldTemplate const* mInstance = ObjectMgr::GetWorldTemplate(GetId()))
            i_script_id = mInstance->script_id;
    }

    if (!i_script_id)
        return;

    i_data = sScriptMgr.CreateInstanceData(this);
    if(!i_data)
        return;

    if (load)
    {
        // TODO: make a global storage for this
        QueryResult* result;

        if (Instanceable())
            result = CharacterDatabase.PQuery("SELECT data FROM instance WHERE id = '%u'", i_InstanceId);
        else
            result = CharacterDatabase.PQuery("SELECT data FROM world WHERE map = '%u'", GetId());

        if (result)
        {
            Field* fields = result->Fetch();
            const char* data = fields[0].GetString();
            if (data)
            {
                DEBUG_LOG("Loading instance data for `%s` (Map: %u Instance: %u)", sScriptMgr.GetScriptName(i_script_id), GetId(), i_InstanceId);
                i_data->Load(data);
            }
            delete result;
        }
        else
        {
            // for non-instanceable map always add data to table if not found, later code expected that for map in `word` exist always after load
            if (!Instanceable())
                CharacterDatabase.PExecute("INSERT INTO world VALUES ('%u', '')", GetId());
        }
    }
    else
    {
        DEBUG_LOG("New instance data, \"%s\" ,initialized!", sScriptMgr.GetScriptName(i_script_id));
        i_data->Initialize();
    }
}

template void Map::Add(Corpse *);
template void Map::Add(Creature *);
template void Map::Add(GameObject *);
template void Map::Add(DynamicObject *);

template void Map::Remove(Corpse *,bool);
template void Map::Remove(Creature *,bool);
template void Map::Remove(GameObject *, bool);
template void Map::Remove(DynamicObject *, bool);

/* ******* Dungeon Instance Maps ******* */

DungeonMap::DungeonMap(uint32 id, time_t expiry, uint32 InstanceId, uint8 SpawnMode)
  : Map(id, expiry, InstanceId, SpawnMode),
    m_resetAfterUnload(false), m_unloadWhenEmpty(false)
{
    MANGOS_ASSERT(i_mapEntry->IsDungeon());

    //lets initialize visibility distance for dungeons
    DungeonMap::InitVisibilityDistance();

    // the timer is started by default, and stopped when the first player joins
    // this make sure it gets unloaded if for some reason no player joins
    m_unloadTimer = std::max(sWorld.getConfig(CONFIG_UINT32_INSTANCE_UNLOAD_DELAY), (uint32)MIN_UNLOAD_DELAY);
}

DungeonMap::~DungeonMap()
{
}

void DungeonMap::InitVisibilityDistance()
{
    //init visibility distance for instances
    m_VisibleDistance = World::GetMaxVisibleDistanceInInstances();
}

/*
    Do map specific checks to see if the player can enter
*/
bool DungeonMap::CanEnter(Player *player)
{
    if(player->GetMapRef().getTarget() == this)
    {
        sLog.outError("DungeonMap::CanEnter - player %s(%u) already in map %d,%d,%d!", player->GetName(), player->GetGUIDLow(), GetId(), GetInstanceId(), GetSpawnMode());
        MANGOS_ASSERT(false);
        return false;
    }

    // cannot enter if the instance is full (player cap), GMs don't count
    uint32 maxPlayers = GetMaxPlayers();
    if (!player->isGameMaster() && GetPlayersCountExceptGMs() >= maxPlayers)
    {
        DETAIL_LOG("MAP: Instance '%u' of map '%s' cannot have more than '%u' players. Player '%s' rejected", GetInstanceId(), GetMapName(), maxPlayers, player->GetName());
        player->SendTransferAborted(GetId(), TRANSFER_ABORT_MAX_PLAYERS);
        return false;
    }

    // cannot enter while players in the instance are in combat
    Group *pGroup = player->GetGroup();
    if(pGroup && pGroup->InCombatToInstance(GetInstanceId()) && player->isAlive() && player->GetMapId() != GetId())
    {
        player->SendTransferAborted(GetId(), TRANSFER_ABORT_ZONE_IN_COMBAT);
        return false;
    }

    return Map::CanEnter(player);
}

/*
    Do map specific checks and add the player to the map if successful.
*/
bool DungeonMap::Add(Player *player)
{
    // TODO: Not sure about checking player level: already done in HandleAreaTriggerOpcode
    // GMs still can teleport player in instance.
    // Is it needed?

    if (!CanEnter(player))
        return false;

    // check for existing instance binds
    InstancePlayerBind *playerBind = player->GetBoundInstance(GetId(), GetDifficulty());
    if (playerBind && playerBind->perm)
    {
        // cannot enter other instances if bound permanently
        if (playerBind->state != GetPersistanceState())
        {
            sLog.outError("DungeonMap::Add: player %s(%d) is permanently bound to instance %d,%d,%d,%d,%d,%d but he is being put in instance %d,%d,%d,%d,%d,%d",
                player->GetName(), player->GetGUIDLow(), playerBind->state->GetMapId(),
                playerBind->state->GetInstanceId(), playerBind->state->GetDifficulty(),
                playerBind->state->GetPlayerCount(), playerBind->state->GetGroupCount(),
                playerBind->state->CanReset(),
                GetPersistanceState()->GetMapId(), GetPersistanceState()->GetInstanceId(),
                GetPersistanceState()->GetDifficulty(), GetPersistanceState()->GetPlayerCount(),
                GetPersistanceState()->GetGroupCount(), GetPersistanceState()->CanReset());
            MANGOS_ASSERT(false);
        }
    }
    else
    {
        Group *pGroup = player->GetGroup();
        if (pGroup)
        {
            // solo saves should be reset when entering a group
            InstanceGroupBind *groupBind = pGroup->GetBoundInstance(this,GetDifficulty());
            if (playerBind)
            {
<<<<<<< HEAD
                // solo saves should be reset when entering a group
                InstanceGroupBind *groupBind = pGroup->GetBoundInstance(this,GetDifficulty());
                if (playerBind)
                {
                    sLog.outError("InstanceMap::Add: %s is being put in instance %d,%d,%d,%d,%d,%d but he is in group (Id: %d) and is bound to instance %d,%d,%d,%d,%d,%d!",
                        player->GetGuidStr().c_str(), GetInstanceSave()->GetMapId(), GetInstanceSave()->GetInstanceId(),
                        GetInstanceSave()->GetDifficulty(), GetInstanceSave()->GetPlayerCount(), GetInstanceSave()->GetGroupCount(),
                        GetInstanceSave()->CanReset(), pGroup->GetId(),
                        playerBind->save->GetMapId(), playerBind->save->GetInstanceId(), playerBind->save->GetDifficulty(),
                        playerBind->save->GetPlayerCount(), playerBind->save->GetGroupCount(), playerBind->save->CanReset());

                    if (groupBind)
                        sLog.outError("InstanceMap::Add: the group (Id: %d) is bound to instance %d,%d,%d,%d,%d,%d",
                        pGroup->GetId(),
                        groupBind->save->GetMapId(), groupBind->save->GetInstanceId(), groupBind->save->GetDifficulty(),
                        groupBind->save->GetPlayerCount(), groupBind->save->GetGroupCount(), groupBind->save->CanReset());

                    // no reason crash if we can fix state
                    player->UnbindInstance(GetId(), GetDifficulty());
                }

                // bind to the group or keep using the group save
                if (!groupBind)
                    pGroup->BindToInstance(GetInstanceSave(), false);
                else
                {
                    // cannot jump to a different instance without resetting it
                    if (groupBind->save != GetInstanceSave())
                    {
                        sLog.outError("InstanceMap::Add: %s is being put in instance %d,%d,%d but he is in group (Id: %d) which is bound to instance %d,%d,%d!",
                            player->GetGuidStr().c_str(), GetInstanceSave()->GetMapId(),
                            GetInstanceSave()->GetInstanceId(), GetInstanceSave()->GetDifficulty(),
                            pGroup->GetId(), groupBind->save->GetMapId(),
                            groupBind->save->GetInstanceId(), groupBind->save->GetDifficulty());

                        sLog.outError("MapSave players: %d, group count: %d",
                            GetInstanceSave()->GetPlayerCount(), GetInstanceSave()->GetGroupCount());

                        if (groupBind->save)
                            sLog.outError("GroupBind save players: %d, group count: %d", groupBind->save->GetPlayerCount(), groupBind->save->GetGroupCount());
                        else
                            sLog.outError("GroupBind save NULL");
                        MANGOS_ASSERT(false);
                    }
                    // if the group/leader is permanently bound to the instance
                    // players also become permanently bound when they enter
                    if (groupBind->perm)
                    {
                        uint32 m_completed = 0;
                        if (((InstanceMap*)this)->GetInstanceData())
                            m_completed = ((InstanceMap*)this)->GetInstanceData()->GetCompletedEncounters(true);
                        WorldPacket data(SMSG_INSTANCE_LOCK_WARNING_QUERY, 9);
                        data << uint32(60000);
                        data << m_completed;
                        data << uint8(0);
                        player->GetSession()->SendPacket(&data);
                        player->SetPendingBind(GetInstanceSave(), 60000);
                    }
                }
=======
                sLog.outError("DungeonMap::Add: %s is being put in instance %d,%d,%d,%d,%d,%d but he is in group (Id: %d) and is bound to instance %d,%d,%d,%d,%d,%d!",
                    player->GetGuidStr().c_str(), GetPersistentState()->GetMapId(), GetPersistentState()->GetInstanceId(),
                    GetPersistanceState()->GetDifficulty(), GetPersistanceState()->GetPlayerCount(), GetPersistanceState()->GetGroupCount(),
                    GetPersistanceState()->CanReset(), pGroup->GetId(),
                    playerBind->state->GetMapId(), playerBind->state->GetInstanceId(), playerBind->state->GetDifficulty(),
                    playerBind->state->GetPlayerCount(), playerBind->state->GetGroupCount(), playerBind->state->CanReset());

                if (groupBind)
                    sLog.outError("DungeonMap::Add: the group (Id: %d) is bound to instance %d,%d,%d,%d,%d,%d",
                    pGroup->GetId(),
                    groupBind->state->GetMapId(), groupBind->state->GetInstanceId(), groupBind->state->GetDifficulty(),
                    groupBind->state->GetPlayerCount(), groupBind->state->GetGroupCount(), groupBind->state->CanReset());

                // no reason crash if we can fix state
                player->UnbindInstance(GetId(), GetDifficulty());
>>>>>>> b284f4ed
            }

            // bind to the group or keep using the group save
            if (!groupBind)
                pGroup->BindToInstance(GetPersistanceState(), false);
            else
            {
                // cannot jump to a different instance without resetting it
                if (groupBind->state != GetPersistentState())
                {
                    sLog.outError("DungeonMap::Add: %s is being put in instance %d,%d,%d but he is in group (Id: %d) which is bound to instance %d,%d,%d!",
                        player->GetGuidStr().c_str(), GetPersistentState()->GetMapId(),
                        GetPersistentState()->GetInstanceId(), GetPersistentState()->GetDifficulty(),
                        pGroup->GetId(), groupBind->state->GetMapId(),
                        groupBind->state->GetInstanceId(), groupBind->state->GetDifficulty());

                    sLog.outError("MapSave players: %d, group count: %d",
                        GetPersistanceState()->GetPlayerCount(), GetPersistanceState()->GetGroupCount());

                    if (groupBind->state)
                        sLog.outError("GroupBind save players: %d, group count: %d", groupBind->state->GetPlayerCount(), groupBind->state->GetGroupCount());
                    else
                        sLog.outError("GroupBind save NULL");
                    MANGOS_ASSERT(false);
                }
                // if the group/leader is permanently bound to the instance
                // players also become permanently bound when they enter
                if (groupBind->perm)
                {
                    WorldPacket data(SMSG_INSTANCE_SAVE_CREATED, 4);
                    data << uint32(0);
                    player->GetSession()->SendPacket(&data);
                    player->BindToInstance(GetPersistanceState(), true);
                }
            }
        }
        else
        {
            // set up a solo bind or continue using it
            if(!playerBind)
                player->BindToInstance(GetPersistanceState(), false);
            else
                // cannot jump to a different instance without resetting it
                MANGOS_ASSERT(playerBind->state == GetPersistentState());
        }
    }

    // for normal instances cancel the reset schedule when the
    // first player enters (no players yet)
    SetResetSchedule(false);

    DETAIL_LOG("MAP: Player '%s' is entering instance '%u' of map '%s'", player->GetName(), GetInstanceId(), GetMapName());
    // initialize unload state
    m_unloadTimer = 0;
    m_resetAfterUnload = false;
    m_unloadWhenEmpty = false;

    // this will acquire the same mutex so it cannot be in the previous block
    Map::Add(player);

    return true;
}

void DungeonMap::Update(const uint32& t_diff)
{
    Map::Update(t_diff);
}

void DungeonMap::Remove(Player *player, bool remove)
{
    DETAIL_LOG("MAP: Removing player '%s' from instance '%u' of map '%s' before relocating to other map", player->GetName(), GetInstanceId(), GetMapName());

    //if last player set unload timer
    if(!m_unloadTimer && m_mapRefManager.getSize() == 1)
        m_unloadTimer = m_unloadWhenEmpty ? MIN_UNLOAD_DELAY : std::max(sWorld.getConfig(CONFIG_UINT32_INSTANCE_UNLOAD_DELAY), (uint32)MIN_UNLOAD_DELAY);

    Map::Remove(player, remove);

    // for normal instances schedule the reset after all players have left
    SetResetSchedule(true);
}

/*
    Returns true if there are no players in the instance
*/
bool DungeonMap::Reset(InstanceResetMethod method)
{
    // note: since the map may not be loaded when the instance needs to be reset
    // the instance must be deleted from the DB by InstanceSaveManager

    if(HavePlayers())
    {
        if(method == INSTANCE_RESET_ALL || method == INSTANCE_RESET_CHANGE_DIFFICULTY)
        {
            // notify the players to leave the instance so it can be reset
            for(MapRefManager::iterator itr = m_mapRefManager.begin(); itr != m_mapRefManager.end(); ++itr)
                itr->getSource()->SendResetFailedNotify(GetId());
        }
        else
        {
            if(method == INSTANCE_RESET_GLOBAL)
            {
                // set the homebind timer for players inside (1 minute)
                for(MapRefManager::iterator itr = m_mapRefManager.begin(); itr != m_mapRefManager.end(); ++itr)
                    itr->getSource()->m_InstanceValid = false;
            }

            // the unload timer is not started
            // instead the map will unload immediately after the players have left
            m_unloadWhenEmpty = true;
            m_resetAfterUnload = true;
        }
    }
    else
    {
        // unloaded at next update
        m_unloadTimer = MIN_UNLOAD_DELAY;
        m_resetAfterUnload = true;
    }

    return m_mapRefManager.isEmpty();
}

void DungeonMap::PermBindAllPlayers(Player *player)
{
    Group *group = player->GetGroup();
    // group members outside the instance group don't get bound
    for(MapRefManager::iterator itr = m_mapRefManager.begin(); itr != m_mapRefManager.end(); ++itr)
    {
        Player* plr = itr->getSource();
        // players inside an instance cannot be bound to other instances
        // some players may already be permanently bound, in this case nothing happens
        InstancePlayerBind *bind = plr->GetBoundInstance(GetId(), GetDifficulty());
        if (!bind || !bind->perm)
        {
            plr->BindToInstance(GetPersistanceState(), true);
            WorldPacket data(SMSG_INSTANCE_SAVE_CREATED, 4);
            data << uint32(0);
            plr->GetSession()->SendPacket(&data);
        }

        // if the leader is not in the instance the group will not get a perm bind
        if (group && group->GetLeaderGuid() == plr->GetObjectGuid())
            group->BindToInstance(GetPersistanceState(), true);
    }
}

void DungeonMap::UnloadAll(bool pForce)
{
    if(HavePlayers())
    {
        sLog.outError("DungeonMap::UnloadAll: there are still players in the instance at unload, should not happen!");
        for(MapRefManager::iterator itr = m_mapRefManager.begin(); itr != m_mapRefManager.end(); ++itr)
        {
            Player* plr = itr->getSource();
            plr->TeleportToHomebind();
        }
    }

    if(m_resetAfterUnload == true)
        GetPersistanceState()->DeleteRespawnTimes();

    Map::UnloadAll(pForce);
}

void DungeonMap::SendResetWarnings(uint32 timeLeft) const
{
    for(MapRefManager::const_iterator itr = m_mapRefManager.begin(); itr != m_mapRefManager.end(); ++itr)
        itr->getSource()->SendInstanceResetWarning(GetId(), itr->getSource()->GetDifficulty(IsRaid()), timeLeft);
}

void DungeonMap::SetResetSchedule(bool on)
{
    // only for normal instances
    // the reset time is only scheduled when there are no payers inside
    // it is assumed that the reset time will rarely (if ever) change while the reset is scheduled
    if(!HavePlayers() && !IsRaidOrHeroicDungeon())
        sMapPersistentStateMgr.GetScheduler().ScheduleReset(on, GetPersistanceState()->GetResetTime(), DungeonResetEvent(RESET_EVENT_NORMAL_DUNGEON, GetId(), Difficulty(GetSpawnMode()), GetInstanceId()));
}

DungeonPersistentState* DungeonMap::GetPersistanceState() const
{
    return (DungeonPersistentState*)Map::GetPersistentState();
}


/* ******* Battleground Instance Maps ******* */

BattleGroundMap::BattleGroundMap(uint32 id, time_t expiry, uint32 InstanceId, uint8 spawnMode)
  : Map(id, expiry, InstanceId, spawnMode)
{
    //lets initialize visibility distance for BG/Arenas
    BattleGroundMap::InitVisibilityDistance();
}

BattleGroundMap::~BattleGroundMap()
{
}

void BattleGroundMap::Update(const uint32& diff)
{
    Map::Update(diff);

    GetBG()->Update(diff);
}

BattleGroundPersistentState* BattleGroundMap::GetPersistanceState() const
{
    return (BattleGroundPersistentState*)Map::GetPersistentState();
}


void BattleGroundMap::InitVisibilityDistance()
{
    //init visibility distance for BG/Arenas
    m_VisibleDistance = World::GetMaxVisibleDistanceInBGArenas();
}

bool BattleGroundMap::CanEnter(Player * player)
{
    if(player->GetMapRef().getTarget() == this)
    {
        sLog.outError("BGMap::CanEnter - player %u already in map!", player->GetGUIDLow());
        MANGOS_ASSERT(false);
        return false;
    }

    if(player->GetBattleGroundId() != GetInstanceId())
        return false;

    // player number limit is checked in bgmgr, no need to do it here

    return Map::CanEnter(player);
}

bool BattleGroundMap::Add(Player * player)
{
    if(!CanEnter(player))
        return false;

    // reset instance validity, battleground maps do not homebind
    player->m_InstanceValid = true;

    return Map::Add(player);
}

void BattleGroundMap::Remove(Player *player, bool remove)
{
    DETAIL_LOG("MAP: Removing player '%s' from bg '%u' of map '%s' before relocating to other map", player->GetName(), GetInstanceId(), GetMapName());
    Map::Remove(player, remove);
}

void BattleGroundMap::SetUnload()
{
    m_unloadTimer = MIN_UNLOAD_DELAY;
}

void BattleGroundMap::UnloadAll(bool pForce)
{
    while(HavePlayers())
    {
        if(Player * plr = m_mapRefManager.getFirst()->getSource())
        {
            plr->TeleportTo(plr->GetBattleGroundEntryPoint());
            // TeleportTo removes the player from this map (if the map exists) -> calls BattleGroundMap::Remove -> invalidates the iterator.
            // just in case, remove the player from the list explicitly here as well to prevent a possible infinite loop
            // note that this remove is not needed if the code works well in other places
            plr->GetMapRef().unlink();
        }
    }

    Map::UnloadAll(pForce);
}

/// Put scripts in the execution queue
void Map::ScriptsStart(ScriptMapMap const& scripts, uint32 id, Object* source, Object* target)
{
    ///- Find the script map
    ScriptMapMap::const_iterator s = scripts.find(id);
    if (s == scripts.end())
        return;

    // prepare static data
    ObjectGuid sourceGuid = source->GetObjectGuid();
    ObjectGuid targetGuid = target ? target->GetObjectGuid() : ObjectGuid();
    ObjectGuid ownerGuid  = (source->GetTypeId()==TYPEID_ITEM) ? ((Item*)source)->GetOwnerGuid() : ObjectGuid();

    ///- Schedule script execution for all scripts in the script map
    ScriptMap const *s2 = &(s->second);
    bool immedScript = false;
    for (ScriptMap::const_iterator iter = s2->begin(); iter != s2->end(); ++iter)
    {
        ScriptAction sa;
        sa.sourceGuid = sourceGuid;
        sa.targetGuid = targetGuid;
        sa.ownerGuid  = ownerGuid;

        sa.script = &iter->second;
        m_scriptSchedule.insert(std::pair<time_t, ScriptAction>(time_t(sWorld.GetGameTime() + iter->first), sa));
        if (iter->first == 0)
            immedScript = true;

        sWorld.IncreaseScheduledScriptsCount();
    }
    ///- If one of the effects should be immediate, launch the script execution
    if (immedScript)
        ScriptsProcess();
}

void Map::ScriptCommandStart(ScriptInfo const& script, uint32 delay, Object* source, Object* target)
{
    // NOTE: script record _must_ exist until command executed

    // prepare static data
    ObjectGuid sourceGuid = source->GetObjectGuid();
    ObjectGuid targetGuid = target ? target->GetObjectGuid() : ObjectGuid();
    ObjectGuid ownerGuid  = (source->GetTypeId()==TYPEID_ITEM) ? ((Item*)source)->GetOwnerGuid() : ObjectGuid();

    ScriptAction sa;
    sa.sourceGuid = sourceGuid;
    sa.targetGuid = targetGuid;
    sa.ownerGuid  = ownerGuid;

    sa.script = &script;
    m_scriptSchedule.insert(std::pair<time_t, ScriptAction>(time_t(sWorld.GetGameTime() + delay), sa));

    sWorld.IncreaseScheduledScriptsCount();

    ///- If effects should be immediate, launch the script execution
    if(delay == 0)
        ScriptsProcess();
}

/// Process queued scripts
void Map::ScriptsProcess()
{
    if (m_scriptSchedule.empty())
        return;

    ///- Process overdue queued scripts
    std::multimap<time_t, ScriptAction>::iterator iter = m_scriptSchedule.begin();
    // ok as multimap is a *sorted* associative container
    while (!m_scriptSchedule.empty() && (iter->first <= sWorld.GetGameTime()))
    {
        ScriptAction const& step = iter->second;

        Object* source = NULL;

        if (!step.sourceGuid.IsEmpty())
        {
            switch(step.sourceGuid.GetHigh())
            {
                case HIGHGUID_ITEM:
                // case HIGHGUID_CONTAINER: ==HIGHGUID_ITEM
                {
                    if (Player* player = HashMapHolder<Player>::Find(step.ownerGuid))
                        source = player->GetItemByGuid(step.sourceGuid);
                    break;
                }
                case HIGHGUID_UNIT:
                    source = GetCreature(step.sourceGuid);
                    break;
                case HIGHGUID_PET:
                    source = GetPet(step.sourceGuid);
                    break;
                case HIGHGUID_VEHICLE:
                    source = GetCreature(step.sourceGuid);
                    break;
                case HIGHGUID_PLAYER:
                    source = HashMapHolder<Player>::Find(step.sourceGuid);
                    break;
                case HIGHGUID_GAMEOBJECT:
                    source = GetGameObject(step.sourceGuid);
                    break;
                case HIGHGUID_CORPSE:
                    source = HashMapHolder<Corpse>::Find(step.sourceGuid);
                    break;
                default:
                    sLog.outError("*_script source with unsupported guid %s", step.sourceGuid.GetString().c_str());
                    break;
            }
        }

        if (source && !source->IsInWorld())
            source = NULL;

        Object* target = NULL;

        if (!step.targetGuid.IsEmpty())
        {
            switch(step.targetGuid.GetHigh())
            {
                case HIGHGUID_UNIT:
                    target = GetCreature(step.targetGuid);
                    break;
                case HIGHGUID_PET:
                    target = GetPet(step.targetGuid);
                    break;
                case HIGHGUID_VEHICLE:
                    target = GetCreature(step.targetGuid);
                    break;
                case HIGHGUID_PLAYER:
                    target = HashMapHolder<Player>::Find(step.targetGuid);
                    break;
                case HIGHGUID_GAMEOBJECT:
                    target = GetGameObject(step.targetGuid);
                    break;
                case HIGHGUID_CORPSE:
                    target = HashMapHolder<Corpse>::Find(step.targetGuid);
                    break;
                default:
                    sLog.outError("*_script target with unsupported guid %s", step.targetGuid.GetString().c_str());
                    break;
            }
        }

        if (target && !target->IsInWorld())
            target = NULL;

        switch(step.script->command)
        {
            case SCRIPT_COMMAND_TALK:
            {
                if (!source)
                {
                    sLog.outError("SCRIPT_COMMAND_TALK (script id %u) call for NULL source.", step.script->id);
                    break;
                }

                if (!source->isType(TYPEMASK_WORLDOBJECT))
                {
                    sLog.outError("SCRIPT_COMMAND_TALK (script id %u) call for unsupported non-worldobject (TypeId: %u), skipping.", step.script->id, source->GetTypeId());
                    break;
                }

                WorldObject* pSource = (WorldObject*)source;
                Creature* pBuddy = NULL;

                // flag_target_player_as_source     0x01
                // flag_original_source_as_target   0x02
                // flag_buddy_as_target             0x04

                // If target is player (and not already the source) but should be the source
                if (target && target->GetTypeId() == TYPEID_PLAYER && step.script->talk.flags & 0x01)
                {
                    if (source->GetTypeId() != TYPEID_PLAYER)
                        pSource = (WorldObject*)target;
                }

                // If step has a buddy entry defined, search for it.
                if (step.script->talk.creatureEntry)
                {
                    MaNGOS::NearestCreatureEntryWithLiveStateInObjectRangeCheck u_check(*pSource, step.script->talk.creatureEntry, true, step.script->talk.searchRadius);
                    MaNGOS::CreatureLastSearcher<MaNGOS::NearestCreatureEntryWithLiveStateInObjectRangeCheck> searcher(pBuddy, u_check);

                    Cell::VisitGridObjects(pSource, searcher, step.script->talk.searchRadius);
                }

                // If buddy found, then use it
                if (pBuddy)
                {
                    // pBuddy can be target of talk
                    if (step.script->talk.flags & 0x04)
                    {
                        target = (Object*)pBuddy;
                    }
                    else
                    {
                        // If not target of talk, then set pBuddy as source
                        // Useless when source is already flagged to be player, and should maybe produce error.
                        if (!(step.script->talk.flags & 0x01))
                            pSource = (WorldObject*)pBuddy;
                    }
                }

                // If we should talk to the original source instead of target
                if (step.script->talk.flags & 0x02)
                    target = source;

                Unit* unitTarget = target && target->isType(TYPEMASK_UNIT) ? static_cast<Unit*>(target) : NULL;
                int32 textId = step.script->talk.textId[0];

                // May have text for random
                if (step.script->talk.textId[1])
                {
                    int i = 2;
                    for(; i < MAX_TEXT_ID; ++i)
                    {
                        if (!step.script->talk.textId[i])
                            break;
                    }

                    // Use one random
                    textId = step.script->talk.textId[rand() % i];
                }

                switch(step.script->talk.chatType)
                {
                    case CHAT_TYPE_SAY:
                        pSource->MonsterSay(textId, step.script->talk.language, unitTarget);
                        break;
                    case CHAT_TYPE_YELL:
                        pSource->MonsterYell(textId, step.script->talk.language, unitTarget);
                        break;
                    case CHAT_TYPE_TEXT_EMOTE:
                        pSource->MonsterTextEmote(textId, unitTarget);
                        break;
                    case CHAT_TYPE_BOSS_EMOTE:
                        pSource->MonsterTextEmote(textId, unitTarget, true);
                        break;
                    case CHAT_TYPE_WHISPER:
                        if (!unitTarget || unitTarget->GetTypeId() != TYPEID_PLAYER)
                        {
                            sLog.outError("SCRIPT_COMMAND_TALK (script id %u) attempt to whisper (%u) to %s, skipping.", step.script->id, step.script->talk.chatType, unitTarget ? unitTarget->GetGuidStr().c_str() : "<no target>");
                            break;
                        }
                        pSource->MonsterWhisper(textId, unitTarget);
                        break;
                    case CHAT_TYPE_BOSS_WHISPER:
                        if (!unitTarget || unitTarget->GetTypeId() != TYPEID_PLAYER)
                        {
                            sLog.outError("SCRIPT_COMMAND_TALK (script id %u) attempt to whisper (%u) to %s, skipping.", step.script->id, step.script->talk.chatType, unitTarget ? unitTarget->GetGuidStr().c_str() : "<no target>");
                            break;
                        }
                        pSource->MonsterWhisper(textId, unitTarget, true);
                        break;
                    case CHAT_TYPE_ZONE_YELL:
                        pSource->MonsterYellToZone(textId, step.script->talk.language, unitTarget);
                        break;
                    default:
                        break;                              // must be already checked at load
                }
                break;
            }
            case SCRIPT_COMMAND_EMOTE:
                if (!source)
                {
                    sLog.outError("SCRIPT_COMMAND_EMOTE (script id %u) call for NULL creature.", step.script->id);
                    break;
                }

                if (source->GetTypeId()!=TYPEID_UNIT)
                {
                    sLog.outError("SCRIPT_COMMAND_EMOTE (script id %u) call for non-creature (TypeId: %u), skipping.", step.script->id, source->GetTypeId());
                    break;
                }

                ((Creature*)source)->HandleEmote(step.script->emote.emoteId);
                break;
            case SCRIPT_COMMAND_FIELD_SET:
                if (!source)
                {
                    sLog.outError("SCRIPT_COMMAND_FIELD_SET (script id %u) call for NULL object.", step.script->id);
                    break;
                }

                if (step.script->setField.fieldId <= OBJECT_FIELD_ENTRY || step.script->setField.fieldId >= source->GetValuesCount())
                {
                    sLog.outError("SCRIPT_COMMAND_FIELD_SET (script id %u) call for wrong field %u (max count: %u) in object (TypeId: %u).",
                        step.script->id, step.script->setField.fieldId, source->GetValuesCount(), source->GetTypeId());
                    break;
                }

                source->SetUInt32Value(step.script->setField.fieldId, step.script->setField.fieldValue);
                break;
            case SCRIPT_COMMAND_MOVE_TO:
                if (!source)
                {
                    sLog.outError("SCRIPT_COMMAND_MOVE_TO (script id %u) call for NULL creature.", step.script->id);
                    break;
                }

                if (source->GetTypeId() != TYPEID_UNIT)
                {
                    sLog.outError("SCRIPT_COMMAND_MOVE_TO (script id %u) call for non-creature (TypeId: %u), skipping.", step.script->id, source->GetTypeId());
                    break;
                }

                ((Unit*)source)->MonsterMoveWithSpeed(step.script->x, step.script->y, step.script->z, step.script->moveTo.travelTime);
                break;
            case SCRIPT_COMMAND_FLAG_SET:
                if (!source)
                {
                    sLog.outError("SCRIPT_COMMAND_FLAG_SET (script id %u) call for NULL object.", step.script->id);
                    break;
                }
                if (step.script->setFlag.fieldId <= OBJECT_FIELD_ENTRY || step.script->setFlag.fieldId >= source->GetValuesCount())
                {
                    sLog.outError("SCRIPT_COMMAND_FLAG_SET (script id %u) call for wrong field %u (max count: %u) in object (TypeId: %u).",
                        step.script->id, step.script->setFlag.fieldId, source->GetValuesCount(), source->GetTypeId());
                    break;
                }

                source->SetFlag(step.script->setFlag.fieldId, step.script->setFlag.fieldValue);
                break;
            case SCRIPT_COMMAND_FLAG_REMOVE:
                if (!source)
                {
                    sLog.outError("SCRIPT_COMMAND_FLAG_REMOVE (script id %u) call for NULL object.", step.script->id);
                    break;
                }
                if (step.script->removeFlag.fieldId <= OBJECT_FIELD_ENTRY || step.script->removeFlag.fieldId >= source->GetValuesCount())
                {
                    sLog.outError("SCRIPT_COMMAND_FLAG_REMOVE (script id %u) call for wrong field %u (max count: %u) in object (TypeId: %u).",
                        step.script->id, step.script->removeFlag.fieldId, source->GetValuesCount(), source->GetTypeId());
                    break;
                }

                source->RemoveFlag(step.script->removeFlag.fieldId, step.script->removeFlag.fieldValue);
                break;
            case SCRIPT_COMMAND_TELEPORT_TO:
            {
                // accept player in any one from target/source arg
                if (!target && !source)
                {
                    sLog.outError("SCRIPT_COMMAND_TELEPORT_TO (script id %u) call for NULL object.", step.script->id);
                    break;
                }

                // must be only Player
                if ((!target || target->GetTypeId() != TYPEID_PLAYER) && (!source || source->GetTypeId() != TYPEID_PLAYER))
                {
                    sLog.outError("SCRIPT_COMMAND_TELEPORT_TO (script id %u) call for non-player (TypeIdSource: %u)(TypeIdTarget: %u), skipping.", step.script->id, source ? source->GetTypeId() : 0, target ? target->GetTypeId() : 0);
                    break;
                }

                Player* pSource = target && target->GetTypeId() == TYPEID_PLAYER ? (Player*)target : (Player*)source;

                pSource->TeleportTo(step.script->teleportTo.mapId, step.script->x, step.script->y, step.script->z, step.script->o);
                break;
            }
            case SCRIPT_COMMAND_QUEST_EXPLORED:
            {
                if (!source)
                {
                    sLog.outError("SCRIPT_COMMAND_QUEST_EXPLORED (script id %u) call for NULL source.", step.script->id);
                    break;
                }

                if (!target)
                {
                    sLog.outError("SCRIPT_COMMAND_QUEST_EXPLORED (script id %u) call for NULL target.", step.script->id);
                    break;
                }

                // when script called for item spell casting then target == (unit or GO) and source is player
                WorldObject* worldObject;
                Player* player;

                if (target->GetTypeId() == TYPEID_PLAYER)
                {
                    if (source->GetTypeId() != TYPEID_UNIT && source->GetTypeId() != TYPEID_GAMEOBJECT && source->GetTypeId() != TYPEID_PLAYER)
                    {
                        sLog.outError("SCRIPT_COMMAND_QUEST_EXPLORED (script id %u) call for non-creature, non-gameobject or non-player (TypeId: %u), skipping.", step.script->id, source->GetTypeId());
                        break;
                    }

                    worldObject = (WorldObject*)source;
                    player = (Player*)target;
                }
                else
                {
                    if (target->GetTypeId() != TYPEID_UNIT && target->GetTypeId() != TYPEID_GAMEOBJECT && target->GetTypeId() != TYPEID_PLAYER)
                    {
                        sLog.outError("SCRIPT_COMMAND_QUEST_EXPLORED (script id %u) call for non-creature, non-gameobject or non-player (TypeId: %u), skipping.", step.script->id, target->GetTypeId());
                        break;
                    }

                    if (source->GetTypeId() != TYPEID_PLAYER)
                    {
                        sLog.outError("SCRIPT_COMMAND_QUEST_EXPLORED (script id %u) call for non-player (TypeId: %u), skipping.", step.script->id, source->GetTypeId());
                        break;
                    }

                    worldObject = (WorldObject*)target;
                    player = (Player*)source;
                }

                // quest id and flags checked at script loading
                if ((worldObject->GetTypeId() != TYPEID_UNIT || ((Unit*)worldObject)->isAlive()) &&
                    (step.script->questExplored.distance == 0 || worldObject->IsWithinDistInMap(player, float(step.script->questExplored.distance))))
                    player->AreaExploredOrEventHappens(step.script->questExplored.questId);
                else
                    player->FailQuest(step.script->questExplored.questId);

                break;
            }
            case SCRIPT_COMMAND_KILL_CREDIT:
            {
                // accept player in any one from target/source arg
                if (!target && !source)
                {
                    sLog.outError("SCRIPT_COMMAND_KILL_CREDIT (script id %u) call for NULL object.", step.script->id);
                    break;
                }

                // must be only Player
                if ((!target || target->GetTypeId() != TYPEID_PLAYER) && (!source || source->GetTypeId() != TYPEID_PLAYER))
                {
                    sLog.outError("SCRIPT_COMMAND_KILL_CREDIT (script id %u) call for non-player (TypeIdSource: %u)(TypeIdTarget: %u), skipping.", step.script->id, source ? source->GetTypeId() : 0, target ? target->GetTypeId() : 0);
                    break;
                }

                Player* pSource = target && target->GetTypeId() == TYPEID_PLAYER ? (Player*)target : (Player*)source;

                if (step.script->killCredit.isGroupCredit)
                {
                    pSource->RewardPlayerAndGroupAtEvent(step.script->killCredit.creatureEntry, pSource);
                }
                else
                {
                    pSource->KilledMonsterCredit(step.script->killCredit.creatureEntry);
                }

                break;
            }
            case SCRIPT_COMMAND_RESPAWN_GAMEOBJECT:
            {
                if (!step.script->respawnGo.goGuid)         // gameobject not specified
                {
                    sLog.outError("SCRIPT_COMMAND_RESPAWN_GAMEOBJECT (script id %u) call for NULL gameobject.", step.script->id);
                    break;
                }

                if (!source)
                {
                    sLog.outError("SCRIPT_COMMAND_RESPAWN_GAMEOBJECT (script id %u) call for NULL world object.", step.script->id);
                    break;
                }

                if (!source->isType(TYPEMASK_WORLDOBJECT))
                {
                    sLog.outError("SCRIPT_COMMAND_RESPAWN_GAMEOBJECT (script id %u) call for non-WorldObject (TypeId: %u), skipping.", step.script->id, source->GetTypeId());
                    break;
                }

                WorldObject* summoner = (WorldObject*)source;

                GameObject *go = NULL;
                int32 time_to_despawn = step.script->respawnGo.despawnDelay < 5 ? 5 : step.script->respawnGo.despawnDelay;

                MaNGOS::GameObjectWithDbGUIDCheck go_check(*summoner, step.script->respawnGo.goGuid);
                MaNGOS::GameObjectSearcher<MaNGOS::GameObjectWithDbGUIDCheck> checker(go, go_check);
                Cell::VisitGridObjects(summoner, checker, GetVisibilityDistance());

                if (!go)
                {
                    sLog.outError("SCRIPT_COMMAND_RESPAWN_GAMEOBJECT (script id %u) failed for gameobject(guid: %u).", step.script->id, step.script->respawnGo.goGuid);
                    break;
                }

                if (go->GetGoType()==GAMEOBJECT_TYPE_FISHINGNODE ||
                    go->GetGoType()==GAMEOBJECT_TYPE_DOOR        ||
                    go->GetGoType()==GAMEOBJECT_TYPE_BUTTON      ||
                    go->GetGoType()==GAMEOBJECT_TYPE_TRAP)
                {
                    sLog.outError("SCRIPT_COMMAND_RESPAWN_GAMEOBJECT (script id %u) can not be used with gameobject of type %u (guid: %u).", step.script->id, uint32(go->GetGoType()), step.script->respawnGo.goGuid);
                    break;
                }

                if (go->isSpawned())
                    break;                                  //gameobject already spawned

                go->SetLootState(GO_READY);
                go->SetRespawnTime(time_to_despawn);        //despawn object in ? seconds

                go->GetMap()->Add(go);
                break;
            }
            case SCRIPT_COMMAND_TEMP_SUMMON_CREATURE:
            {
                if (!step.script->summonCreature.creatureEntry)
                {
                    sLog.outError("SCRIPT_COMMAND_TEMP_SUMMON_CREATURE (script id %u) call for NULL creature.", step.script->id);
                    break;
                }

                if (!source)
                {
                    sLog.outError("SCRIPT_COMMAND_TEMP_SUMMON_CREATURE (script id %u) call for NULL world object.", step.script->id);
                    break;
                }

                if (!source->isType(TYPEMASK_WORLDOBJECT))
                {
                    sLog.outError("SCRIPT_COMMAND_TEMP_SUMMON_CREATURE (script id %u) call for non-WorldObject (TypeId: %u), skipping.", step.script->id, source->GetTypeId());
                    break;
                }

                WorldObject* summoner = (WorldObject*)source;

                float x = step.script->x;
                float y = step.script->y;
                float z = step.script->z;
                float o = step.script->o;

                Creature* pCreature = summoner->SummonCreature(step.script->summonCreature.creatureEntry, x, y, z, o, TEMPSUMMON_TIMED_OR_DEAD_DESPAWN, step.script->summonCreature.despawnDelay, (step.script->summonCreature.flags & 0x01) ? true: false);
                if (!pCreature)
                {
                    sLog.outError("SCRIPT_COMMAND_TEMP_SUMMON (script id %u) failed for creature (entry: %u).", step.script->id, step.script->summonCreature.creatureEntry);
                    break;
                }

                break;
            }
            case SCRIPT_COMMAND_OPEN_DOOR:
            {
                if (!step.script->openDoor.goGuid)          // door not specified
                {
                    sLog.outError("SCRIPT_COMMAND_OPEN_DOOR (script id %u) call for NULL door.", step.script->id);
                    break;
                }

                if (!source)
                {
                    sLog.outError("SCRIPT_COMMAND_OPEN_DOOR (script id %u) call for NULL unit.", step.script->id);
                    break;
                }

                if (!source->isType(TYPEMASK_UNIT))         // must be any Unit (creature or player)
                {
                    sLog.outError("SCRIPT_COMMAND_OPEN_DOOR (script id %u) call for non-unit (TypeId: %u), skipping.", step.script->id, source->GetTypeId());
                    break;
                }

                Unit* caster = (Unit*)source;

                GameObject *door = NULL;
                int32 time_to_close = step.script->openDoor.resetDelay < 15 ? 15 : step.script->openDoor.resetDelay;

                MaNGOS::GameObjectWithDbGUIDCheck go_check(*caster, step.script->openDoor.goGuid);
                MaNGOS::GameObjectSearcher<MaNGOS::GameObjectWithDbGUIDCheck> checker(door, go_check);
                Cell::VisitGridObjects(caster, checker, GetVisibilityDistance());

                if (!door)
                {
                    sLog.outError("SCRIPT_COMMAND_OPEN_DOOR (script id %u) failed for gameobject(guid: %u).", step.script->id, step.script->openDoor.goGuid);
                    break;
                }

                if (door->GetGoType() != GAMEOBJECT_TYPE_DOOR)
                {
                    sLog.outError("SCRIPT_COMMAND_OPEN_DOOR (script id %u) failed for non-door(GoType: %u).", step.script->id, door->GetGoType());
                    break;
                }

                if (door->GetGoState() != GO_STATE_READY)
                    break;                                  //door already  open

                door->UseDoorOrButton(time_to_close);

                if (target && target->isType(TYPEMASK_GAMEOBJECT) && ((GameObject*)target)->GetGoType()==GAMEOBJECT_TYPE_BUTTON)
                    ((GameObject*)target)->UseDoorOrButton(time_to_close);

                break;
            }
            case SCRIPT_COMMAND_CLOSE_DOOR:
            {
                if (!step.script->closeDoor.goGuid)         // guid for door not specified
                {
                    sLog.outError("SCRIPT_COMMAND_CLOSE_DOOR (script id %u) call for NULL door.", step.script->id);
                    break;
                }

                if (!source)
                {
                    sLog.outError("SCRIPT_COMMAND_CLOSE_DOOR (script id %u) call for NULL unit.", step.script->id);
                    break;
                }

                if (!source->isType(TYPEMASK_UNIT))         // must be any Unit (creature or player)
                {
                    sLog.outError("SCRIPT_COMMAND_CLOSE_DOOR (script id %u) call for non-unit (TypeId: %u), skipping.", step.script->id, source->GetTypeId());
                    break;
                }

                Unit* caster = (Unit*)source;

                GameObject *door = NULL;
                int32 time_to_open = step.script->closeDoor.resetDelay < 15 ? 15 : step.script->closeDoor.resetDelay;

                MaNGOS::GameObjectWithDbGUIDCheck go_check(*caster, step.script->closeDoor.goGuid);
                MaNGOS::GameObjectSearcher<MaNGOS::GameObjectWithDbGUIDCheck> checker(door, go_check);
                Cell::VisitGridObjects(caster, checker, GetVisibilityDistance());

                if (!door)
                {
                    sLog.outError("SCRIPT_COMMAND_CLOSE_DOOR (script id %u) failed for gameobject(guid: %u).", step.script->id, step.script->closeDoor.goGuid);
                    break;
                }
                if (door->GetGoType() != GAMEOBJECT_TYPE_DOOR)
                {
                    sLog.outError("SCRIPT_COMMAND_CLOSE_DOOR (script id %u) failed for non-door(GoType: %u).", step.script->id, door->GetGoType());
                    break;
                }

                if (door->GetGoState() == GO_STATE_READY)
                    break;                                  //door already closed

                door->UseDoorOrButton(time_to_open);

                if (target && target->isType(TYPEMASK_GAMEOBJECT) && ((GameObject*)target)->GetGoType()==GAMEOBJECT_TYPE_BUTTON)
                    ((GameObject*)target)->UseDoorOrButton(time_to_open);

                break;
            }
            case SCRIPT_COMMAND_ACTIVATE_OBJECT:
            {
                if (!source)
                {
                    sLog.outError("SCRIPT_COMMAND_ACTIVATE_OBJECT must have source caster.");
                    break;
                }

                if (!source->isType(TYPEMASK_UNIT))
                {
                    sLog.outError("SCRIPT_COMMAND_ACTIVATE_OBJECT source caster isn't unit (TypeId: %u), skipping.",source->GetTypeId());
                    break;
                }

                if (!target)
                {
                    sLog.outError("SCRIPT_COMMAND_ACTIVATE_OBJECT call for NULL gameobject.");
                    break;
                }

                if (target->GetTypeId()!=TYPEID_GAMEOBJECT)
                {
                    sLog.outError("SCRIPT_COMMAND_ACTIVATE_OBJECT call for non-gameobject (TypeId: %u), skipping.",target->GetTypeId());
                    break;
                }

                Unit* caster = (Unit*)source;

                GameObject *go = (GameObject*)target;

                go->Use(caster);
                break;
            }
            case SCRIPT_COMMAND_REMOVE_AURA:
            {
                Object* cmdTarget = step.script->removeAura.isSourceTarget ? source : target;

                if (!cmdTarget)
                {
                    sLog.outError("SCRIPT_COMMAND_REMOVE_AURA (script id %u) call for NULL %s.", step.script->id, step.script->removeAura.isSourceTarget ? "source" : "target");
                    break;
                }

                if (!cmdTarget->isType(TYPEMASK_UNIT))
                {
                    sLog.outError("SCRIPT_COMMAND_REMOVE_AURA (script id %u) %s isn't unit (TypeId: %u), skipping.", step.script->id, step.script->removeAura.isSourceTarget ? "source" : "target",cmdTarget->GetTypeId());
                    break;
                }

                ((Unit*)cmdTarget)->RemoveAurasDueToSpell(step.script->removeAura.spellId);
                break;
            }
            case SCRIPT_COMMAND_CAST_SPELL:
            {
                if (!source)
                {
                    sLog.outError("SCRIPT_COMMAND_CAST_SPELL (script id %u) must have source caster.", step.script->id);
                    break;
                }

                Object* cmdTarget = step.script->castSpell.flags & 0x01 ? source : target;

                if (!cmdTarget)
                {
                    sLog.outError("SCRIPT_COMMAND_CAST_SPELL (script id %u) call for NULL %s.", step.script->id, step.script->castSpell.flags & 0x01 ? "source" : "target");
                    break;
                }

                if (!cmdTarget->isType(TYPEMASK_UNIT))
                {
                    sLog.outError("SCRIPT_COMMAND_CAST_SPELL (script id %u) %s isn't unit (TypeId: %u), skipping.", step.script->id, step.script->castSpell.flags & 0x01 ? "source" : "target", cmdTarget->GetTypeId());
                    break;
                }

                Unit* spellTarget = (Unit*)cmdTarget;

                Object* cmdSource = step.script->castSpell.flags & 0x02 ? target : source;

                if (!cmdSource)
                {
                    sLog.outError("SCRIPT_COMMAND_CAST_SPELL (script id %u) call for NULL %s.", step.script->id, step.script->castSpell.flags & 0x02 ? "target" : "source");
                    break;
                }

                if (!cmdSource->isType(TYPEMASK_UNIT))
                {
                    sLog.outError("SCRIPT_COMMAND_CAST_SPELL (script id %u) %s isn't unit (TypeId: %u), skipping.", step.script->id, step.script->castSpell.flags & 0x02 ? "target" : "source", cmdSource->GetTypeId());
                    break;
                }

                Unit* spellSource = (Unit*)cmdSource;

                //TODO: when GO cast implemented, code below must be updated accordingly to also allow GO spell cast
                spellSource->CastSpell(spellTarget, step.script->castSpell.spellId, (step.script->castSpell.flags & 0x04) != 0);

                break;
            }
            case SCRIPT_COMMAND_PLAY_SOUND:
            {
                if (!source)
                {
                    sLog.outError("SCRIPT_COMMAND_PLAY_SOUND (script id %u) call for NULL creature.", step.script->id);
                    break;
                }

                if (!source->isType(TYPEMASK_WORLDOBJECT))
                {
                    sLog.outError("SCRIPT_COMMAND_PLAY_SOUND (script id %u) call for non-world object (TypeId: %u), skipping.", step.script->id, source->GetTypeId());
                    break;
                }

                WorldObject* pSource = (WorldObject*)source;

                // bitmask: 0/1=anyone/target, 0/2=with distance dependent
                Player* pTarget = NULL;

                if (step.script->playSound.flags & 1)
                {
                    if (!target)
                    {
                        sLog.outError("SCRIPT_COMMAND_PLAY_SOUND (script id %u) in targeted mode call for NULL target.", step.script->id);
                        break;
                    }

                    if (target->GetTypeId() != TYPEID_PLAYER)
                    {
                        sLog.outError("SCRIPT_COMMAND_PLAY_SOUND (script id %u) in targeted mode call for non-player (TypeId: %u), skipping.", step.script->id, target->GetTypeId());
                        break;
                    }

                    pTarget = (Player*)target;
                }

                // bitmask: 0/1=anyone/target, 0/2=with distance dependent
                if (step.script->playSound.flags & 2)
                    pSource->PlayDistanceSound(step.script->playSound.soundId, pTarget);
                else
                    pSource->PlayDirectSound(step.script->playSound.soundId, pTarget);

                break;
            }
            case SCRIPT_COMMAND_CREATE_ITEM:
            {
                if (!target && !source)
                {
                    sLog.outError("SCRIPT_COMMAND_CREATE_ITEM (script id %u) call for NULL object.", step.script->id);
                    break;
                }

                // only Player
                if ((!target || target->GetTypeId() != TYPEID_PLAYER) && (!source || source->GetTypeId() != TYPEID_PLAYER))
                {
                    sLog.outError("SCRIPT_COMMAND_CREATE_ITEM (script id %u) call for non-player (TypeIdSource: %u)(TypeIdTarget: %u), skipping.", step.script->id, source ? source->GetTypeId() : 0, target ? target->GetTypeId() : 0);
                    break;
                }

                Player* pReceiver = target && target->GetTypeId() == TYPEID_PLAYER ? (Player*)target : (Player*)source;

                if (Item* pItem = pReceiver->StoreNewItemInInventorySlot(step.script->createItem.itemEntry, step.script->createItem.amount))
                    pReceiver->SendNewItem(pItem, step.script->createItem.amount, true, false);

                break;
            }
            case SCRIPT_COMMAND_DESPAWN_SELF:
            {
                if (!target && !source)
                {
                    sLog.outError("SCRIPT_COMMAND_DESPAWN_SELF (script id %u) call for NULL object.", step.script->id);
                    break;
                }

                // only creature
                if ((!target || target->GetTypeId() != TYPEID_UNIT) && (!source || source->GetTypeId() != TYPEID_UNIT))
                {
                    sLog.outError("SCRIPT_COMMAND_DESPAWN_SELF (script id %u) call for non-creature (TypeIdSource: %u)(TypeIdTarget: %u), skipping.", step.script->id, source ? source->GetTypeId() : 0, target ? target->GetTypeId() : 0);
                    break;
                }

                Creature* pCreature = target && target->GetTypeId() == TYPEID_UNIT ? (Creature*)target : (Creature*)source;

                pCreature->ForcedDespawn(step.script->despawn.despawnDelay);

                break;
            }
            case SCRIPT_COMMAND_PLAY_MOVIE:
            {
                if (!target && !source)
                {
                    sLog.outError("SCRIPT_COMMAND_PLAY_MOVIE (script id %u) call for NULL object.", step.script->id);
                    break;
                }

                // only Player
                if ((!target || target->GetTypeId() != TYPEID_PLAYER) && (!source || source->GetTypeId() != TYPEID_PLAYER))
                {
                    sLog.outError("SCRIPT_COMMAND_PLAY_MOVIE (script id %u) call for non-player (TypeIdSource: %u)(TypeIdTarget: %u), skipping.", step.script->id, source ? source->GetTypeId() : 0, target ? target->GetTypeId() : 0);
                    break;
                }

                Player* pReceiver = target && target->GetTypeId() == TYPEID_PLAYER ? (Player*)target : (Player*)source;

                pReceiver->SendMovieStart(step.script->playMovie.movieId);

                break;
            }
            case SCRIPT_COMMAND_MOVEMENT:
            {
                if (!source)
                {
                    sLog.outError("SCRIPT_COMMAND_MOVEMENT (script id %u) call for NULL source.", step.script->id);
                    break;
                }

                if (!source->isType(TYPEMASK_WORLDOBJECT))
                {
                    sLog.outError("SCRIPT_COMMAND_MOVEMENT (script id %u) call for unsupported non-worldobject (TypeId: %u), skipping.", step.script->id, source->GetTypeId());
                    break;
                }

                WorldObject* pSource = (WorldObject*)source;
                Creature* pMover = NULL;

                if (!step.script->movement.creatureEntry)   // No buddy defined, so try use source (or target where source is player)
                {
                    if (pSource->GetTypeId() != TYPEID_UNIT)
                    {
                        // we can't move source being non-creature, so see if target is creature
                        if (target && target->GetTypeId() == TYPEID_UNIT)
                            pMover = (Creature*)target;
                    }
                    else if (pSource->GetTypeId() == TYPEID_UNIT)
                        pMover = (Creature*)pSource;
                }
                else                                        // If step has a buddy entry defined, search for it
                {
                    MaNGOS::NearestCreatureEntryWithLiveStateInObjectRangeCheck u_check(*pSource, step.script->movement.creatureEntry, true, step.script->movement.searchRadius);
                    MaNGOS::CreatureLastSearcher<MaNGOS::NearestCreatureEntryWithLiveStateInObjectRangeCheck> searcher(pMover, u_check);

                    Cell::VisitGridObjects(pSource, searcher, step.script->movement.searchRadius);
                }

                if (!pMover)
                {
                    sLog.outError("SCRIPT_COMMAND_MOVEMENT (script id %u) call for non-creature (TypeIdSource: %u)(TypeIdTarget: %u), skipping.", step.script->id, source ? source->GetTypeId() : 0, target ? target->GetTypeId() : 0);
                    break;
                }

                // Consider add additional checks for cases where creature should not change movementType
                // (pet? in combat? already using same MMgen as script try to apply?)

                switch(step.script->movement.movementType)
                {
                    case IDLE_MOTION_TYPE:
                        pMover->GetMotionMaster()->MoveIdle();
                        break;
                    case RANDOM_MOTION_TYPE:
                        pMover->GetMotionMaster()->MoveRandom();
                        break;
                    case WAYPOINT_MOTION_TYPE:
                        pMover->GetMotionMaster()->MoveWaypoint();
                        break;
                }

                break;
            }
            case SCRIPT_COMMAND_SET_ACTIVEOBJECT:
            {
                if (!source)
                {
                    sLog.outError("SCRIPT_COMMAND_SET_ACTIVEOBJECT (script id %u) call for NULL source.", step.script->id);
                    break;
                }

                if (!source->isType(TYPEMASK_WORLDOBJECT))
                {
                    sLog.outError("SCRIPT_COMMAND_SET_ACTIVEOBJECT (script id %u) call for unsupported non-worldobject (TypeId: %u), skipping.", step.script->id, source->GetTypeId());
                    break;
                }

                WorldObject* pSource = (WorldObject*)source;
                Creature* pOwner = NULL;

                // No buddy defined, so try use source (or target if source is not creature)
                if (!step.script->activeObject.creatureEntry)
                {
                    if (pSource->GetTypeId() != TYPEID_UNIT)
                    {
                        // we can't be non-creature, so see if target is creature
                        if (target && target->GetTypeId() == TYPEID_UNIT)
                            pOwner = (Creature*)target;
                    }
                    else if (pSource->GetTypeId() == TYPEID_UNIT)
                        pOwner = (Creature*)pSource;
                }
                else                                        // If step has a buddy entry defined, search for it
                {
                    MaNGOS::NearestCreatureEntryWithLiveStateInObjectRangeCheck u_check(*pSource, step.script->activeObject.creatureEntry, true, step.script->activeObject.searchRadius);
                    MaNGOS::CreatureLastSearcher<MaNGOS::NearestCreatureEntryWithLiveStateInObjectRangeCheck> searcher(pOwner, u_check);

                    Cell::VisitGridObjects(pSource, searcher, step.script->activeObject.searchRadius);
                }

                if (!pOwner)
                {
                    sLog.outError("SCRIPT_COMMAND_SET_ACTIVEOBJECT (script id %u) call for non-creature (TypeIdSource: %u)(TypeIdTarget: %u), skipping.", step.script->id, source ? source->GetTypeId() : 0, target ? target->GetTypeId() : 0);
                    break;
                }

                pOwner->SetActiveObjectState(step.script->activeObject.activate);
                break;
            }
            case SCRIPT_COMMAND_SET_FACTION:
            {
                if (!source)
                {
                    sLog.outError("SCRIPT_COMMAND_SET_FACTION (script id %u) call for NULL source.", step.script->id);
                    break;
                }

                if (!source->isType(TYPEMASK_WORLDOBJECT))
                {
                    sLog.outError("SCRIPT_COMMAND_SET_FACTION (script id %u) call for unsupported non-worldobject (TypeId: %u), skipping.", step.script->id, source->GetTypeId());
                    break;
                }

                WorldObject* pSource = (WorldObject*)source;
                Creature* pOwner = NULL;

                // No buddy defined, so try use source (or target if source is not creature)
                if (!step.script->faction.creatureEntry)
                {
                    if (pSource->GetTypeId() != TYPEID_UNIT)
                    {
                        // we can't be non-creature, so see if target is creature
                        if (target && target->GetTypeId() == TYPEID_UNIT)
                            pOwner = (Creature*)target;
                    }
                    else if (pSource->GetTypeId() == TYPEID_UNIT)
                        pOwner = (Creature*)pSource;
                }
                else                                        // If step has a buddy entry defined, search for it
                {
                    MaNGOS::NearestCreatureEntryWithLiveStateInObjectRangeCheck u_check(*pSource, step.script->faction.creatureEntry, true, step.script->faction.searchRadius);
                    MaNGOS::CreatureLastSearcher<MaNGOS::NearestCreatureEntryWithLiveStateInObjectRangeCheck> searcher(pOwner, u_check);

                    Cell::VisitGridObjects(pSource, searcher, step.script->faction.searchRadius);
                }

                if (!pOwner)
                {
                    sLog.outError("SCRIPT_COMMAND_SET_FACTION (script id %u) call for non-creature (TypeIdSource: %u)(TypeIdTarget: %u), skipping.", step.script->id, source ? source->GetTypeId() : 0, target ? target->GetTypeId() : 0);
                    break;
                }

                if (step.script->faction.factionId)
                    pOwner->setFaction(step.script->faction.factionId);
                else
                    pOwner->setFaction(pOwner->GetCreatureInfo()->faction_A);

                break;
            }
            case SCRIPT_COMMAND_MORPH_TO_ENTRY_OR_MODEL:
            {
                if (!source)
                {
                    sLog.outError("SCRIPT_COMMAND_MORPH_TO_ENTRY_OR_MODEL (script id %u) call for NULL source.", step.script->id);
                    break;
                }

                if (!source->isType(TYPEMASK_WORLDOBJECT))
                {
                    sLog.outError("SCRIPT_COMMAND_MORPH_TO_ENTRY_OR_MODEL (script id %u) call for unsupported non-worldobject (TypeId: %u), skipping.", step.script->id, source->GetTypeId());
                    break;
                }

                WorldObject* pSource = (WorldObject*)source;
                Creature* pOwner = NULL;

                // No buddy defined, so try use source (or target if source is not creature)
                if (!step.script->morph.creatureEntry)
                {
                    if (pSource->GetTypeId() != TYPEID_UNIT)
                    {
                        // we can't be non-creature, so see if target is creature
                        if (target && target->GetTypeId() == TYPEID_UNIT)
                            pOwner = (Creature*)target;
                    }
                    else if (pSource->GetTypeId() == TYPEID_UNIT)
                        pOwner = (Creature*)pSource;
                }
                else                                        // If step has a buddy entry defined, search for it
                {
                    MaNGOS::NearestCreatureEntryWithLiveStateInObjectRangeCheck u_check(*pSource, step.script->morph.creatureEntry, true, step.script->morph.searchRadius);
                    MaNGOS::CreatureLastSearcher<MaNGOS::NearestCreatureEntryWithLiveStateInObjectRangeCheck> searcher(pOwner, u_check);

                    Cell::VisitGridObjects(pSource, searcher, step.script->morph.searchRadius);
                }

                if (!pOwner)
                {
                    sLog.outError("SCRIPT_COMMAND_MORPH_TO_ENTRY_OR_MODEL (script id %u) call for non-creature (TypeIdSource: %u)(TypeIdTarget: %u), skipping.", step.script->id, source ? source->GetTypeId() : 0, target ? target->GetTypeId() : 0);
                    break;
                }

                if (!step.script->morph.creatureOrModelEntry)
                    pOwner->DeMorph();
                else if (step.script->morph.flags & 0x01)
                    pOwner->SetDisplayId(step.script->morph.creatureOrModelEntry);
                else
                {
                    CreatureInfo const* ci = ObjectMgr::GetCreatureTemplate(step.script->morph.creatureOrModelEntry);
                    uint32 display_id = Creature::ChooseDisplayId(ci);

                    pOwner->SetDisplayId(display_id);
                }

                break;
            }
            case SCRIPT_COMMAND_MOUNT_TO_ENTRY_OR_MODEL:
            {
                if (!source)
                {
                    sLog.outError("SCRIPT_COMMAND_MOUNT_TO_ENTRY_OR_MODEL (script id %u) call for NULL source.", step.script->id);
                    break;
                }

                if (!source->isType(TYPEMASK_WORLDOBJECT))
                {
                    sLog.outError("SCRIPT_COMMAND_MOUNT_TO_ENTRY_OR_MODEL (script id %u) call for unsupported non-worldobject (TypeId: %u), skipping.", step.script->id, source->GetTypeId());
                    break;
                }

                WorldObject* pSource = (WorldObject*)source;
                Creature* pOwner = NULL;

                // No buddy defined, so try use source (or target if source is not creature)
                if (!step.script->mount.creatureEntry)
                {
                    if (pSource->GetTypeId() != TYPEID_UNIT)
                    {
                        // we can't be non-creature, so see if target is creature
                        if (target && target->GetTypeId() == TYPEID_UNIT)
                            pOwner = (Creature*)target;
                    }
                    else if (pSource->GetTypeId() == TYPEID_UNIT)
                        pOwner = (Creature*)pSource;
                }
                else                                        // If step has a buddy entry defined, search for it
                {
                    MaNGOS::NearestCreatureEntryWithLiveStateInObjectRangeCheck u_check(*pSource, step.script->mount.creatureEntry, true, step.script->mount.searchRadius);
                    MaNGOS::CreatureLastSearcher<MaNGOS::NearestCreatureEntryWithLiveStateInObjectRangeCheck> searcher(pOwner, u_check);

                    Cell::VisitGridObjects(pSource, searcher, step.script->mount.searchRadius);
                }

                if (!pOwner)
                {
                    sLog.outError("SCRIPT_COMMAND_MOUNT_TO_ENTRY_OR_MODEL (script id %u) call for non-creature (TypeIdSource: %u)(TypeIdTarget: %u), skipping.", step.script->id, source ? source->GetTypeId() : 0, target ? target->GetTypeId() : 0);
                    break;
                }

                if (!step.script->mount.creatureOrModelEntry)
                    pOwner->Unmount();
                else if (step.script->mount.flags & 0x01)
                    pOwner->Mount(step.script->mount.creatureOrModelEntry);
                else
                {
                    CreatureInfo const* ci = ObjectMgr::GetCreatureTemplate(step.script->mount.creatureOrModelEntry);
                    uint32 display_id = Creature::ChooseDisplayId(ci);

                    pOwner->Mount(display_id);
                }

                break;
            }
            case SCRIPT_COMMAND_SET_RUN:
            {
                if (!source)
                {
                    sLog.outError("SCRIPT_COMMAND_SET_RUN (script id %u) call for NULL source.", step.script->id);
                    break;
                }

                if (!source->isType(TYPEMASK_WORLDOBJECT))
                {
                    sLog.outError("SCRIPT_COMMAND_SET_RUN (script id %u) call for unsupported non-worldobject (TypeId: %u), skipping.", step.script->id, source->GetTypeId());
                    break;
                }

                WorldObject* pSource = (WorldObject*)source;
                Creature* pOwner = NULL;

                // No buddy defined, so try use source (or target if source is not creature)
                if (!step.script->run.creatureEntry)
                {
                    if (pSource->GetTypeId() != TYPEID_UNIT)
                    {
                        // we can't be non-creature, so see if target is creature
                        if (target && target->GetTypeId() == TYPEID_UNIT)
                            pOwner = (Creature*)target;
                    }
                    else if (pSource->GetTypeId() == TYPEID_UNIT)
                        pOwner = (Creature*)pSource;
                }
                else                                        // If step has a buddy entry defined, search for it
                {
                    MaNGOS::NearestCreatureEntryWithLiveStateInObjectRangeCheck u_check(*pSource, step.script->run.creatureEntry, true, step.script->run.searchRadius);
                    MaNGOS::CreatureLastSearcher<MaNGOS::NearestCreatureEntryWithLiveStateInObjectRangeCheck> searcher(pOwner, u_check);

                    Cell::VisitGridObjects(pSource, searcher, step.script->run.searchRadius);
                }

                if (!pOwner)
                {
                    sLog.outError("SCRIPT_COMMAND_SET_RUN (script id %u) call for non-creature (TypeIdSource: %u)(TypeIdTarget: %u), skipping.", step.script->id, source ? source->GetTypeId() : 0, target ? target->GetTypeId() : 0);
                    break;
                }

                if (step.script->run.run)
                    pOwner->RemoveSplineFlag(SPLINEFLAG_WALKMODE);
                else
                    pOwner->AddSplineFlag(SPLINEFLAG_WALKMODE);

                break;
            }
            default:
                sLog.outError("Unknown SCRIPT_COMMAND_ %u called for script id %u.",step.script->command, step.script->id);
                break;
        }

        m_scriptSchedule.erase(iter);
        sWorld.DecreaseScheduledScriptCount();

        iter = m_scriptSchedule.begin();
    }
}

/**
 * Function return player that in world at CURRENT map
 *
 * Note: This is function preferred if you sure that need player only placed at specific map
 *       This is not true for some spell cast targeting and most packet handlers
 *
 * @param guid must be player guid (HIGHGUID_PLAYER)
 */
Player* Map::GetPlayer(ObjectGuid guid)
{
    Player* plr = ObjectAccessor::FindPlayer(guid);         // return only in world players
    return plr && plr->GetMap() == this ? plr : NULL;
}

/**
 * Function return creature (non-pet and then most summoned by spell creatures) that in world at CURRENT map 
 *
 * @param guid must be creature guid (HIGHGUID_UNIT)
 */
Creature* Map::GetCreature(ObjectGuid guid)
{
    return m_objectsStore.find<Creature>(guid.GetRawValue(), (Creature*)NULL);
}

/**
 *
 * @param guid must be pet guid (HIGHGUID_PET)
 */
Pet* Map::GetPet(ObjectGuid guid)
{
    return m_objectsStore.find<Pet>(guid.GetRawValue(), (Pet*)NULL);
}

/**
 * Function return corpse that at CURRENT map
 *
 * Note: corpse can be NOT IN WORLD, so can't be used corspe->GetMap() without pre-check corpse->isInWorld()
 *
 * @param guid must be corpse guid (HIGHGUID_CORPSE)
 */
Corpse* Map::GetCorpse(ObjectGuid guid)
{
    Corpse * ret = ObjectAccessor::GetCorpseInMap(guid,GetId());
    return ret && ret->GetInstanceId() == GetInstanceId() ? ret : NULL;
}

/**
 * Function return non-player unit object that in world at CURRENT map, so creature, or pet, or vehicle
 *
 * @param guid must be non-player unit guid (HIGHGUID_PET HIGHGUID_UNIT HIGHGUID_VEHICLE)
 */
Creature* Map::GetAnyTypeCreature(ObjectGuid guid)
{
    switch(guid.GetHigh())
    {
        case HIGHGUID_UNIT:
        case HIGHGUID_VEHICLE:      return GetCreature(guid);
        case HIGHGUID_PET:          return GetPet(guid);
        default:                    break;
    }

    return NULL;
}

/**
 * Function return gameobject that in world at CURRENT map
 *
 * @param guid must be gameobject guid (HIGHGUID_GAMEOBJECT)
 */
GameObject* Map::GetGameObject(ObjectGuid guid)
{
    return m_objectsStore.find<GameObject>(guid.GetRawValue(), (GameObject*)NULL);
}

/**
 * Function return dynamic object that in world at CURRENT map
 *
 * @param guid must be dynamic object guid (HIGHGUID_DYNAMICOBJECT)
 */
DynamicObject* Map::GetDynamicObject(ObjectGuid guid)
{
    return m_objectsStore.find<DynamicObject>(guid.GetRawValue(), (DynamicObject*)NULL);
}

/**
 * Function return unit in world at CURRENT map
 *
 * Note: in case player guid not always expected need player at current map only.
 *       For example in spell casting can be expected any in world player targeting in some cases
 *
 * @param guid must be unit guid (HIGHGUID_PLAYER HIGHGUID_PET HIGHGUID_UNIT HIGHGUID_VEHICLE)
 */
Unit* Map::GetUnit(ObjectGuid guid)
{
    if (guid.IsPlayer())
        return GetPlayer(guid);

    return GetAnyTypeCreature(guid);
}

/**
 * Function return world object in world at CURRENT map, so any except transports
 */
WorldObject* Map::GetWorldObject(ObjectGuid guid)
{
    switch(guid.GetHigh())
    {
        case HIGHGUID_PLAYER:       return GetPlayer(guid);
        case HIGHGUID_GAMEOBJECT:   return GetGameObject(guid);
        case HIGHGUID_UNIT:
        case HIGHGUID_VEHICLE:      return GetCreature(guid);
        case HIGHGUID_PET:          return GetPet(guid);
        case HIGHGUID_DYNAMICOBJECT:return GetDynamicObject(guid);
        case HIGHGUID_CORPSE:
        {
            // corpse special case, it can be not in world
            Corpse* corpse = GetCorpse(guid);
            return corpse && corpse->IsInWorld() ? corpse : NULL;
        }
        case HIGHGUID_MO_TRANSPORT:
        case HIGHGUID_TRANSPORT:
        default:                    break;
    }

    return NULL;
}

void Map::SendObjectUpdates()
{
    UpdateDataMapType update_players;

    while(!i_objectsToClientUpdateQueue.empty())
    {
        if (i_objectsToClientNotUpdate.find(i_objectsToClientUpdateQueue.front()) == i_objectsToClientNotUpdate.end())
            i_objectsToClientUpdate.insert(i_objectsToClientUpdateQueue.front());
        i_objectsToClientUpdateQueue.pop();
    }
    i_objectsToClientNotUpdate.clear();

    while(!i_objectsToClientUpdate.empty())
    {
        Object* obj = *i_objectsToClientUpdate.begin();
        i_objectsToClientUpdate.erase(i_objectsToClientUpdate.begin());
        obj->BuildUpdateData(update_players);
    }

    WorldPacket packet;                                     // here we allocate a std::vector with a size of 0x10000
    for(UpdateDataMapType::iterator iter = update_players.begin(); iter != update_players.end(); ++iter)
    {
        iter->second.BuildPacket(&packet);
        iter->first->GetSession()->SendPacket(&packet);
        packet.clear();                                     // clean the string
    }
}

uint32 Map::GenerateLocalLowGuid(HighGuid guidhigh)
{
    // TODO: for map local guid counters possible force reload map instead shutdown server at guid counter overflow
    switch(guidhigh)
    {
        case HIGHGUID_DYNAMICOBJECT:
            return m_DynObjectGuids.Generate();
        case HIGHGUID_PET:
            return m_PetGuids.Generate();
        default:
            MANGOS_ASSERT(0);
    }

    MANGOS_ASSERT(0);
    return 0;
}<|MERGE_RESOLUTION|>--- conflicted
+++ resolved
@@ -1399,67 +1399,6 @@
             InstanceGroupBind *groupBind = pGroup->GetBoundInstance(this,GetDifficulty());
             if (playerBind)
             {
-<<<<<<< HEAD
-                // solo saves should be reset when entering a group
-                InstanceGroupBind *groupBind = pGroup->GetBoundInstance(this,GetDifficulty());
-                if (playerBind)
-                {
-                    sLog.outError("InstanceMap::Add: %s is being put in instance %d,%d,%d,%d,%d,%d but he is in group (Id: %d) and is bound to instance %d,%d,%d,%d,%d,%d!",
-                        player->GetGuidStr().c_str(), GetInstanceSave()->GetMapId(), GetInstanceSave()->GetInstanceId(),
-                        GetInstanceSave()->GetDifficulty(), GetInstanceSave()->GetPlayerCount(), GetInstanceSave()->GetGroupCount(),
-                        GetInstanceSave()->CanReset(), pGroup->GetId(),
-                        playerBind->save->GetMapId(), playerBind->save->GetInstanceId(), playerBind->save->GetDifficulty(),
-                        playerBind->save->GetPlayerCount(), playerBind->save->GetGroupCount(), playerBind->save->CanReset());
-
-                    if (groupBind)
-                        sLog.outError("InstanceMap::Add: the group (Id: %d) is bound to instance %d,%d,%d,%d,%d,%d",
-                        pGroup->GetId(),
-                        groupBind->save->GetMapId(), groupBind->save->GetInstanceId(), groupBind->save->GetDifficulty(),
-                        groupBind->save->GetPlayerCount(), groupBind->save->GetGroupCount(), groupBind->save->CanReset());
-
-                    // no reason crash if we can fix state
-                    player->UnbindInstance(GetId(), GetDifficulty());
-                }
-
-                // bind to the group or keep using the group save
-                if (!groupBind)
-                    pGroup->BindToInstance(GetInstanceSave(), false);
-                else
-                {
-                    // cannot jump to a different instance without resetting it
-                    if (groupBind->save != GetInstanceSave())
-                    {
-                        sLog.outError("InstanceMap::Add: %s is being put in instance %d,%d,%d but he is in group (Id: %d) which is bound to instance %d,%d,%d!",
-                            player->GetGuidStr().c_str(), GetInstanceSave()->GetMapId(),
-                            GetInstanceSave()->GetInstanceId(), GetInstanceSave()->GetDifficulty(),
-                            pGroup->GetId(), groupBind->save->GetMapId(),
-                            groupBind->save->GetInstanceId(), groupBind->save->GetDifficulty());
-
-                        sLog.outError("MapSave players: %d, group count: %d",
-                            GetInstanceSave()->GetPlayerCount(), GetInstanceSave()->GetGroupCount());
-
-                        if (groupBind->save)
-                            sLog.outError("GroupBind save players: %d, group count: %d", groupBind->save->GetPlayerCount(), groupBind->save->GetGroupCount());
-                        else
-                            sLog.outError("GroupBind save NULL");
-                        MANGOS_ASSERT(false);
-                    }
-                    // if the group/leader is permanently bound to the instance
-                    // players also become permanently bound when they enter
-                    if (groupBind->perm)
-                    {
-                        uint32 m_completed = 0;
-                        if (((InstanceMap*)this)->GetInstanceData())
-                            m_completed = ((InstanceMap*)this)->GetInstanceData()->GetCompletedEncounters(true);
-                        WorldPacket data(SMSG_INSTANCE_LOCK_WARNING_QUERY, 9);
-                        data << uint32(60000);
-                        data << m_completed;
-                        data << uint8(0);
-                        player->GetSession()->SendPacket(&data);
-                        player->SetPendingBind(GetInstanceSave(), 60000);
-                    }
-                }
-=======
                 sLog.outError("DungeonMap::Add: %s is being put in instance %d,%d,%d,%d,%d,%d but he is in group (Id: %d) and is bound to instance %d,%d,%d,%d,%d,%d!",
                     player->GetGuidStr().c_str(), GetPersistentState()->GetMapId(), GetPersistentState()->GetInstanceId(),
                     GetPersistanceState()->GetDifficulty(), GetPersistanceState()->GetPlayerCount(), GetPersistanceState()->GetGroupCount(),
@@ -1475,8 +1414,7 @@
 
                 // no reason crash if we can fix state
                 player->UnbindInstance(GetId(), GetDifficulty());
->>>>>>> b284f4ed
-            }
+          }
 
             // bind to the group or keep using the group save
             if (!groupBind)
@@ -1503,12 +1441,17 @@
                 }
                 // if the group/leader is permanently bound to the instance
                 // players also become permanently bound when they enter
-                if (groupBind->perm)
-                {
-                    WorldPacket data(SMSG_INSTANCE_SAVE_CREATED, 4);
-                    data << uint32(0);
+                if (groupBind->perm && IsDungeon())
+                {
+                    uint32 m_completed = 0;
+                    if (GetInstanceData())
+                        m_completed = GetInstanceData()->GetCompletedEncounters(true);
+                    WorldPacket data(SMSG_INSTANCE_LOCK_WARNING_QUERY, 9);
+                    data << uint32(60000);
+                    data << m_completed;
+                    data << uint8(0);
                     player->GetSession()->SendPacket(&data);
-                    player->BindToInstance(GetPersistanceState(), true);
+                    player->SetPendingBind(GetPersistanceState(), 60000);
                 }
             }
         }
