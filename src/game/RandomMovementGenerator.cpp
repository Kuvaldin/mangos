--- conflicted
+++ resolved
@@ -47,8 +47,6 @@
     float destX,destY,destZ;
     creature.GetNearPoint(&creature, destX, destY, destZ, creature.GetObjectBoundingRadius(), range, angle);
     creature.UpdateAllowedPositionZ(destX, destY, destZ);
-<<<<<<< HEAD
-=======
 
     float dx = i_x - destX;
     float dy = i_y - destY;
@@ -59,7 +57,6 @@
         destY = i_y;
         destZ = i_z;
     }
->>>>>>> d54b5726
 
     creature.addUnitState(UNIT_STAT_ROAMING_MOVE);
 
