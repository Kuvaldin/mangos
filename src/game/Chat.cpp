/*
 * Copyright (C) 2005-2011 MaNGOS <http://getmangos.com/>
 *
 * This program is free software; you can redistribute it and/or modify
 * it under the terms of the GNU General Public License as published by
 * the Free Software Foundation; either version 2 of the License, or
 * (at your option) any later version.
 *
 * This program is distributed in the hope that it will be useful,
 * but WITHOUT ANY WARRANTY; without even the implied warranty of
 * MERCHANTABILITY or FITNESS FOR A PARTICULAR PURPOSE.  See the
 * GNU General Public License for more details.
 *
 * You should have received a copy of the GNU General Public License
 * along with this program; if not, write to the Free Software
 * Foundation, Inc., 59 Temple Place, Suite 330, Boston, MA  02111-1307  USA
 */

#include "Chat.h"
#include "Language.h"
#include "Database/DatabaseEnv.h"
#include "WorldPacket.h"
#include "WorldSession.h"
#include "Opcodes.h"
#include "Log.h"
#include "World.h"
#include "ObjectMgr.h"
#include "ObjectGuid.h"
#include "Player.h"
#include "UpdateMask.h"
#include "GridNotifiersImpl.h"
#include "CellImpl.h"
#include "AccountMgr.h"
#include "SpellMgr.h"
#include "PoolManager.h"
#include "GameEventMgr.h"

// Supported shift-links (client generated and server side)
// |color|Hachievement:achievement_id:player_guid_hex:completed_0_1:mm:dd:yy_from_2000:criteriaMask1:criteriaMask2:criteriaMask3:criteriaMask4|h[name]|h|r
//                                                                        - client, item icon shift click, not used in server currently
// |color|Hachievement_criteria:criteria_id|h[name]|h|r
// |color|Harea:area_id|h[name]|h|r
// |color|Hareatrigger:id|h[name]|h|r
// |color|Hareatrigger_target:id|h[name]|h|r
// |color|Hcreature:creature_guid|h[name]|h|r
// |color|Hcreature_entry:creature_id|h[name]|h|r
// |color|Henchant:recipe_spell_id|h[prof_name: recipe_name]|h|r          - client, at shift click in recipes list dialog
// |color|Hgameevent:id|h[name]|h|r
// |color|Hgameobject:go_guid|h[name]|h|r
// |color|Hgameobject_entry:go_id|h[name]|h|r
// |color|Hglyph:glyph_slot_id:glyph_prop_id|h[%s]|h|r                    - client, at shift click in glyphs dialog, GlyphSlot.dbc, GlyphProperties.dbc
// |color|Hitem:item_id:perm_ench_id:gem1:gem2:gem3:0:0:0:0:reporter_level|h[name]|h|r
//                                                                        - client, item icon shift click
// |color|Hitemset:itemset_id|h[name]|h|r
// |color|Hplayer:name|h[name]|h|r                                        - client, in some messages, at click copy only name instead link, so no way generate it in client string send to server
// |color|Hpool:pool_id|h[name]|h|r
// |color|Hquest:quest_id:quest_level|h[name]|h|r                         - client, quest list name shift-click
// |color|Hskill:skill_id|h[name]|h|r
// |color|Hspell:spell_id|h[name]|h|r                                     - client, spellbook spell icon shift-click
// |color|Htalent:talent_id,rank|h[name]|h|r                              - client, talent icon shift-click rank==-1 if shift-copy unlearned talent
// |color|Htaxinode:id|h[name]|h|r
// |color|Htele:id|h[name]|h|r
// |color|Htitle:id|h[name]|h|r
// |color|Htrade:spell_id:cur_value:max_value:unk3int:unk3str|h[name]|h|r - client, spellbook profession icon shift-click

bool ChatHandler::load_command_table = true;

ChatCommand * ChatHandler::getCommandTable()
{
    static ChatCommand accountSetCommandTable[] =
    {
        { "addon",          SEC_ADMINISTRATOR,  true,  &ChatHandler::HandleAccountSetAddonCommand,     "", NULL },
        { "gmlevel",        SEC_CONSOLE,        true,  &ChatHandler::HandleAccountSetGmLevelCommand,   "", NULL },
        { "password",       SEC_CONSOLE,        true,  &ChatHandler::HandleAccountSetPasswordCommand,  "", NULL },
        { NULL,             0,                  false, NULL,                                           "", NULL }
    };

    static ChatCommand accountFriendCommandTable[] =
    {
        { "add"  ,          SEC_ADMINISTRATOR,  true,  &ChatHandler::HandleAccountFriendAddCommand,    "", NULL },
        { "delete",         SEC_ADMINISTRATOR,  true,  &ChatHandler::HandleAccountFriendDeleteCommand, "", NULL },
        { "list",           SEC_ADMINISTRATOR,  true,  &ChatHandler::HandleAccountFriendListCommand,   "", NULL },
        { NULL,             0,                  false, NULL,                                           "", NULL }
    };

    static ChatCommand accountCommandTable[] =
    {
        { "characters",     SEC_ADMINISTRATOR,  true,  &ChatHandler::HandleAccountCharactersCommand,   "", NULL },
        { "create",         SEC_CONSOLE,        true,  &ChatHandler::HandleAccountCreateCommand,       "", NULL },
        { "delete",         SEC_CONSOLE,        true,  &ChatHandler::HandleAccountDeleteCommand,       "", NULL },
        { "onlinelist",     SEC_CONSOLE,        true,  &ChatHandler::HandleAccountOnlineListCommand,   "", NULL },
        { "lock",           SEC_PLAYER,         true,  &ChatHandler::HandleAccountLockCommand,         "", NULL },
        { "set",            SEC_ADMINISTRATOR,  true,  NULL,                                           "", accountSetCommandTable },
        { "friend",         SEC_ADMINISTRATOR,  true,  NULL,                                           "", accountFriendCommandTable },
        { "password",       SEC_PLAYER,         true,  &ChatHandler::HandleAccountPasswordCommand,     "", NULL },
        { "",               SEC_PLAYER,         true,  &ChatHandler::HandleAccountCommand,             "", NULL },
        { NULL,             0,                  false, NULL,                                           "", NULL }
    };

    static ChatCommand achievementCriteriaCommandTable[] =
    {
        { "add",            SEC_ADMINISTRATOR,  true,  &ChatHandler::HandleAchievementCriteriaAddCommand,   "", NULL },
        { "remove",         SEC_ADMINISTRATOR,  true,  &ChatHandler::HandleAchievementCriteriaRemoveCommand,"", NULL },
        { NULL,             0,                  true,  NULL,                                                "", NULL }
    };

    static ChatCommand achievementCommandTable[] =
    {
        { "criteria",       SEC_ADMINISTRATOR,  true,  NULL,                                           "", achievementCriteriaCommandTable },
        { "add",            SEC_ADMINISTRATOR,  true,  &ChatHandler::HandleAchievementAddCommand,      "", NULL },
        { "remove",         SEC_ADMINISTRATOR,  true,  &ChatHandler::HandleAchievementRemoveCommand,   "", NULL },
        { "",               SEC_ADMINISTRATOR,  true,  &ChatHandler::HandleAchievementCommand,         "", NULL },
        { NULL,             0,                  true,  NULL,                                           "", NULL }
    };

    static ChatCommand auctionCommandTable[] =
    {
        { "alliance",       SEC_ADMINISTRATOR,  false, &ChatHandler::HandleAuctionAllianceCommand,     "", NULL },
        { "goblin",         SEC_ADMINISTRATOR,  false, &ChatHandler::HandleAuctionGoblinCommand,       "", NULL },
        { "horde",          SEC_ADMINISTRATOR,  false, &ChatHandler::HandleAuctionHordeCommand,        "", NULL },
        { "",               SEC_ADMINISTRATOR,  false, &ChatHandler::HandleAuctionCommand,             "", NULL },
        { NULL,             0,                  false, NULL,                                           "", NULL }
    };

    static ChatCommand banCommandTable[] =
    {
        { "account",        SEC_ADMINISTRATOR,  true,  &ChatHandler::HandleBanAccountCommand,          "", NULL },
        { "character",      SEC_ADMINISTRATOR,  true,  &ChatHandler::HandleBanCharacterCommand,        "", NULL },
        { "ip",             SEC_ADMINISTRATOR,  true,  &ChatHandler::HandleBanIPCommand,               "", NULL },
        { NULL,             0,                  false, NULL,                                           "", NULL }
    };

    static ChatCommand baninfoCommandTable[] =
    {
        { "account",        SEC_ADMINISTRATOR,  true,  &ChatHandler::HandleBanInfoAccountCommand,      "", NULL },
        { "character",      SEC_ADMINISTRATOR,  true,  &ChatHandler::HandleBanInfoCharacterCommand,    "", NULL },
        { "ip",             SEC_ADMINISTRATOR,  true,  &ChatHandler::HandleBanInfoIPCommand,           "", NULL },
        { NULL,             0,                  false, NULL,                                           "", NULL }
    };

    static ChatCommand banlistCommandTable[] =
    {
        { "account",        SEC_ADMINISTRATOR,  true,  &ChatHandler::HandleBanListAccountCommand,      "", NULL },
        { "character",      SEC_ADMINISTRATOR,  true,  &ChatHandler::HandleBanListCharacterCommand,    "", NULL },
        { "ip",             SEC_ADMINISTRATOR,  true,  &ChatHandler::HandleBanListIPCommand,           "", NULL },
        { NULL,             0,                  false, NULL,                                           "", NULL }
    };

    static ChatCommand castCommandTable[] =
    {
        { "back",           SEC_ADMINISTRATOR,  false, &ChatHandler::HandleCastBackCommand,            "", NULL },
        { "dist",           SEC_ADMINISTRATOR,  false, &ChatHandler::HandleCastDistCommand,            "", NULL },
        { "self",           SEC_ADMINISTRATOR,  false, &ChatHandler::HandleCastSelfCommand,            "", NULL },
        { "target",         SEC_ADMINISTRATOR,  false, &ChatHandler::HandleCastTargetCommand,          "", NULL },
        { "",               SEC_ADMINISTRATOR,  false, &ChatHandler::HandleCastCommand,                "", NULL },
        { NULL,             0,                  false, NULL,                                           "", NULL }
    };

    static ChatCommand characterDeletedCommandTable[] =
    {
        { "delete",         SEC_CONSOLE,        true,  &ChatHandler::HandleCharacterDeletedDeleteCommand, "", NULL },
        { "list",           SEC_ADMINISTRATOR,  true,  &ChatHandler::HandleCharacterDeletedListCommand,"", NULL },
        { "restore",        SEC_ADMINISTRATOR,  true,  &ChatHandler::HandleCharacterDeletedRestoreCommand,"", NULL },
        { "old",            SEC_CONSOLE,        true,  &ChatHandler::HandleCharacterDeletedOldCommand, "", NULL },
        { NULL,             0,                  false, NULL,                                           "", NULL }
    };

    static ChatCommand characterCommandTable[] =
    {
        { "achievements",   SEC_GAMEMASTER,     true,  &ChatHandler::HandleCharacterAchievementsCommand,"",NULL },
        { "customize",      SEC_GAMEMASTER,     true,  &ChatHandler::HandleCharacterCustomizeCommand,  "", NULL },
        { "deleted",        SEC_GAMEMASTER,     true,  NULL,                                           "", characterDeletedCommandTable},
        { "erase",          SEC_CONSOLE,        true,  &ChatHandler::HandleCharacterEraseCommand,      "", NULL },
        { "level",          SEC_ADMINISTRATOR,  true,  &ChatHandler::HandleCharacterLevelCommand,      "", NULL },
        { "rename",         SEC_GAMEMASTER,     true,  &ChatHandler::HandleCharacterRenameCommand,     "", NULL },
        { "reputation",     SEC_GAMEMASTER,     true,  &ChatHandler::HandleCharacterReputationCommand, "", NULL },
        { "titles",         SEC_GAMEMASTER,     true,  &ChatHandler::HandleCharacterTitlesCommand,     "", NULL },
        { NULL,             0,                  false, NULL,                                           "", NULL }
    };

    static ChatCommand debugPlayCommandTable[] =
    {
        { "cinematic",      SEC_MODERATOR,      false, &ChatHandler::HandleDebugPlayCinematicCommand,       "", NULL },
        { "movie",          SEC_MODERATOR,      false, &ChatHandler::HandleDebugPlayMovieCommand,           "", NULL },
        { "sound",          SEC_MODERATOR,      false, &ChatHandler::HandleDebugPlaySoundCommand,           "", NULL },
        { NULL,             0,                  false, NULL,                                                "", NULL }
    };

    static ChatCommand debugSendCommandTable[] =
    {
        { "buyerror",       SEC_ADMINISTRATOR,  false, &ChatHandler::HandleDebugSendBuyErrorCommand,        "", NULL },
        { "channelnotify",  SEC_ADMINISTRATOR,  false, &ChatHandler::HandleDebugSendChannelNotifyCommand,   "", NULL },
        { "chatmmessage",   SEC_ADMINISTRATOR,  false, &ChatHandler::HandleDebugSendChatMsgCommand,         "", NULL },
        { "equiperror",     SEC_ADMINISTRATOR,  false, &ChatHandler::HandleDebugSendEquipErrorCommand,      "", NULL },
        { "largepacket",    SEC_ADMINISTRATOR,  false, &ChatHandler::HandleDebugSendLargePacketCommand,     "", NULL },
        { "opcode",         SEC_ADMINISTRATOR,  false, &ChatHandler::HandleDebugSendOpcodeCommand,          "", NULL },
        { "poi",            SEC_ADMINISTRATOR,  false, &ChatHandler::HandleDebugSendPoiCommand,             "", NULL },
        { "qpartymsg",      SEC_ADMINISTRATOR,  false, &ChatHandler::HandleDebugSendQuestPartyMsgCommand,   "", NULL },
        { "qinvalidmsg",    SEC_ADMINISTRATOR,  false, &ChatHandler::HandleDebugSendQuestInvalidMsgCommand, "", NULL },
        { "sellerror",      SEC_ADMINISTRATOR,  false, &ChatHandler::HandleDebugSendSellErrorCommand,       "", NULL },
        { "setphaseshift",  SEC_ADMINISTRATOR,  false, &ChatHandler::HandleDebugSendSetPhaseShiftCommand,   "", NULL },
        { "spellfail",      SEC_ADMINISTRATOR,  false, &ChatHandler::HandleDebugSendSpellFailCommand,       "", NULL },
        { "calendarresult", SEC_ADMINISTRATOR,  false, &ChatHandler::HandleDebugSendCalendarResultCommand,  "", NULL },
        { NULL,             0,                  false, NULL,                                                "", NULL }
    };

    static ChatCommand debugCommandTable[] =
    {
        { "anim",           SEC_GAMEMASTER,     false, &ChatHandler::HandleDebugAnimCommand,                "", NULL },
        { "arena",          SEC_ADMINISTRATOR,  false, &ChatHandler::HandleDebugArenaCommand,               "", NULL },
        { "bg",             SEC_ADMINISTRATOR,  false, &ChatHandler::HandleDebugBattlegroundCommand,        "", NULL },
        { "getitemstate",   SEC_ADMINISTRATOR,  false, &ChatHandler::HandleDebugGetItemStateCommand,        "", NULL },
        { "lootrecipient",  SEC_GAMEMASTER,     false, &ChatHandler::HandleDebugGetLootRecipientCommand,    "", NULL },
        { "getitemvalue",   SEC_ADMINISTRATOR,  false, &ChatHandler::HandleDebugGetItemValueCommand,        "", NULL },
        { "getvalue",       SEC_ADMINISTRATOR,  false, &ChatHandler::HandleDebugGetValueCommand,            "", NULL },
        { "moditemvalue",   SEC_ADMINISTRATOR,  false, &ChatHandler::HandleDebugModItemValueCommand,        "", NULL },
        { "modvalue",       SEC_ADMINISTRATOR,  false, &ChatHandler::HandleDebugModValueCommand,            "", NULL },
        { "play",           SEC_MODERATOR,      false, NULL,                                                "", debugPlayCommandTable },
        { "send",           SEC_ADMINISTRATOR,  false, NULL,                                                "", debugSendCommandTable },
        { "setaurastate",   SEC_ADMINISTRATOR,  false, &ChatHandler::HandleDebugSetAuraStateCommand,        "", NULL },
        { "setitemvalue",   SEC_ADMINISTRATOR,  false, &ChatHandler::HandleDebugSetItemValueCommand,        "", NULL },
        { "setvalue",       SEC_ADMINISTRATOR,  false, &ChatHandler::HandleDebugSetValueCommand,            "", NULL },
        { "spellmods",      SEC_ADMINISTRATOR,  false, &ChatHandler::HandleDebugSpellModsCommand,           "", NULL },
        { "spellcheck",     SEC_CONSOLE,        true,  &ChatHandler::HandleDebugSpellCheckCommand,          "", NULL },
        { "spellcoefs",     SEC_ADMINISTRATOR,  true,  &ChatHandler::HandleDebugSpellCoefsCommand,          "", NULL },
<<<<<<< HEAD
=======
        { "spellmods",      SEC_ADMINISTRATOR,  false, &ChatHandler::HandleDebugSpellModsCommand,           "", NULL },
>>>>>>> 4c82c86e
        { "uws",            SEC_ADMINISTRATOR,  false, &ChatHandler::HandleDebugUpdateWorldStateCommand,    "", NULL },
        { NULL,             0,                  false, NULL,                                                "", NULL }
    };

    static ChatCommand eventCommandTable[] =
    {
        { "list",           SEC_GAMEMASTER,     true,  &ChatHandler::HandleEventListCommand,           "", NULL },
        { "start",          SEC_GAMEMASTER,     true,  &ChatHandler::HandleEventStartCommand,          "", NULL },
        { "stop",           SEC_GAMEMASTER,     true,  &ChatHandler::HandleEventStopCommand,           "", NULL },
        { "",               SEC_GAMEMASTER,     true,  &ChatHandler::HandleEventInfoCommand,           "", NULL },
        { NULL,             0,                  false, NULL,                                           "", NULL }
    };

    static ChatCommand gmCommandTable[] =
    {
        { "chat",           SEC_MODERATOR,      false, &ChatHandler::HandleGMChatCommand,              "", NULL },
        { "fly",            SEC_ADMINISTRATOR,  false, &ChatHandler::HandleGMFlyCommand,               "", NULL },
        { "ingame",         SEC_PLAYER,         true,  &ChatHandler::HandleGMListIngameCommand,        "", NULL },
        { "list",           SEC_ADMINISTRATOR,  true,  &ChatHandler::HandleGMListFullCommand,          "", NULL },
        { "visible",        SEC_MODERATOR,      false, &ChatHandler::HandleGMVisibleCommand,           "", NULL },
        { "setview",        SEC_MODERATOR,      false, &ChatHandler::HandleSetViewCommand,             "", NULL },
        { "",               SEC_MODERATOR,      false, &ChatHandler::HandleGMCommand,                  "", NULL },
        { NULL,             0,                  false, NULL,                                           "", NULL }
    };

    static ChatCommand goCommandTable[] =
    {
        { "creature",       SEC_MODERATOR,      false, &ChatHandler::HandleGoCreatureCommand,          "", NULL },
        { "graveyard",      SEC_MODERATOR,      false, &ChatHandler::HandleGoGraveyardCommand,         "", NULL },
        { "grid",           SEC_MODERATOR,      false, &ChatHandler::HandleGoGridCommand,              "", NULL },
        { "object",         SEC_MODERATOR,      false, &ChatHandler::HandleGoObjectCommand,            "", NULL },
        { "taxinode",       SEC_MODERATOR,      false, &ChatHandler::HandleGoTaxinodeCommand,          "", NULL },
        { "trigger",        SEC_MODERATOR,      false, &ChatHandler::HandleGoTriggerCommand,           "", NULL },
        { "zonexy",         SEC_MODERATOR,      false, &ChatHandler::HandleGoZoneXYCommand,            "", NULL },
        { "xy",             SEC_MODERATOR,      false, &ChatHandler::HandleGoXYCommand,                "", NULL },
        { "xyz",            SEC_MODERATOR,      false, &ChatHandler::HandleGoXYZCommand,               "", NULL },
        { "",               SEC_MODERATOR,      false, &ChatHandler::HandleGoCommand,                  "", NULL },
        { NULL,             0,                  false, NULL,                                           "", NULL }
    };

    static ChatCommand gobjectCommandTable[] =
    {
        { "add",            SEC_GAMEMASTER,     false, &ChatHandler::HandleGameObjectAddCommand,       "", NULL },
        { "delete",         SEC_GAMEMASTER,     false, &ChatHandler::HandleGameObjectDeleteCommand,    "", NULL },
        { "move",           SEC_GAMEMASTER,     false, &ChatHandler::HandleGameObjectMoveCommand,      "", NULL },
        { "near",           SEC_GAMEMASTER,     false, &ChatHandler::HandleGameObjectNearCommand,      "", NULL },
        { "setphase",       SEC_GAMEMASTER,     false, &ChatHandler::HandleGameObjectPhaseCommand,     "", NULL },
        { "target",         SEC_GAMEMASTER,     false, &ChatHandler::HandleGameObjectTargetCommand,    "", NULL },
        { "turn",           SEC_GAMEMASTER,     false, &ChatHandler::HandleGameObjectTurnCommand,      "", NULL },
        { NULL,             0,                  false, NULL,                                           "", NULL }
    };

    static ChatCommand guildCommandTable[] =
    {
        { "create",         SEC_GAMEMASTER,     true,  &ChatHandler::HandleGuildCreateCommand,         "", NULL },
        { "delete",         SEC_GAMEMASTER,     true,  &ChatHandler::HandleGuildDeleteCommand,         "", NULL },
        { "invite",         SEC_GAMEMASTER,     true,  &ChatHandler::HandleGuildInviteCommand,         "", NULL },
        { "uninvite",       SEC_GAMEMASTER,     true,  &ChatHandler::HandleGuildUninviteCommand,       "", NULL },
        { "rank",           SEC_GAMEMASTER,     true,  &ChatHandler::HandleGuildRankCommand,           "", NULL },
        { NULL,             0,                  false, NULL,                                           "", NULL }
    };

    static ChatCommand honorCommandTable[] =
    {
        { "add",            SEC_GAMEMASTER,     false, &ChatHandler::HandleHonorAddCommand,            "", NULL },
        { "addkill",        SEC_GAMEMASTER,     false, &ChatHandler::HandleHonorAddKillCommand,        "", NULL },
        { "update",         SEC_GAMEMASTER,     false, &ChatHandler::HandleHonorUpdateCommand,         "", NULL },
        { NULL,             0,                  false, NULL,                                           "", NULL }
    };

    static ChatCommand instanceCommandTable[] =
    {
        { "listbinds",      SEC_ADMINISTRATOR,  false, &ChatHandler::HandleInstanceListBindsCommand,   "", NULL },
        { "unbind",         SEC_ADMINISTRATOR,  false, &ChatHandler::HandleInstanceUnbindCommand,      "", NULL },
        { "stats",          SEC_ADMINISTRATOR,  true,  &ChatHandler::HandleInstanceStatsCommand,       "", NULL },
        { "savedata",       SEC_ADMINISTRATOR,  false, &ChatHandler::HandleInstanceSaveDataCommand,    "", NULL },
        { NULL,             0,                  false, NULL,                                           "", NULL }
    };

    static ChatCommand learnCommandTable[] =
    {
        { "all",            SEC_ADMINISTRATOR,  false, &ChatHandler::HandleLearnAllCommand,            "", NULL },
        { "all_gm",         SEC_GAMEMASTER,     false, &ChatHandler::HandleLearnAllGMCommand,          "", NULL },
        { "all_crafts",     SEC_GAMEMASTER,     false, &ChatHandler::HandleLearnAllCraftsCommand,      "", NULL },
        { "all_default",    SEC_MODERATOR,      false, &ChatHandler::HandleLearnAllDefaultCommand,     "", NULL },
        { "all_lang",       SEC_MODERATOR,      false, &ChatHandler::HandleLearnAllLangCommand,        "", NULL },
        { "all_myclass",    SEC_ADMINISTRATOR,  false, &ChatHandler::HandleLearnAllMyClassCommand,     "", NULL },
        { "all_mypettalents",SEC_ADMINISTRATOR, false, &ChatHandler::HandleLearnAllMyPetTalentsCommand,"", NULL },
        { "all_myspells",   SEC_ADMINISTRATOR,  false, &ChatHandler::HandleLearnAllMySpellsCommand,    "", NULL },
        { "all_mytalents",  SEC_ADMINISTRATOR,  false, &ChatHandler::HandleLearnAllMyTalentsCommand,   "", NULL },
        { "all_recipes",    SEC_GAMEMASTER,     false, &ChatHandler::HandleLearnAllRecipesCommand,     "", NULL },
        { "",               SEC_ADMINISTRATOR,  false, &ChatHandler::HandleLearnCommand,               "", NULL },
        { NULL,             0,                  false, NULL,                                           "", NULL }
    };

    static ChatCommand listCommandTable[] =
    {
        { "auras",          SEC_ADMINISTRATOR,  false, &ChatHandler::HandleListAurasCommand,           "", NULL },
        { "creature",       SEC_ADMINISTRATOR,  true,  &ChatHandler::HandleListCreatureCommand,        "", NULL },
        { "item",           SEC_ADMINISTRATOR,  true,  &ChatHandler::HandleListItemCommand,            "", NULL },
        { "object",         SEC_ADMINISTRATOR,  true,  &ChatHandler::HandleListObjectCommand,          "", NULL },
        { "talents",        SEC_ADMINISTRATOR,  false, &ChatHandler::HandleListTalentsCommand,         "", NULL },
        { NULL,             0,                  false, NULL,                                           "", NULL }
    };

    static ChatCommand lookupAccountCommandTable[] =
    {
        { "email",          SEC_GAMEMASTER,     true,  &ChatHandler::HandleLookupAccountEmailCommand,  "", NULL },
        { "ip",             SEC_GAMEMASTER,     true,  &ChatHandler::HandleLookupAccountIpCommand,     "", NULL },
        { "name",           SEC_GAMEMASTER,     true,  &ChatHandler::HandleLookupAccountNameCommand,   "", NULL },
        { NULL,             0,                  false, NULL,                                           "", NULL }
    };

    static ChatCommand lookupPlayerCommandTable[] =
    {
        { "account",        SEC_GAMEMASTER,     true,  &ChatHandler::HandleLookupPlayerAccountCommand, "", NULL },
        { "email",          SEC_GAMEMASTER,     true,  &ChatHandler::HandleLookupPlayerEmailCommand,   "", NULL },
        { "ip",             SEC_GAMEMASTER,     true,  &ChatHandler::HandleLookupPlayerIpCommand,      "", NULL },
        { NULL,             0,                  false, NULL,                                           "", NULL }
    };

    static ChatCommand lookupCommandTable[] =
    {
        { "account",        SEC_GAMEMASTER,     true,  NULL,                                           "", lookupAccountCommandTable },
        { "achievement",    SEC_GAMEMASTER,     true,  &ChatHandler::HandleLookupAchievementCommand,   "", NULL },
        { "area",           SEC_MODERATOR,      true,  &ChatHandler::HandleLookupAreaCommand,          "", NULL },
        { "creature",       SEC_ADMINISTRATOR,  true,  &ChatHandler::HandleLookupCreatureCommand,      "", NULL },
        { "event",          SEC_GAMEMASTER,     true,  &ChatHandler::HandleLookupEventCommand,         "", NULL },
        { "faction",        SEC_ADMINISTRATOR,  true,  &ChatHandler::HandleLookupFactionCommand,       "", NULL },
        { "item",           SEC_ADMINISTRATOR,  true,  &ChatHandler::HandleLookupItemCommand,          "", NULL },
        { "itemset",        SEC_ADMINISTRATOR,  true,  &ChatHandler::HandleLookupItemSetCommand,       "", NULL },
        { "object",         SEC_ADMINISTRATOR,  true,  &ChatHandler::HandleLookupObjectCommand,        "", NULL },
        { "quest",          SEC_ADMINISTRATOR,  true,  &ChatHandler::HandleLookupQuestCommand,         "", NULL },
        { "player",         SEC_GAMEMASTER,     true,  NULL,                                           "", lookupPlayerCommandTable },
        { "pool",           SEC_GAMEMASTER,     true,  &ChatHandler::HandleLookupPoolCommand,          "", NULL },
        { "skill",          SEC_ADMINISTRATOR,  true,  &ChatHandler::HandleLookupSkillCommand,         "", NULL },
        { "spell",          SEC_ADMINISTRATOR,  true,  &ChatHandler::HandleLookupSpellCommand,         "", NULL },
        { "taxinode",       SEC_ADMINISTRATOR,  true,  &ChatHandler::HandleLookupTaxiNodeCommand,      "", NULL },
        { "tele",           SEC_MODERATOR,      true,  &ChatHandler::HandleLookupTeleCommand,          "", NULL },
        { "title",          SEC_GAMEMASTER,     true,  &ChatHandler::HandleLookupTitleCommand,         "", NULL },
        { NULL,             0,                  false, NULL,                                           "", NULL }
    };

    static ChatCommand modifyCommandTable[] =
    {
        { "hp",             SEC_MODERATOR,      false, &ChatHandler::HandleModifyHPCommand,            "", NULL },
        { "mana",           SEC_MODERATOR,      false, &ChatHandler::HandleModifyManaCommand,          "", NULL },
        { "rage",           SEC_MODERATOR,      false, &ChatHandler::HandleModifyRageCommand,          "", NULL },
        { "runicpower",     SEC_MODERATOR,      false, &ChatHandler::HandleModifyRunicPowerCommand,    "", NULL },
        { "energy",         SEC_MODERATOR,      false, &ChatHandler::HandleModifyEnergyCommand,        "", NULL },
        { "powertype",      SEC_ADMINISTRATOR,  false, &ChatHandler::HandleModifyPowerTypeCommand,     "", NULL },
        { "money",          SEC_MODERATOR,      false, &ChatHandler::HandleModifyMoneyCommand,         "", NULL },
        { "speed",          SEC_MODERATOR,      false, &ChatHandler::HandleModifySpeedCommand,         "", NULL },
        { "swim",           SEC_MODERATOR,      false, &ChatHandler::HandleModifySwimCommand,          "", NULL },
        { "scale",          SEC_MODERATOR,      false, &ChatHandler::HandleModifyScaleCommand,         "", NULL },
        { "bwalk",          SEC_MODERATOR,      false, &ChatHandler::HandleModifyBWalkCommand,         "", NULL },
        { "fly",            SEC_MODERATOR,      false, &ChatHandler::HandleModifyFlyCommand,           "", NULL },
        { "aspeed",         SEC_MODERATOR,      false, &ChatHandler::HandleModifyASpeedCommand,        "", NULL },
        { "faction",        SEC_MODERATOR,      false, &ChatHandler::HandleModifyFactionCommand,       "", NULL },
        { "tp",             SEC_MODERATOR,      false, &ChatHandler::HandleModifyTalentCommand,        "", NULL },
        { "mount",          SEC_MODERATOR,      false, &ChatHandler::HandleModifyMountCommand,         "", NULL },
        { "honor",          SEC_MODERATOR,      false, &ChatHandler::HandleModifyHonorCommand,         "", NULL },
        { "rep",            SEC_GAMEMASTER,     false, &ChatHandler::HandleModifyRepCommand,           "", NULL },
        { "arena",          SEC_MODERATOR,      false, &ChatHandler::HandleModifyArenaCommand,         "", NULL },
        { "drunk",          SEC_MODERATOR,      false, &ChatHandler::HandleModifyDrunkCommand,         "", NULL },
        { "standstate",     SEC_GAMEMASTER,     false, &ChatHandler::HandleModifyStandStateCommand,    "", NULL },
        { "morph",          SEC_GAMEMASTER,     false, &ChatHandler::HandleModifyMorphCommand,         "", NULL },
        { "phase",          SEC_ADMINISTRATOR,  false, &ChatHandler::HandleModifyPhaseCommand,         "", NULL },
        { "gender",         SEC_GAMEMASTER,     false, &ChatHandler::HandleModifyGenderCommand,        "", NULL },
        { NULL,             0,                  false, NULL,                                           "", NULL }
    };

    static ChatCommand npcCommandTable[] =
    {
        { "add",            SEC_GAMEMASTER,     false, &ChatHandler::HandleNpcAddCommand,              "", NULL },
        { "additem",        SEC_GAMEMASTER,     false, &ChatHandler::HandleNpcAddVendorItemCommand,    "", NULL },
        { "addmove",        SEC_GAMEMASTER,     false, &ChatHandler::HandleNpcAddMoveCommand,          "", NULL },
        { "allowmove",      SEC_ADMINISTRATOR,  false, &ChatHandler::HandleNpcAllowMovementCommand,    "", NULL },
        { "changeentry",    SEC_ADMINISTRATOR,  false, &ChatHandler::HandleNpcChangeEntryCommand,      "", NULL },
        { "changelevel",    SEC_GAMEMASTER,     false, &ChatHandler::HandleNpcChangeLevelCommand,      "", NULL },
        { "delete",         SEC_GAMEMASTER,     false, &ChatHandler::HandleNpcDeleteCommand,           "", NULL },
        { "delitem",        SEC_GAMEMASTER,     false, &ChatHandler::HandleNpcDelVendorItemCommand,    "", NULL },
        { "factionid",      SEC_GAMEMASTER,     false, &ChatHandler::HandleNpcFactionIdCommand,        "", NULL },
        { "flag",           SEC_GAMEMASTER,     false, &ChatHandler::HandleNpcFlagCommand,             "", NULL },
        { "follow",         SEC_GAMEMASTER,     false, &ChatHandler::HandleNpcFollowCommand,           "", NULL },
        { "info",           SEC_ADMINISTRATOR,  false, &ChatHandler::HandleNpcInfoCommand,             "", NULL },
        { "move",           SEC_GAMEMASTER,     false, &ChatHandler::HandleNpcMoveCommand,             "", NULL },
        { "playemote",      SEC_ADMINISTRATOR,  false, &ChatHandler::HandleNpcPlayEmoteCommand,        "", NULL },
        { "setmodel",       SEC_GAMEMASTER,     false, &ChatHandler::HandleNpcSetModelCommand,         "", NULL },
        { "setmovetype",    SEC_GAMEMASTER,     false, &ChatHandler::HandleNpcSetMoveTypeCommand,      "", NULL },
        { "setphase",       SEC_GAMEMASTER,     false, &ChatHandler::HandleNpcSetPhaseCommand,         "", NULL },
        { "spawndist",      SEC_GAMEMASTER,     false, &ChatHandler::HandleNpcSpawnDistCommand,        "", NULL },
        { "spawntime",      SEC_GAMEMASTER,     false, &ChatHandler::HandleNpcSpawnTimeCommand,        "", NULL },
        { "say",            SEC_MODERATOR,      false, &ChatHandler::HandleNpcSayCommand,              "", NULL },
        { "textemote",      SEC_MODERATOR,      false, &ChatHandler::HandleNpcTextEmoteCommand,        "", NULL },
        { "unfollow",       SEC_GAMEMASTER,     false, &ChatHandler::HandleNpcUnFollowCommand,         "", NULL },
        { "whisper",        SEC_MODERATOR,      false, &ChatHandler::HandleNpcWhisperCommand,          "", NULL },
        { "yell",           SEC_MODERATOR,      false, &ChatHandler::HandleNpcYellCommand,             "", NULL },
        { "tame",           SEC_GAMEMASTER,     false, &ChatHandler::HandleNpcTameCommand,             "", NULL },
        { "setdeathstate",  SEC_GAMEMASTER,     false, &ChatHandler::HandleNpcSetDeathStateCommand,    "", NULL },

        //{ TODO: fix or remove this commands
        { "addweapon",      SEC_ADMINISTRATOR,  false, &ChatHandler::HandleNpcAddWeaponCommand,        "", NULL },
        { "name",           SEC_GAMEMASTER,     false, &ChatHandler::HandleNpcNameCommand,             "", NULL },
        { "subname",        SEC_GAMEMASTER,     false, &ChatHandler::HandleNpcSubNameCommand,          "", NULL },
        //}

        { NULL,             0,                  false, NULL,                                           "", NULL }
    };

    static ChatCommand pdumpCommandTable[] =
    {
        { "load",           SEC_ADMINISTRATOR,  true,  &ChatHandler::HandlePDumpLoadCommand,           "", NULL },
        { "write",          SEC_ADMINISTRATOR,  true,  &ChatHandler::HandlePDumpWriteCommand,          "", NULL },
        { NULL,             0,                  false, NULL,                                           "", NULL }
    };

    static ChatCommand poolCommandTable[] =
    {
        { "list",           SEC_GAMEMASTER,     false, &ChatHandler::HandlePoolListCommand,            "", NULL },
        { "spawns",         SEC_GAMEMASTER,     false, &ChatHandler::HandlePoolSpawnsCommand,          "", NULL },
        { "",               SEC_GAMEMASTER,     true,  &ChatHandler::HandlePoolInfoCommand,            "", NULL },
        { NULL,             0,                  false, NULL,                                           "", NULL }
    };

    static ChatCommand questCommandTable[] =
    {
        { "add",            SEC_ADMINISTRATOR,  false, &ChatHandler::HandleQuestAddCommand,            "", NULL },
        { "complete",       SEC_ADMINISTRATOR,  false, &ChatHandler::HandleQuestCompleteCommand,       "", NULL },
        { "remove",         SEC_ADMINISTRATOR,  false, &ChatHandler::HandleQuestRemoveCommand,         "", NULL },
        { NULL,             0,                  false, NULL,                                           "", NULL }
    };

    static ChatCommand reloadCommandTable[] =
    {
        { "all",            SEC_ADMINISTRATOR,  true,  &ChatHandler::HandleReloadAllCommand,           "", NULL },
        { "all_achievement",SEC_ADMINISTRATOR,  true,  &ChatHandler::HandleReloadAllAchievementCommand,"", NULL },
        { "all_area",       SEC_ADMINISTRATOR,  true,  &ChatHandler::HandleReloadAllAreaCommand,       "", NULL },
        { "all_eventai",    SEC_ADMINISTRATOR,  true,  &ChatHandler::HandleReloadAllEventAICommand,    "", NULL },
        { "all_gossips",    SEC_ADMINISTRATOR,  true,  &ChatHandler::HandleReloadAllGossipsCommand,    "", NULL },
        { "all_item",       SEC_ADMINISTRATOR,  true,  &ChatHandler::HandleReloadAllItemCommand,       "", NULL },
        { "all_locales",    SEC_ADMINISTRATOR,  true,  &ChatHandler::HandleReloadAllLocalesCommand,    "", NULL },
        { "all_loot",       SEC_ADMINISTRATOR,  true,  &ChatHandler::HandleReloadAllLootCommand,       "", NULL },
        { "all_npc",        SEC_ADMINISTRATOR,  true,  &ChatHandler::HandleReloadAllNpcCommand,        "", NULL },
        { "all_quest",      SEC_ADMINISTRATOR,  true,  &ChatHandler::HandleReloadAllQuestCommand,      "", NULL },
        { "all_scripts",    SEC_ADMINISTRATOR,  true,  &ChatHandler::HandleReloadAllScriptsCommand,    "", NULL },
        { "all_spell",      SEC_ADMINISTRATOR,  true,  &ChatHandler::HandleReloadAllSpellCommand,      "", NULL },

        { "config",         SEC_ADMINISTRATOR,  true,  &ChatHandler::HandleReloadConfigCommand,        "", NULL },

        { "achievement_criteria_requirement",SEC_ADMINISTRATOR,true,&ChatHandler::HandleReloadAchievementCriteriaRequirementCommand,"",NULL },
        { "achievement_reward",          SEC_ADMINISTRATOR, true,  &ChatHandler::HandleReloadAchievementRewardCommand,       "", NULL },
        { "areatrigger_involvedrelation",SEC_ADMINISTRATOR, true,  &ChatHandler::HandleReloadQuestAreaTriggersCommand,       "", NULL },
        { "areatrigger_tavern",          SEC_ADMINISTRATOR, true,  &ChatHandler::HandleReloadAreaTriggerTavernCommand,       "", NULL },
        { "areatrigger_teleport",        SEC_ADMINISTRATOR, true,  &ChatHandler::HandleReloadAreaTriggerTeleportCommand,     "", NULL },
        { "command",                     SEC_ADMINISTRATOR, true,  &ChatHandler::HandleReloadCommandCommand,                 "", NULL },
        { "creature_ai_scripts",         SEC_ADMINISTRATOR, true,  &ChatHandler::HandleReloadEventAIScriptsCommand,          "", NULL },
        { "creature_ai_summons",         SEC_ADMINISTRATOR, true,  &ChatHandler::HandleReloadEventAISummonsCommand,          "", NULL },
        { "creature_ai_texts",           SEC_ADMINISTRATOR, true,  &ChatHandler::HandleReloadEventAITextsCommand,            "", NULL },
        { "creature_battleground",       SEC_ADMINISTRATOR, true,  &ChatHandler::HandleReloadBattleEventCommand,             "", NULL },
        { "creature_involvedrelation",   SEC_ADMINISTRATOR, true,  &ChatHandler::HandleReloadCreatureQuestInvRelationsCommand,"",NULL },
        { "creature_loot_template",      SEC_ADMINISTRATOR, true,  &ChatHandler::HandleReloadLootTemplatesCreatureCommand,   "", NULL },
        { "creature_questrelation",      SEC_ADMINISTRATOR, true,  &ChatHandler::HandleReloadCreatureQuestRelationsCommand,  "", NULL },
        { "db_script_string",            SEC_ADMINISTRATOR, true,  &ChatHandler::HandleReloadDbScriptStringCommand,          "", NULL },
        { "disenchant_loot_template",    SEC_ADMINISTRATOR, true,  &ChatHandler::HandleReloadLootTemplatesDisenchantCommand, "", NULL },
        { "event_scripts",               SEC_ADMINISTRATOR, true,  &ChatHandler::HandleReloadEventScriptsCommand,            "", NULL },
        { "fishing_loot_template",       SEC_ADMINISTRATOR, true,  &ChatHandler::HandleReloadLootTemplatesFishingCommand,    "", NULL },
        { "game_graveyard_zone",         SEC_ADMINISTRATOR, true,  &ChatHandler::HandleReloadGameGraveyardZoneCommand,       "", NULL },
        { "game_tele",                   SEC_ADMINISTRATOR, true,  &ChatHandler::HandleReloadGameTeleCommand,                "", NULL },
        { "gameobject_involvedrelation", SEC_ADMINISTRATOR, true,  &ChatHandler::HandleReloadGOQuestInvRelationsCommand,     "", NULL },
        { "gameobject_loot_template",    SEC_ADMINISTRATOR, true,  &ChatHandler::HandleReloadLootTemplatesGameobjectCommand, "", NULL },
        { "gameobject_questrelation",    SEC_ADMINISTRATOR, true,  &ChatHandler::HandleReloadGOQuestRelationsCommand,        "", NULL },
        { "gameobject_scripts",          SEC_ADMINISTRATOR, true,  &ChatHandler::HandleReloadGameObjectScriptsCommand,       "", NULL },
        { "gameobject_battleground",     SEC_ADMINISTRATOR, true,  &ChatHandler::HandleReloadBattleEventCommand,             "", NULL },
        { "gossip_menu",                 SEC_ADMINISTRATOR, true,  &ChatHandler::HandleReloadGossipMenuCommand,              "", NULL },
        { "gossip_menu_option",          SEC_ADMINISTRATOR, true,  &ChatHandler::HandleReloadGossipMenuOptionCommand,        "", NULL },
        { "gossip_scripts",              SEC_ADMINISTRATOR, true,  &ChatHandler::HandleReloadGossipScriptsCommand,           "", NULL },
        { "item_convert",                SEC_ADMINISTRATOR, true,  &ChatHandler::HandleReloadItemConvertCommand,             "", NULL },
        { "item_enchantment_template",   SEC_ADMINISTRATOR, true,  &ChatHandler::HandleReloadItemEnchantementsCommand,       "", NULL },
        { "item_loot_template",          SEC_ADMINISTRATOR, true,  &ChatHandler::HandleReloadLootTemplatesItemCommand,       "", NULL },
        { "item_required_target",        SEC_ADMINISTRATOR, true,  &ChatHandler::HandleReloadItemRequiredTragetCommand,      "", NULL },
        { "locales_achievement_reward",  SEC_ADMINISTRATOR, true,  &ChatHandler::HandleReloadLocalesAchievementRewardCommand,"", NULL },
        { "locales_creature",            SEC_ADMINISTRATOR, true,  &ChatHandler::HandleReloadLocalesCreatureCommand,         "", NULL },
        { "locales_gameobject",          SEC_ADMINISTRATOR, true,  &ChatHandler::HandleReloadLocalesGameobjectCommand,       "", NULL },
        { "locales_gossip_menu_option",  SEC_ADMINISTRATOR, true,  &ChatHandler::HandleReloadLocalesGossipMenuOptionCommand, "", NULL },
        { "locales_item",                SEC_ADMINISTRATOR, true,  &ChatHandler::HandleReloadLocalesItemCommand,             "", NULL },
        { "locales_npc_text",            SEC_ADMINISTRATOR, true,  &ChatHandler::HandleReloadLocalesNpcTextCommand,          "", NULL },
        { "locales_page_text",           SEC_ADMINISTRATOR, true,  &ChatHandler::HandleReloadLocalesPageTextCommand,         "", NULL },
        { "locales_points_of_interest",  SEC_ADMINISTRATOR, true,  &ChatHandler::HandleReloadLocalesPointsOfInterestCommand, "", NULL },
        { "locales_quest",               SEC_ADMINISTRATOR, true,  &ChatHandler::HandleReloadLocalesQuestCommand,            "", NULL },
        { "mail_level_reward",           SEC_ADMINISTRATOR, true,  &ChatHandler::HandleReloadMailLevelRewardCommand,         "", NULL },
        { "mail_loot_template",          SEC_ADMINISTRATOR, true,  &ChatHandler::HandleReloadLootTemplatesMailCommand,       "", NULL },
        { "mangos_string",               SEC_ADMINISTRATOR, true,  &ChatHandler::HandleReloadMangosStringCommand,            "", NULL },
        { "milling_loot_template",       SEC_ADMINISTRATOR, true,  &ChatHandler::HandleReloadLootTemplatesMillingCommand,    "", NULL },
        { "npc_gossip",                  SEC_ADMINISTRATOR, true,  &ChatHandler::HandleReloadNpcGossipCommand,               "", NULL },
        { "npc_text",                    SEC_ADMINISTRATOR, true,  &ChatHandler::HandleReloadNpcTextCommand,                 "", NULL },
        { "npc_spellclick_spells",       SEC_ADMINISTRATOR, true,  &ChatHandler::HandleReloadSpellClickSpellsCommand,        "", NULL },
        { "npc_trainer",                 SEC_ADMINISTRATOR, true,  &ChatHandler::HandleReloadNpcTrainerCommand,              "", NULL },
        { "npc_vendor",                  SEC_ADMINISTRATOR, true,  &ChatHandler::HandleReloadNpcVendorCommand,               "", NULL },
        { "page_text",                   SEC_ADMINISTRATOR, true,  &ChatHandler::HandleReloadPageTextsCommand,               "", NULL },
        { "pickpocketing_loot_template", SEC_ADMINISTRATOR, true,  &ChatHandler::HandleReloadLootTemplatesPickpocketingCommand,"",NULL},
        { "points_of_interest",          SEC_ADMINISTRATOR, true,  &ChatHandler::HandleReloadPointsOfInterestCommand,        "", NULL },
        { "prospecting_loot_template",   SEC_ADMINISTRATOR, true,  &ChatHandler::HandleReloadLootTemplatesProspectingCommand,"", NULL },
        { "quest_end_scripts",           SEC_ADMINISTRATOR, true,  &ChatHandler::HandleReloadQuestEndScriptsCommand,         "", NULL },
        { "quest_poi",                   SEC_ADMINISTRATOR, true,  &ChatHandler::HandleReloadQuestPOICommand,                "", NULL },
        { "quest_start_scripts",         SEC_ADMINISTRATOR, true,  &ChatHandler::HandleReloadQuestStartScriptsCommand,       "", NULL },
        { "quest_template",              SEC_ADMINISTRATOR, true,  &ChatHandler::HandleReloadQuestTemplateCommand,           "", NULL },
        { "reference_loot_template",     SEC_ADMINISTRATOR, true,  &ChatHandler::HandleReloadLootTemplatesReferenceCommand,  "", NULL },
        { "reserved_name",               SEC_ADMINISTRATOR, true,  &ChatHandler::HandleReloadReservedNameCommand,            "", NULL },
        { "reputation_reward_rate",      SEC_ADMINISTRATOR, true,  &ChatHandler::HandleReloadReputationRewardRateCommand,    "", NULL },
        { "reputation_spillover_template",SEC_ADMINISTRATOR, true, &ChatHandler::HandleReloadReputationSpilloverTemplateCommand,"", NULL },
        { "skill_discovery_template",    SEC_ADMINISTRATOR, true,  &ChatHandler::HandleReloadSkillDiscoveryTemplateCommand,  "", NULL },
        { "skill_extra_item_template",   SEC_ADMINISTRATOR, true,  &ChatHandler::HandleReloadSkillExtraItemTemplateCommand,  "", NULL },
        { "skill_fishing_base_level",    SEC_ADMINISTRATOR, true,  &ChatHandler::HandleReloadSkillFishingBaseLevelCommand,   "", NULL },
        { "skinning_loot_template",      SEC_ADMINISTRATOR, true,  &ChatHandler::HandleReloadLootTemplatesSkinningCommand,   "", NULL },
        { "spell_area",                  SEC_ADMINISTRATOR, true,  &ChatHandler::HandleReloadSpellAreaCommand,               "", NULL },
        { "spell_bonus_data",            SEC_ADMINISTRATOR, true,  &ChatHandler::HandleReloadSpellBonusesCommand,            "", NULL },
        { "spell_chain",                 SEC_ADMINISTRATOR, true,  &ChatHandler::HandleReloadSpellChainCommand,              "", NULL },
        { "spell_elixir",                SEC_ADMINISTRATOR, true,  &ChatHandler::HandleReloadSpellElixirCommand,             "", NULL },
        { "spell_learn_spell",           SEC_ADMINISTRATOR, true,  &ChatHandler::HandleReloadSpellLearnSpellCommand,         "", NULL },
        { "spell_loot_template",         SEC_ADMINISTRATOR, true,  &ChatHandler::HandleReloadLootTemplatesSpellCommand,      "", NULL },
        { "spell_pet_auras",             SEC_ADMINISTRATOR, true,  &ChatHandler::HandleReloadSpellPetAurasCommand,           "", NULL },
        { "spell_proc_event",            SEC_ADMINISTRATOR, true,  &ChatHandler::HandleReloadSpellProcEventCommand,          "", NULL },
        { "spell_proc_item_enchant",     SEC_ADMINISTRATOR, true,  &ChatHandler::HandleReloadSpellProcItemEnchantCommand,    "", NULL },
        { "spell_script_target",         SEC_ADMINISTRATOR, true,  &ChatHandler::HandleReloadSpellScriptTargetCommand,       "", NULL },
        { "spell_scripts",               SEC_ADMINISTRATOR, true,  &ChatHandler::HandleReloadSpellScriptsCommand,            "", NULL },
        { "spell_target_position",       SEC_ADMINISTRATOR, true,  &ChatHandler::HandleReloadSpellTargetPositionCommand,     "", NULL },
        { "spell_threats",               SEC_ADMINISTRATOR, true,  &ChatHandler::HandleReloadSpellThreatsCommand,            "", NULL },
        { "spell_disabled",              SEC_ADMINISTRATOR, true,  &ChatHandler::HandleReloadSpellDisabledCommand,           "", NULL },
        { "anticheat",                   SEC_ADMINISTRATOR, true,  &ChatHandler::HandleReloadAntiCheatCommand,               "", NULL },

        { NULL,                          0,                 false, NULL,                                                     "", NULL }
    };

    static ChatCommand resetCommandTable[] =
    {
        { "achievements",   SEC_ADMINISTRATOR,  true,  &ChatHandler::HandleResetAchievementsCommand,   "", NULL },
        { "honor",          SEC_ADMINISTRATOR,  true,  &ChatHandler::HandleResetHonorCommand,          "", NULL },
        { "level",          SEC_ADMINISTRATOR,  true,  &ChatHandler::HandleResetLevelCommand,          "", NULL },
        { "specs",          SEC_ADMINISTRATOR,  true,  &ChatHandler::HandleResetSpecsCommand,          "", NULL },
        { "spells",         SEC_ADMINISTRATOR,  true,  &ChatHandler::HandleResetSpellsCommand,         "", NULL },
        { "stats",          SEC_ADMINISTRATOR,  true,  &ChatHandler::HandleResetStatsCommand,          "", NULL },
        { "talents",        SEC_ADMINISTRATOR,  true,  &ChatHandler::HandleResetTalentsCommand,        "", NULL },
        { "all",            SEC_ADMINISTRATOR,  true,  &ChatHandler::HandleResetAllCommand,            "", NULL },
        { NULL,             0,                  false, NULL,                                           "", NULL }
    };

    static ChatCommand sendMassCommandTable[] =
    {
        { "items",          SEC_ADMINISTRATOR,  true,  &ChatHandler::HandleSendMassItemsCommand,       "", NULL },
        { "mail",           SEC_ADMINISTRATOR,  true,  &ChatHandler::HandleSendMassMailCommand,        "", NULL },
        { "money",          SEC_ADMINISTRATOR,  true,  &ChatHandler::HandleSendMassMoneyCommand,       "", NULL },
        { NULL,             0,                  false, NULL,                                           "", NULL }
    };

    static ChatCommand sendCommandTable[] =
    {
        { "mass",           SEC_ADMINISTRATOR,  true,  NULL,                                           "", sendMassCommandTable },

        { "items",          SEC_ADMINISTRATOR,  true,  &ChatHandler::HandleSendItemsCommand,           "", NULL },
        { "mail",           SEC_MODERATOR,      true,  &ChatHandler::HandleSendMailCommand,            "", NULL },
        { "message",        SEC_ADMINISTRATOR,  true,  &ChatHandler::HandleSendMessageCommand,         "", NULL },
        { "money",          SEC_ADMINISTRATOR,  true,  &ChatHandler::HandleSendMoneyCommand,           "", NULL },
        { NULL,             0,                  false, NULL,                                           "", NULL }
    };

    static ChatCommand serverIdleRestartCommandTable[] =
    {
        { "cancel",         SEC_ADMINISTRATOR,  true,  &ChatHandler::HandleServerShutDownCancelCommand,"", NULL },
        { ""   ,            SEC_ADMINISTRATOR,  true,  &ChatHandler::HandleServerIdleRestartCommand,   "", NULL },
        { NULL,             0,                  false, NULL,                                           "", NULL }
    };

    static ChatCommand serverIdleShutdownCommandTable[] =
    {
        { "cancel",         SEC_ADMINISTRATOR,  true,  &ChatHandler::HandleServerShutDownCancelCommand,"", NULL },
        { ""   ,            SEC_ADMINISTRATOR,  true,  &ChatHandler::HandleServerIdleShutDownCommand,  "", NULL },
        { NULL,             0,                  false, NULL,                                           "", NULL }
    };

    static ChatCommand serverRestartCommandTable[] =
    {
        { "cancel",         SEC_ADMINISTRATOR,  true,  &ChatHandler::HandleServerShutDownCancelCommand,"", NULL },
        { ""   ,            SEC_ADMINISTRATOR,  true,  &ChatHandler::HandleServerRestartCommand,       "", NULL },
        { NULL,             0,                  false, NULL,                                           "", NULL }
    };

    static ChatCommand serverShutdownCommandTable[] =
    {
        { "cancel",         SEC_ADMINISTRATOR,  true,  &ChatHandler::HandleServerShutDownCancelCommand,"", NULL },
        { ""   ,            SEC_ADMINISTRATOR,  true,  &ChatHandler::HandleServerShutDownCommand,      "", NULL },
        { NULL,             0,                  false, NULL,                                           "", NULL }
    };

    static ChatCommand serverLogCommandTable[] =
    {
        { "filter",         SEC_CONSOLE,        true,  &ChatHandler::HandleServerLogFilterCommand,     "", NULL },
        { "level",          SEC_CONSOLE,        true,  &ChatHandler::HandleServerLogLevelCommand,      "", NULL },
        { NULL,             0,                  false, NULL,                                           "", NULL }
    };

    static ChatCommand serverSetCommandTable[] =
    {
        { "motd",           SEC_ADMINISTRATOR,  true,  &ChatHandler::HandleServerSetMotdCommand,       "", NULL },
        { NULL,             0,                  false, NULL,                                           "", NULL }
    };

    static ChatCommand serverCommandTable[] =
    {
        { "corpses",        SEC_GAMEMASTER,     true,  &ChatHandler::HandleServerCorpsesCommand,       "", NULL },
        { "exit",           SEC_CONSOLE,        true,  &ChatHandler::HandleServerExitCommand,          "", NULL },
        { "idlerestart",    SEC_ADMINISTRATOR,  true,  NULL,                                           "", serverIdleRestartCommandTable },
        { "idleshutdown",   SEC_ADMINISTRATOR,  true,  NULL,                                           "", serverShutdownCommandTable },
        { "info",           SEC_PLAYER,         true,  &ChatHandler::HandleServerInfoCommand,          "", NULL },
        { "log",            SEC_CONSOLE,        true,  NULL,                                           "", serverLogCommandTable },
        { "motd",           SEC_PLAYER,         true,  &ChatHandler::HandleServerMotdCommand,          "", NULL },
        { "plimit",         SEC_ADMINISTRATOR,  true,  &ChatHandler::HandleServerPLimitCommand,        "", NULL },
        { "restart",        SEC_ADMINISTRATOR,  true,  NULL,                                           "", serverRestartCommandTable },
        { "shutdown",       SEC_ADMINISTRATOR,  true,  NULL,                                           "", serverShutdownCommandTable },
        { "set",            SEC_ADMINISTRATOR,  true,  NULL,                                           "", serverSetCommandTable },
        { NULL,             0,                  false, NULL,                                           "", NULL }
    };

    static ChatCommand teleCommandTable[] =
    {
        { "add",            SEC_ADMINISTRATOR,  false, &ChatHandler::HandleTeleAddCommand,             "", NULL },
        { "del",            SEC_ADMINISTRATOR,  true,  &ChatHandler::HandleTeleDelCommand,             "", NULL },
        { "name",           SEC_MODERATOR,      true,  &ChatHandler::HandleTeleNameCommand,            "", NULL },
        { "group",          SEC_MODERATOR,      false, &ChatHandler::HandleTeleGroupCommand,           "", NULL },
        { "",               SEC_MODERATOR,      false, &ChatHandler::HandleTeleCommand,                "", NULL },
        { NULL,             0,                  false, NULL,                                           "", NULL }
    };

    static ChatCommand titlesCommandTable[] =
    {
        { "add",            SEC_GAMEMASTER,     false, &ChatHandler::HandleTitlesAddCommand,           "", NULL },
        { "current",        SEC_GAMEMASTER,     false, &ChatHandler::HandleTitlesCurrentCommand,       "", NULL },
        { "remove",         SEC_GAMEMASTER,     false, &ChatHandler::HandleTitlesRemoveCommand,        "", NULL },
        { "setmask",        SEC_GAMEMASTER,     false, &ChatHandler::HandleTitlesSetMaskCommand,       "", NULL },
        { NULL,             0,                  false, NULL,                                           "", NULL }
    };

    static ChatCommand triggerCommandTable[] =
    {
        { "active",         SEC_GAMEMASTER,     false, &ChatHandler::HandleTriggerActiveCommand,       "", NULL },
        { "near",           SEC_GAMEMASTER,     false, &ChatHandler::HandleTriggerNearCommand,         "", NULL },
        { "",               SEC_GAMEMASTER,     true,  &ChatHandler::HandleTriggerCommand,             "", NULL },
        { NULL,             0,                  false, NULL,                                           "", NULL }
    };

    static ChatCommand unbanCommandTable[] =
    {
        { "account",        SEC_ADMINISTRATOR,  true,  &ChatHandler::HandleUnBanAccountCommand,      "", NULL },
        { "character",      SEC_ADMINISTRATOR,  true,  &ChatHandler::HandleUnBanCharacterCommand,    "", NULL },
        { "ip",             SEC_ADMINISTRATOR,  true,  &ChatHandler::HandleUnBanIPCommand,           "", NULL },
        { NULL,             0,                  false, NULL,                                           "", NULL }
    };

    static ChatCommand wpCommandTable[] =
    {
        { "show",           SEC_GAMEMASTER,     false, &ChatHandler::HandleWpShowCommand,              "", NULL },
        { "add",            SEC_GAMEMASTER,     false, &ChatHandler::HandleWpAddCommand,               "", NULL },
        { "modify",         SEC_GAMEMASTER,     false, &ChatHandler::HandleWpModifyCommand,            "", NULL },
        { "export",         SEC_ADMINISTRATOR,  false, &ChatHandler::HandleWpExportCommand,            "", NULL },
        { "import",         SEC_ADMINISTRATOR,  false, &ChatHandler::HandleWpImportCommand,            "", NULL },
        { NULL,             0,                  false, NULL,                                           "", NULL }
    };

    static ChatCommand commandTable[] =
    {
        { "account",        SEC_PLAYER,         true,  NULL,                                           "", accountCommandTable  },
        { "achievement",    SEC_ADMINISTRATOR,  true,  NULL,                                           "", achievementCommandTable },
        { "auction",        SEC_ADMINISTRATOR,  false, NULL,                                           "", auctionCommandTable  },
        { "cast",           SEC_ADMINISTRATOR,  false, NULL,                                           "", castCommandTable     },
        { "character",      SEC_GAMEMASTER,     true,  NULL,                                           "", characterCommandTable},
        { "debug",          SEC_MODERATOR,      true,  NULL,                                           "", debugCommandTable    },
        { "event",          SEC_GAMEMASTER,     false, NULL,                                           "", eventCommandTable    },
        { "gm",             SEC_PLAYER,         true,  NULL,                                           "", gmCommandTable       },
        { "honor",          SEC_GAMEMASTER,     false, NULL,                                           "", honorCommandTable    },
        { "go",             SEC_MODERATOR,      false, NULL,                                           "", goCommandTable       },
        { "gobject",        SEC_GAMEMASTER,     false, NULL,                                           "", gobjectCommandTable  },
        { "guild",          SEC_GAMEMASTER,     true,  NULL,                                           "", guildCommandTable    },
        { "instance",       SEC_ADMINISTRATOR,  true,  NULL,                                           "", instanceCommandTable },
        { "learn",          SEC_MODERATOR,      false, NULL,                                           "", learnCommandTable    },
        { "list",           SEC_ADMINISTRATOR,  true,  NULL,                                           "", listCommandTable     },
        { "lookup",         SEC_MODERATOR,      true,  NULL,                                           "", lookupCommandTable   },
        { "modify",         SEC_MODERATOR,      false, NULL,                                           "", modifyCommandTable   },
        { "npc",            SEC_MODERATOR,      false, NULL,                                           "", npcCommandTable      },
        { "pool",           SEC_GAMEMASTER,     true,  NULL,                                           "", poolCommandTable     },
        { "pdump",          SEC_ADMINISTRATOR,  true,  NULL,                                           "", pdumpCommandTable    },
        { "quest",          SEC_ADMINISTRATOR,  false, NULL,                                           "", questCommandTable    },
        { "reload",         SEC_ADMINISTRATOR,  true,  NULL,                                           "", reloadCommandTable   },
        { "reset",          SEC_ADMINISTRATOR,  true,  NULL,                                           "", resetCommandTable    },
        { "server",         SEC_PLAYER,         true,  NULL,                                           "", serverCommandTable   },
        { "tele",           SEC_MODERATOR,      true,  NULL,                                           "", teleCommandTable     },
        { "titles",         SEC_GAMEMASTER,     false, NULL,                                           "", titlesCommandTable   },
        { "trigger",        SEC_GAMEMASTER,     false, NULL,                                           "", triggerCommandTable  },
        { "wp",             SEC_GAMEMASTER,     false, NULL,                                           "", wpCommandTable       },

        { "aura",           SEC_ADMINISTRATOR,  false, &ChatHandler::HandleAuraCommand,                "", NULL },
        { "unaura",         SEC_ADMINISTRATOR,  false, &ChatHandler::HandleUnAuraCommand,              "", NULL },
        { "announce",       SEC_MODERATOR,      true,  &ChatHandler::HandleAnnounceCommand,            "", NULL },
        { "notify",         SEC_MODERATOR,      true,  &ChatHandler::HandleNotifyCommand,              "", NULL },
        { "goname",         SEC_MODERATOR,      false, &ChatHandler::HandleGonameCommand,              "", NULL },
        { "namego",         SEC_MODERATOR,      false, &ChatHandler::HandleNamegoCommand,              "", NULL },
        { "groupgo",        SEC_MODERATOR,      false, &ChatHandler::HandleGroupgoCommand,             "", NULL },
        { "commands",       SEC_PLAYER,         true,  &ChatHandler::HandleCommandsCommand,            "", NULL },
        { "demorph",        SEC_GAMEMASTER,     false, &ChatHandler::HandleDeMorphCommand,             "", NULL },
        { "die",            SEC_ADMINISTRATOR,  false, &ChatHandler::HandleDieCommand,                 "", NULL },
        { "revive",         SEC_ADMINISTRATOR,  true,  &ChatHandler::HandleReviveCommand,              "", NULL },
        { "dismount",       SEC_PLAYER,         false, &ChatHandler::HandleDismountCommand,            "", NULL },
        { "gps",            SEC_MODERATOR,      false, &ChatHandler::HandleGPSCommand,                 "", NULL },
        { "guid",           SEC_GAMEMASTER,     false, &ChatHandler::HandleGUIDCommand,                "", NULL },
        { "help",           SEC_PLAYER,         true,  &ChatHandler::HandleHelpCommand,                "", NULL },
        { "itemmove",       SEC_GAMEMASTER,     false, &ChatHandler::HandleItemMoveCommand,            "", NULL },
        { "cooldown",       SEC_ADMINISTRATOR,  false, &ChatHandler::HandleCooldownCommand,            "", NULL },
        { "unlearn",        SEC_ADMINISTRATOR,  false, &ChatHandler::HandleUnLearnCommand,             "", NULL },
        { "distance",       SEC_ADMINISTRATOR,  false, &ChatHandler::HandleGetDistanceCommand,         "", NULL },
        { "recall",         SEC_MODERATOR,      false, &ChatHandler::HandleRecallCommand,              "", NULL },
        { "save",           SEC_PLAYER,         false, &ChatHandler::HandleSaveCommand,                "", NULL },
        { "saveall",        SEC_MODERATOR,      true,  &ChatHandler::HandleSaveAllCommand,             "", NULL },
        { "kick",           SEC_GAMEMASTER,     true,  &ChatHandler::HandleKickPlayerCommand,          "", NULL },
        { "ban",            SEC_ADMINISTRATOR,  true,  NULL,                                           "", banCommandTable      },
        { "unban",          SEC_ADMINISTRATOR,  true,  NULL,                                           "", unbanCommandTable    },
        { "baninfo",        SEC_ADMINISTRATOR,  false, NULL,                                           "", baninfoCommandTable  },
        { "banlist",        SEC_ADMINISTRATOR,  true,  NULL,                                           "", banlistCommandTable  },
        { "start",          SEC_PLAYER,         false, &ChatHandler::HandleStartCommand,               "", NULL },
        { "taxicheat",      SEC_MODERATOR,      false, &ChatHandler::HandleTaxiCheatCommand,           "", NULL },
        { "linkgrave",      SEC_ADMINISTRATOR,  false, &ChatHandler::HandleLinkGraveCommand,           "", NULL },
        { "neargrave",      SEC_ADMINISTRATOR,  false, &ChatHandler::HandleNearGraveCommand,           "", NULL },
        { "explorecheat",   SEC_ADMINISTRATOR,  false, &ChatHandler::HandleExploreCheatCommand,        "", NULL },
        { "hover",          SEC_ADMINISTRATOR,  false, &ChatHandler::HandleHoverCommand,               "", NULL },
        { "levelup",        SEC_ADMINISTRATOR,  false, &ChatHandler::HandleLevelUpCommand,             "", NULL },
        { "showarea",       SEC_ADMINISTRATOR,  false, &ChatHandler::HandleShowAreaCommand,            "", NULL },
        { "hidearea",       SEC_ADMINISTRATOR,  false, &ChatHandler::HandleHideAreaCommand,            "", NULL },
        { "additem",        SEC_ADMINISTRATOR,  false, &ChatHandler::HandleAddItemCommand,             "", NULL },
        { "additemset",     SEC_ADMINISTRATOR,  false, &ChatHandler::HandleAddItemSetCommand,          "", NULL },
        { "bank",           SEC_ADMINISTRATOR,  false, &ChatHandler::HandleBankCommand,                "", NULL },
        { "wchange",        SEC_ADMINISTRATOR,  false, &ChatHandler::HandleChangeWeatherCommand,       "", NULL },
        { "ticket",         SEC_GAMEMASTER,     true,  &ChatHandler::HandleTicketCommand,              "", NULL },
        { "delticket",      SEC_GAMEMASTER,     true,  &ChatHandler::HandleDelTicketCommand,           "", NULL },
        { "maxskill",       SEC_ADMINISTRATOR,  false, &ChatHandler::HandleMaxSkillCommand,            "", NULL },
        { "setskill",       SEC_ADMINISTRATOR,  false, &ChatHandler::HandleSetSkillCommand,            "", NULL },
        { "whispers",       SEC_MODERATOR,      false, &ChatHandler::HandleWhispersCommand,            "", NULL },
        { "pinfo",          SEC_GAMEMASTER,     true,  &ChatHandler::HandlePInfoCommand,               "", NULL },
        { "respawn",        SEC_ADMINISTRATOR,  false, &ChatHandler::HandleRespawnCommand,             "", NULL },
        { "send",           SEC_MODERATOR,      true,  NULL,                                           "", sendCommandTable     },
        { "loadscripts",    SEC_ADMINISTRATOR,  true,  &ChatHandler::HandleLoadScriptsCommand,         "", NULL },
        { "mute",           SEC_MODERATOR,      true,  &ChatHandler::HandleMuteCommand,                "", NULL },
        { "unmute",         SEC_MODERATOR,      true,  &ChatHandler::HandleUnmuteCommand,              "", NULL },
        { "movegens",       SEC_ADMINISTRATOR,  false, &ChatHandler::HandleMovegensCommand,            "", NULL },
        { "cometome",       SEC_ADMINISTRATOR,  false, &ChatHandler::HandleComeToMeCommand,            "", NULL },
        { "damage",         SEC_ADMINISTRATOR,  false, &ChatHandler::HandleDamageCommand,              "", NULL },
        { "combatstop",     SEC_GAMEMASTER,     false, &ChatHandler::HandleCombatStopCommand,          "", NULL },
        { "flusharenapoints",SEC_ADMINISTRATOR, false, &ChatHandler::HandleFlushArenaPointsCommand,    "", NULL },
        { "repairitems",    SEC_GAMEMASTER,     true,  &ChatHandler::HandleRepairitemsCommand,         "", NULL },
        { "stable",         SEC_ADMINISTRATOR,  false, &ChatHandler::HandleStableCommand,              "", NULL },
        { "waterwalk",      SEC_GAMEMASTER,     false, &ChatHandler::HandleWaterwalkCommand,           "", NULL },
        { "quit",           SEC_CONSOLE,        true,  &ChatHandler::HandleQuitCommand,                "", NULL },

        { NULL,             0,                  false, NULL,                                           "", NULL }
    };

    if(load_command_table)
    {
        load_command_table = false;

        // check hardcoded part integrity
        CheckIntegrity(commandTable, NULL);

        QueryResult *result = WorldDatabase.Query("SELECT name,security,help FROM command");
        if (result)
        {
            do
            {
                Field *fields = result->Fetch();
                std::string name = fields[0].GetCppString();

                SetDataForCommandInTable(commandTable, name.c_str(), fields[1].GetUInt16(), fields[2].GetCppString());

            } while(result->NextRow());
            delete result;
        }
    }

    return commandTable;
}

ChatHandler::ChatHandler(WorldSession* session) : m_session(session) {}

ChatHandler::ChatHandler(Player* player) : m_session(player->GetSession()) {}

ChatHandler::~ChatHandler() {}

const char *ChatHandler::GetMangosString(int32 entry) const
{
    return m_session->GetMangosString(entry);
}

uint32 ChatHandler::GetAccountId() const
{
    return m_session->GetAccountId();
}

AccountTypes ChatHandler::GetAccessLevel() const
{
    return m_session->GetSecurity();
}

bool ChatHandler::isAvailable(ChatCommand const& cmd) const
{
    // check security level only for simple  command (without child commands)
    return GetAccessLevel() >= (AccountTypes)cmd.SecurityLevel;
}

std::string ChatHandler::GetNameLink() const
{
    return GetNameLink(m_session->GetPlayer());
}

bool ChatHandler::HasLowerSecurity(Player* target, ObjectGuid guid, bool strong)
{
    WorldSession* target_session = NULL;
    uint32 target_account = 0;

    if (target)
        target_session = target->GetSession();
    else if (!guid.IsEmpty())
        target_account = sObjectMgr.GetPlayerAccountIdByGUID(guid);

    if(!target_session && !target_account)
    {
        SendSysMessage(LANG_PLAYER_NOT_FOUND);
        SetSentErrorMessage(true);
        return true;
    }

    return HasLowerSecurityAccount(target_session,target_account,strong);
}

bool ChatHandler::HasLowerSecurityAccount(WorldSession* target, uint32 target_account, bool strong)
{
    AccountTypes target_sec;

    // ignore only for non-players for non strong checks (when allow apply command at least to same sec level)
    if (GetAccessLevel() > SEC_PLAYER && !strong && !sWorld.getConfig(CONFIG_BOOL_GM_LOWER_SECURITY))
        return false;

    if (target)
        target_sec = target->GetSecurity();
    else if (target_account)
        target_sec = sAccountMgr.GetSecurity(target_account);
    else
        return true;                                        // caller must report error for (target==NULL && target_account==0)

    if (GetAccessLevel() < target_sec || (strong && GetAccessLevel() <= target_sec))
    {
        SendSysMessage(LANG_YOURS_SECURITY_IS_LOW);
        SetSentErrorMessage(true);
        return true;
    }

    return false;
}

bool ChatHandler::hasStringAbbr(const char* name, const char* part)
{
    // non "" command
    if( *name )
    {
        // "" part from non-"" command
        if( !*part )
            return false;

        for(;;)
        {
            if( !*part )
                return true;
            else if( !*name )
                return false;
            else if( tolower( *name ) != tolower( *part ) )
                return false;
            ++name; ++part;
        }
    }
    // allow with any for ""

    return true;
}

void ChatHandler::SendSysMessage(const char *str)
{
    WorldPacket data;

    // need copy to prevent corruption by strtok call in LineFromMessage original string
    char* buf = mangos_strdup(str);
    char* pos = buf;

    while(char* line = LineFromMessage(pos))
    {
        FillSystemMessageData(&data, line);
        m_session->SendPacket(&data);
    }

    delete [] buf;
}

void ChatHandler::SendGlobalSysMessage(const char *str)
{
    // Chat output
    WorldPacket data;

    // need copy to prevent corruption by strtok call in LineFromMessage original string
    char* buf = mangos_strdup(str);
    char* pos = buf;

    while(char* line = LineFromMessage(pos))
    {
        FillSystemMessageData(&data, line);
        sWorld.SendGlobalMessage(&data);
    }

    delete [] buf;
}

void ChatHandler::SendSysMessage(int32 entry)
{
    SendSysMessage(GetMangosString(entry));
}

void ChatHandler::PSendSysMessage(int32 entry, ...)
{
    const char *format = GetMangosString(entry);
    va_list ap;
    char str [2048];
    va_start(ap, entry);
    vsnprintf(str,2048,format, ap );
    va_end(ap);
    SendSysMessage(str);
}

void ChatHandler::PSendSysMessage(const char *format, ...)
{
    va_list ap;
    char str [2048];
    va_start(ap, format);
    vsnprintf(str,2048,format, ap );
    va_end(ap);
    SendSysMessage(str);
}

void ChatHandler::CheckIntegrity( ChatCommand *table, ChatCommand *parentCommand )
{
    for(uint32 i = 0; table[i].Name != NULL; ++i)
    {
        ChatCommand* command = &table[i];

        if (parentCommand && command->SecurityLevel < parentCommand->SecurityLevel)
            sLog.outError("Subcommand '%s' of command '%s' have less access level (%u) that parent (%u)",
                command->Name, parentCommand->Name, command->SecurityLevel, parentCommand->SecurityLevel);

        if (!parentCommand && strlen(command->Name)==0)
            sLog.outError("Subcommand '' at top level");

        if (command->ChildCommands)
        {
            if (command->Handler)
            {
                if (parentCommand)
                    sLog.outError("Subcommand '%s' of command '%s' have handler and subcommands in same time, must be used '' subcommand for handler instead.",
                        command->Name, parentCommand->Name);
                else
                    sLog.outError("First level command '%s' have handler and subcommands in same time, must be used '' subcommand for handler instead.",
                        command->Name);
            }

            if (parentCommand && strlen(command->Name)==0)
                sLog.outError("Subcommand '' of command '%s' have subcommands", parentCommand->Name);

            CheckIntegrity(command->ChildCommands, command);
        }
        else if (!command->Handler)
        {
            if (parentCommand)
                sLog.outError("Subcommand '%s' of command '%s' not have handler and subcommands in same time. Must have some from its!",
                    command->Name, parentCommand->Name);
            else
                sLog.outError("First level command '%s' not have handler and subcommands in same time. Must have some from its!",
                    command->Name);
        }
    }
}

/**
 * Search (sub)command for command line available for chat handler access level
 *
 * @param text  Command line string that will parsed for (sub)command search
 *
 * @return Pointer to found command structure or NULL if appropriate command not found
 */
ChatCommand const* ChatHandler::FindCommand(char const* text)
{
    ChatCommand* command = NULL;
    char const* textPtr = text;

    return FindCommand(getCommandTable(), textPtr, command) == CHAT_COMMAND_OK ? command : NULL;
}

/**
 * Search (sub)command for command line available for chat handler access level with options and fail case additional info
 *
 * @param table         Pointer to command C-style array first level command where will be searched
 * @param text          Command line string that will parsed for (sub)command search,
 *                      it modified at return from function and pointed to not parsed tail
 * @param command       At success this is found command, at other cases this is last found parent command
 *                      before subcommand search fail
 * @param parentCommand Output arg for optional return parent command for command arg.
 * @param cmdNamePtr    Output arg for optional return last parsed command name.
 * @param allAvailable  Optional arg (with false default value) control use command access level checks while command search.
 * @param exactlyName   Optional arg (with false default value) control use exactly name in checks while command search.
 *
 * @return one from enum value of ChatCommandSearchResult. Output args return values highly dependent from this return result:
 *
 *      CHAT_COMMAND_OK       - Command found!
 *                              text point to non parsed tail with possible command specific data, command store found command pointer,
 *                              parentCommand have parent of found command or NULL if command found in table array directly
 *                              cmdNamePtr store found command name in original form from command line
 *      CHAT_COMMAND_UNKNOWN  - Command not found in table directly
 *                              text only skip possible whitespaces,
 *                              command is NULL
 *                              parentCommand is NULL
 *                              cmdNamePtr store command name that not found as it extracted from command line
 *      CHAT_COMMAND_UNKNOWN_SUBCOMMAND - Subcommand not found in some deed subcomand lists
 *                              text point to non parsed tail including not found command name in command line,
 *                              command store last found parent command if any
 *                              parentCommand have parent of command in command arg or NULL
 *                              cmdNamePtr store command name that not found as it extracted from command line
 */
ChatCommandSearchResult ChatHandler::FindCommand(ChatCommand* table, char const* &text, ChatCommand*& command, ChatCommand** parentCommand /*= NULL*/, std::string* cmdNamePtr /*= NULL*/, bool allAvailable /*= false*/, bool exactlyName /*= false*/)
{
    std::string cmd = "";

    // skip whitespaces
    while (*text != ' ' && *text != '\0')
    {
        cmd += *text;
        ++text;
    }

    while (*text == ' ') ++text;

    // search first level command in table
    for(uint32 i = 0; table[i].Name != NULL; ++i)
    {
        if (exactlyName)
        {
            size_t len = strlen(table[i].Name);
            if (strncmp(table[i].Name, cmd.c_str(), len+1) != 0)
                continue;
        }
        else
        {
            if (!hasStringAbbr(table[i].Name, cmd.c_str()))
                continue;
        }
        // select subcommand from child commands list
        if (table[i].ChildCommands != NULL)
        {
            char const* oldchildtext = text;
            ChatCommand* parentSubcommand = NULL;
            ChatCommandSearchResult res = FindCommand(table[i].ChildCommands, text, command, &parentSubcommand, cmdNamePtr, allAvailable, exactlyName);

            switch(res)
            {
                case CHAT_COMMAND_OK:
                {
                    // if subcommand success search not return parent command, then this parent command is owner of child commands
                    if (parentCommand)
                        *parentCommand = parentSubcommand ? parentSubcommand : &table[i];

                    // Name == "" is special case: restore original command text for next level "" (where parentSubcommand==NULL)
                    if (strlen(command->Name)==0 && !parentSubcommand)
                        text = oldchildtext;

                    return CHAT_COMMAND_OK;
                }
                case CHAT_COMMAND_UNKNOWN:
                {
                    // command not found directly in child command list, return child command list owner
                    command = &table[i];
                    if (parentCommand)
                        *parentCommand = NULL;              // we don't known parent of table list at this point

                    text = oldchildtext;                    // restore text to stated just after parse found parent command
                    return CHAT_COMMAND_UNKNOWN_SUBCOMMAND; // we not found subcommand for table[i]
                }
                case CHAT_COMMAND_UNKNOWN_SUBCOMMAND:
                default:
                {
                    // some deep subcommand not found, if this second level subcommand then parentCommand can be NULL, use known value for it
                    if (parentCommand)
                        *parentCommand = parentSubcommand ? parentSubcommand : &table[i];
                    return res;
                }
            }
        }

        // must be available (not checked for subcommands case because parent command expected have most low access that all subcommands always
        if (!allAvailable && !isAvailable(table[i]))
            continue;

        // must be have handler is explicitly selected
        if (!table[i].Handler)
            continue;

        // command found directly in to table
        command = &table[i];

        // unknown table owner at this point
        if (parentCommand)
            *parentCommand = NULL;

        if (cmdNamePtr)
            *cmdNamePtr = cmd;

        return CHAT_COMMAND_OK;
    }

    // command not found in table directly
    command = NULL;

    // unknown table owner at this point
    if (parentCommand)
        *parentCommand = NULL;

    if (cmdNamePtr)
        *cmdNamePtr = cmd;

    return CHAT_COMMAND_UNKNOWN;
}

/**
 * Execute (sub)command available for chat handler access level with options in command line string
 *
 * @param text  Command line string that will parsed for (sub)command search and command specific data
 *
 * Command output and errors in command execution will send to chat handler.
 */
void ChatHandler::ExecuteCommand(const char* text)
{
    std::string fullcmd = text;                             // original `text` can't be used. It content destroyed in command code processing.

    ChatCommand* command = NULL;
    ChatCommand* parentCommand = NULL;

    ChatCommandSearchResult res = FindCommand(getCommandTable(), text, command, &parentCommand);

    switch(res)
    {
        case CHAT_COMMAND_OK:
        {
            SetSentErrorMessage(false);
            if ((this->*(command->Handler))((char*)text))   // text content destroyed at call
            {
                if (command->SecurityLevel > SEC_PLAYER)
                {
                    // chat case
                    if (m_session)
                    {
                        Player* p = m_session->GetPlayer();
                        ObjectGuid sel_guid = p->GetSelectionGuid();
                        sLog.outCommand(GetAccountId(),"Command: %s [Player: %s (Account: %u) X: %f Y: %f Z: %f Map: %u Selected: %s]",
                            fullcmd.c_str(),p->GetName(),GetAccountId(),p->GetPositionX(),p->GetPositionY(),p->GetPositionZ(),p->GetMapId(),
                            sel_guid.GetString().c_str());
                    }
                    else                                        // 0 account -> console
                    {
                        sLog.outCommand(GetAccountId(),"Command: %s [Account: %u from %s]",
                            fullcmd.c_str(),GetAccountId(),GetAccountId() ? "RA-connection" : "Console");
                    }
                }
            }
            // some commands have custom error messages. Don't send the default one in these cases.
            else if (!HasSentErrorMessage())
            {
                if (!command->Help.empty())
                    SendSysMessage(command->Help.c_str());
                else
                    SendSysMessage(LANG_CMD_SYNTAX);

                if (ChatCommand* showCommand = (strlen(command->Name)==0 && parentCommand ? parentCommand : command))
                    if (ChatCommand* childs = showCommand->ChildCommands)
                        ShowHelpForSubCommands(childs, showCommand->Name);

                SetSentErrorMessage(true);
            }
            break;
        }
        case CHAT_COMMAND_UNKNOWN_SUBCOMMAND:
        {
            SendSysMessage(LANG_NO_SUBCMD);
            ShowHelpForCommand(command->ChildCommands,text);
            SetSentErrorMessage(true);
            break;
        }
        case CHAT_COMMAND_UNKNOWN:
        {
            SendSysMessage(LANG_NO_CMD);
            SetSentErrorMessage(true);
            break;
        }
    }
}

/**
 * Function find appropriate command and update command security level and help text
 *
 * @param commandTable  Table for first level command search
 * @param text          Command line string that will parsed for (sub)command search
 * @param security      New security level for command
 * @param help          New help text  for command
 *
 * @return true if command has been found, and false in other case
 *
 * All problems found while command search and updated output as to DB errors log
 */
bool ChatHandler::SetDataForCommandInTable(ChatCommand *commandTable, const char* text, uint32 security, std::string const& help)
{
    std::string fullcommand = text;                         // original `text` can't be used. It content destroyed in command code processing.

    ChatCommand* command = NULL;
    std::string cmdName;

    ChatCommandSearchResult res = FindCommand(commandTable, text, command, NULL, &cmdName, true, true);

    switch(res)
    {
        case CHAT_COMMAND_OK:
        {
            if (command->SecurityLevel != security)
                DETAIL_LOG("Table `command` overwrite for command '%s' default security (%u) by %u",
                    fullcommand.c_str(),command->SecurityLevel,security);

            command->SecurityLevel = security;
            command->Help          = help;
            return true;
        }
        case CHAT_COMMAND_UNKNOWN_SUBCOMMAND:
        {
            // command have subcommands, but not '' subcommand and then any data in `command` useless for it.
            if (cmdName.empty())
                sLog.outErrorDb("Table `command` have command '%s' that only used with some subcommand selection, it can't have help or overwritten access level, skip.", cmdName.c_str());
            else
                sLog.outErrorDb("Table `command` have unexpected subcommand '%s' in command '%s', skip.", cmdName.c_str(), fullcommand.c_str());
            return false;
        }
        case CHAT_COMMAND_UNKNOWN:
        {
            sLog.outErrorDb("Table `command` have nonexistent command '%s', skip.", cmdName.c_str());
            return false;
        }
    }

    return false;
}

bool ChatHandler::ParseCommands(const char* text)
{
    MANGOS_ASSERT(text);
    MANGOS_ASSERT(*text);

    //if(m_session->GetSecurity() == SEC_PLAYER)
    //    return false;

    /// chat case (.command or !command format)
    if (m_session)
    {
        if(text[0] != '!' && text[0] != '.')
            return false;

        /// ignore single . and ! in line
        if (strlen(text) < 2)
            return false;
    }

    /// ignore messages staring from many dots.
    if ((text[0] == '.' && text[1] == '.') || (text[0] == '!' && text[1] == '!'))
        return false;

    /// skip first . or ! (in console allowed use command with . and ! and without its)
    if (text[0] == '!' || text[0] == '.')
        ++text;

    ExecuteCommand(text);

    return true;
}

bool ChatHandler::ShowHelpForSubCommands(ChatCommand *table, char const* cmd)
{
    std::string list;
    for(uint32 i = 0; table[i].Name != NULL; ++i)
    {
        // must be available (ignore handler existence for show command with possible available subcommands
        if (!isAvailable(table[i]))
            continue;

        if (m_session)
            list += "\n    ";
        else
            list += "\n\r    ";

        list += table[i].Name;

        if (table[i].ChildCommands)
            list += " ...";
    }

    if (list.empty())
        return false;

    if (table==getCommandTable())
    {
        SendSysMessage(LANG_AVIABLE_CMD);
        PSendSysMessage("%s",list.c_str());
    }
    else
        PSendSysMessage(LANG_SUBCMDS_LIST,cmd,list.c_str());

    return true;
}

bool ChatHandler::ShowHelpForCommand(ChatCommand *table, const char* cmd)
{
    char const* oldCmd = cmd;
    ChatCommand* command = NULL;
    ChatCommand* parentCommand = NULL;

    ChatCommand* showCommand = NULL;
    ChatCommand* childCommands = NULL;

    ChatCommandSearchResult res = FindCommand(table, cmd, command, &parentCommand);

    switch(res)
    {
        case CHAT_COMMAND_OK:
        {
            // for "" subcommand use parent command if any for subcommands list output
            if (strlen(command->Name) == 0 && parentCommand)
            {
                showCommand = parentCommand;
                cmd = "";
            }
            else
                showCommand = command;

            childCommands = showCommand->ChildCommands;
            break;
        }
        case CHAT_COMMAND_UNKNOWN_SUBCOMMAND:
            showCommand = command;
            childCommands = showCommand->ChildCommands;
            break;
        case CHAT_COMMAND_UNKNOWN:
            // not show command list at error in first level command find fail
            childCommands = table != getCommandTable() || strlen(oldCmd) == 0 ? table : NULL;
            command = NULL;
            break;
    }

    if (command && !command->Help.empty())
        SendSysMessage(command->Help.c_str());

    if (childCommands)
        if (ShowHelpForSubCommands(childCommands, showCommand ? showCommand->Name : ""))
            return true;

    if (command && command->Help.empty())
        SendSysMessage(LANG_NO_HELP_CMD);

    return command || childCommands;
}

bool ChatHandler::isValidChatMessage(const char* message)
{
/*

valid examples:
|cffa335ee|Hitem:812:0:0:0:0:0:0:0:70|h[Glowing Brightwood Staff]|h|r
|cff808080|Hquest:2278:47|h[The Platinum Discs]|h|r
|cffffd000|Htrade:4037:1:150:1:6AAAAAAAAAAAAAAAAAAAAAAOAADAAAAAAAAAAAAAAAAIAAAAAAAAA|h[Engineering]|h|r
|cff4e96f7|Htalent:2232:-1|h[Taste for Blood]|h|r
|cff71d5ff|Hspell:21563|h[Command]|h|r
|cffffd000|Henchant:3919|h[Engineering: Rough Dynamite]|h|r
|cffffff00|Hachievement:546:0000000000000001:0:0:0:-1:0:0:0:0|h[Safe Deposit]|h|r
|cff66bbff|Hglyph:21:762|h[Glyph of Bladestorm]|h|r

| will be escaped to ||
*/

    if(strlen(message) > 255)
        return false;

    const char validSequence[6] = "cHhhr";
    const char* validSequenceIterator = validSequence;

    // more simple checks
    if (sWorld.getConfig(CONFIG_UINT32_CHAT_STRICT_LINK_CHECKING_SEVERITY) < 3)
    {
        const std::string validCommands = "cHhr|";

        while(*message)
        {
            // find next pipe command
            message = strchr(message, '|');

            if(!message)
                return true;

            ++message;
            char commandChar = *message;
            if(validCommands.find(commandChar) == std::string::npos)
                return false;

            ++message;
            // validate sequence
            if(sWorld.getConfig(CONFIG_UINT32_CHAT_STRICT_LINK_CHECKING_SEVERITY) == 2)
            {
                if(commandChar == *validSequenceIterator)
                {
                    if (validSequenceIterator == validSequence+4)
                        validSequenceIterator = validSequence;
                    else
                        ++validSequenceIterator;
                }
                else if(commandChar != '|')
                    return false;
            }
        }
        return true;
    }

    std::istringstream reader(message);
    char buffer[256];

    uint32 color;

    ItemPrototype const* linkedItem;
    Quest const* linkedQuest;
    SpellEntry const *linkedSpell;
    AchievementEntry const* linkedAchievement;
    ItemRandomPropertiesEntry const* itemProperty;
    ItemRandomSuffixEntry const* itemSuffix;

    while(!reader.eof())
    {
        if (validSequence == validSequenceIterator)
        {
            linkedItem = NULL;
            linkedQuest = NULL;
            linkedSpell = NULL;
            linkedAchievement = NULL;
            itemProperty = NULL;
            itemSuffix = NULL;

            reader.ignore(255, '|');
        }
        else if(reader.get() != '|')
        {
            DEBUG_LOG("ChatHandler::isValidChatMessage sequence aborted unexpectedly");
            return false;
        }

        // pipe has always to be followed by at least one char
        if ( reader.peek() == '\0')
        {
            DEBUG_LOG("ChatHandler::isValidChatMessage pipe followed by \\0");
            return false;
        }

        // no further pipe commands
        if (reader.eof())
            break;

        char commandChar;
        reader >> commandChar;

        // | in normal messages is escaped by ||
        if (commandChar != '|')
        {
            if(commandChar == *validSequenceIterator)
            {
                if (validSequenceIterator == validSequence+4)
                    validSequenceIterator = validSequence;
                else
                    ++validSequenceIterator;
            }
            else
            {
                DEBUG_LOG("ChatHandler::isValidChatMessage invalid sequence, expected %c but got %c", *validSequenceIterator, commandChar);
                return false;
            }
        }
        else if(validSequence != validSequenceIterator)
        {
            // no escaped pipes in sequences
            DEBUG_LOG("ChatHandler::isValidChatMessage got escaped pipe in sequence");
            return false;
        }

        switch (commandChar)
        {
            case 'c':
                color = 0;
                // validate color, expect 8 hex chars
                for(int i=0; i<8; i++)
                {
                    char c;
                    reader >> c;
                    if (!c)
                    {
                        DEBUG_LOG("ChatHandler::isValidChatMessage got \\0 while reading color in |c command");
                        return false;
                    }

                    color <<= 4;
                    // check for hex char
                    if (c >= '0' && c <='9')
                    {
                        color |= c-'0';
                        continue;
                    }
                    if (c >= 'a' && c <='f')
                    {
                        color |= 10+c-'a';
                        continue;
                    }
                    DEBUG_LOG("ChatHandler::isValidChatMessage got non hex char '%c' while reading color", c);
                    return false;
                }
                break;
            case 'H':
                // read chars up to colon  = link type
                reader.getline(buffer, 256, ':');
                if (reader.eof())                           // : must be
                    return false;

                if (strcmp(buffer, "item") == 0)
                {
                    // read item entry
                    reader.getline(buffer, 256, ':');
                    if (reader.eof())                       // : must be
                        return false;

                    linkedItem = ObjectMgr::GetItemPrototype(atoi(buffer));
                    if(!linkedItem)
                    {
                        DEBUG_LOG("ChatHandler::isValidChatMessage got invalid itemID %u in |item command", atoi(buffer));
                        return false;
                    }

                    if (color != ItemQualityColors[linkedItem->Quality])
                    {
                        DEBUG_LOG("ChatHandler::isValidChatMessage linked item has color %u, but user claims %u", ItemQualityColors[linkedItem->Quality],
                                color);
                        return false;
                    }

                    // the itementry is followed by several integers which describe an instance of this item

                    // position relative after itemEntry
                    const uint8 randomPropertyPosition = 6;

                    int32 propertyId = 0;
                    bool negativeNumber = false;
                    char c;
                    for(uint8 i=0; i < randomPropertyPosition; ++i)
                    {
                        propertyId = 0;
                        negativeNumber = false;
                        while((c = reader.get()) != ':')
                        {
                            if (c >='0' && c<='9')
                            {
                                propertyId*=10;
                                propertyId += c-'0';
                            } else if(c == '-')
                                negativeNumber = true;
                            else
                                return false;
                        }
                    }
                    if (negativeNumber)
                        propertyId *= -1;

                    if (propertyId > 0)
                    {
                        itemProperty = sItemRandomPropertiesStore.LookupEntry(propertyId);
                        if (!itemProperty)
                            return false;
                    }
                    else if (propertyId < 0)
                    {
                        itemSuffix = sItemRandomSuffixStore.LookupEntry(-propertyId);
                        if (!itemSuffix)
                            return false;
                    }

                    // ignore other integers
                    while ((c >= '0' && c <= '9') || c== ':')
                    {
                        reader.ignore(1);
                        c = reader.peek();
                    }
                }
                else if (strcmp(buffer, "quest") == 0)
                {
                    // no color check for questlinks, each client will adapt it anyway
                    uint32 questid= 0;
                    // read questid
                    char c = reader.peek();
                    while(c >='0' && c<='9')
                    {
                        reader.ignore(1);
                        questid *= 10;
                        questid += c-'0';
                        c = reader.peek();
                    }

                    linkedQuest = sObjectMgr.GetQuestTemplate(questid);

                    if (!linkedQuest)
                    {
                        DEBUG_LOG("ChatHandler::isValidChatMessage Questtemplate %u not found", questid);
                        return false;
                    }

                    if (c !=':')
                    {
                        DEBUG_LOG("ChatHandler::isValidChatMessage Invalid quest link structure");
                        return false;
                    }

                    reader.ignore(1);
                    c = reader.peek();
                    // level
                    uint32 questlevel = 0;
                    while(c >='0' && c<='9')
                    {
                        reader.ignore(1);
                        questlevel *= 10;
                        questlevel += c-'0';
                        c = reader.peek();
                    }

                    if (questlevel >= STRONG_MAX_LEVEL)
                    {
                        DEBUG_LOG("ChatHandler::isValidChatMessage Quest level %u too big", questlevel);
                        return false;
                    }

                    if (c !='|')
                    {
                        DEBUG_LOG("ChatHandler::isValidChatMessage Invalid quest link structure");
                        return false;
                    }
                }
                else if(strcmp(buffer, "trade") == 0)
                {
                    if(color != CHAT_LINK_COLOR_TRADE)
                        return false;

                    // read spell entry
                    reader.getline(buffer, 256, ':');
                    if (reader.eof())                       // : must be
                        return false;

                    linkedSpell = sSpellStore.LookupEntry(atoi(buffer));
                    if (!linkedSpell)
                        return false;

                    char c = reader.peek();
                    // base64 encoded stuff
                    while(c !='|' && c!='\0')
                    {
                        reader.ignore(1);
                        c = reader.peek();
                    }
                }
                else if(strcmp(buffer, "talent") == 0)
                {
                    // talent links are always supposed to be blue
                    if(color != CHAT_LINK_COLOR_TALENT)
                        return false;

                    // read talent entry
                    reader.getline(buffer, 256, ':');
                    if (reader.eof())                       // : must be
                        return false;

                    TalentEntry const *talentInfo = sTalentStore.LookupEntry(atoi(buffer));
                    if (!talentInfo)
                        return false;

                    linkedSpell = sSpellStore.LookupEntry(talentInfo->RankID[0]);
                    if (!linkedSpell)
                        return false;

                    char c = reader.peek();
                    // skillpoints? whatever, drop it
                    while(c !='|' && c!='\0')
                    {
                        reader.ignore(1);
                        c = reader.peek();
                    }
                }
                else if(strcmp(buffer, "spell") == 0)
                {
                    if (color != CHAT_LINK_COLOR_SPELL)
                        return false;

                    uint32 spellid = 0;
                    // read spell entry
                    char c = reader.peek();
                    while(c >='0' && c<='9')
                    {
                        reader.ignore(1);
                        spellid *= 10;
                        spellid += c-'0';
                        c = reader.peek();
                    }
                    linkedSpell = sSpellStore.LookupEntry(spellid);
                    if (!linkedSpell)
                        return false;
                }
                else if(strcmp(buffer, "enchant") == 0)
                {
                    if (color != CHAT_LINK_COLOR_ENCHANT)
                        return false;

                    uint32 spellid = 0;
                    // read spell entry
                    char c = reader.peek();
                    while(c >='0' && c<='9')
                    {
                        reader.ignore(1);
                        spellid *= 10;
                        spellid += c-'0';
                        c = reader.peek();
                    }
                    linkedSpell = sSpellStore.LookupEntry(spellid);
                    if (!linkedSpell)
                        return false;
                }
                else if(strcmp(buffer, "achievement") == 0)
                {
                    if (color != CHAT_LINK_COLOR_ACHIEVEMENT)
                        return false;

                    reader.getline(buffer, 256, ':');
                    if (reader.eof())                       // : must be
                        return false;

                    uint32 achievementId = atoi(buffer);
                    linkedAchievement = sAchievementStore.LookupEntry(achievementId);

                    if (!linkedAchievement)
                        return false;

                    char c = reader.peek();
                    // skip progress
                    while(c !='|' && c != '\0')
                    {
                        reader.ignore(1);
                        c = reader.peek();
                    }
                }
                else if(strcmp(buffer, "glyph") == 0)
                {
                    if(color != CHAT_LINK_COLOR_GLYPH)
                        return false;

                    // first id is slot, drop it
                    reader.getline(buffer, 256, ':');
                    if (reader.eof())                       // : must be
                        return false;

                    uint32 glyphId = 0;
                    char c = reader.peek();
                    while(c>='0' && c <='9')
                    {
                        glyphId *= 10;
                        glyphId += c-'0';
                        reader.ignore(1);
                        c = reader.peek();
                    }
                    GlyphPropertiesEntry const* glyph = sGlyphPropertiesStore.LookupEntry(glyphId);
                    if (!glyph)
                        return false;

                    linkedSpell = sSpellStore.LookupEntry(glyph->SpellId);

                    if (!linkedSpell)
                        return false;
                }
                else
                {
                    DEBUG_LOG("ChatHandler::isValidChatMessage user sent unsupported link type '%s'", buffer);
                    return false;
                }
                break;
            case 'h':
                // if h is next element in sequence, this one must contain the linked text :)
                if (*validSequenceIterator == 'h')
                {
                    // links start with '['
                    if (reader.get() != '[')
                    {
                        DEBUG_LOG("ChatHandler::isValidChatMessage link caption doesn't start with '['");
                        return false;
                    }
                    reader.getline(buffer, 256, ']');
                    if (reader.eof())                       // ] must be
                        return false;

                    // verify the link name
                    if (linkedSpell)
                    {
                        // spells with that flag have a prefix of "$PROFESSION: "
                        if (linkedSpell->Attributes & SPELL_ATTR_TRADESPELL)
                        {
                            // lookup skillid
                            SkillLineAbilityMapBounds bounds = sSpellMgr.GetSkillLineAbilityMapBounds(linkedSpell->Id);
                            if (bounds.first == bounds.second)
                            {
                                return false;
                            }

                            SkillLineAbilityEntry const *skillInfo = bounds.first->second;

                            if (!skillInfo)
                            {
                                return false;
                            }

                            SkillLineEntry const *skillLine = sSkillLineStore.LookupEntry(skillInfo->skillId);
                            if (!skillLine)
                            {
                                return false;
                            }

                            for(uint8 i=0; i<MAX_LOCALE; ++i)
                            {
                                uint32 skillLineNameLength = strlen(skillLine->name[i]);
                                if (skillLineNameLength > 0 && strncmp(skillLine->name[i], buffer, skillLineNameLength) == 0)
                                {
                                    // found the prefix, remove it to perform spellname validation below
                                    // -2 = strlen(": ")
                                    uint32 spellNameLength = strlen(buffer)-skillLineNameLength-2;
                                    memmove(buffer, buffer+skillLineNameLength+2, spellNameLength+1);
                                }
                            }
                        }
                        bool foundName = false;
                        for(uint8 i=0; i<MAX_LOCALE; ++i)
                        {
                            if (*linkedSpell->SpellName[i] && strcmp(linkedSpell->SpellName[i], buffer) == 0)
                            {
                                foundName = true;
                                break;
                            }
                        }
                        if (!foundName)
                            return false;
                    }
                    else if (linkedQuest)
                    {
                        if (linkedQuest->GetTitle() != buffer)
                        {
                            QuestLocale const *ql = sObjectMgr.GetQuestLocale(linkedQuest->GetQuestId());

                            if (!ql)
                            {
                                DEBUG_LOG("ChatHandler::isValidChatMessage default questname didn't match and there is no locale");
                                return false;
                            }

                            bool foundName = false;
                            for(uint8 i=0; i<ql->Title.size(); i++)
                            {
                                if (ql->Title[i] == buffer)
                                {
                                    foundName = true;
                                    break;
                                }
                            }
                            if (!foundName)
                            {
                                DEBUG_LOG("ChatHandler::isValidChatMessage no quest locale title matched");
                                return false;
                            }
                        }
                    }
                    else if(linkedItem)
                    {
                        char* const* suffix = itemSuffix?itemSuffix->nameSuffix:(itemProperty?itemProperty->nameSuffix:NULL);

                        std::string expectedName = std::string(linkedItem->Name1);
                        if (suffix)
                        {
                            expectedName += " ";
                            expectedName += suffix[LOCALE_enUS];
                        }

                        if (expectedName != buffer)
                        {
                            ItemLocale const *il = sObjectMgr.GetItemLocale(linkedItem->ItemId);

                            bool foundName = false;
                            for(uint8 i=LOCALE_koKR; i<MAX_LOCALE; ++i)
                            {
                                int8 dbIndex = sObjectMgr.GetIndexForLocale(LocaleConstant(i));
                                if (dbIndex == -1 || il == NULL || (size_t)dbIndex >= il->Name.size())
                                    // using strange database/client combinations can lead to this case
                                    expectedName = linkedItem->Name1;
                                else
                                    expectedName = il->Name[dbIndex];
                                if (suffix)
                                {
                                    expectedName += " ";
                                    expectedName += suffix[i];
                                }
                                if ( expectedName == buffer)
                                {
                                    foundName = true;
                                    break;
                                }
                            }
                            if (!foundName)
                            {
                                DEBUG_LOG("ChatHandler::isValidChatMessage linked item name wasn't found in any localization");
                                return false;
                            }
                        }
                    }
                    else if (linkedAchievement)
                    {
                        bool foundName = false;
                        for(uint8 i=0; i<MAX_LOCALE; ++i)
                        {
                            if (*linkedAchievement->name[i] && strcmp(linkedAchievement->name[i], buffer) == 0)
                            {
                                foundName = true;
                                break;
                            }
                        }
                        if (!foundName)
                            return false;
                    }
                    // that place should never be reached - if nothing linked has been set in |H
                    // it will return false before
                    else
                        return false;
                }
                break;
            case 'r':
            case '|':
                // no further payload
                break;
            default:
                DEBUG_LOG("ChatHandler::isValidChatMessage got invalid command |%c", commandChar);
                return false;
        }
    }

    // check if every opened sequence was also closed properly
    if(validSequence != validSequenceIterator)
        DEBUG_LOG("ChatHandler::isValidChatMessage EOF in active sequence");

    return validSequence == validSequenceIterator;
}

//Note: target_guid used only in CHAT_MSG_WHISPER_INFORM mode (in this case channelName ignored)
void ChatHandler::FillMessageData( WorldPacket *data, WorldSession* session, uint8 type, uint32 language, const char *channelName, uint64 target_guid, const char *message, Unit *speaker)
{
    uint32 messageLength = (message ? strlen(message) : 0) + 1;

    data->Initialize(SMSG_MESSAGECHAT, 100);                // guess size
    *data << uint8(type);
    if ((type != CHAT_MSG_CHANNEL && type != CHAT_MSG_WHISPER) || language == LANG_ADDON)
        *data << uint32(language);
    else
        *data << uint32(LANG_UNIVERSAL);

    switch(type)
    {
        case CHAT_MSG_SAY:
        case CHAT_MSG_PARTY:
        case CHAT_MSG_PARTY_LEADER:
        case CHAT_MSG_RAID:
        case CHAT_MSG_GUILD:
        case CHAT_MSG_OFFICER:
        case CHAT_MSG_YELL:
        case CHAT_MSG_WHISPER:
        case CHAT_MSG_CHANNEL:
        case CHAT_MSG_RAID_LEADER:
        case CHAT_MSG_RAID_WARNING:
        case CHAT_MSG_BG_SYSTEM_NEUTRAL:
        case CHAT_MSG_BG_SYSTEM_ALLIANCE:
        case CHAT_MSG_BG_SYSTEM_HORDE:
        case CHAT_MSG_BATTLEGROUND:
        case CHAT_MSG_BATTLEGROUND_LEADER:
            target_guid = session ? session->GetPlayer()->GetGUID() : 0;
            break;
        case CHAT_MSG_MONSTER_SAY:
        case CHAT_MSG_MONSTER_PARTY:
        case CHAT_MSG_MONSTER_YELL:
        case CHAT_MSG_MONSTER_WHISPER:
        case CHAT_MSG_MONSTER_EMOTE:
        case CHAT_MSG_RAID_BOSS_WHISPER:
        case CHAT_MSG_RAID_BOSS_EMOTE:
        case CHAT_MSG_BATTLENET:
        {
            *data << speaker->GetObjectGuid();
            *data << uint32(0);                             // 2.1.0
            *data << uint32(strlen(speaker->GetName()) + 1);
            *data << speaker->GetName();
            ObjectGuid listener_guid;
            *data << listener_guid;
            if (!listener_guid.IsEmpty() && !listener_guid.IsPlayer())
            {
                *data << uint32(1);                         // string listener_name_length
                *data << uint8(0);                          // string listener_name
            }
            *data << uint32(messageLength);
            *data << message;
            *data << uint8(0);
            return;
        }
        default:
            if (type != CHAT_MSG_WHISPER_INFORM && type != CHAT_MSG_IGNORED && type != CHAT_MSG_DND && type != CHAT_MSG_AFK)
                target_guid = 0;                            // only for CHAT_MSG_WHISPER_INFORM used original value target_guid
            break;
    }

    *data << uint64(target_guid);                           // there 0 for BG messages
    *data << uint32(0);                                     // can be chat msg group or something

    if (type == CHAT_MSG_CHANNEL)
    {
        MANGOS_ASSERT(channelName);
        *data << channelName;
    }

    *data << uint64(target_guid);
    *data << uint32(messageLength);
    *data << message;
    if(session != 0 && type != CHAT_MSG_WHISPER_INFORM && type != CHAT_MSG_DND && type != CHAT_MSG_AFK)
        *data << uint8(session->GetPlayer()->chatTag());
    else
        *data << uint8(0);
}

Player * ChatHandler::getSelectedPlayer()
{
    if(!m_session)
        return NULL;

    ObjectGuid guid  = m_session->GetPlayer()->GetSelectionGuid();

    if (guid.IsEmpty())
        return m_session->GetPlayer();

    return sObjectMgr.GetPlayer(guid);
}

Unit* ChatHandler::getSelectedUnit()
{
    if(!m_session)
        return NULL;

    ObjectGuid guid = m_session->GetPlayer()->GetSelectionGuid();

    if (guid.IsEmpty())
        return m_session->GetPlayer();

    // can be selected player at another map
    return ObjectAccessor::GetUnit(*m_session->GetPlayer(), guid);
}

Creature* ChatHandler::getSelectedCreature()
{
    if(!m_session)
        return NULL;

    return m_session->GetPlayer()->GetMap()->GetAnyTypeCreature(m_session->GetPlayer()->GetSelectionGuid());
}

/**
 * Function skip all whitespaces in args string
 *
 * @param args variable pointer to non parsed args string, updated at function call to new position (with skipped white spaces)
 *             allowed NULL string pointer stored in *args
 */
void ChatHandler::SkipWhiteSpaces(char** args)
{
    if(!*args)
        return;

    while(isWhiteSpace(**args))
        ++(*args);
}

/**
 * Function extract to val arg signed integer value or fail
 *
 * @param args variable pointer to non parsed args string, updated at function call to new position (with skipped white spaces)
 * @param val  return extracted value if function success, in fail case original value unmodified
 * @return     true if value extraction successful
 */
bool  ChatHandler::ExtractInt32(char** args, int32& val)
{
    if (!*args || !**args)
        return false;

    char* tail = *args;

    long valRaw = strtol(*args, &tail, 10);

    if (tail != *args && isWhiteSpace(*tail))
        *(tail++) = '\0';
    else if (tail && *tail)                                 // some not whitespace symbol
        return false;                                       // args not modified and can be re-parsed

    if (valRaw < std::numeric_limits<int32>::min() || valRaw > std::numeric_limits<int32>::max())
        return false;

    // value successfully extracted
    val = int32(valRaw);
    *args = tail;
    return true;
}

/**
 * Function extract to val arg optional signed integer value or use default value. Fail if extracted not signed integer.
 *
 * @param args    variable pointer to non parsed args string, updated at function call to new position (with skipped white spaces)
 * @param val     return extracted value if function success, in fail case original value unmodified
 * @param defVal  default value used if no data for extraction in args
 * @return        true if value extraction successful
 */
bool  ChatHandler::ExtractOptInt32(char** args, int32& val, int32 defVal)
{
    if (!*args || !**args)
    {
        val = defVal;
        return true;
    }

    return ExtractInt32(args, val);
}

/**
 * Function extract to val arg unsigned integer value or fail
 *
 * @param args variable pointer to non parsed args string, updated at function call to new position (with skipped white spaces)
 * @param val  return extracted value if function success, in fail case original value unmodified
 * @param base set used base for extracted value format (10 for decimal, 16 for hex, etc), 0 let auto select by system internal function
 * @return     true if value extraction successful
 */
bool  ChatHandler::ExtractUInt32Base(char** args, uint32& val, uint32 base)
{
    if (!*args || !**args)
        return false;

    char* tail = *args;

    unsigned long valRaw = strtoul(*args, &tail, base);

    if (tail != *args && isWhiteSpace(*tail))
        *(tail++) = '\0';
    else if (tail && *tail)                                 // some not whitespace symbol
        return false;                                       // args not modified and can be re-parsed

    if (valRaw > std::numeric_limits<uint32>::max())
        return false;

    // value successfully extracted
    val = uint32(valRaw);
    *args = tail;

    SkipWhiteSpaces(args);
    return true;
}

/**
 * Function extract to val arg optional unsigned integer value or use default value. Fail if extracted not unsigned integer.
 *
 * @param args    variable pointer to non parsed args string, updated at function call to new position (with skipped white spaces)
 * @param val     return extracted value if function success, in fail case original value unmodified
 * @param defVal  default value used if no data for extraction in args
 * @return        true if value extraction successful
 */
bool  ChatHandler::ExtractOptUInt32(char** args, uint32& val, uint32 defVal)
{
    if (!*args || !**args)
    {
        val = defVal;
        return true;
    }

    return ExtractUInt32(args, val);
}

/**
 * Function extract to val arg float value or fail
 *
 * @param args variable pointer to non parsed args string, updated at function call to new position (with skipped white spaces)
 * @param val  return extracted value if function success, in fail case original value unmodified
 * @return     true if value extraction successful
 */
bool  ChatHandler::ExtractFloat(char** args, float& val)
{
    if (!*args || !**args)
        return false;

    char* tail = *args;

    double valRaw = strtod(*args, &tail);

    if (tail != *args && isWhiteSpace(*tail))
        *(tail++) = '\0';
    else if (tail && *tail)                                 // some not whitespace symbol
        return false;                                       // args not modified and can be re-parsed

    // value successfully extracted
    val = float(valRaw);
    *args = tail;

    SkipWhiteSpaces(args);
    return true;
}

/**
 * Function extract to val arg optional float value or use default value. Fail if extracted not float.
 *
 * @param args    variable pointer to non parsed args string, updated at function call to new position (with skipped white spaces)
 * @param val     return extracted value if function success, in fail case original value unmodified
 * @param defVal  default value used if no data for extraction in args
 * @return        true if value extraction successful
 */
bool  ChatHandler::ExtractOptFloat(char** args, float& val, float defVal)
{
    if (!*args || !**args)
    {
        val = defVal;
        return true;
    }

    return ExtractFloat(args, val);
}

/**
 * Function extract name-like string (from non-numeric or special symbol until whitespace)
 *
 * @param args variable pointer to non parsed args string, updated at function call to new position (with skipped white spaces)
 * @param lit  optional explicit literal requirement. function fail if literal is not starting substring of lit.
 *             Note: function in same way fail if no any literal or literal not fit in this case. Need additional check for select specific fail case
 * @return     name/number-like string without whitespaces, or NULL if args empty or not appropriate content.
 */
char* ChatHandler::ExtractLiteralArg(char** args, char const* lit /*= NULL*/)
{
    if (!*args || !**args)
        return NULL;

    char* head = *args;

    // reject quoted string or link (|-started text)
    switch (head[0])
    {
        // reject quoted string
        case '[': case '\'': case '"':
            return NULL;
        // reject link (|-started text)
        case '|':
            // client replace all | by || in raw text
            if (head[1] != '|')
                return NULL;
            ++head;                                         // skip one |
            break;
        default: break;
    }

    if (lit)
    {
        int l = strlen(lit);
        int diff = strncmp(head, lit, l);

        if (diff != 0)
            return NULL;

        if (head[l] && !isWhiteSpace(head[l]))
            return NULL;

        char* arg = head;

        if (head[l])
        {
            head[l] = '\0';

            head += l + 1;

            *args = head;
        }
        else
            *args = head + l;

        SkipWhiteSpaces(args);
        return arg;
    }

    char* name = strtok(head, " ");

    char* tail = strtok(NULL, "");

    *args = tail ? tail : (char*)"";                        // *args don't must be NULL

    SkipWhiteSpaces(args);

    return name;
}

/**
 * Function extract quote-like string (any characters guarded by some special character, in our cases ['")
 *
 * @param args variable pointer to non parsed args string, updated at function call to new position (with skipped white spaces)
 * @param asis control save quote string wrappers
 * @return     quote-like string, or NULL if args empty or not appropriate content.
 */
char* ChatHandler::ExtractQuotedArg( char** args, bool asis /*= false*/ )
{
    if (!*args || !**args)
        return NULL;

    if (**args != '\'' && **args != '"' && **args != '[')
        return NULL;

    char guard = (*args)[0];

    if (guard == '[')
        guard = ']';

    char* tail = (*args)+1;                                 // start scan after first quote symbol
    char* head = asis ? *args : tail;                       // start arg

    while (*tail && *tail != guard)
        ++tail;

    if (!*tail || (tail[1] && !isWhiteSpace(tail[1])))      // fail
        return NULL;

    if (!tail[1])                                           // quote is last char in string
    {
        if (!asis)
            *tail = '\0';
    }
    else                                                    // quote isn't last char
    {
        if (asis)
            ++tail;

        *tail = '\0';
    }

    *args = tail+1;

    SkipWhiteSpaces(args);

    return head;
}

/**
 * Function extract quote-like string or literal if quote not detected
 *
 * @param args variable pointer to non parsed args string, updated at function call to new position (with skipped white spaces)
 * @param asis control save quote string wrappers
 * @return     quote/literal string, or NULL if args empty or not appropriate content.
 */
char* ChatHandler::ExtractQuotedOrLiteralArg(char** args, bool asis /*= false*/)
{
    char *arg = ExtractQuotedArg(args, asis);
    if (!arg)
        arg = ExtractLiteralArg(args);
    return arg;
}

/**
 * Function extract on/off literals as boolean values
 *
 * @param args variable pointer to non parsed args string, updated at function call to new position (with skipped white spaces)
 * @param val  return extracted value if function success, in fail case original value unmodified
 * @return     true at success
 */
bool  ChatHandler::ExtractOnOff(char** args, bool& value)
{
    char* arg = ExtractLiteralArg(args);
    if (!arg)
        return false;

    if (strncmp(arg, "on", 3) == 0)
        value = true;
    else if (strncmp(arg, "off", 4) == 0)
        value = false;
    else
        return false;

    return true;
}

/**
 * Function extract shift-link-like string (any characters guarded by | and |h|r with some additional internal structure check)
 *
 * @param args variable pointer to non parsed args string, updated at function call to new position (with skipped white spaces)
 *
 * @param linkTypes  optional NULL-terminated array of link types, shift-link must fit one from link type from array if provided or extraction fail
 *
 * @param found_idx  if not NULL then at return index in linkTypes that fit shift-link type, if extraction fail then non modified
 *
 * @param keyPair    if not NULL then pointer to 2-elements array for return start and end pointer for found key
 *                   if extraction fail then non modified
 *
 * @param somethingPair then pointer to 2-elements array for return start and end pointer if found.
 *                   if not NULL then shift-link must have data field, if extraction fail then non modified
 *
 * @return     shift-link-like string, or NULL if args empty or not appropriate content.
 */
char* ChatHandler::ExtractLinkArg(char** args, char const* const* linkTypes /*= NULL*/, int* foundIdx /*= NULL*/, char** keyPair /*= NULL*/, char** somethingPair /*= NULL*/)
{
    if (!*args || !**args)
        return NULL;

    // skip if not linked started or encoded single | (doubled by client)
    if ((*args)[0] != '|' || (*args)[1] == '|')
        return NULL;

    // |color|Hlinktype:key:data...|h[name]|h|r

    char* head = *args;

    // [name] Shift-click form |color|linkType:key|h[name]|h|r
    // or
    // [name] Shift-click form |color|linkType:key:something1:...:somethingN|h[name]|h|r
    // or
    // [name] Shift-click form |linkType:key|h[name]|h|r

    // |color|Hlinktype:key:data...|h[name]|h|r

    char* tail = (*args)+1;                                 // skip |

    if (*tail != 'H')                                       // skip color part, some links can not have color part
    {
        while (*tail && *tail != '|')
            ++tail;

        if (!*tail)
            return NULL;

        // |Hlinktype:key:data...|h[name]|h|r

        ++tail;                                             // skip |
    }

    // Hlinktype:key:data...|h[name]|h|r

    if (*tail != 'H')
        return NULL;

    int linktype_idx = 0;

    if (linkTypes)                                          // check link type if provided
    {
        // check linktypes (its include H in name)
        for (; linkTypes[linktype_idx]; ++linktype_idx)
        {
            // exactly string with follow : or |
            int l = strlen(linkTypes[linktype_idx]);
            if (strncmp(tail, linkTypes[linktype_idx], l) == 0 &&
                (tail[l] == ':' || tail[l] == '|'))
                break;
        }

        // is search fail?
        if (!linkTypes[linktype_idx])                       // NULL terminator in last element
            return NULL;

        tail += strlen(linkTypes[linktype_idx]);            // skip linktype string

        // :key:data...|h[name]|h|r

        if (*tail != ':')
            return NULL;
    }
    else
    {
        while (*tail && *tail != ':')                       // skip linktype string
            ++tail;

        if (!*tail)
            return NULL;
    }

    ++tail;

    // key:data...|h[name]|h|r
    char* keyStart = tail;                                  // remember key start for return
    char* keyEnd   = tail;                                  // key end for truncate, will updated

    while (*tail && *tail != '|' && *tail != ':')
        ++tail;

    if (!*tail)
        return NULL;

    keyEnd = tail;                                          // remember key end for truncate

    // |h[name]|h|r or :something...|h[name]|h|r

    char* somethingStart = tail+1;
    char* somethingEnd   = tail+1;                          // will updated later if need

    if (*tail == ':' && somethingPair)                      // optional data extraction
    {
        // :something...|h[name]|h|r

        if (*tail == ':')
            ++tail;

        // something|h[name]|h|r or something:something2...|h[name]|h|r

        while (*tail && *tail != '|' && *tail != ':')
            ++tail;

        if (!*tail)
            return NULL;

        somethingEnd = tail;                                // remember data end for truncate
    }

    // |h[name]|h|r or :something2...|h[name]|h|r

    while (*tail && (*tail != '|' || *(tail+1) != 'h'))     // skip ... part if exist
        ++tail;

    if (!*tail)
        return NULL;

    // |h[name]|h|r

    tail += 2;                                              // skip |h

    // [name]|h|r
    if (!*tail || *tail != '[')
        return NULL;

    while (*tail && (*tail != ']' || *(tail+1) != '|'))     // skip name part
        ++tail;

    tail += 2;                                              // skip ]|

    // h|r
    if (!*tail || *tail != 'h'  || *(tail+1) != '|')
        return NULL;

    tail += 2;                                              // skip h|

    // r
    if (!*tail || *tail != 'r' || (*(tail+1) && !isWhiteSpace(*(tail+1))))
        return NULL;

    ++tail;                                                 // skip r

    // success

    if (*tail)                                              // truncate all link string
        *(tail++) = '\0';

    if (foundIdx)
        *foundIdx = linktype_idx;

    if (keyPair)
    {
        keyPair[0] = keyStart;
        keyPair[1] = keyEnd;
    }

    if (somethingPair)
    {
        somethingPair[0] = somethingStart;
        somethingPair[1] = somethingEnd;
    }

    *args = tail;

    SkipWhiteSpaces(args);

    return head;
}

/**
 * Function extract name/number/quote/shift-link-like string
 *
 * @param args variable pointer to non parsed args string, updated at function call to new position (with skipped white spaces)
 * @param asis control save quote string wrappers
 * @return     extracted arg string, or NULL if args empty or not appropriate content.
 */
char* ChatHandler::ExtractArg( char** args, bool asis /*= false*/ )
{
    if (!*args || !**args)
        return NULL;

    char* arg = ExtractQuotedOrLiteralArg(args, asis);
    if (!arg)
        arg = ExtractLinkArg(args);

    return arg;
}

/**
 * Function extract name/quote/number/shift-link-like string, and return it if args have more non-whitespace data
 *
 * @param args variable pointer to non parsed args string, updated at function call to new position (with skipped white spaces)
 *             if args have only single arg then args still pointing to this arg (unmodified pointer)
 * @return     extracted string, or NULL if args empty or not appropriate content or have single arg totally.
 */
char* ChatHandler::ExtractOptNotLastArg(char** args)
{
    char* arg = ExtractArg(args, true);

    // have more data
    if (*args && **args)
        return arg;

    // optional name not found
    *args = arg ? arg : (char*)"";                          // *args don't must be NULL

    return NULL;
}

/**
 * Function extract data from shift-link "|color|LINKTYPE:RETURN:SOMETHING1|h[name]|h|r if linkType == LINKTYPE
 * It also extract literal/quote if not shift-link in args
 *
 * @param args       variable pointer to non parsed args string, updated at function call to new position (with skipped white spaces)
 *                   if args have sift link with linkType != LINKTYPE then args still pointing to this arg (unmodified pointer)
 *
 * @param linkType   shift-link must fit by link type to this arg value or extraction fail
 *
 * @param something1 if not NULL then shift-link must have data field and it returned into this arg
 *                   if extraction fail then non modified
 *
 * @return           extracted key, or NULL if args empty or not appropriate content or not fit to linkType.
 */
char* ChatHandler::ExtractKeyFromLink(char** text, char const* linkType, char** something1 /*= NULL*/)
{
    char const* linkTypes[2];
    linkTypes[0] = linkType;
    linkTypes[1] = NULL;

    int foundIdx;

    return ExtractKeyFromLink(text, linkTypes, &foundIdx, something1);
}

/**
 * Function extract data from shift-link "|color|LINKTYPE:RETURN:SOMETHING1|h[name]|h|r if LINKTYPE in linkTypes array
 * It also extract literal/quote if not shift-link in args
 *
 * @param args       variable pointer to non parsed args string, updated at function call to new position (with skipped white spaces)
 *                   if args have sift link with linkType != LINKTYPE then args still pointing to this arg (unmodified pointer)
 *
 * @param linkTypes  NULL-terminated array of link types, shift-link must fit one from link type from array or extraction fail
 *
 * @param found_idx  if not NULL then at return index in linkTypes that fit shift-link type, for non-link case return -1
 *                   if extraction fail then non modified
 *
 * @param something1 if not NULL then shift-link must have data field and it returned into this arg
 *                   if extraction fail then non modified
 *
 * @return           extracted key, or NULL if args empty or not appropriate content or not fit to linkType.
 */
char* ChatHandler::ExtractKeyFromLink(char** text, char const* const* linkTypes, int* found_idx, char** something1 /*= NULL*/)
{
    // skip empty
    if (!*text || !**text)
        return NULL;

    // return non link case
    char* arg = ExtractQuotedOrLiteralArg(text);
    if (arg)
    {
        if (found_idx)
            *found_idx = -1;                                // special index case

        return arg;
    }

    char* keyPair[2];
    char* somethingPair[2];

    arg = ExtractLinkArg(text, linkTypes, found_idx, keyPair, something1 ? somethingPair : NULL);
    if (!arg)
        return NULL;

    *keyPair[1] = '\0';                                     // truncate key string

    if (something1)
    {
        *somethingPair[1] = '\0';                           // truncate data string
        *something1 = somethingPair[0];
    }

    return keyPair[0];
}

/**
 * Function extract uint32 key from shift-link "|color|LINKTYPE:RETURN|h[name]|h|r if linkType == LINKTYPE
 * It also extract direct number if not shift-link in args
 *
 * @param args       variable pointer to non parsed args string, updated at function call to new position (with skipped white spaces)
 *                   if args have sift link with linkType != LINKTYPE then args still pointing to this arg (unmodified pointer)
 *
 * @param linkType   shift-link must fit by link type to this arg value or extraction fail
 *
 * @param value      store result value at success return, not modified at fail
 *
 * @return           true if extraction succesful
 */
bool ChatHandler::ExtractUint32KeyFromLink(char** text, char const* linkType, uint32& value)
{
    char* arg = ExtractKeyFromLink(text, linkType);
    if (!arg)
        return false;

    return ExtractUInt32(&arg, value);
}

GameObject* ChatHandler::GetGameObjectWithGuid(uint32 lowguid,uint32 entry)
{
    if (!m_session)
        return NULL;

    Player* pl = m_session->GetPlayer();

    return pl->GetMap()->GetGameObject(ObjectGuid(HIGHGUID_GAMEOBJECT, entry, lowguid));
}

enum SpellLinkType
{
    SPELL_LINK_RAW     =-1,                                 // non-link case
    SPELL_LINK_SPELL   = 0,
    SPELL_LINK_TALENT  = 1,
    SPELL_LINK_ENCHANT = 2,
    SPELL_LINK_TRADE   = 3,
    SPELL_LINK_GLYPH   = 4,
};

static char const* const spellKeys[] =
{
    "Hspell",                                               // normal spell
    "Htalent",                                              // talent spell
    "Henchant",                                             // enchanting recipe spell
    "Htrade",                                               // profession/skill spell
    "Hglyph",                                               // glyph
    NULL
};

uint32 ChatHandler::ExtractSpellIdFromLink(char** text)
{
    // number or [name] Shift-click form |color|Henchant:recipe_spell_id|h[prof_name: recipe_name]|h|r
    // number or [name] Shift-click form |color|Hglyph:glyph_slot_id:glyph_prop_id|h[%s]|h|r
    // number or [name] Shift-click form |color|Hspell:spell_id|h[name]|h|r
    // number or [name] Shift-click form |color|Htalent:talent_id,rank|h[name]|h|r
    // number or [name] Shift-click form |color|Htrade:spell_id,skill_id,max_value,cur_value|h[name]|h|r
    int type;
    char* param1_str = NULL;
    char* idS = ExtractKeyFromLink(text, spellKeys, &type, &param1_str);
    if (!idS)
        return 0;

    uint32 id;
    if (!ExtractUInt32(&idS, id))
        return 0;

    switch(type)
    {
        case SPELL_LINK_RAW:
        case SPELL_LINK_SPELL:
        case SPELL_LINK_ENCHANT:
        case SPELL_LINK_TRADE:
            return id;
        case SPELL_LINK_TALENT:
        {
            // talent
            TalentEntry const* talentEntry = sTalentStore.LookupEntry(id);
            if(!talentEntry)
                return 0;

            int32 rank;
            if (!ExtractInt32(&param1_str, rank))
                return 0;

            if (rank < 0)                                   // unlearned talent have in shift-link field -1 as rank
                rank = 0;

            return rank < MAX_TALENT_RANK ? talentEntry->RankID[rank] : 0;
        }
        case SPELL_LINK_GLYPH:
        {
            uint32 glyph_prop_id;

            if (!ExtractUInt32(&param1_str, glyph_prop_id))
                return 0;

            GlyphPropertiesEntry const* glyphPropEntry = sGlyphPropertiesStore.LookupEntry(glyph_prop_id);
            return glyphPropEntry ? glyphPropEntry->SpellId : 0;
        }
    }

    // unknown type?
    return 0;
}

GameTele const* ChatHandler::ExtractGameTeleFromLink(char** text)
{
    // id, or string, or [name] Shift-click form |color|Htele:id|h[name]|h|r
    char* cId = ExtractKeyFromLink(text,"Htele");
    if (!cId)
        return NULL;

    // id case (explicit or from shift link)
    uint32 id;
    if (ExtractUInt32(&cId, id))
        return sObjectMgr.GetGameTele(id);
    else
        return sObjectMgr.GetGameTele(cId);
}

enum GuidLinkType
{
    GUID_LINK_RAW        =-1,                               // non-link case
    GUID_LINK_PLAYER     = 0,
    GUID_LINK_CREATURE   = 1,
    GUID_LINK_GAMEOBJECT = 2,
};

static char const* const guidKeys[] =
{
    "Hplayer",
    "Hcreature",
    "Hgameobject",
    NULL
};

ObjectGuid ChatHandler::ExtractGuidFromLink(char** text)
{
    int type = 0;

    // |color|Hcreature:creature_guid|h[name]|h|r
    // |color|Hgameobject:go_guid|h[name]|h|r
    // |color|Hplayer:name|h[name]|h|r
    char* idS = ExtractKeyFromLink(text, guidKeys, &type);
    if (!idS)
        return ObjectGuid();

    switch(type)
    {
        case GUID_LINK_RAW:
        case GUID_LINK_PLAYER:
        {
            std::string name = idS;
            if (!normalizePlayerName(name))
                return ObjectGuid();

            if (Player* player = sObjectMgr.GetPlayer(name.c_str()))
                return player->GetObjectGuid();

            if (uint64 guid = sObjectMgr.GetPlayerGUIDByName(name))
                return ObjectGuid(guid);

            return ObjectGuid();
        }
        case GUID_LINK_CREATURE:
        {
            uint32 lowguid;
            if (!ExtractUInt32(&idS, lowguid))
                return ObjectGuid();

            if (CreatureData const* data = sObjectMgr.GetCreatureData(lowguid))
                return data->GetObjectGuid(lowguid);
            else
                return ObjectGuid();
        }
        case GUID_LINK_GAMEOBJECT:
        {
            uint32 lowguid;
            if (!ExtractUInt32(&idS, lowguid))
                return ObjectGuid();

            if(GameObjectData const* data = sObjectMgr.GetGOData(lowguid) )
                return ObjectGuid(HIGHGUID_GAMEOBJECT, data->id, lowguid);
            else
                return ObjectGuid();
        }
    }

    // unknown type?
    return ObjectGuid();
}

enum LocationLinkType
{
    LOCATION_LINK_RAW               =-1,                    // non-link case
    LOCATION_LINK_PLAYER            = 0,
    LOCATION_LINK_TELE              = 1,
    LOCATION_LINK_TAXINODE          = 2,
    LOCATION_LINK_CREATURE          = 3,
    LOCATION_LINK_GAMEOBJECT        = 4,
    LOCATION_LINK_CREATURE_ENTRY    = 5,
    LOCATION_LINK_GAMEOBJECT_ENTRY  = 6,
    LOCATION_LINK_AREATRIGGER       = 7,
    LOCATION_LINK_AREATRIGGER_TARGET= 8,
};

static char const* const locationKeys[] =
{
    "Htele",
    "Htaxinode",
    "Hplayer",
    "Hcreature",
    "Hgameobject",
    "Hcreature_entry",
    "Hgameobject_entry",
    "Hareatrigger",
    "Hareatrigger_target",
    NULL
};

bool ChatHandler::ExtractLocationFromLink(char** text, uint32& mapid, float& x, float& y, float& z)
{
    int type = 0;

    // |color|Hplayer:name|h[name]|h|r
    // |color|Htele:id|h[name]|h|r
    // |color|Htaxinode:id|h[name]|h|r
    // |color|Hcreature:creature_guid|h[name]|h|r
    // |color|Hgameobject:go_guid|h[name]|h|r
    // |color|Hcreature_entry:creature_id|h[name]|h|r
    // |color|Hgameobject_entry:go_id|h[name]|h|r
    // |color|Hareatrigger:id|h[name]|h|r
    // |color|Hareatrigger_target:id|h[name]|h|r
    char* idS = ExtractKeyFromLink(text, locationKeys, &type);
    if (!idS)
        return false;

    switch(type)
    {
        case LOCATION_LINK_RAW:
        case LOCATION_LINK_PLAYER:
        {
            std::string name = idS;
            if (!normalizePlayerName(name))
                return false;

            if (Player* player = sObjectMgr.GetPlayer(name.c_str()))
            {
                mapid = player->GetMapId();
                x = player->GetPositionX();
                y = player->GetPositionY();
                z = player->GetPositionZ();
                return true;
            }

            ObjectGuid guid = sObjectMgr.GetPlayerGUIDByName(name);
            if (!guid.IsEmpty())
            {
                // to point where player stay (if loaded)
                float o;
                bool in_flight;
                return Player::LoadPositionFromDB(guid, mapid, x, y, z, o, in_flight);
            }

            return false;
        }
        case LOCATION_LINK_TELE:
        {
            uint32 id;
            if (!ExtractUInt32(&idS, id))
                return false;

            GameTele const* tele = sObjectMgr.GetGameTele(id);
            if (!tele)
                return false;
            mapid = tele->mapId;
            x = tele->position_x;
            y = tele->position_y;
            z = tele->position_z;
            return true;
        }
        case LOCATION_LINK_TAXINODE:
        {
            uint32 id;
            if (!ExtractUInt32(&idS, id))
                return false;

            TaxiNodesEntry const* node = sTaxiNodesStore.LookupEntry(id);
            if (!node)
                return false;
            mapid = node->map_id;
            x = node->x;
            y = node->y;
            z = node->z;
            return true;
        }
        case LOCATION_LINK_CREATURE:
        {
            uint32 lowguid;
            if (!ExtractUInt32(&idS, lowguid))
                return false;

            if(CreatureData const* data = sObjectMgr.GetCreatureData(lowguid) )
            {
                mapid = data->mapid;
                x = data->posX;
                y = data->posY;
                z = data->posZ;
                return true;
            }
            else
                return false;
        }
        case LOCATION_LINK_GAMEOBJECT:
        {
            uint32 lowguid;
            if (!ExtractUInt32(&idS, lowguid))
                return false;

            if(GameObjectData const* data = sObjectMgr.GetGOData(lowguid) )
            {
                mapid = data->mapid;
                x = data->posX;
                y = data->posY;
                z = data->posZ;
                return true;
            }
            else
                return false;
        }
        case LOCATION_LINK_CREATURE_ENTRY:
        {
            uint32 id;
            if (!ExtractUInt32(&idS, id))
                return false;

            if (ObjectMgr::GetCreatureTemplate(id))
            {
                FindCreatureData worker(id, m_session ? m_session->GetPlayer() : NULL);

                sObjectMgr.DoCreatureData(worker);

                if (CreatureDataPair const* dataPair = worker.GetResult())
                {
                    mapid = dataPair->second.mapid;
                    x = dataPair->second.posX;
                    y = dataPair->second.posY;
                    z = dataPair->second.posZ;
                    return true;
                }
                else
                    return false;
            }
            else
                return false;
        }
        case LOCATION_LINK_GAMEOBJECT_ENTRY:
        {
            uint32 id;
            if (!ExtractUInt32(&idS, id))
                return false;

            if (ObjectMgr::GetGameObjectInfo(id))
            {
                FindGOData worker(id, m_session ? m_session->GetPlayer() : NULL);

                sObjectMgr.DoGOData(worker);

                if (GameObjectDataPair const* dataPair = worker.GetResult())
                {
                    mapid = dataPair->second.mapid;
                    x = dataPair->second.posX;
                    y = dataPair->second.posY;
                    z = dataPair->second.posZ;
                    return true;
                }
                else
                    return false;
            }
            else
                return false;
        }
        case LOCATION_LINK_AREATRIGGER:
        {
            uint32 id;
            if (!ExtractUInt32(&idS, id))
                return false;

            AreaTriggerEntry const* atEntry = sAreaTriggerStore.LookupEntry(id);
            if (!atEntry)
            {
                PSendSysMessage(LANG_COMMAND_GOAREATRNOTFOUND, id);
                SetSentErrorMessage(true);
                return false;
            }

            mapid = atEntry->mapid;
            x = atEntry->x;
            y = atEntry->y;
            z = atEntry->z;
            return true;
        }
        case LOCATION_LINK_AREATRIGGER_TARGET:
        {
            uint32 id;
            if (!ExtractUInt32(&idS, id))
                return false;

            if (!sAreaTriggerStore.LookupEntry(id))
            {
                PSendSysMessage(LANG_COMMAND_GOAREATRNOTFOUND, id);
                SetSentErrorMessage(true);
                return false;
            }

            AreaTrigger const* at = sObjectMgr.GetAreaTrigger(id);
            if(!at)
            {
                PSendSysMessage(LANG_AREATRIGER_NOT_HAS_TARGET, id);
                SetSentErrorMessage(true);
                return false;
            }

            mapid = at->target_mapId;
            x = at->target_X;
            y = at->target_Y;
            z = at->target_Z;
            return true;
        }
    }

    // unknown type?
    return false;
}

std::string ChatHandler::ExtractPlayerNameFromLink(char** text)
{
    // |color|Hplayer:name|h[name]|h|r
    char* name_str = ExtractKeyFromLink(text, "Hplayer");
    if(!name_str)
        return "";

    std::string name = name_str;
    if(!normalizePlayerName(name))
        return "";

    return name;
}

/**
 * Function extract at least one from request player data (pointer/guid/name) from args name/shift-link or selected player if no args
 *
 * @param args        variable pointer to non parsed args string, updated at function call to new position (with skipped white spaces)
 *
 * @param player      optional arg   One from 3 optional args must be provided at least (or more).
 * @param player_guid optional arg   For function success only one from provided args need get result
 * @param player_name optional arg   But if early arg get value then all later args will have its (if requested)
 *                                   if player_guid requested and not found then name also will not found
 *                                   So at success can be returned 2 cases: (player/guid/name) or (guid/name)
 *
 * @return           true if extraction successful
 */
bool ChatHandler::ExtractPlayerTarget(char** args, Player** player /*= NULL*/, ObjectGuid* player_guid /*= NULL*/,std::string* player_name /*= NULL*/)
{
    if (*args && **args)
    {
        std::string name = ExtractPlayerNameFromLink(args);
        if (name.empty())
        {
            SendSysMessage(LANG_PLAYER_NOT_FOUND);
            SetSentErrorMessage(true);
            return false;
        }

        Player* pl = sObjectMgr.GetPlayer(name.c_str());

        // if allowed player pointer
        if(player)
            *player = pl;

        // if need guid value from DB (in name case for check player existence)
        ObjectGuid guid = !pl && (player_guid || player_name) ? sObjectMgr.GetPlayerGUIDByName(name) : uint64(0);

        // if allowed player guid (if no then only online players allowed)
        if(player_guid)
            *player_guid = pl ? pl->GetObjectGuid() : guid;

        if(player_name)
            *player_name = pl || !guid.IsEmpty() ? name : "";
    }
    else
    {
        Player* pl = getSelectedPlayer();
        // if allowed player pointer
        if(player)
            *player = pl;
        // if allowed player guid (if no then only online players allowed)
        if(player_guid)
            *player_guid = pl ? pl->GetObjectGuid() : ObjectGuid();

        if(player_name)
            *player_name = pl ? pl->GetName() : "";
    }

    // some from req. data must be provided (note: name is empty if player not exist)
    if((!player || !*player) && (!player_guid || player_guid->IsEmpty()) && (!player_name || player_name->empty()))
    {
        SendSysMessage(LANG_PLAYER_NOT_FOUND);
        SetSentErrorMessage(true);
        return false;
    }

    return true;
}

uint32 ChatHandler::ExtractAccountId(char** args, std::string* accountName /*= NULL*/, Player** targetIfNullArg /*= NULL*/)
{
    uint32 account_id = 0;

    ///- Get the account name from the command line
    char* account_str = ExtractLiteralArg(args);

    if (!account_str)
    {
        if (!targetIfNullArg)
            return 0;

        /// only target player different from self allowed (if targetPlayer!=NULL then not console)
        Player* targetPlayer = getSelectedPlayer();
        if (!targetPlayer)
            return 0;

        account_id = targetPlayer->GetSession()->GetAccountId();

        if (accountName)
            sAccountMgr.GetName(account_id, *accountName);

        if (targetIfNullArg)
            *targetIfNullArg = targetPlayer;

        return account_id;
    }

    std::string account_name;

    if (ExtractUInt32(&account_str, account_id))
    {
        if (!sAccountMgr.GetName(account_id, account_name))
        {
            PSendSysMessage(LANG_ACCOUNT_NOT_EXIST,account_str);
            SetSentErrorMessage(true);
            return 0;
        }
    }
    else
    {
        account_name = account_str;
        if (!AccountMgr::normalizeString(account_name))
        {
            PSendSysMessage(LANG_ACCOUNT_NOT_EXIST,account_name.c_str());
            SetSentErrorMessage(true);
            return 0;
        }

        account_id = sAccountMgr.GetId(account_name);
        if (!account_id)
        {
            PSendSysMessage(LANG_ACCOUNT_NOT_EXIST,account_name.c_str());
            SetSentErrorMessage(true);
            return 0;
        }
    }

    if (accountName)
        *accountName = account_name;

    if (targetIfNullArg)
        *targetIfNullArg = NULL;

    return account_id;
}

struct RaceMaskName
{
    char const* literal;
    uint32 raceMask;
};

static RaceMaskName const raceMaskNames[] =
{
    // races
    { "human",    (1<<(RACE_HUMAN-1))   },
    { "orc",      (1<<(RACE_ORC-1))     },
    { "dwarf",    (1<<(RACE_DWARF-1))   },
    { "nightelf", (1<<(RACE_NIGHTELF-1))},
    { "undead",   (1<<(RACE_UNDEAD-1))  },
    { "tauren",   (1<<(RACE_TAUREN-1))  },
    { "gnome",    (1<<(RACE_GNOME-1))   },
    { "troll",    (1<<(RACE_TROLL-1))   },
    { "bloodelf", (1<<(RACE_BLOODELF-1))},
    { "draenei",  (1<<(RACE_DRAENEI-1)) },

    // masks
    { "alliance", RACEMASK_ALLIANCE },
    { "horde",    RACEMASK_HORDE },
    { "all", RACEMASK_ALL_PLAYABLE },

    // terminator
    { NULL, 0 }
};

bool ChatHandler::ExtractRaceMask(char** text, uint32& raceMask, char const** maskName /*=NULL*/)
{
    if (ExtractUInt32(text, raceMask))
    {
        if (maskName)
            *maskName = "custom mask";
    }
    else
    {
        for (RaceMaskName const* itr = raceMaskNames; itr->literal; ++itr)
        {
            if (ExtractLiteralArg(text, itr->literal))
            {
                raceMask = itr->raceMask;

                if (maskName)
                    *maskName = itr->literal;
                break;
            }
        }

        if (!raceMask)
            return false;
    }

    return true;
}

std::string ChatHandler::GetNameLink(Player* chr) const
{
    return playerLink(chr->GetName());
}

bool ChatHandler::needReportToTarget(Player* chr) const
{
    Player* pl = m_session->GetPlayer();
    return pl != chr && pl->IsVisibleGloballyFor(chr);
}

LocaleConstant ChatHandler::GetSessionDbcLocale() const
{
    return m_session->GetSessionDbcLocale();
}

int ChatHandler::GetSessionDbLocaleIndex() const
{
    return m_session->GetSessionDbLocaleIndex();
}

const char *CliHandler::GetMangosString(int32 entry) const
{
    return sObjectMgr.GetMangosStringForDBCLocale(entry);
}

uint32 CliHandler::GetAccountId() const
{
    return m_accountId;
}

AccountTypes CliHandler::GetAccessLevel() const
{
    return m_loginAccessLevel;
}

bool CliHandler::isAvailable(ChatCommand const& cmd) const
{
    // skip non-console commands in console case
    if (!cmd.AllowConsole)
        return false;

    // normal case
    return GetAccessLevel() >= (AccountTypes)cmd.SecurityLevel;
}

void CliHandler::SendSysMessage(const char *str)
{
    m_print(m_callbackArg, str);
    m_print(m_callbackArg, "\r\n");
}

std::string CliHandler::GetNameLink() const
{
    return GetMangosString(LANG_CONSOLE_COMMAND);
}

bool CliHandler::needReportToTarget(Player* /*chr*/) const
{
    return true;
}

LocaleConstant CliHandler::GetSessionDbcLocale() const
{
    return sWorld.GetDefaultDbcLocale();
}

int CliHandler::GetSessionDbLocaleIndex() const
{
    return sObjectMgr.GetDBCLocaleIndex();
}

// Check/ Output if a NPC or GO (by guid) is part of a pool or game event
template <typename T>
void ChatHandler::ShowNpcOrGoSpawnInformation(uint32 guid)
{
    if (uint16 pool_id = sPoolMgr.IsPartOfAPool<T>(guid))
    {
        uint16 top_pool_id = sPoolMgr.IsPartOfTopPool<Pool>(pool_id);
        if (!top_pool_id || top_pool_id == pool_id)
            PSendSysMessage(LANG_NPC_GO_INFO_POOL, pool_id);
        else
            PSendSysMessage(LANG_NPC_GO_INFO_TOP_POOL, pool_id, top_pool_id);

        if (int16 event_id = sGameEventMgr.GetGameEventId<Pool>(top_pool_id))
        {
            GameEventMgr::GameEventDataMap const& events = sGameEventMgr.GetEventMap();
            GameEventData const& eventData = events[std::abs(event_id)];

            if (event_id > 0)
                PSendSysMessage(LANG_NPC_GO_INFO_POOL_GAME_EVENT_S, top_pool_id, std::abs(event_id), eventData.description.c_str());
            else
                PSendSysMessage(LANG_NPC_GO_INFO_POOL_GAME_EVENT_D, top_pool_id, std::abs(event_id), eventData.description.c_str());
        }
    }
    else if (int16 event_id = sGameEventMgr.GetGameEventId<T>(guid))
    {
        GameEventMgr::GameEventDataMap const& events = sGameEventMgr.GetEventMap();
        GameEventData const& eventData = events[std::abs(event_id)];

        if (event_id > 0)
            PSendSysMessage(LANG_NPC_GO_INFO_GAME_EVENT_S, std::abs(event_id), eventData.description.c_str());
        else
            PSendSysMessage(LANG_NPC_GO_INFO_GAME_EVENT_D, std::abs(event_id), eventData.description.c_str());
    }
}

// Prepare ShortString for a NPC or GO (by guid) with pool or game event IDs
template <typename T>
std::string ChatHandler::PrepareStringNpcOrGoSpawnInformation(uint32 guid)
{
    std::string str = "";
    if (uint16 pool_id = sPoolMgr.IsPartOfAPool<T>(guid))
    {
        uint16 top_pool_id = sPoolMgr.IsPartOfTopPool<T>(guid);
        if (int16 event_id = sGameEventMgr.GetGameEventId<Pool>(top_pool_id))
        {
            char buffer[100];
            const char* format = GetMangosString(LANG_NPC_GO_INFO_POOL_EVENT_STRING);
            sprintf(buffer, format, pool_id, event_id);
            str = buffer;
        }
        else
        {
            char buffer[100];
            const char* format = GetMangosString(LANG_NPC_GO_INFO_POOL_STRING);
            sprintf(buffer, format, pool_id);
            str = buffer;
        }
    }
    else if (int16 event_id = sGameEventMgr.GetGameEventId<T>(guid))
    {
        char buffer[100];
        const char* format = GetMangosString(LANG_NPC_GO_INFO_EVENT_STRING);
        sprintf(buffer, format, event_id);
        str = buffer;
    }

    return str;
}

// Instantiate template for helper function
template void ChatHandler::ShowNpcOrGoSpawnInformation<Creature>(uint32 guid);
template void ChatHandler::ShowNpcOrGoSpawnInformation<GameObject>(uint32 guid);

template std::string ChatHandler::PrepareStringNpcOrGoSpawnInformation<Creature>(uint32 guid);
template std::string ChatHandler::PrepareStringNpcOrGoSpawnInformation<GameObject>(uint32 guid);<|MERGE_RESOLUTION|>--- conflicted
+++ resolved
@@ -223,10 +223,7 @@
         { "spellmods",      SEC_ADMINISTRATOR,  false, &ChatHandler::HandleDebugSpellModsCommand,           "", NULL },
         { "spellcheck",     SEC_CONSOLE,        true,  &ChatHandler::HandleDebugSpellCheckCommand,          "", NULL },
         { "spellcoefs",     SEC_ADMINISTRATOR,  true,  &ChatHandler::HandleDebugSpellCoefsCommand,          "", NULL },
-<<<<<<< HEAD
-=======
         { "spellmods",      SEC_ADMINISTRATOR,  false, &ChatHandler::HandleDebugSpellModsCommand,           "", NULL },
->>>>>>> 4c82c86e
         { "uws",            SEC_ADMINISTRATOR,  false, &ChatHandler::HandleDebugUpdateWorldStateCommand,    "", NULL },
         { NULL,             0,                  false, NULL,                                                "", NULL }
     };
