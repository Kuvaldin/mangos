--- conflicted
+++ resolved
@@ -327,19 +327,12 @@
         plMover->SetInWater( !plMover->IsInWater() || plMover->GetBaseMap()->IsUnderWater(movementInfo.GetPos()->x, movementInfo.GetPos()->y, movementInfo.GetPos()->z) );
     }
 
-<<<<<<< HEAD
+    if (!plMover) return;
+
     /*----------------------*/
     /* anti-cheat features */
     bool check_passed = true;
 
-=======
-    if (!plMover) return;
-
-    /*----------------------*/
-    /* anti-cheat features */
-    bool check_passed = true;
-
->>>>>>> 1c9c4879
     if(plMover)
     {
         sLog.outDebug("MA-%s > client-time:%d fall-time:%d | xyzo: %f,%f,%fo(%f) flags[%X] opcode[%s]| transport (xyzo): %f,%f,%fo(%f)",
@@ -397,7 +390,6 @@
         {
             cClientTimeDelta = cServerTimeDelta;
             plMover->m_anti_MistimingCount++;
-<<<<<<< HEAD
 
             sLog.outError("MA-%s, mistiming exception. #:%d, mistiming: %dms ",
                             plMover->GetName(), plMover->m_anti_MistimingCount, sync_time);
@@ -571,230 +563,6 @@
                     }
                 }
             }
-            else
-            {
-                if (plMover->m_anti_TeleToPlane_Count != 0)
-                    plMover->m_anti_TeleToPlane_Count = 0;
-            }
-        }
-        else if (movementInfo.HasMovementFlag(MOVEFLAG_ONTRANSPORT))
-        {
-            //antiwrap checks
-            if (plMover->m_transport)
-            {
-                const Position* transportPos = movementInfo.GetTransportPos();
-                float trans_rad = transportPos->x*transportPos->x + transportPos->y*transportPos->y + transportPos->z*transportPos->z;
-                if (trans_rad > 3600.0f)
-                {
-                    check_passed = false;
-                    sLog.outDebug("MA-%s, leave transport.", plMover->GetName());
-                }
-=======
-
-            sLog.outError("MA-%s, mistiming exception. #:%d, mistiming: %dms ",
-                            plMover->GetName(), plMover->m_anti_MistimingCount, sync_time);
-
-            if (plMover->m_anti_MistimingCount > World::GetMistimingAlarms())
-            {
-                plMover->GetSession()->KickPlayer();
-                return;
-            }
-            check_passed = false;
-        }
-        // end mistiming checks
-
-
-        uint32 curDest = plMover->m_taxi.GetTaxiDestination(); //check taxi flight
-        if ((plMover->m_anti_TransportGUID == 0) && !curDest)
-        {
-            UnitMoveType move_type;
-
-            // calculating section ---------------------
-            //current speed
-            if (movementInfo.HasMovementFlag(MOVEFLAG_FLYING))
-                move_type = movementInfo.HasMovementFlag(MOVEFLAG_BACKWARD) ? MOVE_FLIGHT_BACK : MOVE_FLIGHT;
-            else if (movementInfo.HasMovementFlag(MOVEFLAG_SWIMMING))
-                move_type = movementInfo.HasMovementFlag(MOVEFLAG_BACKWARD) ? MOVE_SWIM_BACK : MOVE_SWIM;
-            else if (movementInfo.HasMovementFlag(MOVEFLAG_WALK_MODE))
-                move_type = MOVE_WALK;
-            //hmm... in first time after login player has MOVE_SWIMBACK instead MOVE_WALKBACK
-            else
-                move_type = movementInfo.HasMovementFlag(MOVEFLAG_BACKWARD) ? MOVE_SWIM_BACK : MOVE_RUN;
-
-            float current_speed = plMover->GetSpeed(move_type);
-            // end current speed
-
-            // movement distance
-            float allowed_delta= 0;
-
-            float delta_x = plMover->GetPositionX() - movementInfo.GetPos()->x;
-            float delta_y = plMover->GetPositionY() - movementInfo.GetPos()->y;
-            float delta_z = plMover->GetPositionZ() - movementInfo.GetPos()->z;
-            float real_delta = delta_x * delta_x + delta_y * delta_y;
-            float tg_z = -99999; //tangens
-            // end movement distance
-
-            if (cClientTimeDelta < 0)
-                cClientTimeDelta = 0;
-
-            //normalize time - 1.5 second allowed for heavy loaded server
-            float time_delta = (cClientTimeDelta < 1500) ? (float)cClientTimeDelta/1000 : 1.5f;
-
-            if (!movementInfo.HasMovementFlag(MovementFlags(MOVEFLAG_FLYING | MOVEFLAG_SWIMMING)))
-                tg_z = (real_delta !=0) ? (delta_z*delta_z / real_delta) : -99999;
-
-            if (current_speed < plMover->m_anti_Last_HSpeed)
-            {
-                allowed_delta = plMover->m_anti_Last_HSpeed;
-                if (plMover->m_anti_LastSpeedChangeTime == 0 )
-                    plMover->m_anti_LastSpeedChangeTime = movementInfo.time + (uint32)floor(((plMover->m_anti_Last_HSpeed / current_speed) * 1500)) + 100; //100ms above for random fluctuating =)))
->>>>>>> 1c9c4879
-            }
-            else
-                allowed_delta = current_speed;
-
-            allowed_delta = allowed_delta * time_delta;
-            allowed_delta = allowed_delta * allowed_delta + 2;
-            if (tg_z > 2.2)
-                allowed_delta = allowed_delta + (delta_z*delta_z)/2.37; // mountain fall allowed speed
-
-            if (movementInfo.time>plMover->m_anti_LastSpeedChangeTime)
-            {
-<<<<<<< HEAD
-                if (GameObjectData const* go_data = sObjectMgr.GetGOData(plMover->m_anti_TransportGUID))
-                {
-                    float delta_gox = go_data->posX - movementInfo.GetPos()->x;
-                    float delta_goy = go_data->posY - movementInfo.GetPos()->y;
-                    float delta_goz = go_data->posZ - movementInfo.GetPos()->z;
-                    int mapid = go_data->mapid;
-                    sLog.outDebug("MA-%s, transport movement. GO xyzo: %f,%f,%f",
-                                        plMover->GetName(), go_data->posX,go_data->posY,go_data->posZ);
-                    if (plMover->GetMapId() != mapid)
-                    {
-                        check_passed = false;
-=======
-                plMover->m_anti_Last_HSpeed = current_speed; // store current speed
-                plMover->m_anti_Last_VSpeed = -2.3f;
-                if (plMover->m_anti_LastSpeedChangeTime != 0)
-                    plMover->m_anti_LastSpeedChangeTime = 0;
-            }
-            // end calculating section ---------------------
-
-            //AntiGravitation (thanks to Meekro)
-            float JumpHeight = plMover->m_anti_JumpBaseZ - movementInfo.GetPos()->z;
-            if ((plMover->m_anti_JumpBaseZ != 0)
-                    && !(movementInfo.HasMovementFlag(MovementFlags(MOVEFLAG_SWIMMING | MOVEFLAG_FLYING)))
-                    && (JumpHeight < plMover->m_anti_Last_VSpeed))
-            {
-                sLog.outDebug("MA-%s, GraviJump exception. JumpHeight = %f, Allowed Veritcal Speed = %f",
-                                    plMover->GetName(), JumpHeight, plMover->m_anti_Last_VSpeed);
-                check_passed = false;
-            }
-
-            //multi jump checks
-            if (opcode == MSG_MOVE_JUMP && !plMover->IsInWater())
-            {
-                if (plMover->m_anti_JustJumped >= 1)
-                    check_passed = false; //don't process new jump packet
-                else
-                {
-                    plMover->m_anti_JustJumped += 1;
-                    plMover->m_anti_JumpBaseZ = movementInfo.GetPos()->z;
-                }
-            }
-            else if (plMover->IsInWater())
-                plMover->m_anti_JustJumped = 0;
-
-            //speed hack checks
-            if ((real_delta > allowed_delta)) // && (delta_z < 0))
-            {
-                sLog.outDebug("MA-%s, speed exception | cDelta=%f aDelta=%f | cSpeed=%f lSpeed=%f deltaTime=%f",
-                                    plMover->GetName(), real_delta, allowed_delta, current_speed, plMover->m_anti_Last_HSpeed,time_delta);
-                check_passed = false;
-            }
-            //teleport hack checks
-            if ((real_delta>4900.0f) && !(real_delta < allowed_delta))
-            {
-                sLog.outDebug("MA-%s, is teleport exception | cDelta=%f aDelta=%f | cSpeed=%f lSpeed=%f deltaToime=%f",
-                                    plMover->GetName(),real_delta, allowed_delta, current_speed, plMover->m_anti_Last_HSpeed,time_delta);
-                check_passed = false;
-            }
-
-            //mountian hack checks // 1.56f (delta_z < GetPlayer()->m_anti_Last_VSpeed))
-            if ((delta_z < plMover->m_anti_Last_VSpeed) && (plMover->m_anti_JustJumped == 0) && (tg_z > 2.37f))
-            {
-                sLog.outDebug("MA-%s, mountain exception | tg_z=%f", plMover->GetName(),tg_z);
-                check_passed = false;
-            }
-
-            //Fly hack checks
-            if ((movementInfo.HasMovementFlag(MovementFlags(MOVEFLAG_CAN_FLY | MOVEFLAG_FLYING)))
-                  && !plMover->isGameMaster()
-                  && !(plMover->HasAuraType(SPELL_AURA_FLY) || plMover->HasAuraType(SPELL_AURA_MOD_FLIGHT_SPEED_MOUNTED)))
-            {
-                sLog.outDebug("MA-%s, flight exception. {SPELL_AURA_FLY=[%X]} {SPELL_AURA_MOD_FLIGHT_SPEED_MOUNTED=[%X]} {SPELL_AURA_MOD_FLIGHT_SPEED_STACKING=[%X]} {SPELL_AURA_MOD_FLIGHT_SPEED_MOUNTED_STACKING=[%X]} {SPELL_AURA_MOD_FLIGHT_SPEED_MOUNTED_NOT_STACKING=[%X]}",
-                       plMover->GetName(),
-                       plMover->HasAuraType(SPELL_AURA_FLY), plMover->HasAuraType(SPELL_AURA_MOD_FLIGHT_SPEED_MOUNTED),
-                       plMover->HasAuraType(SPELL_AURA_MOD_FLIGHT_SPEED_STACKING), plMover->HasAuraType(SPELL_AURA_MOD_FLIGHT_SPEED_MOUNTED_STACKING),
-                       plMover->HasAuraType(SPELL_AURA_MOD_FLIGHT_SPEED_MOUNTED_NOT_STACKING));
-                check_passed = false;
-            }
-
-            //Water-Walk checks
-            if (movementInfo.HasMovementFlag(MOVEFLAG_WATERWALKING)
-                  && !plMover->isGameMaster() && !curDest
-                  && !(plMover->HasAuraType(SPELL_AURA_WATER_WALK) | plMover->HasAuraType(SPELL_AURA_GHOST)))
-            {
-                sLog.outDebug("MA-%s, water-walk exception. [%X]{SPELL_AURA_WATER_WALK=[%X]}",
-                                    plMover->GetName(), movementInfo.moveFlags, plMover->HasAuraType(SPELL_AURA_WATER_WALK));
-                check_passed = false;
-            }
-
-            //Teleport To Plane checks
-            if (movementInfo.GetPos()->z < 0.0001f && movementInfo.GetPos()->z > -0.0001f
-                && (!movementInfo.HasMovementFlag(MovementFlags(MOVEFLAG_SWIMMING | MOVEFLAG_CAN_FLY | MOVEFLAG_FLYING)))
-                && !plMover->isGameMaster())
-            {
-                // Prevent using TeleportToPlan.
-                Map *map = plMover->GetMap();
-                if (map)
-                {
-                    float plane_z = map->GetHeight(movementInfo.GetPos()->x, movementInfo.GetPos()->y, MAX_HEIGHT) - movementInfo.GetPos()->z;
-                    plane_z = (plane_z < -500.0f) ? 0 : plane_z; //check holes in heigth map
-                    if(plane_z > 0.1f || plane_z < -0.1f)
-                    {
-                        plMover->m_anti_TeleToPlane_Count++;
-                        check_passed = false;
-                        sLog.outDebug("MA-%s, teleport to plan exception. plane_z: %f ",
-                                            plMover->GetName(), plane_z);
-                        if (plMover->m_anti_TeleToPlane_Count > World::GetTeleportToPlaneAlarms())
-                        {
-                            sLog.outError("MA-%s, teleport to plan exception. Exception count: %d ",
-                                            plMover->GetName(), plMover->m_anti_TeleToPlane_Count);
-                            plMover->GetSession()->KickPlayer();
-                            return;
-                        }
->>>>>>> 1c9c4879
-                    }
-                    else if (mapid !=369)
-                    {
-                        float delta_go = delta_gox*delta_gox + delta_goy*delta_goy;
-                        if (delta_go > 3600.0f)
-                        {
-                            check_passed = false;
-                            sLog.outDebug("MA-%s, leave transport. GO xyzo: %f,%f,%f",
-                                                plMover->GetName(), go_data->posX,go_data->posY,go_data->posZ);
-                        }
-                    }
-                }
-                else
-                {
-                    sLog.outDebug("MA-%s, undefined transport.", plMover->GetName());
-                    check_passed = false;
-                }
-            }
-<<<<<<< HEAD
-=======
             else
             {
                 if (plMover->m_anti_TeleToPlane_Count != 0)
@@ -845,7 +613,6 @@
                     check_passed = false;
                 }
             }
->>>>>>> 1c9c4879
             if (!check_passed)
             {
                 if (plMover->m_transport)
