--- conflicted
+++ resolved
@@ -280,14 +280,10 @@
             // if we boarded a transport, add us to it
             if (plMover && !plMover->m_transport)
             {
-<<<<<<< HEAD
                 // elevators also cause the client to send MOVEFLAG_ONTRANSPORT - just unmount if the guid can be found in the transport list
                 for (MapManager::TransportSet::const_iterator iter = sMapMgr.m_Transports.begin(); iter != sMapMgr.m_Transports.end(); ++iter)
-=======
+                {
                 if ((*iter)->GetObjectGuid() == movementInfo.GetTransportGuid())
->>>>>>> 6c7ae748
-                {
-                    if ((*iter)->GetGUID() == movementInfo.GetTransportGuid())
                     {
                         plMover->m_transport = (*iter);
                         (*iter)->AddPassenger(plMover);
