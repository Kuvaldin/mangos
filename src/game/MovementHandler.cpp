--- conflicted
+++ resolved
@@ -474,11 +474,7 @@
 bool WorldSession::VerifyMovementInfo(MovementInfo const& movementInfo, ObjectGuid const& guid) const
 {
     // ignore wrong guid (player attempt cheating own session for not own guid possible...)
-<<<<<<< HEAD
-    if (!mover || guid != mover->GetObjectGuid())
-=======
     if (guid != _player->GetMover()->GetObjectGuid())
->>>>>>> 8ccea415
         return false;
 
     if (!MaNGOS::IsValidMapCoord(movementInfo.GetPos()->x, movementInfo.GetPos()->y, movementInfo.GetPos()->z, movementInfo.GetPos()->o))
