/*
 * Copyright (C) 2005-2010 MaNGOS <http://getmangos.com/>
 *
 * This program is free software; you can redistribute it and/or modify
 * it under the terms of the GNU General Public License as published by
 * the Free Software Foundation; either version 2 of the License, or
 * (at your option) any later version.
 *
 * This program is distributed in the hope that it will be useful,
 * but WITHOUT ANY WARRANTY; without even the implied warranty of
 * MERCHANTABILITY or FITNESS FOR A PARTICULAR PURPOSE.  See the
 * GNU General Public License for more details.
 *
 * You should have received a copy of the GNU General Public License
 * along with this program; if not, write to the Free Software
 * Foundation, Inc., 59 Temple Place, Suite 330, Boston, MA  02111-1307  USA
 */

#include "Common.h"
#include "WorldPacket.h"
#include "WorldSession.h"
#include "Opcodes.h"
#include "Log.h"
#include "Corpse.h"
#include "Player.h"
#include "Vehicle.h"
#include "SpellAuras.h"
#include "MapManager.h"
#include "Transports.h"
#include "BattleGround.h"
#include "WaypointMovementGenerator.h"
#include "InstanceSaveMgr.h"
#include "ObjectMgr.h"

void WorldSession::HandleMoveWorldportAckOpcode( WorldPacket & /*recv_data*/ )
{
    DEBUG_LOG( "WORLD: got MSG_MOVE_WORLDPORT_ACK." );
    HandleMoveWorldportAckOpcode();
}

void WorldSession::HandleMoveWorldportAckOpcode()
{
    // ignore unexpected far teleports
    if(!GetPlayer()->IsBeingTeleportedFar())
        return;

<<<<<<< HEAD
    if (_player->GetVehicleKit())
        _player->GetVehicleKit()->RemoveAllPassengers();
=======
    // get start teleport coordinates (will used later in fail case)
    WorldLocation old_loc;
    GetPlayer()->GetPosition(old_loc);
>>>>>>> ce20bba2

    // get the teleport destination
    WorldLocation &loc = GetPlayer()->GetTeleportDest();

    // possible errors in the coordinate validity check (only cheating case possible)
    if (!MapManager::IsValidMapCoord(loc.mapid, loc.coord_x, loc.coord_y, loc.coord_z, loc.orientation))
    {
        sLog.outError("WorldSession::HandleMoveWorldportAckOpcode: %s was teleported far to a not valid location "
            "(map:%u, x:%f, y:%f, z:%f) We port him to his homebind instead..",
            GetPlayer()->GetGuidStr().c_str(), loc.mapid, loc.coord_x, loc.coord_y, loc.coord_z);
        // stop teleportation else we would try this again and again in LogoutPlayer...
        GetPlayer()->SetSemaphoreTeleportFar(false);
        // and teleport the player to a valid place
        GetPlayer()->TeleportToHomebind();
        return;
    }

    // get the destination map entry, not the current one, this will fix homebind and reset greeting
    MapEntry const* mEntry = sMapStore.LookupEntry(loc.mapid);
    InstanceTemplate const* mInstance = ObjectMgr::GetInstanceTemplate(loc.mapid);

    // reset instance validity, except if going to an instance inside an instance
    if (GetPlayer()->m_InstanceValid == false && !mInstance)
        GetPlayer()->m_InstanceValid = true;

    GetPlayer()->SetSemaphoreTeleportFar(false);

    // relocate the player to the teleport destination
    GetPlayer()->SetMap(sMapMgr.CreateMap(loc.mapid, GetPlayer()));
    GetPlayer()->Relocate(loc.coord_x, loc.coord_y, loc.coord_z, loc.orientation);

    GetPlayer()->SendInitialPacketsBeforeAddToMap();
    // the CanEnter checks are done in TeleporTo but conditions may change
    // while the player is in transit, for example the map may get full
    if (!GetPlayer()->GetMap()->Add(GetPlayer()))
    {
        // if player wasn't added to map, reset his map pointer!
        GetPlayer()->ResetMap();

        DETAIL_LOG("WorldSession::HandleMoveWorldportAckOpcode: %s was teleported far but couldn't be added to map "
            " (map:%u, x:%f, y:%f, z:%f) Trying to port him to his previous place..",
            GetPlayer()->GetGuidStr().c_str(), loc.mapid, loc.coord_x, loc.coord_y, loc.coord_z);

        // Teleport to previous place, if cannot be ported back TP to homebind place
        if (!GetPlayer()->TeleportTo(old_loc))
        {
            DETAIL_LOG("WorldSession::HandleMoveWorldportAckOpcode: %s cannot be ported to his previous place, teleporting him to his homebind place...",
                GetPlayer()->GetGuidStr().c_str());
            GetPlayer()->TeleportToHomebind();
        }
        return;
    }

    // battleground state prepare (in case join to BG), at relogin/tele player not invited
    // only add to bg group and object, if the player was invited (else he entered through command)
    if(_player->InBattleGround())
    {
        // cleanup setting if outdated
        if(!mEntry->IsBattleGroundOrArena())
        {
            // We're not in BG
            _player->SetBattleGroundId(0, BATTLEGROUND_TYPE_NONE);
            // reset destination bg team
            _player->SetBGTeam(TEAM_NONE);
        }
        // join to bg case
        else if(BattleGround *bg = _player->GetBattleGround())
        {
            if(_player->IsInvitedForBattleGroundInstance(_player->GetBattleGroundId()))
                bg->AddPlayer(_player);
        }
    }

    GetPlayer()->SendInitialPacketsAfterAddToMap();

    // flight fast teleport case
    if(GetPlayer()->GetMotionMaster()->GetCurrentMovementGeneratorType() == FLIGHT_MOTION_TYPE)
    {
        if(!_player->InBattleGround())
        {
            // short preparations to continue flight
            FlightPathMovementGenerator* flight = (FlightPathMovementGenerator*)(GetPlayer()->GetMotionMaster()->top());
            flight->Reset(*GetPlayer());
            return;
        }

        // battleground state prepare, stop flight
        GetPlayer()->GetMotionMaster()->MovementExpired();
        GetPlayer()->m_taxi.ClearTaxiDestinations();
    }

    // resurrect character at enter into instance where his corpse exist after add to map
    Corpse *corpse = GetPlayer()->GetCorpse();
    if (corpse && corpse->GetType() != CORPSE_BONES && corpse->GetMapId() == GetPlayer()->GetMapId())
    {
        if( mEntry->IsDungeon() )
        {
            GetPlayer()->ResurrectPlayer(0.5f);
            GetPlayer()->SpawnCorpseBones();
        }
    }

    if (mInstance)
    {
        Difficulty diff = GetPlayer()->GetDifficulty(mEntry->IsRaid());
        if(MapDifficulty const* mapDiff = GetMapDifficultyData(mEntry->MapID,diff))
        {
            if (mapDiff->resetTime)
            {
                if (time_t timeReset = sInstanceSaveMgr.GetScheduler().GetResetTimeFor(mEntry->MapID,diff))
                {
                    uint32 timeleft = uint32(timeReset - time(NULL));
                    GetPlayer()->SendInstanceResetWarning(mEntry->MapID, diff, timeleft);
                }
            }
        }
    }

    // mount allow check
    if(!mEntry->IsMountAllowed())
        _player->RemoveSpellsCausingAura(SPELL_AURA_MOUNTED);

    // honorless target
    if(GetPlayer()->pvpInfo.inHostileArea)
        GetPlayer()->CastSpell(GetPlayer(), 2479, true);

    // resummon pet
    GetPlayer()->ResummonPetTemporaryUnSummonedIfAny();

    //lets process all delayed operations on successful teleport
    GetPlayer()->ProcessDelayedOperations();
}

void WorldSession::HandleMoveTeleportAckOpcode(WorldPacket& recv_data)
{
    DEBUG_LOG("MSG_MOVE_TELEPORT_ACK");

    ObjectGuid guid;

    recv_data >> guid.ReadAsPacked();

    uint32 flags, time;
    recv_data >> flags >> time;
    DEBUG_LOG("Guid: %s", guid.GetString().c_str());
    DEBUG_LOG("Flags %u, time %u", flags, time/IN_MILLISECONDS);

    Unit *mover = _player->GetMover();
    Player *plMover = mover->GetTypeId() == TYPEID_PLAYER ? (Player*)mover : NULL;

    if(!plMover || !plMover->IsBeingTeleportedNear())
        return;

    if(guid != plMover->GetObjectGuid())
        return;

    plMover->SetSemaphoreTeleportNear(false);

    uint32 old_zone = plMover->GetZoneId();

    WorldLocation const& dest = plMover->GetTeleportDest();

    plMover->SetPosition(dest.coord_x, dest.coord_y, dest.coord_z, dest.orientation, true);

    uint32 newzone, newarea;
    plMover->GetZoneAndAreaId(newzone, newarea);
    plMover->UpdateZone(newzone, newarea);

    // new zone
    if(old_zone != newzone)
    {
        // honorless target
        if(plMover->pvpInfo.inHostileArea)
            plMover->CastSpell(plMover, 2479, true);
    }

    // resummon pet
    GetPlayer()->ResummonPetTemporaryUnSummonedIfAny();

    //lets process all delayed operations on successful teleport
    GetPlayer()->ProcessDelayedOperations();
}

void WorldSession::HandleMovementOpcodes( WorldPacket & recv_data )
{
    uint32 opcode = recv_data.GetOpcode();
    DEBUG_LOG("WORLD: Recvd %s (%u, 0x%X) opcode", LookupOpcodeName(opcode), opcode, opcode);
    recv_data.hexlike();

    Unit *mover = _player->GetMover();
    Player *plMover = mover->GetTypeId() == TYPEID_PLAYER ? (Player*)mover : NULL;

    // ignore, waiting processing in WorldSession::HandleMoveWorldportAckOpcode and WorldSession::HandleMoveTeleportAck
    if(plMover && plMover->IsBeingTeleported())
    {
        recv_data.rpos(recv_data.wpos());                   // prevent warnings spam
        return;
    }

    /* extract packet */
    ObjectGuid guid;
    MovementInfo movementInfo;

    recv_data >> guid.ReadAsPacked();
    recv_data >> movementInfo;
    /*----------------*/

    if (!VerifyMovementInfo(movementInfo, guid))
        return;

    // fall damage generation (ignore in flight case that can be triggered also at lags in moment teleportation to another map).
    if (opcode == MSG_MOVE_FALL_LAND && plMover && !plMover->IsTaxiFlying())
        plMover->HandleFall(movementInfo);

    /* process anticheat check */
    GetPlayer()->GetAntiCheat()->DoAntiCheatCheck(CHECK_MOVEMENT,movementInfo, opcode);

    /* process position-change */
    HandleMoverRelocation(movementInfo);

    if (plMover)
        plMover->UpdateFallInformationIfNeed(movementInfo, opcode);

    // after move info set
    if (opcode == MSG_MOVE_SET_WALK_MODE || opcode == MSG_MOVE_SET_RUN_MODE)
        mover->UpdateWalkMode(mover, false);

    WorldPacket data(opcode, recv_data.size());
    data << mover->GetPackGUID();             // write guid
    movementInfo.Write(data);                               // write data
    mover->SendMessageToSetExcept(&data, _player);
}

void WorldSession::HandleForceSpeedChangeAckOpcodes(WorldPacket &recv_data)
{
    uint32 opcode = recv_data.GetOpcode();
    DEBUG_LOG("WORLD: Recvd %s (%u, 0x%X) opcode", LookupOpcodeName(opcode), opcode, opcode);
    /* extract packet */
    ObjectGuid guid;
    MovementInfo movementInfo;
    float  newspeed;

    recv_data >> guid.ReadAsPacked();
    recv_data >> Unused<uint32>();                          // counter or moveEvent
    recv_data >> movementInfo;
    recv_data >> newspeed;

    // now can skip not our packet
    if(_player->GetObjectGuid() != guid)
    {
        recv_data.rpos(recv_data.wpos());                   // prevent warnings spam
        return;
    }
    /*----------------*/

    // client ACK send one packet for mounted/run case and need skip all except last from its
    // in other cases anti-cheat check can be fail in false case
    UnitMoveType move_type;
    UnitMoveType force_move_type;

    static char const* move_type_name[MAX_MOVE_TYPE] = {  "Walk", "Run", "RunBack", "Swim", "SwimBack", "TurnRate", "Flight", "FlightBack", "PitchRate" };

    switch(opcode)
    {
        case CMSG_FORCE_WALK_SPEED_CHANGE_ACK:          move_type = MOVE_WALK;          force_move_type = MOVE_WALK;        break;
        case CMSG_FORCE_RUN_SPEED_CHANGE_ACK:           move_type = MOVE_RUN;           force_move_type = MOVE_RUN;         break;
        case CMSG_FORCE_RUN_BACK_SPEED_CHANGE_ACK:      move_type = MOVE_RUN_BACK;      force_move_type = MOVE_RUN_BACK;    break;
        case CMSG_FORCE_SWIM_SPEED_CHANGE_ACK:          move_type = MOVE_SWIM;          force_move_type = MOVE_SWIM;        break;
        case CMSG_FORCE_SWIM_BACK_SPEED_CHANGE_ACK:     move_type = MOVE_SWIM_BACK;     force_move_type = MOVE_SWIM_BACK;   break;
        case CMSG_FORCE_TURN_RATE_CHANGE_ACK:           move_type = MOVE_TURN_RATE;     force_move_type = MOVE_TURN_RATE;   break;
        case CMSG_FORCE_FLIGHT_SPEED_CHANGE_ACK:        move_type = MOVE_FLIGHT;        force_move_type = MOVE_FLIGHT;      break;
        case CMSG_FORCE_FLIGHT_BACK_SPEED_CHANGE_ACK:   move_type = MOVE_FLIGHT_BACK;   force_move_type = MOVE_FLIGHT_BACK; break;
        case CMSG_FORCE_PITCH_RATE_CHANGE_ACK:          move_type = MOVE_PITCH_RATE;    force_move_type = MOVE_PITCH_RATE;  break;
        default:
            sLog.outError("WorldSession::HandleForceSpeedChangeAck: Unknown move type opcode: %u", opcode);
            return;
    }

    // skip all forced speed changes except last and unexpected
    // in run/mounted case used one ACK and it must be skipped.m_forced_speed_changes[MOVE_RUN} store both.
    if(_player->m_forced_speed_changes[force_move_type] > 0)
    {
        --_player->m_forced_speed_changes[force_move_type];
        if(_player->m_forced_speed_changes[force_move_type] > 0)
            return;
    }

    if (!_player->GetTransport() && fabs(_player->GetSpeed(move_type) - newspeed) > 0.01f)
    {
        if(_player->GetSpeed(move_type) > newspeed)         // must be greater - just correct
        {
            sLog.outError("%sSpeedChange player %s is NOT correct (must be %f instead %f), force set to correct value",
                move_type_name[move_type], _player->GetName(), _player->GetSpeed(move_type), newspeed);
            _player->SetSpeedRate(move_type,_player->GetSpeedRate(move_type),true);
        }
        else                                                // must be lesser - cheating
        {
            BASIC_LOG("Player %s from account id %u kicked for incorrect speed (must be %f instead %f)",
                _player->GetName(),_player->GetSession()->GetAccountId(),_player->GetSpeed(move_type), newspeed);
            _player->GetSession()->KickPlayer();
        }
    }
}

void WorldSession::HandleSetActiveMoverOpcode(WorldPacket &recv_data)
{
    DEBUG_LOG("WORLD: Recvd CMSG_SET_ACTIVE_MOVER");
    recv_data.hexlike();

    ObjectGuid guid;
    recv_data >> guid;

    if(_player->GetMover()->GetObjectGuid() != guid)
    {
        sLog.outError("HandleSetActiveMoverOpcode: incorrect mover guid: mover is %s and should be %s",
            _player->GetMover()->GetGuidStr().c_str(), guid.GetString().c_str());
        return;
    }
}

void WorldSession::HandleMoveNotActiveMoverOpcode(WorldPacket &recv_data)
{
    DEBUG_LOG("WORLD: Recvd CMSG_MOVE_NOT_ACTIVE_MOVER");
    recv_data.hexlike();

    ObjectGuid old_mover_guid;
    MovementInfo mi;

    recv_data >> old_mover_guid.ReadAsPacked();
    recv_data >> mi;

    if(_player->GetMover()->GetObjectGuid() == old_mover_guid)
    {
        sLog.outError("HandleMoveNotActiveMover: incorrect mover guid: mover is %s and should be %s instead of %s",
            _player->GetMover()->GetGuidStr().c_str(),
            _player->GetGuidStr().c_str(),
            old_mover_guid.GetString().c_str());
        recv_data.rpos(recv_data.wpos());                   // prevent warnings spam
        return;
    }

    _player->m_movementInfo = mi;
}

void WorldSession::HandleMountSpecialAnimOpcode(WorldPacket& /*recvdata*/)
{
    //DEBUG_LOG("WORLD: Recvd CMSG_MOUNTSPECIAL_ANIM");

    WorldPacket data(SMSG_MOUNTSPECIAL_ANIM, 8);
    data << GetPlayer()->GetObjectGuid();

    GetPlayer()->SendMessageToSet(&data, false);
}

void WorldSession::HandleMoveKnockBackAck( WorldPacket & recv_data )
{
    DEBUG_LOG("CMSG_MOVE_KNOCK_BACK_ACK");

    Unit *mover = _player->GetMover();
    Player *plMover = mover->GetTypeId() == TYPEID_PLAYER ? (Player*)mover : NULL;

    // ignore, waiting processing in WorldSession::HandleMoveWorldportAckOpcode and WorldSession::HandleMoveTeleportAck
    if(plMover && plMover->IsBeingTeleported())
    {
        recv_data.rpos(recv_data.wpos());                   // prevent warnings spam
        return;
    }

    ObjectGuid guid;
    MovementInfo movementInfo;

    recv_data >> guid.ReadAsPacked();
    recv_data >> Unused<uint32>();                          // knockback packets counter
    recv_data >> movementInfo;

    if (!VerifyMovementInfo(movementInfo, guid))
        return;

    HandleMoverRelocation(movementInfo);

    WorldPacket data(MSG_MOVE_KNOCK_BACK, recv_data.size() + 15);
    data << mover->GetPackGUID();
    data << movementInfo;
    data << movementInfo.GetJumpInfo().sinAngle;
    data << movementInfo.GetJumpInfo().cosAngle;
    data << movementInfo.GetJumpInfo().xyspeed;
    data << movementInfo.GetJumpInfo().velocity;
    mover->SendMessageToSetExcept(&data, _player);
}

void WorldSession::HandleMoveHoverAck( WorldPacket& recv_data )
{
    DEBUG_LOG("CMSG_MOVE_HOVER_ACK");

    ObjectGuid guid;                                        // guid - unused
    MovementInfo movementInfo;

    recv_data >> guid.ReadAsPacked();
    recv_data >> Unused<uint32>();                          // unk1
    recv_data >> movementInfo;
    recv_data >> Unused<uint32>();                          // unk2
}

void WorldSession::HandleMoveWaterWalkAck(WorldPacket& recv_data)
{
    DEBUG_LOG("CMSG_MOVE_WATER_WALK_ACK");

    ObjectGuid guid;                                        // guid - unused
    MovementInfo movementInfo;

    recv_data >> guid.ReadAsPacked();
    recv_data >> Unused<uint32>();                          // unk1
    recv_data >> movementInfo;
    recv_data >> Unused<uint32>();                          // unk2
}

void WorldSession::HandleSummonResponseOpcode(WorldPacket& recv_data)
{
    if(!_player->isAlive() || _player->isInCombat() )
        return;

    uint64 summoner_guid;
    bool agree;
    recv_data >> summoner_guid;
    recv_data >> agree;

    _player->SummonIfPossible(agree);
}

bool WorldSession::VerifyMovementInfo(MovementInfo const& movementInfo, ObjectGuid const& guid) const
{
    // ignore wrong guid (player attempt cheating own session for not own guid possible...)
    if (guid != _player->GetMover()->GetObjectGuid())
        return false;

    if (!MaNGOS::IsValidMapCoord(movementInfo.GetPos()->x, movementInfo.GetPos()->y, movementInfo.GetPos()->z, movementInfo.GetPos()->o))
        return false;

    if (movementInfo.HasMovementFlag(MOVEFLAG_ONTRANSPORT))
    {
        // transports size limited
        // (also received at zeppelin/lift leave by some reason with t_* as absolute in continent coordinates, can be safely skipped)
        if( movementInfo.GetTransportPos()->x > 50 || movementInfo.GetTransportPos()->y > 50 || movementInfo.GetTransportPos()->z > 100 )
            return false;

        if( !MaNGOS::IsValidMapCoord(movementInfo.GetPos()->x + movementInfo.GetTransportPos()->x, movementInfo.GetPos()->y + movementInfo.GetTransportPos()->y,
            movementInfo.GetPos()->z + movementInfo.GetTransportPos()->z, movementInfo.GetPos()->o + movementInfo.GetTransportPos()->o) )
        {
            return false;
        }
    }

    return true;
}

void WorldSession::HandleMoverRelocation(MovementInfo& movementInfo)
{
    movementInfo.UpdateTime(getMSTime());

    Unit *mover = _player->GetMover();

    if (Player *plMover = mover->GetTypeId() == TYPEID_PLAYER ? (Player*)mover : NULL)
    {
        if (movementInfo.HasMovementFlag(MOVEFLAG_ONTRANSPORT))
        {
            if (!plMover->GetTransport())
            {
                /* process anticheat check */
                GetPlayer()->GetAntiCheat()->DoAntiCheatCheck(CHECK_TRANSPORT,movementInfo);

                // elevators also cause the client to send MOVEFLAG_ONTRANSPORT - just unmount if the guid can be found in the transport list
                for (MapManager::TransportSet::const_iterator iter = sMapMgr.m_Transports.begin(); iter != sMapMgr.m_Transports.end(); ++iter)
                {
                    if ((*iter)->GetObjectGuid() == movementInfo.GetTransportGuid())
                    {
                        plMover->m_transport = (*iter);
                        (*iter)->AddPassenger(plMover);

                        if (plMover->GetVehicleKit())
                            plMover->GetVehicleKit()->RemoveAllPassengers();

                        break;
                    }
                }
            }
        }
        else if (plMover->GetTransport())               // if we were on a transport, leave
        {
            plMover->GetTransport()->RemovePassenger(plMover);
            plMover->SetTransport(NULL);
            movementInfo.ClearTransportData();
        }

        if (movementInfo.HasMovementFlag(MOVEFLAG_SWIMMING) != plMover->IsInWater())
        {
            // now client not include swimming flag in case jumping under water
            plMover->SetInWater( !plMover->IsInWater() || plMover->GetTerrain()->IsUnderWater(movementInfo.GetPos()->x, movementInfo.GetPos()->y, movementInfo.GetPos()->z) );
        }

        plMover->SetPosition(movementInfo.GetPos()->x, movementInfo.GetPos()->y, movementInfo.GetPos()->z, movementInfo.GetPos()->o);
        plMover->m_movementInfo = movementInfo;

        if(movementInfo.GetPos()->z < -500.0f)
        {
            if(plMover->InBattleGround()
                && plMover->GetBattleGround()
                && plMover->GetBattleGround()->HandlePlayerUnderMap(_player))
            {
                // do nothing, the handle already did if returned true
            }
            else
            {
                // NOTE: this is actually called many times while falling
                // even after the player has been teleported away
                // TODO: discard movement packets after the player is rooted
                if(plMover->isAlive())
                {
                    plMover->EnvironmentalDamage(DAMAGE_FALL_TO_VOID, plMover->GetMaxHealth());
                    // pl can be alive if GM/etc
                    if(!plMover->isAlive())
                    {
                        // change the death state to CORPSE to prevent the death timer from
                        // starting in the next player update
                        plMover->KillPlayer();
                        plMover->BuildPlayerRepop();
                    }
                }

                // cancel the death timer here if started
                plMover->RepopAtGraveyard();
            }
        }
    }
    else                                                    // creature charmed
    {
        if (mover->IsInWorld())
        {
            mover->m_movementInfo = movementInfo;
            mover->SetPosition(movementInfo.GetPos()->x, movementInfo.GetPos()->y, movementInfo.GetPos()->z, movementInfo.GetPos()->o);
        }
    }
}<|MERGE_RESOLUTION|>--- conflicted
+++ resolved
@@ -44,14 +44,12 @@
     if(!GetPlayer()->IsBeingTeleportedFar())
         return;
 
-<<<<<<< HEAD
     if (_player->GetVehicleKit())
         _player->GetVehicleKit()->RemoveAllPassengers();
-=======
+
     // get start teleport coordinates (will used later in fail case)
     WorldLocation old_loc;
     GetPlayer()->GetPosition(old_loc);
->>>>>>> ce20bba2
 
     // get the teleport destination
     WorldLocation &loc = GetPlayer()->GetTeleportDest();
