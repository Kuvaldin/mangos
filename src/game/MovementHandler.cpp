--- conflicted
+++ resolved
@@ -880,8 +880,9 @@
     ObjectGuid guid;                                        // guid - unused
     MovementInfo movementInfo;
 
-<<<<<<< HEAD
-    MovementInfo movementInfo(recv_data);
+    recv_data >> guid.ReadAsPacked();
+    recv_data >> Unused<uint32>();                          // unk
+    recv_data >> movementInfo;
 
     //movement anticheat
 
@@ -900,11 +901,6 @@
     uint32 dt = (_player->m_anti_Last_VSpeed < 0) ? (int)(ceil(_player->m_anti_Last_VSpeed/-25)*1000) : (int)(ceil(_player->m_anti_Last_VSpeed/25)*1000);
     _player->m_anti_LastSpeedChangeTime = movementInfo.time + dt + 1000;
     //end movement anticheat
-=======
-    recv_data >> guid.ReadAsPacked();
-    recv_data >> Unused<uint32>();                          // unk
-    recv_data >> movementInfo;
->>>>>>> f28c6333
 }
 
 void WorldSession::HandleMoveHoverAck( WorldPacket& recv_data )
