/*
 * Copyright (C) 2005-2009 MaNGOS <http://getmangos.com/>
 *
 * This program is free software; you can redistribute it and/or modify
 * it under the terms of the GNU General Public License as published by
 * the Free Software Foundation; either version 2 of the License, or
 * (at your option) any later version.
 *
 * This program is distributed in the hope that it will be useful,
 * but WITHOUT ANY WARRANTY; without even the implied warranty of
 * MERCHANTABILITY or FITNESS FOR A PARTICULAR PURPOSE.  See the
 * GNU General Public License for more details.
 *
 * You should have received a copy of the GNU General Public License
 * along with this program; if not, write to the Free Software
 * Foundation, Inc., 59 Temple Place, Suite 330, Boston, MA  02111-1307  USA
 */

#include "Common.h"
#include "WorldPacket.h"
#include "WorldSession.h"
#include "Opcodes.h"
#include "Log.h"
#include "Corpse.h"
#include "Player.h"
#include "Vehicle.h"
#include "SpellAuras.h"
#include "MapManager.h"
#include "Transports.h"
#include "BattleGround.h"
#include "WaypointMovementGenerator.h"
#include "InstanceSaveMgr.h"
#include "ObjectMgr.h"

void WorldSession::HandleMoveWorldportAckOpcode( WorldPacket & /*recv_data*/ )
{
    sLog.outDebug( "WORLD: got MSG_MOVE_WORLDPORT_ACK." );
    HandleMoveWorldportAckOpcode();
}

void WorldSession::HandleMoveWorldportAckOpcode()
{
    // ignore unexpected far teleports
    if(!GetPlayer()->IsBeingTeleportedFar())
        return;

    // get the teleport destination
    WorldLocation &loc = GetPlayer()->GetTeleportDest();

    // possible errors in the coordinate validity check
    if(!MapManager::IsValidMapCoord(loc.mapid, loc.coord_x, loc.coord_y, loc.coord_z, loc.orientation))
    {
        LogoutPlayer(false);
        return;
    }

    // get the destination map entry, not the current one, this will fix homebind and reset greeting
    MapEntry const* mEntry = sMapStore.LookupEntry(loc.mapid);
    InstanceTemplate const* mInstance = objmgr.GetInstanceTemplate(loc.mapid);

    // reset instance validity, except if going to an instance inside an instance
    if(GetPlayer()->m_InstanceValid == false && !mInstance)
        GetPlayer()->m_InstanceValid = true;

    GetPlayer()->SetSemaphoreTeleportFar(false);

    // relocate the player to the teleport destination
    GetPlayer()->SetMap(MapManager::Instance().CreateMap(loc.mapid, GetPlayer()));    GetPlayer()->Relocate(loc.coord_x, loc.coord_y, loc.coord_z, loc.orientation);
    GetPlayer()->Relocate(loc.coord_x, loc.coord_y, loc.coord_z, loc.orientation);

    GetPlayer()->SendInitialPacketsBeforeAddToMap();
    // the CanEnter checks are done in TeleporTo but conditions may change
    // while the player is in transit, for example the map may get full
    if(!GetPlayer()->GetMap()->Add(GetPlayer()))
    {
        //if player wasn't added to map, reset his map pointer!
        GetPlayer()->ResetMap();

        sLog.outDebug("WORLD: teleport of player %s (%d) to location %d, %f, %f, %f, %f failed", GetPlayer()->GetName(), GetPlayer()->GetGUIDLow(), loc.mapid, loc.coord_x, loc.coord_y, loc.coord_z, loc.orientation);
        // teleport the player home
        if(!GetPlayer()->TeleportTo(GetPlayer()->m_homebindMapId, GetPlayer()->m_homebindX, GetPlayer()->m_homebindY, GetPlayer()->m_homebindZ, GetPlayer()->GetOrientation()))
        {
            // the player must always be able to teleport home
            sLog.outError("WORLD: failed to teleport player %s (%d) to homebind location %d, %f, %f, %f, %f!", GetPlayer()->GetName(), GetPlayer()->GetGUIDLow(), GetPlayer()->m_homebindMapId, GetPlayer()->m_homebindX, GetPlayer()->m_homebindY, GetPlayer()->m_homebindZ, GetPlayer()->GetOrientation());
            assert(false);
        }
        return;
    }

    // battleground state prepare (in case join to BG), at relogin/tele player not invited
    // only add to bg group and object, if the player was invited (else he entered through command)
    if(_player->InBattleGround())
    {
        // cleanup setting if outdated
        if(!mEntry->IsBattleGroundOrArena())
        {
            // We're not in BG
            _player->SetBattleGroundId(0, BATTLEGROUND_TYPE_NONE);
            // reset destination bg team
            _player->SetBGTeam(0);
        }
        // join to bg case
        else if(BattleGround *bg = _player->GetBattleGround())
        {
            if(_player->IsInvitedForBattleGroundInstance(_player->GetBattleGroundId()))
                bg->AddPlayer(_player);
        }
    }

    GetPlayer()->SendInitialPacketsAfterAddToMap();

    // flight fast teleport case
    if(GetPlayer()->GetMotionMaster()->GetCurrentMovementGeneratorType() == FLIGHT_MOTION_TYPE)
    {
        if(!_player->InBattleGround())
        {
            // short preparations to continue flight
            FlightPathMovementGenerator* flight = (FlightPathMovementGenerator*)(GetPlayer()->GetMotionMaster()->top());
            flight->Initialize(*GetPlayer());
            return;
        }

        // battleground state prepare, stop flight
        GetPlayer()->GetMotionMaster()->MovementExpired();
        GetPlayer()->m_taxi.ClearTaxiDestinations();
    }

    // resurrect character at enter into instance where his corpse exist after add to map
    Corpse *corpse = GetPlayer()->GetCorpse();
    if (corpse && corpse->GetType() != CORPSE_BONES && corpse->GetMapId() == GetPlayer()->GetMapId())
    {
        if( mEntry->IsDungeon() )
        {
            GetPlayer()->ResurrectPlayer(0.5f);
            GetPlayer()->SpawnCorpseBones();
            GetPlayer()->SaveToDB();
        }
    }

    if((mEntry->IsRaid() || (mEntry->IsNonRaidDungeon() && mEntry->SupportsHeroicMode() && GetPlayer()->IsHeroicDungeon())) && mInstance)
    {
        uint32 timeleft = sInstanceSaveManager.GetResetTimeFor(GetPlayer()->GetMapId()) - time(NULL);
        GetPlayer()->SendInstanceResetWarning(GetPlayer()->GetMapId(), GetPlayer()->GetDungeonDifficulty(), timeleft);
    }

    // mount allow check
    if(!mEntry->IsMountAllowed())
        _player->RemoveSpellsCausingAura(SPELL_AURA_MOUNTED);

    // honorless target
    if(GetPlayer()->pvpInfo.inHostileArea)
        GetPlayer()->CastSpell(GetPlayer(), 2479, true);

    // resummon pet
    GetPlayer()->ResummonPetTemporaryUnSummonedIfAny();

    //lets process all delayed operations on successful teleport
    GetPlayer()->ProcessDelayedOperations();
}

void WorldSession::HandleMoveTeleportAck(WorldPacket& recv_data)
{
    sLog.outDebug("MSG_MOVE_TELEPORT_ACK");
    uint64 guid;

    if(!recv_data.readPackGUID(guid))
        return;

    uint32 flags, time;
    recv_data >> flags >> time;
    DEBUG_LOG("Guid " UI64FMTD, guid);
    DEBUG_LOG("Flags %u, time %u", flags, time/IN_MILISECONDS);

    Unit *mover = _player->m_mover;
    Player *plMover = mover->GetTypeId() == TYPEID_PLAYER ? (Player*)mover : NULL;

    if(!plMover || !plMover->IsBeingTeleportedNear())
        return;

    if(guid != plMover->GetGUID())
        return;

    plMover->SetSemaphoreTeleportNear(false);

    uint32 old_zone = plMover->GetZoneId();

    WorldLocation const& dest = plMover->GetTeleportDest();

    plMover->SetPosition(dest.coord_x, dest.coord_y, dest.coord_z, dest.orientation, true);

    uint32 newzone, newarea;
    plMover->GetZoneAndAreaId(newzone, newarea);
    plMover->UpdateZone(newzone, newarea);

    // new zone
    if(old_zone != newzone)
    {
        // honorless target
        if(plMover->pvpInfo.inHostileArea)
            plMover->CastSpell(plMover, 2479, true);
    }

    // resummon pet
    GetPlayer()->ResummonPetTemporaryUnSummonedIfAny();

    //lets process all delayed operations on successful teleport
    GetPlayer()->ProcessDelayedOperations();
}

void WorldSession::HandleMovementOpcodes( WorldPacket & recv_data )
{
    uint32 opcode = recv_data.GetOpcode();
    sLog.outDebug("WORLD: Recvd %s (%u, 0x%X) opcode", LookupOpcodeName(opcode), opcode, opcode);
    recv_data.hexlike();

    Unit *mover = _player->m_mover;
    Player *plMover = mover->GetTypeId() == TYPEID_PLAYER ? (Player*)mover : NULL;

    // ignore, waiting processing in WorldSession::HandleMoveWorldportAckOpcode and WorldSession::HandleMoveTeleportAck
    if(plMover && plMover->IsBeingTeleported())
    {
        recv_data.rpos(recv_data.wpos());                   // prevent warnings spam
        return;
    }

    /* extract packet */
    uint64 guid;

    if(!recv_data.readPackGUID(guid))
        return;

    MovementInfo movementInfo;
    movementInfo.guid = guid;
    ReadMovementInfo(recv_data, &movementInfo);
    /*----------------*/

<<<<<<< HEAD
=======
    if(recv_data.size() != recv_data.rpos())
    {
        sLog.outError("MovementHandler: player %s (guid %d, account %u) sent a packet (opcode %u) that is " SIZEFMTD " bytes larger than it should be. Kicked as cheater.", _player->GetName(), _player->GetGUIDLow(), _player->GetSession()->GetAccountId(), recv_data.GetOpcode(), recv_data.size() - recv_data.rpos());
        KickPlayer();
        recv_data.rpos(recv_data.wpos());                   // prevent warnings spam
        return;
    }

>>>>>>> f3a5a93e
    if (!MaNGOS::IsValidMapCoord(movementInfo.x, movementInfo.y, movementInfo.z, movementInfo.o))
        return;

    /* handle special cases */
    if (movementInfo.HasMovementFlag(MOVEMENTFLAG_ONTRANSPORT))
    {
        // transports size limited
        // (also received at zeppelin leave by some reason with t_* as absolute in continent coordinates, can be safely skipped)
        if( movementInfo.t_x > 50 || movementInfo.t_y > 50 || movementInfo.t_z > 50 )
            return;

        if( !MaNGOS::IsValidMapCoord(movementInfo.x+movementInfo.t_x, movementInfo.y + movementInfo.t_y,
            movementInfo.z + movementInfo.t_z, movementInfo.o + movementInfo.t_o) )
            return;

        // if we boarded a transport, add us to it
        if (plMover && !plMover->m_transport)
        {
            // elevators also cause the client to send MOVEMENTFLAG_ONTRANSPORT - just unmount if the guid can be found in the transport list
            for (MapManager::TransportSet::const_iterator iter = MapManager::Instance().m_Transports.begin(); iter != MapManager::Instance().m_Transports.end(); ++iter)
            {
                if ((*iter)->GetGUID() == movementInfo.t_guid)
                {
                    plMover->m_transport = (*iter);
                    (*iter)->AddPassenger(plMover);
                    break;
                }
            }
        }
    }
    else if (plMover && plMover->m_transport)               // if we were on a transport, leave
    {
        plMover->m_transport->RemovePassenger(plMover);
        plMover->m_transport = NULL;
        movementInfo.t_x = 0.0f;
        movementInfo.t_y = 0.0f;
        movementInfo.t_z = 0.0f;
        movementInfo.t_o = 0.0f;
        movementInfo.t_time = 0;
        movementInfo.t_seat = -1;
    }

    // fall damage generation (ignore in flight case that can be triggered also at lags in moment teleportation to another map).
    if (opcode == MSG_MOVE_FALL_LAND && plMover && !plMover->isInFlight())
        plMover->HandleFall(movementInfo);

    if (plMover && (movementInfo.HasMovementFlag(MOVEMENTFLAG_SWIMMING) != plMover->IsInWater()))
    {
        // now client not include swimming flag in case jumping under water
        plMover->SetInWater( !plMover->IsInWater() || plMover->GetBaseMap()->IsUnderWater(movementInfo.x, movementInfo.y, movementInfo.z) );
    }

    /*----------------------*/

    /* process position-change */
    WorldPacket data(opcode, recv_data.size());
    movementInfo.time = getMSTime();
    movementInfo.guid = mover->GetGUID();
    WriteMovementInfo(&data, &movementInfo);
    GetPlayer()->SendMessageToSet(&data, false);

    if(plMover)                                             // nothing is charmed, or player charmed
    {
        plMover->SetPosition(movementInfo.x, movementInfo.y, movementInfo.z, movementInfo.o);
        plMover->m_movementInfo = movementInfo;
        plMover->UpdateFallInformationIfNeed(movementInfo, opcode);

        if(plMover->isMovingOrTurning())
            plMover->RemoveSpellsCausingAura(SPELL_AURA_FEIGN_DEATH);

        if(movementInfo.z < -500.0f)
        {
            if(plMover->InBattleGround()
                && plMover->GetBattleGround()
                && plMover->GetBattleGround()->HandlePlayerUnderMap(_player))
            {
                // do nothing, the handle already did if returned true
            }
            else
            {
                // NOTE: this is actually called many times while falling
                // even after the player has been teleported away
                // TODO: discard movement packets after the player is rooted
                if(plMover->isAlive())
                {
                    plMover->EnvironmentalDamage(DAMAGE_FALL_TO_VOID, GetPlayer()->GetMaxHealth());
                    // pl can be alive if GM/etc
                    if(!plMover->isAlive())
                    {
                        // change the death state to CORPSE to prevent the death timer from
                        // starting in the next player update
                        plMover->KillPlayer();
                        plMover->BuildPlayerRepop();
                    }
                }

                // cancel the death timer here if started
                plMover->RepopAtGraveyard();
            }
        }
    }
    else                                                    // creature charmed
    {
        if(mover->IsInWorld())
            mover->GetMap()->CreatureRelocation((Creature*)mover, movementInfo.x, movementInfo.y, movementInfo.z, movementInfo.o);
    }
}

void WorldSession::HandleForceSpeedChangeAck(WorldPacket &recv_data)
{
    uint32 opcode = recv_data.GetOpcode();
    sLog.outDebug("WORLD: Recvd %s (%u, 0x%X) opcode", LookupOpcodeName(opcode), opcode, opcode);
    /* extract packet */
    uint64 guid;
    uint32 unk1;
    float  newspeed;

    if(!recv_data.readPackGUID(guid))
        return;

    // now can skip not our packet
    if(_player->GetGUID() != guid)
    {
        recv_data.rpos(recv_data.wpos());                   // prevent warnings spam
        return;
    }

    // continue parse packet
    recv_data >> unk1;                                      // counter or moveEvent

    MovementInfo movementInfo;
    movementInfo.guid = guid;
    ReadMovementInfo(recv_data, &movementInfo);

    recv_data >> newspeed;
    /*----------------*/

    // client ACK send one packet for mounted/run case and need skip all except last from its
    // in other cases anti-cheat check can be fail in false case
    UnitMoveType move_type;
    UnitMoveType force_move_type;

    static char const* move_type_name[MAX_MOVE_TYPE] = {  "Walk", "Run", "RunBack", "Swim", "SwimBack", "TurnRate", "Flight", "FlightBack", "PitchRate" };

    switch(opcode)
    {
        case CMSG_FORCE_WALK_SPEED_CHANGE_ACK:          move_type = MOVE_WALK;          force_move_type = MOVE_WALK;        break;
        case CMSG_FORCE_RUN_SPEED_CHANGE_ACK:           move_type = MOVE_RUN;           force_move_type = MOVE_RUN;         break;
        case CMSG_FORCE_RUN_BACK_SPEED_CHANGE_ACK:      move_type = MOVE_RUN_BACK;      force_move_type = MOVE_RUN_BACK;    break;
        case CMSG_FORCE_SWIM_SPEED_CHANGE_ACK:          move_type = MOVE_SWIM;          force_move_type = MOVE_SWIM;        break;
        case CMSG_FORCE_SWIM_BACK_SPEED_CHANGE_ACK:     move_type = MOVE_SWIM_BACK;     force_move_type = MOVE_SWIM_BACK;   break;
        case CMSG_FORCE_TURN_RATE_CHANGE_ACK:           move_type = MOVE_TURN_RATE;     force_move_type = MOVE_TURN_RATE;   break;
        case CMSG_FORCE_FLIGHT_SPEED_CHANGE_ACK:        move_type = MOVE_FLIGHT;        force_move_type = MOVE_FLIGHT;      break;
        case CMSG_FORCE_FLIGHT_BACK_SPEED_CHANGE_ACK:   move_type = MOVE_FLIGHT_BACK;   force_move_type = MOVE_FLIGHT_BACK; break;
        case CMSG_FORCE_PITCH_RATE_CHANGE_ACK:          move_type = MOVE_PITCH_RATE;    force_move_type = MOVE_PITCH_RATE;  break;
        default:
            sLog.outError("WorldSession::HandleForceSpeedChangeAck: Unknown move type opcode: %u", opcode);
            return;
    }

    // skip all forced speed changes except last and unexpected
    // in run/mounted case used one ACK and it must be skipped.m_forced_speed_changes[MOVE_RUN} store both.
    if(_player->m_forced_speed_changes[force_move_type] > 0)
    {
        --_player->m_forced_speed_changes[force_move_type];
        if(_player->m_forced_speed_changes[force_move_type] > 0)
            return;
    }

    if (!_player->GetTransport() && fabs(_player->GetSpeed(move_type) - newspeed) > 0.01f)
    {
        if(_player->GetSpeed(move_type) > newspeed)         // must be greater - just correct
        {
            sLog.outError("%sSpeedChange player %s is NOT correct (must be %f instead %f), force set to correct value",
                move_type_name[move_type], _player->GetName(), _player->GetSpeed(move_type), newspeed);
            _player->SetSpeed(move_type,_player->GetSpeedRate(move_type),true);
        }
        else                                                // must be lesser - cheating
        {
            sLog.outBasic("Player %s from account id %u kicked for incorrect speed (must be %f instead %f)",
                _player->GetName(),_player->GetSession()->GetAccountId(),_player->GetSpeed(move_type), newspeed);
            _player->GetSession()->KickPlayer();
        }
    }
}

void WorldSession::HandleSetActiveMoverOpcode(WorldPacket &recv_data)
{
    sLog.outDebug("WORLD: Recvd CMSG_SET_ACTIVE_MOVER");
    recv_data.hexlike();

    uint64 guid;
    recv_data >> guid;

    if(_player->m_mover->GetGUID() != guid)
    {
        sLog.outError("HandleSetActiveMoverOpcode: incorrect mover guid: mover is " I64FMT " and should be " I64FMT, _player->m_mover->GetGUID(), guid);
        return;
    }
}

void WorldSession::HandleMoveNotActiveMover(WorldPacket &recv_data)
{
    sLog.outDebug("WORLD: Recvd CMSG_MOVE_NOT_ACTIVE_MOVER");
    recv_data.hexlike();

    uint64 old_mover_guid;

    if(!recv_data.readPackGUID(old_mover_guid))
        return;

    if(_player->m_mover->GetGUID() == old_mover_guid)
    {
        sLog.outError("HandleMoveNotActiveMover: incorrect mover guid: mover is " I64FMT " and should be " I64FMT " instead of " I64FMT, _player->m_mover->GetGUID(), _player->GetGUID(), old_mover_guid);
        recv_data.rpos(recv_data.wpos());                   // prevent warnings spam
        return;
    }

    MovementInfo mi;
    mi.guid = old_mover_guid;
    ReadMovementInfo(recv_data, &mi);

    _player->m_movementInfo = mi;
}

void WorldSession::HandleDismissControlledVehicle(WorldPacket &recv_data)
{
    sLog.outDebug("WORLD: Recvd CMSG_DISMISS_CONTROLLED_VEHICLE");
    recv_data.hexlike();

    uint64 vehicleGUID = _player->GetCharmGUID();

    if(!vehicleGUID)                                        // something wrong here...
    {
        recv_data.rpos(recv_data.wpos());                   // prevent warnings spam
        return;
    }

    uint64 guid;

    if(!recv_data.readPackGUID(guid))
        return;

    MovementInfo mi;
    mi.guid = guid;
    ReadMovementInfo(recv_data, &mi);

    _player->m_movementInfo = mi;

    // using charm guid, because we don't have vehicle guid...
    if(Vehicle *vehicle = ObjectAccessor::GetVehicle(vehicleGUID))
    {
        // Aura::HandleAuraControlVehicle will call Player::ExitVehicle
        vehicle->RemoveSpellsCausingAura(SPELL_AURA_CONTROL_VEHICLE);
    }
}

void WorldSession::HandleMountSpecialAnimOpcode(WorldPacket& /*recvdata*/)
{
    //sLog.outDebug("WORLD: Recvd CMSG_MOUNTSPECIAL_ANIM");

    WorldPacket data(SMSG_MOUNTSPECIAL_ANIM, 8);
    data << uint64(GetPlayer()->GetGUID());

    GetPlayer()->SendMessageToSet(&data, false);
}

void WorldSession::HandleMoveKnockBackAck( WorldPacket & /*recv_data*/ )
{
    sLog.outDebug("CMSG_MOVE_KNOCK_BACK_ACK");
    // Currently not used but maybe use later for recheck final player position
    // (must be at call same as into "recv_data >> x >> y >> z >> orientation;"

    /*
    uint32 flags, time;
    float x, y, z, orientation;
    uint64 guid;
    uint32 sequence;
    uint32 ukn1;
    float xdirection,ydirection,hspeed,vspeed;

    recv_data >> guid;
    recv_data >> sequence;
    recv_data >> flags >> time;
    recv_data >> x >> y >> z >> orientation;
    recv_data >> ukn1; //unknown
    recv_data >> vspeed >> xdirection >> ydirection >> hspeed;

    // skip not personal message;
    if(GetPlayer()->GetGUID()!=guid)
        return;

    // check code
    */
}

void WorldSession::HandleMoveHoverAck( WorldPacket& /*recv_data*/ )
{
    sLog.outDebug("CMSG_MOVE_HOVER_ACK");
}

void WorldSession::HandleMoveWaterWalkAck(WorldPacket& /*recv_data*/)
{
    sLog.outDebug("CMSG_MOVE_WATER_WALK_ACK");
}

void WorldSession::HandleSummonResponseOpcode(WorldPacket& recv_data)
{
    if(!_player->isAlive() || _player->isInCombat() )
        return;

    uint64 summoner_guid;
    bool agree;
    recv_data >> summoner_guid;
    recv_data >> agree;

    _player->SummonIfPossible(agree);
}<|MERGE_RESOLUTION|>--- conflicted
+++ resolved
@@ -234,17 +234,7 @@
     ReadMovementInfo(recv_data, &movementInfo);
     /*----------------*/
 
-<<<<<<< HEAD
-=======
-    if(recv_data.size() != recv_data.rpos())
-    {
-        sLog.outError("MovementHandler: player %s (guid %d, account %u) sent a packet (opcode %u) that is " SIZEFMTD " bytes larger than it should be. Kicked as cheater.", _player->GetName(), _player->GetGUIDLow(), _player->GetSession()->GetAccountId(), recv_data.GetOpcode(), recv_data.size() - recv_data.rpos());
-        KickPlayer();
         recv_data.rpos(recv_data.wpos());                   // prevent warnings spam
-        return;
-    }
-
->>>>>>> f3a5a93e
     if (!MaNGOS::IsValidMapCoord(movementInfo.x, movementInfo.y, movementInfo.z, movementInfo.o))
         return;
 
