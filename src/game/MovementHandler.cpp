--- conflicted
+++ resolved
@@ -48,11 +48,7 @@
         _player->GetVehicleKit()->RemoveAllPassengers();
 
     // get start teleport coordinates (will used later in fail case)
-<<<<<<< HEAD
-    WorldLocation old_loc = GetPlayer()->GetPosition();
-=======
     WorldLocation const& old_loc = GetPlayer()->GetPosition();
->>>>>>> 35c9525b
 
     // get the teleport destination
     WorldLocation& loc = GetPlayer()->GetTeleportDest();
