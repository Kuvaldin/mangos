/*
 * Copyright (C) 2005-2010 MaNGOS <http://getmangos.com/>
 *
 * This program is free software; you can redistribute it and/or modify
 * it under the terms of the GNU General Public License as published by
 * the Free Software Foundation; either version 2 of the License, or
 * (at your option) any later version.
 *
 * This program is distributed in the hope that it will be useful,
 * but WITHOUT ANY WARRANTY; without even the implied warranty of
 * MERCHANTABILITY or FITNESS FOR A PARTICULAR PURPOSE.  See the
 * GNU General Public License for more details.
 *
 * You should have received a copy of the GNU General Public License
 * along with this program; if not, write to the Free Software
 * Foundation, Inc., 59 Temple Place, Suite 330, Boston, MA  02111-1307  USA
 */

#include "Common.h"
#include "WorldPacket.h"
#include "WorldSession.h"
#include "Opcodes.h"
#include "Log.h"
#include "Corpse.h"
#include "Player.h"
#include "Vehicle.h"
#include "SpellAuras.h"
#include "MapManager.h"
#include "Transports.h"
#include "BattleGround.h"
#include "WaypointMovementGenerator.h"
#include "InstanceSaveMgr.h"
#include "ObjectMgr.h"

void WorldSession::HandleMoveWorldportAckOpcode( WorldPacket & /*recv_data*/ )
{
    DEBUG_LOG( "WORLD: got MSG_MOVE_WORLDPORT_ACK." );
    HandleMoveWorldportAckOpcode();
}

void WorldSession::HandleMoveWorldportAckOpcode()
{
    // ignore unexpected far teleports
    if(!GetPlayer()->IsBeingTeleportedFar())
        return;

    if (_player->GetVehicleKit())
        _player->GetVehicleKit()->RemoveAllPassengers();

    // get the teleport destination
    WorldLocation &loc = GetPlayer()->GetTeleportDest();

    // possible errors in the coordinate validity check
    if(!MapManager::IsValidMapCoord(loc.mapid, loc.coord_x, loc.coord_y, loc.coord_z, loc.orientation))
    {
        sLog.outError("WorldSession::HandleMoveWorldportAckOpcode: player %s (%d) was teleported far to a not valid location. (map:%u, x:%f, y:%f, "
            "z:%f) We port him to his homebind instead..", GetPlayer()->GetName(), GetPlayer()->GetGUIDLow(), loc.mapid, loc.coord_x, loc.coord_y, loc.coord_z);
        // stop teleportation else we would try this again and again in LogoutPlayer...
        GetPlayer()->SetSemaphoreTeleportFar(false);
        // and teleport the player to a valid place
        GetPlayer()->TeleportToHomebind();
        return;
    }

    // get the destination map entry, not the current one, this will fix homebind and reset greeting
    MapEntry const* mEntry = sMapStore.LookupEntry(loc.mapid);
    InstanceTemplate const* mInstance = ObjectMgr::GetInstanceTemplate(loc.mapid);

    // reset instance validity, except if going to an instance inside an instance
    if(GetPlayer()->m_InstanceValid == false && !mInstance)
        GetPlayer()->m_InstanceValid = true;

    GetPlayer()->SetSemaphoreTeleportFar(false);

    // relocate the player to the teleport destination
    GetPlayer()->SetMap(sMapMgr.CreateMap(loc.mapid, GetPlayer()));
    GetPlayer()->Relocate(loc.coord_x, loc.coord_y, loc.coord_z, loc.orientation);

    GetPlayer()->SendInitialPacketsBeforeAddToMap();
    // the CanEnter checks are done in TeleporTo but conditions may change
    // while the player is in transit, for example the map may get full
    if(!GetPlayer()->GetMap()->Add(GetPlayer()))
    {
        //if player wasn't added to map, reset his map pointer!
        GetPlayer()->ResetMap();

        sLog.outError("WorldSession::HandleMoveWorldportAckOpcode: player %s (%d) was teleported far but couldn't be added to map. (map:%u, x:%f, y:%f, "
            "z:%f) We port him to his homebind instead..", GetPlayer()->GetName(), GetPlayer()->GetGUIDLow(), loc.mapid, loc.coord_x, loc.coord_y, loc.coord_z);
        // teleport the player home
        GetPlayer()->TeleportToHomebind();
        return;
    }

    // battleground state prepare (in case join to BG), at relogin/tele player not invited
    // only add to bg group and object, if the player was invited (else he entered through command)
    if(_player->InBattleGround())
    {
        // cleanup setting if outdated
        if(!mEntry->IsBattleGroundOrArena())
        {
            // We're not in BG
            _player->SetBattleGroundId(0, BATTLEGROUND_TYPE_NONE);
            // reset destination bg team
            _player->SetBGTeam(0);
        }
        // join to bg case
        else if(BattleGround *bg = _player->GetBattleGround())
        {
            if(_player->IsInvitedForBattleGroundInstance(_player->GetBattleGroundId()))
                bg->AddPlayer(_player);
        }
    }

    GetPlayer()->SendInitialPacketsAfterAddToMap();

    // flight fast teleport case
    if(GetPlayer()->GetMotionMaster()->GetCurrentMovementGeneratorType() == FLIGHT_MOTION_TYPE)
    {
        if(!_player->InBattleGround())
        {
            // short preparations to continue flight
            FlightPathMovementGenerator* flight = (FlightPathMovementGenerator*)(GetPlayer()->GetMotionMaster()->top());
            flight->Reset(*GetPlayer());
            return;
        }

        // battleground state prepare, stop flight
        GetPlayer()->GetMotionMaster()->MovementExpired();
        GetPlayer()->m_taxi.ClearTaxiDestinations();
    }

    // resurrect character at enter into instance where his corpse exist after add to map
    Corpse *corpse = GetPlayer()->GetCorpse();
    if (corpse && corpse->GetType() != CORPSE_BONES && corpse->GetMapId() == GetPlayer()->GetMapId())
    {
        if( mEntry->IsDungeon() )
        {
            GetPlayer()->ResurrectPlayer(0.5f);
            GetPlayer()->SpawnCorpseBones();
        }
    }

    if (mInstance)
    {
        Difficulty diff = GetPlayer()->GetDifficulty(mEntry->IsRaid());
        if(MapDifficulty const* mapDiff = GetMapDifficultyData(mEntry->MapID,diff))
        {
            if (mapDiff->resetTime)
            {
                if (time_t timeReset = sInstanceSaveMgr.GetScheduler().GetResetTimeFor(mEntry->MapID,diff))
                {
                    uint32 timeleft = uint32(timeReset - time(NULL));
                    GetPlayer()->SendInstanceResetWarning(mEntry->MapID, diff, timeleft);
                }
            }
        }
    }

    // mount allow check
    if(!mEntry->IsMountAllowed())
        _player->RemoveSpellsCausingAura(SPELL_AURA_MOUNTED);

    // honorless target
    if(GetPlayer()->pvpInfo.inHostileArea)
        GetPlayer()->CastSpell(GetPlayer(), 2479, true);

    // resummon pet
    GetPlayer()->ResummonPetTemporaryUnSummonedIfAny();

    //lets process all delayed operations on successful teleport
    GetPlayer()->ProcessDelayedOperations();
}

void WorldSession::HandleMoveTeleportAckOpcode(WorldPacket& recv_data)
{
    DEBUG_LOG("MSG_MOVE_TELEPORT_ACK");

    ObjectGuid guid;

    recv_data >> guid.ReadAsPacked();

    uint32 flags, time;
    recv_data >> flags >> time;
    DEBUG_LOG("Guid: %s", guid.GetString().c_str());
    DEBUG_LOG("Flags %u, time %u", flags, time/IN_MILLISECONDS);

    Unit *mover = _player->GetMover();
    Player *plMover = mover->GetTypeId() == TYPEID_PLAYER ? (Player*)mover : NULL;

    if(!plMover || !plMover->IsBeingTeleportedNear())
        return;

    if(guid != plMover->GetObjectGuid())
        return;

    plMover->SetSemaphoreTeleportNear(false);

    uint32 old_zone = plMover->GetZoneId();

    WorldLocation const& dest = plMover->GetTeleportDest();

    plMover->SetPosition(dest.coord_x, dest.coord_y, dest.coord_z, dest.orientation, true);

    uint32 newzone, newarea;
    plMover->GetZoneAndAreaId(newzone, newarea);
    plMover->UpdateZone(newzone, newarea);

    // new zone
    if(old_zone != newzone)
    {
        // honorless target
        if(plMover->pvpInfo.inHostileArea)
            plMover->CastSpell(plMover, 2479, true);
    }

    // resummon pet
    GetPlayer()->ResummonPetTemporaryUnSummonedIfAny();

    //lets process all delayed operations on successful teleport
    GetPlayer()->ProcessDelayedOperations();
}

void WorldSession::HandleMovementOpcodes( WorldPacket & recv_data )
{
    uint32 opcode = recv_data.GetOpcode();
    DEBUG_LOG("WORLD: Recvd %s (%u, 0x%X) opcode", LookupOpcodeName(opcode), opcode, opcode);
    recv_data.hexlike();

    Unit *mover = _player->GetMover();
    Player *plMover = mover->GetTypeId() == TYPEID_PLAYER ? (Player*)mover : NULL;

    // ignore, waiting processing in WorldSession::HandleMoveWorldportAckOpcode and WorldSession::HandleMoveTeleportAck
    if(plMover && plMover->IsBeingTeleported())
    {
        recv_data.rpos(recv_data.wpos());                   // prevent warnings spam
        return;
    }

    /* extract packet */
    ObjectGuid guid;
    MovementInfo movementInfo;

    recv_data >> guid.ReadAsPacked();
    recv_data >> movementInfo;
    /*----------------*/

    if (!VerifyMovementInfo(movementInfo,guid,mover))
        return;
<<<<<<< HEAD
    }

    /* handle special cases */
    if (movementInfo.HasMovementFlag(MOVEFLAG_ONTRANSPORT))
    {
        // transports size limited
        // (also received at zeppelin/lift leave by some reason with t_* as absolute in continent coordinates, can be safely skipped)
        if( movementInfo.GetTransportPos()->x > 50 || movementInfo.GetTransportPos()->y > 50 || movementInfo.GetTransportPos()->z > 100 )
        {
            recv_data.rpos(recv_data.wpos());                   // prevent warnings spam
            return;
        }

        if( !MaNGOS::IsValidMapCoord(movementInfo.GetPos()->x + movementInfo.GetTransportPos()->x, movementInfo.GetPos()->y + movementInfo.GetTransportPos()->y,
            movementInfo.GetPos()->z + movementInfo.GetTransportPos()->z, movementInfo.GetPos()->o + movementInfo.GetTransportPos()->o) )
        {
            recv_data.rpos(recv_data.wpos());                   // prevent warnings spam
            return;
        }

        // if we boarded a transport, add us to it
        if (plMover && !plMover->GetTransport())
        {
            // elevators also cause the client to send MOVEFLAG_ONTRANSPORT - just unmount if the guid can be found in the transport list
            for (MapManager::TransportSet::const_iterator iter = sMapMgr.m_Transports.begin(); iter != sMapMgr.m_Transports.end(); ++iter)
            {
                Transport* transport = *iter;

                if (transport->GetObjectGuid() == movementInfo.GetTransportGuid())
                {
                    plMover->SetTransport(transport);
                    transport->AddPassenger(plMover);

                    if (plMover->GetVehicleKit())
                        plMover->GetVehicleKit()->RemoveAllPassengers();

                    break;
                }
            }
        }
    }
    else if (plMover && plMover->GetTransport())            // if we were on a transport, leave
    {
        plMover->GetTransport()->RemovePassenger(plMover);
        plMover->SetTransport(NULL);
        movementInfo.ClearTransportData();
    }
=======
>>>>>>> b1c371f4

    // fall damage generation (ignore in flight case that can be triggered also at lags in moment teleportation to another map).
    if (opcode == MSG_MOVE_FALL_LAND && plMover && !plMover->IsTaxiFlying())
        plMover->HandleFall(movementInfo);

    /* process position-change */
    HandleMoverRelocation(movementInfo,mover,plMover);

    if (plMover)
        plMover->UpdateFallInformationIfNeed(movementInfo, opcode);

    // after move info set
    if (opcode == MSG_MOVE_SET_WALK_MODE || opcode == MSG_MOVE_SET_RUN_MODE)
        mover->UpdateWalkMode(mover, false);

    WorldPacket data(opcode, recv_data.size());
    data << mover->GetPackGUID();             // write guid
    movementInfo.Write(data);                               // write data
    mover->SendMessageToSetExcept(&data, _player);
<<<<<<< HEAD

    mover->m_movementInfo = movementInfo;
    mover->SetPosition(movementInfo.GetPos()->x, movementInfo.GetPos()->y, movementInfo.GetPos()->z, movementInfo.GetPos()->o);

    if(plMover)                                             // nothing is charmed, or player charmed
    {
        plMover->UpdateFallInformationIfNeed(movementInfo, opcode);

        // after move info set
        if ((opcode == MSG_MOVE_SET_WALK_MODE || opcode == MSG_MOVE_SET_RUN_MODE))
            plMover->UpdateWalkMode(plMover, false);

        if(plMover->isMovingOrTurning())
            plMover->RemoveSpellsCausingAura(SPELL_AURA_FEIGN_DEATH);

        if(movementInfo.GetPos()->z < -500.0f)
        {
            if(plMover->InBattleGround()
                && plMover->GetBattleGround()
                && plMover->GetBattleGround()->HandlePlayerUnderMap(_player))
            {
                // do nothing, the handle already did if returned true
            }
            else
            {
                // NOTE: this is actually called many times while falling
                // even after the player has been teleported away
                // TODO: discard movement packets after the player is rooted
                if(plMover->isAlive())
                {
                    plMover->EnvironmentalDamage(DAMAGE_FALL_TO_VOID, plMover->GetMaxHealth());
                    // pl can be alive if GM/etc
                    if(!plMover->isAlive())
                    {
                        // change the death state to CORPSE to prevent the death timer from
                        // starting in the next player update
                        plMover->KillPlayer();
                        plMover->BuildPlayerRepop();
                    }
                }

                // cancel the death timer here if started
                plMover->RepopAtGraveyard();
            }
        }
    }
=======
>>>>>>> b1c371f4
}

void WorldSession::HandleForceSpeedChangeAckOpcodes(WorldPacket &recv_data)
{
    uint32 opcode = recv_data.GetOpcode();
    DEBUG_LOG("WORLD: Recvd %s (%u, 0x%X) opcode", LookupOpcodeName(opcode), opcode, opcode);
    /* extract packet */
    ObjectGuid guid;
    MovementInfo movementInfo;
    float  newspeed;

    recv_data >> guid.ReadAsPacked();
    recv_data >> Unused<uint32>();                          // counter or moveEvent
    recv_data >> movementInfo;
    recv_data >> newspeed;

    // now can skip not our packet
    if(_player->GetObjectGuid() != guid)
    {
        recv_data.rpos(recv_data.wpos());                   // prevent warnings spam
        return;
    }
    /*----------------*/

    // client ACK send one packet for mounted/run case and need skip all except last from its
    // in other cases anti-cheat check can be fail in false case
    UnitMoveType move_type;
    UnitMoveType force_move_type;

    static char const* move_type_name[MAX_MOVE_TYPE] = {  "Walk", "Run", "RunBack", "Swim", "SwimBack", "TurnRate", "Flight", "FlightBack", "PitchRate" };

    switch(opcode)
    {
        case CMSG_FORCE_WALK_SPEED_CHANGE_ACK:          move_type = MOVE_WALK;          force_move_type = MOVE_WALK;        break;
        case CMSG_FORCE_RUN_SPEED_CHANGE_ACK:           move_type = MOVE_RUN;           force_move_type = MOVE_RUN;         break;
        case CMSG_FORCE_RUN_BACK_SPEED_CHANGE_ACK:      move_type = MOVE_RUN_BACK;      force_move_type = MOVE_RUN_BACK;    break;
        case CMSG_FORCE_SWIM_SPEED_CHANGE_ACK:          move_type = MOVE_SWIM;          force_move_type = MOVE_SWIM;        break;
        case CMSG_FORCE_SWIM_BACK_SPEED_CHANGE_ACK:     move_type = MOVE_SWIM_BACK;     force_move_type = MOVE_SWIM_BACK;   break;
        case CMSG_FORCE_TURN_RATE_CHANGE_ACK:           move_type = MOVE_TURN_RATE;     force_move_type = MOVE_TURN_RATE;   break;
        case CMSG_FORCE_FLIGHT_SPEED_CHANGE_ACK:        move_type = MOVE_FLIGHT;        force_move_type = MOVE_FLIGHT;      break;
        case CMSG_FORCE_FLIGHT_BACK_SPEED_CHANGE_ACK:   move_type = MOVE_FLIGHT_BACK;   force_move_type = MOVE_FLIGHT_BACK; break;
        case CMSG_FORCE_PITCH_RATE_CHANGE_ACK:          move_type = MOVE_PITCH_RATE;    force_move_type = MOVE_PITCH_RATE;  break;
        default:
            sLog.outError("WorldSession::HandleForceSpeedChangeAck: Unknown move type opcode: %u", opcode);
            return;
    }

    // skip all forced speed changes except last and unexpected
    // in run/mounted case used one ACK and it must be skipped.m_forced_speed_changes[MOVE_RUN} store both.
    if(_player->m_forced_speed_changes[force_move_type] > 0)
    {
        --_player->m_forced_speed_changes[force_move_type];
        if(_player->m_forced_speed_changes[force_move_type] > 0)
            return;
    }

    if (!_player->GetTransport() && fabs(_player->GetSpeed(move_type) - newspeed) > 0.01f)
    {
        if(_player->GetSpeed(move_type) > newspeed)         // must be greater - just correct
        {
            sLog.outError("%sSpeedChange player %s is NOT correct (must be %f instead %f), force set to correct value",
                move_type_name[move_type], _player->GetName(), _player->GetSpeed(move_type), newspeed);
            _player->SetSpeedRate(move_type,_player->GetSpeedRate(move_type),true);
        }
        else                                                // must be lesser - cheating
        {
            BASIC_LOG("Player %s from account id %u kicked for incorrect speed (must be %f instead %f)",
                _player->GetName(),_player->GetSession()->GetAccountId(),_player->GetSpeed(move_type), newspeed);
            _player->GetSession()->KickPlayer();
        }
    }
}

void WorldSession::HandleSetActiveMoverOpcode(WorldPacket &recv_data)
{
    DEBUG_LOG("WORLD: Recvd CMSG_SET_ACTIVE_MOVER");
    recv_data.hexlike();

    ObjectGuid guid;
    recv_data >> guid;

    if (Unit *pMover = ObjectAccessor::GetUnit(*GetPlayer(), guid))
        GetPlayer()->SetMover(pMover);
    else
        GetPlayer()->SetMover(NULL);
}

void WorldSession::HandleMoveNotActiveMoverOpcode(WorldPacket &recv_data)
{
    DEBUG_LOG("WORLD: Recvd CMSG_MOVE_NOT_ACTIVE_MOVER");
    recv_data.hexlike();

    ObjectGuid old_mover_guid;
    MovementInfo mi;

    recv_data >> old_mover_guid.ReadAsPacked();
    recv_data >> mi;

    if(_player->GetMover()->GetObjectGuid() == old_mover_guid)
    {
        sLog.outError("HandleMoveNotActiveMover: incorrect mover guid: mover is %s and should be %s instead of %s",
            _player->GetMover()->GetObjectGuid().GetString().c_str(),
            _player->GetObjectGuid().GetString().c_str(),
            old_mover_guid.GetString().c_str());
        recv_data.rpos(recv_data.wpos());                   // prevent warnings spam
        return;
    }

    _player->m_movementInfo = mi;
}

void WorldSession::HandleMountSpecialAnimOpcode(WorldPacket& /*recvdata*/)
{
    //DEBUG_LOG("WORLD: Recvd CMSG_MOUNTSPECIAL_ANIM");

    WorldPacket data(SMSG_MOUNTSPECIAL_ANIM, 8);
    data << GetPlayer()->GetObjectGuid();

    GetPlayer()->SendMessageToSet(&data, false);
}

void WorldSession::HandleMoveKnockBackAck( WorldPacket & recv_data )
{
    DEBUG_LOG("CMSG_MOVE_KNOCK_BACK_ACK");

    Unit *mover = _player->GetMover();
    Player *plMover = mover->GetTypeId() == TYPEID_PLAYER ? (Player*)mover : NULL;

    // ignore, waiting processing in WorldSession::HandleMoveWorldportAckOpcode and WorldSession::HandleMoveTeleportAck
    if(plMover && plMover->IsBeingTeleported())
    {
        recv_data.rpos(recv_data.wpos());                   // prevent warnings spam
        return;
    }

    ObjectGuid guid;
    MovementInfo movementInfo;

    recv_data >> guid.ReadAsPacked();
    recv_data >> Unused<uint32>();                          // knockback packets counter
    recv_data >> movementInfo;

    if (!VerifyMovementInfo(movementInfo,guid,mover))
        return;

    HandleMoverRelocation(movementInfo, mover, plMover);

    WorldPacket data(MSG_MOVE_KNOCK_BACK, recv_data.size() + 15);
    data << mover->GetPackGUID();
    data << movementInfo;
    data << movementInfo.GetJumpInfo().sinAngle;
    data << movementInfo.GetJumpInfo().cosAngle;
    data << movementInfo.GetJumpInfo().xyspeed;
    data << movementInfo.GetJumpInfo().velocity;
    mover->SendMessageToSetExcept(&data, _player);
}

void WorldSession::HandleMoveHoverAck( WorldPacket& recv_data )
{
    DEBUG_LOG("CMSG_MOVE_HOVER_ACK");

    ObjectGuid guid;                                        // guid - unused
    MovementInfo movementInfo;

    recv_data >> guid.ReadAsPacked();
    recv_data >> Unused<uint32>();                          // unk1
    recv_data >> movementInfo;
    recv_data >> Unused<uint32>();                          // unk2
}

void WorldSession::HandleMoveWaterWalkAck(WorldPacket& recv_data)
{
    DEBUG_LOG("CMSG_MOVE_WATER_WALK_ACK");

    ObjectGuid guid;                                        // guid - unused
    MovementInfo movementInfo;

    recv_data >> guid.ReadAsPacked();
    recv_data >> Unused<uint32>();                          // unk1
    recv_data >> movementInfo;
    recv_data >> Unused<uint32>();                          // unk2
}

void WorldSession::HandleSummonResponseOpcode(WorldPacket& recv_data)
{
    if(!_player->isAlive() || _player->isInCombat() )
        return;

    uint64 summoner_guid;
    bool agree;
    recv_data >> summoner_guid;
    recv_data >> agree;

    _player->SummonIfPossible(agree);
}

bool WorldSession::VerifyMovementInfo(MovementInfo& movementInfo, ObjectGuid& guid, Unit* mover) const
{
    // ignore wrong guid (player attempt cheating own session for not own guid possible...)
    if (guid != mover->GetObjectGuid())
        return false;

    if (!MaNGOS::IsValidMapCoord(movementInfo.GetPos()->x, movementInfo.GetPos()->y, movementInfo.GetPos()->z, movementInfo.GetPos()->o))
        return false;

    if (movementInfo.HasMovementFlag(MOVEFLAG_ONTRANSPORT))
    {
        // transports size limited
        // (also received at zeppelin/lift leave by some reason with t_* as absolute in continent coordinates, can be safely skipped)
        if( movementInfo.GetTransportPos()->x > 50 || movementInfo.GetTransportPos()->y > 50 || movementInfo.GetTransportPos()->z > 100 )
            return false;

        if( !MaNGOS::IsValidMapCoord(movementInfo.GetPos()->x + movementInfo.GetTransportPos()->x, movementInfo.GetPos()->y + movementInfo.GetTransportPos()->y,
            movementInfo.GetPos()->z + movementInfo.GetTransportPos()->z, movementInfo.GetPos()->o + movementInfo.GetTransportPos()->o) )
        {
            return false;
        }
    }

    return true;
}

void WorldSession::HandleMoverRelocation(MovementInfo& movementInfo, Unit* mover, Player* plMover)
{
    movementInfo.UpdateTime(getMSTime());

    if (plMover)
    {
        if (movementInfo.HasMovementFlag(MOVEFLAG_ONTRANSPORT) && !plMover->m_transport)
        {
            // elevators also cause the client to send MOVEFLAG_ONTRANSPORT - just unmount if the guid can be found in the transport list
            for (MapManager::TransportSet::const_iterator iter = sMapMgr.m_Transports.begin(); iter != sMapMgr.m_Transports.end(); ++iter)
            {
                if ((*iter)->GetObjectGuid() == movementInfo.GetTransportGuid())
                {
                    plMover->m_transport = (*iter);
                    (*iter)->AddPassenger(plMover);
                    break;
                }
            }
        }
        else if (plMover->m_transport)               // if we were on a transport, leave
        {
            plMover->m_transport->RemovePassenger(plMover);
            plMover->m_transport = NULL;
            movementInfo.ClearTransportData();
        }

        if (movementInfo.HasMovementFlag(MOVEFLAG_SWIMMING) != plMover->IsInWater())
        {
            // now client not include swimming flag in case jumping under water
            plMover->SetInWater( !plMover->IsInWater() || plMover->GetBaseMap()->IsUnderWater(movementInfo.GetPos()->x, movementInfo.GetPos()->y, movementInfo.GetPos()->z) );
        }

        plMover->SetPosition(movementInfo.GetPos()->x, movementInfo.GetPos()->y, movementInfo.GetPos()->z, movementInfo.GetPos()->o);
        plMover->m_movementInfo = movementInfo;

        if(movementInfo.GetPos()->z < -500.0f)
        {
            if(plMover->InBattleGround()
                && plMover->GetBattleGround()
                && plMover->GetBattleGround()->HandlePlayerUnderMap(_player))
            {
                // do nothing, the handle already did if returned true
            }
            else
            {
                // NOTE: this is actually called many times while falling
                // even after the player has been teleported away
                // TODO: discard movement packets after the player is rooted
                if(plMover->isAlive())
                {
                    plMover->EnvironmentalDamage(DAMAGE_FALL_TO_VOID, plMover->GetMaxHealth());
                    // pl can be alive if GM/etc
                    if(!plMover->isAlive())
                    {
                        // change the death state to CORPSE to prevent the death timer from
                        // starting in the next player update
                        plMover->KillPlayer();
                        plMover->BuildPlayerRepop();
                    }
                }

                // cancel the death timer here if started
                plMover->RepopAtGraveyard();
            }
        }
    }
    else                                                    // creature charmed
    {
        if (mover->IsInWorld())
            mover->GetMap()->CreatureRelocation((Creature*)mover, movementInfo.GetPos()->x, movementInfo.GetPos()->y, movementInfo.GetPos()->z, movementInfo.GetPos()->o);
    }
}<|MERGE_RESOLUTION|>--- conflicted
+++ resolved
@@ -246,56 +246,6 @@
 
     if (!VerifyMovementInfo(movementInfo,guid,mover))
         return;
-<<<<<<< HEAD
-    }
-
-    /* handle special cases */
-    if (movementInfo.HasMovementFlag(MOVEFLAG_ONTRANSPORT))
-    {
-        // transports size limited
-        // (also received at zeppelin/lift leave by some reason with t_* as absolute in continent coordinates, can be safely skipped)
-        if( movementInfo.GetTransportPos()->x > 50 || movementInfo.GetTransportPos()->y > 50 || movementInfo.GetTransportPos()->z > 100 )
-        {
-            recv_data.rpos(recv_data.wpos());                   // prevent warnings spam
-            return;
-        }
-
-        if( !MaNGOS::IsValidMapCoord(movementInfo.GetPos()->x + movementInfo.GetTransportPos()->x, movementInfo.GetPos()->y + movementInfo.GetTransportPos()->y,
-            movementInfo.GetPos()->z + movementInfo.GetTransportPos()->z, movementInfo.GetPos()->o + movementInfo.GetTransportPos()->o) )
-        {
-            recv_data.rpos(recv_data.wpos());                   // prevent warnings spam
-            return;
-        }
-
-        // if we boarded a transport, add us to it
-        if (plMover && !plMover->GetTransport())
-        {
-            // elevators also cause the client to send MOVEFLAG_ONTRANSPORT - just unmount if the guid can be found in the transport list
-            for (MapManager::TransportSet::const_iterator iter = sMapMgr.m_Transports.begin(); iter != sMapMgr.m_Transports.end(); ++iter)
-            {
-                Transport* transport = *iter;
-
-                if (transport->GetObjectGuid() == movementInfo.GetTransportGuid())
-                {
-                    plMover->SetTransport(transport);
-                    transport->AddPassenger(plMover);
-
-                    if (plMover->GetVehicleKit())
-                        plMover->GetVehicleKit()->RemoveAllPassengers();
-
-                    break;
-                }
-            }
-        }
-    }
-    else if (plMover && plMover->GetTransport())            // if we were on a transport, leave
-    {
-        plMover->GetTransport()->RemovePassenger(plMover);
-        plMover->SetTransport(NULL);
-        movementInfo.ClearTransportData();
-    }
-=======
->>>>>>> b1c371f4
 
     // fall damage generation (ignore in flight case that can be triggered also at lags in moment teleportation to another map).
     if (opcode == MSG_MOVE_FALL_LAND && plMover && !plMover->IsTaxiFlying())
@@ -315,21 +265,262 @@
     data << mover->GetPackGUID();             // write guid
     movementInfo.Write(data);                               // write data
     mover->SendMessageToSetExcept(&data, _player);
-<<<<<<< HEAD
-
-    mover->m_movementInfo = movementInfo;
-    mover->SetPosition(movementInfo.GetPos()->x, movementInfo.GetPos()->y, movementInfo.GetPos()->z, movementInfo.GetPos()->o);
-
-    if(plMover)                                             // nothing is charmed, or player charmed
-    {
-        plMover->UpdateFallInformationIfNeed(movementInfo, opcode);
-
-        // after move info set
-        if ((opcode == MSG_MOVE_SET_WALK_MODE || opcode == MSG_MOVE_SET_RUN_MODE))
-            plMover->UpdateWalkMode(plMover, false);
-
-        if(plMover->isMovingOrTurning())
-            plMover->RemoveSpellsCausingAura(SPELL_AURA_FEIGN_DEATH);
+}
+
+void WorldSession::HandleForceSpeedChangeAckOpcodes(WorldPacket &recv_data)
+{
+    uint32 opcode = recv_data.GetOpcode();
+    DEBUG_LOG("WORLD: Recvd %s (%u, 0x%X) opcode", LookupOpcodeName(opcode), opcode, opcode);
+    /* extract packet */
+    ObjectGuid guid;
+    MovementInfo movementInfo;
+    float  newspeed;
+
+    recv_data >> guid.ReadAsPacked();
+    recv_data >> Unused<uint32>();                          // counter or moveEvent
+    recv_data >> movementInfo;
+    recv_data >> newspeed;
+
+    // now can skip not our packet
+    if(_player->GetObjectGuid() != guid)
+    {
+        recv_data.rpos(recv_data.wpos());                   // prevent warnings spam
+        return;
+    }
+    /*----------------*/
+
+    // client ACK send one packet for mounted/run case and need skip all except last from its
+    // in other cases anti-cheat check can be fail in false case
+    UnitMoveType move_type;
+    UnitMoveType force_move_type;
+
+    static char const* move_type_name[MAX_MOVE_TYPE] = {  "Walk", "Run", "RunBack", "Swim", "SwimBack", "TurnRate", "Flight", "FlightBack", "PitchRate" };
+
+    switch(opcode)
+    {
+        case CMSG_FORCE_WALK_SPEED_CHANGE_ACK:          move_type = MOVE_WALK;          force_move_type = MOVE_WALK;        break;
+        case CMSG_FORCE_RUN_SPEED_CHANGE_ACK:           move_type = MOVE_RUN;           force_move_type = MOVE_RUN;         break;
+        case CMSG_FORCE_RUN_BACK_SPEED_CHANGE_ACK:      move_type = MOVE_RUN_BACK;      force_move_type = MOVE_RUN_BACK;    break;
+        case CMSG_FORCE_SWIM_SPEED_CHANGE_ACK:          move_type = MOVE_SWIM;          force_move_type = MOVE_SWIM;        break;
+        case CMSG_FORCE_SWIM_BACK_SPEED_CHANGE_ACK:     move_type = MOVE_SWIM_BACK;     force_move_type = MOVE_SWIM_BACK;   break;
+        case CMSG_FORCE_TURN_RATE_CHANGE_ACK:           move_type = MOVE_TURN_RATE;     force_move_type = MOVE_TURN_RATE;   break;
+        case CMSG_FORCE_FLIGHT_SPEED_CHANGE_ACK:        move_type = MOVE_FLIGHT;        force_move_type = MOVE_FLIGHT;      break;
+        case CMSG_FORCE_FLIGHT_BACK_SPEED_CHANGE_ACK:   move_type = MOVE_FLIGHT_BACK;   force_move_type = MOVE_FLIGHT_BACK; break;
+        case CMSG_FORCE_PITCH_RATE_CHANGE_ACK:          move_type = MOVE_PITCH_RATE;    force_move_type = MOVE_PITCH_RATE;  break;
+        default:
+            sLog.outError("WorldSession::HandleForceSpeedChangeAck: Unknown move type opcode: %u", opcode);
+            return;
+    }
+
+    // skip all forced speed changes except last and unexpected
+    // in run/mounted case used one ACK and it must be skipped.m_forced_speed_changes[MOVE_RUN} store both.
+    if(_player->m_forced_speed_changes[force_move_type] > 0)
+    {
+        --_player->m_forced_speed_changes[force_move_type];
+        if(_player->m_forced_speed_changes[force_move_type] > 0)
+            return;
+    }
+
+    if (!_player->GetTransport() && fabs(_player->GetSpeed(move_type) - newspeed) > 0.01f)
+    {
+        if(_player->GetSpeed(move_type) > newspeed)         // must be greater - just correct
+        {
+            sLog.outError("%sSpeedChange player %s is NOT correct (must be %f instead %f), force set to correct value",
+                move_type_name[move_type], _player->GetName(), _player->GetSpeed(move_type), newspeed);
+            _player->SetSpeedRate(move_type,_player->GetSpeedRate(move_type),true);
+        }
+        else                                                // must be lesser - cheating
+        {
+            BASIC_LOG("Player %s from account id %u kicked for incorrect speed (must be %f instead %f)",
+                _player->GetName(),_player->GetSession()->GetAccountId(),_player->GetSpeed(move_type), newspeed);
+            _player->GetSession()->KickPlayer();
+        }
+    }
+}
+
+void WorldSession::HandleSetActiveMoverOpcode(WorldPacket &recv_data)
+{
+    DEBUG_LOG("WORLD: Recvd CMSG_SET_ACTIVE_MOVER");
+    recv_data.hexlike();
+
+    ObjectGuid guid;
+    recv_data >> guid;
+
+    if (Unit *pMover = ObjectAccessor::GetUnit(*GetPlayer(), guid))
+        GetPlayer()->SetMover(pMover);
+    else
+        GetPlayer()->SetMover(NULL);
+}
+
+void WorldSession::HandleMoveNotActiveMoverOpcode(WorldPacket &recv_data)
+{
+    DEBUG_LOG("WORLD: Recvd CMSG_MOVE_NOT_ACTIVE_MOVER");
+    recv_data.hexlike();
+
+    ObjectGuid old_mover_guid;
+    MovementInfo mi;
+
+    recv_data >> old_mover_guid.ReadAsPacked();
+    recv_data >> mi;
+
+    if(_player->GetMover()->GetObjectGuid() == old_mover_guid)
+    {
+        sLog.outError("HandleMoveNotActiveMover: incorrect mover guid: mover is %s and should be %s instead of %s",
+            _player->GetMover()->GetObjectGuid().GetString().c_str(),
+            _player->GetObjectGuid().GetString().c_str(),
+            old_mover_guid.GetString().c_str());
+        recv_data.rpos(recv_data.wpos());                   // prevent warnings spam
+        return;
+    }
+
+    _player->m_movementInfo = mi;
+}
+
+void WorldSession::HandleMountSpecialAnimOpcode(WorldPacket& /*recvdata*/)
+{
+    //DEBUG_LOG("WORLD: Recvd CMSG_MOUNTSPECIAL_ANIM");
+
+    WorldPacket data(SMSG_MOUNTSPECIAL_ANIM, 8);
+    data << GetPlayer()->GetObjectGuid();
+
+    GetPlayer()->SendMessageToSet(&data, false);
+}
+
+void WorldSession::HandleMoveKnockBackAck( WorldPacket & recv_data )
+{
+    DEBUG_LOG("CMSG_MOVE_KNOCK_BACK_ACK");
+
+    Unit *mover = _player->GetMover();
+    Player *plMover = mover->GetTypeId() == TYPEID_PLAYER ? (Player*)mover : NULL;
+
+    // ignore, waiting processing in WorldSession::HandleMoveWorldportAckOpcode and WorldSession::HandleMoveTeleportAck
+    if(plMover && plMover->IsBeingTeleported())
+    {
+        recv_data.rpos(recv_data.wpos());                   // prevent warnings spam
+        return;
+    }
+
+    ObjectGuid guid;
+    MovementInfo movementInfo;
+
+    recv_data >> guid.ReadAsPacked();
+    recv_data >> Unused<uint32>();                          // knockback packets counter
+    recv_data >> movementInfo;
+
+    if (!VerifyMovementInfo(movementInfo,guid,mover))
+        return;
+
+    HandleMoverRelocation(movementInfo, mover, plMover);
+
+    WorldPacket data(MSG_MOVE_KNOCK_BACK, recv_data.size() + 15);
+    data << mover->GetPackGUID();
+    data << movementInfo;
+    data << movementInfo.GetJumpInfo().sinAngle;
+    data << movementInfo.GetJumpInfo().cosAngle;
+    data << movementInfo.GetJumpInfo().xyspeed;
+    data << movementInfo.GetJumpInfo().velocity;
+    mover->SendMessageToSetExcept(&data, _player);
+}
+
+void WorldSession::HandleMoveHoverAck( WorldPacket& recv_data )
+{
+    DEBUG_LOG("CMSG_MOVE_HOVER_ACK");
+
+    ObjectGuid guid;                                        // guid - unused
+    MovementInfo movementInfo;
+
+    recv_data >> guid.ReadAsPacked();
+    recv_data >> Unused<uint32>();                          // unk1
+    recv_data >> movementInfo;
+    recv_data >> Unused<uint32>();                          // unk2
+}
+
+void WorldSession::HandleMoveWaterWalkAck(WorldPacket& recv_data)
+{
+    DEBUG_LOG("CMSG_MOVE_WATER_WALK_ACK");
+
+    ObjectGuid guid;                                        // guid - unused
+    MovementInfo movementInfo;
+
+    recv_data >> guid.ReadAsPacked();
+    recv_data >> Unused<uint32>();                          // unk1
+    recv_data >> movementInfo;
+    recv_data >> Unused<uint32>();                          // unk2
+}
+
+void WorldSession::HandleSummonResponseOpcode(WorldPacket& recv_data)
+{
+    if(!_player->isAlive() || _player->isInCombat() )
+        return;
+
+    uint64 summoner_guid;
+    bool agree;
+    recv_data >> summoner_guid;
+    recv_data >> agree;
+
+    _player->SummonIfPossible(agree);
+}
+
+bool WorldSession::VerifyMovementInfo(MovementInfo& movementInfo, ObjectGuid& guid, Unit* mover) const
+{
+    // ignore wrong guid (player attempt cheating own session for not own guid possible...)
+    if (guid != mover->GetObjectGuid())
+        return false;
+
+    if (!MaNGOS::IsValidMapCoord(movementInfo.GetPos()->x, movementInfo.GetPos()->y, movementInfo.GetPos()->z, movementInfo.GetPos()->o))
+        return false;
+
+    if (movementInfo.HasMovementFlag(MOVEFLAG_ONTRANSPORT))
+    {
+        // transports size limited
+        // (also received at zeppelin/lift leave by some reason with t_* as absolute in continent coordinates, can be safely skipped)
+        if( movementInfo.GetTransportPos()->x > 50 || movementInfo.GetTransportPos()->y > 50 || movementInfo.GetTransportPos()->z > 100 )
+            return false;
+
+        if( !MaNGOS::IsValidMapCoord(movementInfo.GetPos()->x + movementInfo.GetTransportPos()->x, movementInfo.GetPos()->y + movementInfo.GetTransportPos()->y,
+            movementInfo.GetPos()->z + movementInfo.GetTransportPos()->z, movementInfo.GetPos()->o + movementInfo.GetTransportPos()->o) )
+        {
+            return false;
+        }
+    }
+
+    return true;
+}
+
+void WorldSession::HandleMoverRelocation(MovementInfo& movementInfo, Unit* mover, Player* plMover)
+{
+    movementInfo.UpdateTime(getMSTime());
+
+    if (plMover)
+    {
+        if (movementInfo.HasMovementFlag(MOVEFLAG_ONTRANSPORT) && !plMover->m_transport)
+        {
+            // elevators also cause the client to send MOVEFLAG_ONTRANSPORT - just unmount if the guid can be found in the transport list
+            for (MapManager::TransportSet::const_iterator iter = sMapMgr.m_Transports.begin(); iter != sMapMgr.m_Transports.end(); ++iter)
+            {
+                if ((*iter)->GetObjectGuid() == movementInfo.GetTransportGuid())
+                {
+                    plMover->m_transport = (*iter);
+                    (*iter)->AddPassenger(plMover);
+                    break;
+                }
+            }
+        }
+        else if (plMover->m_transport)               // if we were on a transport, leave
+        {
+            plMover->m_transport->RemovePassenger(plMover);
+            plMover->m_transport = NULL;
+            movementInfo.ClearTransportData();
+        }
+
+        if (movementInfo.HasMovementFlag(MOVEFLAG_SWIMMING) != plMover->IsInWater())
+        {
+            // now client not include swimming flag in case jumping under water
+            plMover->SetInWater( !plMover->IsInWater() || plMover->GetBaseMap()->IsUnderWater(movementInfo.GetPos()->x, movementInfo.GetPos()->y, movementInfo.GetPos()->z) );
+        }
+
+        plMover->SetPosition(movementInfo.GetPos()->x, movementInfo.GetPos()->y, movementInfo.GetPos()->z, movementInfo.GetPos()->o);
+        plMover->m_movementInfo = movementInfo;
 
         if(movementInfo.GetPos()->z < -500.0f)
         {
@@ -362,296 +553,6 @@
             }
         }
     }
-=======
->>>>>>> b1c371f4
-}
-
-void WorldSession::HandleForceSpeedChangeAckOpcodes(WorldPacket &recv_data)
-{
-    uint32 opcode = recv_data.GetOpcode();
-    DEBUG_LOG("WORLD: Recvd %s (%u, 0x%X) opcode", LookupOpcodeName(opcode), opcode, opcode);
-    /* extract packet */
-    ObjectGuid guid;
-    MovementInfo movementInfo;
-    float  newspeed;
-
-    recv_data >> guid.ReadAsPacked();
-    recv_data >> Unused<uint32>();                          // counter or moveEvent
-    recv_data >> movementInfo;
-    recv_data >> newspeed;
-
-    // now can skip not our packet
-    if(_player->GetObjectGuid() != guid)
-    {
-        recv_data.rpos(recv_data.wpos());                   // prevent warnings spam
-        return;
-    }
-    /*----------------*/
-
-    // client ACK send one packet for mounted/run case and need skip all except last from its
-    // in other cases anti-cheat check can be fail in false case
-    UnitMoveType move_type;
-    UnitMoveType force_move_type;
-
-    static char const* move_type_name[MAX_MOVE_TYPE] = {  "Walk", "Run", "RunBack", "Swim", "SwimBack", "TurnRate", "Flight", "FlightBack", "PitchRate" };
-
-    switch(opcode)
-    {
-        case CMSG_FORCE_WALK_SPEED_CHANGE_ACK:          move_type = MOVE_WALK;          force_move_type = MOVE_WALK;        break;
-        case CMSG_FORCE_RUN_SPEED_CHANGE_ACK:           move_type = MOVE_RUN;           force_move_type = MOVE_RUN;         break;
-        case CMSG_FORCE_RUN_BACK_SPEED_CHANGE_ACK:      move_type = MOVE_RUN_BACK;      force_move_type = MOVE_RUN_BACK;    break;
-        case CMSG_FORCE_SWIM_SPEED_CHANGE_ACK:          move_type = MOVE_SWIM;          force_move_type = MOVE_SWIM;        break;
-        case CMSG_FORCE_SWIM_BACK_SPEED_CHANGE_ACK:     move_type = MOVE_SWIM_BACK;     force_move_type = MOVE_SWIM_BACK;   break;
-        case CMSG_FORCE_TURN_RATE_CHANGE_ACK:           move_type = MOVE_TURN_RATE;     force_move_type = MOVE_TURN_RATE;   break;
-        case CMSG_FORCE_FLIGHT_SPEED_CHANGE_ACK:        move_type = MOVE_FLIGHT;        force_move_type = MOVE_FLIGHT;      break;
-        case CMSG_FORCE_FLIGHT_BACK_SPEED_CHANGE_ACK:   move_type = MOVE_FLIGHT_BACK;   force_move_type = MOVE_FLIGHT_BACK; break;
-        case CMSG_FORCE_PITCH_RATE_CHANGE_ACK:          move_type = MOVE_PITCH_RATE;    force_move_type = MOVE_PITCH_RATE;  break;
-        default:
-            sLog.outError("WorldSession::HandleForceSpeedChangeAck: Unknown move type opcode: %u", opcode);
-            return;
-    }
-
-    // skip all forced speed changes except last and unexpected
-    // in run/mounted case used one ACK and it must be skipped.m_forced_speed_changes[MOVE_RUN} store both.
-    if(_player->m_forced_speed_changes[force_move_type] > 0)
-    {
-        --_player->m_forced_speed_changes[force_move_type];
-        if(_player->m_forced_speed_changes[force_move_type] > 0)
-            return;
-    }
-
-    if (!_player->GetTransport() && fabs(_player->GetSpeed(move_type) - newspeed) > 0.01f)
-    {
-        if(_player->GetSpeed(move_type) > newspeed)         // must be greater - just correct
-        {
-            sLog.outError("%sSpeedChange player %s is NOT correct (must be %f instead %f), force set to correct value",
-                move_type_name[move_type], _player->GetName(), _player->GetSpeed(move_type), newspeed);
-            _player->SetSpeedRate(move_type,_player->GetSpeedRate(move_type),true);
-        }
-        else                                                // must be lesser - cheating
-        {
-            BASIC_LOG("Player %s from account id %u kicked for incorrect speed (must be %f instead %f)",
-                _player->GetName(),_player->GetSession()->GetAccountId(),_player->GetSpeed(move_type), newspeed);
-            _player->GetSession()->KickPlayer();
-        }
-    }
-}
-
-void WorldSession::HandleSetActiveMoverOpcode(WorldPacket &recv_data)
-{
-    DEBUG_LOG("WORLD: Recvd CMSG_SET_ACTIVE_MOVER");
-    recv_data.hexlike();
-
-    ObjectGuid guid;
-    recv_data >> guid;
-
-    if (Unit *pMover = ObjectAccessor::GetUnit(*GetPlayer(), guid))
-        GetPlayer()->SetMover(pMover);
-    else
-        GetPlayer()->SetMover(NULL);
-}
-
-void WorldSession::HandleMoveNotActiveMoverOpcode(WorldPacket &recv_data)
-{
-    DEBUG_LOG("WORLD: Recvd CMSG_MOVE_NOT_ACTIVE_MOVER");
-    recv_data.hexlike();
-
-    ObjectGuid old_mover_guid;
-    MovementInfo mi;
-
-    recv_data >> old_mover_guid.ReadAsPacked();
-    recv_data >> mi;
-
-    if(_player->GetMover()->GetObjectGuid() == old_mover_guid)
-    {
-        sLog.outError("HandleMoveNotActiveMover: incorrect mover guid: mover is %s and should be %s instead of %s",
-            _player->GetMover()->GetObjectGuid().GetString().c_str(),
-            _player->GetObjectGuid().GetString().c_str(),
-            old_mover_guid.GetString().c_str());
-        recv_data.rpos(recv_data.wpos());                   // prevent warnings spam
-        return;
-    }
-
-    _player->m_movementInfo = mi;
-}
-
-void WorldSession::HandleMountSpecialAnimOpcode(WorldPacket& /*recvdata*/)
-{
-    //DEBUG_LOG("WORLD: Recvd CMSG_MOUNTSPECIAL_ANIM");
-
-    WorldPacket data(SMSG_MOUNTSPECIAL_ANIM, 8);
-    data << GetPlayer()->GetObjectGuid();
-
-    GetPlayer()->SendMessageToSet(&data, false);
-}
-
-void WorldSession::HandleMoveKnockBackAck( WorldPacket & recv_data )
-{
-    DEBUG_LOG("CMSG_MOVE_KNOCK_BACK_ACK");
-
-    Unit *mover = _player->GetMover();
-    Player *plMover = mover->GetTypeId() == TYPEID_PLAYER ? (Player*)mover : NULL;
-
-    // ignore, waiting processing in WorldSession::HandleMoveWorldportAckOpcode and WorldSession::HandleMoveTeleportAck
-    if(plMover && plMover->IsBeingTeleported())
-    {
-        recv_data.rpos(recv_data.wpos());                   // prevent warnings spam
-        return;
-    }
-
-    ObjectGuid guid;
-    MovementInfo movementInfo;
-
-    recv_data >> guid.ReadAsPacked();
-    recv_data >> Unused<uint32>();                          // knockback packets counter
-    recv_data >> movementInfo;
-
-    if (!VerifyMovementInfo(movementInfo,guid,mover))
-        return;
-
-    HandleMoverRelocation(movementInfo, mover, plMover);
-
-    WorldPacket data(MSG_MOVE_KNOCK_BACK, recv_data.size() + 15);
-    data << mover->GetPackGUID();
-    data << movementInfo;
-    data << movementInfo.GetJumpInfo().sinAngle;
-    data << movementInfo.GetJumpInfo().cosAngle;
-    data << movementInfo.GetJumpInfo().xyspeed;
-    data << movementInfo.GetJumpInfo().velocity;
-    mover->SendMessageToSetExcept(&data, _player);
-}
-
-void WorldSession::HandleMoveHoverAck( WorldPacket& recv_data )
-{
-    DEBUG_LOG("CMSG_MOVE_HOVER_ACK");
-
-    ObjectGuid guid;                                        // guid - unused
-    MovementInfo movementInfo;
-
-    recv_data >> guid.ReadAsPacked();
-    recv_data >> Unused<uint32>();                          // unk1
-    recv_data >> movementInfo;
-    recv_data >> Unused<uint32>();                          // unk2
-}
-
-void WorldSession::HandleMoveWaterWalkAck(WorldPacket& recv_data)
-{
-    DEBUG_LOG("CMSG_MOVE_WATER_WALK_ACK");
-
-    ObjectGuid guid;                                        // guid - unused
-    MovementInfo movementInfo;
-
-    recv_data >> guid.ReadAsPacked();
-    recv_data >> Unused<uint32>();                          // unk1
-    recv_data >> movementInfo;
-    recv_data >> Unused<uint32>();                          // unk2
-}
-
-void WorldSession::HandleSummonResponseOpcode(WorldPacket& recv_data)
-{
-    if(!_player->isAlive() || _player->isInCombat() )
-        return;
-
-    uint64 summoner_guid;
-    bool agree;
-    recv_data >> summoner_guid;
-    recv_data >> agree;
-
-    _player->SummonIfPossible(agree);
-}
-
-bool WorldSession::VerifyMovementInfo(MovementInfo& movementInfo, ObjectGuid& guid, Unit* mover) const
-{
-    // ignore wrong guid (player attempt cheating own session for not own guid possible...)
-    if (guid != mover->GetObjectGuid())
-        return false;
-
-    if (!MaNGOS::IsValidMapCoord(movementInfo.GetPos()->x, movementInfo.GetPos()->y, movementInfo.GetPos()->z, movementInfo.GetPos()->o))
-        return false;
-
-    if (movementInfo.HasMovementFlag(MOVEFLAG_ONTRANSPORT))
-    {
-        // transports size limited
-        // (also received at zeppelin/lift leave by some reason with t_* as absolute in continent coordinates, can be safely skipped)
-        if( movementInfo.GetTransportPos()->x > 50 || movementInfo.GetTransportPos()->y > 50 || movementInfo.GetTransportPos()->z > 100 )
-            return false;
-
-        if( !MaNGOS::IsValidMapCoord(movementInfo.GetPos()->x + movementInfo.GetTransportPos()->x, movementInfo.GetPos()->y + movementInfo.GetTransportPos()->y,
-            movementInfo.GetPos()->z + movementInfo.GetTransportPos()->z, movementInfo.GetPos()->o + movementInfo.GetTransportPos()->o) )
-        {
-            return false;
-        }
-    }
-
-    return true;
-}
-
-void WorldSession::HandleMoverRelocation(MovementInfo& movementInfo, Unit* mover, Player* plMover)
-{
-    movementInfo.UpdateTime(getMSTime());
-
-    if (plMover)
-    {
-        if (movementInfo.HasMovementFlag(MOVEFLAG_ONTRANSPORT) && !plMover->m_transport)
-        {
-            // elevators also cause the client to send MOVEFLAG_ONTRANSPORT - just unmount if the guid can be found in the transport list
-            for (MapManager::TransportSet::const_iterator iter = sMapMgr.m_Transports.begin(); iter != sMapMgr.m_Transports.end(); ++iter)
-            {
-                if ((*iter)->GetObjectGuid() == movementInfo.GetTransportGuid())
-                {
-                    plMover->m_transport = (*iter);
-                    (*iter)->AddPassenger(plMover);
-                    break;
-                }
-            }
-        }
-        else if (plMover->m_transport)               // if we were on a transport, leave
-        {
-            plMover->m_transport->RemovePassenger(plMover);
-            plMover->m_transport = NULL;
-            movementInfo.ClearTransportData();
-        }
-
-        if (movementInfo.HasMovementFlag(MOVEFLAG_SWIMMING) != plMover->IsInWater())
-        {
-            // now client not include swimming flag in case jumping under water
-            plMover->SetInWater( !plMover->IsInWater() || plMover->GetBaseMap()->IsUnderWater(movementInfo.GetPos()->x, movementInfo.GetPos()->y, movementInfo.GetPos()->z) );
-        }
-
-        plMover->SetPosition(movementInfo.GetPos()->x, movementInfo.GetPos()->y, movementInfo.GetPos()->z, movementInfo.GetPos()->o);
-        plMover->m_movementInfo = movementInfo;
-
-        if(movementInfo.GetPos()->z < -500.0f)
-        {
-            if(plMover->InBattleGround()
-                && plMover->GetBattleGround()
-                && plMover->GetBattleGround()->HandlePlayerUnderMap(_player))
-            {
-                // do nothing, the handle already did if returned true
-            }
-            else
-            {
-                // NOTE: this is actually called many times while falling
-                // even after the player has been teleported away
-                // TODO: discard movement packets after the player is rooted
-                if(plMover->isAlive())
-                {
-                    plMover->EnvironmentalDamage(DAMAGE_FALL_TO_VOID, plMover->GetMaxHealth());
-                    // pl can be alive if GM/etc
-                    if(!plMover->isAlive())
-                    {
-                        // change the death state to CORPSE to prevent the death timer from
-                        // starting in the next player update
-                        plMover->KillPlayer();
-                        plMover->BuildPlayerRepop();
-                    }
-                }
-
-                // cancel the death timer here if started
-                plMover->RepopAtGraveyard();
-            }
-        }
-    }
     else                                                    // creature charmed
     {
         if (mover->IsInWorld())
