/*
 * Copyright (C) 2005-2009 MaNGOS <http://getmangos.com/>
 *
 * This program is free software; you can redistribute it and/or modify
 * it under the terms of the GNU General Public License as published by
 * the Free Software Foundation; either version 2 of the License, or
 * (at your option) any later version.
 *
 * This program is distributed in the hope that it will be useful,
 * but WITHOUT ANY WARRANTY; without even the implied warranty of
 * MERCHANTABILITY or FITNESS FOR A PARTICULAR PURPOSE.  See the
 * GNU General Public License for more details.
 *
 * You should have received a copy of the GNU General Public License
 * along with this program; if not, write to the Free Software
 * Foundation, Inc., 59 Temple Place, Suite 330, Boston, MA  02111-1307  USA
 */

#include "Common.h"
#include "WorldPacket.h"
#include "WorldSession.h"
#include "Opcodes.h"
#include "Log.h"
#include "Corpse.h"
#include "Player.h"
#include "Vehicle.h"
#include "SpellAuras.h"
#include "MapManager.h"
#include "Transports.h"
#include "BattleGround.h"
#include "WaypointMovementGenerator.h"
#include "InstanceSaveMgr.h"
#include "ObjectMgr.h"
#include "World.h"

/*Movement anticheat DEBUG defines */
//#define MOVEMENT_ANTICHEAT_DEBUG true
/*end Movement anticheate defines*/
void WorldSession::HandleMoveWorldportAckOpcode( WorldPacket & /*recv_data*/ )
{
    sLog.outDebug( "WORLD: got MSG_MOVE_WORLDPORT_ACK." );
    HandleMoveWorldportAckOpcode();
}

void WorldSession::HandleMoveWorldportAckOpcode()
{
    // ignore unexpected far teleports
    if(!GetPlayer()->IsBeingTeleportedFar())
        return;

    // get the teleport destination
    WorldLocation &loc = GetPlayer()->GetTeleportDest();

    // possible errors in the coordinate validity check
    if(!MapManager::IsValidMapCoord(loc.mapid, loc.coord_x, loc.coord_y, loc.coord_z, loc.orientation))
    {
        sLog.outError("WorldSession::HandleMoveWorldportAckOpcode: player %s (%d) was teleported far to a not valid location. (map:%u, x:%f, y:%f, "
            "z:%f) We port him to his homebind instead..", GetPlayer()->GetName(), GetPlayer()->GetGUIDLow(), loc.mapid, loc.coord_x, loc.coord_y, loc.coord_z);
        // stop teleportation else we would try this again and again in LogoutPlayer...
        GetPlayer()->SetSemaphoreTeleportFar(false);
        // and teleport the player to a valid place
        GetPlayer()->TeleportToHomebind();
        return;
    }
    //movement anticheat
    GetPlayer()->m_anti_JustTeleported = 1;
    //end movement anticheat

    // get the destination map entry, not the current one, this will fix homebind and reset greeting
    MapEntry const* mEntry = sMapStore.LookupEntry(loc.mapid);
    InstanceTemplate const* mInstance = ObjectMgr::GetInstanceTemplate(loc.mapid);

    // reset instance validity, except if going to an instance inside an instance
    if(GetPlayer()->m_InstanceValid == false && !mInstance)
        GetPlayer()->m_InstanceValid = true;

    GetPlayer()->SetSemaphoreTeleportFar(false);

    // relocate the player to the teleport destination
    GetPlayer()->SetMap(sMapMgr.CreateMap(loc.mapid, GetPlayer()));
    GetPlayer()->Relocate(loc.coord_x, loc.coord_y, loc.coord_z, loc.orientation);

    GetPlayer()->SendInitialPacketsBeforeAddToMap();
    // the CanEnter checks are done in TeleporTo but conditions may change
    // while the player is in transit, for example the map may get full
    if(!GetPlayer()->GetMap()->Add(GetPlayer()))
    {
        //if player wasn't added to map, reset his map pointer!
        GetPlayer()->ResetMap();

        sLog.outError("WorldSession::HandleMoveWorldportAckOpcode: player %s (%d) was teleported far but couldn't be added to map. (map:%u, x:%f, y:%f, "
            "z:%f) We port him to his homebind instead..", GetPlayer()->GetName(), GetPlayer()->GetGUIDLow(), loc.mapid, loc.coord_x, loc.coord_y, loc.coord_z);
        // teleport the player home
        GetPlayer()->TeleportToHomebind();
        return;
    }

    // battleground state prepare (in case join to BG), at relogin/tele player not invited
    // only add to bg group and object, if the player was invited (else he entered through command)
    if(_player->InBattleGround())
    {
        // cleanup setting if outdated
        if(!mEntry->IsBattleGroundOrArena())
        {
            // We're not in BG
            _player->SetBattleGroundId(0, BATTLEGROUND_TYPE_NONE);
            // reset destination bg team
            _player->SetBGTeam(0);
        }
        // join to bg case
        else if(BattleGround *bg = _player->GetBattleGround())
        {
            if(_player->IsInvitedForBattleGroundInstance(_player->GetBattleGroundId()))
                bg->AddPlayer(_player);
        }
    }

    GetPlayer()->SendInitialPacketsAfterAddToMap();

    // flight fast teleport case
    if(GetPlayer()->GetMotionMaster()->GetCurrentMovementGeneratorType() == FLIGHT_MOTION_TYPE)
    {
        if(!_player->InBattleGround())
        {
            // short preparations to continue flight
            FlightPathMovementGenerator* flight = (FlightPathMovementGenerator*)(GetPlayer()->GetMotionMaster()->top());
            flight->Initialize(*GetPlayer());
            return;
        }

        // battleground state prepare, stop flight
        GetPlayer()->GetMotionMaster()->MovementExpired();
        GetPlayer()->m_taxi.ClearTaxiDestinations();
    }

    // resurrect character at enter into instance where his corpse exist after add to map
    Corpse *corpse = GetPlayer()->GetCorpse();
    if (corpse && corpse->GetType() != CORPSE_BONES && corpse->GetMapId() == GetPlayer()->GetMapId())
    {
        if( mEntry->IsDungeon() )
        {
            GetPlayer()->ResurrectPlayer(0.5f);
            GetPlayer()->SpawnCorpseBones();
        }
    }

    if (mInstance)
    {
        Difficulty diff = GetPlayer()->GetDifficulty(mEntry->IsRaid());
        if(MapDifficulty const* mapDiff = GetMapDifficultyData(mEntry->MapID,diff))
        {
            if (mapDiff->resetTime)
            {
                if (uint32 timeReset = sInstanceSaveMgr.GetResetTimeFor(mEntry->MapID,diff))
                {
                    uint32 timeleft = timeReset - time(NULL);
                    GetPlayer()->SendInstanceResetWarning(mEntry->MapID, diff, timeleft);
                }
            }
        }
    }

    // mount allow check
    if(!mEntry->IsMountAllowed())
        _player->RemoveSpellsCausingAura(SPELL_AURA_MOUNTED);

    // honorless target
    if(GetPlayer()->pvpInfo.inHostileArea)
        GetPlayer()->CastSpell(GetPlayer(), 2479, true);

    // resummon pet
    GetPlayer()->ResummonPetTemporaryUnSummonedIfAny();

    //lets process all delayed operations on successful teleport
    GetPlayer()->ProcessDelayedOperations();
}

void WorldSession::HandleMoveTeleportAck(WorldPacket& recv_data)
{
    sLog.outDebug("MSG_MOVE_TELEPORT_ACK");
    uint64 guid;

    if(!recv_data.readPackGUID(guid))
        return;

    uint32 flags, time;
    recv_data >> flags >> time;
    DEBUG_LOG("Guid " UI64FMTD, guid);
    DEBUG_LOG("Flags %u, time %u", flags, time/IN_MILISECONDS);

    Unit *mover = _player->m_mover;
    Player *plMover = mover->GetTypeId() == TYPEID_PLAYER ? (Player*)mover : NULL;

    if(!plMover || !plMover->IsBeingTeleportedNear())
        return;

    if(guid != plMover->GetGUID())
        return;

    plMover->SetSemaphoreTeleportNear(false);

    uint32 old_zone = plMover->GetZoneId();

    WorldLocation const& dest = plMover->GetTeleportDest();

    plMover->SetPosition(dest.coord_x, dest.coord_y, dest.coord_z, dest.orientation, true);

    uint32 newzone, newarea;
    plMover->GetZoneAndAreaId(newzone, newarea);
    plMover->UpdateZone(newzone, newarea);

    // new zone
    if(old_zone != newzone)
    {
        // honorless target
        if(plMover->pvpInfo.inHostileArea)
            plMover->CastSpell(plMover, 2479, true);
    }

    // resummon pet
    GetPlayer()->ResummonPetTemporaryUnSummonedIfAny();

    //lets process all delayed operations on successful teleport
    GetPlayer()->ProcessDelayedOperations();
}

void WorldSession::HandleMovementOpcodes( WorldPacket & recv_data )
{
    uint32 opcode = recv_data.GetOpcode();
    sLog.outDebug("WORLD: Recvd %s (%u, 0x%X) opcode", LookupOpcodeName(opcode), opcode, opcode);
    recv_data.hexlike();

    Unit *mover = _player->m_mover;
    Player *plMover = mover->GetTypeId() == TYPEID_PLAYER ? (Player*)mover : NULL;

    // ignore, waiting processing in WorldSession::HandleMoveWorldportAckOpcode and WorldSession::HandleMoveTeleportAck
    if(plMover && plMover->IsBeingTeleported())
    {
        recv_data.rpos(recv_data.wpos());                   // prevent warnings spam
        // movement anticheat
        plMover->m_anti_JustTeleported = 1;
        // end movement anticheat
        return;
    }

    /* extract packet */
    uint64 guid;

    if(!recv_data.readPackGUID(guid))
        return;

    MovementInfo movementInfo;
    movementInfo.guid = guid;
    ReadMovementInfo(recv_data, &movementInfo);
    /*----------------*/

    if (!MaNGOS::IsValidMapCoord(movementInfo.x, movementInfo.y, movementInfo.z, movementInfo.o))
    {
        recv_data.rpos(recv_data.wpos());                   // prevent warnings spam
        return;
    }

    /* handle special cases */
    if (movementInfo.HasMovementFlag(MOVEMENTFLAG_ONTRANSPORT))
    {
        // transports size limited
<<<<<<< HEAD
        // (also received at zeppelin leave by some reason with t_* as absolute in continent coordinates, can be safely skipped)        if( movementInfo.t_x > 50 || movementInfo.t_y > 50 || movementInfo.t_z > 50 || movementInfo.t_x < -60 ||  movementInfo.t_y < -60 || movementInfo.t_z < -60)
=======
        // (also received at zeppelin/lift leave by some reason with t_* as absolute in continent coordinates, can be safely skipped)
        if( movementInfo.t_x > 50 || movementInfo.t_y > 50 || movementInfo.t_z > 100 )
>>>>>>> d1fc2ae9
        {
            recv_data.rpos(recv_data.wpos());                   // prevent warnings spam
            return;
        }

        if( !MaNGOS::IsValidMapCoord(movementInfo.x+movementInfo.t_x, movementInfo.y + movementInfo.t_y,
            movementInfo.z + movementInfo.t_z, movementInfo.o + movementInfo.t_o) )
        {
            recv_data.rpos(recv_data.wpos());                   // prevent warnings spam
            return;
        }

        if (plMover && plMover->m_anti_TransportGUID == 0 && (movementInfo.t_guid !=0))
        {
<<<<<<< HEAD
            // if we boarded a transport, add us to it
            if (plMover && !plMover->m_transport)
=======
            // elevators also cause the client to send MOVEMENTFLAG_ONTRANSPORT - just unmount if the guid can be found in the transport list
            for (MapManager::TransportSet::const_iterator iter = sMapMgr.m_Transports.begin(); iter != sMapMgr.m_Transports.end(); ++iter)
>>>>>>> d1fc2ae9
            {
                // elevators also cause the client to send MOVEMENTFLAG_ONTRANSPORT - just unmount if the guid can be found in the transport list
                for (MapManager::TransportSet::const_iterator iter = MapManager::Instance().m_Transports.begin(); iter != MapManager::Instance().m_Transports.end(); ++iter)
                {
                    if ((*iter)->GetGUID() == movementInfo.t_guid)
                    {
                        plMover->m_transport = (*iter);
                        (*iter)->AddPassenger(plMover);
                        break;
                    }
                }
            }
            //movement anticheat;
            //Correct finding GO guid in DB (thanks to GriffonHeart)
            GameObject *obj = HashMapHolder<GameObject>::Find(movementInfo.t_guid);
            if(obj)
                plMover->m_anti_TransportGUID = obj->GetDBTableGUIDLow();
            else
                plMover->m_anti_TransportGUID = GUID_LOPART(movementInfo.t_guid);
            // end movement anticheat
        }
    } else if (plMover && plMover->m_anti_TransportGUID != 0){
        if (plMover && plMover->m_transport)               // if we were on a transport, leave
        {
            plMover->m_transport->RemovePassenger(plMover);
            plMover->m_transport = NULL;
        }
        movementInfo.t_x = 0.0f;
        movementInfo.t_y = 0.0f;
        movementInfo.t_z = 0.0f;
        movementInfo.t_o = 0.0f;
        movementInfo.t_time = 0;
        movementInfo.t_seat = -1;
        plMover->m_anti_TransportGUID = 0;
    }

    // fall damage generation (ignore in flight case that can be triggered also at lags in moment teleportation to another map).
    if (opcode == MSG_MOVE_FALL_LAND && plMover && !plMover->isInFlight())
    {
        //movement anticheat
        plMover->m_anti_JustJumped = 0;
        plMover->m_anti_JumpBaseZ = 0;
        //end movement anticheat
        plMover->HandleFall(movementInfo);
    }


    if (plMover && (movementInfo.HasMovementFlag(MOVEMENTFLAG_SWIMMING) != plMover->IsInWater()))
    {
        // now client not include swimming flag in case jumping under water
        plMover->SetInWater( !plMover->IsInWater() || plMover->GetBaseMap()->IsUnderWater(movementInfo.x, movementInfo.y, movementInfo.z) );
    }

    /*----------------------*/
    //---- anti-cheat features -->>>
    bool check_passed = true;
    #ifdef MOVEMENT_ANTICHEAT_DEBUG
    if (plMover){
        sLog.outBasic("MA-%s > client-time:%d fall-time:%d | xyzo: %f,%f,%fo(%f) flags[%X] opcode[%s]| transport (xyzo): %f,%f,%fo(%f)",
                    plMover->GetName(),movementInfo.time,movementInfo.fallTime,movementInfo.x,movementInfo.y,movementInfo.z,movementInfo.o,
                    movementInfo.flags, LookupOpcodeName(opcode),movementInfo.t_x,movementInfo.t_y,movementInfo.t_z,movementInfo.t_o);
        sLog.outBasic("MA-%s Transport > server GUID: %d |  client GUID: (lo)%d - (hi)%d",
                    plMover->GetName(),plMover->m_anti_TransportGUID, GUID_LOPART(movementInfo.t_guid), GUID_HIPART(movementInfo.t_guid));
    } else {
        sLog.outBasic("MA > client-time:%d fall-time:%d | xyzo: %f,%f,%fo(%f) flags[%X] opcode[%s]| transport (xyzo): %f,%f,%fo(%f)",
                    movementInfo.time,movementInfo.fallTime,movementInfo.x,movementInfo.y,movementInfo.z,movementInfo.o,
                    movementInfo.flags, LookupOpcodeName(opcode),movementInfo.t_x,movementInfo.t_y,movementInfo.t_z,movementInfo.t_o);
        sLog.outBasic("MA Transport > server GUID:  |  client GUID: (lo)%d - (hi)%d",
                    GUID_LOPART(movementInfo.t_guid), GUID_HIPART(movementInfo.t_guid));
    }
    #endif

    if (plMover && World::GetEnableMvAnticheat())
    {
        //calc time deltas
        int32 cClientTimeDelta = 1500;
        if (plMover->m_anti_LastClientTime !=0){
            cClientTimeDelta = movementInfo.time - plMover->m_anti_LastClientTime;
            plMover->m_anti_DeltaClientTime += cClientTimeDelta;
            plMover->m_anti_LastClientTime = movementInfo.time;
        } else {
            plMover->m_anti_LastClientTime = movementInfo.time;
        }

        uint32 cServerTime=getMSTime();
        uint32 cServerTimeDelta = 1500;
        if (plMover->m_anti_LastServerTime != 0){
            cServerTimeDelta = cServerTime - plMover->m_anti_LastServerTime;
            plMover->m_anti_DeltaServerTime += cServerTimeDelta;
            plMover->m_anti_LastServerTime = cServerTime;
        } else {
            plMover->m_anti_LastServerTime = cServerTime;
        }

        //resync times on client login (first 15 sec for heavy areas)
        if (plMover->m_anti_DeltaServerTime < 15000 && plMover->m_anti_DeltaClientTime < 15000)
            plMover->m_anti_DeltaClientTime = plMover->m_anti_DeltaServerTime;

        int32 sync_time = plMover->m_anti_DeltaClientTime - plMover->m_anti_DeltaServerTime;

        #ifdef MOVEMENT_ANTICHEAT_DEBUG
        sLog.outBasic("MA-%s Time > cClientTimeDelta: %d, cServerTime: %d || deltaC: %d - deltaS: %d || SyncTime: %d",
                        plMover->GetName(),cClientTimeDelta, cServerTime,
                        plMover->m_anti_DeltaClientTime, plMover->m_anti_DeltaServerTime, sync_time);
        #endif

        //mistiming checks
        int32 gmd = World::GetMistimingDelta();
        if (sync_time > gmd || sync_time < -gmd){
            cClientTimeDelta = cServerTimeDelta;
            plMover->m_anti_MistimingCount++;

            sLog.outError("MA-%s, mistiming exception. #:%d, mistiming: %dms ",
                            plMover->GetName(), plMover->m_anti_MistimingCount, sync_time);

            if (plMover->m_anti_MistimingCount > World::GetMistimingAlarms())
            {
                plMover->GetSession()->KickPlayer();
                return;
            }
            check_passed = false;
        }
        // end mistiming checks


        uint32 curDest = plMover->m_taxi.GetTaxiDestination(); //check taxi flight
        if ((plMover->m_anti_TransportGUID == 0) && !curDest)
        {
            UnitMoveType move_type;

            // calculating section ---------------------
            //current speed
            if (movementInfo.flags & MOVEMENTFLAG_FLYING) move_type = movementInfo.flags & MOVEMENTFLAG_BACKWARD ? MOVE_FLIGHT_BACK : MOVE_FLIGHT;
            else if (movementInfo.flags & MOVEMENTFLAG_SWIMMING) move_type = movementInfo.flags & MOVEMENTFLAG_BACKWARD ? MOVE_SWIM_BACK : MOVE_SWIM;
            else if (movementInfo.flags & MOVEMENTFLAG_WALK_MODE) move_type = MOVE_WALK;
            //hmm... in first time after login player has MOVE_SWIMBACK instead MOVE_WALKBACK
            else move_type = movementInfo.flags & MOVEMENTFLAG_BACKWARD ? MOVE_SWIM_BACK : MOVE_RUN;

            float current_speed = plMover->GetSpeed(move_type);
            // end current speed

            // movement distance
            float allowed_delta= 0;

            float delta_x = plMover->GetPositionX() - movementInfo.x;
            float delta_y = plMover->GetPositionY() - movementInfo.y;
            float delta_z = plMover->GetPositionZ() - movementInfo.z;
            float real_delta = delta_x * delta_x + delta_y * delta_y;
            float tg_z = -99999; //tangens
            // end movement distance

            if (cClientTimeDelta < 0) {cClientTimeDelta = 0;}
            float time_delta = (cClientTimeDelta < 1500) ? (float)cClientTimeDelta/1000 : 1.5f; //normalize time - 1.5 second allowed for heavy loaded server

            if (!(movementInfo.flags & (MOVEMENTFLAG_FLYING | MOVEMENTFLAG_SWIMMING)))
              tg_z = (real_delta !=0) ? (delta_z*delta_z / real_delta) : -99999;

            if (current_speed < plMover->m_anti_Last_HSpeed)
            {
                allowed_delta = plMover->m_anti_Last_HSpeed;
                if (plMover->m_anti_LastSpeedChangeTime == 0 )
                    plMover->m_anti_LastSpeedChangeTime = movementInfo.time + (uint32)floor(((plMover->m_anti_Last_HSpeed / current_speed) * 1500)) + 100; //100ms above for random fluctuating =)))
            } else {
                allowed_delta = current_speed;
            }
            allowed_delta = allowed_delta * time_delta;
            allowed_delta = allowed_delta * allowed_delta + 2;
            if (tg_z > 2.2)
                allowed_delta = allowed_delta + (delta_z*delta_z)/2.37; // mountain fall allowed speed

            if (movementInfo.time>plMover->m_anti_LastSpeedChangeTime)
            {
                plMover->m_anti_Last_HSpeed = current_speed; // store current speed
                plMover->m_anti_Last_VSpeed = -2.3f;
                if (plMover->m_anti_LastSpeedChangeTime != 0) plMover->m_anti_LastSpeedChangeTime = 0;
            }
            // end calculating section ---------------------

            //AntiGravitation (thanks to Meekro)
            float JumpHeight = plMover->m_anti_JumpBaseZ - movementInfo.z;
            if ((plMover->m_anti_JumpBaseZ != 0)
                    && !(movementInfo.flags & (MOVEMENTFLAG_SWIMMING | MOVEMENTFLAG_FLYING | MOVEMENTFLAG_FLYING2))
                    && (JumpHeight < plMover->m_anti_Last_VSpeed))
            {
                #ifdef MOVEMENT_ANTICHEAT_DEBUG
                sLog.outError("MA-%s, GraviJump exception. JumpHeight = %f, Allowed Veritcal Speed = %f",
                                plMover->GetName(), JumpHeight, plMover->m_anti_Last_VSpeed);
                #endif
                check_passed = false;
            }

            //multi jump checks
            if (opcode == MSG_MOVE_JUMP && !plMover->IsInWater())
            {
                if (plMover->m_anti_JustJumped >= 1){
                    check_passed = false; //don't process new jump packet
                } else {
                    plMover->m_anti_JustJumped += 1;
                    plMover->m_anti_JumpBaseZ = movementInfo.z;
                }
            } else if (plMover->IsInWater()) {
                 plMover->m_anti_JustJumped = 0;
            }

            //speed hack checks
            if ((real_delta > allowed_delta)) // && (delta_z < 0))
            {
                #ifdef MOVEMENT_ANTICHEAT_DEBUG
                sLog.outError("MA-%s, speed exception | cDelta=%f aDelta=%f | cSpeed=%f lSpeed=%f deltaTime=%f",
                                plMover->GetName(), real_delta, allowed_delta, current_speed, plMover->m_anti_Last_HSpeed,time_delta);
                #endif
                check_passed = false;
            }
            //teleport hack checks
            if ((real_delta>4900.0f) && !(real_delta < allowed_delta))
            {
                #ifdef MOVEMENT_ANTICHEAT_DEBUG
                sLog.outError("MA-%s, is teleport exception | cDelta=%f aDelta=%f | cSpeed=%f lSpeed=%f deltaToime=%f",
                                plMover->GetName(),real_delta, allowed_delta, current_speed, plMover->m_anti_Last_HSpeed,time_delta);
                #endif
                check_passed = false;
            }

            //mountian hack checks // 1.56f (delta_z < GetPlayer()->m_anti_Last_VSpeed))
            if ((delta_z < plMover->m_anti_Last_VSpeed) && (plMover->m_anti_JustJumped == 0) && (tg_z > 2.37f))
            {
                #ifdef MOVEMENT_ANTICHEAT_DEBUG
                sLog.outError("MA-%s, mountain exception | tg_z=%f", plMover->GetName(),tg_z);
                #endif
                check_passed = false;
            }
            //Fly hack checks
            if (((movementInfo.flags & (MOVEMENTFLAG_CAN_FLY | MOVEMENTFLAG_FLYING | MOVEMENTFLAG_FLYING2)) != 0)
                  && !plMover->isGameMaster()
                  && !(plMover->HasAuraType(SPELL_AURA_FLY) || plMover->HasAuraType(SPELL_AURA_MOD_INCREASE_FLIGHT_SPEED)))
            {
                #ifdef MOVEMENT_ANTICHEAT_DEBUG
                sLog.outError("MA-%s, flight exception. {SPELL_AURA_FLY=[%X]} {SPELL_AURA_MOD_INCREASE_FLIGHT_SPEED=[%X]} {SPELL_AURA_MOD_SPEED_FLIGHT=[%X]} {SPELL_AURA_MOD_FLIGHT_SPEED_ALWAYS=[%X]} {SPELL_AURA_MOD_FLIGHT_SPEED_NOT_STACK=[%X]}",
                   plMover->GetName(),
                   plMover->HasAuraType(SPELL_AURA_FLY), plMover->HasAuraType(SPELL_AURA_MOD_INCREASE_FLIGHT_SPEED),
                   plMover->HasAuraType(SPELL_AURA_MOD_SPEED_FLIGHT), plMover->HasAuraType(SPELL_AURA_MOD_FLIGHT_SPEED_ALWAYS),
                   plMover->HasAuraType(SPELL_AURA_MOD_FLIGHT_SPEED_NOT_STACK));
                #endif
                check_passed = false;
            }
            //Water-Walk checks
            if (((movementInfo.flags & MOVEMENTFLAG_WATERWALKING) != 0)
                  && !plMover->isGameMaster()
                  && !(plMover->HasAuraType(SPELL_AURA_WATER_WALK) | plMover->HasAuraType(SPELL_AURA_GHOST)))
            {
                #ifdef MOVEMENT_ANTICHEAT_DEBUG
                sLog.outError("MA-%s, water-walk exception. [%X]{SPELL_AURA_WATER_WALK=[%X]}",
                                plMover->GetName(), movementInfo.flags, plMover->HasAuraType(SPELL_AURA_WATER_WALK));
                #endif
                check_passed = false;
            }
            //Teleport To Plane checks
            if (movementInfo.z < 0.0001f && movementInfo.z > -0.0001f
                && ((movementInfo.flags & (MOVEMENTFLAG_SWIMMING | MOVEMENTFLAG_CAN_FLY | MOVEMENTFLAG_FLYING | MOVEMENTFLAG_FLYING2)) == 0)
                && !plMover->isGameMaster())
            {
                // Prevent using TeleportToPlan.
                Map *map = plMover->GetMap();
                if (map){
                    float plane_z = map->GetHeight(movementInfo.x, movementInfo.y, MAX_HEIGHT) - movementInfo.z;
                    plane_z = (plane_z < -500.0f) ? 0 : plane_z; //check holes in heigth map
                    if(plane_z > 0.1f || plane_z < -0.1f)
                    {
                        plMover->m_anti_TeleToPlane_Count++;
                        check_passed = false;
                        #ifdef MOVEMENT_ANTICHEAT_DEBUG
                        sLog.outDebug("MA-%s, teleport to plan exception. plane_z: %f ",
                                        plMover->GetName(), plane_z);
                        #endif
                        if (plMover->m_anti_TeleToPlane_Count > World::GetTeleportToPlaneAlarms())
                        {
                            sLog.outError("MA-%s, teleport to plan exception. Exception count: %d ",
                                            plMover->GetName(), plMover->m_anti_TeleToPlane_Count);
                            plMover->GetSession()->KickPlayer();
                            return;
                        }
                    }
                }
            } else {
                if (plMover->m_anti_TeleToPlane_Count != 0)
                    plMover->m_anti_TeleToPlane_Count = 0;
            }
        } else if (movementInfo.flags & MOVEMENTFLAG_ONTRANSPORT) {
            //antiwrap checks
            if (plMover->m_transport)
            {
                float trans_rad = movementInfo.t_x*movementInfo.t_x + movementInfo.t_y*movementInfo.t_y + movementInfo.t_z*movementInfo.t_z;
                if (trans_rad > 3600.0f){
                    check_passed = false;
                    #ifdef MOVEMENT_ANTICHEAT_DEBUG
                    sLog.outError("MA-%s, leave transport.", plMover->GetName());
                    #endif
                }
            } else {
                if (GameObjectData const* go_data = objmgr.GetGOData(plMover->m_anti_TransportGUID))
                {
                    float delta_gox = go_data->posX - movementInfo.x;
                    float delta_goy = go_data->posY - movementInfo.y;
                    float delta_goz = go_data->posZ - movementInfo.z;
                    int mapid = go_data->mapid;
                    #ifdef MOVEMENT_ANTICHEAT_DEBUG
                    sLog.outDebug("MA-%s, transport movement. GO xyzo: %f,%f,%f",
                                    plMover->GetName(), go_data->posX,go_data->posY,go_data->posZ);
                    #endif
                    if (plMover->GetMapId() != mapid){
                        check_passed = false;
                    } else if (mapid !=369) {
                        float delta_go = delta_gox*delta_gox + delta_goy*delta_goy;
                        if (delta_go > 3600.0f) {
                            check_passed = false;
                            #ifdef MOVEMENT_ANTICHEAT_DEBUG
                            sLog.outError("MA-%s, leave transport. GO xyzo: %f,%f,%f",
                                            plMover->GetName(), go_data->posX,go_data->posY,go_data->posZ);
                            #endif
                        }
                    }

                } else {
                    #ifdef MOVEMENT_ANTICHEAT_DEBUG
                    sLog.outDebug("MA-%s, undefined transport.", plMover->GetName());
                    #endif
                    check_passed = false;
                }
            }
            if (!check_passed){
                if (plMover->m_transport)
                    {
                        plMover->m_transport->RemovePassenger(plMover);
                        plMover->m_transport = NULL;
                    }
                    movementInfo.t_x = 0.0f;
                    movementInfo.t_y = 0.0f;
                    movementInfo.t_z = 0.0f;
                    movementInfo.t_o = 0.0f;
                    movementInfo.t_time = 0;
                    plMover->m_anti_TransportGUID = 0;
            }
        }
    }
    /* process position-change */
<<<<<<< HEAD
    if (check_passed)
    {
    recv_data.put<uint32>(6, getMSTime());                  // fix time, offset flags(4) + unk(2)
    WorldPacket data(recv_data.GetOpcode(), (mover->GetPackGUID().size()+recv_data.size()));
    data.append(mover->GetPackGUID());                      // use mover guid
    data.append(recv_data.contents(), recv_data.size());
=======
    WorldPacket data(opcode, recv_data.size());
    movementInfo.time = getMSTime();
    movementInfo.guid = mover->GetGUID();
    WriteMovementInfo(&data, &movementInfo);
>>>>>>> d1fc2ae9
    GetPlayer()->SendMessageToSet(&data, false);

    if(plMover)                                             // nothing is charmed, or player charmed
    {
        plMover->SetPosition(movementInfo.x, movementInfo.y, movementInfo.z, movementInfo.o);
        plMover->m_movementInfo = movementInfo;
        plMover->UpdateFallInformationIfNeed(movementInfo, opcode);

        if(plMover->isMovingOrTurning())
            plMover->RemoveSpellsCausingAura(SPELL_AURA_FEIGN_DEATH);

        if(movementInfo.z < -500.0f)
        {
            if(plMover->InBattleGround()
                && plMover->GetBattleGround()
                && plMover->GetBattleGround()->HandlePlayerUnderMap(_player))
            {
                // do nothing, the handle already did if returned true
            }
            else
            {
                // NOTE: this is actually called many times while falling
                // even after the player has been teleported away
                // TODO: discard movement packets after the player is rooted
                if(plMover->isAlive())
                {
                    plMover->EnvironmentalDamage(DAMAGE_FALL_TO_VOID, GetPlayer()->GetMaxHealth());
                    // pl can be alive if GM/etc
                    if(!plMover->isAlive())
                    {
                        // change the death state to CORPSE to prevent the death timer from
                        // starting in the next player update
                        plMover->KillPlayer();
                        plMover->BuildPlayerRepop();
                    }
                }

                // cancel the death timer here if started
                plMover->RepopAtGraveyard();
            }
        }
        //movement anticheat >>>
        if (plMover->m_anti_AlarmCount > 0){
            sLog.outError("MA-%s produce %d anticheat alarms",plMover->GetName(),plMover->m_anti_AlarmCount);
            plMover->m_anti_AlarmCount = 0;
        }
    // end movement anticheat
    }
    else                                                    // creature charmed
    {
        if(mover->IsInWorld())
            mover->GetMap()->CreatureRelocation((Creature*)mover, movementInfo.x, movementInfo.y, movementInfo.z, movementInfo.o);
    }
    
    } else if (plMover) {
        plMover->m_anti_AlarmCount++;
        WorldPacket data;
        plMover->BuildTeleportAckMsg(&data, plMover->GetPositionX(), plMover->GetPositionY(), plMover->GetPositionZ(), plMover->GetOrientation());
        plMover->GetSession()->SendPacket(&data);
        plMover->BuildHeartBeatMsg(&data);
        plMover->SendMessageToSet(&data, true);
    }
}

void WorldSession::HandleForceSpeedChangeAck(WorldPacket &recv_data)
{
    uint32 opcode = recv_data.GetOpcode();
    sLog.outDebug("WORLD: Recvd %s (%u, 0x%X) opcode", LookupOpcodeName(opcode), opcode, opcode);
    /* extract packet */
    uint64 guid;
    uint32 unk1;
    float  newspeed;

    if(!recv_data.readPackGUID(guid))
        return;

    // now can skip not our packet
    if(_player->GetGUID() != guid)
    {
        recv_data.rpos(recv_data.wpos());                   // prevent warnings spam
        return;
    }

    // continue parse packet
    recv_data >> unk1;                                      // counter or moveEvent

    MovementInfo movementInfo;
    movementInfo.guid = guid;
    ReadMovementInfo(recv_data, &movementInfo);

    recv_data >> newspeed;
    /*----------------*/

    // client ACK send one packet for mounted/run case and need skip all except last from its
    // in other cases anti-cheat check can be fail in false case
    UnitMoveType move_type;
    UnitMoveType force_move_type;

    static char const* move_type_name[MAX_MOVE_TYPE] = {  "Walk", "Run", "RunBack", "Swim", "SwimBack", "TurnRate", "Flight", "FlightBack", "PitchRate" };

    switch(opcode)
    {
        case CMSG_FORCE_WALK_SPEED_CHANGE_ACK:          move_type = MOVE_WALK;          force_move_type = MOVE_WALK;        break;
        case CMSG_FORCE_RUN_SPEED_CHANGE_ACK:           move_type = MOVE_RUN;           force_move_type = MOVE_RUN;         break;
        case CMSG_FORCE_RUN_BACK_SPEED_CHANGE_ACK:      move_type = MOVE_RUN_BACK;      force_move_type = MOVE_RUN_BACK;    break;
        case CMSG_FORCE_SWIM_SPEED_CHANGE_ACK:          move_type = MOVE_SWIM;          force_move_type = MOVE_SWIM;        break;
        case CMSG_FORCE_SWIM_BACK_SPEED_CHANGE_ACK:     move_type = MOVE_SWIM_BACK;     force_move_type = MOVE_SWIM_BACK;   break;
        case CMSG_FORCE_TURN_RATE_CHANGE_ACK:           move_type = MOVE_TURN_RATE;     force_move_type = MOVE_TURN_RATE;   break;
        case CMSG_FORCE_FLIGHT_SPEED_CHANGE_ACK:        move_type = MOVE_FLIGHT;        force_move_type = MOVE_FLIGHT;      break;
        case CMSG_FORCE_FLIGHT_BACK_SPEED_CHANGE_ACK:   move_type = MOVE_FLIGHT_BACK;   force_move_type = MOVE_FLIGHT_BACK; break;
        case CMSG_FORCE_PITCH_RATE_CHANGE_ACK:          move_type = MOVE_PITCH_RATE;    force_move_type = MOVE_PITCH_RATE;  break;
        default:
            sLog.outError("WorldSession::HandleForceSpeedChangeAck: Unknown move type opcode: %u", opcode);
            return;
    }

    // skip all forced speed changes except last and unexpected
    // in run/mounted case used one ACK and it must be skipped.m_forced_speed_changes[MOVE_RUN} store both.
    if(_player->m_forced_speed_changes[force_move_type] > 0)
    {
        --_player->m_forced_speed_changes[force_move_type];
        if(_player->m_forced_speed_changes[force_move_type] > 0)
            return;
    }

    if (!_player->GetTransport() && fabs(_player->GetSpeed(move_type) - newspeed) > 0.01f)
    {
        if(_player->GetSpeed(move_type) > newspeed)         // must be greater - just correct
        {
            sLog.outError("%sSpeedChange player %s is NOT correct (must be %f instead %f), force set to correct value",
                move_type_name[move_type], _player->GetName(), _player->GetSpeed(move_type), newspeed);
            _player->SetSpeed(move_type,_player->GetSpeedRate(move_type),true);
        }
        else                                                // must be lesser - cheating
        {
            sLog.outBasic("Player %s from account id %u kicked for incorrect speed (must be %f instead %f)",
                _player->GetName(),_player->GetSession()->GetAccountId(),_player->GetSpeed(move_type), newspeed);
            _player->GetSession()->KickPlayer();
        }
    }
}

void WorldSession::HandleSetActiveMoverOpcode(WorldPacket &recv_data)
{
    sLog.outDebug("WORLD: Recvd CMSG_SET_ACTIVE_MOVER");
    recv_data.hexlike();

    uint64 guid;
    recv_data >> guid;

    if(_player->m_mover->GetGUID() != guid)
    {
        sLog.outError("HandleSetActiveMoverOpcode: incorrect mover guid: mover is " I64FMT " and should be " I64FMT, _player->m_mover->GetGUID(), guid);
        return;
    }
}

void WorldSession::HandleMoveNotActiveMover(WorldPacket &recv_data)
{
    sLog.outDebug("WORLD: Recvd CMSG_MOVE_NOT_ACTIVE_MOVER");
    recv_data.hexlike();

    uint64 old_mover_guid;

    if(!recv_data.readPackGUID(old_mover_guid))
        return;

    if(_player->m_mover->GetGUID() == old_mover_guid)
    {
        sLog.outError("HandleMoveNotActiveMover: incorrect mover guid: mover is " I64FMT " and should be " I64FMT " instead of " UI64FMTD, _player->m_mover->GetGUID(), _player->GetGUID(), old_mover_guid);
        recv_data.rpos(recv_data.wpos());                   // prevent warnings spam
        return;
    }

    MovementInfo mi;
    mi.guid = old_mover_guid;
    ReadMovementInfo(recv_data, &mi);

    _player->m_movementInfo = mi;
}

void WorldSession::HandleDismissControlledVehicle(WorldPacket &recv_data)
{
    sLog.outDebug("WORLD: Recvd CMSG_DISMISS_CONTROLLED_VEHICLE");
    recv_data.hexlike();

    uint64 vehicleGUID = _player->GetCharmGUID();

    if(!vehicleGUID)                                        // something wrong here...
    {
        recv_data.rpos(recv_data.wpos());                   // prevent warnings spam
        return;
    }

    uint64 guid;

    if(!recv_data.readPackGUID(guid))
        return;

    MovementInfo mi;
    mi.guid = guid;
    ReadMovementInfo(recv_data, &mi);

    _player->m_movementInfo = mi;

    // using charm guid, because we don't have vehicle guid...
    if(Vehicle *vehicle = _player->GetMap()->GetVehicle(vehicleGUID))
    {
        // Aura::HandleAuraControlVehicle will call Player::ExitVehicle
        vehicle->RemoveSpellsCausingAura(SPELL_AURA_CONTROL_VEHICLE);
    }
}

void WorldSession::HandleMountSpecialAnimOpcode(WorldPacket& /*recvdata*/)
{
    //sLog.outDebug("WORLD: Recvd CMSG_MOUNTSPECIAL_ANIM");

    WorldPacket data(SMSG_MOUNTSPECIAL_ANIM, 8);
    data << uint64(GetPlayer()->GetGUID());

    GetPlayer()->SendMessageToSet(&data, false);
}

void WorldSession::HandleMoveKnockBackAck( WorldPacket & recv_data )
{
    sLog.outDebug("CMSG_MOVE_KNOCK_BACK_ACK");

<<<<<<< HEAD
    /* extract packet */
    MovementInfo movementInfo;
    uint32 unk1,unk2,unk3;
    recv_data >> unk1 >> unk2 >> unk3;
    ReadMovementInfo(recv_data, &movementInfo);

    //Save movement flags
    //_player->SetUnitMovementFlags(movementInfo.flags);

    #ifdef MOVEMENT_ANTICHEAT_DEBUG
    sLog.outBasic("%s CMSG_MOVE_KNOCK_BACK_ACK: tm:%d ftm:%d | %f,%f,%fo(%f) [%X]",GetPlayer()->GetName(),movementInfo.time,movementInfo.fallTime,movementInfo.x,movementInfo.y,movementInfo.z,movementInfo.o,movementInfo.flags);
    sLog.outBasic("%s CMSG_MOVE_KNOCK_BACK_ACK additional: vspeed:%f, hspeed:%f",GetPlayer()->GetName(), movementInfo.j_unk, movementInfo.j_xyspeed);
    #endif

    _player->m_movementInfo = movementInfo;
    _player->m_anti_Last_HSpeed = movementInfo.j_xyspeed;
    _player->m_anti_Last_VSpeed = movementInfo.j_unk < 3.2f ? movementInfo.j_unk - 1.0f : 3.2f;

    uint32 dt = (_player->m_anti_Last_VSpeed < 0) ? (int)(ceil(_player->m_anti_Last_VSpeed/-25)*1000) : (int)(ceil(_player->m_anti_Last_VSpeed/25)*1000);
    _player->m_anti_LastSpeedChangeTime = movementInfo.time + dt + 1000;
=======
    uint64 guid;                                            // guid - unused
    if(!recv_data.readPackGUID(guid))
        return;

    recv_data.read_skip<uint32>();                          // unk

    MovementInfo movementInfo;
    ReadMovementInfo(recv_data, &movementInfo);
>>>>>>> d1fc2ae9
}

void WorldSession::HandleMoveHoverAck( WorldPacket& recv_data )
{
    sLog.outDebug("CMSG_MOVE_HOVER_ACK");

    uint64 guid;                                            // guid - unused
    if(!recv_data.readPackGUID(guid))
        return;

    recv_data.read_skip<uint32>();                          // unk

    MovementInfo movementInfo;
    ReadMovementInfo(recv_data, &movementInfo);

    recv_data.read_skip<uint32>();                          // unk2
}

void WorldSession::HandleMoveWaterWalkAck(WorldPacket& recv_data)
{
    sLog.outDebug("CMSG_MOVE_WATER_WALK_ACK");

    uint64 guid;                                            // guid - unused
    if(!recv_data.readPackGUID(guid))
        return;

    recv_data.read_skip<uint32>();                          // unk

    MovementInfo movementInfo;
    ReadMovementInfo(recv_data, &movementInfo);

    recv_data.read_skip<uint32>();                          // unk2
}

void WorldSession::HandleSummonResponseOpcode(WorldPacket& recv_data)
{
    if(!_player->isAlive() || _player->isInCombat() )
        return;

    uint64 summoner_guid;
    bool agree;
    recv_data >> summoner_guid;
    recv_data >> agree;

    _player->SummonIfPossible(agree);
}<|MERGE_RESOLUTION|>--- conflicted
+++ resolved
@@ -264,12 +264,8 @@
     if (movementInfo.HasMovementFlag(MOVEMENTFLAG_ONTRANSPORT))
     {
         // transports size limited
-<<<<<<< HEAD
-        // (also received at zeppelin leave by some reason with t_* as absolute in continent coordinates, can be safely skipped)        if( movementInfo.t_x > 50 || movementInfo.t_y > 50 || movementInfo.t_z > 50 || movementInfo.t_x < -60 ||  movementInfo.t_y < -60 || movementInfo.t_z < -60)
-=======
         // (also received at zeppelin/lift leave by some reason with t_* as absolute in continent coordinates, can be safely skipped)
         if( movementInfo.t_x > 50 || movementInfo.t_y > 50 || movementInfo.t_z > 100 )
->>>>>>> d1fc2ae9
         {
             recv_data.rpos(recv_data.wpos());                   // prevent warnings spam
             return;
@@ -284,16 +280,11 @@
 
         if (plMover && plMover->m_anti_TransportGUID == 0 && (movementInfo.t_guid !=0))
         {
-<<<<<<< HEAD
             // if we boarded a transport, add us to it
             if (plMover && !plMover->m_transport)
-=======
-            // elevators also cause the client to send MOVEMENTFLAG_ONTRANSPORT - just unmount if the guid can be found in the transport list
-            for (MapManager::TransportSet::const_iterator iter = sMapMgr.m_Transports.begin(); iter != sMapMgr.m_Transports.end(); ++iter)
->>>>>>> d1fc2ae9
             {
                 // elevators also cause the client to send MOVEMENTFLAG_ONTRANSPORT - just unmount if the guid can be found in the transport list
-                for (MapManager::TransportSet::const_iterator iter = MapManager::Instance().m_Transports.begin(); iter != MapManager::Instance().m_Transports.end(); ++iter)
+                for (MapManager::TransportSet::const_iterator iter = sMapMgr.m_Transports.begin(); iter != sMapMgr.m_Transports.end(); ++iter)
                 {
                     if ((*iter)->GetGUID() == movementInfo.t_guid)
                     {
@@ -345,7 +336,7 @@
     }
 
     /*----------------------*/
-    //---- anti-cheat features -->>>
+    //---- anti-cheat features --
     bool check_passed = true;
     #ifdef MOVEMENT_ANTICHEAT_DEBUG
     if (plMover){
@@ -636,19 +627,13 @@
         }
     }
     /* process position-change */
-<<<<<<< HEAD
     if (check_passed)
     {
-    recv_data.put<uint32>(6, getMSTime());                  // fix time, offset flags(4) + unk(2)
-    WorldPacket data(recv_data.GetOpcode(), (mover->GetPackGUID().size()+recv_data.size()));
-    data.append(mover->GetPackGUID());                      // use mover guid
-    data.append(recv_data.contents(), recv_data.size());
-=======
     WorldPacket data(opcode, recv_data.size());
     movementInfo.time = getMSTime();
     movementInfo.guid = mover->GetGUID();
     WriteMovementInfo(&data, &movementInfo);
->>>>>>> d1fc2ae9
+
     GetPlayer()->SendMessageToSet(&data, false);
 
     if(plMover)                                             // nothing is charmed, or player charmed
@@ -876,11 +861,13 @@
 {
     sLog.outDebug("CMSG_MOVE_KNOCK_BACK_ACK");
 
-<<<<<<< HEAD
-    /* extract packet */
+    uint64 guid;                                            // guid - unused
+    if(!recv_data.readPackGUID(guid))
+        return;
+
+    recv_data.read_skip<uint32>();                          // unk
+
     MovementInfo movementInfo;
-    uint32 unk1,unk2,unk3;
-    recv_data >> unk1 >> unk2 >> unk3;
     ReadMovementInfo(recv_data, &movementInfo);
 
     //Save movement flags
@@ -897,16 +884,6 @@
 
     uint32 dt = (_player->m_anti_Last_VSpeed < 0) ? (int)(ceil(_player->m_anti_Last_VSpeed/-25)*1000) : (int)(ceil(_player->m_anti_Last_VSpeed/25)*1000);
     _player->m_anti_LastSpeedChangeTime = movementInfo.time + dt + 1000;
-=======
-    uint64 guid;                                            // guid - unused
-    if(!recv_data.readPackGUID(guid))
-        return;
-
-    recv_data.read_skip<uint32>();                          // unk
-
-    MovementInfo movementInfo;
-    ReadMovementInfo(recv_data, &movementInfo);
->>>>>>> d1fc2ae9
 }
 
 void WorldSession::HandleMoveHoverAck( WorldPacket& recv_data )
