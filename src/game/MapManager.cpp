/*
 * Copyright (C) 2005-2010 MaNGOS <http://getmangos.com/>
 *
 * This program is free software; you can redistribute it and/or modify
 * it under the terms of the GNU General Public License as published by
 * the Free Software Foundation; either version 2 of the License, or
 * (at your option) any later version.
 *
 * This program is distributed in the hope that it will be useful,
 * but WITHOUT ANY WARRANTY; without even the implied warranty of
 * MERCHANTABILITY or FITNESS FOR A PARTICULAR PURPOSE.  See the
 * GNU General Public License for more details.
 *
 * You should have received a copy of the GNU General Public License
 * along with this program; if not, write to the Free Software
 * Foundation, Inc., 59 Temple Place, Suite 330, Boston, MA  02111-1307  USA
 */

#include "MapManager.h"
#include "InstanceSaveMgr.h"
#include "Policies/SingletonImp.h"
#include "Database/DatabaseEnv.h"
#include "Log.h"
#include "Transports.h"
#include "GridDefines.h"
#include "MapInstanced.h"
#include "DestinationHolderImp.h"
#include "World.h"
#include "CellImpl.h"
#include "Corpse.h"
#include "ObjectMgr.h"

#define CLASS_LOCK MaNGOS::ClassLevelLockable<MapManager, ACE_Thread_Mutex>
INSTANTIATE_SINGLETON_2(MapManager, CLASS_LOCK);
INSTANTIATE_CLASS_MUTEX(MapManager, ACE_Thread_Mutex);

MapManager::MapManager()
    : i_gridCleanUpDelay(sWorld.getConfig(CONFIG_UINT32_INTERVAL_GRIDCLEAN))
{
    i_timer.SetInterval(sWorld.getConfig(CONFIG_UINT32_INTERVAL_MAPUPDATE));
}

MapManager::~MapManager()
{
    for(MapMapType::iterator iter=i_maps.begin(); iter != i_maps.end(); ++iter)
        delete iter->second;

    for(TransportSet::iterator i = m_Transports.begin(); i != m_Transports.end(); ++i)
        delete *i;

    DeleteStateMachine();
}

void
MapManager::Initialize()
{
    int num_threads(sWorld.getConfig(CONFIG_UINT32_NUMTHREADS));
    // Start mtmaps if needed.
    if (num_threads > 0 && m_updater.activate(num_threads) == -1)
        abort();

    InitStateMachine();
}

void MapManager::InitStateMachine()
{
    si_GridStates[GRID_STATE_INVALID] = new InvalidState;
    si_GridStates[GRID_STATE_ACTIVE] = new ActiveState;
    si_GridStates[GRID_STATE_IDLE] = new IdleState;
    si_GridStates[GRID_STATE_REMOVAL] = new RemovalState;
}

void MapManager::DeleteStateMachine()
{
    delete si_GridStates[GRID_STATE_INVALID];
    delete si_GridStates[GRID_STATE_ACTIVE];
    delete si_GridStates[GRID_STATE_IDLE];
    delete si_GridStates[GRID_STATE_REMOVAL];
}

void MapManager::UpdateGridState(grid_state_t state, Map& map, NGridType& ngrid, GridInfo& ginfo, const uint32 &x, const uint32 &y, const uint32 &t_diff)
{
    // TODO: The grid state array itself is static and therefore 100% safe, however, the data
    // the state classes in it accesses is not, since grids are shared across maps (for example
    // in instances), so some sort of locking will be necessary later.

    si_GridStates[state]->Update(map, ngrid, ginfo, x, y, t_diff);
}

void MapManager::InitializeVisibilityDistanceInfo()
{
    for(MapMapType::iterator iter=i_maps.begin(); iter != i_maps.end(); ++iter)
        (*iter).second->InitVisibilityDistance();
}

Map*
MapManager::_createBaseMap(uint32 id)
{
    Map *m = _findMap(id);

    if( m == NULL )
    {
        Guard guard(*this);

        const MapEntry* entry = sMapStore.LookupEntry(id);
        if (entry && entry->Instanceable())
        {
            m = new MapInstanced(id, i_gridCleanUpDelay);
        }
        else
        {
            m = new Map(id, i_gridCleanUpDelay, 0, REGULAR_DIFFICULTY);
        }
        i_maps[id] = m;
    }

    MANGOS_ASSERT(m != NULL);
    return m;
}

Map* MapManager::CreateMap(uint32 id, const WorldObject* obj)
{
    MANGOS_ASSERT(obj);
    //if(!obj->IsInWorld()) sLog.outError("GetMap: called for map %d with object (typeid %d, guid %d, mapid %d, instanceid %d) who is not in world!", id, obj->GetTypeId(), obj->GetGUIDLow(), obj->GetMapId(), obj->GetInstanceId());
    Map *m = _createBaseMap(id);

    if (m && (obj->GetTypeId() == TYPEID_PLAYER) && m->Instanceable())
        m = ((MapInstanced*)m)->CreateInstance((Player*)obj);

    return m;
}

Map* MapManager::CreateBgMap(uint32 mapid, BattleGround* bg)
{
    Map *m = _createBaseMap(mapid);
    ((MapInstanced*)m)->CreateBattleGroundMap(sObjectMgr.GenerateLowGuid(HIGHGUID_INSTANCE), bg);
    return m;
}

Map* MapManager::FindMap(uint32 mapid, uint32 instanceId) const
{
    Map *map = _findMap(mapid);
    if(!map)
        return NULL;

    if(!map->Instanceable())
        return instanceId == 0 ? map : NULL;

    return ((MapInstanced*)map)->FindMap(instanceId);
}

/*
    checks that do not require a map to be created
    will send transfer error messages on fail
*/
bool MapManager::CanPlayerEnter(uint32 mapid, Player* player)
{
    const MapEntry *entry = sMapStore.LookupEntry(mapid);
    if(!entry) return false;
    const char *mapName = entry->name[player->GetSession()->GetSessionDbcLocale()];

    if(entry->map_type == MAP_INSTANCE || entry->map_type == MAP_RAID)
    {
        if (entry->map_type == MAP_RAID)
        {
            // GMs can avoid raid limitations
            if(!player->isGameMaster() && !sWorld.getConfig(CONFIG_BOOL_INSTANCE_IGNORE_RAID))
            {
                // can only enter in a raid group
                Group* group = player->GetGroup();
                if (!group || !group->isRaidGroup())
                {
                    // probably there must be special opcode, because client has this string constant in GlobalStrings.lua
                    // TODO: this is not a good place to send the message
                    player->GetSession()->SendAreaTriggerMessage("You must be in a raid group to enter %s instance", mapName);
                    DEBUG_LOG("MAP: Player '%s' must be in a raid group to enter instance of '%s'", player->GetName(), mapName);
                    return false;
                }
            }
        }

        //The player has a heroic mode and tries to enter into instance which has no a heroic mode
        MapDifficulty const* mapDiff = GetMapDifficultyData(entry->MapID,player->GetDifficulty(entry->map_type == MAP_RAID));
        if (!mapDiff)
        {
            bool isRegularTargetMap = player->GetDifficulty(entry->IsRaid()) == REGULAR_DIFFICULTY;

            //Send aborted message
            // FIX ME: what about absent normal/heroic mode with specific players limit...
            player->SendTransferAborted(mapid, TRANSFER_ABORT_DIFFICULTY, isRegularTargetMap ? DUNGEON_DIFFICULTY_NORMAL : DUNGEON_DIFFICULTY_HEROIC);
            return false;
        }

        if (!player->isAlive())
        {
            if(Corpse *corpse = player->GetCorpse())
            {
                // let enter in ghost mode in instance that connected to inner instance with corpse
                uint32 instance_map = corpse->GetMapId();
                do
                {
                    if(instance_map==mapid)
                        break;

                    InstanceTemplate const* instance = ObjectMgr::GetInstanceTemplate(instance_map);
                    instance_map = instance ? instance->parent : 0;
                }
                while (instance_map);

                if (!instance_map)
                {
                    WorldPacket data(SMSG_CORPSE_IS_NOT_IN_INSTANCE);
                    player->GetSession()->SendPacket(&data);

                    DEBUG_LOG("MAP: Player '%s' doesn't has a corpse in instance '%s' and can't enter", player->GetName(), mapName);
                    return false;
                }
                DEBUG_LOG("MAP: Player '%s' has corpse in instance '%s' and can enter", player->GetName(), mapName);
            }
            else
            {
                DEBUG_LOG("Map::CanEnter - player '%s' is dead but doesn't have a corpse!", player->GetName());
            }
        }

        // TODO: move this to a map dependent location
        /*if(i_data && i_data->IsEncounterInProgress())
        {
            DEBUG_LOG("MAP: Player '%s' can't enter instance '%s' while an encounter is in progress.", player->GetName(), GetMapName());
            player->SendTransferAborted(GetId(), TRANSFER_ABORT_ZONE_IN_COMBAT);
            return(false);
        }*/
        return true;
    }
    else
        return true;
}

void MapManager::DeleteInstance(uint32 mapid, uint32 instanceId)
{
    Guard guard(*this);

    Map *m = _createBaseMap(mapid);
    if (m && m->Instanceable())
        ((MapInstanced*)m)->DestroyInstance(instanceId);
}

void
MapManager::Update(uint32 diff)
{
    i_timer.Update(diff);
    if( !i_timer.Passed())
        return;

<<<<<<< HEAD
    for (MapMapType::iterator iter=i_maps.begin(); iter != i_maps.end(); ++iter)
    {
        if (m_updater.activated())
            m_updater.schedule_update(*iter->second, time_, i_timer.GetCurrent());
        else
            iter->second->Update(time_, i_timer.GetCurrent());
    }

    if (m_updater.activated())
        m_updater.wait();
=======
    for(MapMapType::iterator iter=i_maps.begin(); iter != i_maps.end(); ++iter)
        iter->second->Update((uint32)i_timer.GetCurrent());
>>>>>>> f57ec56b

    for (TransportSet::iterator iter = m_Transports.begin(); iter != m_Transports.end(); ++iter)
        (*iter)->Update((uint32)i_timer.GetCurrent());

    i_timer.SetCurrent(0);
}

void MapManager::RemoveAllObjectsInRemoveList()
{
    for(MapMapType::iterator iter=i_maps.begin(); iter != i_maps.end(); ++iter)
        iter->second->RemoveAllObjectsInRemoveList();
}

bool MapManager::ExistMapAndVMap(uint32 mapid, float x,float y)
{
    GridPair p = MaNGOS::ComputeGridPair(x,y);

    int gx=63-p.x_coord;
    int gy=63-p.y_coord;

    return GridMap::ExistMap(mapid,gx,gy) && GridMap::ExistVMap(mapid,gx,gy);
}

bool MapManager::IsValidMAP(uint32 mapid)
{
    MapEntry const* mEntry = sMapStore.LookupEntry(mapid);
    return mEntry && (!mEntry->IsDungeon() || ObjectMgr::GetInstanceTemplate(mapid));
    // TODO: add check for battleground template
}

void MapManager::UnloadAll()
{
    for(MapMapType::iterator iter=i_maps.begin(); iter != i_maps.end(); ++iter)
        iter->second->UnloadAll(true);

    while(!i_maps.empty())
    {
        delete i_maps.begin()->second;
        i_maps.erase(i_maps.begin());
    }

    if (m_updater.activated())
        m_updater.deactivate();
}

uint32 MapManager::GetNumInstances()
{
    Guard guard(*this);

    uint32 ret = 0;
    for(MapMapType::iterator itr = i_maps.begin(); itr != i_maps.end(); ++itr)
    {
        Map *map = itr->second;
        if(!map->Instanceable()) continue;
        MapInstanced::InstancedMaps &maps = ((MapInstanced *)map)->GetInstancedMaps();
        for(MapInstanced::InstancedMaps::iterator mitr = maps.begin(); mitr != maps.end(); ++mitr)
            if(mitr->second->IsDungeon()) ret++;
    }
    return ret;
}

uint32 MapManager::GetNumPlayersInInstances()
{
    Guard guard(*this);

    uint32 ret = 0;
    for(MapMapType::iterator itr = i_maps.begin(); itr != i_maps.end(); ++itr)
    {
        Map *map = itr->second;
        if(!map->Instanceable()) continue;
        MapInstanced::InstancedMaps &maps = ((MapInstanced *)map)->GetInstancedMaps();
        for(MapInstanced::InstancedMaps::iterator mitr = maps.begin(); mitr != maps.end(); ++mitr)
            if(mitr->second->IsDungeon())
                ret += ((InstanceMap*)mitr->second)->GetPlayers().getSize();
    }
    return ret;
}<|MERGE_RESOLUTION|>--- conflicted
+++ resolved
@@ -252,21 +252,16 @@
     if( !i_timer.Passed())
         return;
 
-<<<<<<< HEAD
     for (MapMapType::iterator iter=i_maps.begin(); iter != i_maps.end(); ++iter)
     {
         if (m_updater.activated())
-            m_updater.schedule_update(*iter->second, time_, i_timer.GetCurrent());
+            m_updater.schedule_update(*iter->second, (uint32)i_timer.GetCurrent());
         else
-            iter->second->Update(time_, i_timer.GetCurrent());
+            iter->second->Update((uint32)i_timer.GetCurrent());
     }
 
     if (m_updater.activated())
         m_updater.wait();
-=======
-    for(MapMapType::iterator iter=i_maps.begin(); iter != i_maps.end(); ++iter)
-        iter->second->Update((uint32)i_timer.GetCurrent());
->>>>>>> f57ec56b
 
     for (TransportSet::iterator iter = m_Transports.begin(); iter != m_Transports.end(); ++iter)
         (*iter)->Update((uint32)i_timer.GetCurrent());
