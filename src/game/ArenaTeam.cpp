--- conflicted
+++ resolved
@@ -155,13 +155,8 @@
         pl->SetUInt32Value(PLAYER_FIELD_ARENA_TEAM_INFO_1_1 + (GetSlot() * ARENA_TEAM_END) + ARENA_TEAM_PERSONAL_RATING, newmember.personal_rating );
 
         // hide promote/remove buttons
-<<<<<<< HEAD
-        if(CaptainGuid != PlayerGuid)
+        if(m_CaptainGuid != PlayerGuid)
             pl->SetUInt32Value(PLAYER_FIELD_ARENA_TEAM_INFO_1_1 + (GetSlot() * ARENA_TEAM_END) + ARENA_TEAM_MEMBER, 1);
-=======
-        if(m_CaptainGuid != PlayerGuid)
-            pl->SetUInt32Value(PLAYER_FIELD_ARENA_TEAM_INFO_1_1 + (GetSlot() * 6) + 1, 1);
->>>>>>> c6d97c6e
     }
     return true;
 }
