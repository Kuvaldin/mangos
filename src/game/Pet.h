/*
 * Copyright (C) 2005-2011 MaNGOS <http://getmangos.com/>
 *
 * This program is free software; you can redistribute it and/or modify
 * it under the terms of the GNU General Public License as published by
 * the Free Software Foundation; either version 2 of the License, or
 * (at your option) any later version.
 *
 * This program is distributed in the hope that it will be useful,
 * but WITHOUT ANY WARRANTY; without even the implied warranty of
 * MERCHANTABILITY or FITNESS FOR A PARTICULAR PURPOSE.  See the
 * GNU General Public License for more details.
 *
 * You should have received a copy of the GNU General Public License
 * along with this program; if not, write to the Free Software
 * Foundation, Inc., 59 Temple Place, Suite 330, Boston, MA  02111-1307  USA
 */

#ifndef MANGOSSERVER_PET_H
#define MANGOSSERVER_PET_H

#include "Common.h"
#include "ObjectGuid.h"
#include "Creature.h"
#include "Unit.h"

enum PetType
{
    SUMMON_PET              = 0,
    HUNTER_PET              = 1,
    GUARDIAN_PET            = 2,
    MINI_PET                = 3,
    PROTECTOR_PET           = 4,                            // work as defensive guardian with mini pet suffix in name
    MAX_PET_TYPE            = 5
};

#define MAX_PET_STABLES         4

// stored in character_pet.slot
enum PetSaveMode
{
    PET_SAVE_AS_DELETED        = -1,                        // not saved in fact
    PET_SAVE_AS_CURRENT        =  0,                        // in current slot (with player)
    PET_SAVE_FIRST_STABLE_SLOT =  1,
    PET_SAVE_LAST_STABLE_SLOT  =  MAX_PET_STABLES,          // last in DB stable slot index (including), all higher have same meaning as PET_SAVE_NOT_IN_SLOT
    PET_SAVE_NOT_IN_SLOT       =  100,                      // for avoid conflict with stable size grow will use 100
    PET_SAVE_REAGENTS          =  101                       // PET_SAVE_NOT_IN_SLOT with reagents return
};

// There might be a lot more
enum PetModeFlags
{
    PET_MODE_UNKNOWN_0         = 0x0000001,
    PET_MODE_UNKNOWN_2         = 0x0000100,
    PET_MODE_DISABLE_ACTIONS   = 0x8000000,

    // autoset in client at summon
    PET_MODE_DEFAULT           = PET_MODE_UNKNOWN_0 | PET_MODE_UNKNOWN_2,
};

enum HappinessState
{
    UNHAPPY = 1,
    CONTENT = 2,
    HAPPY   = 3
};

enum PetSpellState
{
    PETSPELL_UNCHANGED = 0,
    PETSPELL_CHANGED   = 1,
    PETSPELL_NEW       = 2,
    PETSPELL_REMOVED   = 3
};

enum PetSpellType
{
    PETSPELL_NORMAL = 0,
    PETSPELL_FAMILY = 1,
};

struct PetSpell
{
    uint8 active;                                           // use instead enum (not good use *uint8* limited enum in case when value in enum not possitive in *int8*)

    PetSpellState state : 8;
    PetSpellType type   : 8;
};

enum ActionFeedback
{
    FEEDBACK_NONE            = 0,
    FEEDBACK_PET_DEAD        = 1,
    FEEDBACK_NOTHING_TO_ATT  = 2,
    FEEDBACK_CANT_ATT_TARGET = 3
};

enum PetTalk
{
    PET_TALK_SPECIAL_SPELL  = 0,
    PET_TALK_ATTACK         = 1
};

enum PetNameInvalidReason
{
    // custom, not send
    PET_NAME_SUCCESS                                        = 0,

    PET_NAME_INVALID                                        = 1,
    PET_NAME_NO_NAME                                        = 2,
    PET_NAME_TOO_SHORT                                      = 3,
    PET_NAME_TOO_LONG                                       = 4,
    PET_NAME_MIXED_LANGUAGES                                = 6,
    PET_NAME_PROFANE                                        = 7,
    PET_NAME_RESERVED                                       = 8,
    PET_NAME_THREE_CONSECUTIVE                              = 11,
    PET_NAME_INVALID_SPACE                                  = 12,
    PET_NAME_CONSECUTIVE_SPACES                             = 13,
    PET_NAME_RUSSIAN_CONSECUTIVE_SILENT_CHARACTERS          = 14,
    PET_NAME_RUSSIAN_SILENT_CHARACTER_AT_BEGINNING_OR_END   = 15,
    PET_NAME_DECLENSION_DOESNT_MATCH_BASE_NAME              = 16
};

enum ScalingTarget
{
    SCALING_TARGET_ALL          = 0,
    SCALING_TARGET_STAT,
    SCALING_TARGET_RESISTANCE,
    SCALING_TARGET_ATTACKPOWER,
    SCALING_TARGET_DAMAGE,
    SCALING_TARGET_SPELLDAMAGE,
    SCALING_TARGET_HIT,
    SCALING_TARGET_SPELLHIT,
    SCALING_TARGET_EXPERTIZE,
    SCALING_TARGET_POWERREGEN,
    SCALING_TARGET_MAX
};

struct ScalingAction
{
    explicit ScalingAction(ScalingTarget _target, uint32 _stat, bool _apply ) :
                                         target(_target), stat(_stat), apply(_apply)
    {}
    ScalingTarget target;
    uint32        stat;
    bool          apply;
};

typedef UNORDERED_MAP<uint32, PetSpell> PetSpellMap;
typedef std::vector<uint32> AutoSpellList;

#define HAPPINESS_LEVEL_SIZE        333000

#define ACTIVE_SPELLS_MAX           4

#define PET_FOLLOW_DIST  1.0f
#define PET_FOLLOW_ANGLE (M_PI_F/2.0f)

class Player;
struct PetScalingData;

class Pet : public Creature
{
    public:
        explicit Pet(PetType type = MAX_PET_TYPE);
        virtual ~Pet();

        void AddToWorld();
        void RemoveFromWorld();

        PetType getPetType() const { return m_petType; }
        void setPetType(PetType type) { m_petType = type; }
        bool isControlled() const { return getPetType()==SUMMON_PET || getPetType()==HUNTER_PET; }
        bool isTemporarySummoned() const { return m_duration > 0; }

        bool IsPermanentPetFor(Player* owner);              // pet have tab in character windows and set UNIT_FIELD_PETNUMBER

        bool Create (uint32 guidlow, CreatureCreatePos& cPos, CreatureInfo const* cinfo, uint32 pet_number, Unit* owner);
        bool CreateBaseAtCreature(Creature* creature, Unit* owner);
        bool LoadPetFromDB( Player* owner,uint32 petentry = 0,uint32 petnumber = 0, bool current = false );
        void SavePetToDB(PetSaveMode mode);
        void Unsummon(PetSaveMode mode, Unit* owner = NULL);
        static void DeleteFromDB(uint32 guidlow, bool separate_transaction = true);

        void SetDeathState(DeathState s);                   // overwrite virtual Creature::SetDeathState and Unit::SetDeathState
        void Update(uint32 update_diff, uint32 diff);                           // overwrite virtual Creature::Update and Unit::Update

        uint8 GetPetAutoSpellSize() const { return m_autospells.size(); }
        uint32 GetPetAutoSpellOnPos(uint8 pos) const
        {
            if (pos >= m_autospells.size())
                return 0;
            else
                return m_autospells[pos];
        }

<<<<<<< HEAD
=======
        void RegenerateAll(uint32 update_diff);             // overwrite Creature::RegenerateAll
        void Regenerate(Powers power);
        void LooseHappiness();
>>>>>>> 0075db9f
        HappinessState GetHappinessState();
        void GivePetXP(uint32 xp);
        void GivePetLevel(uint32 level);
        void SynchronizeLevelWithOwner();
        bool InitStatsForLevel(uint32 level, Unit* owner = NULL);
        bool HaveInDiet(ItemPrototype const* item) const;
        uint32 GetCurrentFoodBenefitLevel(uint32 itemlevel);
        void SetDuration(int32 dur) { m_duration = dur; }

        bool UpdateStats(Stats stat);
        bool UpdateAllStats();
        void UpdateResistances(uint32 school);
        void UpdateArmor();
        void UpdateMaxHealth();
        void UpdateMaxPower(Powers power);
        void UpdateAttackPowerAndDamage(bool ranged = false);
        void UpdateDamagePhysical(WeaponAttackType attType);
        void UpdateSpellPower();
        void UpdateManaRegen();

        bool CanTakeMoreActiveSpells(uint32 SpellIconID);
        void ToggleAutocast(uint32 spellid, bool apply);

        void ApplyModeFlags(PetModeFlags mode, bool apply);
        PetModeFlags GetModeFlags() const { return m_petModeFlags; }

        bool HasSpell(uint32 spell) const;

        void LearnPetPassives();
        void CastPetAuras(bool current);
        void CastPetAura(PetAura const* aura);

        void Regenerate(Powers power, uint32 diff);
        void RegenerateHealth(uint32 diff);
        float OCTRegenHPPerSpirit();
        float OCTRegenMPPerSpirit();
        void CastPetPassiveAuras(bool current);
        void ApplyScalingBonus(ScalingAction* action);
        void ApplyAllScalingBonuses(bool apply);
        void ApplyStatScalingBonus(Stats stat, bool apply);
        void ApplyResistanceScalingBonus(uint32 school, bool apply);
        void ApplyAttackPowerScalingBonus(bool apply);
        void ApplyDamageScalingBonus(bool apply);
        void ApplySpellDamageScalingBonus(bool apply);
        void ApplyHitScalingBonus(bool apply);
        void ApplySpellHitScalingBonus(bool apply);
        void ApplyExpertizeScalingBonus(bool apply);
        void ApplyPowerregenScalingBonus(bool apply);
        bool ReapplyScalingAura(SpellAuraHolder* holder, SpellEntry const *spellproto, SpellEffectIndex index, int32 basePoints);
        PetScalingData* CalculateScalingData( bool recalculate = false );
        void AddScalingAction(ScalingTarget target, uint32 stat, bool apply);
        void ApplyHappinessBonus(bool apply);

        void _LoadSpellCooldowns();
        void _SaveSpellCooldowns();
        void _LoadAuras(uint32 timediff);
        void _SaveAuras();
        void _LoadSpells();
        void _SaveSpells();

        bool addSpell(uint32 spell_id,ActiveStates active = ACT_DECIDE, PetSpellState state = PETSPELL_NEW, PetSpellType type = PETSPELL_NORMAL);
        bool learnSpell(uint32 spell_id);
        void learnSpellHighRank(uint32 spellid);
        void InitLevelupSpellsForLevel();
        bool unlearnSpell(uint32 spell_id, bool learn_prev, bool clear_ab = true);
        bool removeSpell(uint32 spell_id, bool learn_prev, bool clear_ab = true);
        void CleanupActionBar();

        PetSpellMap     m_spells;
        AutoSpellList   m_autospells;

        void InitPetCreateSpells();

        bool resetTalents(bool no_cost = false);
        static void resetTalentsForAllPetsOf(Player* owner, Pet* online_pet = NULL);
        uint32 resetTalentsCost() const;
        void InitTalentForLevel();

        uint8 GetMaxTalentPointsForLevel(uint32 level);
        uint8 GetFreeTalentPoints() { return GetByteValue(UNIT_FIELD_BYTES_1, 1); }
        void SetFreeTalentPoints(uint8 points) { SetByteValue(UNIT_FIELD_BYTES_1, 1, points); }
        void UpdateFreeTalentPoints(bool resetIfNeed = true);

        uint32  m_resetTalentsCost;
        time_t  m_resetTalentsTime;
        uint32  m_usedTalentCount;

        const uint64& GetAuraUpdateMask() const { return m_auraUpdateMask; }
        void SetAuraUpdateMask(uint8 slot) { m_auraUpdateMask |= (uint64(1) << slot); }
        void ResetAuraUpdateMask() { m_auraUpdateMask = 0; }

        float GetPetFollowAngle() const { return m_petFollowAngle; }
        void SetPetFollowAngle(float angle) { m_petFollowAngle = angle; }

        Unit* GetOwner() const;
        bool GetNeedSave() const { return m_needSave; }
        void SetNeedSave(bool needSave) { m_needSave = needSave; }
        uint8 GetPetCounter() { return m_petCounter; }
        void SetPetCounter(uint8 counter) { m_petCounter = counter; }
        bool Summon();
        void SetCreateSpellID(uint32 SpellID) { m_createSpellID = SpellID; }
        uint32 GetCreateSpellID() { return m_createSpellID; }
        bool IsInWorld() const { return ( !m_loading && !m_removed && Object::IsInWorld()); }

        // overwrite Creature function for name localization back to WorldObject version without localization
        const char* GetNameForLocaleIdx(int32 locale_idx) const { return WorldObject::GetNameForLocaleIdx(locale_idx); }

        DeclinedName const* GetDeclinedNames() const { return m_declinedname; }

        bool    m_removed;                                  // prevent overwrite pet state in DB at next Pet::Update if pet already removed(saved)
    protected:
        uint32  m_happinessTimer;
        PetType m_petType;
        int32   m_duration;                                 // time until unsummon (used mostly for summoned guardians and not used for controlled pets)
        uint64  m_auraUpdateMask;
        bool    m_loading;
        bool    m_needSave;                                 // is pet needed to be saved in DB
        float   m_petFollowAngle;                           // follow angle for the pet
        uint8   m_petCounter;
        PetScalingData*  m_PetScalingData;
        PetScalingData*  m_baseBonusData;
        uint32  m_createSpellID;
        std::queue<ScalingAction> m_scalingQueue;
        uint8   m_HappinessState;

        DeclinedName *m_declinedname;

    private:
        PetModeFlags m_petModeFlags;

        void SaveToDB(uint32, uint8, uint32)                // overwrited of Creature::SaveToDB     - don't must be called
        {
            MANGOS_ASSERT(false);
        }
        void DeleteFromDB()                                 // overwrited of Creature::DeleteFromDB - don't must be called
        {
            MANGOS_ASSERT(false);
        }
};


struct ApplyScalingBonusWithHelper
{
    explicit ApplyScalingBonusWithHelper(ScalingTarget _target, uint32 _stat, bool _apply ) :
                                         target(_target), stat(_stat), apply(_apply)
    {}
    void operator()(Unit* unit) const;
    ScalingTarget target;
    uint32 stat;
    bool apply;
};

struct DoPetActionWithHelper
{
    explicit DoPetActionWithHelper( Player* _owner, uint8 _flag, uint32 _spellid, ObjectGuid _petGuid, ObjectGuid _targetGuid) :
             owner(_owner), flag(_flag), spellid(_spellid), petGuid(_petGuid), targetGuid(_targetGuid)
    {}
    void operator()(Unit* unit) const { unit->DoPetAction(owner, flag, spellid, petGuid, targetGuid); }
    Player* owner;
    uint8 flag;
    uint32 spellid;
    ObjectGuid petGuid;
    ObjectGuid targetGuid;
};

struct DoPetCastWithHelper
{
    explicit DoPetCastWithHelper( Player* _owner, uint8 _cast_count, SpellCastTargets* _targets, SpellEntry const* _spellInfo ) :
             owner(_owner), cast_count(_cast_count), targets(_targets), spellInfo(_spellInfo)
    {}
    void operator()(Unit* unit) const { unit->DoPetCastSpell(owner,cast_count,targets,spellInfo ); }
    Player* owner;
    uint8 cast_count;
    SpellCastTargets* targets;
    SpellEntry const* spellInfo;
};

typedef std::map<uint32,std::string> KnownPetNames;

#endif<|MERGE_RESOLUTION|>--- conflicted
+++ resolved
@@ -194,12 +194,8 @@
                 return m_autospells[pos];
         }
 
-<<<<<<< HEAD
-=======
         void RegenerateAll(uint32 update_diff);             // overwrite Creature::RegenerateAll
-        void Regenerate(Powers power);
-        void LooseHappiness();
->>>>>>> 0075db9f
+        void Regenerate(Powers power, uint32 diff);
         HappinessState GetHappinessState();
         void GivePetXP(uint32 xp);
         void GivePetLevel(uint32 level);
@@ -232,7 +228,6 @@
         void CastPetAuras(bool current);
         void CastPetAura(PetAura const* aura);
 
-        void Regenerate(Powers power, uint32 diff);
         void RegenerateHealth(uint32 diff);
         float OCTRegenHPPerSpirit();
         float OCTRegenMPPerSpirit();
