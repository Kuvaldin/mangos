--- conflicted
+++ resolved
@@ -811,11 +811,7 @@
         static PetNameInvalidReason CheckPetName( const std::string& name );
         static bool IsValidCharterName( const std::string& name );
 
-<<<<<<< HEAD
-		static bool CheckDeclinedNames(std::wstring w_ownname, DeclinedName const& names);
-=======
         static bool CheckDeclinedNames(std::wstring w_ownname, DeclinedName const& names);
->>>>>>> c41d53f5
 
         void LoadSpellDisabledEntrys();
         uint8 IsSpellDisabled(uint32 spellid)
