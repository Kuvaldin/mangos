--- conflicted
+++ resolved
@@ -812,11 +812,7 @@
         static PetNameInvalidReason CheckPetName( const std::string& name );
         static bool IsValidCharterName( const std::string& name );
 
-<<<<<<< HEAD
-		static bool CheckDeclinedNames(std::wstring w_ownname, DeclinedName const& names);
-=======
         static bool CheckDeclinedNames(std::wstring w_ownname, DeclinedName const& names);
->>>>>>> 1c9c4879
 
         void LoadSpellDisabledEntrys();
         uint8 IsSpellDisabled(uint32 spellid)
