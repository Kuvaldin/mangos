/*
 * Copyright (C) 2005-2012 MaNGOS <http://getmangos.com/>
 *
 * This program is free software; you can redistribute it and/or modify
 * it under the terms of the GNU General Public License as published by
 * the Free Software Foundation; either version 2 of the License, or
 * (at your option) any later version.
 *
 * This program is distributed in the hope that it will be useful,
 * but WITHOUT ANY WARRANTY; without even the implied warranty of
 * MERCHANTABILITY or FITNESS FOR A PARTICULAR PURPOSE.  See the
 * GNU General Public License for more details.
 *
 * You should have received a copy of the GNU General Public License
 * along with this program; if not, write to the Free Software
 * Foundation, Inc., 59 Temple Place, Suite 330, Boston, MA  02111-1307  USA
 */

#include "WaypointManager.h"
#include "Database/DatabaseEnv.h"
#include "GridDefines.h"
#include "Policies/SingletonImp.h"
#include "ProgressBar.h"
#include "MapManager.h"
#include "ObjectMgr.h"
#include "ScriptMgr.h"

INSTANTIATE_SINGLETON_1(WaypointManager);

bool WaypointBehavior::isEmpty()
{
    if (emote || spell || model1 || model2)
        return false;

    for (int i = 0; i < MAX_WAYPOINT_TEXT; ++i)
        if (textid[i])
            return false;

    return true;
}

WaypointBehavior::WaypointBehavior(const WaypointBehavior& b)
{
    emote = b.emote;
    spell = b.spell;
    model1 = b.model1;
    model2 = b.model2;
    for (int i = 0; i < MAX_WAYPOINT_TEXT; ++i)
        textid[i] = b.textid[i];
}

void WaypointManager::Load()
{
    Cleanup();

    uint32 total_paths = 0;
    uint32 total_nodes = 0;
    uint32 total_behaviors = 0;

    std::set<uint32> movementScriptSet;

    for (ScriptMapMap::const_iterator itr = sCreatureMovementScripts.second.begin(); itr != sCreatureMovementScripts.second.end(); ++itr)
        movementScriptSet.insert(itr->first);

    // creature_movement
    QueryResult* result = WorldDatabase.Query("SELECT id, COUNT(point) FROM creature_movement GROUP BY id");

    if (!result)
    {
        BarGoLink bar(1);
        bar.step();
        sLog.outString();
        sLog.outString(">> Loaded 0 paths. DB table `creature_movement` is empty.");
    }
    else
    {
        total_paths = (uint32)result->GetRowCount();
        BarGoLink bar(total_paths);

        do
        {
            bar.step();
            Field* fields   = result->Fetch();

            uint32 id       = fields[0].GetUInt32();
            uint32 count    = fields[1].GetUInt32();

            m_pathMap[id].resize(count);
            total_nodes += count;
        }
        while (result->NextRow());

        sLog.outString();
        sLog.outString(">> Paths loaded");

        delete result;

        //                                   0   1      2           3           4           5         6
        result = WorldDatabase.Query("SELECT id, point, position_x, position_y, position_z, waittime, script_id,"
                                     //   7        8        9        10       11       12     13     14           15      16
                                     "textid1, textid2, textid3, textid4, textid5, emote, spell, orientation, model1, model2 FROM creature_movement");

        BarGoLink barRow((int)result->GetRowCount());

        // error after load, we check if creature guid corresponding to the path id has proper MovementType
        std::set<uint32> creatureNoMoveType;

        do
        {
            barRow.step();
            Field* fields = result->Fetch();
            uint32 id           = fields[0].GetUInt32();
            uint32 point        = fields[1].GetUInt32();

            const CreatureData* cData = sObjectMgr.GetCreatureData(id);

            if (!cData)
            {
                sLog.outErrorDb("Table creature_movement contain path for creature guid %u, but this creature guid does not exist. Skipping.", id);
                continue;
            }

            if (cData->movementType != WAYPOINT_MOTION_TYPE)
                creatureNoMoveType.insert(id);

            WaypointPath& path  = m_pathMap[id];

            // the cleanup queries make sure the following is true
            MANGOS_ASSERT(point >= 1 && point <= path.size());

            WaypointNode& node  = path[point - 1];

            node.x              = fields[2].GetFloat();
            node.y              = fields[3].GetFloat();
            node.z              = fields[4].GetFloat();
            node.orientation    = fields[14].GetFloat();
            node.delay          = fields[5].GetUInt32();
            node.script_id      = fields[6].GetUInt32();

            // prevent using invalid coordinates
            if (!MaNGOS::IsValidMapCoord(node.x, node.y, node.z, node.orientation))
            {
                QueryResult* result1 = WorldDatabase.PQuery("SELECT id, map FROM creature WHERE guid = '%u'", id);
                if (result1)
                    sLog.outErrorDb("Creature (guidlow %d, entry %d) have invalid coordinates in his waypoint %d (X: %f, Y: %f).",
                                    id, result1->Fetch()[0].GetUInt32(), point, node.x, node.y);
                else
                    sLog.outErrorDb("Waypoint path %d, have invalid coordinates in his waypoint %d (X: %f, Y: %f).",
                                    id, point, node.x, node.y);

                MaNGOS::NormalizeMapCoord(node.x);
                MaNGOS::NormalizeMapCoord(node.y);

                if (result1)
                {
                    node.z = sTerrainMgr.LoadTerrain(result1->Fetch()[1].GetUInt32())->GetHeightStatic(node.x, node.y, node.z);
                    delete result1;
                }

                WorldDatabase.PExecute("UPDATE creature_movement SET position_x = '%f', position_y = '%f', position_z = '%f' WHERE id = '%u' AND point = '%u'", node.x, node.y, node.z, id, point);
            }

            if (node.script_id)
            {
                if (sCreatureMovementScripts.second.find(node.script_id) == sCreatureMovementScripts.second.end())
                {
                    sLog.outErrorDb("Table creature_movement for id %u, point %u have script_id %u that does not exist in `creature_movement_scripts`, ignoring", id, point, node.script_id);
                    continue;
                }

                movementScriptSet.erase(node.script_id);
            }

            // WaypointBehavior can be dropped in time. Script_id added may 2010 and can handle all the below behavior.

            WaypointBehavior be;
            be.model1           = fields[15].GetUInt32();
            be.model2           = fields[16].GetUInt32();
            be.emote            = fields[12].GetUInt32();
            be.spell            = fields[13].GetUInt32();

            for (int i = 0; i < MAX_WAYPOINT_TEXT; ++i)
            {
                be.textid[i]    = fields[7 + i].GetInt32();

                if (be.textid[i])
                {
                    if (be.textid[i] < MIN_DB_SCRIPT_STRING_ID || be.textid[i] >= MAX_DB_SCRIPT_STRING_ID)
                    {
                        sLog.outErrorDb("Table `creature_movement` Id %u, point %u has textid%u has value %d out of range. Must be in %u-%u", id, point, i + 1, be.textid[i], MIN_DB_SCRIPT_STRING_ID, MAX_DB_SCRIPT_STRING_ID - 1);
                        be.textid[i] = 0;
                    }
                }
            }

            if (be.spell && ! sSpellStore.LookupEntry(be.spell))
            {
                sLog.outErrorDb("Table creature_movement references unknown spellid %u. Skipping id %u with point %u.", be.spell, id, point);
                be.spell = 0;
            }

            if (be.emote)
            {
                if (!sEmotesStore.LookupEntry(be.emote))
                    sLog.outErrorDb("Waypoint path %u (Point %u) are using emote %u, but emote does not exist.", id, point, be.emote);
            }

            // save memory by not storing empty behaviors
            if (!be.isEmpty())
            {
                node.behavior = new WaypointBehavior(be);
                ++total_behaviors;
            }
            else
                node.behavior = NULL;
        }
        while (result->NextRow());

        if (!creatureNoMoveType.empty())
        {
            for (std::set<uint32>::const_iterator itr = creatureNoMoveType.begin(); itr != creatureNoMoveType.end(); ++itr)
            {
                const CreatureData* cData = sObjectMgr.GetCreatureData(*itr);
                const CreatureInfo* cInfo = ObjectMgr::GetCreatureTemplate(cData->id);

                sLog.outErrorDb("Table creature_movement has waypoint for creature guid %u (entry %u), but MovementType is not WAYPOINT_MOTION_TYPE(2). Creature will not use this path.", *itr, cData->id);

                if (cInfo->MovementType == WAYPOINT_MOTION_TYPE)
                    sLog.outErrorDb("    creature_template for this entry has MovementType WAYPOINT_MOTION_TYPE(2), did you intend to use creature_movement_template ?");
            }
        }

        sLog.outString();
        sLog.outString(">> Waypoints and behaviors loaded");
        sLog.outString();
        sLog.outString(">>> Loaded %u paths, %u nodes and %u behaviors", total_paths, total_nodes, total_behaviors);

        delete result;
    }

    // creature_movement_template
    result = WorldDatabase.Query("SELECT entry, COUNT(point) FROM creature_movement_template GROUP BY entry");

    if (!result)
    {
        BarGoLink bar(1);
        bar.step();
        sLog.outString();
        sLog.outString(">> Loaded 0 path templates. DB table `creature_movement_template` is empty.");
    }
    else
    {
        total_nodes = 0;
        total_behaviors = 0;
        total_paths = (uint32)result->GetRowCount();
        BarGoLink barRow(total_paths);

        do
        {
            barRow.step();
            Field* fields = result->Fetch();

            uint32 entry    = fields[0].GetUInt32();
            uint32 count    = fields[1].GetUInt32();

            m_pathTemplateMap[entry].resize(count);
            total_nodes += count;
        }
        while (result->NextRow());

        delete result;

        sLog.outString();
        sLog.outString(">> Path templates loaded");

        //                                   0      1      2           3           4           5         6
        result = WorldDatabase.Query("SELECT entry, point, position_x, position_y, position_z, waittime, script_id,"
                                     //   7        8        9        10       11       12     13     14           15      16
                                     "textid1, textid2, textid3, textid4, textid5, emote, spell, orientation, model1, model2 FROM creature_movement_template");

        BarGoLink bar(result->GetRowCount());

        do
        {
            bar.step();
            Field* fields = result->Fetch();

            uint32 entry        = fields[0].GetUInt32();
            uint32 point        = fields[1].GetUInt32();

            const CreatureInfo* cInfo = ObjectMgr::GetCreatureTemplate(entry);

            if (!cInfo)
            {
                sLog.outErrorDb("Table creature_movement_template references unknown creature template %u. Skipping.", entry);
                continue;
            }

            WaypointPath& path  = m_pathTemplateMap[entry];

            // the cleanup queries make sure the following is true
            MANGOS_ASSERT(point >= 1 && point <= path.size());

            WaypointNode& node  = path[point - 1];

            node.x              = fields[2].GetFloat();
            node.y              = fields[3].GetFloat();
            node.z              = fields[4].GetFloat();
            node.orientation    = fields[14].GetFloat();
            node.delay          = fields[5].GetUInt32();
            node.script_id      = fields[6].GetUInt32();

            // prevent using invalid coordinates
            if (!MaNGOS::IsValidMapCoord(node.x, node.y, node.z, node.orientation))
            {
                sLog.outErrorDb("Table creature_movement_template for entry %u (point %u) are using invalid coordinates position_x: %f, position_y: %f)",
                                entry, point, node.x, node.y);

                MaNGOS::NormalizeMapCoord(node.x);
                MaNGOS::NormalizeMapCoord(node.y);

                sLog.outErrorDb("Table creature_movement_template for entry %u (point %u) are auto corrected to normalized position_x=%f, position_y=%f",
                                entry, point, node.x, node.y);

                WorldDatabase.PExecute("UPDATE creature_movement_template SET position_x = '%f', position_y = '%f' WHERE entry = %u AND point = %u", node.x, node.y, entry, point);
            }

            if (node.script_id)
            {
                if (sCreatureMovementScripts.second.find(node.script_id) == sCreatureMovementScripts.second.end())
                {
                    sLog.outErrorDb("Table creature_movement_template for entry %u, point %u have script_id %u that does not exist in `creature_movement_scripts`, ignoring", entry, point, node.script_id);
                    continue;
                }

                movementScriptSet.erase(node.script_id);
            }

            WaypointBehavior be;
            be.model1           = fields[15].GetUInt32();
            be.model2           = fields[16].GetUInt32();
            be.emote            = fields[12].GetUInt32();
            be.spell            = fields[13].GetUInt32();

            for (int i = 0; i < MAX_WAYPOINT_TEXT; ++i)
            {
                be.textid[i]    = fields[7 + i].GetUInt32();

                if (be.textid[i])
                {
                    if (be.textid[i] < MIN_DB_SCRIPT_STRING_ID || be.textid[i] >= MAX_DB_SCRIPT_STRING_ID)
                    {
                        sLog.outErrorDb("Table `creature_movement_template` Entry %u, point %u has textid%u has value %d out of range. Must be in %u-%u", entry, point, i + 1, be.textid[i], MIN_DB_SCRIPT_STRING_ID, MAX_DB_SCRIPT_STRING_ID - 1);
                        be.textid[i] = 0;
                    }
                }
            }

            if (be.spell && ! sSpellStore.LookupEntry(be.spell))
            {
                sLog.outErrorDb("Table creature_movement_template references unknown spellid %u. Skipping id %u with point %u.", be.spell, entry, point);
                be.spell = 0;
            }

            if (be.emote)
            {
                if (!sEmotesStore.LookupEntry(be.emote))
                    sLog.outErrorDb("Waypoint template path %u (point %u) are using emote %u, but emote does not exist.", entry, point, be.emote);
            }

            // save memory by not storing empty behaviors
            if (!be.isEmpty())
            {
                node.behavior   = new WaypointBehavior(be);
                ++total_behaviors;
            }
            else
                node.behavior   = NULL;
        }
        while (result->NextRow());

        delete result;

        sLog.outString();
        sLog.outString(">> Waypoint templates loaded");
        sLog.outString();
        sLog.outString(">>> Loaded %u path templates with %u nodes and %u behaviors", total_paths, total_nodes, total_behaviors);
    }

    if (!movementScriptSet.empty())
    {
        for (std::set<uint32>::const_iterator itr = movementScriptSet.begin(); itr != movementScriptSet.end(); ++itr)
            sLog.outErrorDb("Table `creature_movement_scripts` contain unused script, id %u.", *itr);
    }
}

void WaypointManager::Cleanup()
{
    // check if points need to be renumbered and do it
    if (QueryResult* result = WorldDatabase.Query("SELECT 1 from creature_movement As T WHERE point <> (SELECT COUNT(*) FROM creature_movement WHERE id = T.id AND point <= T.point) LIMIT 1"))
    {
        delete result;
        WorldDatabase.DirectExecute("CREATE TEMPORARY TABLE temp LIKE creature_movement");
        WorldDatabase.DirectExecute("INSERT INTO temp SELECT * FROM creature_movement");
        WorldDatabase.DirectExecute("ALTER TABLE creature_movement DROP PRIMARY KEY");
        WorldDatabase.DirectExecute("UPDATE creature_movement AS T SET point = (SELECT COUNT(*) FROM temp WHERE id = T.id AND point <= T.point)");
        WorldDatabase.DirectExecute("ALTER TABLE creature_movement ADD PRIMARY KEY (id, point)");
        WorldDatabase.DirectExecute("DROP TABLE temp");

        sLog.outErrorDb("Table `creature_movement` was auto corrected for using points out of order (invalid or points missing)");

        MANGOS_ASSERT(!(result = WorldDatabase.Query("SELECT 1 from creature_movement As T WHERE point <> (SELECT COUNT(*) FROM creature_movement WHERE id = T.id AND point <= T.point) LIMIT 1")));
    }

    if (QueryResult* result = WorldDatabase.Query("SELECT 1 from creature_movement_template As T WHERE point <> (SELECT COUNT(*) FROM creature_movement_template WHERE entry = T.entry AND point <= T.point) LIMIT 1"))
    {
        delete result;
        WorldDatabase.DirectExecute("CREATE TEMPORARY TABLE temp LIKE creature_movement_template");
        WorldDatabase.DirectExecute("INSERT INTO temp SELECT * FROM creature_movement_template");
        WorldDatabase.DirectExecute("ALTER TABLE creature_movement_template DROP PRIMARY KEY");
        WorldDatabase.DirectExecute("UPDATE creature_movement_template AS T SET point = (SELECT COUNT(*) FROM temp WHERE entry = T.entry AND point <= T.point)");
        WorldDatabase.DirectExecute("ALTER TABLE creature_movement_template ADD PRIMARY KEY (entry, point)");
        WorldDatabase.DirectExecute("DROP TABLE temp");

        sLog.outErrorDb("Table `creature_movement_template` was auto corrected for using points out of order (invalid or points missing)");

        MANGOS_ASSERT(!(result = WorldDatabase.Query("SELECT 1 from creature_movement_template As T WHERE point <> (SELECT COUNT(*) FROM creature_movement_template WHERE entry = T.entry AND point <= T.point) LIMIT 1")));
    }
}

void WaypointManager::Unload()
{
    for (WaypointPathMap::iterator itr = m_pathMap.begin(); itr != m_pathMap.end(); ++itr)
        _clearPath(itr->second);
    m_pathMap.clear();

    for (WaypointPathMap::iterator itr = m_pathTemplateMap.begin(); itr != m_pathTemplateMap.end(); ++itr)
<<<<<<< HEAD
    {
        for (WaypointPath::iterator itr1 = itr->second.begin(); itr1 != itr->second.end(); ++itr1)
            if ((*itr1).behavior)
                delete (*itr1).behavior;
    }

=======
        _clearPath(itr->second);
>>>>>>> 259a5748
    m_pathTemplateMap.clear();
}

void WaypointManager::_clearPath(WaypointPath& path)
{
    for (WaypointPath::const_iterator itr = path.begin(); itr != path.end(); ++itr)
        delete itr->behavior;
    path.clear();
}

/// - Insert after the last point
void WaypointManager::AddLastNode(uint32 id, float x, float y, float z, float o, uint32 delay, uint32 wpGuid)
{
    _addNode(id, GetLastPoint(id, 0) + 1, x, y, z, o, delay, wpGuid);
}

/// - Insert after a certain point
void WaypointManager::AddAfterNode(uint32 id, uint32 point, float x, float y, float z, float o, uint32 delay, uint32 wpGuid)
{
    for (uint32 i = GetLastPoint(id, 0); i > point; --i)
        WorldDatabase.PExecuteLog("UPDATE creature_movement SET point=point+1 WHERE id=%u AND point=%u", id, i);

    _addNode(id, point + 1, x, y, z, o, delay, wpGuid);
}

/// - Insert without checking for collision
void WaypointManager::_addNode(uint32 id, uint32 point, float x, float y, float z, float o, uint32 delay, uint32 wpGuid)
{
    if (point == 0) return;                                 // counted from 1 in the DB
    WorldDatabase.PExecuteLog("INSERT INTO creature_movement (id,point,position_x,position_y,position_z,orientation,wpguid,waittime) "
                              "VALUES (%u,%u, %f,%f,%f,%f, %u,%u)",
                              id, point, x, y, z, o, wpGuid, delay);
    WaypointPathMap::iterator itr = m_pathMap.find(id);
    if (itr == m_pathMap.end())
        itr = m_pathMap.insert(WaypointPathMap::value_type(id, WaypointPath())).first;
    itr->second.insert(itr->second.begin() + (point - 1), WaypointNode(x, y, z, o, delay, 0, NULL));
}

uint32 WaypointManager::GetLastPoint(uint32 id, uint32 default_notfound)
{
    uint32 point = default_notfound;
    /*QueryResult *result = WorldDatabase.PQuery( "SELECT MAX(point) FROM creature_movement WHERE id = '%u'", id);
    if( result )
    {
        point = (*result)[0].GetUInt32()+1;
        delete result;
    }*/
    WaypointPathMap::const_iterator itr = m_pathMap.find(id);
    if (itr != m_pathMap.end() && itr->second.size() != 0)
        point = itr->second.size();
    return point;
}

void WaypointManager::DeleteNode(uint32 id, uint32 point)
{
    if (point == 0) return;                                 // counted from 1 in the DB
    WorldDatabase.PExecuteLog("DELETE FROM creature_movement WHERE id=%u AND point=%u", id, point);
    WorldDatabase.PExecuteLog("UPDATE creature_movement SET point=point-1 WHERE id=%u AND point>%u", id, point);
    WaypointPathMap::iterator itr = m_pathMap.find(id);
    if (itr != m_pathMap.end() && point <= itr->second.size())
        itr->second.erase(itr->second.begin() + (point - 1));
}

void WaypointManager::DeletePath(uint32 id)
{
    WorldDatabase.PExecuteLog("DELETE FROM creature_movement WHERE id=%u", id);
    WaypointPathMap::iterator itr = m_pathMap.find(id);
    if (itr != m_pathMap.end())
        _clearPath(itr->second);
    // the path is not removed from the map, just cleared
    // WMGs have pointers to the path, so deleting them would crash
    // this wastes some memory, but these functions are
    // only meant to be called by GM commands
}

void WaypointManager::SetNodePosition(uint32 id, uint32 point, float x, float y, float z)
{
    if (point == 0) return;                                 // counted from 1 in the DB
    WorldDatabase.PExecuteLog("UPDATE creature_movement SET position_x=%f, position_y=%f, position_z=%f WHERE id=%u AND point=%u", x, y, z, id, point);
    WaypointPathMap::iterator itr = m_pathMap.find(id);
    if (itr != m_pathMap.end() && point <= itr->second.size())
    {
        itr->second[point - 1].x = x;
        itr->second[point - 1].y = y;
        itr->second[point - 1].z = z;
    }
}

void WaypointManager::SetNodeText(uint32 id, uint32 point, const char* text_field, const char* text)
{
    if (point == 0) return;                                 // counted from 1 in the DB
    if (!text_field) return;
    std::string field = text_field;
    WorldDatabase.escape_string(field);

    if (!text)
    {
        WorldDatabase.PExecuteLog("UPDATE creature_movement SET %s=NULL WHERE id='%u' AND point='%u'", field.c_str(), id, point);
    }
    else
    {
        std::string text2 = text;
        WorldDatabase.escape_string(text2);
        WorldDatabase.PExecuteLog("UPDATE creature_movement SET %s='%s' WHERE id='%u' AND point='%u'", field.c_str(), text2.c_str(), id, point);
    }

    WaypointPathMap::iterator itr = m_pathMap.find(id);
    if (itr != m_pathMap.end() && point <= itr->second.size())
    {
        WaypointNode& node = itr->second[point - 1];
        if (!node.behavior) node.behavior = new WaypointBehavior();

//        if(field == "text1") node.behavior->text[0] = text ? text : "";
//        if(field == "text2") node.behavior->text[1] = text ? text : "";
//        if(field == "text3") node.behavior->text[2] = text ? text : "";
//        if(field == "text4") node.behavior->text[3] = text ? text : "";
//        if(field == "text5") node.behavior->text[4] = text ? text : "";
        if (field == "emote") node.behavior->emote   = text ? atoi(text) : 0;
        if (field == "spell") node.behavior->spell   = text ? atoi(text) : 0;
        if (field == "model1") node.behavior->model1 = text ? atoi(text) : 0;
        if (field == "model2") node.behavior->model2 = text ? atoi(text) : 0;
    }
}

inline void CheckWPText(bool isTemplate, uint32 entryOrGuid, size_t point, WaypointBehavior* be, std::set<int32>& ids)
{
    int zeroCount = 0;                                      // Counting leading zeros for futher textid shift
    for (int j = 0; j < MAX_WAYPOINT_TEXT; ++j)
    {
        if (!be->textid[j])
        {
            ++zeroCount;
            continue;
        }
        if (!sObjectMgr.GetMangosStringLocale(be->textid[j]))
        {
            sLog.outErrorDb("Table `creature_movement%s %u, PointId %u has textid%u with non existing textid %i.",
                            isTemplate ? "_template` Entry:" : "` Id:", entryOrGuid, point + 1, j, be->textid[j]);
            be->textid[j] = 0;
            ++zeroCount;
            continue;
        }
        ids.erase(uint32(be->textid[j]));

        // Shifting check
        if (zeroCount)
        {
            // Correct textid but some zeros leading, so move it forward.
            be->textid[j - zeroCount] = be->textid[j];
            be->textid[j] = 0;
        }
    }
}
<<<<<<< HEAD

void WaypointManager::CheckTextsExistance(std::set<int32>& ids)
{
    for (WaypointPathMap::const_iterator pmItr = m_pathMap.begin(); pmItr != m_pathMap.end(); ++pmItr)
    {
        for (size_t i = 0; i < pmItr->second.size(); ++i)
            if (pmItr->second[i].behavior)
                CheckWPText(false, pmItr->first, i, pmItr->second[i].behavior, ids);
    }

    for (WaypointPathMap::const_iterator wptItr = m_pathTemplateMap.begin(); wptItr != m_pathTemplateMap.end(); ++wptItr)
    {
=======

void WaypointManager::CheckTextsExistance(std::set<int32>& ids)
{
    for (WaypointPathMap::const_iterator pmItr = m_pathMap.begin(); pmItr != m_pathMap.end(); ++pmItr)
    {
        for (size_t i = 0; i < pmItr->second.size(); ++i)
            if (pmItr->second[i].behavior)
                CheckWPText(false, pmItr->first, i, pmItr->second[i].behavior, ids);
    }

    for (WaypointPathMap::const_iterator wptItr = m_pathTemplateMap.begin(); wptItr != m_pathTemplateMap.end(); ++wptItr)
    {
>>>>>>> 259a5748
        for (size_t i = 0; i < wptItr->second.size(); ++i)
            if (wptItr->second[i].behavior)
                CheckWPText(true, wptItr->first, i, wptItr->second[i].behavior, ids);
    }
}<|MERGE_RESOLUTION|>--- conflicted
+++ resolved
@@ -435,16 +435,7 @@
     m_pathMap.clear();
 
     for (WaypointPathMap::iterator itr = m_pathTemplateMap.begin(); itr != m_pathTemplateMap.end(); ++itr)
-<<<<<<< HEAD
-    {
-        for (WaypointPath::iterator itr1 = itr->second.begin(); itr1 != itr->second.end(); ++itr1)
-            if ((*itr1).behavior)
-                delete (*itr1).behavior;
-    }
-
-=======
         _clearPath(itr->second);
->>>>>>> 259a5748
     m_pathTemplateMap.clear();
 }
 
@@ -598,7 +589,6 @@
         }
     }
 }
-<<<<<<< HEAD
 
 void WaypointManager::CheckTextsExistance(std::set<int32>& ids)
 {
@@ -611,20 +601,6 @@
 
     for (WaypointPathMap::const_iterator wptItr = m_pathTemplateMap.begin(); wptItr != m_pathTemplateMap.end(); ++wptItr)
     {
-=======
-
-void WaypointManager::CheckTextsExistance(std::set<int32>& ids)
-{
-    for (WaypointPathMap::const_iterator pmItr = m_pathMap.begin(); pmItr != m_pathMap.end(); ++pmItr)
-    {
-        for (size_t i = 0; i < pmItr->second.size(); ++i)
-            if (pmItr->second[i].behavior)
-                CheckWPText(false, pmItr->first, i, pmItr->second[i].behavior, ids);
-    }
-
-    for (WaypointPathMap::const_iterator wptItr = m_pathTemplateMap.begin(); wptItr != m_pathTemplateMap.end(); ++wptItr)
-    {
->>>>>>> 259a5748
         for (size_t i = 0; i < wptItr->second.size(); ++i)
             if (wptItr->second[i].behavior)
                 CheckWPText(true, wptItr->first, i, wptItr->second[i].behavior, ids);
