--- conflicted
+++ resolved
@@ -1367,22 +1367,10 @@
 
 void CreatureEventAI::DoMeleeAttackIfReady()
 {
-<<<<<<< HEAD
-    //Make sure our attack is ready before checking distance
-    if (m_creature->isAttackReady() && m_creature->getVictim())
-    {
-        //If we are within range melee the target
-        if (m_creature->CanReachWithMeleeAttack(m_creature->getVictim()))
-        {
-            m_creature->AttackerStateUpdate(m_creature->getVictim());
-            m_creature->resetAttackTimer();
-        }
-    }
-=======
     // Check target
     if (!m_creature->getVictim())
         return;
-    
+
     // Make sure our attack is ready before checking distance
     if (!m_creature->isAttackReady())
         return;
@@ -1393,7 +1381,6 @@
 
     m_creature->AttackerStateUpdate(m_creature->getVictim());
     m_creature->resetAttackTimer();
->>>>>>> 1ba3097e
 }
 
 bool CreatureEventAI::CanCast(Unit* Target, SpellEntry const *Spell, bool Triggered)
