--- conflicted
+++ resolved
@@ -100,12 +100,8 @@
     DEBUG_LOG( "WORLD: Recvd CMSG_BATTLEMASTER_JOIN Message from %s", guid.GetString().c_str());
 
     // can do this, since it's battleground, not arena
-<<<<<<< HEAD
-    BattleGroundQueueTypeId bgQueueTypeId = BattleGroundMgr::BGQueueTypeId(bgTypeId, 0);
-    BattleGroundQueueTypeId bgQueueTypeIdRandom = BattleGroundMgr::BGQueueTypeId(BATTLEGROUND_RB, 0);
-=======
     BattleGroundQueueTypeId bgQueueTypeId = BattleGroundMgr::BGQueueTypeId(bgTypeId, ARENA_TYPE_NONE);
->>>>>>> 0075db9f
+    BattleGroundQueueTypeId bgQueueTypeIdRandom = BattleGroundMgr::BGQueueTypeId(BATTLEGROUND_RB, ARENA_TYPE_NONE);
 
     // ignore if player is already in BG
     if (_player->InBattleGround())
