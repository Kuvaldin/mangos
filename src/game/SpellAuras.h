--- conflicted
+++ resolved
@@ -399,19 +399,15 @@
         int32 GetAuraDuration() const { return GetHolder()->GetAuraDuration(); }
         time_t GetAuraApplyTime() const { return m_applyTime; }
         uint32 GetAuraTicks() const { return m_periodicTick; }
-<<<<<<< HEAD
-        uint32 GetAuraMaxTicks() const { return m_maxduration > 0 && m_modifier.periodictime > 0 ? m_maxduration / m_modifier.periodictime : 0; }
-        uint32 GetStackAmount() const { return ( GetHolder() ? GetHolder()->GetStackAmount() : 0); }
-        void SetAuraPeriodicTimer (int32 timer) { m_periodicTimer = timer; }
-=======
         uint32 GetAuraMaxTicks() const
         {
             int32 maxDuration = GetAuraMaxDuration();
             return maxDuration > 0 && m_modifier.periodictime > 0 ? maxDuration / m_modifier.periodictime : 0;
         }
+
+        void SetAuraPeriodicTimer(int32 timer) { if (IsInUse()) return; SetInUse(true); m_modifier.periodictime = timer; SetInUse(false);}
+
         uint32 GetStackAmount() const { return GetHolder()->GetStackAmount(); }
->>>>>>> 09090acf
-
         void SetLoadedState(int32 damage, uint32 periodicTime)
         {
             m_modifier.m_amount = damage;
