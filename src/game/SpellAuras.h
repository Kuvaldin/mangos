/*
 * Copyright (C) 2005-2010 MaNGOS <http://getmangos.com/>
 *
 * This program is free software; you can redistribute it and/or modify
 * it under the terms of the GNU General Public License as published by
 * the Free Software Foundation; either version 2 of the License, or
 * (at your option) any later version.
 *
 * This program is distributed in the hope that it will be useful,
 * but WITHOUT ANY WARRANTY; without even the implied warranty of
 * MERCHANTABILITY or FITNESS FOR A PARTICULAR PURPOSE.  See the
 * GNU General Public License for more details.
 *
 * You should have received a copy of the GNU General Public License
 * along with this program; if not, write to the Free Software
 * Foundation, Inc., 59 Temple Place, Suite 330, Boston, MA  02111-1307  USA
 */
#ifndef MANGOS_SPELLAURAS_H
#define MANGOS_SPELLAURAS_H

#include "SpellAuraDefines.h"
#include "DBCEnums.h"

struct Modifier
{
    AuraType m_auraname;
    int32 m_amount;
    int32 m_miscvalue;
    uint32 periodictime;
};

class Unit;
struct SpellEntry;
struct SpellModifier;
struct ProcTriggerSpell;

// forward decl
class Aura;

// internal helper
struct ReapplyAffectedPassiveAurasHelper;

class MANGOS_DLL_SPEC SpellAuraHolder
{
    public:
        SpellAuraHolder (SpellEntry const* spellproto, Unit *target, WorldObject *caster, Item *castItem);
        Aura* m_auras[MAX_EFFECT_INDEX];

        void AddAura(Aura *aura, SpellEffectIndex index);
        void RemoveAura(SpellEffectIndex index);
        void ApplyAuraModifiers(bool apply, bool real = false);
        void _AddSpellAuraHolder();
        void _RemoveSpellAuraHolder();
        void SendAuraUpdate(bool remove);
        void HandleSpellSpecificBoosts(bool apply);
        void CleanupTriggeredSpells();

        void setDiminishGroup(DiminishingGroup group) { m_AuraDRGroup = group; }
        DiminishingGroup getDiminishGroup() const { return m_AuraDRGroup; }

        uint32 GetStackAmount() { return m_stackAmount; }
        void SetStackAmount(uint32 stackAmount);
        bool ModStackAmount(int32 num); // return true if last charge dropped

        Aura* GetAuraByEffectIndex(SpellEffectIndex index) const { return m_auras[index]; }

        uint32 GetId() const { return m_spellProto->Id; }
        SpellEntry const* GetSpellProto() const { return m_spellProto; }

        uint64 const& GetCasterGUID() const { return m_caster_guid; }
        void SetCasterGUID(uint64 guid) { m_caster_guid = guid; }
        uint64 GetCastItemGUID() const { return m_castItemGuid; }
        Unit* GetCaster() const;
        Unit* GetTarget() const { return m_target; }
        void SetTarget(Unit* target) { m_target = target; }

        bool IsPermanent() const { return m_permanent; }
		void SetPermanent (bool permanent) { m_permanent = permanent; }
        bool IsPassive() const { return m_isPassive; }
        bool IsDeathPersistent() const { return m_isDeathPersist; }
        bool IsPersistent() const;
        bool IsPositive() const;
        bool IsAreaAura() const;                            // if one from auras of holder applied as area aura
        bool IsWeaponBuffCoexistableWith(SpellAuraHolder* ref);
        bool IsNeedVisibleSlot(Unit const* caster) const;
        bool IsRemovedOnShapeLost() const { return m_isRemovedOnShapeLost; }
        bool IsInUse() const { return m_in_use;}
        bool IsDeleted() const { return m_deleted;}
        bool IsEmptyHolder() const;

        void SetDeleted() { m_deleted = true; }

        void SetInUse(bool state)
        {
            if(state)
                ++m_in_use;
            else
            {
                if(m_in_use)
                    --m_in_use;
            }
        }

        void UpdateHolder(uint32 diff) { SetInUse(true); Update(diff); SetInUse(false); }
        void Update(uint32 diff);
        void RefreshHolder();
        
        bool IsSingleTarget() {return m_isSingleTarget; }
        void SetIsSingleTarget(bool val) { m_isSingleTarget = val; }
        void UnregisterSingleCastHolder();

        uint8 GetAuraSlot() const { return m_auraSlot; }
        void SetAuraSlot(uint8 slot) { m_auraSlot = slot; }
        uint8 GetAuraFlags() const { return m_auraFlags; }
        void SetAuraFlags(uint8 flags) { m_auraFlags = flags; }
        uint8 GetAuraLevel() const { return m_auraLevel; }
        void SetAuraLevel(uint8 level) { m_auraLevel = level; }
        uint8 GetAuraCharges() const { return m_procCharges; }
        void SetAuraCharges(uint8 charges)
        {
            if (m_procCharges == charges)
                return;
            m_procCharges = charges;
            SendAuraUpdate(false);
        }
        bool DropAuraCharge()                               // return true if last charge dropped
        {
            if (m_procCharges == 0)
                return false;

            // exist spells that have maxStack > 1 and m_procCharges > 0 (==1 in fact)
            // all like stacks have 1 value in one from this fields
            // so return true for allow remove one aura from stacks as expired
            if (GetStackAmount() > 1)
                return true;

            m_procCharges--;
            SendAuraUpdate(false);
            return m_procCharges == 0;
        }

        time_t GetAuraApplyTime() const { return m_applyTime; }

        void SetVisibleAura(bool remove) { m_target->SetVisibleAura(m_auraSlot, remove ? 0 : GetId()); }
        void SetRemoveMode(AuraRemoveMode mode) { m_removeMode = mode; }
        void SetLoadedState(uint64 casterGUID, ObjectGuid itemGUID, int32 stackAmount, int32 charges)
        {
            m_caster_guid = casterGUID;
            m_castItemGuid = itemGUID.GetRawValue();
            m_procCharges = charges;
            m_stackAmount = stackAmount;
        }

        bool HasMechanic(uint32 mechanic) const;
        bool HasMechanicMask(uint32 mechanicMask) const;

        ~SpellAuraHolder();
    private:
        Unit* m_target;
        uint64 m_caster_guid;
        uint64 m_castItemGuid;                              // it is NOT safe to keep a pointer to the item because it may get deleted
        time_t m_applyTime;

        SpellEntry const* m_spellProto;

        uint8 m_auraSlot;                                   // Aura slot on unit (for show in client)
        uint8 m_auraFlags;                                  // Aura info flag (for send data to client)
        uint8 m_auraLevel;                                  // Aura level (store caster level for correct show level dep amount)
        uint8 m_procCharges;                                // Aura charges (0 for infinite)
        uint8 m_stackAmount;                                // Aura stack amount

        AuraRemoveMode m_removeMode:8;                      // Store info for know remove aura reason
        DiminishingGroup m_AuraDRGroup:8;                   // Diminishing

        bool m_permanent:1;
        bool m_isPassive:1;
        bool m_isDeathPersist:1;
        bool m_isRemovedOnShapeLost:1;
        bool m_isSingleTarget:1;                            // true if it's a single target spell and registered at caster - can change at spell steal for example
        bool m_deleted:1;

        uint32 m_in_use;                                    // > 0 while in SpellAuraHolder::ApplyModifiers call/SpellAuraHolder::Update/etc
};

typedef void(Aura::*pAuraHandler)(bool Apply, bool Real);
// Real == true at aura add/remove
// Real == false at aura mod unapply/reapply; when adding/removing dependent aura/item/stat mods
//
// Code in aura handler can be guarded by if(Real) check if it should execution only at real add/remove of aura
//
// MAIN RULE: Code MUST NOT be guarded by if(Real) check if it modifies any stats
//      (percent auras, stats mods, etc)
// Second rule: Code must be guarded by if(Real) check if it modifies object state (start/stop attack, send packets to client, etc)
//
// Other case choice: each code line moved under if(Real) check is mangos speedup,
//      each setting object update field code line moved under if(Real) check is significant mangos speedup, and less server->client data sends
//      each packet sending code moved under if(Real) check is _large_ mangos speedup, and lot less server->client data sends

class MANGOS_DLL_SPEC Aura
{
    friend struct ReapplyAffectedPassiveAurasHelper;
    MANGOS_DLL_SPEC friend Aura* CreateAura(SpellEntry const* spellproto, SpellEffectIndex eff, int32 *currentBasePoints, SpellAuraHolder *holder, Unit *target, Unit *caster, Item* castItem);

    public:
        //aura handlers
        void HandleNULL(bool, bool)
        {
            // NOT IMPLEMENTED
        }
        void HandleUnused(bool, bool)
        {
            // NOT USED BY ANY SPELL OR USELESS
        }
        void HandleNoImmediateEffect(bool, bool)
        {
            // aura not have immediate effect at add/remove and handled by ID in other code place
        }
        void HandleBindSight(bool Apply, bool Real);
        void HandleModPossess(bool Apply, bool Real);
        void HandlePeriodicDamage(bool Apply, bool Real);
        void HandleAuraDummy(bool Apply, bool Real);
        void HandleAuraPeriodicDummy(bool apply, bool Real);
        void HandleModConfuse(bool Apply, bool Real);
        void HandleModCharm(bool Apply, bool Real);
        void HandleModFear(bool Apply, bool Real);
        void HandlePeriodicHeal(bool Apply, bool Real);
        void HandleModAttackSpeed(bool Apply, bool Real);
        void HandleModMeleeRangedSpeedPct(bool apply, bool Real);
        void HandleModCombatSpeedPct(bool apply, bool Real);
        void HandleModThreat(bool Apply, bool Real);
        void HandleModTaunt(bool Apply, bool Real);
        void HandleFeignDeath(bool Apply, bool Real);
        void HandleAuraModDisarm(bool Apply, bool Real);
        void HandleAuraModStalked(bool Apply, bool Real);
        void HandleAuraWaterWalk(bool Apply, bool Real);
        void HandleAuraFeatherFall(bool Apply, bool Real);
        void HandleAuraHover(bool Apply, bool Real);
        void HandleAddModifier(bool Apply, bool Real);

        void HandleAuraModStun(bool Apply, bool Real);
        void HandleModDamageDone(bool Apply, bool Real);
        void HandleAuraUntrackable(bool Apply, bool Real);
        void HandleAuraEmpathy(bool Apply, bool Real);
        void HandleModOffhandDamagePercent(bool apply, bool Real);
        void HandleAuraModRangedAttackPower(bool Apply, bool Real);
        void HandleAuraModIncreaseEnergyPercent(bool Apply, bool Real);
        void HandleAuraModIncreaseHealthPercent(bool Apply, bool Real);
        void HandleAuraModRegenInterrupt(bool Apply, bool Real);
        void HandleHaste(bool Apply, bool Real);
        void HandlePeriodicTriggerSpell(bool Apply, bool Real);
        void HandlePeriodicTriggerSpellWithValue(bool apply, bool Real);
        void HandlePeriodicEnergize(bool Apply, bool Real);
        void HandleAuraModResistanceExclusive(bool Apply, bool Real);
        void HandleAuraSafeFall(bool Apply, bool Real);
        void HandleAuraModPetTalentsPoints(bool Apply, bool Real);
        void HandleModStealth(bool Apply, bool Real);
        void HandleInvisibility(bool Apply, bool Real);
        void HandleInvisibilityDetect(bool Apply, bool Real);
        void HandleAuraModTotalHealthPercentRegen(bool Apply, bool Real);
        void HandleAuraModTotalManaPercentRegen(bool Apply, bool Real);
        void HandleAuraModResistance(bool Apply, bool Real);
        void HandleAuraModRoot(bool Apply, bool Real);
        void HandleAuraModSilence(bool Apply, bool Real);
        void HandleAuraModStat(bool Apply, bool Real);
        void HandleAuraModIncreaseSpeed(bool Apply, bool Real);
        void HandleAuraModIncreaseMountedSpeed(bool Apply, bool Real);
        void HandleAuraModIncreaseFlightSpeed(bool Apply, bool Real);
        void HandleAuraModDecreaseSpeed(bool Apply, bool Real);
        void HandleAuraModUseNormalSpeed(bool Apply, bool Real);
        void HandleAuraModIncreaseHealth(bool Apply, bool Real);
        void HandleAuraModIncreaseEnergy(bool Apply, bool Real);
        void HandleAuraModShapeshift(bool Apply, bool Real);
        void HandleAuraModEffectImmunity(bool Apply, bool Real);
        void HandleAuraModStateImmunity(bool Apply, bool Real);
        void HandleAuraModSchoolImmunity(bool Apply, bool Real);
        void HandleAuraModDmgImmunity(bool Apply, bool Real);
        void HandleAuraModDispelImmunity(bool Apply, bool Real);
        void HandleAuraProcTriggerSpell(bool Apply, bool Real);
        void HandleAuraTrackCreatures(bool Apply, bool Real);
        void HandleAuraTrackResources(bool Apply, bool Real);
        void HandleAuraModParryPercent(bool Apply, bool Real);
        void HandleAuraModDodgePercent(bool Apply, bool Real);
        void HandleAuraModBlockPercent(bool Apply, bool Real);
        void HandleAuraModCritPercent(bool Apply, bool Real);
        void HandlePeriodicLeech(bool Apply, bool Real);
        void HandleModHitChance(bool Apply, bool Real);
        void HandleModSpellHitChance(bool Apply, bool Real);
        void HandleAuraModScale(bool Apply, bool Real);
        void HandlePeriodicManaLeech(bool Apply, bool Real);
        void HandlePeriodicHealthFunnel(bool apply, bool Real);
        void HandleModCastingSpeed(bool Apply, bool Real);
        void HandleAuraMounted(bool Apply, bool Real);
        void HandleWaterBreathing(bool Apply, bool Real);
        void HandleModBaseResistance(bool Apply, bool Real);
        void HandleModRegen(bool Apply, bool Real);
        void HandleModPowerRegen(bool Apply, bool Real);
        void HandleModPowerRegenPCT(bool Apply, bool Real);
        void HandleChannelDeathItem(bool Apply, bool Real);
        void HandlePeriodicDamagePCT(bool Apply, bool Real);
        void HandleAuraModAttackPower(bool Apply, bool Real);
        void HandleAuraTransform(bool Apply, bool Real);
        void HandleModSpellCritChance(bool Apply, bool Real);
        void HandleAuraModIncreaseSwimSpeed(bool Apply, bool Real);
        void HandleModPowerCostPCT(bool Apply, bool Real);
        void HandleModPowerCost(bool Apply, bool Real);
        void HandleFarSight(bool Apply, bool Real);
        void HandleModPossessPet(bool Apply, bool Real);
        void HandleModMechanicImmunity(bool Apply, bool Real);
        void HandleModMechanicImmunityMask(bool Apply, bool Real);
        void HandleAuraModSkill(bool Apply, bool Real);
        void HandleModDamagePercentDone(bool Apply, bool Real);
        void HandleModPercentStat(bool Apply, bool Real);
        void HandleModResistancePercent(bool Apply, bool Real);
        void HandleAuraModBaseResistancePCT(bool Apply, bool Real);
        void HandleModShieldBlockPCT(bool Apply, bool Real);
        void HandleAuraTrackStealthed(bool Apply, bool Real);
        void HandleModShieldBlock(bool Apply, bool Real);
        void HandleForceReaction(bool Apply, bool Real);
        void HandleAuraModRangedHaste(bool Apply, bool Real);
        void HandleRangedAmmoHaste(bool Apply, bool Real);
        void HandleModHealingDone(bool Apply, bool Real);
        void HandleModTotalPercentStat(bool Apply, bool Real);
        void HandleAuraModTotalThreat(bool Apply, bool Real);
        void HandleModUnattackable(bool Apply, bool Real);
        void HandleAuraModPacify(bool Apply, bool Real);
        void HandleAuraGhost(bool Apply, bool Real);
        void HandleAuraAllowFlight(bool Apply, bool Real);
        void HandleModRating(bool apply, bool Real);
        void HandleModRatingFromStat(bool apply, bool Real);
        void HandleModTargetResistance(bool apply, bool Real);
        void HandleAuraModAttackPowerPercent(bool apply, bool Real);
        void HandleAuraModRangedAttackPowerPercent(bool apply, bool Real);
        void HandleAuraModRangedAttackPowerOfStatPercent(bool apply, bool Real);
        void HandleAuraModAttackPowerOfStatPercent(bool apply, bool Real);
        void HandleAuraModAttackPowerOfArmor(bool apply, bool Real);
        void HandleSpiritOfRedemption(bool apply, bool Real);
        void HandleModManaRegen(bool apply, bool Real);
        void HandleComprehendLanguage(bool apply, bool Real);
        void HandleShieldBlockValue(bool apply, bool Real);
        void HandleModSpellCritChanceShool(bool apply, bool Real);
        void HandleAuraRetainComboPoints(bool apply, bool Real);
        void HandleModSpellDamagePercentFromStat(bool apply, bool Real);
        void HandleModSpellHealingPercentFromStat(bool apply, bool Real);
        void HandleAuraModDispelResist(bool apply, bool Real);
        void HandleAuraControlVehicle(bool apply, bool Real);
        void HandleModSpellDamagePercentFromAttackPower(bool apply, bool Real);
        void HandleModSpellHealingPercentFromAttackPower(bool apply, bool Real);
        void HandleAuraModPacifyAndSilence(bool Apply, bool Real);
        void HandleAuraModIncreaseMaxHealth(bool apply, bool Real);
        void HandleAuraModExpertise(bool apply, bool Real);
        void HandleForceMoveForward(bool apply, bool Real);
        void HandleAuraModResistenceOfStatPercent(bool apply, bool Real);
        void HandleAuraPowerBurn(bool apply, bool Real);
        void HandleSchoolAbsorb(bool apply, bool Real);
        void HandlePreventFleeing(bool apply, bool Real);
        void HandleManaShield(bool apply, bool Real);
        void HandleArenaPreparation(bool apply, bool Real);
        void HandleAuraConvertRune(bool apply, bool Real);
        void HandleAuraIncreaseBaseHealthPercent(bool Apply, bool Real);
        void HandleNoReagentUseAura(bool Apply, bool Real);
        void HandlePhase(bool Apply, bool Real);
        void HandleIgnoreUnitState(bool Apply, bool Real);
        void HandleModTargetArmorPct(bool Apply, bool Real);
        void HandleAuraModAllCritChance(bool Apply, bool Real);
<<<<<<< HEAD
        void HandleAuraMirrorImage(bool Apply, bool Real);
        void HandleAuraLinked(bool Apply, bool Real);
        void HandleAllowOnlyAbility(bool Apply, bool Real);
=======
>>>>>>> 9f95d33d
        void HandleAuraOpenStable(bool apply, bool Real);

        virtual ~Aura();

        void SetModifier(AuraType t, int32 a, uint32 pt, int32 miscValue);
        Modifier*       GetModifier()       { return &m_modifier; }
        Modifier const* GetModifier() const { return &m_modifier; }
        int32 GetMiscValue() const { return m_spellAuraHolder->GetSpellProto()->EffectMiscValue[m_effIndex]; }
        int32 GetMiscBValue() const { return m_spellAuraHolder->GetSpellProto()->EffectMiscValueB[m_effIndex]; }

        SpellEntry const* GetSpellProto() const { return GetHolder()->GetSpellProto(); }
        uint32 GetId() const{ return GetHolder()->GetSpellProto()->Id; }
        uint64 GetCastItemGUID() const { return GetHolder()->GetCastItemGUID(); }
        uint64 const& GetCasterGUID() const { return GetHolder()->GetCasterGUID(); }
        Unit* GetCaster() const { return GetHolder()->GetCaster(); }
        Unit* GetTarget() const { return GetHolder()->GetTarget(); }

        SpellEffectIndex GetEffIndex() const{ return m_effIndex; }
        int32 GetBasePoints() const { return m_currentBasePoints; }

        int32 GetAuraMaxDuration() const { return m_maxduration; }
        void SetAuraMaxDuration(int32 duration);
        int32 GetAuraDuration() const { return m_duration; }
        void SetAuraDuration(int32 duration) { m_duration = duration; }
        time_t GetAuraApplyTime() const { return m_applyTime; }
        uint32 GetAuraTicks() const { return m_periodicTick; }
        uint32 GetAuraMaxTicks() const { return m_maxduration > 0 && m_modifier.periodictime > 0 ? m_maxduration / m_modifier.periodictime : 0; }
        uint32 GetStackAmount() const { return GetHolder()->GetStackAmount(); }
        void SetAuraPeriodicTimer (int32 timer) { m_periodicTimer = timer; }

        void SetLoadedState(int32 damage,int32 maxduration,int32 duration)
        {
            m_modifier.m_amount = damage;
            SetAuraMaxDuration(maxduration);
            SetAuraDuration(duration);
            if(uint32 maxticks = GetAuraMaxTicks())
                m_periodicTick = maxticks - m_duration / m_modifier.periodictime;
        }

        bool IsPositive() { return m_positive; }
        bool IsPersistent() const { return m_isPersistent; }
        bool IsAreaAura() const { return m_isAreaAura; }
        bool IsPeriodic() const { return m_isPeriodic; }
        bool IsInUse() const { return m_in_use; }

        void SetInUse(bool state)
        {
            if(state)
                ++m_in_use;
            else
            {
                if(m_in_use)
                    --m_in_use;
            }
        }
        void ApplyModifier(bool apply, bool Real = false);

        void UpdateAura(uint32 diff) { SetInUse(true); Update(diff); SetInUse(false); }

        void SetRemoveMode(AuraRemoveMode mode) { m_removeMode = mode; }

        virtual Unit* GetTriggerTarget() const { return m_spellAuraHolder->GetTarget(); }

        // add/remove SPELL_AURA_MOD_SHAPESHIFT (36) linked auras
        void HandleShapeshiftBoosts(bool apply);

        void TriggerSpell();
        void TriggerSpellWithValue();

        uint32 const *getAuraSpellClassMask() const { return  m_spellAuraHolder->GetSpellProto()->GetEffectSpellClassMask(m_effIndex); }
        bool isAffectedOnSpell(SpellEntry const *spell) const;
        bool CanProcFrom(SpellEntry const *spell, uint32 EventProcEx, uint32 procEx, bool active) const;

        //SpellAuraHolder const* GetHolder() const { return m_spellHolder; }
        SpellAuraHolder* GetHolder() { return m_spellAuraHolder; }
        SpellAuraHolder* const GetHolder() const { return m_spellAuraHolder; }

        bool IsLastAuraOnHolder();
    protected:
        Aura(SpellEntry const* spellproto, SpellEffectIndex eff, int32 *currentBasePoints, SpellAuraHolder *holder, Unit *target, Unit *caster = NULL, Item* castItem = NULL);

        // must be called only from Aura::UpdateAura
        virtual void Update(uint32 diff);

        // must be called only from Aura*::Update
        void PeriodicTick();
        void PeriodicDummyTick();

        bool IsCritFromAbilityAura(Unit* caster, uint32& damage);
        void ReapplyAffectedPassiveAuras();

        Modifier m_modifier;
        SpellModifier *m_spellmod;

        time_t m_applyTime;

        int32 m_currentBasePoints;                          // cache SpellEntry::CalculateSimpleValue and use for set custom base points
        int32 m_maxduration;                                // Max aura duration
        int32 m_duration;                                   // Current time
        int32 m_timeCla;                                    // Timer for power per sec calcultion
        int32 m_periodicTimer;                              // Timer for periodic auras
        uint32 m_periodicTick;                              // Tick count pass (including current if use in tick code) from aura apply, used for some tick count dependent aura effects

        AuraRemoveMode m_removeMode:8;                      // Store info for know remove aura reason

        SpellEffectIndex m_effIndex :8;                     // Aura effect index in spell
      
        bool m_positive:1;
        bool m_isPeriodic:1;
        bool m_isAreaAura:1;
        bool m_isPersistent:1;

        uint32 m_in_use;                                    // > 0 while in Aura::ApplyModifier call/Aura::Update/etc

        SpellAuraHolder* const m_spellAuraHolder;
    private:
        void ReapplyAffectedPassiveAuras(Unit* target, bool owner_mode);
};

class MANGOS_DLL_SPEC AreaAura : public Aura
{
    public:
        AreaAura(SpellEntry const* spellproto, SpellEffectIndex eff, int32 *currentBasePoints, SpellAuraHolder *holder, Unit *target, Unit *caster = NULL, Item* castItem = NULL);
        ~AreaAura();
    protected:
        void Update(uint32 diff);
    private:
        float m_radius;
        AreaAuraType m_areaAuraType;
};

class MANGOS_DLL_SPEC PersistentAreaAura : public Aura
{
    public:
        PersistentAreaAura(SpellEntry const* spellproto, SpellEffectIndex eff, int32 *currentBasePoints, SpellAuraHolder *holder, Unit *target, Unit *caster = NULL, Item* castItem = NULL);
        ~PersistentAreaAura();
    protected:
        void Update(uint32 diff);
};

class MANGOS_DLL_SPEC SingleEnemyTargetAura : public Aura
{
    MANGOS_DLL_SPEC friend Aura* CreateAura(SpellEntry const* spellproto, SpellEffectIndex eff, int32 *currentBasePoints, SpellAuraHolder *holder, Unit *target, Unit *caster, Item* castItem);

    public:
        ~SingleEnemyTargetAura();
        Unit* GetTriggerTarget() const;

    protected:
        SingleEnemyTargetAura(SpellEntry const* spellproto, SpellEffectIndex eff, int32 *currentBasePoints, SpellAuraHolder *holder, Unit *target, Unit *caster  = NULL, Item* castItem = NULL);
        uint64 m_casters_target_guid;
};

MANGOS_DLL_SPEC Aura* CreateAura(SpellEntry const* spellproto, SpellEffectIndex eff, int32 *currentBasePoints, SpellAuraHolder *holder, Unit *target, Unit *caster = NULL, Item* castItem = NULL);
MANGOS_DLL_SPEC SpellAuraHolder* CreateSpellAuraHolder(SpellEntry const* spellproto, Unit *target, WorldObject *caster, Item *castItem = NULL);
#endif<|MERGE_RESOLUTION|>--- conflicted
+++ resolved
@@ -75,7 +75,7 @@
         void SetTarget(Unit* target) { m_target = target; }
 
         bool IsPermanent() const { return m_permanent; }
-		void SetPermanent (bool permanent) { m_permanent = permanent; }
+        void SetPermanent (bool permanent) { m_permanent = permanent; }
         bool IsPassive() const { return m_isPassive; }
         bool IsDeathPersistent() const { return m_isDeathPersist; }
         bool IsPersistent() const;
@@ -362,12 +362,8 @@
         void HandleIgnoreUnitState(bool Apply, bool Real);
         void HandleModTargetArmorPct(bool Apply, bool Real);
         void HandleAuraModAllCritChance(bool Apply, bool Real);
-<<<<<<< HEAD
         void HandleAuraMirrorImage(bool Apply, bool Real);
         void HandleAuraLinked(bool Apply, bool Real);
-        void HandleAllowOnlyAbility(bool Apply, bool Real);
-=======
->>>>>>> 9f95d33d
         void HandleAuraOpenStable(bool apply, bool Real);
 
         virtual ~Aura();
