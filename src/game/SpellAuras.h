--- conflicted
+++ resolved
@@ -77,11 +77,7 @@
         void SetTarget(Unit* target) { m_target = target; }
 
         bool IsPermanent() const { return m_permanent; }
-<<<<<<< HEAD
-        void SetPermanent (bool permanent) { m_permanent = permanent; }
-=======
         void SetPermanent(bool permanent) { m_permanent = permanent; }
->>>>>>> 3f8a96b9
         bool IsPassive() const { return m_isPassive; }
         bool IsDeathPersistent() const { return m_isDeathPersist; }
         bool IsPersistent() const;
