/*
 * Copyright (C) 2005-2010 MaNGOS <http://getmangos.com/>
 *
 * This program is free software; you can redistribute it and/or modify
 * it under the terms of the GNU General Public License as published by
 * the Free Software Foundation; either version 2 of the License, or
 * (at your option) any later version.
 *
 * This program is distributed in the hope that it will be useful,
 * but WITHOUT ANY WARRANTY; without even the implied warranty of
 * MERCHANTABILITY or FITNESS FOR A PARTICULAR PURPOSE.  See the
 * GNU General Public License for more details.
 *
 * You should have received a copy of the GNU General Public License
 * along with this program; if not, write to the Free Software
 * Foundation, Inc., 59 Temple Place, Suite 330, Boston, MA  02111-1307  USA
 */
#ifndef MANGOS_SPELLAURAS_H
#define MANGOS_SPELLAURAS_H

#include "SpellAuraDefines.h"
#include "DBCEnums.h"

struct Modifier
{
    AuraType m_auraname;
    int32 m_amount;
    int32 m_miscvalue;
    uint32 periodictime;
};

class Unit;
struct SpellEntry;
struct SpellModifier;
struct ProcTriggerSpell;

// forward decl
class Aura;

// internal helper
struct ReapplyAffectedPassiveAurasHelper;

typedef void(Aura::*pAuraHandler)(bool Apply, bool Real);
// Real == true at aura add/remove
// Real == false at aura mod unapply/reapply; when adding/removing dependent aura/item/stat mods
//
// Code in aura handler can be guarded by if(Real) check if it should execution only at real add/remove of aura
//
// MAIN RULE: Code MUST NOT be guarded by if(Real) check if it modifies any stats
//      (percent auras, stats mods, etc)
// Second rule: Code must be guarded by if(Real) check if it modifies object state (start/stop attack, send packets to client, etc)
//
// Other case choice: each code line moved under if(Real) check is mangos speedup,
//      each setting object update field code line moved under if(Real) check is significant mangos speedup, and less server->client data sends
//      each packet sending code moved under if(Real) check is _large_ mangos speedup, and lot less server->client data sends

class MANGOS_DLL_SPEC Aura
{
    friend struct ReapplyAffectedPassiveAurasHelper;
    friend Aura* CreateAura(SpellEntry const* spellproto, SpellEffectIndex eff, int32 *currentBasePoints, Unit *target, Unit *caster, Item* castItem);

    public:
        //aura handlers
        void HandleNULL(bool, bool)
        {
            // NOT IMPLEMENTED
        }
        void HandleUnused(bool, bool)
        {
            // NOT USED BY ANY SPELL OR USELESS
        }
        void HandleNoImmediateEffect(bool, bool)
        {
            // aura not have immediate effect at add/remove and handled by ID in other code place
        }
        void HandleBindSight(bool Apply, bool Real);
        void HandleModPossess(bool Apply, bool Real);
        void HandlePeriodicDamage(bool Apply, bool Real);
        void HandleAuraDummy(bool Apply, bool Real);
        void HandleAuraPeriodicDummy(bool apply, bool Real);
        void HandleModConfuse(bool Apply, bool Real);
        void HandleModCharm(bool Apply, bool Real);
        void HandleModFear(bool Apply, bool Real);
        void HandlePeriodicHeal(bool Apply, bool Real);
        void HandleModAttackSpeed(bool Apply, bool Real);
        void HandleModMeleeRangedSpeedPct(bool apply, bool Real);
        void HandleModCombatSpeedPct(bool apply, bool Real);
        void HandleModThreat(bool Apply, bool Real);
        void HandleModTaunt(bool Apply, bool Real);
        void HandleFeignDeath(bool Apply, bool Real);
        void HandleAuraModDisarm(bool Apply, bool Real);
        void HandleAuraModStalked(bool Apply, bool Real);
        void HandleAuraWaterWalk(bool Apply, bool Real);
        void HandleAuraFeatherFall(bool Apply, bool Real);
        void HandleAuraHover(bool Apply, bool Real);
        void HandleAddModifier(bool Apply, bool Real);

        void HandleAddTargetTrigger(bool Apply, bool Real);
        void HandleAuraModStun(bool Apply, bool Real);
        void HandleModDamageDone(bool Apply, bool Real);
        void HandleAuraUntrackable(bool Apply, bool Real);
        void HandleAuraEmpathy(bool Apply, bool Real);
        void HandleModOffhandDamagePercent(bool apply, bool Real);
        void HandleAuraModRangedAttackPower(bool Apply, bool Real);
        void HandleAuraModIncreaseEnergyPercent(bool Apply, bool Real);
        void HandleAuraModIncreaseHealthPercent(bool Apply, bool Real);
        void HandleAuraModRegenInterrupt(bool Apply, bool Real);
        void HandleHaste(bool Apply, bool Real);
        void HandlePeriodicTriggerSpell(bool Apply, bool Real);
        void HandlePeriodicTriggerSpellWithValue(bool apply, bool Real);
        void HandlePeriodicEnergize(bool Apply, bool Real);
        void HandleAuraModResistanceExclusive(bool Apply, bool Real);
        void HandleAuraSafeFall(bool Apply, bool Real);
        void HandleAuraModPetTalentsPoints(bool Apply, bool Real);
        void HandleModStealth(bool Apply, bool Real);
        void HandleInvisibility(bool Apply, bool Real);
        void HandleInvisibilityDetect(bool Apply, bool Real);
        void HandleAuraModTotalHealthPercentRegen(bool Apply, bool Real);
        void HandleAuraModTotalManaPercentRegen(bool Apply, bool Real);
        void HandleAuraModResistance(bool Apply, bool Real);
        void HandleAuraModRoot(bool Apply, bool Real);
        void HandleAuraModSilence(bool Apply, bool Real);
        void HandleAuraModStat(bool Apply, bool Real);
        void HandleAuraModIncreaseSpeed(bool Apply, bool Real);
        void HandleAuraModIncreaseMountedSpeed(bool Apply, bool Real);
        void HandleAuraModIncreaseFlightSpeed(bool Apply, bool Real);
        void HandleAuraModDecreaseSpeed(bool Apply, bool Real);
        void HandleAuraModUseNormalSpeed(bool Apply, bool Real);
        void HandleAuraModIncreaseHealth(bool Apply, bool Real);
        void HandleAuraModIncreaseEnergy(bool Apply, bool Real);
        void HandleAuraModShapeshift(bool Apply, bool Real);
        void HandleAuraModEffectImmunity(bool Apply, bool Real);
        void HandleAuraModStateImmunity(bool Apply, bool Real);
        void HandleAuraModSchoolImmunity(bool Apply, bool Real);
        void HandleAuraModDmgImmunity(bool Apply, bool Real);
        void HandleAuraModDispelImmunity(bool Apply, bool Real);
        void HandleAuraProcTriggerSpell(bool Apply, bool Real);
        void HandleAuraTrackCreatures(bool Apply, bool Real);
        void HandleAuraTrackResources(bool Apply, bool Real);
        void HandleAuraModParryPercent(bool Apply, bool Real);
        void HandleAuraModDodgePercent(bool Apply, bool Real);
        void HandleAuraModBlockPercent(bool Apply, bool Real);
        void HandleAuraModCritPercent(bool Apply, bool Real);
        void HandlePeriodicLeech(bool Apply, bool Real);
        void HandleModHitChance(bool Apply, bool Real);
        void HandleModSpellHitChance(bool Apply, bool Real);
        void HandleAuraModScale(bool Apply, bool Real);
        void HandlePeriodicManaLeech(bool Apply, bool Real);
        void HandlePeriodicHealthFunnel(bool apply, bool Real);
        void HandleModCastingSpeed(bool Apply, bool Real);
        void HandleAuraMounted(bool Apply, bool Real);
        void HandleWaterBreathing(bool Apply, bool Real);
        void HandleModBaseResistance(bool Apply, bool Real);
        void HandleModRegen(bool Apply, bool Real);
        void HandleModPowerRegen(bool Apply, bool Real);
        void HandleModPowerRegenPCT(bool Apply, bool Real);
        void HandleChannelDeathItem(bool Apply, bool Real);
        void HandlePeriodicDamagePCT(bool Apply, bool Real);
        void HandleAuraModAttackPower(bool Apply, bool Real);
        void HandleAuraTransform(bool Apply, bool Real);
        void HandleModSpellCritChance(bool Apply, bool Real);
        void HandleAuraModIncreaseSwimSpeed(bool Apply, bool Real);
        void HandleModPowerCostPCT(bool Apply, bool Real);
        void HandleModPowerCost(bool Apply, bool Real);
        void HandleFarSight(bool Apply, bool Real);
        void HandleModPossessPet(bool Apply, bool Real);
        void HandleModMechanicImmunity(bool Apply, bool Real);
        void HandleModMechanicImmunityMask(bool Apply, bool Real);
        void HandleAuraModSkill(bool Apply, bool Real);
        void HandleModDamagePercentDone(bool Apply, bool Real);
        void HandleModPercentStat(bool Apply, bool Real);
        void HandleModResistancePercent(bool Apply, bool Real);
        void HandleAuraModBaseResistancePCT(bool Apply, bool Real);
        void HandleModShieldBlockPCT(bool Apply, bool Real);
        void HandleAuraTrackStealthed(bool Apply, bool Real);
        void HandleModShieldBlock(bool Apply, bool Real);
        void HandleForceReaction(bool Apply, bool Real);
        void HandleAuraModRangedHaste(bool Apply, bool Real);
        void HandleRangedAmmoHaste(bool Apply, bool Real);
        void HandleModHealingDone(bool Apply, bool Real);
        void HandleModTotalPercentStat(bool Apply, bool Real);
        void HandleAuraModTotalThreat(bool Apply, bool Real);
        void HandleModUnattackable(bool Apply, bool Real);
        void HandleAuraModPacify(bool Apply, bool Real);
        void HandleAuraGhost(bool Apply, bool Real);
        void HandleAuraAllowFlight(bool Apply, bool Real);
        void HandleModRating(bool apply, bool Real);
        void HandleModRatingFromStat(bool apply, bool Real);
        void HandleModTargetResistance(bool apply, bool Real);
        void HandleAuraModAttackPowerPercent(bool apply, bool Real);
        void HandleAuraModRangedAttackPowerPercent(bool apply, bool Real);
        void HandleAuraModRangedAttackPowerOfStatPercent(bool apply, bool Real);
        void HandleAuraModAttackPowerOfStatPercent(bool apply, bool Real);
        void HandleAuraModAttackPowerOfArmor(bool apply, bool Real);
        void HandleSpiritOfRedemption(bool apply, bool Real);
        void HandleModManaRegen(bool apply, bool Real);
        void HandleComprehendLanguage(bool apply, bool Real);
        void HandleShieldBlockValue(bool apply, bool Real);
        void HandleModSpellCritChanceShool(bool apply, bool Real);
        void HandleAuraRetainComboPoints(bool apply, bool Real);
        void HandleModSpellDamagePercentFromStat(bool apply, bool Real);
        void HandleModSpellHealingPercentFromStat(bool apply, bool Real);
        void HandleAuraModDispelResist(bool apply, bool Real);
        void HandleAuraControlVehicle(bool apply, bool Real);
        void HandleModSpellDamagePercentFromAttackPower(bool apply, bool Real);
        void HandleModSpellHealingPercentFromAttackPower(bool apply, bool Real);
        void HandleAuraModPacifyAndSilence(bool Apply, bool Real);
        void HandleAuraModIncreaseMaxHealth(bool apply, bool Real);
        void HandleAuraModExpertise(bool apply, bool Real);
        void HandleForceMoveForward(bool apply, bool Real);
        void HandleAuraModResistenceOfStatPercent(bool apply, bool Real);
        void HandleAuraPowerBurn(bool apply, bool Real);
        void HandleSchoolAbsorb(bool apply, bool Real);
        void HandlePreventFleeing(bool apply, bool Real);
        void HandleManaShield(bool apply, bool Real);
        void HandleArenaPreparation(bool apply, bool Real);
        void HandleAuraConvertRune(bool apply, bool Real);
        void HandleAuraIncreaseBaseHealthPercent(bool Apply, bool Real);
        void HandleNoReagentUseAura(bool Apply, bool Real);
        void HandlePhase(bool Apply, bool Real);
        void HandleIgnoreUnitState(bool Apply, bool Real);
        void HandleModTargetArmorPct(bool Apply, bool Real);
        void HandleAuraModAllCritChance(bool Apply, bool Real);
        void HandleAllowOnlyAbility(bool Apply, bool Real);
<<<<<<< HEAD
        void HandleAuraInitializeImages(bool Apply, bool Real);
        void HandleAuraCloneCaster(bool Apply, bool Real);
        void HandleAuraLinked(bool Apply, bool Real);
=======
>>>>>>> c41d53f5
        void HandleAuraOpenStable(bool apply, bool Real);

        virtual ~Aura();

        void SetModifier(AuraType t, int32 a, uint32 pt, int32 miscValue);
        Modifier*       GetModifier()       { return &m_modifier; }
        Modifier const* GetModifier() const { return &m_modifier; }
        int32 GetMiscValue() const { return m_spellProto->EffectMiscValue[m_effIndex]; }
        int32 GetMiscBValue() const { return m_spellProto->EffectMiscValueB[m_effIndex]; }

        SpellEntry const* GetSpellProto() const { return m_spellProto; }
        uint32 GetId() const{ return m_spellProto->Id; }
        uint64 GetCastItemGUID() const { return m_castItemGuid; }
        SpellEffectIndex GetEffIndex() const{ return m_effIndex; }
        int32 GetBasePoints() const { return m_currentBasePoints; }

        int32 GetAuraMaxDuration() const { return m_maxduration; }
        void SetAuraMaxDuration(int32 duration) { m_maxduration = duration; }
        int32 GetAuraDuration() const { return m_duration; }
        void SetAuraDuration(int32 duration) { m_duration = duration; }
        time_t GetAuraApplyTime() const { return m_applyTime; }
        uint32 GetAuraTicks() const { return m_periodicTick; }
        uint32 GetAuraMaxTicks() const { return m_maxduration > 0 && m_modifier.periodictime > 0 ? m_maxduration / m_modifier.periodictime : 0; }

        uint64 const& GetCasterGUID() const { return m_caster_guid; }
        Unit* GetCaster() const;
        Unit* GetTarget() const { return m_target; }
        void SetTarget(Unit* target) { m_target = target; }
        void SetLoadedState(uint64 caster_guid,int32 damage,int32 maxduration,int32 duration,int32 charges)
        {
            m_caster_guid = caster_guid;
            m_modifier.m_amount = damage;
            m_maxduration = maxduration;
            m_duration = duration;
            m_procCharges = charges;

            if(uint32 maxticks = GetAuraMaxTicks())
                m_periodicTick = maxticks - m_duration / m_modifier.periodictime;
        }

        uint8 GetAuraSlot() const { return m_auraSlot; }
        void SetAuraSlot(uint8 slot) { m_auraSlot = slot; }
        uint8 GetAuraFlags() const { return m_auraFlags; }
        void SetAuraFlags(uint8 flags) { m_auraFlags = flags; }
        uint8 GetAuraLevel() const { return m_auraLevel; }
        void SetAuraLevel(uint8 level) { m_auraLevel = level; }
        uint8 GetAuraCharges() const { return m_procCharges; }
        void SetAuraCharges(uint8 charges)
        {
            if (m_procCharges == charges)
                return;
            m_procCharges = charges;
            SendAuraUpdate(false);
        }
        bool DropAuraCharge()                               // return true if last charge dropped
        {
            if (m_procCharges == 0)
                return false;

            // exist spells that have maxStack > 1 and m_procCharges > 0 (==1 in fact)
            // all like stacks have 1 value in one from this fields
            // so return true for allow remove one aura from stacks as expired
            if (GetStackAmount() > 1)
                return true;

            m_procCharges--;
            SendAuraUpdate(false);
            return m_procCharges == 0;
        }

        void UnregisterSingleCastAura();

        void SetAura(bool remove) { m_target->SetVisibleAura(m_auraSlot, remove ? 0 : GetId()); }
        void SendAuraUpdate(bool remove);
        void SendFakeAuraUpdate(uint32 auraId, bool remove);

        uint8 GetStackAmount() {return m_stackAmount;}
        void SetStackAmount(uint8 num);
        bool modStackAmount(int32 num); // return true if last charge dropped
        void RefreshAura();

        bool IsPositive() { return m_positive; }
        void SetNegative() { m_positive = false; }
        void SetPositive() { m_positive = true; }

        bool IsPermanent() const { return m_permanent; }
        bool IsAreaAura() const { return m_isAreaAura; }
        bool IsPeriodic() const { return m_isPeriodic; }
        bool IsPassive() const { return m_isPassive; }
        bool IsPersistent() const { return m_isPersistent; }
        bool IsDeathPersistent() const { return m_isDeathPersist; }
        bool IsRemovedOnShapeLost() const { return m_isRemovedOnShapeLost; }
        bool IsInUse() const { return m_in_use;}
        bool IsDeleted() const { return m_deleted;}

        void SetInUse(bool state)
        {
            if(state)
                ++m_in_use;
            else
            {
                if(m_in_use)
                    --m_in_use;
            }
        }
        void ApplyModifier(bool apply, bool Real = false);

        void UpdateAura(uint32 diff) { SetInUse(true); Update(diff); SetInUse(false); }
        void _AddAura();
        bool _RemoveAura();

        bool IsSingleTarget() {return m_isSingleTargetAura;}
        void SetIsSingleTarget(bool val) { m_isSingleTargetAura = val;}

        void SetRemoveMode(AuraRemoveMode mode) { m_removeMode = mode; }

        virtual Unit* GetTriggerTarget() const { return m_target; }

        // add/remove SPELL_AURA_MOD_SHAPESHIFT (36) linked auras
        void HandleShapeshiftBoosts(bool apply);
        void HandleSpellSpecificBoosts(bool apply);

        // Allow Apply Aura Handler to modify and access m_AuraDRGroup
        void setDiminishGroup(DiminishingGroup group) { m_AuraDRGroup = group; }
        DiminishingGroup getDiminishGroup() const { return m_AuraDRGroup; }

        void TriggerSpell();
        void TriggerSpellWithValue();

        uint32 const *getAuraSpellClassMask() const { return  m_spellProto->GetEffectSpellClassMask(m_effIndex); }
        bool isAffectedOnSpell(SpellEntry const *spell) const;
        bool isWeaponBuffCoexistableWith(Aura* ref);
    protected:
        Aura(SpellEntry const* spellproto, SpellEffectIndex eff, int32 *currentBasePoints, Unit *target, Unit *caster = NULL, Item* castItem = NULL);

        // must be called only from Aura::UpdateAura
        virtual void Update(uint32 diff);

        // must be called only from Aura*::Update
        void PeriodicTick();
        void PeriodicDummyTick();

        bool IsCritFromAbilityAura(Unit* caster, uint32& damage);
        void ReapplyAffectedPassiveAuras();

        Modifier m_modifier;
        SpellModifier *m_spellmod;

        SpellEntry const *m_spellProto;
        Unit* m_target;
        uint64 m_caster_guid;
        uint64 m_castItemGuid;                              // it is NOT safe to keep a pointer to the item because it may get deleted
        time_t m_applyTime;

        int32 m_currentBasePoints;                          // cache SpellEntry::EffectBasePoints+1 and use for set custom base points
        int32 m_maxduration;                                // Max aura duration
        int32 m_duration;                                   // Current time
        int32 m_timeCla;                                    // Timer for power per sec calcultion
        int32 m_periodicTimer;                              // Timer for periodic auras
        uint32 m_periodicTick;                              // Tick count pass (including current if use in tick code) from aura apply, used for some tick count dependent aura effects

        AuraRemoveMode m_removeMode:8;                      // Store info for know remove aura reason
        DiminishingGroup m_AuraDRGroup:8;                   // Diminishing

        SpellEffectIndex m_effIndex :8;                     // Aura effect index in spell
        uint8 m_auraSlot;                                   // Aura slot on unit (for show in client)
        uint8 m_auraFlags;                                  // Aura info flag (for send data to client)
        uint8 m_auraLevel;                                  // Aura level (store caster level for correct show level dep amount)
        uint8 m_procCharges;                                // Aura charges (0 for infinite)
        uint8 m_stackAmount;                                // Aura stack amount

        bool m_positive:1;
        bool m_permanent:1;
        bool m_isPeriodic:1;
        bool m_isAreaAura:1;
        bool m_isPassive:1;
        bool m_isPersistent:1;
        bool m_isDeathPersist:1;
        bool m_isRemovedOnShapeLost:1;
        bool m_deleted:1;                                   // true if RemoveAura(iterator) called while in Aura::ApplyModifier call (added to Unit::m_deletedAuras)
        bool m_isSingleTargetAura:1;                        // true if it's a single target spell and registered at caster - can change at spell steal for example

        uint32 m_in_use;                                    // > 0 while in Aura::ApplyModifier call/Aura::Update/etc
    private:
        void CleanupTriggeredSpells();
        bool IsNeedVisibleSlot(Unit const* caster) const;   // helper for check req. visibility slot
        void ReapplyAffectedPassiveAuras(Unit* target, bool owner_mode);
};

class MANGOS_DLL_SPEC AreaAura : public Aura
{
    public:
        AreaAura(SpellEntry const* spellproto, SpellEffectIndex eff, int32 *currentBasePoints, Unit *target, Unit *caster = NULL, Item* castItem = NULL);
        ~AreaAura();
    protected:
        void Update(uint32 diff);
    private:
        float m_radius;
        AreaAuraType m_areaAuraType;
};

class MANGOS_DLL_SPEC PersistentAreaAura : public Aura
{
    public:
        PersistentAreaAura(SpellEntry const* spellproto, SpellEffectIndex eff, int32 *currentBasePoints, Unit *target, Unit *caster = NULL, Item* castItem = NULL);
        ~PersistentAreaAura();
    protected:
        void Update(uint32 diff);
};

class MANGOS_DLL_SPEC SingleEnemyTargetAura : public Aura
{
    friend Aura* CreateAura(SpellEntry const* spellproto, SpellEffectIndex eff, int32 *currentBasePoints, Unit *target, Unit *caster, Item* castItem);

    public:
        ~SingleEnemyTargetAura();
        Unit* GetTriggerTarget() const;

    protected:
        SingleEnemyTargetAura(SpellEntry const* spellproto, SpellEffectIndex eff, int32 *currentBasePoints, Unit *target, Unit *caster  = NULL, Item* castItem = NULL);
        uint64 m_casters_target_guid;
};

Aura* CreateAura(SpellEntry const* spellproto, SpellEffectIndex eff, int32 *currentBasePoints, Unit *target, Unit *caster = NULL, Item* castItem = NULL);
#endif<|MERGE_RESOLUTION|>--- conflicted
+++ resolved
@@ -222,12 +222,9 @@
         void HandleModTargetArmorPct(bool Apply, bool Real);
         void HandleAuraModAllCritChance(bool Apply, bool Real);
         void HandleAllowOnlyAbility(bool Apply, bool Real);
-<<<<<<< HEAD
         void HandleAuraInitializeImages(bool Apply, bool Real);
         void HandleAuraCloneCaster(bool Apply, bool Real);
         void HandleAuraLinked(bool Apply, bool Real);
-=======
->>>>>>> c41d53f5
         void HandleAuraOpenStable(bool apply, bool Real);
 
         virtual ~Aura();
