/*
 * Copyright (C) 2005-2010 MaNGOS <http://getmangos.com/>
 *
 * This program is free software; you can redistribute it and/or modify
 * it under the terms of the GNU General Public License as published by
 * the Free Software Foundation; either version 2 of the License, or
 * (at your option) any later version.
 *
 * This program is distributed in the hope that it will be useful,
 * but WITHOUT ANY WARRANTY; without even the implied warranty of
 * MERCHANTABILITY or FITNESS FOR A PARTICULAR PURPOSE.  See the
 * GNU General Public License for more details.
 *
 * You should have received a copy of the GNU General Public License
 * along with this program; if not, write to the Free Software
 * Foundation, Inc., 59 Temple Place, Suite 330, Boston, MA  02111-1307  USA
 */
#ifndef MANGOS_SPELLAURAS_H
#define MANGOS_SPELLAURAS_H

#include "SpellAuraDefines.h"
#include "DBCEnums.h"

struct Modifier
{
    AuraType m_auraname;
    int32 m_amount;
    int32 m_miscvalue;
    uint32 periodictime;
};

class Unit;
struct SpellEntry;
struct SpellModifier;
struct ProcTriggerSpell;

// forward decl
class Aura;

// internal helper
struct ReapplyAffectedPassiveAurasHelper;

typedef void(Aura::*pAuraHandler)(bool Apply, bool Real);
// Real == true at aura add/remove
// Real == false at aura mod unapply/reapply; when adding/removing dependent aura/item/stat mods
//
// Code in aura handler can be guarded by if(Real) check if it should execution only at real add/remove of aura
//
// MAIN RULE: Code MUST NOT be guarded by if(Real) check if it modifies any stats
//      (percent auras, stats mods, etc)
// Second rule: Code must be guarded by if(Real) check if it modifies object state (start/stop attack, send packets to client, etc)
//
// Other case choice: each code line moved under if(Real) check is mangos speedup,
//      each setting object update field code line moved under if(Real) check is significant mangos speedup, and less server->client data sends
//      each packet sending code moved under if(Real) check is _large_ mangos speedup, and lot less server->client data sends

class MANGOS_DLL_SPEC Aura
{
    friend struct ReapplyAffectedPassiveAurasHelper;
    friend Aura* CreateAura(SpellEntry const* spellproto, SpellEffectIndex eff, int32 *currentBasePoints, Unit *target, Unit *caster, Item* castItem);

    public:
        //aura handlers
        void HandleNULL(bool, bool)
        {
            // NOT IMPLEMENTED
        }
        void HandleUnused(bool, bool)
        {
            // NOT USED BY ANY SPELL OR USELESS
        }
        void HandleNoImmediateEffect(bool, bool)
        {
            // aura not have immediate effect at add/remove and handled by ID in other code place
        }
        void HandleBindSight(bool Apply, bool Real);
        void HandleModPossess(bool Apply, bool Real);
        void HandlePeriodicDamage(bool Apply, bool Real);
        void HandleAuraDummy(bool Apply, bool Real);
        void HandleAuraPeriodicDummy(bool apply, bool Real);
        void HandleModConfuse(bool Apply, bool Real);
        void HandleModCharm(bool Apply, bool Real);
        void HandleModFear(bool Apply, bool Real);
        void HandlePeriodicHeal(bool Apply, bool Real);
        void HandleModAttackSpeed(bool Apply, bool Real);
        void HandleModMeleeRangedSpeedPct(bool apply, bool Real);
        void HandleModCombatSpeedPct(bool apply, bool Real);
        void HandleModThreat(bool Apply, bool Real);
        void HandleModTaunt(bool Apply, bool Real);
        void HandleFeignDeath(bool Apply, bool Real);
        void HandleAuraModDisarm(bool Apply, bool Real);
        void HandleAuraModStalked(bool Apply, bool Real);
        void HandleAuraWaterWalk(bool Apply, bool Real);
        void HandleAuraFeatherFall(bool Apply, bool Real);
        void HandleAuraHover(bool Apply, bool Real);
        void HandleAddModifier(bool Apply, bool Real);

        void HandleAuraModStun(bool Apply, bool Real);
        void HandleModDamageDone(bool Apply, bool Real);
        void HandleAuraUntrackable(bool Apply, bool Real);
        void HandleAuraEmpathy(bool Apply, bool Real);
        void HandleModOffhandDamagePercent(bool apply, bool Real);
        void HandleAuraModRangedAttackPower(bool Apply, bool Real);
        void HandleAuraModIncreaseEnergyPercent(bool Apply, bool Real);
        void HandleAuraModIncreaseHealthPercent(bool Apply, bool Real);
        void HandleAuraModRegenInterrupt(bool Apply, bool Real);
        void HandleHaste(bool Apply, bool Real);
        void HandlePeriodicTriggerSpell(bool Apply, bool Real);
        void HandlePeriodicTriggerSpellWithValue(bool apply, bool Real);
        void HandlePeriodicEnergize(bool Apply, bool Real);
        void HandleAuraModResistanceExclusive(bool Apply, bool Real);
        void HandleAuraSafeFall(bool Apply, bool Real);
        void HandleAuraModPetTalentsPoints(bool Apply, bool Real);
        void HandleModStealth(bool Apply, bool Real);
        void HandleInvisibility(bool Apply, bool Real);
        void HandleInvisibilityDetect(bool Apply, bool Real);
        void HandleAuraModTotalHealthPercentRegen(bool Apply, bool Real);
        void HandleAuraModTotalManaPercentRegen(bool Apply, bool Real);
        void HandleAuraModResistance(bool Apply, bool Real);
        void HandleAuraModRoot(bool Apply, bool Real);
        void HandleAuraModSilence(bool Apply, bool Real);
        void HandleAuraModStat(bool Apply, bool Real);
        void HandleAuraModIncreaseSpeed(bool Apply, bool Real);
        void HandleAuraModIncreaseMountedSpeed(bool Apply, bool Real);
        void HandleAuraModIncreaseFlightSpeed(bool Apply, bool Real);
        void HandleAuraModDecreaseSpeed(bool Apply, bool Real);
        void HandleAuraModUseNormalSpeed(bool Apply, bool Real);
        void HandleAuraModIncreaseHealth(bool Apply, bool Real);
        void HandleAuraModIncreaseEnergy(bool Apply, bool Real);
        void HandleAuraModShapeshift(bool Apply, bool Real);
        void HandleAuraModEffectImmunity(bool Apply, bool Real);
        void HandleAuraModStateImmunity(bool Apply, bool Real);
        void HandleAuraModSchoolImmunity(bool Apply, bool Real);
        void HandleAuraModDmgImmunity(bool Apply, bool Real);
        void HandleAuraModDispelImmunity(bool Apply, bool Real);
        void HandleAuraProcTriggerSpell(bool Apply, bool Real);
        void HandleAuraTrackCreatures(bool Apply, bool Real);
        void HandleAuraTrackResources(bool Apply, bool Real);
        void HandleAuraModParryPercent(bool Apply, bool Real);
        void HandleAuraModDodgePercent(bool Apply, bool Real);
        void HandleAuraModBlockPercent(bool Apply, bool Real);
        void HandleAuraModCritPercent(bool Apply, bool Real);
        void HandlePeriodicLeech(bool Apply, bool Real);
        void HandleModHitChance(bool Apply, bool Real);
        void HandleModSpellHitChance(bool Apply, bool Real);
        void HandleAuraModScale(bool Apply, bool Real);
        void HandlePeriodicManaLeech(bool Apply, bool Real);
        void HandlePeriodicHealthFunnel(bool apply, bool Real);
        void HandleModCastingSpeed(bool Apply, bool Real);
        void HandleAuraMounted(bool Apply, bool Real);
        void HandleWaterBreathing(bool Apply, bool Real);
        void HandleModBaseResistance(bool Apply, bool Real);
        void HandleModRegen(bool Apply, bool Real);
        void HandleModPowerRegen(bool Apply, bool Real);
        void HandleModPowerRegenPCT(bool Apply, bool Real);
        void HandleChannelDeathItem(bool Apply, bool Real);
        void HandlePeriodicDamagePCT(bool Apply, bool Real);
        void HandleAuraModAttackPower(bool Apply, bool Real);
        void HandleAuraTransform(bool Apply, bool Real);
        void HandleModSpellCritChance(bool Apply, bool Real);
        void HandleAuraModIncreaseSwimSpeed(bool Apply, bool Real);
        void HandleModPowerCostPCT(bool Apply, bool Real);
        void HandleModPowerCost(bool Apply, bool Real);
        void HandleFarSight(bool Apply, bool Real);
        void HandleModPossessPet(bool Apply, bool Real);
        void HandleModMechanicImmunity(bool Apply, bool Real);
        void HandleModMechanicImmunityMask(bool Apply, bool Real);
        void HandleAuraModSkill(bool Apply, bool Real);
        void HandleModDamagePercentDone(bool Apply, bool Real);
        void HandleModPercentStat(bool Apply, bool Real);
        void HandleModResistancePercent(bool Apply, bool Real);
        void HandleAuraModBaseResistancePCT(bool Apply, bool Real);
        void HandleModShieldBlockPCT(bool Apply, bool Real);
        void HandleAuraTrackStealthed(bool Apply, bool Real);
        void HandleModShieldBlock(bool Apply, bool Real);
        void HandleForceReaction(bool Apply, bool Real);
        void HandleAuraModRangedHaste(bool Apply, bool Real);
        void HandleRangedAmmoHaste(bool Apply, bool Real);
        void HandleModHealingDone(bool Apply, bool Real);
        void HandleModTotalPercentStat(bool Apply, bool Real);
        void HandleAuraModTotalThreat(bool Apply, bool Real);
        void HandleModUnattackable(bool Apply, bool Real);
        void HandleAuraModPacify(bool Apply, bool Real);
        void HandleAuraGhost(bool Apply, bool Real);
        void HandleAuraAllowFlight(bool Apply, bool Real);
        void HandleModRating(bool apply, bool Real);
        void HandleModRatingFromStat(bool apply, bool Real);
        void HandleModTargetResistance(bool apply, bool Real);
        void HandleAuraModAttackPowerPercent(bool apply, bool Real);
        void HandleAuraModRangedAttackPowerPercent(bool apply, bool Real);
        void HandleAuraModRangedAttackPowerOfStatPercent(bool apply, bool Real);
        void HandleAuraModAttackPowerOfStatPercent(bool apply, bool Real);
        void HandleAuraModAttackPowerOfArmor(bool apply, bool Real);
        void HandleSpiritOfRedemption(bool apply, bool Real);
        void HandleModManaRegen(bool apply, bool Real);
        void HandleComprehendLanguage(bool apply, bool Real);
        void HandleShieldBlockValue(bool apply, bool Real);
        void HandleModSpellCritChanceShool(bool apply, bool Real);
        void HandleAuraRetainComboPoints(bool apply, bool Real);
        void HandleModSpellDamagePercentFromStat(bool apply, bool Real);
        void HandleModSpellHealingPercentFromStat(bool apply, bool Real);
        void HandleAuraModDispelResist(bool apply, bool Real);
        void HandleAuraControlVehicle(bool apply, bool Real);
        void HandleModSpellDamagePercentFromAttackPower(bool apply, bool Real);
        void HandleModSpellHealingPercentFromAttackPower(bool apply, bool Real);
        void HandleAuraModPacifyAndSilence(bool Apply, bool Real);
        void HandleAuraModIncreaseMaxHealth(bool apply, bool Real);
        void HandleAuraModExpertise(bool apply, bool Real);
        void HandleForceMoveForward(bool apply, bool Real);
        void HandleAuraModResistenceOfStatPercent(bool apply, bool Real);
        void HandleAuraPowerBurn(bool apply, bool Real);
        void HandleSchoolAbsorb(bool apply, bool Real);
        void HandlePreventFleeing(bool apply, bool Real);
        void HandleManaShield(bool apply, bool Real);
        void HandleArenaPreparation(bool apply, bool Real);
        void HandleAuraConvertRune(bool apply, bool Real);
        void HandleAuraIncreaseBaseHealthPercent(bool Apply, bool Real);
        void HandleNoReagentUseAura(bool Apply, bool Real);
        void HandlePhase(bool Apply, bool Real);
        void HandleIgnoreUnitState(bool Apply, bool Real);
        void HandleModTargetArmorPct(bool Apply, bool Real);
        void HandleAuraModAllCritChance(bool Apply, bool Real);
<<<<<<< HEAD
        void HandleAuraInitializeImages(bool Apply, bool Real);
        void HandleAuraCloneCaster(bool Apply, bool Real);
=======
>>>>>>> 92d8324d
        void HandleAuraLinked(bool Apply, bool Real);
        void HandleAuraOpenStable(bool apply, bool Real);
        void HandleAllowOnlyAbility(bool Apply, bool Real);

        virtual ~Aura();

        void SetModifier(AuraType t, int32 a, uint32 pt, int32 miscValue);
        Modifier*       GetModifier()       { return &m_modifier; }
        Modifier const* GetModifier() const { return &m_modifier; }
        int32 GetMiscValue() const { return m_spellProto->EffectMiscValue[m_effIndex]; }
        int32 GetMiscBValue() const { return m_spellProto->EffectMiscValueB[m_effIndex]; }

        SpellEntry const* GetSpellProto() const { return m_spellProto; }
        uint32 GetId() const{ return m_spellProto->Id; }
        uint64 GetCastItemGUID() const { return m_castItemGuid; }
        SpellEffectIndex GetEffIndex() const{ return m_effIndex; }
        int32 GetBasePoints() const { return m_currentBasePoints; }

        int32 GetAuraMaxDuration() const { return m_maxduration; }
        void SetAuraMaxDuration(int32 duration) { m_maxduration = duration; }
        int32 GetAuraDuration() const { return m_duration; }
        void SetAuraDuration(int32 duration) { m_duration = duration; }
        time_t GetAuraApplyTime() const { return m_applyTime; }
        uint32 GetAuraTicks() const { return m_periodicTick; }
        uint32 GetAuraMaxTicks() const { return m_maxduration > 0 && m_modifier.periodictime > 0 ? m_maxduration / m_modifier.periodictime : 0; }
        void SetAuraPeriodicTimer (int32 timer) { m_periodicTimer = timer; }

        uint64 const& GetCasterGUID() const { return m_caster_guid; }
        Unit* GetCaster() const;
        Unit* GetTarget() const { return m_target; }
        void SetTarget(Unit* target) { m_target = target; }
        void SetLoadedState(uint64 caster_guid,int32 damage,int32 maxduration,int32 duration,int32 charges)
        {
            m_caster_guid = caster_guid;
            m_modifier.m_amount = damage;
            m_maxduration = maxduration;
            m_duration = duration;
            m_procCharges = charges;

            if(uint32 maxticks = GetAuraMaxTicks())
                m_periodicTick = maxticks - m_duration / m_modifier.periodictime;
        }

        uint8 GetAuraSlot() const { return m_auraSlot; }
        void SetAuraSlot(uint8 slot) { m_auraSlot = slot; }
        uint8 GetAuraFlags() const { return m_auraFlags; }
        void SetAuraFlags(uint8 flags) { m_auraFlags = flags; }
        uint8 GetAuraLevel() const { return m_auraLevel; }
        void SetAuraLevel(uint8 level) { m_auraLevel = level; }
        uint8 GetAuraCharges() const { return m_procCharges; }
        void SetAuraCharges(uint8 charges)
        {
            if (m_procCharges == charges)
                return;
            m_procCharges = charges;
            SendAuraUpdate(false);
        }
        bool DropAuraCharge()                               // return true if last charge dropped
        {
            if (m_procCharges == 0)
                return false;

            // exist spells that have maxStack > 1 and m_procCharges > 0 (==1 in fact)
            // all like stacks have 1 value in one from this fields
            // so return true for allow remove one aura from stacks as expired
            if (GetStackAmount() > 1)
                return true;

            m_procCharges--;
            SendAuraUpdate(false);
            return m_procCharges == 0;
        }

        void UnregisterSingleCastAura();

        void SetAura(bool remove) { m_target->SetVisibleAura(m_auraSlot, remove ? 0 : GetId()); }
        void SendAuraUpdate(bool remove);

        uint8 GetStackAmount() {return m_stackAmount;}
        void SetStackAmount(uint8 num);
        bool modStackAmount(int32 num); // return true if last charge dropped
        void RefreshAura();

        bool IsPositive() { return m_positive; }
        void SetNegative() { m_positive = false; }
        void SetPositive() { m_positive = true; }

        bool IsPermanent() const { return m_permanent; }
        bool IsAreaAura() const { return m_isAreaAura; }
        bool IsPeriodic() const { return m_isPeriodic; }
        bool IsPassive() const { return m_isPassive; }
        bool IsPersistent() const { return m_isPersistent; }
        bool IsDeathPersistent() const { return m_isDeathPersist; }
        bool IsRemovedOnShapeLost() const { return m_isRemovedOnShapeLost; }
        bool IsInUse() const { return m_in_use;}
        bool IsDeleted() const { return m_deleted;}

        void SetInUse(bool state)
        {
            if(state)
                ++m_in_use;
            else
            {
                if(m_in_use)
                    --m_in_use;
            }
        }
        void ApplyModifier(bool apply, bool Real = false);

        void UpdateAura(uint32 diff) { SetInUse(true); Update(diff); SetInUse(false); }
        void _AddAura();
        bool _RemoveAura();

        bool IsSingleTarget() {return m_isSingleTargetAura;}
        void SetIsSingleTarget(bool val) { m_isSingleTargetAura = val;}

        void SetRemoveMode(AuraRemoveMode mode) { m_removeMode = mode; }

        virtual Unit* GetTriggerTarget() const { return m_target; }

        // add/remove SPELL_AURA_MOD_SHAPESHIFT (36) linked auras
        void HandleShapeshiftBoosts(bool apply);
        void HandleSpellSpecificBoosts(bool apply);

        // Allow Apply Aura Handler to modify and access m_AuraDRGroup
        void setDiminishGroup(DiminishingGroup group) { m_AuraDRGroup = group; }
        DiminishingGroup getDiminishGroup() const { return m_AuraDRGroup; }

        void TriggerSpell();
        void TriggerSpellWithValue();

        uint32 const *getAuraSpellClassMask() const { return  m_spellProto->GetEffectSpellClassMask(m_effIndex); }
        bool isAffectedOnSpell(SpellEntry const *spell) const;
        bool isWeaponBuffCoexistableWith(Aura* ref);
    protected:
        Aura(SpellEntry const* spellproto, SpellEffectIndex eff, int32 *currentBasePoints, Unit *target, Unit *caster = NULL, Item* castItem = NULL);

        // must be called only from Aura::UpdateAura
        virtual void Update(uint32 diff);

        // must be called only from Aura*::Update
        void PeriodicTick();
        void PeriodicDummyTick();

        bool IsCritFromAbilityAura(Unit* caster, uint32& damage);
        void ReapplyAffectedPassiveAuras();

        Modifier m_modifier;
        SpellModifier *m_spellmod;

        SpellEntry const *m_spellProto;
        Unit* m_target;
        uint64 m_caster_guid;
        uint64 m_castItemGuid;                              // it is NOT safe to keep a pointer to the item because it may get deleted
        time_t m_applyTime;

        int32 m_currentBasePoints;                          // cache SpellEntry::CalculateSimpleValue and use for set custom base points
        int32 m_maxduration;                                // Max aura duration
        int32 m_duration;                                   // Current time
        int32 m_timeCla;                                    // Timer for power per sec calcultion
        int32 m_periodicTimer;                              // Timer for periodic auras
        uint32 m_periodicTick;                              // Tick count pass (including current if use in tick code) from aura apply, used for some tick count dependent aura effects

        AuraRemoveMode m_removeMode:8;                      // Store info for know remove aura reason
        DiminishingGroup m_AuraDRGroup:8;                   // Diminishing

        SpellEffectIndex m_effIndex :8;                     // Aura effect index in spell
        uint8 m_auraSlot;                                   // Aura slot on unit (for show in client)
        uint8 m_auraFlags;                                  // Aura info flag (for send data to client)
        uint8 m_auraLevel;                                  // Aura level (store caster level for correct show level dep amount)
        uint8 m_procCharges;                                // Aura charges (0 for infinite)
        uint8 m_stackAmount;                                // Aura stack amount

        bool m_positive:1;
        bool m_permanent:1;
        bool m_isPeriodic:1;
        bool m_isAreaAura:1;
        bool m_isPassive:1;
        bool m_isPersistent:1;
        bool m_isDeathPersist:1;
        bool m_isRemovedOnShapeLost:1;
        bool m_deleted:1;                                   // true if RemoveAura(iterator) called while in Aura::ApplyModifier call (added to Unit::m_deletedAuras)
        bool m_isSingleTargetAura:1;                        // true if it's a single target spell and registered at caster - can change at spell steal for example

        uint32 m_in_use;                                    // > 0 while in Aura::ApplyModifier call/Aura::Update/etc
    private:
        void CleanupTriggeredSpells();
        bool IsNeedVisibleSlot(Unit const* caster) const;   // helper for check req. visibility slot
        void ReapplyAffectedPassiveAuras(Unit* target, bool owner_mode);
};

class MANGOS_DLL_SPEC AreaAura : public Aura
{
    public:
        AreaAura(SpellEntry const* spellproto, SpellEffectIndex eff, int32 *currentBasePoints, Unit *target, Unit *caster = NULL, Item* castItem = NULL);
        ~AreaAura();
    protected:
        void Update(uint32 diff);
    private:
        float m_radius;
        AreaAuraType m_areaAuraType;
};

class MANGOS_DLL_SPEC PersistentAreaAura : public Aura
{
    public:
        PersistentAreaAura(SpellEntry const* spellproto, SpellEffectIndex eff, int32 *currentBasePoints, Unit *target, Unit *caster = NULL, Item* castItem = NULL);
        ~PersistentAreaAura();
    protected:
        void Update(uint32 diff);
};

class MANGOS_DLL_SPEC SingleEnemyTargetAura : public Aura
{
    friend Aura* CreateAura(SpellEntry const* spellproto, SpellEffectIndex eff, int32 *currentBasePoints, Unit *target, Unit *caster, Item* castItem);

    public:
        ~SingleEnemyTargetAura();
        Unit* GetTriggerTarget() const;

    protected:
        SingleEnemyTargetAura(SpellEntry const* spellproto, SpellEffectIndex eff, int32 *currentBasePoints, Unit *target, Unit *caster  = NULL, Item* castItem = NULL);
        uint64 m_casters_target_guid;
};

Aura* CreateAura(SpellEntry const* spellproto, SpellEffectIndex eff, int32 *currentBasePoints, Unit *target, Unit *caster = NULL, Item* castItem = NULL);
#endif<|MERGE_RESOLUTION|>--- conflicted
+++ resolved
@@ -220,11 +220,8 @@
         void HandleIgnoreUnitState(bool Apply, bool Real);
         void HandleModTargetArmorPct(bool Apply, bool Real);
         void HandleAuraModAllCritChance(bool Apply, bool Real);
-<<<<<<< HEAD
         void HandleAuraInitializeImages(bool Apply, bool Real);
         void HandleAuraCloneCaster(bool Apply, bool Real);
-=======
->>>>>>> 92d8324d
         void HandleAuraLinked(bool Apply, bool Real);
         void HandleAuraOpenStable(bool apply, bool Real);
         void HandleAllowOnlyAbility(bool Apply, bool Real);
