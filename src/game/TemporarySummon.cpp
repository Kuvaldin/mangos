/*
 * Copyright (C) 2005-2010 MaNGOS <http://getmangos.com/>
 *
 * This program is free software; you can redistribute it and/or modify
 * it under the terms of the GNU General Public License as published by
 * the Free Software Foundation; either version 2 of the License, or
 * (at your option) any later version.
 *
 * This program is distributed in the hope that it will be useful,
 * but WITHOUT ANY WARRANTY; without even the implied warranty of
 * MERCHANTABILITY or FITNESS FOR A PARTICULAR PURPOSE.  See the
 * GNU General Public License for more details.
 *
 * You should have received a copy of the GNU General Public License
 * along with this program; if not, write to the Free Software
 * Foundation, Inc., 59 Temple Place, Suite 330, Boston, MA  02111-1307  USA
 */

#include "TemporarySummon.h"
#include "Log.h"
#include "ObjectAccessor.h"
#include "CreatureAI.h"

TemporarySummon::TemporarySummon( ObjectGuid summoner ) :
Creature(CREATURE_SUBTYPE_TEMPORARY_SUMMON), m_type(TEMPSUMMON_TIMED_OR_CORPSE_DESPAWN), m_timer(0), m_lifetime(0), m_summoner(summoner)
{
}

void TemporarySummon::Update(uint32 update_diff, uint32 tick_diff)
{
    switch(m_type)
    {
        case TEMPSUMMON_MANUAL_DESPAWN:
            break;
        case TEMPSUMMON_TIMED_DESPAWN:
        {
            if (m_timer <= update_diff)
            {
                UnSummon();
                return;
            }

            m_timer -= update_diff;
            break;
        }
        case TEMPSUMMON_TIMED_DESPAWN_OUT_OF_COMBAT:
        {
            if (!isInCombat())
            {
                if (m_timer <= update_diff)
                {
                    UnSummon();
                    return;
                }

                m_timer -= update_diff;
            }
            else if (m_timer != m_lifetime)
                m_timer = m_lifetime;

            break;
        }

        case TEMPSUMMON_CORPSE_TIMED_DESPAWN:
        {
            if (m_deathState == CORPSE)
            {
                if (m_timer <= update_diff)
                {
                    UnSummon();
                    return;
                }

                m_timer -= update_diff;
            }
            break;
        }
        case TEMPSUMMON_CORPSE_DESPAWN:
        {
            // if m_deathState is DEAD, CORPSE was skipped
            if (m_deathState == CORPSE || m_deathState == DEAD)
            {
                UnSummon();
                return;
            }

            break;
        }
        case TEMPSUMMON_DEAD_DESPAWN:
        {
            if (m_deathState == DEAD)
            {
                UnSummon();
                return;
            }
            break;
        }
        case TEMPSUMMON_TIMED_OR_CORPSE_DESPAWN:
        {
            // if m_deathState is DEAD, CORPSE was skipped
            if (m_deathState == CORPSE || m_deathState == DEAD)
            {
                UnSummon();
                return;
            }

            if (m_timer <= diff)
            {
<<<<<<< HEAD
                UnSummon();
                return;
=======
                if (m_timer <= update_diff)
                {
                    UnSummon();
                    return;
                }
                else
                    m_timer -= update_diff;
>>>>>>> 10784a8c
            }
            else
                m_timer -= diff;
            break;
        }
        case TEMPSUMMON_TIMED_OR_DEAD_DESPAWN:
        {
            // if m_deathState is DEAD, CORPSE was skipped
            if (m_deathState == DEAD)
            {
                UnSummon();
                return;
            }

            if (m_timer <= diff)
            {
<<<<<<< HEAD
                UnSummon();
                return;
=======
                if (m_timer <= update_diff)
                {
                    UnSummon();
                    return;
                }
                else
                    m_timer -= update_diff;
>>>>>>> 10784a8c
            }
            else
                m_timer -= diff;
            break;
        }
        default:
            UnSummon();
            sLog.outError("Temporary summoned creature (entry: %u) have unknown type %u of ",GetEntry(),m_type);
            break;
    }

    Creature::Update(update_diff, tick_diff);
}

void TemporarySummon::Summon(TempSummonType type, uint32 lifetime)
{
    m_type = type;
    m_timer = lifetime;
    m_lifetime = lifetime;

    AIM_Initialize();
    GetMap()->Add((Creature*)this);
}

void TemporarySummon::UnSummon()
{
    CombatStop();

    if (GetSummonerGuid().IsCreatureOrVehicle())
        if(Creature* sum = GetMap()->GetCreature(GetSummonerGuid()))
            if (sum->AI())
                sum->AI()->SummonedCreatureDespawn(this);

    AddObjectToRemoveList();
}

void TemporarySummon::SaveToDB()
{
}<|MERGE_RESOLUTION|>--- conflicted
+++ resolved
@@ -104,23 +104,13 @@
                 return;
             }
 
-            if (m_timer <= diff)
+            if (m_timer <= update_diff)
             {
-<<<<<<< HEAD
                 UnSummon();
                 return;
-=======
-                if (m_timer <= update_diff)
-                {
-                    UnSummon();
-                    return;
-                }
-                else
-                    m_timer -= update_diff;
->>>>>>> 10784a8c
             }
             else
-                m_timer -= diff;
+                m_timer -= update_diff;
             break;
         }
         case TEMPSUMMON_TIMED_OR_DEAD_DESPAWN:
@@ -132,23 +122,13 @@
                 return;
             }
 
-            if (m_timer <= diff)
+            if (m_timer <= update_diff)
             {
-<<<<<<< HEAD
                 UnSummon();
                 return;
-=======
-                if (m_timer <= update_diff)
-                {
-                    UnSummon();
-                    return;
-                }
-                else
-                    m_timer -= update_diff;
->>>>>>> 10784a8c
             }
             else
-                m_timer -= diff;
+                m_timer -= update_diff;
             break;
         }
         default:
