/*
 * Copyright (C) 2005-2010 MaNGOS <http://getmangos.com/>
 *
 * This program is free software; you can redistribute it and/or modify
 * it under the terms of the GNU General Public License as published by
 * the Free Software Foundation; either version 2 of the License, or
 * (at your option) any later version.
 *
 * This program is distributed in the hope that it will be useful,
 * but WITHOUT ANY WARRANTY; without even the implied warranty of
 * MERCHANTABILITY or FITNESS FOR A PARTICULAR PURPOSE.  See the
 * GNU General Public License for more details.
 *
 * You should have received a copy of the GNU General Public License
 * along with this program; if not, write to the Free Software
 * Foundation, Inc., 59 Temple Place, Suite 330, Boston, MA  02111-1307  USA
 */

#include "TemporarySummon.h"
#include "Log.h"
#include "ObjectAccessor.h"
#include "CreatureAI.h"

TemporarySummon::TemporarySummon( ObjectGuid summoner ) :
Creature(CREATURE_SUBTYPE_TEMPORARY_SUMMON), m_type(TEMPSUMMON_TIMED_OR_CORPSE_DESPAWN), m_timer(0), m_lifetime(0), m_summoner(summoner)
{
}

void TemporarySummon::Update( uint32 diff )
{
    switch(m_type)
    {
        case TEMPSUMMON_MANUAL_DESPAWN:
            break;
        case TEMPSUMMON_TIMED_DESPAWN:
        {
            if (m_timer <= diff)
            {
                UnSummon();
                return;
            }

            m_timer -= diff;
            break;
        }
        case TEMPSUMMON_TIMED_DESPAWN_OUT_OF_COMBAT:
        {
            if (!isInCombat())
            {
                if (m_timer <= diff)
                {
                    UnSummon();
                    return;
                }

                m_timer -= diff;
            }
            else if (m_timer != m_lifetime)
                m_timer = m_lifetime;

            break;
        }

        case TEMPSUMMON_CORPSE_TIMED_DESPAWN:
        {
            if (IsCorpse())
            {
                if (m_timer <= diff)
                {
                    UnSummon();
                    return;
                }

                m_timer -= diff;
            }
            break;
        }
        case TEMPSUMMON_CORPSE_DESPAWN:
        {
            // if m_deathState is DEAD, CORPSE was skipped
            if (isDead())
            {
                UnSummon();
                return;
            }

            break;
        }
        case TEMPSUMMON_DEAD_DESPAWN:
        {
            if (IsDespawned())
            {
                UnSummon();
                return;
            }
            break;
        }
        case TEMPSUMMON_TIMED_OR_CORPSE_DESPAWN:
        {
            // if m_deathState is DEAD, CORPSE was skipped
            if (isDead())
            {
                UnSummon();
                return;
            }

            if (m_timer <= update_diff)
            {
<<<<<<< HEAD
                UnSummon();
                return;
=======
                if (m_timer <= diff)
                {
                    UnSummon();
                    return;
                }
                else
                    m_timer -= diff;
>>>>>>> f57ec56b
            }
            else
                m_timer -= update_diff;
            break;
        }
        case TEMPSUMMON_TIMED_OR_DEAD_DESPAWN:
        {
            // if m_deathState is DEAD, CORPSE was skipped
            if (IsDespawned())
            {
                UnSummon();
                return;
            }

            if (m_timer <= update_diff)
            {
<<<<<<< HEAD
                UnSummon();
                return;
=======
                if (m_timer <= diff)
                {
                    UnSummon();
                    return;
                }
                else
                    m_timer -= diff;
>>>>>>> f57ec56b
            }
            else
                m_timer -= update_diff;
            break;
        }
        default:
            UnSummon();
            sLog.outError("Temporary summoned creature (entry: %u) have unknown type %u of ",GetEntry(),m_type);
            break;
    }

    Creature::Update( diff );
}

void TemporarySummon::Summon(TempSummonType type, uint32 lifetime)
{
    m_type = type;
    m_timer = lifetime;
    m_lifetime = lifetime;

    AIM_Initialize();
    GetMap()->Add((Creature*)this);
}

void TemporarySummon::UnSummon()
{
    CombatStop();

    if (GetSummonerGuid().IsCreatureOrVehicle())
        if(Creature* sum = GetMap()->GetCreature(GetSummonerGuid()))
            if (sum->AI())
                sum->AI()->SummonedCreatureDespawn(this);

    AddObjectToRemoveList();
}

void TemporarySummon::SaveToDB()
{
}<|MERGE_RESOLUTION|>--- conflicted
+++ resolved
@@ -104,23 +104,13 @@
                 return;
             }
 
-            if (m_timer <= update_diff)
+            if (m_timer <= diff)
             {
-<<<<<<< HEAD
                 UnSummon();
                 return;
-=======
-                if (m_timer <= diff)
-                {
-                    UnSummon();
-                    return;
-                }
-                else
-                    m_timer -= diff;
->>>>>>> f57ec56b
             }
             else
-                m_timer -= update_diff;
+                m_timer -= diff;
             break;
         }
         case TEMPSUMMON_TIMED_OR_DEAD_DESPAWN:
@@ -132,23 +122,13 @@
                 return;
             }
 
-            if (m_timer <= update_diff)
+            if (m_timer <= diff)
             {
-<<<<<<< HEAD
                 UnSummon();
                 return;
-=======
-                if (m_timer <= diff)
-                {
-                    UnSummon();
-                    return;
-                }
-                else
-                    m_timer -= diff;
->>>>>>> f57ec56b
             }
             else
-                m_timer -= update_diff;
+                m_timer -= diff;
             break;
         }
         default:
