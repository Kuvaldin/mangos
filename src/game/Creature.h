--- conflicted
+++ resolved
@@ -656,13 +656,6 @@
 
         uint32 m_unPlayerDamageDone;
         uint32 m_unUnitDamageDone;
-<<<<<<< HEAD
-=======
-
-        uint32 m_groupLootTimer;                            // (msecs)timer used for group loot
-        uint32 m_groupLootId;                               // used to find group which is looting corpse
-        void StopGroupLoot();
->>>>>>> 319aed40
 
         // vendor items
         VendorItemCounts m_vendorItemCounts;
