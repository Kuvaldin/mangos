--- conflicted
+++ resolved
@@ -673,11 +673,9 @@
 
         void SendAreaSpiritHealerQueryOpcode(Player *pl);
 
-<<<<<<< HEAD
         void LockAI(bool lock) { m_AI_locked = lock; }
-=======
+
         void SetVirtualItem(VirtualItemSlot slot, uint32 item_id) { SetUInt32Value(UNIT_VIRTUAL_ITEM_SLOT_ID + slot, item_id); }
->>>>>>> 9359c427
 
     protected:
         bool CreateFromProto(ObjectGuid guid, uint32 Entry, Team team, const CreatureData *data = NULL, GameEventCreatureData const* eventData =NULL);
