--- conflicted
+++ resolved
@@ -633,13 +633,8 @@
         void LockAI(bool lock) { m_AI_locked = lock; }
 
     protected:
-<<<<<<< HEAD
-        bool CreateFromProto(ObjectGuid guid, uint32 Entry, Team team, const CreatureData *data = NULL);
-        bool InitEntry(uint32 entry, const CreatureData* data=NULL);
-=======
-        bool CreateFromProto(uint32 guidlow,uint32 Entry, Team team, const CreatureData *data = NULL, GameEventCreatureData const* eventData =NULL);
+        bool CreateFromProto(ObjectGuid guid, uint32 Entry, Team team, const CreatureData *data = NULL, GameEventCreatureData const* eventData =NULL);
         bool InitEntry(uint32 entry, const CreatureData* data = NULL, GameEventCreatureData const* eventData = NULL);
->>>>>>> 140555a1
         void RelocationNotify();
 
         // vendor items
