--- conflicted
+++ resolved
@@ -142,10 +142,10 @@
     uint32  ScriptID;
 
     // helpers
-    // TODO: return HIGHGUID_UNIT/HIGHGUID_VEHICLE base at currently missing creature template data
+    // completed: return HIGHGUID_UNIT/HIGHGUID_VEHICLE base at currently missing creature template data
     HighGuid GetHighGuid() const
     {
-        return HIGHGUID_UNIT;
+        return VehicleId ? HIGHGUID_VEHICLE : HIGHGUID_UNIT;
     }
 
     SkillType GetRequiredLootSkill() const
@@ -707,11 +707,7 @@
         void SetVirtualItem(VirtualItemSlot slot, uint32 item_id) { SetUInt32Value(UNIT_VIRTUAL_ITEM_SLOT_ID + slot, item_id); }
 
     protected:
-<<<<<<< HEAD
-        bool CreateFromProto(ObjectGuid guid, uint32 Entry, Team team, const CreatureData *data = NULL, GameEventCreatureData const* eventData =NULL);
-=======
         bool CreateFromProto(uint32 guidlow, CreatureInfo const* cinfo, Team team, const CreatureData *data = NULL, GameEventCreatureData const* eventData =NULL);
->>>>>>> b7eadbe2
         bool InitEntry(uint32 entry, const CreatureData* data = NULL, GameEventCreatureData const* eventData = NULL);
 
         // vendor items
