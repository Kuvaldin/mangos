--- conflicted
+++ resolved
@@ -406,16 +406,9 @@
         uint32 GetEquipmentId() const { return m_equipmentId; }
 
         CreatureSubtype GetSubtype() const { return m_subtype; }
-<<<<<<< HEAD
-        bool isPet() const { return m_subtype == CREATURE_SUBTYPE_PET; }
-        bool isTotem() const { return m_subtype == CREATURE_SUBTYPE_TOTEM; }
-        bool isTemporarySummon() const { return m_subtype == CREATURE_SUBTYPE_TEMPORARY_SUMMON; }
-=======
         bool IsPet() const { return m_subtype == CREATURE_SUBTYPE_PET; }
-        bool IsVehicle() const { return m_subtype == CREATURE_SUBTYPE_VEHICLE; }
         bool IsTotem() const { return m_subtype == CREATURE_SUBTYPE_TOTEM; }
         bool IsTemporarySummon() const { return m_subtype == CREATURE_SUBTYPE_TEMPORARY_SUMMON; }
->>>>>>> 24920ccf
 
         void SetCorpseDelay(uint32 delay) { m_corpseDelay = delay; }
         bool IsRacialLeader() const { return GetCreatureInfo()->RacialLeader; }
