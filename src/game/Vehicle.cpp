/*
 * Copyright (C) 2005-2012 MaNGOS <http://getmangos.com/>
 *
 * This program is free software; you can redistribute it and/or modify
 * it under the terms of the GNU General Public License as published by
 * the Free Software Foundation; either version 2 of the License, or
 * (at your option) any later version.
 *
 * This program is distributed in the hope that it will be useful,
 * but WITHOUT ANY WARRANTY; without even the implied warranty of
 * MERCHANTABILITY or FITNESS FOR A PARTICULAR PURPOSE.  See the
 * GNU General Public License for more details.
 *
 * You should have received a copy of the GNU General Public License
 * along with this program; if not, write to the Free Software
 * Foundation, Inc., 59 Temple Place, Suite 330, Boston, MA  02111-1307  USA
 */

#include "Common.h"
#include "Log.h"
#include "ObjectMgr.h"
#include "Vehicle.h"
#include "Unit.h"
#include "CreatureAI.h"
#include "Util.h"
#include "WorldPacket.h"
#include "movement/MoveSpline.h"

VehicleInfo::VehicleInfo(VehicleEntry const* entry) :
    m_vehicleEntry(entry)
{
}

VehicleKit::VehicleKit(Unit* base) : m_uiNumFreeSeats(0), m_pBase(base)
{
    for (uint32 i = 0; i < MAX_VEHICLE_SEAT; ++i)
    {
        uint32 seatId = GetBase()->GetVehicleInfo()->GetEntry()->m_seatID[i];

        if (!seatId)
            continue;


        if (VehicleSeatEntry const *seatInfo = sVehicleSeatStore.LookupEntry(seatId))
        {
            m_Seats.insert(std::make_pair(i, VehicleSeat(seatInfo)));

            if (seatInfo->IsUsable())
                ++m_uiNumFreeSeats;
        }
    }

    if (base)
    {
        if (GetBase()->GetVehicleInfo()->GetEntry()->m_flags & VEHICLE_FLAG_NO_STRAFE)
            GetBase()->m_movementInfo.AddMovementFlag2(MOVEFLAG2_NO_STRAFE);

        if (GetBase()->GetVehicleInfo()->GetEntry()->m_flags & VEHICLE_FLAG_NO_JUMPING)
            GetBase()->m_movementInfo.AddMovementFlag2(MOVEFLAG2_NO_JUMPING);

        if (GetBase()->GetVehicleInfo()->GetEntry()->m_flags & VEHICLE_FLAG_FULLSPEEDTURNING)
            GetBase()->m_movementInfo.AddMovementFlag2(MOVEFLAG2_FULLSPEEDTURNING);

        if (GetBase()->GetVehicleInfo()->GetEntry()->m_flags & VEHICLE_FLAG_ALLOW_PITCHING)
            GetBase()->m_movementInfo.AddMovementFlag2(MOVEFLAG2_ALLOW_PITCHING);

        if (GetBase()->GetVehicleInfo()->GetEntry()->m_flags & VEHICLE_FLAG_ALLOW_PITCHING)
            GetBase()->m_movementInfo.AddMovementFlag2(MOVEFLAG2_FULLSPEEDPITCHING);

    }
    SetDestination();
}

VehicleKit::~VehicleKit()
{
}

void VehicleKit::RemoveAllPassengers()
{
    for (SeatMap::iterator itr = m_Seats.begin(); itr != m_Seats.end(); ++itr)
    {
        if (Unit *passenger = itr->second.passenger)
        {
            passenger->ExitVehicle();

            // remove creatures of player mounts
            if (passenger->GetTypeId() == TYPEID_UNIT)
                passenger->AddObjectToRemoveList();
        }
    }
}

bool VehicleKit::HasEmptySeat(int8 seatId) const
{
    if (seatId < 0)
        return (GetNextEmptySeat(0,true) != -1);

    SeatMap::const_iterator seat = m_Seats.find(seatId);
    // need add check on accessories-only seats...

    if (seat == m_Seats.end())
        return false;

    return !seat->second.passenger;
}

Unit *VehicleKit::GetPassenger(int8 seatId) const
{
    SeatMap::const_iterator seat = m_Seats.find(seatId);

    if (seat == m_Seats.end())
        return NULL;

    return seat->second.passenger;
}

int8 VehicleKit::GetNextEmptySeat(int8 seatId, bool next) const
{

    if (m_Seats.empty() || seatId >= MAX_VEHICLE_SEAT)
        return -1;

    // some vehicles (those - found in ICC) dont return proper seatID
    // maybe some wrong flags interpretation? (usable)
    if (m_pBase->GetEntry() == 37672 || m_pBase->GetEntry() == 38285 ||
        m_pBase->GetEntry() == 36609 || m_pBase->GetEntry() == 36598 ||
        m_pBase->GetEntry() == 37187)
    {
        return 0;
    }

    if (next)
    {
        for (SeatMap::const_iterator seat = m_Seats.begin(); seat != m_Seats.end(); ++seat)
            if ((seatId < 0 || seat->first >= seatId) && !seat->second.passenger && seat->second.seatInfo->IsUsable())
                return seat->first;
    }
    else
    {
        for (SeatMap::const_reverse_iterator seat = m_Seats.rbegin(); seat != m_Seats.rend(); ++seat)
            if ((seatId < 0 || seat->first <= seatId) && !seat->second.passenger && seat->second.seatInfo->IsUsable())
                return seat->first;
    }

    return -1;
}

bool VehicleKit::AddPassenger(Unit *passenger, int8 seatId)
{
    SeatMap::iterator seat;

    if (seatId < 0) // no specific seat requirement
    {
        for (seat = m_Seats.begin(); seat != m_Seats.end(); ++seat)
        {
            if (!seat->second.passenger && (seat->second.seatInfo->IsUsable() || (seat->second.seatInfo->m_flags & SEAT_FLAG_UNCONTROLLED)))
                break;
        }

        if (seat == m_Seats.end()) // no available seat
            return false;
    }
    else
    {
        seat = m_Seats.find(seatId);

        if (seat == m_Seats.end())
            return false;

        if (seat->second.passenger)
            return false;
    }

    VehicleSeatEntry const* seatInfo = seat->second.seatInfo;
    seat->second.passenger = passenger;

    if (!(seatInfo->m_flags & SEAT_FLAG_FREE_ACTION))
        passenger->addUnitState(UNIT_STAT_ON_VEHICLE);

    m_pBase->SetPhaseMask(passenger->GetPhaseMask(), true);

    passenger->m_movementInfo.ClearTransportData();
    passenger->m_movementInfo.AddMovementFlag(MOVEFLAG_ONTRANSPORT);
    if (GetBase()->m_movementInfo.HasMovementFlag(MOVEFLAG_ONTRANSPORT))
    {
            passenger->m_movementInfo.SetTransportData(GetBase()->m_movementInfo.GetTransportGuid(),
//            passenger->m_movementInfo.SetTransportData(GetBase()->GetObjectGuid(),
            seatInfo->m_attachmentOffsetX + GetBase()->m_movementInfo.GetTransportPos()->x,
            seatInfo->m_attachmentOffsetY + GetBase()->m_movementInfo.GetTransportPos()->y,
            seatInfo->m_attachmentOffsetZ + GetBase()->m_movementInfo.GetTransportPos()->z,
            seatInfo->m_passengerYaw + GetBase()->m_movementInfo.GetTransportPos()->o,
            WorldTimer::getMSTime(), seat->first, seatInfo);

            DEBUG_LOG("VehicleKit::AddPassenger passenger %s transport offset on %s setted to %f %f %f %f (parent - %s)",
            passenger->GetObjectGuid().GetString().c_str(),
            passenger->m_movementInfo.GetTransportGuid().GetString().c_str(),
            passenger->m_movementInfo.GetTransportPos()->x,
            passenger->m_movementInfo.GetTransportPos()->y,
            passenger->m_movementInfo.GetTransportPos()->z,
            passenger->m_movementInfo.GetTransportPos()->o,
            GetBase()->m_movementInfo.GetTransportGuid().GetString().c_str());
    }
    else if (passenger->GetTypeId() == TYPEID_UNIT && b_dstSet)
    {
        passenger->m_movementInfo.SetTransportData(m_pBase->GetObjectGuid(),
        seatInfo->m_attachmentOffsetX + m_dst_x, seatInfo->m_attachmentOffsetY + m_dst_y, seatInfo->m_attachmentOffsetZ + m_dst_z,
        seatInfo->m_passengerYaw + m_dst_o, WorldTimer::getMSTime(), seat->first, seatInfo);
    }
    else
    {
        passenger->m_movementInfo.SetTransportData(m_pBase->GetObjectGuid(),
        seatInfo->m_attachmentOffsetX, seatInfo->m_attachmentOffsetY, seatInfo->m_attachmentOffsetZ,
        seatInfo->m_passengerYaw, WorldTimer::getMSTime(), seat->first, seatInfo);
    }

    if (passenger->GetTypeId() == TYPEID_PLAYER)
    {
        ((Player*)passenger)->GetCamera().SetView(m_pBase);

        WorldPacket data(SMSG_FORCE_MOVE_ROOT, 8+4);
        data << passenger->GetPackGUID();
        data << uint32((passenger->m_movementInfo.GetVehicleSeatFlags() & SEAT_FLAG_CAN_CAST) ? 2 : 0);
        passenger->SendMessageToSet(&data, true);
    }

    if (seat->second.IsProtectPassenger())
    {
        switch (m_pBase->GetEntry())
        {
            case 33651:                                     // VX 001
            case 33432:                                     // Leviathan MX
            case 33118:                                     // Ignis (Ulduar)
            case 32934:                                     // Kologarn Right Arm (Ulduar)
            case 30234:                                     // Nexus Lord's Hover Disk (Eye of Eternity, Malygos Encounter)
            case 30248:                                     // Scion's of Eternity Hover Disk (Eye of Eternity, Malygos Encounter)
                break;
            case 28817:
            default:
                passenger->SetFlag(UNIT_FIELD_FLAGS, UNIT_FLAG_NON_ATTACKABLE);
                break;
        }
        passenger->RemoveSpellsCausingAura(SPELL_AURA_MOD_SHAPESHIFT);
    }

    if (seatInfo->m_flags & SEAT_FLAG_CAN_CONTROL)
    {
        if (!(m_pBase->GetVehicleInfo()->GetEntry()->m_flags & (VEHICLE_FLAG_ACCESSORY)))
        {
            m_pBase->StopMoving();
            m_pBase->GetMotionMaster()->Clear();
            m_pBase->CombatStop(true);
        }
        m_pBase->DeleteThreatList();
        m_pBase->getHostileRefManager().deleteReferences();
        m_pBase->SetCharmerGuid(passenger->GetObjectGuid());
        m_pBase->addUnitState(UNIT_STAT_CONTROLLED);

        passenger->SetCharm(m_pBase);

        if (m_pBase->HasAuraType(SPELL_AURA_FLY) || m_pBase->HasAuraType(SPELL_AURA_MOD_FLIGHT_SPEED))
        {
            WorldPacket data;
            data.Initialize(SMSG_MOVE_SET_CAN_FLY, 12);
            data << m_pBase->GetPackGUID();
            data << (uint32)(0);
            m_pBase->SendMessageToSet(&data,false);
        }

        if (passenger->GetTypeId() == TYPEID_PLAYER)
        {
            m_pBase->SetFlag(UNIT_FIELD_FLAGS, UNIT_FLAG_PLAYER_CONTROLLED);

            if (CharmInfo* charmInfo = m_pBase->InitCharmInfo(m_pBase))
            {
                charmInfo->InitVehicleCreateSpells(seat->first);
                charmInfo->SetReactState(REACT_PASSIVE);
            }

            Player* player = (Player*)passenger;
            player->SetMover(m_pBase);
            player->SetClientControl(m_pBase, 1);
            player->VehicleSpellInitialize();
        }

        if(!(((Creature*)m_pBase)->GetCreatureInfo()->flags_extra & CREATURE_FLAG_EXTRA_KEEP_AI))
            ((Creature*)m_pBase)->AIM_Initialize();

        if (m_pBase->HasFlag(UNIT_FIELD_FLAGS, UNIT_FLAG_DISABLE_MOVE))
        {
            WorldPacket data2(SMSG_FORCE_MOVE_ROOT, 8+4);
            data2 << m_pBase->GetPackGUID();
            data2 << (uint32)(2);
            m_pBase->SendMessageToSet(&data2,false);
        }
        else if (passenger->m_movementInfo.GetMovementFlags() & MOVEFLAG_WALK_MODE)
            ((Creature*)m_pBase)->SetWalk(true);
        else
            ((Creature*)m_pBase)->SetWalk(false);

    }
    else if (seatInfo->m_flags & SEAT_FLAG_FREE_ACTION || seatInfo->m_flags & SEAT_FLAG_CAN_ATTACK)
    {
        if (passenger->GetTypeId() == TYPEID_PLAYER)
        {
            Player* player = (Player*)passenger;
            player->SetClientControl(m_pBase, 0);
        }
    }

    passenger->SendMonsterMoveTransport(m_pBase, SPLINETYPE_FACINGANGLE, SPLINEFLAG_UNKNOWN5, 0, 0.0f);

    RelocatePassengers(m_pBase->GetPositionX(), m_pBase->GetPositionY(), m_pBase->GetPositionZ()+0.5f, m_pBase->GetOrientation());

    UpdateFreeSeatCount();

    if (m_pBase->GetTypeId() == TYPEID_UNIT)
    {
        if (((Creature*)m_pBase)->AI())
            ((Creature*)m_pBase)->AI()->PassengerBoarded(passenger, seat->first, true);
    }

    if (b_dstSet && seatInfo->m_flagsB & VEHICLE_SEAT_FLAG_B_EJECTABLE_FORCED)
    {
        uint32 delay = seatInfo->m_exitMaxDuration * IN_MILLISECONDS;
        m_pBase->AddEvent(new PassengerEjectEvent(seatId,*m_pBase), delay);
        DEBUG_LOG("Vehicle::AddPassenger eject event for %s added, delay %u",passenger->GetObjectGuid().GetString().c_str(), delay);
    }

    return true;
}

void VehicleKit::RemovePassenger(Unit *passenger, bool dismount)
{
    SeatMap::iterator seat;

    for (seat = m_Seats.begin(); seat != m_Seats.end(); ++seat)
        if (seat->second.passenger == passenger)
            break;

    if (seat == m_Seats.end())
        return;

    seat->second.passenger = NULL;
    passenger->clearUnitState(UNIT_STAT_ON_VEHICLE);

    passenger->m_movementInfo.ClearTransportData();
    passenger->m_movementInfo.RemoveMovementFlag(MOVEFLAG_ONTRANSPORT);

    if (seat->second.IsProtectPassenger())
        if (passenger->HasFlag(UNIT_FIELD_FLAGS, UNIT_FLAG_NON_ATTACKABLE))
            passenger->RemoveFlag(UNIT_FIELD_FLAGS, UNIT_FLAG_NON_ATTACKABLE);

    if (seat->second.seatInfo->m_flags & SEAT_FLAG_CAN_CONTROL)
    {

        passenger->SetCharm(NULL);
        passenger->RemoveSpellsCausingAura(SPELL_AURA_CONTROL_VEHICLE);

        m_pBase->SetCharmerGuid(ObjectGuid());
        m_pBase->RemoveFlag(UNIT_FIELD_FLAGS, UNIT_FLAG_PLAYER_CONTROLLED);
        m_pBase->clearUnitState(UNIT_STAT_CONTROLLED);

        if (passenger->GetTypeId() == TYPEID_PLAYER)
        {
            Player* player = (Player*)passenger;
            player->SetClientControl(m_pBase, 0);
            player->RemovePetActionBar();
        }

        if(!(((Creature*)m_pBase)->GetCreatureInfo()->flags_extra & CREATURE_FLAG_EXTRA_KEEP_AI))
            ((Creature*)m_pBase)->AIM_Initialize();
    }

    if (passenger->GetTypeId() == TYPEID_PLAYER)
    {
        Player* player = (Player*)passenger;
<<<<<<< HEAD
        player->SetMover(NULL);
=======
>>>>>>> 413635e2
        player->GetCamera().ResetView();

        WorldPacket data(SMSG_FORCE_MOVE_UNROOT, 8+4);
        data << passenger->GetPackGUID();
        data << uint32(2);
        passenger->SendMessageToSet(&data, true);

        player->SetMover(player);
    }
    UpdateFreeSeatCount();

    if (m_pBase->GetTypeId() == TYPEID_UNIT)
    {
        if (((Creature*)m_pBase)->AI())
            ((Creature*)m_pBase)->AI()->PassengerBoarded(passenger, seat->first, false);
    }
    if (dismount)
    {
        Dismount(passenger, seat->second.seatInfo);
        // only for flyable vehicles
        if (m_pBase->m_movementInfo.HasMovementFlag(MOVEFLAG_FLYING))
            m_pBase->CastSpell(passenger, 45472, true);    // Parachute
    }
}

void VehicleKit::Reset()
{
    RemoveAllPassengers();
    InstallAllAccessories(m_pBase->GetEntry());
    UpdateFreeSeatCount();
}

void VehicleKit::InstallAllAccessories(uint32 entry)
{
    VehicleAccessoryList const* mVehicleList = sObjectMgr.GetVehicleAccessoryList(entry);
    if (!mVehicleList)
        return;

    for (VehicleAccessoryList::const_iterator itr = mVehicleList->begin(); itr != mVehicleList->end(); ++itr)
        InstallAccessory(&*itr);
}

void VehicleKit::InstallAccessory(VehicleAccessory const* accessory)
{
    if (Unit *passenger = GetPassenger(accessory->uiSeat))
    {
        // already installed
        if (passenger->GetEntry() == accessory->uiAccessory)
            return;

        passenger->ExitVehicle();
    }

    if (Creature* summoned = m_pBase->SummonCreature(accessory->uiAccessory,
        m_pBase->GetPositionX() + accessory->m_offsetX, m_pBase->GetPositionY() + accessory->m_offsetY, m_pBase->GetPositionZ() + accessory->m_offsetZ, m_pBase->GetOrientation() + accessory->m_offsetX,
        TEMPSUMMON_CORPSE_TIMED_DESPAWN, 30000))
    {
        SetDestination(accessory->m_offsetX,accessory->m_offsetY,accessory->m_offsetZ,accessory->m_offsetO,0.0f,0.0f);
        summoned->SetCreatorGuid(ObjectGuid());
        summoned->SetFlag(UNIT_FIELD_FLAGS, UNIT_FLAG_DISABLE_MOVE);
        summoned->EnterVehicle(this, accessory->uiSeat);
        SetDestination();
        if (summoned->GetVehicle())
            DEBUG_LOG("Vehicle::InstallAccessory %s accessory added, seat %u of %s",summoned->GetObjectGuid().GetString().c_str(), accessory->uiSeat, m_pBase->GetObjectGuid().GetString().c_str());
        else
        {
            sLog.outError("Vehicle::InstallAccessory cannot install %s to seat %u of %s",summoned->GetObjectGuid().GetString().c_str(), accessory->uiSeat, m_pBase->GetObjectGuid().GetString().c_str());
            summoned->ForcedDespawn();
        }
    }
    else
        sLog.outError("Vehicle::InstallAccessory cannot summon creature id %u (seat %u of %s)",accessory->uiAccessory, accessory->uiSeat,m_pBase->GetObjectGuid().GetString().c_str());
}

void VehicleKit::UpdateFreeSeatCount()
{
    m_uiNumFreeSeats = 0;

    for (SeatMap::const_iterator itr = m_Seats.begin(); itr != m_Seats.end(); ++itr)
    {
        if (!itr->second.passenger && itr->second.seatInfo->IsUsable())
            ++m_uiNumFreeSeats;
    }

    uint32 flag = m_pBase->GetTypeId() == TYPEID_PLAYER ? UNIT_NPC_FLAG_PLAYER_VEHICLE : UNIT_NPC_FLAG_SPELLCLICK;

    if (m_uiNumFreeSeats)
        m_pBase->SetFlag(UNIT_NPC_FLAGS, flag);
    else
        m_pBase->RemoveFlag(UNIT_NPC_FLAGS, flag);
}

void VehicleKit::RelocatePassengers(float x, float y, float z, float ang)
{
    for (SeatMap::const_iterator itr = m_Seats.begin(); itr != m_Seats.end(); ++itr)
    {
        if (Unit *passenger = itr->second.passenger)
        {
            float px = x + passenger->m_movementInfo.GetTransportPos()->x;
            float py = y + passenger->m_movementInfo.GetTransportPos()->y;
            float pz = z + passenger->m_movementInfo.GetTransportPos()->z;
            float po = ang + passenger->m_movementInfo.GetTransportPos()->o;
//            passenger->UpdateAllowedPositionZ(px, py, pz);
            passenger->SetPosition(px, py, pz, po);
        }
    }
}

VehicleSeatEntry const* VehicleKit::GetSeatInfo(Unit* passenger)
{
    for (SeatMap::iterator itr = m_Seats.begin(); itr != m_Seats.end(); ++itr)
    {
        if (Unit *_passenger = itr->second.passenger)
            if (_passenger == passenger)
                return itr->second.seatInfo;
    }
    return NULL;
}

int8 VehicleKit::GetSeatId(Unit* passenger)
{
    for (SeatMap::iterator itr = m_Seats.begin(); itr != m_Seats.end(); ++itr)
    {
        if (Unit *_passenger = itr->second.passenger)
            if (_passenger == passenger)
                return itr->first;
    }
    return -1;
}

void VehicleKit::Dismount(Unit* passenger, VehicleSeatEntry const* seatInfo)
{
    if (!passenger)
        return;

    float ox, oy, oz/*, oo*/; /* oo can be used, but not at the moment*/

    Unit* base = m_pBase->GetVehicle() ? m_pBase->GetVehicle()->GetBase() : m_pBase;

    base->GetPosition(ox, oy, oz);
    /*oo = base->GetOrientation();*/

    passenger->m_movementInfo = base->m_movementInfo;

    if (b_dstSet)
    {
        // parabolic traectory (catapults, explode, other effects). mostly set destination in DummyEffect.
        // destination Z not checked in this case! only limited on 8.0 delta. requred full correct set in spelleffects. 
        float speed = ((m_dst_speed > 0.0f) ? m_dst_speed : (seatInfo ? seatInfo->m_exitSpeed : 28.0f));
        float verticalSpeed = speed * sin(m_dst_elevation);
        float horisontalSpeed = speed * cos(m_dst_elevation);
        float moveTimeHalf =  verticalSpeed / ((seatInfo && seatInfo->m_exitGravity > 0.0f) ? seatInfo->m_exitGravity : Movement::gravity);
        float max_height = - Movement::computeFallElevation(moveTimeHalf,false,-verticalSpeed);

        passenger->MonsterMoveJump(m_dst_x, m_dst_y, m_dst_z,passenger->GetOrientation(), horisontalSpeed, max_height, false);

    }
    else if (seatInfo)
    {
        // half-parabolic traectory (unmount)
        float horisontalSpeed = seatInfo->m_exitSpeed;

        // may be under water
        base->GetClosePoint(m_dst_x, m_dst_y, m_dst_z, base->GetObjectBoundingRadius(), frand(2.0f, 3.0f), frand(M_PI_F/2.0f,3.0f*M_PI_F/2.0f));
        if (m_dst_z < oz)
            m_dst_z = oz;

        passenger->MonsterMoveJump(m_dst_x, m_dst_y, m_dst_z + 0.1f, passenger->GetOrientation(), horisontalSpeed, 0.0f, false);
    }
    else
    {
        // jump from vehicle without seatInfo (? error case)
        base->GetClosePoint(m_dst_x, m_dst_y, m_dst_z, base->GetObjectBoundingRadius(), 2.0f, M_PI_F);
        passenger->UpdateAllowedPositionZ(m_dst_x, m_dst_y, m_dst_z);
        if (m_dst_z < oz)
            m_dst_z = oz;

        passenger->MonsterMoveWithSpeed(m_dst_x, m_dst_y, m_dst_z + 0.1f, 28.0f);
    }

    SetDestination();
}

void VehicleKit::SetDestination(float x, float y, float z, float o, float speed, float elevation)
{
    m_dst_x = x;
    m_dst_y = y;
    m_dst_z  = z;
    m_dst_o  = o;
    m_dst_speed  = speed;
    m_dst_elevation  = elevation;

    if (fabs(m_dst_x) > 0.001 ||
        fabs(m_dst_y) > 0.001 ||
        fabs(m_dst_z) > 0.001 ||
        fabs(m_dst_o) > 0.001 ||
        fabs(m_dst_speed) > 0.001 ||
        fabs(m_dst_elevation) > 0.001)
        b_dstSet = true;
};

bool PassengerEjectEvent::Execute(uint64 /*e_time*/, uint32 /*p_time*/)
{
    if (!m_vehicle.GetVehicleInfo())
        return true;

    VehicleKit* pVehicle = m_vehicle.GetVehicleKit();

    if (!pVehicle)
        return true;

    Unit* passenger = pVehicle->GetPassenger(m_seatId);

    if (passenger && passenger->IsInWorld() && passenger->hasUnitState(UNIT_STAT_ON_VEHICLE))
    {
        if (!m_vehicle.RemoveSpellsCausingAuraByCaster(SPELL_AURA_CONTROL_VEHICLE, passenger->GetObjectGuid()))
            passenger->ExitVehicle();
    }
    return true;
}

bool VehicleSeat::IsProtectPassenger() const
{
    if (seatInfo &&
        (seatInfo->m_flags & SEAT_FLAG_UNATTACKABLE ||
        seatInfo->m_flags &  SEAT_FLAG_HIDE_PASSENGER ||
        seatInfo->m_flags & SEAT_FLAG_CAN_CONTROL) &&
        !(seatInfo->m_flags &  SEAT_FLAG_FREE_ACTION))
        return true;

    return false;
}

Aura* VehicleKit::GetControlAura(Unit* passenger)
{
    if (!passenger)
        return NULL;

    ObjectGuid casterGuid = passenger->GetObjectGuid();
    Unit::AuraList const& auras = GetBase()->GetAurasByType(SPELL_AURA_CONTROL_VEHICLE);

    for(Unit::AuraList::const_iterator i = auras.begin();i != auras.end(); ++i)
    {
        if ((*i) && !(*i)->IsDeleted() && (*i)->GetCasterGuid() == casterGuid)
            return *i;
    }
    return NULL;
}<|MERGE_RESOLUTION|>--- conflicted
+++ resolved
@@ -374,10 +374,6 @@
     if (passenger->GetTypeId() == TYPEID_PLAYER)
     {
         Player* player = (Player*)passenger;
-<<<<<<< HEAD
-        player->SetMover(NULL);
-=======
->>>>>>> 413635e2
         player->GetCamera().ResetView();
 
         WorldPacket data(SMSG_FORCE_MOVE_UNROOT, 8+4);
