--- conflicted
+++ resolved
@@ -103,16 +103,8 @@
 
 int8 VehicleKit::GetNextEmptySeat(int8 seatId, bool next) const
 {
-<<<<<<< HEAD
-    SeatMap::const_iterator seat = seatId > 0 ? m_Seats.find(seatId) : (next ? m_Seats.begin() : m_Seats.end());
-
-    if (seatId > 0 && next && seat == m_Seats.end())
-        return -1;
-    else if (!seatId && !next)
-=======
 
     if (m_Seats.empty() || seatId >= MAX_VEHICLE_SEAT)
->>>>>>> 16556106
         return -1;
 
     if (next)
