--- conflicted
+++ resolved
@@ -56,17 +56,6 @@
 
     uint32 raceMask = m_player->getRaceMask();
     uint32 classMask = m_player->getClassMask();
-<<<<<<< HEAD
-    for (int i=0; i < 4; i++)
-    {
-        if( (factionEntry->BaseRepRaceMask[i]==0 ||
-            (factionEntry->BaseRepRaceMask[i] & raceMask) ) &&
-            (factionEntry->BaseRepClassMask[i]==0 ||
-            (factionEntry->BaseRepClassMask[i] & classMask) ) )
-            return factionEntry->BaseRepValue[i];
-    }
-=======
->>>>>>> eaddbc55
 
     int idx = factionEntry->GetIndexFitTo(raceMask, classMask);
 
