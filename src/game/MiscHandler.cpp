--- conflicted
+++ resolved
@@ -957,12 +957,8 @@
 
 void WorldSession::HandleMoveTimeSkippedOpcode( WorldPacket & recv_data )
 {
-<<<<<<< HEAD
-    /*  WorldSession::Update( getMSTime() );*/
-=======
     /*  WorldSession::Update( WorldTimer::getMSTime() );*/
-    DEBUG_LOG( "WORLD: Time Lag/Synchronization Resent/Update" );
->>>>>>> 6ea13fcc
+//    DEBUG_LOG( "WORLD: Time Lag/Synchronization Resent/Update" );
 
     ObjectGuid guid;
     uint32 time_skipped;
