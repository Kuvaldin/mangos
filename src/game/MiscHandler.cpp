--- conflicted
+++ resolved
@@ -744,12 +744,52 @@
     if (!at)
         return;
 
-<<<<<<< HEAD
-    MapEntry const* mapEntry = sMapStore.LookupEntry(at->target_mapId);
-    if (!mapEntry)
-        return;
-
-    switch (GetPlayer()->GetAreaTriggerLockStatus(at, GetPlayer()->GetDifficulty(mapEntry->IsRaid())))
+    MapEntry const* targetMapEntry = sMapStore.LookupEntry(at->target_mapId);
+    if (!targetMapEntry)
+        return;
+
+    if (!pl->isGameMaster())
+    {
+        // ghost resurrected at enter attempt to dungeon with corpse (including fail enter cases)
+        if (!pl->isAlive() && targetMapEntry->IsDungeon())
+        {
+            int32 corpseMapId = 0;
+            if (Corpse *corpse = pl->GetCorpse())
+                corpseMapId = corpse->GetMapId();
+
+            // check back way from corpse to entrance
+            uint32 instance_map = corpseMapId;
+            do
+            {
+                // most often fast case
+                if (instance_map==targetMapEntry->MapID)
+                    break;
+
+                InstanceTemplate const* instance = ObjectMgr::GetInstanceTemplate(instance_map);
+                instance_map = instance ? instance->parent : 0;
+            }
+            while (instance_map);
+
+            // corpse not in dungeon or some linked deep dungeons
+            if (!instance_map)
+            {
+                WorldPacket data(SMSG_AREA_TRIGGER_NO_CORPSE);
+                pl->GetSession()->SendPacket(&data);
+                return;
+            }
+
+            // need find areatrigger to inner dungeon for landing point
+            if (at->target_mapId != corpseMapId)
+                if (AreaTrigger const* corpseAt = sObjectMgr.GetMapEntranceTrigger(corpseMapId))
+                    at = corpseAt;
+
+            // now we can resurrect player, and then check teleport requirements
+            pl->ResurrectPlayer(0.5f);
+            pl->SpawnCorpseBones();
+        }
+    }
+
+    switch (GetPlayer()->GetAreaTriggerLockStatus(at, GetPlayer()->GetDifficulty(targetMapEntry->IsRaid())))
     {
         case AREA_LOCKSTATUS_OK:
             GetPlayer()->TeleportTo(at->target_mapId, at->target_X, at->target_Y, at->target_Z, at->target_Orientation, TELE_TO_NOT_LEAVE_TRANSPORT);
@@ -766,23 +806,23 @@
             // No break here!
         case AREA_LOCKSTATUS_MISSING_ITEM:
             {
-                MapDifficultyEntry const* mapDiff = GetMapDifficultyData(mapEntry->MapID,GetPlayer()->GetDifficulty(mapEntry->IsRaid()));
+                MapDifficultyEntry const* mapDiff = GetMapDifficultyData(targetMapEntry->MapID,GetPlayer()->GetDifficulty(targetMapEntry->IsRaid()));
                 if (mapDiff && mapDiff->mapDifficultyFlags & MAP_DIFFICULTY_FLAG_CONDITION)
                 {
                     SendAreaTriggerMessage(mapDiff->areaTriggerText[GetSessionDbcLocale()]);
                 }
                 // do not report anything for quest areatriggers
-                DEBUG_LOG("HandleAreaTriggerOpcode:  LockAreaStatus %u, do action", uint8(GetPlayer()->GetAreaTriggerLockStatus(at, GetPlayer()->GetDifficulty(mapEntry->IsRaid()))));
+                DEBUG_LOG("HandleAreaTriggerOpcode:  LockAreaStatus %u, do action", uint8(GetPlayer()->GetAreaTriggerLockStatus(at, GetPlayer()->GetDifficulty(targetMapEntry->IsRaid()))));
                 return;
             }
         case AREA_LOCKSTATUS_MISSING_DIFFICULTY:
             {
-                Difficulty difficulty = GetPlayer()->GetDifficulty(mapEntry->IsRaid());
+                Difficulty difficulty = GetPlayer()->GetDifficulty(targetMapEntry->IsRaid());
                 GetPlayer()->SendTransferAborted(at->target_mapId, TRANSFER_ABORT_DIFFICULTY, difficulty > RAID_DIFFICULTY_10MAN_HEROIC ? RAID_DIFFICULTY_10MAN_HEROIC : difficulty);
                 return;
             }
         case AREA_LOCKSTATUS_INSUFFICIENT_EXPANSION:
-            GetPlayer()->SendTransferAborted(at->target_mapId, TRANSFER_ABORT_INSUF_EXPAN_LVL, mapEntry->Expansion());
+            GetPlayer()->SendTransferAborted(at->target_mapId, TRANSFER_ABORT_INSUF_EXPAN_LVL, targetMapEntry->Expansion());
             return;
         case AREA_LOCKSTATUS_NOT_ALLOWED:
             GetPlayer()->SendTransferAborted(at->target_mapId, TRANSFER_ABORT_MAP_NOT_ALLOWED);
@@ -795,108 +835,7 @@
                 return;
             }
         default:
-            DEBUG_LOG("HandleAreaTriggerOpcode: unhandled LockAreaStatus %u, do nothing", uint8(GetPlayer()->GetAreaTriggerLockStatus(at, GetPlayer()->GetDifficulty(mapEntry->IsRaid()))));
-=======
-    MapEntry const* targetMapEntry = sMapStore.LookupEntry(at->target_mapId);
-    if (!targetMapEntry)
-        return;
-
-    if (!pl->isGameMaster())
-    {
-        // ghost resurrected at enter attempt to dungeon with corpse (including fail enter cases)
-        if (!pl->isAlive() && targetMapEntry->IsDungeon())
-        {
-            int32 corpseMapId = 0;
-            if (Corpse *corpse = pl->GetCorpse())
-                corpseMapId = corpse->GetMapId();
-
-            // check back way from corpse to entrance
-            uint32 instance_map = corpseMapId;
-            do
-            {
-                // most often fast case
-                if (instance_map==targetMapEntry->MapID)
-                    break;
-
-                InstanceTemplate const* instance = ObjectMgr::GetInstanceTemplate(instance_map);
-                instance_map = instance ? instance->parent : 0;
-            }
-            while (instance_map);
-
-            // corpse not in dungeon or some linked deep dungeons
-            if (!instance_map)
-            {
-                WorldPacket data(SMSG_AREA_TRIGGER_NO_CORPSE);
-                pl->GetSession()->SendPacket(&data);
-                return;
-            }
-
-            // need find areatrigger to inner dungeon for landing point
-            if (at->target_mapId != corpseMapId)
-                if (AreaTrigger const* corpseAt = sObjectMgr.GetMapEntranceTrigger(corpseMapId))
-                    at = corpseAt;
-
-            // now we can resurrect player, and then check teleport requirements
-            pl->ResurrectPlayer(0.5f);
-            pl->SpawnCorpseBones();
-        }
-
-        // check trigger requirements
-        bool missingItem = false;
-        bool missingLevel = false;
-        bool missingQuest = false;
-
-        if (pl->getLevel() < at->requiredLevel && !sWorld.getConfig(CONFIG_BOOL_INSTANCE_IGNORE_LEVEL))
-            missingLevel = true;
-
-        // must have one or the other, report the first one that's missing
-        if (at->requiredItem)
-        {
-            if (!pl->HasItemCount(at->requiredItem, 1) &&
-                (!at->requiredItem2 || !GetPlayer()->HasItemCount(at->requiredItem2, 1)))
-                missingItem = true;
-        }
-        else if (at->requiredItem2 && !pl->HasItemCount(at->requiredItem2, 1))
-            missingItem = true;
-
-        bool isRegularTargetMap = !targetMapEntry->IsDungeon() || pl->GetDifficulty(targetMapEntry->IsRaid()) == REGULAR_DIFFICULTY;
-
-        if (!isRegularTargetMap)
-        {
-            if (at->heroicKey)
-            {
-                if (!pl->HasItemCount(at->heroicKey, 1) &&
-                    (!at->heroicKey2 || !pl->HasItemCount(at->heroicKey2, 1)))
-                    missingItem = true;
-            }
-            else if (at->heroicKey2 && !pl->HasItemCount(at->heroicKey2, 1))
-                missingItem = true;
-        }
-
-        if (!isRegularTargetMap)
-        {
-            if (at->requiredQuestHeroic && !pl->GetQuestRewardStatus(at->requiredQuestHeroic))
-                missingQuest = true;
-        }
-        else
-        {
-            if (at->requiredQuest && !pl->GetQuestRewardStatus(at->requiredQuest))
-                missingQuest = true;
-        }
-
-        if (missingItem || missingLevel || missingQuest)
-        {
-            // hack for "Opening of the Dark Portal"
-            if (missingQuest && at->target_mapId == 269)
-                SendAreaTriggerMessage("%s", at->requiredFailedText.c_str());
-            else if (missingQuest && targetMapEntry->IsContinent())// do not report anything for quest areatriggers
-                return;
-            // hack for TBC heroics
-            else if (missingLevel && !targetMapEntry->IsRaid() && GetPlayer()->GetDifficulty(false) == DUNGEON_DIFFICULTY_HEROIC && targetMapEntry->addon == 1)
-                SendAreaTriggerMessage(GetMangosString(LANG_LEVEL_MINREQUIRED), at->requiredLevel);
-            else
-                pl->SendTransferAborted(at->target_mapId, TRANSFER_ABORT_DIFFICULTY, pl->GetDifficulty(targetMapEntry->IsRaid()));
->>>>>>> d7df75c7
+            DEBUG_LOG("HandleAreaTriggerOpcode: unhandled LockAreaStatus %u, do nothing", uint8(GetPlayer()->GetAreaTriggerLockStatus(at, GetPlayer()->GetDifficulty(targetMapEntry->IsRaid()))));
             return;
     }
 }
