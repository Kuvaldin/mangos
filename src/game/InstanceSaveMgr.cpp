/*
 * Copyright (C) 2005-2010 MaNGOS <http://getmangos.com/>
 *
 * This program is free software; you can redistribute it and/or modify
 * it under the terms of the GNU General Public License as published by
 * the Free Software Foundation; either version 2 of the License, or
 * (at your option) any later version.
 *
 * This program is distributed in the hope that it will be useful,
 * but WITHOUT ANY WARRANTY; without even the implied warranty of
 * MERCHANTABILITY or FITNESS FOR A PARTICULAR PURPOSE.  See the
 * GNU General Public License for more details.
 *
 * You should have received a copy of the GNU General Public License
 * along with this program; if not, write to the Free Software
 * Foundation, Inc., 59 Temple Place, Suite 330, Boston, MA  02111-1307  USA
 */

#include "Common.h"
#include "Database/SQLStorage.h"

#include "Player.h"
#include "GridNotifiers.h"
#include "Log.h"
#include "GridStates.h"
#include "CellImpl.h"
#include "Map.h"
#include "MapManager.h"
#include "MapInstanced.h"
#include "InstanceSaveMgr.h"
#include "Timer.h"
#include "GridNotifiersImpl.h"
#include "Transports.h"
#include "ObjectMgr.h"
#include "World.h"
#include "Group.h"
#include "InstanceData.h"
#include "ProgressBar.h"

INSTANTIATE_SINGLETON_1( InstanceSaveManager );

static uint32 resetEventTypeDelay[MAX_RESET_EVENT_TYPE] = { 0, 3600, 900, 300, 60 };

//== InstanceSave functions ================================

InstanceSave::InstanceSave(uint16 MapId, uint32 InstanceId, Difficulty difficulty, time_t resetTime, bool canReset)
: m_resetTime(resetTime), m_instanceid(InstanceId), m_mapid(MapId),
  m_difficulty(difficulty), m_canReset(canReset), m_usedByMap(false)
{
}

InstanceSave::~InstanceSave()
{
    while(!m_playerList.empty())
    {
        Player *player = *(m_playerList.begin());
        player->UnbindInstance(GetMapId(), GetDifficulty(), true);
    }
    while(!m_groupList.empty())
    {
        Group *group = *(m_groupList.begin());
        group->UnbindInstance(GetMapId(), GetDifficulty(), true);
    }
}

/*
    Called from AddInstanceSave
*/
void InstanceSave::SaveToDB()
{
    // save instance data too
    std::string data;

    Map *map = sMapMgr.FindMap(GetMapId(),m_instanceid);
    if(map)
    {
        ASSERT(map->IsDungeon());
        InstanceData *iData = ((InstanceMap *)map)->GetInstanceData();
        if(iData && iData->Save())
        {
            data = iData->Save();
            CharacterDatabase.escape_string(data);
        }
    }

    CharacterDatabase.PExecute("INSERT INTO instance VALUES ('%u', '%u', '"UI64FMTD"', '%u', '%s')", m_instanceid, GetMapId(), (uint64)GetResetTimeForDB(), GetDifficulty(), data.c_str());
}

time_t InstanceSave::GetResetTimeForDB()
{
    // only save the reset time for normal instances
    const MapEntry *entry = sMapStore.LookupEntry(GetMapId());
    if(!entry || entry->map_type == MAP_RAID || GetDifficulty() == DUNGEON_DIFFICULTY_HEROIC)
        return 0;
    else
        return GetResetTime();
}

// to cache or not to cache, that is the question
InstanceTemplate const* InstanceSave::GetTemplate()
{
    return ObjectMgr::GetInstanceTemplate(m_mapid);
}

MapEntry const* InstanceSave::GetMapEntry()
{
    return sMapStore.LookupEntry(m_mapid);
}

void InstanceSave::DeleteFromDB()
{
    InstanceSaveManager::DeleteInstanceFromDB(GetInstanceId());
}

/* true if the instance save is still valid */
bool InstanceSave::UnloadIfEmpty()
{
    if (m_playerList.empty() && m_groupList.empty() && !m_usedByMap)
    {
        sInstanceSaveMgr.RemoveInstanceSave(GetInstanceId());
        return false;
    }
    else
        return true;
}

//== InstanceResetScheduler functions ======================

uint32 InstanceResetScheduler::GetMaxResetTimeFor(MapDifficulty const* mapDiff)
{
    if (!mapDiff || !mapDiff->resetTime)
        return 0;

    uint32 delay = uint32(mapDiff->resetTime / DAY * sWorld.getConfig(CONFIG_FLOAT_RATE_INSTANCE_RESET_TIME)) * DAY;

    if (delay < DAY)                                        // the reset_delay must be at least one day
        delay = DAY;

    return delay;
}

void InstanceResetScheduler::LoadResetTimes()
{
    time_t now = time(NULL);
    time_t today = (now / DAY) * DAY;

    // NOTE: Use DirectPExecute for tables that will be queried later

    // get the current reset times for normal instances (these may need to be updated)
    // these are only kept in memory for InstanceSaves that are loaded later
    // resettime = 0 in the DB for raid/heroic instances so those are skipped
    typedef std::pair<uint32 /*PAIR32(map,difficulty)*/, time_t> ResetTimeMapDiffType;
    typedef std::map<uint32, ResetTimeMapDiffType> InstResetTimeMapDiffType;
    InstResetTimeMapDiffType instResetTime;

    QueryResult *result = CharacterDatabase.Query("SELECT id, map, difficulty, resettime FROM instance WHERE resettime > 0");
    if( result )
    {
        do
        {
            if(time_t resettime = time_t((*result)[3].GetUInt64()))
            {
                uint32 id = (*result)[0].GetUInt32();
                uint32 mapid = (*result)[1].GetUInt32();
                uint32 difficulty = (*result)[2].GetUInt32();
                instResetTime[id] = ResetTimeMapDiffType(MAKE_PAIR32(mapid,difficulty), resettime);
            }
        }
        while (result->NextRow());
        delete result;

        // update reset time for normal instances with the max creature respawn time + X hours
        result = WorldDatabase.Query("SELECT MAX(respawntime), instance FROM creature_respawn WHERE instance > 0 GROUP BY instance");
        if( result )
        {
            do
            {
                Field *fields = result->Fetch();
                uint32 instance = fields[1].GetUInt32();
                time_t resettime = time_t(fields[0].GetUInt64() + 2 * HOUR);
                InstResetTimeMapDiffType::iterator itr = instResetTime.find(instance);
                if(itr != instResetTime.end() && itr->second.second != resettime)
                {
                    CharacterDatabase.DirectPExecute("UPDATE instance SET resettime = '"UI64FMTD"' WHERE id = '%u'", uint64(resettime), instance);
                    itr->second.second = resettime;
                }
            }
            while (result->NextRow());
            delete result;
        }

        // schedule the reset times
        for(InstResetTimeMapDiffType::iterator itr = instResetTime.begin(); itr != instResetTime.end(); ++itr)
            if(itr->second.second > now)
                ScheduleReset(true, itr->second.second, InstanceResetEvent(RESET_EVENT_DUNGEON, PAIR32_LOPART(itr->second.first),Difficulty(PAIR32_HIPART(itr->second.first)),itr->first));
    }

    // load the global respawn times for raid/heroic instances
    uint32 diff = sWorld.getConfig(CONFIG_UINT32_INSTANCE_RESET_TIME_HOUR) * HOUR;
    result = CharacterDatabase.Query("SELECT mapid, difficulty, resettime FROM instance_reset");
    if(result)
    {
        do
        {
            Field *fields = result->Fetch();
            uint32 mapid = fields[0].GetUInt32();
            Difficulty difficulty = Difficulty(fields[1].GetUInt32());
            uint64 oldresettime = fields[2].GetUInt64();

            MapDifficulty const* mapDiff = GetMapDifficultyData(mapid,difficulty);
            if(!mapDiff)
            {
                sLog.outError("InstanceSaveManager::LoadResetTimes: invalid mapid(%u)/difficulty(%u) pair in instance_reset!", mapid, difficulty);
                CharacterDatabase.DirectPExecute("DELETE FROM instance_reset WHERE mapid = '%u' AND difficulty = '%u'", mapid,difficulty);
                continue;
            }

            // update the reset time if the hour in the configs changes
            uint64 newresettime = (oldresettime / DAY) * DAY + diff;
            newresettime = newresettime >= today + 8*DAY ? today + 6*DAY + diff : newresettime;
            if(oldresettime != newresettime)
                CharacterDatabase.DirectPExecute("UPDATE instance_reset SET resettime = '"UI64FMTD"' WHERE mapid = '%u' AND difficulty = '%u'", newresettime, mapid, difficulty);

            SetResetTimeFor(mapid,difficulty,newresettime);
        } while(result->NextRow());
        delete result;
    }

    // clean expired instances, references to them will be deleted in CleanupInstances
    // must be done before calculating new reset times
    m_InstanceSaves._CleanupExpiredInstancesAtTime(now);

    // calculate new global reset times for expired instances and those that have never been reset yet
    // add the global reset times to the priority queue
    for(MapDifficultyMap::const_iterator itr = sMapDifficultyMap.begin(); itr != sMapDifficultyMap.end(); ++itr)
    {
        uint32 map_diff_pair = itr->first;
        uint32 mapid = PAIR32_LOPART(map_diff_pair);
        Difficulty difficulty = Difficulty(PAIR32_HIPART(map_diff_pair));
        MapDifficulty const* mapDiff = &itr->second;

        // skip mapDiff without global reset time
        if (!mapDiff->resetTime)
            continue;

<<<<<<< HEAD
        // the reset_delay must be at least one day
        uint32 period =  uint32(mapDiff->resetTime / DAY * sWorld.getConfig(CONFIG_FLOAT_RATE_INSTANCE_RESET_TIME)) * DAY;
        if (period < DAY)
            period = DAY;

        // the reset_delay must be not more 7 days
        if (period > 7*DAY)
            period = 7*DAY;

=======
        uint32 period = GetMaxResetTimeFor(mapDiff);
>>>>>>> 41808eb2
        time_t t = GetResetTimeFor(mapid,difficulty);
        if(!t)
        {
            // initialize the reset time
            t = today + period + diff;
            CharacterDatabase.DirectPExecute("INSERT INTO instance_reset VALUES ('%u','%u','"UI64FMTD"')", mapid, difficulty, (uint64)t);

        }

        if(t < now)
        {
            // assume that expired instances have already been cleaned
            // calculate the next reset time
            t = (t / DAY) * DAY;
            t += ((today - t) / period + 1) * period + diff;
            CharacterDatabase.DirectPExecute("UPDATE instance_reset SET resettime = '"UI64FMTD"' WHERE mapid = '%u' AND difficulty= '%u'", (uint64)t, mapid, difficulty);
        }

        SetResetTimeFor(mapid,difficulty,t);

        // schedule the global reset/warning
        ResetEventType type = RESET_EVENT_INFORM_1;
        for(; type < RESET_EVENT_INFORM_LAST; type = ResetEventType(type+1))
            if(t - resetEventTypeDelay[type] > now)
                break;

        ScheduleReset(true, t - resetEventTypeDelay[type], InstanceResetEvent(type, mapid, difficulty, 0));
    }
}

void InstanceResetScheduler::ScheduleReset(bool add, time_t time, InstanceResetEvent event)
{
    if (add)
        m_resetTimeQueue.insert(std::pair<time_t, InstanceResetEvent>(time, event));
    else
    {
        // find the event in the queue and remove it
        ResetTimeQueue::iterator itr;
        std::pair<ResetTimeQueue::iterator, ResetTimeQueue::iterator> range;
        range = m_resetTimeQueue.equal_range(time);
        for(itr = range.first; itr != range.second; ++itr)
        {
            if (itr->second == event)
            {
                m_resetTimeQueue.erase(itr);
                return;
            }
        }
        // in case the reset time changed (should happen very rarely), we search the whole queue
        if(itr == range.second)
        {
            for(itr = m_resetTimeQueue.begin(); itr != m_resetTimeQueue.end(); ++itr)
            {
                if(itr->second == event)
                {
                    m_resetTimeQueue.erase(itr);
                    return;
                }
            }

            if(itr == m_resetTimeQueue.end())
                sLog.outError("InstanceResetScheduler::ScheduleReset: cannot cancel the reset, the event(%d,%d,%d) was not found!", event.type, event.mapid, event.instanceId);
        }
    }
}

void InstanceResetScheduler::Update()
{
    time_t now = time(NULL), t;
    while(!m_resetTimeQueue.empty() && (t = m_resetTimeQueue.begin()->first) < now)
    {
        InstanceResetEvent &event = m_resetTimeQueue.begin()->second;
        if(event.type == RESET_EVENT_DUNGEON)
        {
            // for individual normal instances, max creature respawn + X hours
            m_InstanceSaves._ResetInstance(event.mapid, event.instanceId);
            m_resetTimeQueue.erase(m_resetTimeQueue.begin());
        }
        else
        {
            // global reset/warning for a certain map
            time_t resetTime = GetResetTimeFor(event.mapid,event.difficulty);
            m_InstanceSaves._ResetOrWarnAll(event.mapid, event.difficulty, event.type != RESET_EVENT_INFORM_LAST, uint32(resetTime - now));
            if(event.type != RESET_EVENT_INFORM_LAST)
            {
                // schedule the next warning/reset
                event.type = ResetEventType(event.type+1);
                ScheduleReset(true, resetTime - resetEventTypeDelay[event.type], event);
            }
            m_resetTimeQueue.erase(m_resetTimeQueue.begin());
        }
    }
}

//== InstanceSaveManager functions =========================

InstanceSaveManager::InstanceSaveManager() : lock_instLists(false), m_Scheduler(*this)
{
}

InstanceSaveManager::~InstanceSaveManager()
{
    // it is undefined whether this or objectmgr will be unloaded first
    // so we must be prepared for both cases
    lock_instLists = true;
    for (InstanceSaveHashMap::iterator itr = m_instanceSaveById.begin(); itr != m_instanceSaveById.end(); ++itr)
        delete  itr->second;
}

/*
- adding instance into manager
- called from InstanceMap::Add, _LoadBoundInstances, LoadGroups
*/
InstanceSave* InstanceSaveManager::AddInstanceSave(uint32 mapId, uint32 instanceId, Difficulty difficulty, time_t resetTime, bool canReset, bool load)
{
    if(InstanceSave *old_save = GetInstanceSave(instanceId))
        return old_save;

    const MapEntry* entry = sMapStore.LookupEntry(mapId);
    if (!entry)
    {
        sLog.outError("InstanceSaveManager::AddInstanceSave: wrong mapid = %d, instanceid = %d!", mapId, instanceId);
        return NULL;
    }

    if (instanceId == 0)
    {
        sLog.outError("InstanceSaveManager::AddInstanceSave: mapid = %d, wrong instanceid = %d!", mapId, instanceId);
        return NULL;
    }

    if (difficulty >= (entry->IsRaid() ? MAX_RAID_DIFFICULTY : MAX_DUNGEON_DIFFICULTY))
    {
        sLog.outError("InstanceSaveManager::AddInstanceSave: mapid = %d, instanceid = %d, wrong dificalty %u!", mapId, instanceId, difficulty);
        return NULL;
    }

    if(!resetTime)
    {
        // initialize reset time
        // for normal instances if no creatures are killed the instance will reset in two hours
        if(entry->map_type == MAP_RAID || difficulty > DUNGEON_DIFFICULTY_NORMAL)
            resetTime = m_Scheduler.GetResetTimeFor(mapId,difficulty);
        else
        {
            resetTime = time(NULL) + 2 * HOUR;
            // normally this will be removed soon after in InstanceMap::Add, prevent error
            m_Scheduler.ScheduleReset(true, resetTime, InstanceResetEvent(RESET_EVENT_DUNGEON, mapId, difficulty, instanceId));
        }
    }

    DEBUG_LOG("InstanceSaveManager::AddInstanceSave: mapid = %d, instanceid = %d", mapId, instanceId);

    InstanceSave *save = new InstanceSave(mapId, instanceId, difficulty, resetTime, canReset);
    if(!load) save->SaveToDB();

    m_instanceSaveById[instanceId] = save;
    return save;
}

InstanceSave *InstanceSaveManager::GetInstanceSave(uint32 InstanceId)
{
    InstanceSaveHashMap::iterator itr = m_instanceSaveById.find(InstanceId);
    return itr != m_instanceSaveById.end() ? itr->second : NULL;
}

void InstanceSaveManager::DeleteInstanceFromDB(uint32 instanceid)
{
    CharacterDatabase.BeginTransaction();
    CharacterDatabase.PExecute("DELETE FROM instance WHERE id = '%u'", instanceid);
    CharacterDatabase.PExecute("DELETE FROM character_instance WHERE instance = '%u'", instanceid);
    CharacterDatabase.PExecute("DELETE FROM group_instance WHERE instance = '%u'", instanceid);
    CharacterDatabase.CommitTransaction();
    // respawn times should be deleted only when the map gets unloaded
}

void InstanceSaveManager::RemoveInstanceSave(uint32 InstanceId)
{
    if (lock_instLists)
        return;

    InstanceSaveHashMap::iterator itr = m_instanceSaveById.find( InstanceId );
    if(itr != m_instanceSaveById.end())
    {
        // save the resettime for normal instances only when they get unloaded
        if(time_t resettime = itr->second->GetResetTimeForDB())
            CharacterDatabase.PExecute("UPDATE instance SET resettime = '"UI64FMTD"' WHERE id = '%u'", (uint64)resettime, InstanceId);

        _ResetSave(itr);
    }
}

void InstanceSaveManager::_DelHelper(DatabaseType &db, const char *fields, const char *table, const char *queryTail,...)
{
    Tokens fieldTokens = StrSplit(fields, ", ");
    ASSERT(fieldTokens.size() != 0);

    va_list ap;
    char szQueryTail [MAX_QUERY_LEN];
    va_start(ap, queryTail);
    vsnprintf( szQueryTail, MAX_QUERY_LEN, queryTail, ap );
    va_end(ap);

    QueryResult *result = db.PQuery("SELECT %s FROM %s %s", fields, table, szQueryTail);
    if(result)
    {
        do
        {
            Field *fields = result->Fetch();
            std::ostringstream ss;
            for(size_t i = 0; i < fieldTokens.size(); i++)
            {
                std::string fieldValue = fields[i].GetCppString();
                db.escape_string(fieldValue);
                ss << (i != 0 ? " AND " : "") << fieldTokens[i] << " = '" << fieldValue << "'";
            }
            db.DirectPExecute("DELETE FROM %s WHERE %s", table, ss.str().c_str());
        } while (result->NextRow());
        delete result;
    }
}

void InstanceSaveManager::CleanupInstances()
{
    barGoLink bar(2);
    bar.step();

    // load reset times and clean expired instances
    m_Scheduler.LoadResetTimes();

    // clean character/group - instance binds with invalid group/characters
    _DelHelper(CharacterDatabase, "character_instance.guid, instance", "character_instance", "LEFT JOIN characters ON character_instance.guid = characters.guid WHERE characters.guid IS NULL");
    _DelHelper(CharacterDatabase, "group_instance.leaderGuid, instance", "group_instance", "LEFT JOIN characters ON group_instance.leaderGuid = characters.guid LEFT JOIN groups ON group_instance.leaderGuid = groups.leaderGuid WHERE characters.guid IS NULL OR groups.leaderGuid IS NULL");

    // clean instances that do not have any players or groups bound to them
    _DelHelper(CharacterDatabase, "id, map, difficulty", "instance", "LEFT JOIN character_instance ON character_instance.instance = id LEFT JOIN group_instance ON group_instance.instance = id WHERE character_instance.instance IS NULL AND group_instance.instance IS NULL");

    // clean invalid instance references in other tables
    _DelHelper(CharacterDatabase, "character_instance.guid, instance", "character_instance", "LEFT JOIN instance ON character_instance.instance = instance.id WHERE instance.id IS NULL");
    _DelHelper(CharacterDatabase, "group_instance.leaderGuid, instance", "group_instance", "LEFT JOIN instance ON group_instance.instance = instance.id WHERE instance.id IS NULL");

    // creature_respawn and gameobject_respawn are in another database
    // first, obtain total instance set
    std::set<uint32> InstanceSet;
    QueryResult *result = CharacterDatabase.Query("SELECT id FROM instance");
    if( result )
    {
        do
        {
            Field *fields = result->Fetch();
            InstanceSet.insert(fields[0].GetUInt32());
        }
        while (result->NextRow());
        delete result;
    }

    // creature_respawn
    result = WorldDatabase.Query("SELECT DISTINCT(instance) FROM creature_respawn WHERE instance <> 0");
    if( result )
    {
        do
        {
            Field *fields = result->Fetch();
            if(InstanceSet.find(fields[0].GetUInt32()) == InstanceSet.end())
                WorldDatabase.DirectPExecute("DELETE FROM creature_respawn WHERE instance = '%u'", fields[0].GetUInt32());
        }
        while (result->NextRow());
        delete result;
    }

    // gameobject_respawn
    result = WorldDatabase.Query("SELECT DISTINCT(instance) FROM gameobject_respawn WHERE instance <> 0");
    if( result )
    {
        do
        {
            Field *fields = result->Fetch();
            if(InstanceSet.find(fields[0].GetUInt32()) == InstanceSet.end())
                WorldDatabase.DirectPExecute("DELETE FROM gameobject_respawn WHERE instance = '%u'", fields[0].GetUInt32());
        }
        while (result->NextRow());
        delete result;
    }

    bar.step();
    sLog.outString();
    sLog.outString( ">> Initialized %u instances", (uint32)InstanceSet.size());
}

void InstanceSaveManager::PackInstances()
{
    // this routine renumbers player instance associations in such a way so they start from 1 and go up
    // TODO: this can be done a LOT more efficiently

    // obtain set of all associations
    std::set<uint32> InstanceSet;

    // all valid ids are in the instance table
    // any associations to ids not in this table are assumed to be
    // cleaned already in CleanupInstances
    QueryResult *result = CharacterDatabase.Query("SELECT id FROM instance");
    if( result )
    {
        do
        {
            Field *fields = result->Fetch();
            InstanceSet.insert(fields[0].GetUInt32());
        }
        while (result->NextRow());
        delete result;
    }

    barGoLink bar( InstanceSet.size() + 1);
    bar.step();

    uint32 InstanceNumber = 1;
    // we do assume std::set is sorted properly on integer value
    for (std::set<uint32>::iterator i = InstanceSet.begin(); i != InstanceSet.end(); ++i)
    {
        if (*i != InstanceNumber)
        {
            // remap instance id
            WorldDatabase.PExecute("UPDATE creature_respawn SET instance = '%u' WHERE instance = '%u'", InstanceNumber, *i);
            WorldDatabase.PExecute("UPDATE gameobject_respawn SET instance = '%u' WHERE instance = '%u'", InstanceNumber, *i);
            CharacterDatabase.PExecute("UPDATE corpse SET instance = '%u' WHERE instance = '%u'", InstanceNumber, *i);
            CharacterDatabase.PExecute("UPDATE character_instance SET instance = '%u' WHERE instance = '%u'", InstanceNumber, *i);
            CharacterDatabase.PExecute("UPDATE instance SET id = '%u' WHERE id = '%u'", InstanceNumber, *i);
            CharacterDatabase.PExecute("UPDATE group_instance SET instance = '%u' WHERE instance = '%u'", InstanceNumber, *i);
        }

        ++InstanceNumber;
        bar.step();
    }

    sLog.outString( ">> Instance numbers remapped, next instance id is %u", InstanceNumber );
    sLog.outString();
}

void InstanceSaveManager::_ResetSave(InstanceSaveHashMap::iterator &itr)
{
    // unbind all players bound to the instance
    // do not allow UnbindInstance to automatically unload the InstanceSaves
    lock_instLists = true;
    delete itr->second;
    m_instanceSaveById.erase(itr++);
    lock_instLists = false;
}

void InstanceSaveManager::_ResetInstance(uint32 mapid, uint32 instanceId)
{
    DEBUG_LOG("InstanceSaveMgr::_ResetInstance %u, %u", mapid, instanceId);
    Map *map = (MapInstanced*)sMapMgr.CreateBaseMap(mapid);
    if (!map->Instanceable())
        return;

    InstanceSaveHashMap::iterator itr = m_instanceSaveById.find(instanceId);
    if (itr != m_instanceSaveById.end())
        _ResetSave(itr);

    DeleteInstanceFromDB(instanceId);                       // even if save not loaded

    Map* iMap = ((MapInstanced*)map)->FindMap(instanceId);
    if (iMap && iMap->IsDungeon())
        ((InstanceMap*)iMap)->Reset(INSTANCE_RESET_RESPAWN_DELAY);
    else
        sObjectMgr.DeleteRespawnTimeForInstance(instanceId);// even if map is not loaded
}

void InstanceSaveManager::_ResetOrWarnAll(uint32 mapid, Difficulty difficulty, bool warn, uint32 timeLeft)
{
    // global reset for all instances of the given map
    MapEntry const *mapEntry = sMapStore.LookupEntry(mapid);
    if (!mapEntry->Instanceable())
        return;

    time_t now = time(NULL);

    if (!warn)
    {
        MapDifficulty const* mapDiff = GetMapDifficultyData(mapid,difficulty);
        if (!mapDiff || !mapDiff->resetTime)
        {
            sLog.outError("InstanceSaveManager::ResetOrWarnAll: not valid difficulty or no reset delay for map %d", mapid);
            return;
        }

        // remove all binds to instances of the given map
        for(InstanceSaveHashMap::iterator itr = m_instanceSaveById.begin(); itr != m_instanceSaveById.end();)
        {
            if (itr->second->GetMapId() == mapid && itr->second->GetDifficulty() == difficulty)
                _ResetSave(itr);
            else
                ++itr;
        }

        // delete them from the DB, even if not loaded
        CharacterDatabase.BeginTransaction();
        CharacterDatabase.PExecute("DELETE FROM character_instance USING character_instance LEFT JOIN instance ON character_instance.instance = id WHERE map = '%u'", mapid);
        CharacterDatabase.PExecute("DELETE FROM group_instance USING group_instance LEFT JOIN instance ON group_instance.instance = id WHERE map = '%u'", mapid);
        CharacterDatabase.PExecute("DELETE FROM instance WHERE map = '%u'", mapid);
        CharacterDatabase.CommitTransaction();

        // calculate the next reset time
        uint32 diff = sWorld.getConfig(CONFIG_UINT32_INSTANCE_RESET_TIME_HOUR) * HOUR;
        uint32 period = InstanceResetScheduler::GetMaxResetTimeFor(mapDiff);
        time_t next_reset = ((now + timeLeft + MINUTE) / DAY * DAY) + period + diff;
        // update it in the DB
        CharacterDatabase.PExecute("UPDATE instance_reset SET resettime = '"UI64FMTD"' WHERE mapid = '%d' AND difficulty = '%d'", (uint64)next_reset, mapid, difficulty);
    }

    // note: this isn't fast but it's meant to be executed very rarely
    Map const *map = sMapMgr.CreateBaseMap(mapid);          // _not_ include difficulty
    MapInstanced::InstancedMaps &instMaps = ((MapInstanced*)map)->GetInstancedMaps();
    MapInstanced::InstancedMaps::iterator mitr;
    for(mitr = instMaps.begin(); mitr != instMaps.end(); ++mitr)
    {
        Map *map2 = mitr->second;
        if (!map2->IsDungeon())
            continue;

        if (warn)
            ((InstanceMap*)map2)->SendResetWarnings(timeLeft);
        else
            ((InstanceMap*)map2)->Reset(INSTANCE_RESET_GLOBAL);
    }

    // TODO: delete creature/gameobject respawn times even if the maps are not loaded
}

uint32 InstanceSaveManager::GetNumBoundPlayersTotal()
{
    uint32 ret = 0;
    for(InstanceSaveHashMap::iterator itr = m_instanceSaveById.begin(); itr != m_instanceSaveById.end(); ++itr)
        ret += itr->second->GetPlayerCount();
    return ret;
}

uint32 InstanceSaveManager::GetNumBoundGroupsTotal()
{
    uint32 ret = 0;
    for(InstanceSaveHashMap::iterator itr = m_instanceSaveById.begin(); itr != m_instanceSaveById.end(); ++itr)
        ret += itr->second->GetGroupCount();
    return ret;
}

void InstanceSaveManager::_CleanupExpiredInstancesAtTime( time_t t )
{
    _DelHelper(CharacterDatabase, "id, map, instance.difficulty", "instance", "LEFT JOIN instance_reset ON mapid = map AND instance.difficulty =  instance_reset.difficulty WHERE (instance.resettime < '"UI64FMTD"' AND instance.resettime > '0') OR (NOT instance_reset.resettime IS NULL AND instance_reset.resettime < '"UI64FMTD"')",  (uint64)t, (uint64)t);
}<|MERGE_RESOLUTION|>--- conflicted
+++ resolved
@@ -243,7 +243,8 @@
         if (!mapDiff->resetTime)
             continue;
 
-<<<<<<< HEAD
+        uint32 period = GetMaxResetTimeFor(mapDiff);
+
         // the reset_delay must be at least one day
         uint32 period =  uint32(mapDiff->resetTime / DAY * sWorld.getConfig(CONFIG_FLOAT_RATE_INSTANCE_RESET_TIME)) * DAY;
         if (period < DAY)
@@ -253,9 +254,6 @@
         if (period > 7*DAY)
             period = 7*DAY;
 
-=======
-        uint32 period = GetMaxResetTimeFor(mapDiff);
->>>>>>> 41808eb2
         time_t t = GetResetTimeFor(mapid,difficulty);
         if(!t)
         {
