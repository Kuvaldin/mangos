/*
 * Copyright (C) 2005-2010 MaNGOS <http://getmangos.com/>
 *
 * This program is free software; you can redistribute it and/or modify
 * it under the terms of the GNU General Public License as published by
 * the Free Software Foundation; either version 2 of the License, or
 * (at your option) any later version.
 *
 * This program is distributed in the hope that it will be useful,
 * but WITHOUT ANY WARRANTY; without even the implied warranty of
 * MERCHANTABILITY or FITNESS FOR A PARTICULAR PURPOSE.  See the
 * GNU General Public License for more details.
 *
 * You should have received a copy of the GNU General Public License
 * along with this program; if not, write to the Free Software
 * Foundation, Inc., 59 Temple Place, Suite 330, Boston, MA  02111-1307  USA
 */

#include "InstanceSaveMgr.h"

#include "Database/SQLStorage.h"
#include "Player.h"
#include "GridNotifiers.h"
#include "Log.h"
#include "GridStates.h"
#include "CellImpl.h"
#include "Map.h"
#include "MapManager.h"
#include "MapInstanced.h"
#include "Timer.h"
#include "GridNotifiersImpl.h"
#include "Transports.h"
#include "ObjectMgr.h"
#include "World.h"
#include "Group.h"
#include "InstanceData.h"
#include "ProgressBar.h"

INSTANTIATE_SINGLETON_1( InstanceSaveManager );

static uint32 resetEventTypeDelay[MAX_RESET_EVENT_TYPE] = { 0, 3600, 900, 300, 60 };

//== InstanceSave functions ================================

InstanceSave::InstanceSave(uint16 MapId, uint32 InstanceId, Difficulty difficulty, time_t resetTime, bool canReset)
: m_resetTime(resetTime), m_instanceid(InstanceId), m_mapid(MapId),
  m_difficulty(difficulty), m_canReset(canReset), m_usedByMap(false)
{
}

InstanceSave::~InstanceSave()
{
    while(!m_playerList.empty())
    {
        Player *player = *(m_playerList.begin());
        player->UnbindInstance(GetMapId(), GetDifficulty(), true);
    }
    while(!m_groupList.empty())
    {
        Group *group = *(m_groupList.begin());
        group->UnbindInstance(GetMapId(), GetDifficulty(), true);
    }
}

/*
    Called from AddInstanceSave
*/
void InstanceSave::SaveToDB()
{
    // save instance data too
    std::string data;

    Map *map = sMapMgr.FindMap(GetMapId(),m_instanceid);
    if(map)
    {
        MANGOS_ASSERT(map->IsDungeon());
        InstanceData *iData = ((InstanceMap *)map)->GetInstanceData();
        if(iData && iData->Save())
        {
            data = iData->Save();
            CharacterDatabase.escape_string(data);
        }
    }

    CharacterDatabase.PExecute("INSERT INTO instance VALUES ('%u', '%u', '"UI64FMTD"', '%u', '%s')", m_instanceid, GetMapId(), (uint64)GetResetTimeForDB(), GetDifficulty(), data.c_str());
}

time_t InstanceSave::GetResetTimeForDB() const
{
    // only save the reset time for normal instances
    const MapEntry *entry = sMapStore.LookupEntry(GetMapId());
    if(!entry || entry->map_type == MAP_RAID || GetDifficulty() == DUNGEON_DIFFICULTY_HEROIC)
        return 0;
    else
        return GetResetTime();
}

// to cache or not to cache, that is the question
InstanceTemplate const* InstanceSave::GetTemplate() const
{
    return ObjectMgr::GetInstanceTemplate(m_mapid);
}

MapEntry const* InstanceSave::GetMapEntry() const
{
    return sMapStore.LookupEntry(m_mapid);
}

void InstanceSave::DeleteFromDB()
{
    InstanceSaveManager::DeleteInstanceFromDB(GetInstanceId());
}

/* true if the instance save is still valid */
bool InstanceSave::UnloadIfEmpty()
{
    if (m_playerList.empty() && m_groupList.empty() && !m_usedByMap)
    {
        sInstanceSaveMgr.RemoveInstanceSave(GetInstanceId());
        return false;
    }
    else
        return true;
}

//== InstanceResetScheduler functions ======================

uint32 InstanceResetScheduler::GetMaxResetTimeFor(MapDifficulty const* mapDiff)
{
    if (!mapDiff || !mapDiff->resetTime)
        return 0;

    uint32 delay = uint32(mapDiff->resetTime / DAY * sWorld.getConfig(CONFIG_FLOAT_RATE_INSTANCE_RESET_TIME)) * DAY;

    if (delay < DAY)                                        // the reset_delay must be at least one day
        delay = DAY;

    return delay;
}

time_t InstanceResetScheduler::CalculateNextResetTime(MapDifficulty const* mapDiff, time_t prevResetTime)
{
    uint32 diff = sWorld.getConfig(CONFIG_UINT32_INSTANCE_RESET_TIME_HOUR) * HOUR;
    uint32 period = GetMaxResetTimeFor(mapDiff);
    return ((prevResetTime + MINUTE) / DAY * DAY) + period + diff;
}

void InstanceResetScheduler::LoadResetTimes()
{
    time_t now = time(NULL);
    time_t today = (now / DAY) * DAY;
    time_t oldest_reset_time = now;

    // NOTE: Use DirectPExecute for tables that will be queried later

    // get the current reset times for normal instances (these may need to be updated)
    // these are only kept in memory for InstanceSaves that are loaded later
    // resettime = 0 in the DB for raid/heroic instances so those are skipped
    typedef std::pair<uint32 /*PAIR32(map,difficulty)*/, time_t> ResetTimeMapDiffType;
    typedef std::map<uint32, ResetTimeMapDiffType> InstResetTimeMapDiffType;
    InstResetTimeMapDiffType instResetTime;

    QueryResult *result = CharacterDatabase.Query("SELECT id, map, difficulty, resettime FROM instance WHERE resettime > 0");
    if( result )
    {
        do
        {
            if(time_t resettime = time_t((*result)[3].GetUInt64()))
            {
                uint32 id = (*result)[0].GetUInt32();
                uint32 mapid = (*result)[1].GetUInt32();
                uint32 difficulty = (*result)[2].GetUInt32();
                instResetTime[id] = ResetTimeMapDiffType(MAKE_PAIR32(mapid,difficulty), resettime);
            }
        }
        while (result->NextRow());
        delete result;

        // update reset time for normal instances with the max creature respawn time + X hours
        result = CharacterDatabase.Query("SELECT MAX(respawntime), instance FROM creature_respawn WHERE instance > 0 GROUP BY instance");
        if( result )
        {
            do
            {
                Field *fields = result->Fetch();
                uint32 instance = fields[1].GetUInt32();
                time_t resettime = time_t(fields[0].GetUInt64() + 2 * HOUR);
                InstResetTimeMapDiffType::iterator itr = instResetTime.find(instance);
                if(itr != instResetTime.end() && itr->second.second != resettime)
                {
                    CharacterDatabase.DirectPExecute("UPDATE instance SET resettime = '"UI64FMTD"' WHERE id = '%u'", uint64(resettime), instance);
                    itr->second.second = resettime;
                }
            }
            while (result->NextRow());
            delete result;
        }

        // schedule the reset times
        for(InstResetTimeMapDiffType::iterator itr = instResetTime.begin(); itr != instResetTime.end(); ++itr)
            if(itr->second.second > now)
                ScheduleReset(true, itr->second.second, InstanceResetEvent(RESET_EVENT_DUNGEON, PAIR32_LOPART(itr->second.first),Difficulty(PAIR32_HIPART(itr->second.first)),itr->first));
    }

    // load the global respawn times for raid/heroic instances
    uint32 diff = sWorld.getConfig(CONFIG_UINT32_INSTANCE_RESET_TIME_HOUR) * HOUR;
    result = CharacterDatabase.Query("SELECT mapid, difficulty, resettime FROM instance_reset");
    if(result)
    {
        do
        {
            Field *fields = result->Fetch();
            uint32 mapid = fields[0].GetUInt32();
            Difficulty difficulty = Difficulty(fields[1].GetUInt32());
            uint64 oldresettime = fields[2].GetUInt64();

            MapDifficulty const* mapDiff = GetMapDifficultyData(mapid,difficulty);
            if(!mapDiff)
            {
                sLog.outError("InstanceSaveManager::LoadResetTimes: invalid mapid(%u)/difficulty(%u) pair in instance_reset!", mapid, difficulty);
                CharacterDatabase.DirectPExecute("DELETE FROM instance_reset WHERE mapid = '%u' AND difficulty = '%u'", mapid,difficulty);
                continue;
            }

            // update the reset time if the hour in the configs changes
            time_t offset = sMapStore.LookupEntry(mapid)->instanceResetOffset;
            uint64 start_point = INSTANCE_RESET_SCHEDULE_START_TIME + offset + diff;
            uint64 newresettime = start_point + uint32((oldresettime - start_point) / DAY) * DAY;
            if(oldresettime != newresettime)
                CharacterDatabase.DirectPExecute("UPDATE instance_reset SET resettime = '"UI64FMTD"' WHERE mapid = '%u' AND difficulty = '%u'", newresettime, mapid, difficulty);

            SetResetTimeFor(mapid,difficulty,newresettime);
        } while(result->NextRow());
        delete result;
    }

    // clean expired instances, references to them will be deleted in CleanupInstances
    // must be done before calculating new reset times
    m_InstanceSaves._CleanupExpiredInstancesAtTime(now);

    // calculate new global reset times for expired instances and those that have never been reset yet
    // add the global reset times to the priority queue
    for(MapDifficultyMap::const_iterator itr = sMapDifficultyMap.begin(); itr != sMapDifficultyMap.end(); ++itr)
    {
        uint32 map_diff_pair = itr->first;
        uint32 mapid = PAIR32_LOPART(map_diff_pair);
        Difficulty difficulty = Difficulty(PAIR32_HIPART(map_diff_pair));
        MapDifficulty const* mapDiff = &itr->second;

        // skip mapDiff without global reset time
        if (!mapDiff->resetTime)
            continue;

        uint32 period = GetMaxResetTimeFor(mapDiff);
        time_t t = GetResetTimeFor(mapid,difficulty);
        if(!t || t < now)
        {
            bool existsInDB = bool(t);
            uint32 offset = sMapStore.LookupEntry(mapid)->instanceResetOffset;
            uint64 start_point = INSTANCE_RESET_SCHEDULE_START_TIME + offset + diff;
            t = start_point + uint32(ceil(float(now - start_point) / period) * period);

            if(existsInDB)
                CharacterDatabase.DirectPExecute("UPDATE instance_reset SET resettime = '"UI64FMTD"' WHERE mapid = '%u' AND difficulty= '%u'", (uint64)t, mapid, difficulty);
            else
                CharacterDatabase.DirectPExecute("INSERT INTO instance_reset VALUES ('%u','%u','"UI64FMTD"')", mapid, difficulty, (uint64)t);
        }

        SetResetTimeFor(mapid,difficulty,t);

        // schedule the global reset/warning
        ResetEventType type = RESET_EVENT_INFORM_1;
        for(; type < RESET_EVENT_INFORM_LAST; type = ResetEventType(type+1))
            if(t - resetEventTypeDelay[type] > now)
                break;

        ScheduleReset(true, t - resetEventTypeDelay[type], InstanceResetEvent(type, mapid, difficulty, 0));
    }
}

void InstanceResetScheduler::ScheduleReset(bool add, time_t time, InstanceResetEvent event)
{
    if (add)
        m_resetTimeQueue.insert(std::pair<time_t, InstanceResetEvent>(time, event));
    else
    {
        // find the event in the queue and remove it
        ResetTimeQueue::iterator itr;
        std::pair<ResetTimeQueue::iterator, ResetTimeQueue::iterator> range;
        range = m_resetTimeQueue.equal_range(time);
        for(itr = range.first; itr != range.second; ++itr)
        {
            if (itr->second == event)
            {
                m_resetTimeQueue.erase(itr);
                return;
            }
        }
        // in case the reset time changed (should happen very rarely), we search the whole queue
        if(itr == range.second)
        {
            for(itr = m_resetTimeQueue.begin(); itr != m_resetTimeQueue.end(); ++itr)
            {
                if(itr->second == event)
                {
                    m_resetTimeQueue.erase(itr);
                    return;
                }
            }

            if(itr == m_resetTimeQueue.end())
                sLog.outError("InstanceResetScheduler::ScheduleReset: cannot cancel the reset, the event(%d,%d,%d) was not found!", event.type, event.mapid, event.instanceId);
        }
    }
}

void InstanceResetScheduler::Update()
{
    time_t now = time(NULL), t;
    while(!m_resetTimeQueue.empty() && (t = m_resetTimeQueue.begin()->first) < now)
    {
        InstanceResetEvent &event = m_resetTimeQueue.begin()->second;
        if (event.type == RESET_EVENT_DUNGEON)
        {
            // for individual normal instances, max creature respawn + X hours
            m_InstanceSaves._ResetInstance(event.mapid, event.instanceId);
        }
        else
        {
            // global reset/warning for a certain map
            time_t resetTime = GetResetTimeFor(event.mapid,event.difficulty);
<<<<<<< HEAD
            m_InstanceSaves._ResetOrWarnAll(event.mapid, event.difficulty, event.type != RESET_EVENT_INFORM_LAST, uint32(resetTime));
            if(event.type != RESET_EVENT_INFORM_LAST)
=======
            m_InstanceSaves._ResetOrWarnAll(event.mapid, event.difficulty, event.type != RESET_EVENT_INFORM_LAST, uint32(resetTime - now));
            if (event.type != RESET_EVENT_INFORM_LAST)
>>>>>>> 490e86f5
            {
                // schedule the next warning/reset
                event.type = ResetEventType(event.type+1);
                ScheduleReset(true, resetTime - resetEventTypeDelay[event.type], event);
            }
            else
            {
                // re-schedule the next/new global reset/warning
                // calculate the next reset time
                MapDifficulty const* mapDiff = GetMapDifficultyData(event.mapid,event.difficulty);
                MANGOS_ASSERT(mapDiff);

                time_t next_reset = InstanceResetScheduler::CalculateNextResetTime(mapDiff, resetTime);

                ResetEventType type = RESET_EVENT_INFORM_1;
                for (; type < RESET_EVENT_INFORM_LAST; type = ResetEventType(type+1))
                    if (next_reset - resetEventTypeDelay[type] > now)
                        break;

                // add new scheduler event to the queue
                event.type = type;
                ScheduleReset(true, next_reset - resetEventTypeDelay[event.type], event);
            }
        }
        m_resetTimeQueue.erase(m_resetTimeQueue.begin());
    }
}

//== InstanceSaveManager functions =========================

InstanceSaveManager::InstanceSaveManager() : lock_instLists(false), m_Scheduler(*this)
{
}

InstanceSaveManager::~InstanceSaveManager()
{
    // it is undefined whether this or objectmgr will be unloaded first
    // so we must be prepared for both cases
    lock_instLists = true;
    for (InstanceSaveHashMap::iterator itr = m_instanceSaveById.begin(); itr != m_instanceSaveById.end(); ++itr)
        delete  itr->second;
}

/*
- adding instance into manager
- called from InstanceMap::Add, _LoadBoundInstances, LoadGroups
*/
InstanceSave* InstanceSaveManager::AddInstanceSave(uint32 mapId, uint32 instanceId, Difficulty difficulty, time_t resetTime, bool canReset, bool load)
{
    if(InstanceSave *old_save = GetInstanceSave(instanceId))
        return old_save;

    const MapEntry* entry = sMapStore.LookupEntry(mapId);
    if (!entry)
    {
        sLog.outError("InstanceSaveManager::AddInstanceSave: wrong mapid = %d, instanceid = %d!", mapId, instanceId);
        return NULL;
    }

    if (instanceId == 0)
    {
        sLog.outError("InstanceSaveManager::AddInstanceSave: mapid = %d, wrong instanceid = %d!", mapId, instanceId);
        return NULL;
    }

    if (difficulty >= (entry->IsRaid() ? MAX_RAID_DIFFICULTY : MAX_DUNGEON_DIFFICULTY))
    {
        sLog.outError("InstanceSaveManager::AddInstanceSave: mapid = %d, instanceid = %d, wrong dificalty %u!", mapId, instanceId, difficulty);
        return NULL;
    }

    if(!resetTime)
    {
        // initialize reset time
        // for normal instances if no creatures are killed the instance will reset in two hours
        if(entry->map_type == MAP_RAID || difficulty > DUNGEON_DIFFICULTY_NORMAL)
            resetTime = m_Scheduler.GetResetTimeFor(mapId,difficulty);
        else
        {
            resetTime = time(NULL) + 2 * HOUR;
            // normally this will be removed soon after in InstanceMap::Add, prevent error
            m_Scheduler.ScheduleReset(true, resetTime, InstanceResetEvent(RESET_EVENT_DUNGEON, mapId, difficulty, instanceId));
        }
    }

    DEBUG_LOG("InstanceSaveManager::AddInstanceSave: mapid = %d, instanceid = %d", mapId, instanceId);

    InstanceSave *save = new InstanceSave(mapId, instanceId, difficulty, resetTime, canReset);
    if(!load) save->SaveToDB();

    m_instanceSaveById[instanceId] = save;
    return save;
}

InstanceSave *InstanceSaveManager::GetInstanceSave(uint32 InstanceId)
{
    InstanceSaveHashMap::iterator itr = m_instanceSaveById.find(InstanceId);
    return itr != m_instanceSaveById.end() ? itr->second : NULL;
}

void InstanceSaveManager::DeleteInstanceFromDB(uint32 instanceid)
{
    CharacterDatabase.BeginTransaction();
    CharacterDatabase.PExecute("DELETE FROM instance WHERE id = '%u'", instanceid);
    CharacterDatabase.PExecute("DELETE FROM character_instance WHERE instance = '%u'", instanceid);
    CharacterDatabase.PExecute("DELETE FROM group_instance WHERE instance = '%u'", instanceid);
    CharacterDatabase.CommitTransaction();
    // respawn times should be deleted only when the map gets unloaded
}

void InstanceSaveManager::RemoveInstanceSave(uint32 InstanceId)
{
    if (lock_instLists)
        return;

    InstanceSaveHashMap::iterator itr = m_instanceSaveById.find( InstanceId );
    if(itr != m_instanceSaveById.end())
    {
        // save the resettime for normal instances only when they get unloaded
        if(time_t resettime = itr->second->GetResetTimeForDB())
            CharacterDatabase.PExecute("UPDATE instance SET resettime = '"UI64FMTD"' WHERE id = '%u'", (uint64)resettime, InstanceId);

        _ResetSave(itr);
    }
}

void InstanceSaveManager::_DelHelper(DatabaseType &db, const char *fields, const char *table, const char *queryTail,...)
{
    Tokens fieldTokens = StrSplit(fields, ", ");
    MANGOS_ASSERT(fieldTokens.size() != 0);

    va_list ap;
    char szQueryTail [MAX_QUERY_LEN];
    va_start(ap, queryTail);
    vsnprintf( szQueryTail, MAX_QUERY_LEN, queryTail, ap );
    va_end(ap);

    QueryResult *result = db.PQuery("SELECT %s FROM %s %s", fields, table, szQueryTail);
    if(result)
    {
        do
        {
            Field *fields = result->Fetch();
            std::ostringstream ss;
            for(size_t i = 0; i < fieldTokens.size(); i++)
            {
                std::string fieldValue = fields[i].GetCppString();
                db.escape_string(fieldValue);
                ss << (i != 0 ? " AND " : "") << fieldTokens[i] << " = '" << fieldValue << "'";
            }
            db.DirectPExecute("DELETE FROM %s WHERE %s", table, ss.str().c_str());
        } while (result->NextRow());
        delete result;
    }
}

void InstanceSaveManager::CleanupInstances()
{
    barGoLink bar(2);
    bar.step();

    // load reset times and clean expired instances
    m_Scheduler.LoadResetTimes();

    // clean character/group - instance binds with invalid group/characters
    _DelHelper(CharacterDatabase, "character_instance.guid, instance", "character_instance", "LEFT JOIN characters ON character_instance.guid = characters.guid WHERE characters.guid IS NULL");
    _DelHelper(CharacterDatabase, "group_instance.leaderGuid, instance", "group_instance", "LEFT JOIN characters ON group_instance.leaderGuid = characters.guid LEFT JOIN groups ON group_instance.leaderGuid = groups.leaderGuid WHERE characters.guid IS NULL OR groups.leaderGuid IS NULL");

    // clean instances that do not have any players or groups bound to them
    _DelHelper(CharacterDatabase, "id, map, difficulty", "instance", "LEFT JOIN character_instance ON character_instance.instance = id LEFT JOIN group_instance ON group_instance.instance = id WHERE character_instance.instance IS NULL AND group_instance.instance IS NULL");

    // clean invalid instance references in other tables
    _DelHelper(CharacterDatabase, "character_instance.guid, instance", "character_instance", "LEFT JOIN instance ON character_instance.instance = instance.id WHERE instance.id IS NULL");
    _DelHelper(CharacterDatabase, "group_instance.leaderGuid, instance", "group_instance", "LEFT JOIN instance ON group_instance.instance = instance.id WHERE instance.id IS NULL");

    // clean unused respawn data
    CharacterDatabase.DirectExecute("DELETE FROM creature_respawn WHERE instance <> 0 AND instance NOT IN (SELECT id FROM instance)");
    CharacterDatabase.DirectExecute("DELETE FROM gameobject_respawn WHERE instance <> 0 AND instance NOT IN (SELECT id FROM instance)");

    bar.step();
    sLog.outString();
    sLog.outString( ">> Instances cleaned up");
}

void InstanceSaveManager::PackInstances()
{
    // this routine renumbers player instance associations in such a way so they start from 1 and go up
    // TODO: this can be done a LOT more efficiently

    // obtain set of all associations
    std::set<uint32> InstanceSet;

    // all valid ids are in the instance table
    // any associations to ids not in this table are assumed to be
    // cleaned already in CleanupInstances
    QueryResult *result = CharacterDatabase.Query("SELECT id FROM instance");
    if( result )
    {
        do
        {
            Field *fields = result->Fetch();
            InstanceSet.insert(fields[0].GetUInt32());
        }
        while (result->NextRow());
        delete result;
    }

    barGoLink bar( InstanceSet.size() + 1);
    bar.step();

    uint32 InstanceNumber = 1;
    // we do assume std::set is sorted properly on integer value
    for (std::set<uint32>::iterator i = InstanceSet.begin(); i != InstanceSet.end(); ++i)
    {
        if (*i != InstanceNumber)
        {
            // remap instance id
            CharacterDatabase.PExecute("UPDATE creature_respawn SET instance = '%u' WHERE instance = '%u'", InstanceNumber, *i);
            CharacterDatabase.PExecute("UPDATE gameobject_respawn SET instance = '%u' WHERE instance = '%u'", InstanceNumber, *i);
            CharacterDatabase.PExecute("UPDATE corpse SET instance = '%u' WHERE instance = '%u'", InstanceNumber, *i);
            CharacterDatabase.PExecute("UPDATE character_instance SET instance = '%u' WHERE instance = '%u'", InstanceNumber, *i);
            CharacterDatabase.PExecute("UPDATE instance SET id = '%u' WHERE id = '%u'", InstanceNumber, *i);
            CharacterDatabase.PExecute("UPDATE group_instance SET instance = '%u' WHERE instance = '%u'", InstanceNumber, *i);
        }

        ++InstanceNumber;
        bar.step();
    }

    sLog.outString( ">> Instance numbers remapped, next instance id is %u", InstanceNumber );
    sLog.outString();
}

void InstanceSaveManager::_ResetSave(InstanceSaveHashMap::iterator &itr)
{
    // unbind all players bound to the instance
    // do not allow UnbindInstance to automatically unload the InstanceSaves
    lock_instLists = true;
    delete itr->second;
    m_instanceSaveById.erase(itr++);
    lock_instLists = false;
}

void InstanceSaveManager::_ResetInstance(uint32 mapid, uint32 instanceId)
{
    DEBUG_LOG("InstanceSaveMgr::_ResetInstance %u, %u", mapid, instanceId);
    Map *map = (MapInstanced*)sMapMgr.CreateBaseMap(mapid);
    if (!map->Instanceable())
        return;

    InstanceSaveHashMap::iterator itr = m_instanceSaveById.find(instanceId);
    if (itr != m_instanceSaveById.end())
        _ResetSave(itr);

    DeleteInstanceFromDB(instanceId);                       // even if save not loaded

    Map* iMap = ((MapInstanced*)map)->FindMap(instanceId);
    if (iMap && iMap->IsDungeon())
        ((InstanceMap*)iMap)->Reset(INSTANCE_RESET_RESPAWN_DELAY);
    else
        sObjectMgr.DeleteRespawnTimeForInstance(instanceId);// even if map is not loaded
}

void InstanceSaveManager::_ResetOrWarnAll(uint32 mapid, Difficulty difficulty, bool warn, uint32 resetTime)
{
    // global reset for all instances of the given map
    MapEntry const *mapEntry = sMapStore.LookupEntry(mapid);
    if (!mapEntry->Instanceable())
        return;

    time_t now = time(NULL);
    uint32 timeLeft = resetTime - now;

    if (!warn)
    {
        MapDifficulty const* mapDiff = GetMapDifficultyData(mapid,difficulty);
        if (!mapDiff || !mapDiff->resetTime)
        {
            sLog.outError("InstanceSaveManager::ResetOrWarnAll: not valid difficulty or no reset delay for map %d", mapid);
            return;
        }

        // remove all binds to instances of the given map
        for(InstanceSaveHashMap::iterator itr = m_instanceSaveById.begin(); itr != m_instanceSaveById.end();)
        {
            if (itr->second->GetMapId() == mapid && itr->second->GetDifficulty() == difficulty)
                _ResetSave(itr);
            else
                ++itr;
        }

        // delete them from the DB, even if not loaded
        CharacterDatabase.BeginTransaction();
        CharacterDatabase.PExecute("DELETE FROM character_instance USING character_instance LEFT JOIN instance ON character_instance.instance = id WHERE map = '%u'", mapid);
        CharacterDatabase.PExecute("DELETE FROM group_instance USING group_instance LEFT JOIN instance ON group_instance.instance = id WHERE map = '%u'", mapid);
        CharacterDatabase.PExecute("DELETE FROM instance WHERE map = '%u'", mapid);
        CharacterDatabase.CommitTransaction();

<<<<<<< HEAD
        // all needed values are already in resetTime
        uint32 next_reset = resetTime + InstanceResetScheduler::GetMaxResetTimeFor(mapDiff);
=======
        // calculate the next reset time
        time_t next_reset = InstanceResetScheduler::CalculateNextResetTime(mapDiff, now + timeLeft);
>>>>>>> 490e86f5
        // update it in the DB
        CharacterDatabase.PExecute("UPDATE instance_reset SET resettime = '%u' WHERE mapid = '%d' AND difficulty = '%d'", (uint64)next_reset, mapid, difficulty);
        m_Scheduler.SetResetTimeFor(mapid,difficulty,(time_t)next_reset);
        m_Scheduler.ScheduleReset(true, next_reset-3600, InstanceResetEvent(RESET_EVENT_INFORM_1, mapid, difficulty, 0));
    }

    // note: this isn't fast but it's meant to be executed very rarely
    Map const *map = sMapMgr.CreateBaseMap(mapid);          // _not_ include difficulty
    MapInstanced::InstancedMaps &instMaps = ((MapInstanced*)map)->GetInstancedMaps();
    MapInstanced::InstancedMaps::iterator mitr;
    for(mitr = instMaps.begin(); mitr != instMaps.end(); ++mitr)
    {
        Map *map2 = mitr->second;
        if (!map2->IsDungeon())
            continue;

        if (warn)
            ((InstanceMap*)map2)->SendResetWarnings(timeLeft);
        else
            ((InstanceMap*)map2)->Reset(INSTANCE_RESET_GLOBAL);
    }

    // TODO: delete creature/gameobject respawn times even if the maps are not loaded
}

uint32 InstanceSaveManager::GetNumBoundPlayersTotal()
{
    uint32 ret = 0;
    for(InstanceSaveHashMap::iterator itr = m_instanceSaveById.begin(); itr != m_instanceSaveById.end(); ++itr)
        ret += itr->second->GetPlayerCount();
    return ret;
}

uint32 InstanceSaveManager::GetNumBoundGroupsTotal()
{
    uint32 ret = 0;
    for(InstanceSaveHashMap::iterator itr = m_instanceSaveById.begin(); itr != m_instanceSaveById.end(); ++itr)
        ret += itr->second->GetGroupCount();
    return ret;
}

void InstanceSaveManager::_CleanupExpiredInstancesAtTime( time_t t )
{
    _DelHelper(CharacterDatabase, "id, map, instance.difficulty", "instance", "LEFT JOIN instance_reset ON mapid = map AND instance.difficulty =  instance_reset.difficulty WHERE (instance.resettime < '"UI64FMTD"' AND instance.resettime > '0') OR (NOT instance_reset.resettime IS NULL AND instance_reset.resettime < '"UI64FMTD"')",  (uint64)t, (uint64)t);
}<|MERGE_RESOLUTION|>--- conflicted
+++ resolved
@@ -329,13 +329,8 @@
         {
             // global reset/warning for a certain map
             time_t resetTime = GetResetTimeFor(event.mapid,event.difficulty);
-<<<<<<< HEAD
             m_InstanceSaves._ResetOrWarnAll(event.mapid, event.difficulty, event.type != RESET_EVENT_INFORM_LAST, uint32(resetTime));
             if(event.type != RESET_EVENT_INFORM_LAST)
-=======
-            m_InstanceSaves._ResetOrWarnAll(event.mapid, event.difficulty, event.type != RESET_EVENT_INFORM_LAST, uint32(resetTime - now));
-            if (event.type != RESET_EVENT_INFORM_LAST)
->>>>>>> 490e86f5
             {
                 // schedule the next warning/reset
                 event.type = ResetEventType(event.type+1);
@@ -634,13 +629,8 @@
         CharacterDatabase.PExecute("DELETE FROM instance WHERE map = '%u'", mapid);
         CharacterDatabase.CommitTransaction();
 
-<<<<<<< HEAD
         // all needed values are already in resetTime
         uint32 next_reset = resetTime + InstanceResetScheduler::GetMaxResetTimeFor(mapDiff);
-=======
-        // calculate the next reset time
-        time_t next_reset = InstanceResetScheduler::CalculateNextResetTime(mapDiff, now + timeLeft);
->>>>>>> 490e86f5
         // update it in the DB
         CharacterDatabase.PExecute("UPDATE instance_reset SET resettime = '%u' WHERE mapid = '%d' AND difficulty = '%d'", (uint64)next_reset, mapid, difficulty);
         m_Scheduler.SetResetTimeFor(mapid,difficulty,(time_t)next_reset);
