/*
 * Copyright (C) 2005-2011 MaNGOS <http://getmangos.com/>
 *
 * This program is free software; you can redistribute it and/or modify
 * it under the terms of the GNU General Public License as published by
 * the Free Software Foundation; either version 2 of the License, or
 * (at your option) any later version.
 *
 * This program is distributed in the hope that it will be useful,
 * but WITHOUT ANY WARRANTY; without even the implied warranty of
 * MERCHANTABILITY or FITNESS FOR A PARTICULAR PURPOSE.  See the
 * GNU General Public License for more details.
 *
 * You should have received a copy of the GNU General Public License
 * along with this program; if not, write to the Free Software
 * Foundation, Inc., 59 Temple Place, Suite 330, Boston, MA  02111-1307  USA
 */

#include "Common.h"
#include "Log.h"
#include "WorldPacket.h"
#include "WorldSession.h"
#include "Opcodes.h"
#include "World.h"
#include "ObjectMgr.h"
#include "Player.h"
#include "GossipDef.h"
#include "QuestDef.h"
#include "ObjectAccessor.h"
#include "ScriptMgr.h"
#include "Group.h"

// Playerbot mod:
#include "playerbot/PlayerbotAI.h"

void WorldSession::HandleQuestgiverStatusQueryOpcode( WorldPacket & recv_data )
{
    ObjectGuid guid;
    recv_data >> guid;
    uint8 dialogStatus = DIALOG_STATUS_NONE;

    Object* questgiver = _player->GetObjectByTypeMask(guid, TYPEMASK_CREATURE_OR_GAMEOBJECT);

    if (!questgiver)
    {
        DETAIL_LOG("Error in CMSG_QUESTGIVER_STATUS_QUERY, called for not found questgiver %s", guid.GetString().c_str());
        return;
    }

    DEBUG_LOG("WORLD: Received CMSG_QUESTGIVER_STATUS_QUERY for %s", guid.GetString().c_str());

    switch(questgiver->GetTypeId())
    {
        case TYPEID_UNIT:
        {
            Creature* cr_questgiver = (Creature*)questgiver;

            if (!cr_questgiver->IsHostileTo(_player))       // not show quest status to enemies
            {
                dialogStatus = sScriptMgr.GetDialogStatus(_player, cr_questgiver);

                if (dialogStatus > DIALOG_STATUS_REWARD_REP)
                    dialogStatus = getDialogStatus(_player, cr_questgiver, DIALOG_STATUS_NONE);
            }
            break;
        }
        case TYPEID_GAMEOBJECT:
        {
            GameObject* go_questgiver = (GameObject*)questgiver;
            dialogStatus = sScriptMgr.GetDialogStatus(_player, go_questgiver);

            if (dialogStatus > DIALOG_STATUS_REWARD_REP)
                dialogStatus = getDialogStatus(_player, go_questgiver, DIALOG_STATUS_NONE);

            break;
        }
        default:
            sLog.outError("QuestGiver called for unexpected type %u", questgiver->GetTypeId());
            break;
    }

    //inform client about status of quest
    _player->PlayerTalkClass->SendQuestGiverStatus(dialogStatus, guid);
}

void WorldSession::HandleQuestgiverHelloOpcode(WorldPacket & recv_data)
{
    ObjectGuid guid;
    recv_data >> guid;

    DEBUG_LOG("WORLD: Received CMSG_QUESTGIVER_HELLO npc: %s", guid.GetString().c_str());

    Creature *pCreature = GetPlayer()->GetNPCIfCanInteractWith(guid, UNIT_NPC_FLAG_NONE);

    if (!pCreature)
    {
        DEBUG_LOG ("WORLD: HandleQuestgiverHelloOpcode - %s not found or you can't interact with him.", guid.GetString().c_str());
        return;
    }

    // remove fake death
    if (GetPlayer()->hasUnitState(UNIT_STAT_DIED))
        GetPlayer()->RemoveSpellsCausingAura(SPELL_AURA_FEIGN_DEATH);

    // Stop the npc if moving
    if (!pCreature->IsStopped())
        pCreature->StopMoving();

    if (sScriptMgr.OnGossipHello(_player, pCreature))
        return;

    _player->PrepareGossipMenu(pCreature, pCreature->GetCreatureInfo()->GossipMenuId);
    _player->SendPreparedGossip(pCreature);
}

void WorldSession::HandleQuestgiverAcceptQuestOpcode( WorldPacket & recv_data )
{
    ObjectGuid guid;
    uint32 quest;
    uint32 unk1;
    recv_data >> guid >> quest >> unk1;

    if (!GetPlayer()->isAlive())
    {
        if (Unit * pQuestNPC = GetPlayer()->GetMap()->GetUnit(guid))
            if (!pQuestNPC->isInvisibleForAlive())
                return;
    }

    DEBUG_LOG("WORLD: Received CMSG_QUESTGIVER_ACCEPT_QUEST npc = %s, quest = %u, unk1 = %u", guid.GetString().c_str(), quest, unk1 );

    Object* pObject = _player->GetObjectByTypeMask(guid, TYPEMASK_CREATURE_GAMEOBJECT_PLAYER_OR_ITEM);

    // no or incorrect quest giver
    if(!pObject
        || (pObject->GetTypeId()!=TYPEID_PLAYER && !pObject->HasQuest(quest))
        || (pObject->GetTypeId()==TYPEID_PLAYER && !((Player*)pObject)->CanShareQuest(quest))
        )
    {
        _player->PlayerTalkClass->CloseGossip();
        _player->ClearDividerGuid();
        return;
    }

    Quest const* qInfo = sObjectMgr.GetQuestTemplate(quest);
    if ( qInfo )
    {
        // prevent cheating
        if(!GetPlayer()->CanTakeQuest(qInfo,true) )
        {
            _player->PlayerTalkClass->CloseGossip();
            _player->ClearDividerGuid();
            return;
        }

        if (Player *pPlayer = ObjectAccessor::FindPlayer(_player->GetDividerGuid()))
        {
            pPlayer->SendPushToPartyResponse(_player, QUEST_PARTY_MSG_ACCEPT_QUEST);
            _player->ClearDividerGuid();
        }

        if( _player->CanAddQuest( qInfo, true ) )
        {
            _player->AddQuest( qInfo, pObject );

            if (qInfo->HasQuestFlag(QUEST_FLAGS_PARTY_ACCEPT))
            {
                if (Group* pGroup = _player->GetGroup())
                {
                    for(GroupReference *itr = pGroup->GetFirstMember(); itr != NULL; itr = itr->next())
                    {
                        Player* pPlayer = itr->getSource();

                        if (!pPlayer || pPlayer == _player)     // not self
                            continue;

                        if (pPlayer->CanTakeQuest(qInfo, true))
                        {
                            pPlayer->SetDividerGuid(_player->GetObjectGuid());

                            //need confirmation that any gossip window will close
                            pPlayer->PlayerTalkClass->CloseGossip();

                            _player->SendQuestConfirmAccept(qInfo, pPlayer);
                        }
                    }
                }
            }

            if ( _player->CanCompleteQuest( quest ) )
                _player->CompleteQuest( quest );

            _player->GetAchievementMgr().StartTimedAchievementCriteria(ACHIEVEMENT_CRITERIA_TYPE_COMPLETE_QUEST, quest);

            switch(pObject->GetTypeId())
            {
                case TYPEID_UNIT:
                    sScriptMgr.OnQuestAccept(_player, (Creature*)pObject, qInfo);
                    break;
                case TYPEID_ITEM:
                case TYPEID_CONTAINER:
                    sScriptMgr.OnQuestAccept(_player, (Item*)pObject, qInfo);
                    break;
                case TYPEID_GAMEOBJECT:
                    sScriptMgr.OnQuestAccept(_player, (GameObject*)pObject, qInfo);
                    break;
            }
            _player->PlayerTalkClass->CloseGossip();

            if( qInfo->GetSrcSpell() > 0 )
                _player->CastSpell( _player, qInfo->GetSrcSpell(), true);

            return;
        }
    }

    _player->PlayerTalkClass->CloseGossip();
}

void WorldSession::HandleQuestgiverQueryQuestOpcode( WorldPacket & recv_data )
{
    ObjectGuid guid;
    uint32 quest;
    uint8 unk1;
    recv_data >> guid >> quest >> unk1;

    DEBUG_LOG("WORLD: Received CMSG_QUESTGIVER_QUERY_QUEST npc = %s, quest = %u, unk1 = %u", guid.GetString().c_str(), quest, unk1 );

    // Verify that the guid is valid and is a questgiver or involved in the requested quest
    Object* pObject = _player->GetObjectByTypeMask(guid, TYPEMASK_CREATURE_GAMEOBJECT_OR_ITEM);
    if (!pObject || (!pObject->HasQuest(quest) && !pObject->HasInvolvedQuest(quest)))
    {
        _player->PlayerTalkClass->CloseGossip();
        return;
    }

    if (Quest const* pQuest = sObjectMgr.GetQuestTemplate(quest))
        _player->PlayerTalkClass->SendQuestGiverQuestDetails(pQuest, pObject->GetObjectGuid(), true);
}

void WorldSession::HandleQuestQueryOpcode( WorldPacket & recv_data )
{
    uint32 quest;
    recv_data >> quest;
    DEBUG_LOG( "WORLD: Received CMSG_QUEST_QUERY quest = %u",quest );

    Quest const *pQuest = sObjectMgr.GetQuestTemplate(quest);
    if ( pQuest )
    {
        _player->PlayerTalkClass->SendQuestQueryResponse( pQuest );
    }
}

void WorldSession::HandleQuestgiverChooseRewardOpcode( WorldPacket & recv_data )
{
    uint32 quest, reward;
    ObjectGuid guid;
    recv_data >> guid >> quest >> reward;

    if(reward >= QUEST_REWARD_CHOICES_COUNT)
    {
        sLog.outError("Error in CMSG_QUESTGIVER_CHOOSE_REWARD: player %s (guid %d) tried to get invalid reward (%u) (probably packet hacking)", _player->GetName(), _player->GetGUIDLow(), reward);
        return;
    }

    if (!GetPlayer()->isAlive())
    {
        if (Unit * pQuestNPC = GetPlayer()->GetMap()->GetUnit(guid))
            if (!pQuestNPC->isInvisibleForAlive())
                return;
    }

    DEBUG_LOG("WORLD: Received CMSG_QUESTGIVER_CHOOSE_REWARD npc = %s, quest = %u, reward = %u", guid.GetString().c_str(), quest, reward);

    Object* pObject = _player->GetObjectByTypeMask(guid, TYPEMASK_CREATURE_OR_GAMEOBJECT);
    if(!pObject)
        return;

    if(!pObject->HasInvolvedQuest(quest))
        return;

    Quest const *pQuest = sObjectMgr.GetQuestTemplate(quest);
    if( pQuest )
    {
        if( _player->CanRewardQuest( pQuest, reward, true ) )
        {
            _player->RewardQuest( pQuest, reward, pObject );

            // Send next quest
            if (Quest const* nextquest = _player->GetNextQuest(guid, pQuest))
                _player->PlayerTalkClass->SendQuestGiverQuestDetails(nextquest, guid, true);
        }
        else
            _player->PlayerTalkClass->SendQuestGiverOfferReward(pQuest, guid, true);
    }
}

void WorldSession::HandleQuestgiverRequestRewardOpcode( WorldPacket & recv_data )
{
    uint32 quest;
    ObjectGuid guid;
    recv_data >> guid >> quest;

    if (!GetPlayer()->isAlive())
    {
        if (Unit * pQuestNPC = GetPlayer()->GetMap()->GetUnit(guid))
            if (!pQuestNPC->isInvisibleForAlive())
                return;
    }

    DEBUG_LOG("WORLD: Received CMSG_QUESTGIVER_REQUEST_REWARD npc = %s, quest = %u", guid.GetString().c_str(), quest);

    Object* pObject = _player->GetObjectByTypeMask(guid, TYPEMASK_CREATURE_OR_GAMEOBJECT);
    if (!pObject||!pObject->HasInvolvedQuest(quest))
        return;

    if (_player->CanCompleteQuest(quest))
        _player->CompleteQuest(quest);

    if (_player->GetQuestStatus(quest) != QUEST_STATUS_COMPLETE)
        return;

    if (Quest const *pQuest = sObjectMgr.GetQuestTemplate(quest))
        _player->PlayerTalkClass->SendQuestGiverOfferReward(pQuest, guid, true);
}

void WorldSession::HandleQuestgiverCancel(WorldPacket& /*recv_data*/ )
{
    DEBUG_LOG( "WORLD: Received CMSG_QUESTGIVER_CANCEL" );

    _player->PlayerTalkClass->CloseGossip();
}

void WorldSession::HandleQuestLogSwapQuest(WorldPacket& recv_data )
{
    uint8 slot1, slot2;
    recv_data >> slot1 >> slot2;

    if(slot1 == slot2 || slot1 >= MAX_QUEST_LOG_SIZE || slot2 >= MAX_QUEST_LOG_SIZE)
        return;

    DEBUG_LOG( "WORLD: Received CMSG_QUESTLOG_SWAP_QUEST slot 1 = %u, slot 2 = %u", slot1, slot2 );

    GetPlayer()->SwapQuestSlot(slot1,slot2);
}

void WorldSession::HandleQuestLogRemoveQuest(WorldPacket& recv_data)
{
    uint8 slot;
    recv_data >> slot;

    DEBUG_LOG( "WORLD: Received CMSG_QUESTLOG_REMOVE_QUEST slot = %u",slot );

    if( slot < MAX_QUEST_LOG_SIZE )
    {
        if(uint32 quest = _player->GetQuestSlotQuestId(slot))
        {
            if(!_player->TakeQuestSourceItem( quest, true ))
                return;                                     // can't un-equip some items, reject quest cancel

            if (const Quest *pQuest = sObjectMgr.GetQuestTemplate(quest))
            {
                if (pQuest->HasSpecialFlag(QUEST_SPECIAL_FLAG_TIMED))
                    _player->RemoveTimedQuest(quest);
            }

            _player->SetQuestStatus( quest, QUEST_STATUS_NONE);
        }

        _player->SetQuestSlot(slot, 0);

        _player->GetAchievementMgr().UpdateAchievementCriteria(ACHIEVEMENT_CRITERIA_TYPE_QUEST_ABANDONED, 1);
    }
}

void WorldSession::HandleQuestConfirmAccept(WorldPacket& recv_data)
{
    uint32 quest;
    recv_data >> quest;

    DEBUG_LOG("WORLD: Received CMSG_QUEST_CONFIRM_ACCEPT quest = %u", quest);

    if (const Quest* pQuest = sObjectMgr.GetQuestTemplate(quest))
    {
        if (!pQuest->HasQuestFlag(QUEST_FLAGS_PARTY_ACCEPT))
            return;

        Player* pOriginalPlayer = ObjectAccessor::FindPlayer(_player->GetDividerGuid());

        if (!pOriginalPlayer)
            return;

        if (pQuest->IsAllowedInRaid())
        {
            if (!_player->IsInSameRaidWith(pOriginalPlayer))
                return;
        }
        else
        {
            if (!_player->IsInSameGroupWith(pOriginalPlayer))
                return;
        }

        if (_player->CanAddQuest(pQuest, true))
            _player->AddQuest(pQuest, NULL);                // NULL, this prevent DB script from duplicate running

        _player->ClearDividerGuid();
    }
}

void WorldSession::HandleQuestgiverCompleteQuest(WorldPacket& recv_data)
{
    uint32 quest;
    ObjectGuid guid;
    recv_data >> guid >> quest;

    if (!GetPlayer()->isAlive())
    {
        if (Unit * pQuestNPC = GetPlayer()->GetMap()->GetUnit(guid))
            if (!pQuestNPC->isInvisibleForAlive())
                return;
    }

    DEBUG_LOG("WORLD: Received CMSG_QUESTGIVER_COMPLETE_QUEST npc = %s, quest = %u", guid.GetString().c_str(), quest);

    if (Quest const *pQuest = sObjectMgr.GetQuestTemplate(quest))
    {
        if (_player->GetQuestStatus( quest ) != QUEST_STATUS_COMPLETE)
        {
            if (pQuest->IsRepeatable())
                _player->PlayerTalkClass->SendQuestGiverRequestItems(pQuest, guid, _player->CanCompleteRepeatableQuest(pQuest), false);
            else
                _player->PlayerTalkClass->SendQuestGiverRequestItems(pQuest, guid, _player->CanRewardQuest(pQuest,false), false);
        }
        else
        {
            if (pQuest->GetReqItemsCount())                 // some items required
                _player->PlayerTalkClass->SendQuestGiverRequestItems(pQuest, guid, _player->CanRewardQuest(pQuest,false), false);
            else                                            // no items required
                _player->PlayerTalkClass->SendQuestGiverOfferReward(pQuest, guid, true);
        }
    }
}

void WorldSession::HandleQuestgiverQuestAutoLaunch(WorldPacket& /*recvPacket*/)
{
    DEBUG_LOG( "WORLD: Received CMSG_QUESTGIVER_QUEST_AUTOLAUNCH" );
}

void WorldSession::HandlePushQuestToParty(WorldPacket& recvPacket)
{
    uint32 questId;
    recvPacket >> questId;

    DEBUG_LOG("WORLD: Received CMSG_PUSHQUESTTOPARTY quest = %u", questId);

    if (Quest const *pQuest = sObjectMgr.GetQuestTemplate(questId))
    {
        if (Group* pGroup = _player->GetGroup())
        {
            for(GroupReference *itr = pGroup->GetFirstMember(); itr != NULL; itr = itr->next())
            {
                Player *pPlayer = itr->getSource();

                if (!pPlayer || pPlayer == _player)         // skip self
                    continue;

                _player->SendPushToPartyResponse(pPlayer, QUEST_PARTY_MSG_SHARING_QUEST);

                if (!pPlayer->SatisfyQuestStatus(pQuest, false))
                {
                    _player->SendPushToPartyResponse(pPlayer, QUEST_PARTY_MSG_HAVE_QUEST);
                    continue;
                }

                if (pPlayer->GetQuestStatus(questId) == QUEST_STATUS_COMPLETE)
                {
                    _player->SendPushToPartyResponse(pPlayer, QUEST_PARTY_MSG_FINISH_QUEST);
                    continue;
                }

                if (!pPlayer->CanTakeQuest(pQuest, false))
                {
                    _player->SendPushToPartyResponse(pPlayer, QUEST_PARTY_MSG_CANT_TAKE_QUEST);
                    continue;
                }

                if (!pPlayer->SatisfyQuestLog(false))
                {
                    _player->SendPushToPartyResponse(pPlayer, QUEST_PARTY_MSG_LOG_FULL);
                    continue;
                }

                if (!pPlayer->GetDividerGuid().IsEmpty())
                {
                    _player->SendPushToPartyResponse(pPlayer, QUEST_PARTY_MSG_BUSY);
                    continue;
                }

<<<<<<< HEAD
                pPlayer->SetDivider(_player->GetGUID());

                if (pPlayer->GetPlayerbotAI())
                    pPlayer->GetPlayerbotAI()->AcceptQuest( pQuest, _player );
                else
                    pPlayer->PlayerTalkClass->SendQuestGiverQuestDetails( pQuest, _player->GetObjectGuid(), true );
=======
                pPlayer->PlayerTalkClass->SendQuestGiverQuestDetails(pQuest, _player->GetObjectGuid(), true);
                pPlayer->SetDividerGuid(_player->GetObjectGuid());
>>>>>>> b7616b88
            }
        }
    }
}

void WorldSession::HandleQuestPushResult(WorldPacket& recvPacket)
{
    ObjectGuid guid;
    uint8 msg;
    recvPacket >> guid >> msg;

    DEBUG_LOG("WORLD: Received MSG_QUEST_PUSH_RESULT");

    if (Player *pPlayer = ObjectAccessor::FindPlayer(_player->GetDividerGuid()))
    {
        WorldPacket data( MSG_QUEST_PUSH_RESULT, (8+1) );
        data << ObjectGuid(guid);
        data << uint8(msg);                             // valid values: 0-8
        pPlayer->GetSession()->SendPacket(&data);
        _player->ClearDividerGuid();
    }
}

uint32 WorldSession::getDialogStatus(Player *pPlayer, Object* questgiver, uint32 defstatus)
{
    uint32 dialogStatus = defstatus;

    QuestRelationsMapBounds rbounds;
    QuestRelationsMapBounds irbounds;

    switch(questgiver->GetTypeId())
    {
        case TYPEID_UNIT:
        {
            rbounds = sObjectMgr.GetCreatureQuestRelationsMapBounds(questgiver->GetEntry());
            irbounds = sObjectMgr.GetCreatureQuestInvolvedRelationsMapBounds(questgiver->GetEntry());
            break;
        }
        case TYPEID_GAMEOBJECT:
        {
            rbounds = sObjectMgr.GetGOQuestRelationsMapBounds(questgiver->GetEntry());
            irbounds = sObjectMgr.GetGOQuestInvolvedRelationsMapBounds(questgiver->GetEntry());
            break;
        }
        default:
            //it's impossible, but check ^)
            sLog.outError("Warning: GetDialogStatus called for unexpected type %u", questgiver->GetTypeId());
            return DIALOG_STATUS_NONE;
    }

    for(QuestRelationsMap::const_iterator itr = irbounds.first; itr != irbounds.second; ++itr)
    {
        uint32 dialogStatusNew = 0;
        uint32 quest_id = itr->second;
        Quest const *pQuest = sObjectMgr.GetQuestTemplate(quest_id);

        if (!pQuest || !pQuest->IsActive())
            continue;

        QuestStatus status = pPlayer->GetQuestStatus(quest_id);

        if ((status == QUEST_STATUS_COMPLETE && !pPlayer->GetQuestRewardStatus(quest_id)) ||
            (pQuest->IsAutoComplete() && pPlayer->CanTakeQuest(pQuest, false)))
        {
            if (pQuest->IsAutoComplete() && pQuest->IsRepeatable())
                dialogStatusNew = DIALOG_STATUS_REWARD_REP;
            else
                dialogStatusNew = DIALOG_STATUS_REWARD;
        }
        else if (status == QUEST_STATUS_INCOMPLETE)
            dialogStatusNew = DIALOG_STATUS_INCOMPLETE;

        if (dialogStatusNew > dialogStatus)
            dialogStatus = dialogStatusNew;
    }

    for(QuestRelationsMap::const_iterator itr = rbounds.first; itr != rbounds.second; ++itr)
    {
        uint32 dialogStatusNew = 0;
        uint32 quest_id = itr->second;
        Quest const *pQuest = sObjectMgr.GetQuestTemplate(quest_id);

        if (!pQuest || !pQuest->IsActive())
            continue;

        QuestStatus status = pPlayer->GetQuestStatus(quest_id);

        if (status == QUEST_STATUS_NONE)
        {
            if (pPlayer->CanSeeStartQuest(pQuest))
            {
                if (pPlayer->SatisfyQuestLevel(pQuest, false))
                {
                    if (pQuest->IsAutoComplete() || (pQuest->IsRepeatable() && pPlayer->getQuestStatusMap()[quest_id].m_rewarded))
                    {
                        dialogStatusNew = DIALOG_STATUS_REWARD_REP;
                    }
                    else if (pPlayer->getLevel() <= pPlayer->GetQuestLevelForPlayer(pQuest) + sWorld.getConfig(CONFIG_UINT32_QUEST_LOW_LEVEL_HIDE_DIFF))
                    {
                        if (pQuest->HasQuestFlag(QUEST_FLAGS_DAILY) || pQuest->HasQuestFlag(QUEST_FLAGS_WEEKLY))
                            dialogStatusNew = DIALOG_STATUS_AVAILABLE_REP;
                        else
                            dialogStatusNew = DIALOG_STATUS_AVAILABLE;
                    }
                    else
                        dialogStatusNew = DIALOG_STATUS_LOW_LEVEL_AVAILABLE;
                }
                else
                    dialogStatusNew = DIALOG_STATUS_UNAVAILABLE;
            }
        }

        if (dialogStatusNew > dialogStatus)
            dialogStatus = dialogStatusNew;
    }

    return dialogStatus;
}

void WorldSession::HandleQuestgiverStatusMultipleQuery(WorldPacket& /*recvPacket*/)
{
    DEBUG_LOG("WORLD: Received CMSG_QUESTGIVER_STATUS_MULTIPLE_QUERY");

    uint32 count = 0;

    WorldPacket data(SMSG_QUESTGIVER_STATUS_MULTIPLE, 4);
    data << uint32(count);                                  // placeholder

    for(ObjectGuidSet::const_iterator itr = _player->m_clientGUIDs.begin(); itr != _player->m_clientGUIDs.end(); ++itr)
    {
        uint8 dialogStatus = DIALOG_STATUS_NONE;

        if (itr->IsAnyTypeCreature())
        {
            // need also pet quests case support
            Creature *questgiver = GetPlayer()->GetMap()->GetAnyTypeCreature(*itr);

            if (!questgiver || questgiver->IsHostileTo(_player))
                continue;

            if (!questgiver->HasFlag(UNIT_NPC_FLAGS, UNIT_NPC_FLAG_QUESTGIVER))
                continue;

            dialogStatus = sScriptMgr.GetDialogStatus(_player, questgiver);

            if (dialogStatus > DIALOG_STATUS_REWARD_REP)
                dialogStatus = getDialogStatus(_player, questgiver, DIALOG_STATUS_NONE);

            data << questgiver->GetObjectGuid();
            data << uint8(dialogStatus);
            ++count;
        }
        else if (itr->IsGameObject())
        {
            GameObject *questgiver = GetPlayer()->GetMap()->GetGameObject(*itr);

            if (!questgiver)
                continue;

            if (questgiver->GetGoType() != GAMEOBJECT_TYPE_QUESTGIVER)
                continue;

            dialogStatus = sScriptMgr.GetDialogStatus(_player, questgiver);

            if (dialogStatus > DIALOG_STATUS_REWARD_REP)
                dialogStatus = getDialogStatus(_player, questgiver, DIALOG_STATUS_NONE);

            data << questgiver->GetObjectGuid();
            data << uint8(dialogStatus);
            ++count;
        }
    }

    data.put<uint32>(0, count);                             // write real count
    SendPacket(&data);
}<|MERGE_RESOLUTION|>--- conflicted
+++ resolved
@@ -497,17 +497,12 @@
                     continue;
                 }
 
-<<<<<<< HEAD
-                pPlayer->SetDivider(_player->GetGUID());
-
                 if (pPlayer->GetPlayerbotAI())
                     pPlayer->GetPlayerbotAI()->AcceptQuest( pQuest, _player );
                 else
-                    pPlayer->PlayerTalkClass->SendQuestGiverQuestDetails( pQuest, _player->GetObjectGuid(), true );
-=======
-                pPlayer->PlayerTalkClass->SendQuestGiverQuestDetails(pQuest, _player->GetObjectGuid(), true);
+                    pPlayer->PlayerTalkClass->SendQuestGiverQuestDetails(pQuest, _player->GetObjectGuid(), true);
+
                 pPlayer->SetDividerGuid(_player->GetObjectGuid());
->>>>>>> b7616b88
             }
         }
     }
