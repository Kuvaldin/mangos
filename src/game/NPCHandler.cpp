--- conflicted
+++ resolved
@@ -439,18 +439,12 @@
         WorldSafeLocsEntry const *ghostGrave = sObjectMgr.GetClosestGraveYard(
             _player->GetPositionX(), _player->GetPositionY(), _player->GetPositionZ(), _player->GetMapId(), _player->GetTeam());
 
-<<<<<<< HEAD
-        bool wintergrasp = false;
-
-        if(_player->GetMapId() == 571 && _player->GetZoneId() == 4197)
-           wintergrasp = true;
+        // FIXME - need remove this hack
+        bool wintergrasp =  (_player->GetMapId() == 571 && _player->GetZoneId() == 4197);
 
         if(corpseGrave != ghostGrave && !wintergrasp)
-            _player->TeleportTo(corpseGrave->map_id, corpseGrave->x, corpseGrave->y, corpseGrave->z, _player->GetOrientation());
-=======
-        if(corpseGrave != ghostGrave)
             _player->TeleportTo(corpseGrave->map_id, corpseGrave->x, corpseGrave->y, corpseGrave->z, _player->GetOrientation(), TELE_TO_NODELAY);
->>>>>>> cc35fce6
+
         // or update at original position
         else
         {
