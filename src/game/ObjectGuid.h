/*
 * Copyright (C) 2005-2011 MaNGOS <http://getmangos.com/>
 *
 * This program is free software; you can redistribute it and/or modify
 * it under the terms of the GNU General Public License as published by
 * the Free Software Foundation; either version 2 of the License, or
 * (at your option) any later version.
 *
 * This program is distributed in the hope that it will be useful,
 * but WITHOUT ANY WARRANTY; without even the implied warranty of
 * MERCHANTABILITY or FITNESS FOR A PARTICULAR PURPOSE.  See the
 * GNU General Public License for more details.
 *
 * You should have received a copy of the GNU General Public License
 * along with this program; if not, write to the Free Software
 * Foundation, Inc., 59 Temple Place, Suite 330, Boston, MA  02111-1307  USA
 */

#ifndef MANGOS_OBJECT_GUID_H
#define MANGOS_OBJECT_GUID_H

#include "Common.h"
#include "ByteBuffer.h"

#include <functional>

enum TypeID
{
    TYPEID_OBJECT        = 0,
    TYPEID_ITEM          = 1,
    TYPEID_CONTAINER     = 2,
    TYPEID_UNIT          = 3,
    TYPEID_PLAYER        = 4,
    TYPEID_GAMEOBJECT    = 5,
    TYPEID_DYNAMICOBJECT = 6,
    TYPEID_CORPSE        = 7
};

#define MAX_TYPE_ID        8

enum TypeMask
{
    TYPEMASK_OBJECT         = 0x0001,
    TYPEMASK_ITEM           = 0x0002,
    TYPEMASK_CONTAINER      = 0x0004,
    TYPEMASK_UNIT           = 0x0008,                       // players also have it
    TYPEMASK_PLAYER         = 0x0010,
    TYPEMASK_GAMEOBJECT     = 0x0020,
    TYPEMASK_DYNAMICOBJECT  = 0x0040,
    TYPEMASK_CORPSE         = 0x0080,

    // used combinations in Player::GetObjectByTypeMask (TYPEMASK_UNIT case ignore players in call)
    TYPEMASK_CREATURE_OR_GAMEOBJECT = TYPEMASK_UNIT | TYPEMASK_GAMEOBJECT,
    TYPEMASK_CREATURE_GAMEOBJECT_OR_ITEM = TYPEMASK_UNIT | TYPEMASK_GAMEOBJECT | TYPEMASK_ITEM,
    TYPEMASK_CREATURE_GAMEOBJECT_PLAYER_OR_ITEM = TYPEMASK_UNIT | TYPEMASK_GAMEOBJECT | TYPEMASK_ITEM | TYPEMASK_PLAYER,

    TYPEMASK_WORLDOBJECT = TYPEMASK_UNIT | TYPEMASK_PLAYER | TYPEMASK_GAMEOBJECT | TYPEMASK_DYNAMICOBJECT | TYPEMASK_CORPSE,
};

enum HighGuid
{
    HIGHGUID_ITEM           = 0x470,                        // blizz 470
    HIGHGUID_CONTAINER      = 0x470,                        // blizz 470
    HIGHGUID_PLAYER         = 0x000,                        // blizz 070 (temporary reverted back to 0 high guid
                                                            // in result unknown source visibility player with
                                                            // player problems. please reapply only after its resolve)
    HIGHGUID_GAMEOBJECT     = 0xF11,                        // blizz F11/F51
    HIGHGUID_TRANSPORT      = 0xF12,                        // blizz F12/F52 (for GAMEOBJECT_TYPE_TRANSPORT)
    HIGHGUID_UNIT           = 0xF13,                        // blizz F13/F53
    HIGHGUID_PET            = 0xF14,                        // blizz F14/F54
    HIGHGUID_VEHICLE        = 0xF15,                        // blizz F15/F55
    HIGHGUID_DYNAMICOBJECT  = 0xF10,                        // blizz F10/F50
    HIGHGUID_CORPSE         = 0xF50,                        // blizz F10/F50 used second variant to resolve conflict with HIGHGUID_DYNAMICOBJECT
    HIGHGUID_MO_TRANSPORT   = 0x1FC,                        // blizz 1FC (for GAMEOBJECT_TYPE_MO_TRANSPORT)
    HIGHGUID_INSTANCE       = 0x1F4,                        // blizz 1F4
    HIGHGUID_GROUP          = 0x1F5,                        // blizz 1F5
};

class ObjectGuid;
class PackedGuid;

struct PackedGuidReader
{
    explicit PackedGuidReader(ObjectGuid& guid) : m_guidPtr(&guid) {}
    ObjectGuid* m_guidPtr;
};

class MANGOS_DLL_SPEC ObjectGuid
{
    public:                                                 // constructors
        ObjectGuid() : m_guid(0) {}
<<<<<<< HEAD
        ObjectGuid(uint64 const& guid) : m_guid(guid) {}    // temporary allowed implicit cast, really bad in connection with operator uint64()
//        explicit ObjectGuid(uint64 const& guid) : m_guid(guid) {}
        ObjectGuid(HighGuid hi, uint32 entry, uint32 counter) : m_guid(counter ? uint64(counter) | (uint64(entry) << 24) | (uint64(hi) << 48) : 0) {}
        ObjectGuid(HighGuid hi, uint32 counter) : m_guid(counter ? uint64(counter) | (uint64(hi) << 48) : 0) {}
=======
        explicit ObjectGuid(uint64 guid) : m_guid(guid) {}
        ObjectGuid(HighGuid hi, uint32 entry, uint32 counter) : m_guid(counter ? uint64(counter) | (uint64(entry) << 24) | (uint64(hi) << 52) : 0) {}
        ObjectGuid(HighGuid hi, uint32 counter) : m_guid(counter ? uint64(counter) | (uint64(hi) << 52) : 0) {}
>>>>>>> 37187fae

        operator uint64() const { return m_guid; }
    private:
        ObjectGuid(uint32 const&);                          // no implementation, used for catch wrong type assign
        ObjectGuid(HighGuid, uint32, uint64 counter);       // no implementation, used for catch wrong type assign
        ObjectGuid(HighGuid, uint64 counter);               // no implementation, used for catch wrong type assign

    public:                                                 // modifiers
        PackedGuidReader ReadAsPacked() { return PackedGuidReader(*this); }

        void Set(uint64 guid) { m_guid = guid; }
        void Clear() { m_guid = 0; }

        PackedGuid WriteAsPacked() const;
    public:                                                 // accessors
        uint64   GetRawValue() const { return m_guid; }
        HighGuid GetHigh() const { return HighGuid((m_guid >> 52) & 0x00000FFF); }
        uint32   GetEntry() const { return HasEntry() ? uint32((m_guid >> 24) & UI64LIT(0x0000000000FFFFFF)) : 0; }
        uint32   GetCounter()  const
        {
            return HasEntry()
                ? uint32(m_guid & UI64LIT(0x0000000000FFFFFF))
                : uint32(m_guid & UI64LIT(0x00000000FFFFFFFF));
        }

        static uint32 GetMaxCounter(HighGuid high)
        {
            return HasEntry(high)
                ? uint32(0x00FFFFFF)
                : uint32(0xFFFFFFFF);
        }

        uint32 GetMaxCounter() const { return GetMaxCounter(GetHigh()); }

        bool IsEmpty()             const { return m_guid == 0;                                }
        bool IsCreature()          const { return GetHigh() == HIGHGUID_UNIT;                 }
        bool IsPet()               const { return GetHigh() == HIGHGUID_PET;                  }
        bool IsVehicle()           const { return GetHigh() == HIGHGUID_VEHICLE;              }
        bool IsCreatureOrPet()     const { return IsCreature() || IsPet();                    }
        bool IsCreatureOrVehicle() const { return IsCreature() || IsVehicle();                }
        bool IsAnyTypeCreature()   const { return IsCreature() || IsPet() || IsVehicle();     }
        bool IsPlayer()            const { return !IsEmpty() && GetHigh() == HIGHGUID_PLAYER; }
        bool IsUnit()              const { return IsAnyTypeCreature() || IsPlayer();          }
        bool IsItem()              const { return GetHigh() == HIGHGUID_ITEM;                 }
        bool IsGameObject()        const { return GetHigh() == HIGHGUID_GAMEOBJECT;           }
        bool IsDynamicObject()     const { return GetHigh() == HIGHGUID_DYNAMICOBJECT;        }
        bool IsCorpse()            const { return GetHigh() == HIGHGUID_CORPSE;               }
        bool IsTransport()         const { return GetHigh() == HIGHGUID_TRANSPORT;            }
        bool IsMOTransport()       const { return GetHigh() == HIGHGUID_MO_TRANSPORT;         }
        bool IsInstance()          const { return GetHigh() == HIGHGUID_INSTANCE;             }
        bool IsGroup()             const { return GetHigh() == HIGHGUID_GROUP;                }
        bool IsPlayerOrPet()       const { return !IsEmpty() && (GetHigh() == HIGHGUID_PLAYER || GetHigh() == HIGHGUID_PET); }

        static TypeID GetTypeId(HighGuid high)
        {
            switch(high)
            {
                case HIGHGUID_ITEM:         return TYPEID_ITEM;
                //case HIGHGUID_CONTAINER:    return TYPEID_CONTAINER; HIGHGUID_CONTAINER==HIGHGUID_ITEM currently
                case HIGHGUID_UNIT:         return TYPEID_UNIT;
                case HIGHGUID_PET:          return TYPEID_UNIT;
                case HIGHGUID_PLAYER:       return TYPEID_PLAYER;
                case HIGHGUID_GAMEOBJECT:   return TYPEID_GAMEOBJECT;
                case HIGHGUID_DYNAMICOBJECT:return TYPEID_DYNAMICOBJECT;
                case HIGHGUID_CORPSE:       return TYPEID_CORPSE;
                case HIGHGUID_MO_TRANSPORT: return TYPEID_GAMEOBJECT;
                case HIGHGUID_VEHICLE:      return TYPEID_UNIT;
                // unknown
                case HIGHGUID_INSTANCE:
                case HIGHGUID_GROUP:
                default:                    return TYPEID_OBJECT;
            }
        }

        TypeID GetTypeId() const { return GetTypeId(GetHigh()); }

        bool operator! () const { return IsEmpty(); }
        bool operator== (ObjectGuid const& guid) const { return GetRawValue() == guid.GetRawValue(); }
        bool operator!= (ObjectGuid const& guid) const { return GetRawValue() != guid.GetRawValue(); }
        bool operator< (ObjectGuid const& guid) const { return GetRawValue() < guid.GetRawValue(); }

    public:                                                 // accessors - for debug
        static char const* GetTypeName(HighGuid high);
        char const* GetTypeName() const { return !IsEmpty() ? GetTypeName(GetHigh()) : "None"; }
        std::string GetString() const;

    private:                                                // internal functions
        static bool HasEntry(HighGuid high)
        {
            switch(high)
            {
                case HIGHGUID_ITEM:
                case HIGHGUID_PLAYER:
                case HIGHGUID_DYNAMICOBJECT:
                case HIGHGUID_CORPSE:
                case HIGHGUID_MO_TRANSPORT:
                case HIGHGUID_INSTANCE:
                case HIGHGUID_GROUP:
                    return false;
                case HIGHGUID_GAMEOBJECT:
                case HIGHGUID_TRANSPORT:
                case HIGHGUID_UNIT:
                case HIGHGUID_PET:
                case HIGHGUID_VEHICLE:
                default:
                    return true;
            }
        }

        bool HasEntry() const { return HasEntry(GetHigh()); }

    private:                                                // fields
        uint64 m_guid;
};

typedef std::set<ObjectGuid> ObjectGuidSet;

//minimum buffer size for packed guid is 9 bytes
#define PACKED_GUID_MIN_BUFFER_SIZE 9

class PackedGuid
{
    friend ByteBuffer& operator<< (ByteBuffer& buf, PackedGuid const& guid);

    public:                                                 // constructors
        explicit PackedGuid() : m_packedGuid(PACKED_GUID_MIN_BUFFER_SIZE) { m_packedGuid.appendPackGUID(0); }
        explicit PackedGuid(uint64 const& guid) : m_packedGuid(PACKED_GUID_MIN_BUFFER_SIZE) { m_packedGuid.appendPackGUID(guid); }
        explicit PackedGuid(ObjectGuid const& guid) : m_packedGuid(PACKED_GUID_MIN_BUFFER_SIZE) { m_packedGuid.appendPackGUID(guid.GetRawValue()); }

    public:                                                 // modifiers
        void Set(uint64 const& guid) { m_packedGuid.wpos(0); m_packedGuid.appendPackGUID(guid); }
        void Set(ObjectGuid const& guid) { m_packedGuid.wpos(0); m_packedGuid.appendPackGUID(guid.GetRawValue()); }

    public:                                                 // accessors
        size_t size() const { return m_packedGuid.size(); }

    private:                                                // fields
        ByteBuffer m_packedGuid;
};

template<HighGuid high>
class ObjectGuidGenerator
{
    public:                                                 // constructors
        explicit ObjectGuidGenerator(uint32 start = 1) : m_nextGuid(start) {}

    public:                                                 // modifiers
        void Set(uint32 val) { m_nextGuid = val; }
        uint32 Generate();

    public:                                                 // accessors
        uint32 GetNextAfterMaxUsed() const { return m_nextGuid; }

    private:                                                // fields
        uint32 m_nextGuid;
};

ByteBuffer& operator<< (ByteBuffer& buf, ObjectGuid const& guid);
ByteBuffer& operator>> (ByteBuffer& buf, ObjectGuid&       guid);

ByteBuffer& operator<< (ByteBuffer& buf, PackedGuid const& guid);
ByteBuffer& operator>> (ByteBuffer& buf, PackedGuidReader const& guid);

inline PackedGuid ObjectGuid::WriteAsPacked() const { return PackedGuid(*this); }

HASH_NAMESPACE_START

    template<>
    class hash<ObjectGuid>
    {
        public:

            size_t operator() (ObjectGuid const& key) const
            {
                return hash<uint64>()(key.GetRawValue());
            }
    };

    // for pre-TR1 Visual Studio versions (VS90 SP1 or early)
    inline size_t hash_value(ObjectGuid const& key)
    {
        return hash_value(key.GetRawValue());
    }

HASH_NAMESPACE_END

#endif<|MERGE_RESOLUTION|>--- conflicted
+++ resolved
@@ -89,16 +89,10 @@
 {
     public:                                                 // constructors
         ObjectGuid() : m_guid(0) {}
-<<<<<<< HEAD
         ObjectGuid(uint64 const& guid) : m_guid(guid) {}    // temporary allowed implicit cast, really bad in connection with operator uint64()
-//        explicit ObjectGuid(uint64 const& guid) : m_guid(guid) {}
-        ObjectGuid(HighGuid hi, uint32 entry, uint32 counter) : m_guid(counter ? uint64(counter) | (uint64(entry) << 24) | (uint64(hi) << 48) : 0) {}
-        ObjectGuid(HighGuid hi, uint32 counter) : m_guid(counter ? uint64(counter) | (uint64(hi) << 48) : 0) {}
-=======
-        explicit ObjectGuid(uint64 guid) : m_guid(guid) {}
+//        explicit ObjectGuid(uint64 guid) : m_guid(guid) {}
         ObjectGuid(HighGuid hi, uint32 entry, uint32 counter) : m_guid(counter ? uint64(counter) | (uint64(entry) << 24) | (uint64(hi) << 52) : 0) {}
         ObjectGuid(HighGuid hi, uint32 counter) : m_guid(counter ? uint64(counter) | (uint64(hi) << 52) : 0) {}
->>>>>>> 37187fae
 
         operator uint64() const { return m_guid; }
     private:
