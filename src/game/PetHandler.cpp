--- conflicted
+++ resolved
@@ -403,11 +403,7 @@
     {
         if (pet->IsPet())
         {
-<<<<<<< HEAD
-            if(pet->GetGUID() == GetPlayer()->GetPetGUID())
-=======
-            if (pet->GetObjectGuid() == _player->GetPetGuid())
->>>>>>> 2cceb937
+            if (pet->GetObjectGuid() == GetPlayer()->GetPetGuid())
             {
                 uint32 feelty = pet->GetPower(POWER_HAPPINESS);
                 pet->SetPower(POWER_HAPPINESS ,(feelty-50000) > 0 ?(feelty-50000) : 0);
@@ -415,11 +411,7 @@
 
             GetPlayer()->RemovePet((Pet*)pet,PET_SAVE_AS_DELETED);
         }
-<<<<<<< HEAD
-        else if(pet->GetGUID() == GetPlayer()->GetCharmGUID())
-=======
-        else if (pet->GetObjectGuid() == _player->GetCharmGuid())
->>>>>>> 2cceb937
+        else if (pet->GetObjectGuid() == GetPlayer()->GetCharmGuid())
         {
             GetPlayer()->Uncharm();
         }
