/*
 * Copyright (C) 2005-2011 MaNGOS <http://getmangos.com/>
 *
 * This program is free software; you can redistribute it and/or modify
 * it under the terms of the GNU General Public License as published by
 * the Free Software Foundation; either version 2 of the License, or
 * (at your option) any later version.
 *
 * This program is distributed in the hope that it will be useful,
 * but WITHOUT ANY WARRANTY; without even the implied warranty of
 * MERCHANTABILITY or FITNESS FOR A PARTICULAR PURPOSE.  See the
 * GNU General Public License for more details.
 *
 * You should have received a copy of the GNU General Public License
 * along with this program; if not, write to the Free Software
 * Foundation, Inc., 59 Temple Place, Suite 330, Boston, MA  02111-1307  USA
 */

#include "Common.h"
#include "WorldPacket.h"
#include "WorldSession.h"
#include "ObjectMgr.h"
#include "SpellMgr.h"
#include "Log.h"
#include "Opcodes.h"
#include "Spell.h"
#include "CreatureAI.h"
#include "Util.h"
#include "Pet.h"
#include "Threading.h"

void WorldSession::HandlePetAction(WorldPacket& recv_data)
{
    ObjectGuid petGuid;
    uint32 data;
    ObjectGuid targetGuid;
    recv_data >> petGuid;
    recv_data >> data;
    recv_data >> targetGuid;

    uint32 spellid = UNIT_ACTION_BUTTON_ACTION(data);
    uint8 flag = UNIT_ACTION_BUTTON_TYPE(data);             // delete = 0x07 CastSpell = C1

    DETAIL_LOG("HandlePetAction: %s flag is %u, spellid is %u, target %s.", petGuid.GetString().c_str(), uint32(flag), spellid, targetGuid.GetString().c_str());

    // used also for charmed creature/player
    Unit* pet = GetPlayer()->GetMap()->GetUnit(petGuid);
    if (!pet)
    {
        sLog.outError("HandlePetAction: %s not exist.", petGuid.GetString().c_str());
        return;
    }

    if (GetPlayer()->GetObjectGuid() != pet->GetCharmerOrOwnerGuid())
    {
        sLog.outError("HandlePetAction: %s isn't controlled by %s.", petGuid.GetString().c_str(), GetPlayer()->GetGuidStr().c_str());
        return;
    }

    if (!pet->isAlive())
        return;

    if (pet->GetTypeId() == TYPEID_PLAYER)
    {
        // controller player can only do melee attack
        if (!(flag == ACT_COMMAND && spellid == COMMAND_ATTACK))
            return;
    }
    else if (((Creature*)pet)->IsPet())
    {
        // pet can have action bar disabled
        if (((Pet*)pet)->GetModeFlags() & PET_MODE_DISABLE_ACTIONS)
            return;
    }

    CharmInfo* charmInfo = pet->GetCharmInfo();
    if (!charmInfo)
    {
        sLog.outError("WorldSession::HandlePetAction: object (GUID: %u TypeId: %u) is considered pet-like but doesn't have a charminfo!", pet->GetGUIDLow(), pet->GetTypeId());
        return;
    }

    if (((Creature*)pet)->IsPet() || pet->isCharmed())
        GetPlayer()->CallForAllControlledUnits(DoPetActionWithHelper(GetPlayer(), flag, spellid, petGuid, targetGuid),CONTROLLED_PET|CONTROLLED_GUARDIANS|CONTROLLED_CHARM);
}

void WorldSession::HandlePetStopAttack(WorldPacket& recv_data)
{
    DEBUG_LOG("WORLD: Received CMSG_PET_STOP_ATTACK");

    ObjectGuid petGuid;
    recv_data >> petGuid;

    Unit* pet = GetPlayer()->GetMap()->GetUnit(petGuid);    // pet or controlled creature/player
    if (!pet)
    {
        sLog.outError("%s doesn't exist.", petGuid.GetString().c_str());
        return;
    }

    if (GetPlayer()->GetObjectGuid() != pet->GetCharmerOrOwnerGuid())
    {
        sLog.outError("HandlePetStopAttack: %s isn't charm/pet of %s.", petGuid.GetString().c_str(), GetPlayer()->GetGuidStr().c_str());
        return;
    }

    if (!pet->isAlive())
        return;

    GroupPetList m_groupPets = GetPlayer()->GetPets();
    if (!m_groupPets.empty())
    {
        for (GroupPetList::const_iterator itr = m_groupPets.begin(); itr != m_groupPets.end(); ++itr)
             if (Pet* _pet = GetPlayer()->GetMap()->GetPet(*itr))
                 _pet->AttackStop();
    }
    else
        pet->AttackStop();
}

void WorldSession::HandlePetNameQueryOpcode(WorldPacket& recv_data)
{
    DETAIL_LOG("HandlePetNameQuery. CMSG_PET_NAME_QUERY");

    uint32 petnumber;
    ObjectGuid petguid;

    recv_data >> petnumber;
    recv_data >> petguid;

    SendPetNameQuery(petguid, petnumber);
}

void WorldSession::SendPetNameQuery(ObjectGuid petguid, uint32 petnumber)
{
    Creature* pet = _player->GetMap()->GetAnyTypeCreature(petguid);
    if (!pet || !pet->GetCharmInfo() || pet->GetCharmInfo()->GetPetNumber() != petnumber)
    {
        WorldPacket data(SMSG_PET_NAME_QUERY_RESPONSE, (4+1+4+1));
        data << uint32(petnumber);
        data << uint8(0);
        data << uint32(0);
        data << uint8(0);
        _player->GetSession()->SendPacket(&data);
        return;
    }

    char const* name = pet->GetName();

    // creature pets have localization like other creatures
    if (!pet->GetOwnerGuid().IsPlayer())
    {
        int loc_idx = GetSessionDbLocaleIndex();
        sObjectMgr.GetCreatureLocaleStrings(pet->GetEntry(), loc_idx, &name);
    }

    WorldPacket data(SMSG_PET_NAME_QUERY_RESPONSE, (4+4+strlen(name)+1));
    data << uint32(petnumber);
    data << name;
    data << uint32(pet->GetUInt32Value(UNIT_FIELD_PET_NAME_TIMESTAMP));

    if (pet->IsPet() && ((Pet*)pet)->GetDeclinedNames())
    {
        data << uint8(1);
        for (int i = 0; i < MAX_DECLINED_NAME_CASES; ++i)
            data << ((Pet*)pet)->GetDeclinedNames()->name[i];
    }
    else
        data << uint8(0);

    _player->GetSession()->SendPacket(&data);
}

void WorldSession::HandlePetSetAction(WorldPacket& recv_data)
{
    DETAIL_LOG("HandlePetSetAction. CMSG_PET_SET_ACTION");

    ObjectGuid petGuid;
    uint8  count;

    recv_data >> petGuid;

    Creature* pet = _player->GetMap()->GetAnyTypeCreature(petGuid);

    if (!pet || (pet != _player->GetPet() && pet != _player->GetCharm()))
    {
        sLog.outError("HandlePetSetAction: Unknown pet or pet owner.");
        return;
    }

    // pet can have action bar disabled
    if (pet->IsPet() && ((Pet*)pet)->GetModeFlags() & PET_MODE_DISABLE_ACTIONS)
        return;

    CharmInfo* charmInfo = pet->GetCharmInfo();
    if (!charmInfo)
    {
        sLog.outError("WorldSession::HandlePetSetAction: object (GUID: %u TypeId: %u) is considered pet-like but doesn't have a charminfo!", pet->GetGUIDLow(), pet->GetTypeId());
        return;
    }

    // if pet is chained - used first pet action bar
    if (((Pet*)pet)->GetPetCounter())
        return;

    count = (recv_data.size() == 24) ? 2 : 1;

    uint32 position[2];
    uint32 data[2];
    bool move_command = false;

    for (uint8 i = 0; i < count; ++i)
    {
        recv_data >> position[i];
        recv_data >> data[i];

        uint8 act_state = UNIT_ACTION_BUTTON_TYPE(data[i]);

        // ignore invalid position
        if (position[i] >= MAX_UNIT_ACTION_BAR_INDEX)
            return;

        // in the normal case, command and reaction buttons can only be moved, not removed
        // at moving count ==2, at removing count == 1
        // ignore attempt to remove command|reaction buttons (not possible at normal case)
        if (act_state == ACT_COMMAND || act_state == ACT_REACTION)
        {
            if (count == 1)
                return;

            move_command = true;
        }
    }

    // check swap (at command->spell swap client remove spell first in another packet, so check only command move correctness)
    if (move_command)
    {
        uint8 act_state_0 = UNIT_ACTION_BUTTON_TYPE(data[0]);
        if (act_state_0 == ACT_COMMAND || act_state_0 == ACT_REACTION)
        {
            uint32 spell_id_0 = UNIT_ACTION_BUTTON_ACTION(data[0]);
            UnitActionBarEntry const* actionEntry_1 = charmInfo->GetActionBarEntry(position[1]);
            if (!actionEntry_1 || spell_id_0 != actionEntry_1->GetAction() ||
                act_state_0 != actionEntry_1->GetType())
                return;
        }

        uint8 act_state_1 = UNIT_ACTION_BUTTON_TYPE(data[1]);
        if (act_state_1 == ACT_COMMAND || act_state_1 == ACT_REACTION)
        {
            uint32 spell_id_1 = UNIT_ACTION_BUTTON_ACTION(data[1]);
            UnitActionBarEntry const* actionEntry_0 = charmInfo->GetActionBarEntry(position[0]);
            if (!actionEntry_0 || spell_id_1 != actionEntry_0->GetAction() ||
                act_state_1 != actionEntry_0->GetType())
                return;
        }
    }

    for (uint8 i = 0; i < count; ++i)
    {
        uint32 spell_id = UNIT_ACTION_BUTTON_ACTION(data[i]);
        uint8 act_state = UNIT_ACTION_BUTTON_TYPE(data[i]);

        DETAIL_LOG( "Player %s has changed pet spell action. Position: %u, Spell: %u, State: 0x%X", _player->GetName(), position[i], spell_id, uint32(act_state));

        // if it's act for spell (en/disable/cast) and there is a spell given (0 = remove spell) which pet doesn't know, don't add
        if ((act_state == ACT_ENABLED || act_state == ACT_DISABLED || act_state == ACT_PASSIVE) && spell_id && ((Pet*)pet)->HasSpell(spell_id))
        {
            GroupPetList const* m_groupPets = &_player->GetPets();
            // sign for autocast
            if (act_state == ACT_ENABLED && spell_id)
            {
                if (pet->isCharmed())
                    charmInfo->ToggleCreatureAutocast(spell_id, true);
                else if (!m_groupPets->empty())
                {
                    for (GroupPetList::const_iterator itr = m_groupPets->begin(); itr != m_groupPets->end(); ++itr)
                        if (Pet* _pet = GetPlayer()->GetMap()->GetPet(*itr))
                            if ( _pet->IsInWorld())
                            {
                                _pet->ToggleAutocast(spell_id, true);
                            }
                }
            }
            // sign for no/turn off autocast
            else if (act_state == ACT_DISABLED && spell_id)
            {
                if (pet->isCharmed())
                    charmInfo->ToggleCreatureAutocast(spell_id, false);
                else if (!m_groupPets->empty())
                {
                    for (GroupPetList::const_iterator itr = m_groupPets->begin(); itr != m_groupPets->end(); ++itr)
                        if (Pet* _pet = GetPlayer()->GetMap()->GetPet(*itr))
                            if ( _pet->IsInWorld())
                            {
                                _pet->ToggleAutocast(spell_id, false);
                            }
                }
            }
            charmInfo->SetActionBar(position[i], spell_id, ActiveStates(act_state));
        }
    }
}

void WorldSession::HandlePetRename(WorldPacket& recv_data)
{
    DETAIL_LOG("HandlePetRename. CMSG_PET_RENAME");

    ObjectGuid petGuid;
    uint8 isdeclined;

    std::string name;
    DeclinedName declinedname;

    recv_data >> petGuid;
    recv_data >> name;
    recv_data >> isdeclined;

    Pet* pet = _player->GetMap()->GetPet(petGuid);
                                                            // check it!
    if (!pet || pet->getPetType() != HUNTER_PET ||
        !pet->HasByteFlag(UNIT_FIELD_BYTES_2, 2, UNIT_CAN_BE_RENAMED) ||
        pet->GetOwnerGuid() != _player->GetObjectGuid() || !pet->GetCharmInfo())
        return;

    PetNameInvalidReason res = ObjectMgr::CheckPetName(name);
    if (res != PET_NAME_SUCCESS)
    {
        SendPetNameInvalid(res, name, NULL);
        return;
    }

    if (sObjectMgr.IsReservedName(name))
    {
        SendPetNameInvalid(PET_NAME_RESERVED, name, NULL);
        return;
    }

    pet->SetName(name);

    if (_player->GetGroup())
        _player->SetGroupUpdateFlag(GROUP_UPDATE_FLAG_PET_NAME);

    pet->RemoveByteFlag(UNIT_FIELD_BYTES_2, 2, UNIT_CAN_BE_RENAMED);

    if (isdeclined)
    {
        for (int i = 0; i < MAX_DECLINED_NAME_CASES; ++i)
        {
            recv_data >> declinedname.name[i];
        }

        std::wstring wname;
        Utf8toWStr(name, wname);
        if (!ObjectMgr::CheckDeclinedNames(GetMainPartOfName(wname, 0), declinedname))
        {
            SendPetNameInvalid(PET_NAME_DECLENSION_DOESNT_MATCH_BASE_NAME, name, &declinedname);
            return;
        }
    }

    CharacterDatabase.BeginTransaction();
    if (isdeclined)
    {
        for (int i = 0; i < MAX_DECLINED_NAME_CASES; ++i)
            CharacterDatabase.escape_string(declinedname.name[i]);
        CharacterDatabase.PExecute("DELETE FROM character_pet_declinedname WHERE owner = '%u' AND id = '%u'", _player->GetGUIDLow(), pet->GetCharmInfo()->GetPetNumber());
        CharacterDatabase.PExecute("INSERT INTO character_pet_declinedname (id, owner, genitive, dative, accusative, instrumental, prepositional) VALUES ('%u','%u','%s','%s','%s','%s','%s')",
            pet->GetCharmInfo()->GetPetNumber(), _player->GetGUIDLow(), declinedname.name[0].c_str(), declinedname.name[1].c_str(), declinedname.name[2].c_str(), declinedname.name[3].c_str(), declinedname.name[4].c_str());
    }

    CharacterDatabase.escape_string(name);
    CharacterDatabase.PExecute("UPDATE character_pet SET name = '%s', renamed = '1' WHERE owner = '%u' AND id = '%u'", name.c_str(), _player->GetGUIDLow(), pet->GetCharmInfo()->GetPetNumber());
    CharacterDatabase.CommitTransaction();

    pet->SetUInt32Value(UNIT_FIELD_PET_NAME_TIMESTAMP, uint32(time(NULL)));
}

void WorldSession::HandlePetAbandon(WorldPacket& recv_data)
{
    ObjectGuid guid;
    recv_data >> guid;                                      // pet guid

    DETAIL_LOG("HandlePetAbandon. CMSG_PET_ABANDON pet guid is %s", guid.GetString().c_str());

    if (!_player->IsInWorld())
        return;

    // pet/charmed
    if (Creature* pet = GetPlayer()->GetMap()->GetAnyTypeCreature(guid))
    {
        if (pet->IsPet())
        {
<<<<<<< HEAD
            if (pet->GetObjectGuid() == GetPlayer()->GetPetGuid())
            {
                uint32 feelty = pet->GetPower(POWER_HAPPINESS);
                pet->SetPower(POWER_HAPPINESS, (feelty - 50000) > 0 ? (feelty - 50000) : 0);
            }
=======
            if (pet->GetObjectGuid() == _player->GetPetGuid())
                pet->ModifyPower(POWER_HAPPINESS, -50000);
>>>>>>> cc294e24

            ((Pet*)pet)->Unsummon(PET_SAVE_AS_DELETED, GetPlayer());

        }
        else if (pet->GetObjectGuid() == GetPlayer()->GetCharmGuid())
        {
            GetPlayer()->Uncharm();
        }
    }
}

void WorldSession::HandlePetSpellAutocastOpcode(WorldPacket& recvPacket)
{
    DETAIL_LOG("CMSG_PET_SPELL_AUTOCAST");

    ObjectGuid guid;
    uint32 spellid;
    uint8  state;                                           // 1 for on, 0 for off
    recvPacket >> guid >> spellid >> state;

    Creature* pet = _player->GetMap()->GetAnyTypeCreature(guid);
    if (!pet || (guid != _player->GetPetGuid() && guid != _player->GetCharmGuid()))
    {
        sLog.outError("HandlePetSpellAutocastOpcode. %s isn't pet of %s .", guid.GetString().c_str(), GetPlayer()->GetGuidStr().c_str());
        return;
    }

    // do not add not learned spells/ passive spells
    if (!pet->HasSpell(spellid) || IsPassiveSpell(spellid))
        return;

    CharmInfo* charmInfo = pet->GetCharmInfo();
    if (!charmInfo)
    {
        sLog.outError("WorldSession::HandlePetSpellAutocastOpcod: %s is considered pet-like but doesn't have a charminfo!", guid.GetString().c_str());
        return;
    }

    if (pet->isCharmed())
    {
                                                            // state can be used as boolean
        pet->GetCharmInfo()->ToggleCreatureAutocast(spellid, state);
    }
    else
    {
        GroupPetList m_groupPets = _player->GetPets();
        if (!m_groupPets.empty())
        {
            for (GroupPetList::const_iterator itr = m_groupPets.begin(); itr != m_groupPets.end(); ++itr)
                if (Pet* _pet = _player->GetMap()->GetPet(*itr))
                    if ( _pet->IsInWorld())
                        _pet->ToggleAutocast(spellid, state);
        }
    }

    charmInfo->SetSpellAutocast(spellid, state);
}

void WorldSession::HandlePetCastSpellOpcode(WorldPacket& recvPacket)
{
    DETAIL_LOG("WORLD: CMSG_PET_CAST_SPELL");

    ObjectGuid guid;
    uint32 spellid;
    uint8  cast_count;
    uint8  unk_flags;                                       // flags (if 0x02 - some additional data are received)

    recvPacket >> guid >> cast_count >> spellid >> unk_flags;

    DEBUG_LOG("WORLD: CMSG_PET_CAST_SPELL, %s, cast_count: %u, spellid %u, unk_flags %u", guid.GetString().c_str(), cast_count, spellid, unk_flags);

    Creature* pet = GetPlayer()->GetMap()->GetAnyTypeCreature(guid);

    if (!pet || (guid != _player->GetPetGuid() && guid != _player->GetCharmGuid()))
    {
        sLog.outError("HandlePetCastSpellOpcode: %s isn't pet of %s .", guid.GetString().c_str(), GetPlayer()->GetGuidStr().c_str());
        return;
    }

    SpellEntry const* spellInfo = sSpellStore.LookupEntry(spellid);
    if (!spellInfo)
    {
        sLog.outError("WORLD: unknown PET spell id %i", spellid);
        return;
    }

    if (pet->GetCharmInfo() && pet->GetCharmInfo()->GetGlobalCooldownMgr().HasGlobalCooldown(spellInfo))
        return;


    // do not cast not learned spells
    if (!pet->HasSpell(spellid) || IsPassiveSpell(spellInfo))
        return;

    SpellCastTargets* targets = new SpellCastTargets;

    recvPacket >> targets->ReadForCaster(pet);

    if (pet->IsPet() || pet->isCharmed())
        GetPlayer()->CallForAllControlledUnits(DoPetCastWithHelper(GetPlayer(), cast_count, targets, spellInfo ),CONTROLLED_PET|CONTROLLED_GUARDIANS|CONTROLLED_CHARM);

    if (targets)
       delete targets;
}

void WorldSession::SendPetNameInvalid(uint32 error, const std::string& name, DeclinedName* declinedName)
{
    WorldPacket data(SMSG_PET_NAME_INVALID, 4 + name.size() + 1 + 1);
    data << uint32(error);
    data << name;
    if (declinedName)
    {
        data << uint8(1);
        for (uint32 i = 0; i < MAX_DECLINED_NAME_CASES; ++i)
            data << declinedName->name[i];
    }
    else
        data << uint8(0);
    SendPacket(&data);
}

void WorldSession::HandlePetLearnTalent(WorldPacket& recv_data)
{
    DEBUG_LOG("WORLD: CMSG_PET_LEARN_TALENT");

    ObjectGuid guid;
    uint32 talent_id, requested_rank;
    recv_data >> guid >> talent_id >> requested_rank;

    _player->LearnPetTalent(guid, talent_id, requested_rank);
    _player->SendTalentsInfoData(true);
}

void WorldSession::HandleLearnPreviewTalentsPet(WorldPacket& recv_data)
{
    DEBUG_LOG("CMSG_LEARN_PREVIEW_TALENTS_PET");

    ObjectGuid guid;
    recv_data >> guid;

    uint32 talentsCount;
    recv_data >> talentsCount;

    uint32 talentId, talentRank;

    for (uint32 i = 0; i < talentsCount; ++i)
    {
        recv_data >> talentId >> talentRank;

        _player->LearnPetTalent(guid, talentId, talentRank);
    }

    _player->SendTalentsInfoData(true);
}<|MERGE_RESOLUTION|>--- conflicted
+++ resolved
@@ -391,16 +391,8 @@
     {
         if (pet->IsPet())
         {
-<<<<<<< HEAD
-            if (pet->GetObjectGuid() == GetPlayer()->GetPetGuid())
-            {
-                uint32 feelty = pet->GetPower(POWER_HAPPINESS);
-                pet->SetPower(POWER_HAPPINESS, (feelty - 50000) > 0 ? (feelty - 50000) : 0);
-            }
-=======
             if (pet->GetObjectGuid() == _player->GetPetGuid())
                 pet->ModifyPower(POWER_HAPPINESS, -50000);
->>>>>>> cc294e24
 
             ((Pet*)pet)->Unsummon(PET_SAVE_AS_DELETED, GetPlayer());
 
