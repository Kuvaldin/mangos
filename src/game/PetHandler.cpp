--- conflicted
+++ resolved
@@ -31,14 +31,7 @@
 
 void WorldSession::HandlePetAction( WorldPacket & recv_data )
 {
-<<<<<<< HEAD
-    DEBUG_LOG("WORLD: Received CMSG_PET_ACTION");
-    recv_data.hexlike();
-
-    uint64 guid1;
-=======
     ObjectGuid petGuid;
->>>>>>> f34c5934
     uint32 data;
     ObjectGuid targetGuid;
     recv_data >> petGuid;
@@ -90,226 +83,46 @@
     GroupPetList m_groupPets = _player->GetPets();
     if (!m_groupPets.empty())
     {
-<<<<<<< HEAD
         for (GroupPetList::const_iterator itr = m_groupPets.begin(); itr != m_groupPets.end(); ++itr)
              if (Pet* _pet = _player->GetMap()->GetPet(*itr))
-                 _pet->DoPetAction(_player, flag, spellid, _pet->GetGUID(), guid2);
+                 _pet->DoPetAction(_player, flag, spellid, _pet->GetObjectGuid(), targetGuid);
     }
     else
-        pet->DoPetAction(_player, flag, spellid, guid1, guid2);
-}
-=======
-        case ACT_COMMAND:                                   //0x07
-            switch(spellid)
-            {
-                case COMMAND_STAY:                          //flat=1792  //STAY
-                    pet->StopMoving();
-                    pet->GetMotionMaster()->Clear(false);
-                    pet->GetMotionMaster()->MoveIdle();
-                    charmInfo->SetCommandState( COMMAND_STAY );
-                    break;
-                case COMMAND_FOLLOW:                        //spellid=1792  //FOLLOW
-                    pet->AttackStop();
-                    pet->GetMotionMaster()->MoveFollow(_player,PET_FOLLOW_DIST,PET_FOLLOW_ANGLE);
-                    charmInfo->SetCommandState( COMMAND_FOLLOW );
-                    break;
-                case COMMAND_ATTACK:                        //spellid=1792  //ATTACK
-                {
-                    Unit *TargetUnit = _player->GetMap()->GetUnit(targetGuid);
-                    if(!TargetUnit)
-                        return;
-
-                    // not let attack friendly units.
-                    if(GetPlayer()->IsFriendlyTo(TargetUnit))
-                        return;
-                    // Not let attack through obstructions
-                    if(!pet->IsWithinLOSInMap(TargetUnit))
-                        return;
-
-                    // This is true if pet has no target or has target but targets differs.
-                    if(pet->getVictim() != TargetUnit)
-                    {
-                        if (pet->getVictim())
-                            pet->AttackStop();
-
-                        if (pet->hasUnitState(UNIT_STAT_CONTROLLED))
-                        {
-                            pet->Attack(TargetUnit, true);
-                            pet->SendPetAIReaction();
-                        }
-                        else
-                        {
-                            pet->GetMotionMaster()->Clear();
-
-                            if (((Creature*)pet)->AI())
-                                ((Creature*)pet)->AI()->AttackStart(TargetUnit);
-
-                            // 10% chance to play special pet attack talk, else growl
-                            if(((Creature*)pet)->isPet() && ((Pet*)pet)->getPetType() == SUMMON_PET && pet != TargetUnit && roll_chance_i(10))
-                                pet->SendPetTalk((uint32)PET_TALK_ATTACK);
-                            else
-                            {
-                                // 90% chance for pet and 100% chance for charmed creature
-                                pet->SendPetAIReaction();
-                            }
-                        }
-                    }
-                    break;
-                }
-                case COMMAND_ABANDON:                       // abandon (hunter pet) or dismiss (summoned pet)
-                    if(((Creature*)pet)->isPet())
-                    {
-                        Pet* p = (Pet*)pet;
-                        if(p->getPetType() == HUNTER_PET)
-                            _player->RemovePet(p,PET_SAVE_AS_DELETED);
-                        else
-                            //dismissing a summoned pet is like killing them (this prevents returning a soulshard...)
-                            p->setDeathState(CORPSE);
-                    }
-                    else                                    // charmed
-                        _player->Uncharm();
-                    break;
-                default:
-                    sLog.outError("WORLD: unknown PET flag Action %i and spellid %i.", uint32(flag), spellid);
-            }
-            break;
-        case ACT_REACTION:                                  // 0x6
-            switch(spellid)
-            {
-                case REACT_PASSIVE:                         //passive
-                case REACT_DEFENSIVE:                       //recovery
-                case REACT_AGGRESSIVE:                      //activete
-                    charmInfo->SetReactState( ReactStates(spellid) );
-                    break;
-            }
-            break;
-        case ACT_DISABLED:                                  // 0x81    spell (disabled), ignore
-        case ACT_PASSIVE:                                   // 0x01
-        case ACT_ENABLED:                                   // 0xC1    spell
-        {
-            Unit* unit_target = NULL;
-            if (!targetGuid.IsEmpty())
-                unit_target = _player->GetMap()->GetUnit(targetGuid);
-
-            // do not cast unknown spells
-            SpellEntry const *spellInfo = sSpellStore.LookupEntry(spellid );
-            if (!spellInfo)
-            {
-                sLog.outError("WORLD: unknown PET spell id %i", spellid);
-                return;
-            }
-
-            if (pet->GetCharmInfo() && pet->GetCharmInfo()->GetGlobalCooldownMgr().HasGlobalCooldown(spellInfo))
-                return;
-
-            for(int i = 0; i < MAX_EFFECT_INDEX;++i)
-            {
-                if(spellInfo->EffectImplicitTargetA[i] == TARGET_ALL_ENEMY_IN_AREA || spellInfo->EffectImplicitTargetA[i] == TARGET_ALL_ENEMY_IN_AREA_INSTANT || spellInfo->EffectImplicitTargetA[i] == TARGET_ALL_ENEMY_IN_AREA_CHANNELED)
-                    return;
-            }
-
-            // do not cast not learned spells
-            if(!pet->HasSpell(spellid) || IsPassiveSpell(spellInfo))
-                return;
-
-            pet->clearUnitState(UNIT_STAT_MOVING);
->>>>>>> f34c5934
-
-void WorldSession::HandlePetStopAttackOpcode(WorldPacket & recv_data)
+        pet->DoPetAction(_player, flag, spellid, petGuid, targetGuid);
+}
+
+void WorldSession::HandlePetStopAttack(WorldPacket& recv_data)
 {
     DEBUG_LOG("WORLD: Received CMSG_PET_STOP_ATTACK");
 
     ObjectGuid petGuid;
     recv_data >> petGuid;
 
-    // used also for charmed creature/player
-    Unit* pet = ObjectAccessor::GetUnit(*GetPlayer(), petGuid);
-
+    Unit* pet = GetPlayer()->GetMap()->GetUnit(petGuid);    // pet or controlled creature/player
     if (!pet)
     {
         sLog.outError("%s doesn't exist.", petGuid.GetString().c_str());
         return;
     }
 
-<<<<<<< HEAD
-    if (pet != GetPlayer()->GetPet() && pet != GetPlayer()->GetCharm())
-    {
-        sLog.outError("%s isn't pet or charm of player %s.", petGuid.GetString().c_str(), GetPlayer()->GetName());
-        return;
-    }
-=======
-                //10% chance to play special pet attack talk, else growl
-                //actually this only seems to happen on special spells, fire shield for imp, torment for voidwalker, but it's stupid to check every spell
-                if(((Creature*)pet)->isPet() && (((Pet*)pet)->getPetType() == SUMMON_PET) && (pet != unit_target) && (urand(0, 100) < 10))
-                    pet->SendPetTalk((uint32)PET_TALK_SPECIAL_SPELL);
-                else
-                {
-                    pet->SendPetAIReaction();
-                }
-
-                if( unit_target && !GetPlayer()->IsFriendlyTo(unit_target) && !pet->HasAuraType(SPELL_AURA_MOD_POSSESS))
-                {
-                    // This is true if pet has no target or has target but targets differs.
-                    if (pet->getVictim() != unit_target)
-                    {
-                        if (pet->getVictim())
-                            pet->AttackStop();
-                        pet->GetMotionMaster()->Clear();
-                        if (((Creature*)pet)->AI())
-                            ((Creature*)pet)->AI()->AttackStart(unit_target);
-                    }
-                }
-
-                spell->prepare(&(spell->m_targets));
-            }
-            else
-            {
-                if(pet->HasAuraType(SPELL_AURA_MOD_POSSESS))
-                    Spell::SendCastResult(GetPlayer(),spellInfo,0,result);
-                else
-                    pet->SendPetCastFail(spellid, result);
->>>>>>> f34c5934
+    if (GetPlayer()->GetGUID() != pet->GetCharmerOrOwnerGUID())
+    {
+        sLog.outError("HandlePetStopAttack: %s isn't charm/pet of %s.", petGuid.GetString().c_str(), GetPlayer()->GetObjectGuid().GetString().c_str());
+        return;
+    }
 
     if (!pet->isAlive())
         return;
 
-    GroupPetList m_groupPets = _player->GetPets();
+    GroupPetList m_groupPets = GetPlayer()->GetPets();
     if (!m_groupPets.empty())
     {
         for (GroupPetList::const_iterator itr = m_groupPets.begin(); itr != m_groupPets.end(); ++itr)
              if (Pet* _pet = GetPlayer()->GetMap()->GetPet(*itr))
-             {
                  _pet->AttackStop();
-                 _pet->StopMoving();
-                 _pet->GetMotionMaster()->Clear();
-             }
-    }
-}
-
-void WorldSession::HandlePetStopAttack(WorldPacket& recv_data)
-{
-    DEBUG_LOG("WORLD: Received CMSG_PET_STOP_ATTACK");
-
-    ObjectGuid petGuid;
-    recv_data >> petGuid;
-
-    Unit* pet = GetPlayer()->GetMap()->GetUnit(petGuid);    // pet or controlled creature/player
-    if (!pet)
-    {
-        sLog.outError("%s doesn't exist.", petGuid.GetString().c_str());
-        return;
-    }
-
-    if (GetPlayer()->GetGUID() != pet->GetCharmerOrOwnerGUID())
-    {
-        sLog.outError("HandlePetStopAttack: %s isn't charm/pet of %s.", petGuid.GetString().c_str(), GetPlayer()->GetObjectGuid().GetString().c_str());
-        return;
-    }
-
-    if (!pet->isAlive())
-        return;
-
-    pet->AttackStop();
+    }
+    else
+        pet->AttackStop();
 }
 
 void WorldSession::HandlePetNameQueryOpcode( WorldPacket & recv_data )
@@ -675,12 +488,12 @@
 
     DEBUG_LOG("WORLD: CMSG_PET_CAST_SPELL, cast_count: %u, spellid %u, unk_flags %u", cast_count, spellid, unk_flags);
 
-    if (!_player->GetPet() && !_player->GetCharm())
+    if (!GetPlayer()->GetPet() && !GetPlayer()->GetCharm())
         return;
 
     Creature* pet = _player->GetMap()->GetAnyTypeCreature(guid);
 
-    if (!pet || (pet != _player->GetPet() && pet!= _player->GetCharm()))
+    if (!pet || (pet != GetPlayer()->GetPet() && pet != GetPlayer()->GetCharm()))
     {
         sLog.outError( "HandlePetCastSpellOpcode: Pet %u isn't pet of player %s .", uint32(GUID_LOPART(guid)),GetPlayer()->GetName() );
         return;
@@ -708,33 +521,9 @@
     GroupPetList m_groupPets = _player->GetPets();
     if (!m_groupPets.empty())
     {
-<<<<<<< HEAD
         for (GroupPetList::const_iterator itr = m_groupPets.begin(); itr != m_groupPets.end(); ++itr)
             if (Pet* _pet = _player->GetMap()->GetPet(*itr))
                _pet->DoPetCastSpell( GetPlayer(), cast_count, targets, spellInfo );
-=======
-        pet->AddCreatureSpellCooldown(spellid);
-        if (pet->isPet())
-        {
-            //10% chance to play special pet attack talk, else growl
-            //actually this only seems to happen on special spells, fire shield for imp, torment for voidwalker, but it's stupid to check every spell
-            if(((Pet*)pet)->getPetType() == SUMMON_PET && (urand(0, 100) < 10))
-                pet->SendPetTalk((uint32)PET_TALK_SPECIAL_SPELL);
-            else
-                pet->SendPetAIReaction();
-        }
-
-        spell->prepare(&(spell->m_targets));
-    }
-    else
-    {
-        pet->SendPetCastFail(spellid, result);
-        if (!pet->HasSpellCooldown(spellid))
-            GetPlayer()->SendClearCooldown(spellid, pet);
-
-        spell->finish(false);
-        delete spell;
->>>>>>> f34c5934
     }
     else 
         pet->DoPetCastSpell( GetPlayer(), cast_count, targets, spellInfo );
