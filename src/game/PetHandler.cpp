--- conflicted
+++ resolved
@@ -80,201 +80,8 @@
         return;
     }
 
-<<<<<<< HEAD
     if (((Creature*)pet)->IsPet() || pet->isCharmed())
         GetPlayer()->CallForAllControlledUnits(DoPetActionWithHelper(GetPlayer(), flag, spellid, petGuid, targetGuid),CONTROLLED_PET|CONTROLLED_GUARDIANS|CONTROLLED_CHARM);
-=======
-    switch (flag)
-    {
-        case ACT_COMMAND:                                   // 0x07
-            switch (spellid)
-            {
-                case COMMAND_STAY:                          // flat=1792  //STAY
-                    pet->StopMoving();
-                    pet->GetMotionMaster()->Clear(false);
-                    pet->GetMotionMaster()->MoveIdle();
-                    charmInfo->SetCommandState(COMMAND_STAY);
-                    break;
-                case COMMAND_FOLLOW:                        // spellid=1792  //FOLLOW
-                    pet->AttackStop();
-                    pet->GetMotionMaster()->MoveFollow(_player, PET_FOLLOW_DIST,PET_FOLLOW_ANGLE);
-                    charmInfo->SetCommandState(COMMAND_FOLLOW);
-                    break;
-                case COMMAND_ATTACK:                        // spellid=1792  // ATTACK
-                {
-                    Unit* TargetUnit = _player->GetMap()->GetUnit(targetGuid);
-                    if (!TargetUnit)
-                        return;
-
-                    // not let attack friendly units.
-                    if (GetPlayer()->IsFriendlyTo(TargetUnit))
-                        return;
-                    // Not let attack through obstructions
-                    if (!pet->IsWithinLOSInMap(TargetUnit))
-                        return;
-
-                    // This is true if pet has no target or has target but targets differs.
-                    if (pet->getVictim() != TargetUnit)
-                    {
-                        if (pet->getVictim())
-                            pet->AttackStop();
-
-                        if (pet->hasUnitState(UNIT_STAT_CONTROLLED))
-                        {
-                            pet->Attack(TargetUnit, true);
-                            pet->SendPetAIReaction();
-                        }
-                        else
-                        {
-                            pet->GetMotionMaster()->Clear();
-
-                            if (((Creature*)pet)->AI())
-                                ((Creature*)pet)->AI()->AttackStart(TargetUnit);
-
-                            // 10% chance to play special pet attack talk, else growl
-                            if (((Creature*)pet)->IsPet() && ((Pet*)pet)->getPetType() == SUMMON_PET && pet != TargetUnit && roll_chance_i(10))
-                                pet->SendPetTalk((uint32)PET_TALK_ATTACK);
-                            else
-                            {
-                                // 90% chance for pet and 100% chance for charmed creature
-                                pet->SendPetAIReaction();
-                            }
-                        }
-                    }
-                    break;
-                }
-                case COMMAND_ABANDON:                       // abandon (hunter pet) or dismiss (summoned pet)
-                    if (((Creature*)pet)->IsPet())
-                    {
-                        Pet* p = (Pet*)pet;
-                        if (p->getPetType() == HUNTER_PET)
-                            p->Unsummon(PET_SAVE_AS_DELETED, _player);
-                        else
-                            // dismissing a summoned pet is like killing them (this prevents returning a soulshard...)
-                            p->SetDeathState(CORPSE);
-                    }
-                    else                                    // charmed
-                        _player->Uncharm();
-                    break;
-                default:
-                    sLog.outError("WORLD: unknown PET flag Action %i and spellid %i.", uint32(flag), spellid);
-            }
-            break;
-        case ACT_REACTION:                                  // 0x6
-            switch (spellid)
-            {
-                case REACT_PASSIVE:                         // passive
-                case REACT_DEFENSIVE:                       // recovery
-                case REACT_AGGRESSIVE:                      // activete
-                    charmInfo->SetReactState(ReactStates(spellid));
-                    break;
-            }
-            break;
-        case ACT_DISABLED:                                  // 0x81    spell (disabled), ignore
-        case ACT_PASSIVE:                                   // 0x01
-        case ACT_ENABLED:                                   // 0xC1    spell
-        {
-            Unit* unit_target = NULL;
-            if (!targetGuid.IsEmpty())
-                unit_target = _player->GetMap()->GetUnit(targetGuid);
-
-            // do not cast unknown spells
-            SpellEntry const* spellInfo = sSpellStore.LookupEntry(spellid);
-            if (!spellInfo)
-            {
-                sLog.outError("WORLD: unknown PET spell id %i", spellid);
-                return;
-            }
-
-            if (pet->GetCharmInfo() && pet->GetCharmInfo()->GetGlobalCooldownMgr().HasGlobalCooldown(spellInfo))
-                return;
-
-            for (int i = 0; i < MAX_EFFECT_INDEX; ++i)
-            {
-                if (spellInfo->EffectImplicitTargetA[i] == TARGET_ALL_ENEMY_IN_AREA || spellInfo->EffectImplicitTargetA[i] == TARGET_ALL_ENEMY_IN_AREA_INSTANT || spellInfo->EffectImplicitTargetA[i] == TARGET_ALL_ENEMY_IN_AREA_CHANNELED)
-                    return;
-            }
-
-            // do not cast not learned spells
-            if (!pet->HasSpell(spellid) || IsPassiveSpell(spellInfo))
-                return;
-
-            pet->clearUnitState(UNIT_STAT_MOVING);
-
-            Spell* spell = new Spell(pet, spellInfo, false);
-
-            SpellCastResult result = spell->CheckPetCast(unit_target);
-
-            // auto turn to target unless possessed
-            if (result == SPELL_FAILED_UNIT_NOT_INFRONT && !pet->HasAuraType(SPELL_AURA_MOD_POSSESS))
-            {
-                if (unit_target)
-                {
-                    pet->SetInFront(unit_target);
-                    if (unit_target->GetTypeId() == TYPEID_PLAYER)
-                        pet->SendCreateUpdateToPlayer( (Player*)unit_target );
-                }
-                else if (Unit* unit_target2 = spell->m_targets.getUnitTarget())
-                {
-                    pet->SetInFront(unit_target2);
-                    if (unit_target2->GetTypeId() == TYPEID_PLAYER)
-                        pet->SendCreateUpdateToPlayer((Player*)unit_target2);
-                }
-                if (Unit* powner = pet->GetCharmerOrOwner())
-                    if (powner->GetTypeId() == TYPEID_PLAYER)
-                        pet->SendCreateUpdateToPlayer((Player*)powner);
-                result = SPELL_CAST_OK;
-            }
-
-            if (result == SPELL_CAST_OK)
-            {
-                ((Creature*)pet)->AddCreatureSpellCooldown(spellid);
-
-                unit_target = spell->m_targets.getUnitTarget();
-
-                // 10% chance to play special pet attack talk, else growl
-                // actually this only seems to happen on special spells, fire shield for imp, torment for voidwalker, but it's stupid to check every spell
-                if (((Creature*)pet)->IsPet() && (((Pet*)pet)->getPetType() == SUMMON_PET) && (pet != unit_target) && (urand(0, 100) < 10))
-                    pet->SendPetTalk((uint32)PET_TALK_SPECIAL_SPELL);
-                else
-                {
-                    pet->SendPetAIReaction();
-                }
-
-                if (unit_target && !GetPlayer()->IsFriendlyTo(unit_target) && !pet->HasAuraType(SPELL_AURA_MOD_POSSESS))
-                {
-                    // This is true if pet has no target or has target but targets differs.
-                    if (pet->getVictim() != unit_target)
-                    {
-                        if (pet->getVictim())
-                            pet->AttackStop();
-                        pet->GetMotionMaster()->Clear();
-                        if (((Creature*)pet)->AI())
-                            ((Creature*)pet)->AI()->AttackStart(unit_target);
-                    }
-                }
-
-                spell->prepare(&(spell->m_targets));
-            }
-            else
-            {
-                if (pet->HasAuraType(SPELL_AURA_MOD_POSSESS))
-                    Spell::SendCastResult(GetPlayer(), spellInfo, 0, result);
-                else
-                    pet->SendPetCastFail(spellid, result);
-
-                if (!((Creature*)pet)->HasSpellCooldown(spellid))
-                    GetPlayer()->SendClearCooldown(spellid, pet);
-
-                spell->finish(false);
-                delete spell;
-            }
-            break;
-        }
-        default:
-            sLog.outError("WORLD: unknown PET flag Action %i and spellid %i.", uint32(flag), spellid);
-    }
->>>>>>> 5caace19
 }
 
 void WorldSession::HandlePetStopAttack(WorldPacket& recv_data)
@@ -324,7 +131,6 @@
     SendPetNameQuery(petguid, petnumber);
 }
 
-<<<<<<< HEAD
 void WorldSession::SendPetNameQuery( ObjectGuid petguid, uint32 petnumber)
 {
     Creature* pet = GetPlayer()->GetMap()->GetAnyTypeCreature(petguid);
@@ -332,12 +138,6 @@
     std::string name = GetPlayer()->GetKnownPetName(petnumber);
 
     if (pet && pet->IsPet() && ((Pet*)pet)->IsInWorld() && pet->GetCharmInfo()->GetPetNumber() == petnumber)
-=======
-void WorldSession::SendPetNameQuery(uint64 petguid, uint32 petnumber)
-{
-    Creature* pet = _player->GetMap()->GetAnyTypeCreature(petguid);
-    if (!pet || !pet->GetCharmInfo() || pet->GetCharmInfo()->GetPetNumber() != petnumber)
->>>>>>> 5caace19
     {
         name = pet->GetName();
         WorldPacket data(SMSG_PET_NAME_QUERY_RESPONSE, (4+4+name.size()+1));
@@ -354,7 +154,6 @@
         else
             data << uint8(0);
 
-<<<<<<< HEAD
         GetPlayer()->GetSession()->SendPacket(&data);
     }
     else if ( pet && name != "" )
@@ -375,13 +174,6 @@
         data << uint32(time(NULL));
         data << uint8(0);
         GetPlayer()->GetSession()->SendPacket(&data);
-=======
-    if (pet->IsPet() && ((Pet*)pet)->GetDeclinedNames())
-    {
-        data << uint8(1);
-        for (int i = 0; i < MAX_DECLINED_NAME_CASES; ++i)
-            data << ((Pet*)pet)->GetDeclinedNames()->name[i];
->>>>>>> 5caace19
     }
     else
     {
@@ -487,7 +279,6 @@
         // if it's act for spell (en/disable/cast) and there is a spell given (0 = remove spell) which pet doesn't know, don't add
         if (!((act_state == ACT_ENABLED || act_state == ACT_DISABLED || act_state == ACT_PASSIVE) && spell_id && !pet->HasSpell(spell_id)))
         {
-<<<<<<< HEAD
             GroupPetList m_groupPets = _player->GetPets();
             //sign for autocast
             bool _action = false;
@@ -501,21 +292,6 @@
             {
                 if (pet->isCharmed())
                     charmInfo->ToggleCreatureAutocast(spell_id, _action);
-=======
-            // sign for autocast
-            if (act_state == ACT_ENABLED && spell_id)
-            {
-                if (pet->isCharmed())
-                    charmInfo->ToggleCreatureAutocast(spell_id, true);
-                else
-                    ((Pet*)pet)->ToggleAutocast(spell_id, true);
-            }
-            // sign for no/turn off autocast
-            else if (act_state == ACT_DISABLED && spell_id)
-            {
-                if (pet->isCharmed())
-                    charmInfo->ToggleCreatureAutocast(spell_id, false);
->>>>>>> 5caace19
                 else
                     if (!m_groupPets.empty())
                     {
@@ -526,16 +302,12 @@
                     }
             }
 
-<<<<<<< HEAD
             if (!m_groupPets.empty())
             {
                 for (GroupPetList::const_iterator itr = m_groupPets.begin(); itr != m_groupPets.end(); ++itr)
                     if (Pet* _pet = _player->GetMap()->GetPet(*itr))
                         _pet->GetCharmInfo()->SetActionBar(position[i],spell_id,ActiveStates(act_state));
             }
-=======
-            charmInfo->SetActionBar(position[i], spell_id, ActiveStates(act_state));
->>>>>>> 5caace19
         }
     }
 }
@@ -590,11 +362,7 @@
 
         std::wstring wname;
         Utf8toWStr(name, wname);
-<<<<<<< HEAD
-        if(!ObjectMgr::CheckDeclinedNames(wname, declinedname))
-=======
         if (!ObjectMgr::CheckDeclinedNames(GetMainPartOfName(wname, 0), declinedname))
->>>>>>> 5caace19
         {
             SendPetNameInvalid(PET_NAME_DECLENSION_DOESNT_MATCH_BASE_NAME, name, &declinedname);
             return;
@@ -704,14 +472,9 @@
         return;
     }
 
-<<<<<<< HEAD
-    if(pet->isCharmed())
-    {
-                                                            //state can be used as boolean
-=======
     if (pet->isCharmed())
+    {
                                                             // state can be used as boolean
->>>>>>> 5caace19
         pet->GetCharmInfo()->ToggleCreatureAutocast(spellid, state);
     }
     else
@@ -767,27 +530,7 @@
 
     SpellCastTargets* targets = new SpellCastTargets;
 
-<<<<<<< HEAD
     recvPacket >> targets->ReadForCaster(pet);
-=======
-    Spell* spell = new Spell(pet, spellInfo, false);
-    spell->m_cast_count = cast_count;                       // probably pending spell cast
-    spell->m_targets = targets;
-
-    SpellCastResult result = spell->CheckPetCast(NULL);
-    if (result == SPELL_CAST_OK)
-    {
-        pet->AddCreatureSpellCooldown(spellid);
-        if (pet->IsPet())
-        {
-            // 10% chance to play special pet attack talk, else growl
-            // actually this only seems to happen on special spells, fire shield for imp, torment for voidwalker, but it's stupid to check every spell
-            if (((Pet*)pet)->getPetType() == SUMMON_PET && (urand(0, 100) < 10))
-                pet->SendPetTalk((uint32)PET_TALK_SPECIAL_SPELL);
-            else
-                pet->SendPetAIReaction();
-        }
->>>>>>> 5caace19
 
     if (pet->IsPet() || pet->isCharmed())
         GetPlayer()->CallForAllControlledUnits(DoPetCastWithHelper(GetPlayer(), cast_count, targets, spellInfo ),CONTROLLED_PET|CONTROLLED_GUARDIANS|CONTROLLED_CHARM);
