/*
 * Copyright (C) 2005-2010 MaNGOS <http://getmangos.com/>
 *
 * This program is free software; you can redistribute it and/or modify
 * it under the terms of the GNU General Public License as published by
 * the Free Software Foundation; either version 2 of the License, or
 * (at your option) any later version.
 *
 * This program is distributed in the hope that it will be useful,
 * but WITHOUT ANY WARRANTY; without even the implied warranty of
 * MERCHANTABILITY or FITNESS FOR A PARTICULAR PURPOSE.  See the
 * GNU General Public License for more details.
 *
 * You should have received a copy of the GNU General Public License
 * along with this program; if not, write to the Free Software
 * Foundation, Inc., 59 Temple Place, Suite 330, Boston, MA  02111-1307  USA
 */

#ifndef _SPELLMGR_H
#define _SPELLMGR_H

// For static or at-server-startup loaded spell data
// For more high level function for sSpellStore data

#include "SharedDefines.h"
#include "SpellAuraDefines.h"
#include "DBCStructure.h"
#include "DBCStores.h"
#include "Database/SQLStorage.h"

#include "Utilities/UnorderedMap.h"

#include <map>

class Player;
class Spell;
struct SpellModifier;

// only used in code
enum SpellCategories
{
    SPELLCATEGORY_HEALTH_MANA_POTIONS = 4,
    SPELLCATEGORY_DEVOUR_MAGIC        = 12,
    SPELLCATEGORY_JUDGEMENT           = 1210,               // Judgement (seal trigger)
};

enum SpellFamilyNames
{
    SPELLFAMILY_GENERIC     = 0,
    SPELLFAMILY_UNK1        = 1,                            // events, holidays
    // 2 - unused
    SPELLFAMILY_MAGE        = 3,
    SPELLFAMILY_WARRIOR     = 4,
    SPELLFAMILY_WARLOCK     = 5,
    SPELLFAMILY_PRIEST      = 6,
    SPELLFAMILY_DRUID       = 7,
    SPELLFAMILY_ROGUE       = 8,
    SPELLFAMILY_HUNTER      = 9,
    SPELLFAMILY_PALADIN     = 10,
    SPELLFAMILY_SHAMAN      = 11,
    SPELLFAMILY_UNK2        = 12,                           // 2 spells (silence resistance)
    SPELLFAMILY_POTION      = 13,
    // 14 - unused
    SPELLFAMILY_DEATHKNIGHT = 15,
    // 16 - unused
    SPELLFAMILY_PET         = 17
};

//Some SpellFamilyFlags
#define SPELLFAMILYFLAG_ROGUE_VANISH            UI64LIT(0x0000000000000800)
#define SPELLFAMILYFLAG_ROGUE_STEALTH           UI64LIT(0x0000000000400000)
#define SPELLFAMILYFLAG_ROGUE_BACKSTAB          UI64LIT(0x0000000000800004)
#define SPELLFAMILYFLAG_ROGUE_SAP               UI64LIT(0x0000000000000080)
#define SPELLFAMILYFLAG_ROGUE_FEINT             UI64LIT(0x0000000008000000)
#define SPELLFAMILYFLAG_ROGUE_KIDNEYSHOT        UI64LIT(0x0000000000200000)
#define SPELLFAMILYFLAG_ROGUE__FINISHING_MOVE   UI64LIT(0x00000009003E0000)

#define SPELLFAMILYFLAG_PALADIN_SEALS           UI64LIT(0x26000C000A000000)

// Spell clasification
enum SpellSpecific
{
    SPELL_NORMAL            = 0,
    SPELL_SEAL              = 1,
    SPELL_BLESSING          = 2,
    SPELL_AURA              = 3,
    SPELL_STING             = 4,
    SPELL_CURSE             = 5,
    SPELL_ASPECT            = 6,
    SPELL_TRACKER           = 7,
    SPELL_WARLOCK_ARMOR     = 8,
    SPELL_MAGE_ARMOR        = 9,
    SPELL_ELEMENTAL_SHIELD  = 10,
    SPELL_MAGE_POLYMORPH    = 11,
    SPELL_POSITIVE_SHOUT    = 12,
    SPELL_JUDGEMENT         = 13,
    SPELL_BATTLE_ELIXIR     = 14,
    SPELL_GUARDIAN_ELIXIR   = 15,
    SPELL_FLASK_ELIXIR      = 16,
    SPELL_PRESENCE          = 17,
    SPELL_HAND              = 18,
    SPELL_WELL_FED          = 19,
    SPELL_FOOD              = 20,
    SPELL_DRINK             = 21,
    SPELL_FOOD_AND_DRINK    = 22,
<<<<<<< HEAD
    SPELL_UA_IMMOLATE       = 23,
=======
    SPELL_UA_IMMOLATE       = 23,                           // Unstable Affliction and Immolate
>>>>>>> d452a73a
};

SpellSpecific GetSpellSpecific(uint32 spellId);

// Different spell properties
inline float GetSpellRadius(SpellRadiusEntry const *radius) { return (radius ? radius->Radius : 0); }
uint32 GetSpellCastTime(SpellEntry const* spellInfo, Spell const* spell = NULL);
uint32 GetSpellCastTimeForBonus( SpellEntry const *spellProto, DamageEffectType damagetype );
float CalculateDefaultCoefficient(SpellEntry const *spellProto, DamageEffectType const damagetype);
inline float GetSpellMinRange(SpellRangeEntry const *range, bool friendly = false)
{
    if(!range)
        return 0;
    return (friendly ? range->minRangeFriendly : range->minRange);
}
inline float GetSpellMaxRange(SpellRangeEntry const *range, bool friendly = false)
{
    if(!range)
        return 0;
    return (friendly ? range->maxRangeFriendly : range->maxRange);
}
inline uint32 GetSpellRecoveryTime(SpellEntry const *spellInfo) { return spellInfo->RecoveryTime > spellInfo->CategoryRecoveryTime ? spellInfo->RecoveryTime : spellInfo->CategoryRecoveryTime; }
int32 GetSpellDuration(SpellEntry const *spellInfo);
int32 GetSpellMaxDuration(SpellEntry const *spellInfo);
uint16 GetSpellAuraMaxTicks(SpellEntry const* spellInfo);
WeaponAttackType GetWeaponAttackType(SpellEntry const *spellInfo);

inline bool IsSpellHaveEffect(SpellEntry const *spellInfo, SpellEffects effect)
{
    for(int i = 0; i < MAX_EFFECT_INDEX; ++i)
        if(SpellEffects(spellInfo->Effect[i])==effect)
            return true;
    return false;
}

inline bool IsEffectHandledOnDelayedSpellLaunch(SpellEntry const *spellInfo, SpellEffectIndex effecIdx)
{
    switch (spellInfo->Effect[effecIdx])
    {
        case SPELL_EFFECT_SCHOOL_DAMAGE:
        case SPELL_EFFECT_WEAPON_DAMAGE_NOSCHOOL:
        case SPELL_EFFECT_WEAPON_PERCENT_DAMAGE:
        case SPELL_EFFECT_WEAPON_DAMAGE:
        case SPELL_EFFECT_NORMALIZED_WEAPON_DMG:
            return true;
        default:
            return false;
    }
}

inline bool IsSpellHaveAura(SpellEntry const *spellInfo, AuraType aura)
{
    for(int i = 0; i < MAX_EFFECT_INDEX; ++i)
        if(AuraType(spellInfo->EffectApplyAuraName[i])==aura)
            return true;
    return false;
}

inline bool IsSpellLastAuraEffect(SpellEntry const *spellInfo, SpellEffectIndex effecIdx)
{
    for(int i = effecIdx+1; i < MAX_EFFECT_INDEX; ++i)
        if(spellInfo->EffectApplyAuraName[i])
            return false;
    return true;
}

bool IsNoStackAuraDueToAura(uint32 spellId_1, SpellEffectIndex effIndex_1, uint32 spellId_2, SpellEffectIndex effIndex_2);

inline bool IsSealSpell(SpellEntry const *spellInfo)
{
    //Collection of all the seal family flags. No other paladin spell has any of those.
    return spellInfo->SpellFamilyName == SPELLFAMILY_PALADIN &&
        ( spellInfo->SpellFamilyFlags & SPELLFAMILYFLAG_PALADIN_SEALS ) &&
        // avoid counting target triggered effect as seal for avoid remove it or seal by it.
        spellInfo->EffectImplicitTargetA[EFFECT_INDEX_0] == TARGET_SELF;
}

inline bool IsElementalShield(SpellEntry const *spellInfo)
{
    // family flags 10 (Lightning), 42 (Earth), 37 (Water), proc shield from T2 8 pieces bonus
    return (spellInfo->SpellFamilyFlags & UI64LIT(0x42000000400)) || spellInfo->Id == 23552;
}

inline bool IsExplicitDiscoverySpell(SpellEntry const *spellInfo)
{
    return (((spellInfo->Effect[EFFECT_INDEX_0] == SPELL_EFFECT_CREATE_RANDOM_ITEM
        || spellInfo->Effect[EFFECT_INDEX_0] == SPELL_EFFECT_CREATE_ITEM_2)
        && spellInfo->Effect[EFFECT_INDEX_1] == SPELL_EFFECT_SCRIPT_EFFECT)
        || spellInfo->Id == 64323);                         // Book of Glyph Mastery (Effect0==SPELL_EFFECT_SCRIPT_EFFECT without any other data)
}

inline bool IsLootCraftingSpell(SpellEntry const *spellInfo)
{
    return (spellInfo->Effect[EFFECT_INDEX_0] == SPELL_EFFECT_CREATE_RANDOM_ITEM ||
        // different random cards from Inscription (121==Virtuoso Inking Set category) r without explicit item
        (spellInfo->Effect[EFFECT_INDEX_0] == SPELL_EFFECT_CREATE_ITEM_2 &&
        (spellInfo->TotemCategory[0] != 0 || spellInfo->EffectItemType[0]==0)));
}

int32 CompareAuraRanks(uint32 spellId_1, SpellEffectIndex effIndex_1, uint32 spellId_2, SpellEffectIndex effIndex_2);

// order from less to more strict
bool IsSingleFromSpellSpecificPerTargetPerCaster(SpellSpecific spellSpec1,SpellSpecific spellSpec2);
bool IsSingleFromSpellSpecificSpellRanksPerTarget(SpellSpecific spellSpec1,SpellSpecific spellSpec2);
bool IsSingleFromSpellSpecificPerTarget(SpellSpecific spellSpec1,SpellSpecific spellSpec2);

bool IsPassiveSpell(uint32 spellId);
bool IsPassiveSpell(SpellEntry const* spellProto);

inline bool IsPassiveSpellStackableWithRanks(SpellEntry const* spellProto)
{
    if(!IsPassiveSpell(spellProto))
        return false;

    return !IsSpellHaveEffect(spellProto,SPELL_EFFECT_APPLY_AURA);
}

inline bool IsDeathOnlySpell(SpellEntry const *spellInfo)
{
    return spellInfo->AttributesEx3 & SPELL_ATTR_EX3_CAST_ON_DEAD
        || spellInfo->Id == 2584;
}

inline bool IsDeathPersistentSpell(SpellEntry const *spellInfo)
{
    return spellInfo->AttributesEx3 & SPELL_ATTR_EX3_DEATH_PERSISTENT;
}

inline bool IsNonCombatSpell(SpellEntry const *spellInfo)
{
    return (spellInfo->Attributes & SPELL_ATTR_CANT_USED_IN_COMBAT) != 0;
}

bool IsPositiveSpell(uint32 spellId);
bool IsPositiveEffect(uint32 spellId, SpellEffectIndex effIndex);
bool IsPositiveTarget(uint32 targetA, uint32 targetB);

bool IsExplicitPositiveTarget(uint32 targetA);
bool IsExplicitNegativeTarget(uint32 targetA);

bool IsSingleTargetSpell(SpellEntry const *spellInfo);
bool IsSingleTargetSpells(SpellEntry const *spellInfo1, SpellEntry const *spellInfo2);

inline bool IsCasterSourceTarget(uint32 target)
{
    switch (target )
    {
        case TARGET_SELF:
        case TARGET_PET:
        case TARGET_ALL_PARTY_AROUND_CASTER:
        case TARGET_IN_FRONT_OF_CASTER:
        case TARGET_MASTER:
        case TARGET_MINION:
        case TARGET_ALL_PARTY:
        case TARGET_ALL_PARTY_AROUND_CASTER_2:
        case TARGET_SELF_FISHING:
        case TARGET_TOTEM_EARTH:
        case TARGET_TOTEM_WATER:
        case TARGET_TOTEM_AIR:
        case TARGET_TOTEM_FIRE:
        case TARGET_AREAEFFECT_CUSTOM_2:
        case TARGET_ALL_RAID_AROUND_CASTER:
        case TARGET_SELF2:
        case TARGET_DIRECTLY_FORWARD:
        case TARGET_NONCOMBAT_PET:
        case TARGET_IN_FRONT_OF_CASTER_30:
            return true;
        default:
            break;
    }
    return false;
}

inline bool IsSpellWithCasterSourceTargetsOnly(SpellEntry const* spellInfo)
{
    for(int i = 0; i < MAX_EFFECT_INDEX; ++i)
    {
        uint32 targetA = spellInfo->EffectImplicitTargetA[i];
        if(targetA && !IsCasterSourceTarget(targetA))
            return false;

        uint32 targetB = spellInfo->EffectImplicitTargetB[i];
        if(targetB && !IsCasterSourceTarget(targetB))
            return false;

        if(!targetA && !targetB)
            return false;
    }
    return true;
}

inline bool IsPointEffectTarget( Targets target )
{
    switch (target )
    {
        case TARGET_INNKEEPER_COORDINATES:
        case TARGET_TABLE_X_Y_Z_COORDINATES:
        case TARGET_CASTER_COORDINATES:
        case TARGET_SCRIPT_COORDINATES:
        case TARGET_CURRENT_ENEMY_COORDINATES:
        case TARGET_DUELVSPLAYER_COORDINATES:
        case TARGET_DYNAMIC_OBJECT_COORDINATES:
        case TARGET_POINT_AT_NORTH:
        case TARGET_POINT_AT_SOUTH:
        case TARGET_POINT_AT_EAST:
        case TARGET_POINT_AT_WEST:
        case TARGET_POINT_AT_NE:
        case TARGET_POINT_AT_NW:
        case TARGET_POINT_AT_SE:
        case TARGET_POINT_AT_SW:
            return true;
        default:
            break;
    }
    return false;
}

inline bool IsAreaEffectPossitiveTarget( Targets target )
{
    switch (target )
    {
        case TARGET_ALL_PARTY_AROUND_CASTER:
        case TARGET_ALL_FRIENDLY_UNITS_AROUND_CASTER:
        case TARGET_ALL_FRIENDLY_UNITS_IN_AREA:
        case TARGET_ALL_PARTY:
        case TARGET_ALL_PARTY_AROUND_CASTER_2:
        case TARGET_AREAEFFECT_PARTY:
        case TARGET_ALL_RAID_AROUND_CASTER:
        case TARGET_AREAEFFECT_PARTY_AND_CLASS:
            return true;
        default:
            break;
    }
    return false;
}

inline bool IsAreaEffectTarget( Targets target )
{
    switch (target )
    {
        case TARGET_AREAEFFECT_INSTANT:
        case TARGET_AREAEFFECT_CUSTOM:
        case TARGET_ALL_ENEMY_IN_AREA:
        case TARGET_ALL_ENEMY_IN_AREA_INSTANT:
        case TARGET_ALL_PARTY_AROUND_CASTER:
        case TARGET_IN_FRONT_OF_CASTER:
        case TARGET_ALL_ENEMY_IN_AREA_CHANNELED:
        case TARGET_ALL_FRIENDLY_UNITS_AROUND_CASTER:
        case TARGET_ALL_FRIENDLY_UNITS_IN_AREA:
        case TARGET_ALL_PARTY:
        case TARGET_ALL_PARTY_AROUND_CASTER_2:
        case TARGET_AREAEFFECT_PARTY:
        case TARGET_AREAEFFECT_CUSTOM_2:
        case TARGET_ALL_RAID_AROUND_CASTER:
        case TARGET_AREAEFFECT_PARTY_AND_CLASS:
        case TARGET_IN_FRONT_OF_CASTER_30:
            return true;
        default:
            break;
    }
    return false;
}

inline bool IsAreaOfEffectSpell(SpellEntry const *spellInfo)
{
    if(IsAreaEffectTarget(Targets(spellInfo->EffectImplicitTargetA[EFFECT_INDEX_0])) || IsAreaEffectTarget(Targets(spellInfo->EffectImplicitTargetB[EFFECT_INDEX_0])))
        return true;
    if(IsAreaEffectTarget(Targets(spellInfo->EffectImplicitTargetA[EFFECT_INDEX_1])) || IsAreaEffectTarget(Targets(spellInfo->EffectImplicitTargetB[EFFECT_INDEX_1])))
        return true;
    if(IsAreaEffectTarget(Targets(spellInfo->EffectImplicitTargetA[EFFECT_INDEX_2])) || IsAreaEffectTarget(Targets(spellInfo->EffectImplicitTargetB[EFFECT_INDEX_2])))
        return true;
    return false;
}

inline bool IsAreaAuraEffect(uint32 effect)
{
    if( effect == SPELL_EFFECT_APPLY_AREA_AURA_PARTY    ||
        effect == SPELL_EFFECT_APPLY_AREA_AURA_RAID     ||
        effect == SPELL_EFFECT_APPLY_AREA_AURA_FRIEND   ||
        effect == SPELL_EFFECT_APPLY_AREA_AURA_ENEMY    ||
        effect == SPELL_EFFECT_APPLY_AREA_AURA_PET      ||
        effect == SPELL_EFFECT_APPLY_AREA_AURA_OWNER)
        return true;
    return false;
}

inline bool IsDispelSpell(SpellEntry const *spellInfo)
{
    return IsSpellHaveEffect(spellInfo, SPELL_EFFECT_DISPEL);
}

inline bool isSpellBreakStealth(SpellEntry const* spellInfo)
{
    return !(spellInfo->AttributesEx & SPELL_ATTR_EX_NOT_BREAK_STEALTH);
}

inline bool IsAutoRepeatRangedSpell(SpellEntry const* spellInfo)
{
    return (spellInfo->Attributes & SPELL_ATTR_RANGED) && (spellInfo->AttributesEx2 & SPELL_ATTR_EX2_AUTOREPEAT_FLAG);
}

SpellCastResult GetErrorAtShapeshiftedCast (SpellEntry const *spellInfo, uint32 form);

inline bool IsChanneledSpell(SpellEntry const* spellInfo)
{
    return (spellInfo->AttributesEx & (SPELL_ATTR_EX_CHANNELED_1 | SPELL_ATTR_EX_CHANNELED_2));
}

inline bool NeedsComboPoints(SpellEntry const* spellInfo)
{
    return (spellInfo->AttributesEx & (SPELL_ATTR_EX_REQ_COMBO_POINTS1 | SPELL_ATTR_EX_REQ_COMBO_POINTS2));
}

inline SpellSchoolMask GetSpellSchoolMask(SpellEntry const* spellInfo)
{
    return SpellSchoolMask(spellInfo->SchoolMask);
}

inline uint32 GetSpellMechanicMask(SpellEntry const* spellInfo, int32 effect)
{
    uint32 mask = 0;
    if (spellInfo->Mechanic)
        mask |= 1 << (spellInfo->Mechanic - 1);
    if (spellInfo->EffectMechanic[effect])
        mask |= 1 << (spellInfo->EffectMechanic[effect] - 1);
    return mask;
}

inline uint32 GetAllSpellMechanicMask(SpellEntry const* spellInfo)
{
    uint32 mask = 0;
    if (spellInfo->Mechanic)
        mask |= 1 << (spellInfo->Mechanic - 1);
    for (int i=0; i< MAX_EFFECT_INDEX; ++i)
        if (spellInfo->EffectMechanic[i])
            mask |= 1 << (spellInfo->EffectMechanic[i]-1);
    return mask;
}

inline Mechanics GetEffectMechanic(SpellEntry const* spellInfo, SpellEffectIndex effect)
{
    if (spellInfo->EffectMechanic[effect])
        return Mechanics(spellInfo->EffectMechanic[effect]);
    if (spellInfo->Mechanic)
        return Mechanics(spellInfo->Mechanic);
    return MECHANIC_NONE;
}

inline uint32 GetDispellMask(DispelType dispel)
{
    // If dispell all
    if (dispel == DISPEL_ALL)
        return DISPEL_ALL_MASK;
    else
        return (1 << dispel);
}

// Diminishing Returns interaction with spells
DiminishingGroup GetDiminishingReturnsGroupForSpell(SpellEntry const* spellproto, bool triggered);
bool IsDiminishingReturnsGroupDurationLimited(DiminishingGroup group);
DiminishingReturnsType GetDiminishingReturnsGroupType(DiminishingGroup group);
int32 GetDiminishingReturnsLimitDuration(DiminishingGroup group, SpellEntry const* spellproto);

SpellEntry const* GetSpellEntryByDifficulty(uint32 id, Difficulty difficulty);

// Spell proc event related declarations (accessed using SpellMgr functions)
enum ProcFlags
{
    PROC_FLAG_NONE                          = 0x00000000,

    PROC_FLAG_KILLED                        = 0x00000001,   // 00 Killed by aggressor
    PROC_FLAG_KILL                          = 0x00000002,   // 01 Kill target (in most cases need XP/Honor reward, see Unit::IsTriggeredAtSpellProcEvent for additinoal check)

    PROC_FLAG_SUCCESSFUL_MELEE_HIT          = 0x00000004,   // 02 Successful melee auto attack
    PROC_FLAG_TAKEN_MELEE_HIT               = 0x00000008,   // 03 Taken damage from melee auto attack hit

    PROC_FLAG_SUCCESSFUL_MELEE_SPELL_HIT    = 0x00000010,   // 04 Successful attack by Spell that use melee weapon
    PROC_FLAG_TAKEN_MELEE_SPELL_HIT         = 0x00000020,   // 05 Taken damage by Spell that use melee weapon

    PROC_FLAG_SUCCESSFUL_RANGED_HIT         = 0x00000040,   // 06 Successful Ranged auto attack
    PROC_FLAG_TAKEN_RANGED_HIT              = 0x00000080,   // 07 Taken damage from ranged auto attack

    PROC_FLAG_SUCCESSFUL_RANGED_SPELL_HIT   = 0x00000100,   // 08 Successful Ranged attack by Spell that use ranged weapon
    PROC_FLAG_TAKEN_RANGED_SPELL_HIT        = 0x00000200,   // 09 Taken damage by Spell that use ranged weapon

    PROC_FLAG_SUCCESSFUL_POSITIVE_AOE_HIT   = 0x00000400,   // 10 Successful AoE (not 100% shure unused)
    PROC_FLAG_TAKEN_POSITIVE_AOE            = 0x00000800,   // 11 Taken AoE      (not 100% shure unused)

    PROC_FLAG_SUCCESSFUL_AOE_SPELL_HIT      = 0x00001000,   // 12 Successful AoE damage spell hit (not 100% shure unused)
    PROC_FLAG_TAKEN_AOE_SPELL_HIT           = 0x00002000,   // 13 Taken AoE damage spell hit      (not 100% shure unused)

    PROC_FLAG_SUCCESSFUL_POSITIVE_SPELL     = 0x00004000,   // 14 Successful cast positive spell (by default only on healing)
    PROC_FLAG_TAKEN_POSITIVE_SPELL          = 0x00008000,   // 15 Taken positive spell hit (by default only on healing)

    PROC_FLAG_SUCCESSFUL_NEGATIVE_SPELL_HIT = 0x00010000,   // 16 Successful negative spell cast (by default only on damage)
    PROC_FLAG_TAKEN_NEGATIVE_SPELL_HIT      = 0x00020000,   // 17 Taken negative spell (by default only on damage)

    PROC_FLAG_ON_DO_PERIODIC                = 0x00040000,   // 18 Successful do periodic (damage / healing, determined from 14-17 flags)
    PROC_FLAG_ON_TAKE_PERIODIC              = 0x00080000,   // 19 Taken spell periodic (damage / healing, determined from 14-17 flags)

    PROC_FLAG_TAKEN_ANY_DAMAGE              = 0x00100000,   // 20 Taken any damage
    PROC_FLAG_ON_TRAP_ACTIVATION            = 0x00200000,   // 21 On trap activation

    PROC_FLAG_TAKEN_OFFHAND_HIT             = 0x00400000,   // 22 Taken off-hand melee attacks(not used)
    PROC_FLAG_SUCCESSFUL_OFFHAND_HIT        = 0x00800000,   // 23 Successful off-hand melee attacks

    PROC_FLAG_ON_DEATH                      = 0x01000000    // 24 On caster's death
};

#define MELEE_BASED_TRIGGER_MASK (PROC_FLAG_SUCCESSFUL_MELEE_HIT        | \
                                  PROC_FLAG_TAKEN_MELEE_HIT             | \
                                  PROC_FLAG_SUCCESSFUL_MELEE_SPELL_HIT  | \
                                  PROC_FLAG_TAKEN_MELEE_SPELL_HIT       | \
                                  PROC_FLAG_SUCCESSFUL_RANGED_HIT       | \
                                  PROC_FLAG_TAKEN_RANGED_HIT            | \
                                  PROC_FLAG_SUCCESSFUL_RANGED_SPELL_HIT | \
                                  PROC_FLAG_TAKEN_RANGED_SPELL_HIT)

#define NEGATIVE_TRIGGER_MASK (MELEE_BASED_TRIGGER_MASK                | \
                               PROC_FLAG_SUCCESSFUL_AOE_SPELL_HIT      | \
                               PROC_FLAG_TAKEN_AOE_SPELL_HIT           | \
                               PROC_FLAG_SUCCESSFUL_NEGATIVE_SPELL_HIT | \
                               PROC_FLAG_TAKEN_NEGATIVE_SPELL_HIT)

enum ProcFlagsEx
{
    PROC_EX_NONE                = 0x0000000,                // If none can tigger on Hit/Crit only (passive spells MUST defined by SpellFamily flag)
    PROC_EX_NORMAL_HIT          = 0x0000001,                // If set only from normal hit (only damage spells)
    PROC_EX_CRITICAL_HIT        = 0x0000002,
    PROC_EX_MISS                = 0x0000004,
    PROC_EX_RESIST              = 0x0000008,
    PROC_EX_DODGE               = 0x0000010,
    PROC_EX_PARRY               = 0x0000020,
    PROC_EX_BLOCK               = 0x0000040,
    PROC_EX_EVADE               = 0x0000080,
    PROC_EX_IMMUNE              = 0x0000100,
    PROC_EX_DEFLECT             = 0x0000200,
    PROC_EX_ABSORB              = 0x0000400,
    PROC_EX_REFLECT             = 0x0000800,
    PROC_EX_INTERRUPT           = 0x0001000,                // Melee hit result can be Interrupt (not used)
    PROC_EX_FULL_BLOCK          = 0x0002000,                // block al attack damage
    PROC_EX_RESERVED2           = 0x0004000,
    PROC_EX_RESERVED3           = 0x0008000,
    PROC_EX_EX_TRIGGER_ALWAYS   = 0x0010000,                // If set trigger always ( no matter another flags) used for drop charges
    PROC_EX_EX_ONE_TIME_TRIGGER = 0x0020000                 // If set trigger always but only one time (not used)
};

struct SpellProcEventEntry
{
    uint32      schoolMask;                                 // if nonzero - bit mask for matching proc condition based on spell candidate's school: Fire=2, Mask=1<<(2-1)=2
    uint32      spellFamilyName;                            // if nonzero - for matching proc condition based on candidate spell's SpellFamilyNamer value
    uint64      spellFamilyMask;                            // if nonzero - for matching proc condition based on candidate spell's SpellFamilyFlags  (like auras 107 and 108 do)
    uint32      spellFamilyMask2;                           // if nonzero - for matching proc condition based on candidate spell's SpellFamilyFlags2 (like auras 107 and 108 do)
    uint32      procFlags;                                  // bitmask for matching proc event
    uint32      procEx;                                     // proc Extend info (see ProcFlagsEx)
    float       ppmRate;                                    // for melee (ranged?) damage spells - proc rate per minute. if zero, falls back to flat chance from Spell.dbc
    float       customChance;                               // Owerride chance (in most cases for debug only)
    uint32      cooldown;                                   // hidden cooldown used for some spell proc events, applied to _triggered_spell_
};

struct SpellBonusEntry
{
    float  direct_damage;
    float  dot_damage;
    float  ap_bonus;
};

typedef UNORDERED_MAP<uint32, SpellProcEventEntry> SpellProcEventMap;
typedef UNORDERED_MAP<uint32, SpellBonusEntry>     SpellBonusMap;

#define ELIXIR_BATTLE_MASK    0x01
#define ELIXIR_GUARDIAN_MASK  0x02
#define ELIXIR_FLASK_MASK     (ELIXIR_BATTLE_MASK|ELIXIR_GUARDIAN_MASK)
#define ELIXIR_UNSTABLE_MASK  0x04
#define ELIXIR_SHATTRATH_MASK 0x08
#define ELIXIR_WELL_FED       0x10                          // Some foods have SPELLFAMILY_POTION

typedef std::map<uint32, uint8> SpellElixirMap;
typedef std::map<uint32, float> SpellProcItemEnchantMap;
typedef std::map<uint32, uint16> SpellThreatMap;

// Spell script target related declarations (accessed using SpellMgr functions)
enum SpellTargetType
{
    SPELL_TARGET_TYPE_GAMEOBJECT = 0,
    SPELL_TARGET_TYPE_CREATURE   = 1,
    SPELL_TARGET_TYPE_DEAD       = 2
};

#define MAX_SPELL_TARGET_TYPE 3

struct SpellTargetEntry
{
    SpellTargetEntry(SpellTargetType type_,uint32 targetEntry_) : type(type_), targetEntry(targetEntry_) {}
    SpellTargetType type;
    uint32 targetEntry;
};

typedef std::multimap<uint32,SpellTargetEntry> SpellScriptTarget;
typedef std::pair<SpellScriptTarget::const_iterator,SpellScriptTarget::const_iterator> SpellScriptTargetBounds;

// coordinates for spells (accessed using SpellMgr functions)
struct SpellTargetPosition
{
    uint32 target_mapId;
    float  target_X;
    float  target_Y;
    float  target_Z;
    float  target_Orientation;
};

typedef UNORDERED_MAP<uint32, SpellTargetPosition> SpellTargetPositionMap;

// Spell pet auras
class PetAura
{
    public:
        PetAura()
        {
            auras.clear();
        }

        PetAura(uint32 petEntry, uint32 aura, bool _removeOnChangePet, int _damage) :
        removeOnChangePet(_removeOnChangePet), damage(_damage)
        {
            auras[petEntry] = aura;
        }

        uint32 GetAura(uint32 petEntry) const
        {
            std::map<uint32, uint32>::const_iterator itr = auras.find(petEntry);
            if(itr != auras.end())
                return itr->second;
            else
            {
                std::map<uint32, uint32>::const_iterator itr2 = auras.find(0);
                if(itr2 != auras.end())
                    return itr2->second;
                else
                    return 0;
            }
        }

        void AddAura(uint32 petEntry, uint32 aura)
        {
            auras[petEntry] = aura;
        }

        bool IsRemovedOnChangePet() const
        {
            return removeOnChangePet;
        }

        int32 GetDamage() const
        {
            return damage;
        }

    private:
        std::map<uint32, uint32> auras;
        bool removeOnChangePet;
        int32 damage;
};
typedef std::map<uint32, PetAura> SpellPetAuraMap;

struct SpellArea
{
    uint32 spellId;
    uint32 areaId;                                          // zone/subzone/or 0 is not limited to zone
    uint32 questStart;                                      // quest start (quest must be active or rewarded for spell apply)
    uint32 questEnd;                                        // quest end (quest don't must be rewarded for spell apply)
    int32  auraSpell;                                       // spell aura must be applied for spell apply )if possitive) and it don't must be applied in other case
    uint32 raceMask;                                        // can be applied only to races
    Gender gender;                                          // can be applied only to gender
    bool questStartCanActive;                               // if true then quest start can be active (not only rewarded)
    bool autocast;                                          // if true then auto applied at area enter, in other case just allowed to cast

    // helpers
    bool IsFitToRequirements(Player const* player, uint32 newZone, uint32 newArea) const;
};

typedef std::multimap<uint32,SpellArea> SpellAreaMap;
typedef std::multimap<uint32,SpellArea const*> SpellAreaForQuestMap;
typedef std::multimap<uint32,SpellArea const*> SpellAreaForAuraMap;
typedef std::multimap<uint32,SpellArea const*> SpellAreaForAreaMap;
typedef std::pair<SpellAreaMap::const_iterator,SpellAreaMap::const_iterator> SpellAreaMapBounds;
typedef std::pair<SpellAreaForQuestMap::const_iterator,SpellAreaForQuestMap::const_iterator> SpellAreaForQuestMapBounds;
typedef std::pair<SpellAreaForAuraMap::const_iterator, SpellAreaForAuraMap::const_iterator>  SpellAreaForAuraMapBounds;
typedef std::pair<SpellAreaForAreaMap::const_iterator, SpellAreaForAreaMap::const_iterator>  SpellAreaForAreaMapBounds;


// Spell rank chain  (accessed using SpellMgr functions)
struct SpellChainNode
{
    uint32 prev;
    uint32 first;
    uint32 req;
    uint8  rank;
};

typedef UNORDERED_MAP<uint32, SpellChainNode> SpellChainMap;
typedef std::multimap<uint32, uint32> SpellChainMapNext;

// Spell learning properties (accessed using SpellMgr functions)
struct SpellLearnSkillNode
{
    uint16 skill;
    uint16 step;
    uint16 value;                                           // 0  - max skill value for player level
    uint16 maxvalue;                                        // 0  - max skill value for player level
};

typedef std::map<uint32, SpellLearnSkillNode> SpellLearnSkillMap;

struct SpellLearnSpellNode
{
    uint32 spell;
    bool active;                                            // show in spellbook or not
    bool autoLearned;
};

typedef std::multimap<uint32, SpellLearnSpellNode> SpellLearnSpellMap;
typedef std::pair<SpellLearnSpellMap::const_iterator,SpellLearnSpellMap::const_iterator> SpellLearnSpellMapBounds;

typedef std::multimap<uint32, SkillLineAbilityEntry const*> SkillLineAbilityMap;
typedef std::pair<SkillLineAbilityMap::const_iterator,SkillLineAbilityMap::const_iterator> SkillLineAbilityMapBounds;

typedef std::multimap<uint32, uint32> PetLevelupSpellSet;
typedef std::map<uint32, PetLevelupSpellSet> PetLevelupSpellMap;

struct PetDefaultSpellsEntry
{
    uint32 spellid[MAX_CREATURE_SPELL_DATA_SLOT];
};

// < 0 for petspelldata id, > 0 for creature_id
typedef std::map<int32, PetDefaultSpellsEntry> PetDefaultSpellsMap;


inline bool IsPrimaryProfessionSkill(uint32 skill)
{
    SkillLineEntry const *pSkill = sSkillLineStore.LookupEntry(skill);
    if(!pSkill)
        return false;

    if(pSkill->categoryId != SKILL_CATEGORY_PROFESSION)
        return false;

    return true;
}

inline bool IsProfessionSkill(uint32 skill)
{
    return  IsPrimaryProfessionSkill(skill) || skill == SKILL_FISHING || skill == SKILL_COOKING || skill == SKILL_FIRST_AID;
}

inline bool IsProfessionOrRidingSkill(uint32 skill)
{
    return  IsProfessionSkill(skill) || skill == SKILL_RIDING;
}

class SpellMgr
{
    friend struct DoSpellBonuses;
    friend struct DoSpellProcEvent;
    friend struct DoSpellProcItemEnchant;

    // Constructors
    public:
        SpellMgr();
        ~SpellMgr();

    // Accessors (const or static functions)
    public:

        SpellElixirMap const& GetSpellElixirMap() const { return mSpellElixirs; }

        uint32 GetSpellElixirMask(uint32 spellid) const
        {
            SpellElixirMap::const_iterator itr = mSpellElixirs.find(spellid);
            if(itr==mSpellElixirs.end())
                return 0x0;

            return itr->second;
        }

        SpellSpecific GetSpellElixirSpecific(uint32 spellid) const
        {
            uint32 mask = GetSpellElixirMask(spellid);
            if((mask & ELIXIR_FLASK_MASK)==ELIXIR_FLASK_MASK)
                return SPELL_FLASK_ELIXIR;
            else if(mask & ELIXIR_BATTLE_MASK)
                return SPELL_BATTLE_ELIXIR;
            else if(mask & ELIXIR_GUARDIAN_MASK)
                return SPELL_GUARDIAN_ELIXIR;
            else if(mask & ELIXIR_WELL_FED)
                return SPELL_WELL_FED;
            else
                return SPELL_NORMAL;
        }

        uint16 GetSpellThreat(uint32 spellid) const
        {
            SpellThreatMap::const_iterator itr = mSpellThreatMap.find(spellid);
            if(itr==mSpellThreatMap.end())
                return 0;

            return itr->second;
        }

        // Spell proc events
        SpellProcEventEntry const* GetSpellProcEvent(uint32 spellId) const
        {
            SpellProcEventMap::const_iterator itr = mSpellProcEventMap.find(spellId);
            if( itr != mSpellProcEventMap.end( ) )
                return &itr->second;
            return NULL;
        }

        // Spell procs from item enchants
        float GetItemEnchantProcChance(uint32 spellid) const
        {
            SpellProcItemEnchantMap::const_iterator itr = mSpellProcItemEnchantMap.find(spellid);
            if(itr==mSpellProcItemEnchantMap.end())
                return 0.0f;

            return itr->second;
        }

        static bool IsSpellProcEventCanTriggeredBy( SpellProcEventEntry const * spellProcEvent, uint32 EventProcFlag, SpellEntry const * procSpell, uint32 procFlags, uint32 procExtra, bool active);

        // Spell bonus data
        SpellBonusEntry const* GetSpellBonusData(uint32 spellId) const
        {
            // Lookup data
            SpellBonusMap::const_iterator itr = mSpellBonusMap.find(spellId);
            if( itr != mSpellBonusMap.end( ) )
                return &itr->second;

            return NULL;
        }

        // Spell target coordinates
        SpellTargetPosition const* GetSpellTargetPosition(uint32 spell_id) const
        {
            SpellTargetPositionMap::const_iterator itr = mSpellTargetPositions.find( spell_id );
            if( itr != mSpellTargetPositions.end( ) )
                return &itr->second;
            return NULL;
        }

        // Spell ranks chains
        SpellChainNode const* GetSpellChainNode(uint32 spell_id) const
        {
            SpellChainMap::const_iterator itr = mSpellChains.find(spell_id);
            if(itr == mSpellChains.end())
                return NULL;

            return &itr->second;
        }

        uint32 GetFirstSpellInChain(uint32 spell_id) const
        {
            if(SpellChainNode const* node = GetSpellChainNode(spell_id))
                return node->first;

            return spell_id;
        }

        uint32 GetPrevSpellInChain(uint32 spell_id) const
        {
            if(SpellChainNode const* node = GetSpellChainNode(spell_id))
                return node->prev;

            return 0;
        }

        SpellChainMapNext const& GetSpellChainNext() const { return mSpellChainsNext; }

        template<typename Worker>
        void doForHighRanks(uint32 spellid, Worker& worker)
        {
            SpellChainMapNext const& nextMap = GetSpellChainNext();
            for(SpellChainMapNext::const_iterator itr = nextMap.lower_bound(spellid); itr != nextMap.upper_bound(spellid); ++itr)
            {
                worker(itr->second);
                doForHighRanks(itr->second,worker);
            }
        }

        // Note: not use rank for compare to spell ranks: spell chains isn't linear order
        // Use IsHighRankOfSpell instead
        uint8 GetSpellRank(uint32 spell_id) const
        {
            if(SpellChainNode const* node = GetSpellChainNode(spell_id))
                return node->rank;

            return 0;
        }

        uint8 IsHighRankOfSpell(uint32 spell1,uint32 spell2) const
        {
            SpellChainMap::const_iterator itr = mSpellChains.find(spell1);

            uint32 rank2 = GetSpellRank(spell2);

            // not ordered correctly by rank value
            if(itr == mSpellChains.end() || !rank2 || itr->second.rank <= rank2)
                return false;

            // check present in same rank chain
            for(; itr != mSpellChains.end(); itr = mSpellChains.find(itr->second.prev))
                if(itr->second.prev==spell2)
                    return true;

            return false;
        }

        uint8 IsHighestRankOfSpell(uint32 spell) const
        {
            SpellChainMapNext::const_iterator itr = mSpellChainsNext.find(spell);

            if (!(itr == mSpellChainsNext.end()) && (itr->second)) // the spell is in the chain list and a higher-rank spell is available
                return false;
            else
                return true;
        }

        bool IsRankSpellDueToSpell(SpellEntry const *spellInfo_1,uint32 spellId_2) const;
        static bool canStackSpellRanks(SpellEntry const *spellInfo);
        bool IsNoStackSpellDueToSpell(uint32 spellId_1, uint32 spellId_2) const;

        SpellEntry const* SelectAuraRankForLevel(SpellEntry const* spellInfo, uint32 Level) const;

        // Spell learning
        SpellLearnSkillNode const* GetSpellLearnSkill(uint32 spell_id) const
        {
            SpellLearnSkillMap::const_iterator itr = mSpellLearnSkills.find(spell_id);
            if(itr != mSpellLearnSkills.end())
                return &itr->second;
            else
                return NULL;
        }

        bool IsSpellLearnSpell(uint32 spell_id) const
        {
            return mSpellLearnSpells.find(spell_id) != mSpellLearnSpells.end();
        }

        SpellLearnSpellMapBounds GetSpellLearnSpellMapBounds(uint32 spell_id) const
        {
            return SpellLearnSpellMapBounds(mSpellLearnSpells.lower_bound(spell_id),mSpellLearnSpells.upper_bound(spell_id));
        }

        bool IsSpellLearnToSpell(uint32 spell_id1,uint32 spell_id2) const
        {
            SpellLearnSpellMapBounds bounds = GetSpellLearnSpellMapBounds(spell_id1);
            for(SpellLearnSpellMap::const_iterator i = bounds.first; i != bounds.second; ++i)
                if (i->second.spell==spell_id2)
                    return true;
            return false;
        }

        static bool IsProfessionOrRidingSpell(uint32 spellId);
        static bool IsProfessionSpell(uint32 spellId);
        static bool IsPrimaryProfessionSpell(uint32 spellId);
        bool IsPrimaryProfessionFirstRankSpell(uint32 spellId) const;

        bool IsSkillBonusSpell(uint32 spellId) const;


        // Spell script targets
        SpellScriptTargetBounds GetSpellScriptTargetBounds(uint32 spell_id) const
        {
            return SpellScriptTargetBounds(mSpellScriptTarget.lower_bound(spell_id),mSpellScriptTarget.upper_bound(spell_id));
        }

        // Spell correctess for client using
        static bool IsSpellValid(SpellEntry const * spellInfo, Player* pl = NULL, bool msg = true);

        SkillLineAbilityMapBounds GetSkillLineAbilityMapBounds(uint32 spell_id) const
        {
            return SkillLineAbilityMapBounds(mSkillLineAbilityMap.lower_bound(spell_id),mSkillLineAbilityMap.upper_bound(spell_id));
        }

        PetAura const* GetPetAura(uint32 spell_id, SpellEffectIndex eff)
        {
            SpellPetAuraMap::const_iterator itr = mSpellPetAuraMap.find((spell_id<<8) + eff);
            if(itr != mSpellPetAuraMap.end())
                return &itr->second;
            else
                return NULL;
        }

        PetLevelupSpellSet const* GetPetLevelupSpellList(uint32 petFamily) const
        {
            PetLevelupSpellMap::const_iterator itr = mPetLevelupSpellMap.find(petFamily);
            if(itr != mPetLevelupSpellMap.end())
                return &itr->second;
            else
                return NULL;
        }

        // < 0 for petspelldata id, > 0 for creature_id
        PetDefaultSpellsEntry const* GetPetDefaultSpellsEntry(int32 id) const
        {
            PetDefaultSpellsMap::const_iterator itr = mPetDefaultSpellsMap.find(id);
            if(itr != mPetDefaultSpellsMap.end())
                return &itr->second;
            return NULL;
        }

        SpellCastResult GetSpellAllowedInLocationError(SpellEntry const *spellInfo, uint32 map_id, uint32 zone_id, uint32 area_id, Player const* player = NULL);

        SpellAreaMapBounds GetSpellAreaMapBounds(uint32 spell_id) const
        {
            return SpellAreaMapBounds(mSpellAreaMap.lower_bound(spell_id),mSpellAreaMap.upper_bound(spell_id));
        }

        SpellAreaForQuestMapBounds GetSpellAreaForQuestMapBounds(uint32 quest_id, bool active) const
        {
            if(active)
                return SpellAreaForQuestMapBounds(mSpellAreaForActiveQuestMap.lower_bound(quest_id),mSpellAreaForActiveQuestMap.upper_bound(quest_id));
            else
                return SpellAreaForQuestMapBounds(mSpellAreaForQuestMap.lower_bound(quest_id),mSpellAreaForQuestMap.upper_bound(quest_id));
        }

        SpellAreaForQuestMapBounds GetSpellAreaForQuestEndMapBounds(uint32 quest_id) const
        {
            return SpellAreaForQuestMapBounds(mSpellAreaForQuestEndMap.lower_bound(quest_id),mSpellAreaForQuestEndMap.upper_bound(quest_id));
        }

        SpellAreaForAuraMapBounds GetSpellAreaForAuraMapBounds(uint32 spell_id) const
        {
            return SpellAreaForAuraMapBounds(mSpellAreaForAuraMap.lower_bound(spell_id),mSpellAreaForAuraMap.upper_bound(spell_id));
        }

        SpellAreaForAreaMapBounds GetSpellAreaForAreaMapBounds(uint32 area_id) const
        {
            return SpellAreaForAreaMapBounds(mSpellAreaForAreaMap.lower_bound(area_id),mSpellAreaForAreaMap.upper_bound(area_id));
        }

    // Modifiers
    public:
        static SpellMgr& Instance();

        void CheckUsedSpells(char const* table);

        // Loading data at server startup
        void LoadSpellChains();
        void LoadSpellLearnSkills();
        void LoadSpellLearnSpells();
        void LoadSpellScriptTarget();
        void LoadSpellElixirs();
        void LoadSpellProcEvents();
        void LoadSpellProcItemEnchant();
        void LoadSpellBonuses();
        void LoadSpellTargetPositions();
        void LoadSpellThreats();
        void LoadSkillLineAbilityMap();
        void LoadSpellPetAuras();
        void LoadPetLevelupSpellMap();
        void LoadPetDefaultSpells();
        void LoadSpellAreas();

    private:
        SpellScriptTarget  mSpellScriptTarget;
        SpellChainMap      mSpellChains;
        SpellChainMapNext  mSpellChainsNext;
        SpellLearnSkillMap mSpellLearnSkills;
        SpellLearnSpellMap mSpellLearnSpells;
        SpellTargetPositionMap mSpellTargetPositions;
        SpellElixirMap     mSpellElixirs;
        SpellThreatMap     mSpellThreatMap;
        SpellProcEventMap  mSpellProcEventMap;
        SpellProcItemEnchantMap mSpellProcItemEnchantMap;
        SpellBonusMap      mSpellBonusMap;
        SkillLineAbilityMap mSkillLineAbilityMap;
        SpellPetAuraMap     mSpellPetAuraMap;
        PetLevelupSpellMap  mPetLevelupSpellMap;
        PetDefaultSpellsMap mPetDefaultSpellsMap;           // only spells not listed in related mPetLevelupSpellMap entry
        SpellAreaMap         mSpellAreaMap;
        SpellAreaForQuestMap mSpellAreaForQuestMap;
        SpellAreaForQuestMap mSpellAreaForActiveQuestMap;
        SpellAreaForQuestMap mSpellAreaForQuestEndMap;
        SpellAreaForAuraMap  mSpellAreaForAuraMap;
        SpellAreaForAreaMap  mSpellAreaForAreaMap;
};

#define sSpellMgr SpellMgr::Instance()
#endif<|MERGE_RESOLUTION|>--- conflicted
+++ resolved
@@ -103,11 +103,7 @@
     SPELL_FOOD              = 20,
     SPELL_DRINK             = 21,
     SPELL_FOOD_AND_DRINK    = 22,
-<<<<<<< HEAD
-    SPELL_UA_IMMOLATE       = 23,
-=======
     SPELL_UA_IMMOLATE       = 23,                           // Unstable Affliction and Immolate
->>>>>>> d452a73a
 };
 
 SpellSpecific GetSpellSpecific(uint32 spellId);
