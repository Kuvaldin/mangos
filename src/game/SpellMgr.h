--- conflicted
+++ resolved
@@ -676,11 +676,8 @@
     PROC_EX_EX_TRIGGER_ALWAYS   = 0x0010000,                // If set trigger always ( no matter another flags) used for drop charges
     PROC_EX_EX_ONE_TIME_TRIGGER = 0x0020000,                // If set trigger always but only one time (not used)
     PROC_EX_PERIODIC_POSITIVE   = 0x0040000,                // For periodic heal
-<<<<<<< HEAD
-    PROC_EX_DIRECT_DAMAGE       = 0x0080000                 // do not proc from absorbed damage
-=======
-    PROC_EX_CAST_END            = 0x0080000                 // procs on end of cast            
->>>>>>> cac9cc99
+    PROC_EX_CAST_END            = 0x0080000,                // procs on end of cast
+    PROC_EX_DIRECT_DAMAGE       = 0x0100000                 // do not proc from absorbed damage
 };
 
 struct SpellProcEventEntry
