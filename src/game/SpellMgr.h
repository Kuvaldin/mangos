--- conflicted
+++ resolved
@@ -496,13 +496,7 @@
 
 inline bool IsNeedCastSpellAtFormApply(SpellEntry const* spellInfo, ShapeshiftForm form)
 {
-<<<<<<< HEAD
-
-    if (!(spellInfo->Attributes & (SPELL_ATTR_PASSIVE | SPELL_ATTR_HIDDEN_CLIENTSIDE)) || !form)
-//    if ((!spellInfo->HasAttribute(SPELL_ATTR_PASSIVE) && spellInfo->HasAttribute(SPELL_ATTR_HIDDEN_CLIENTSIDE)) || !form)
-=======
-    if ((!spellInfo->HasAttribute(SPELL_ATTR_PASSIVE) && !spellInfo->HasAttribute(SPELL_ATTR_UNK7)) || !form)
->>>>>>> ae1538c8
+    if ((!spellInfo->HasAttribute(SPELL_ATTR_PASSIVE) && !spellInfo->HasAttribute(SPELL_ATTR_HIDDEN_CLIENTSIDE)) || !form)
         return false;
 
     // passive spells with SPELL_ATTR_EX2_NOT_NEED_SHAPESHIFT are already active without shapeshift, do no recast!
