/*
 * Copyright (C) 2005-2012 MaNGOS <http://getmangos.com/>
 *
 * This program is free software; you can redistribute it and/or modify
 * it under the terms of the GNU General Public License as published by
 * the Free Software Foundation; either version 2 of the License, or
 * (at your option) any later version.
 *
 * This program is distributed in the hope that it will be useful,
 * but WITHOUT ANY WARRANTY; without even the implied warranty of
 * MERCHANTABILITY or FITNESS FOR A PARTICULAR PURPOSE.  See the
 * GNU General Public License for more details.
 *
 * You should have received a copy of the GNU General Public License
 * along with this program; if not, write to the Free Software
 * Foundation, Inc., 59 Temple Place, Suite 330, Boston, MA  02111-1307  USA
 */

#ifndef _SPELLMGR_H
#define _SPELLMGR_H

// For static or at-server-startup loaded spell data
// For more high level function for sSpellStore data

#include "Common.h"
#include "SharedDefines.h"
#include "SpellAuraDefines.h"
#include "DBCStructure.h"
#include "DBCStores.h"
#include "SQLStorages.h"

#include "Utilities/UnorderedMapSet.h"

#include <map>

class Player;
class Spell;
class Unit;
struct CreatureInfo;

// only used in code
enum SpellCategories
{
    SPELLCATEGORY_HEALTH_MANA_POTIONS = 4,
    SPELLCATEGORY_DEVOUR_MAGIC        = 12,
    SPELLCATEGORY_JUDGEMENT           = 1210,               // Judgement (seal trigger)
};

// Spell clasification
enum SpellSpecific
{
    SPELL_NORMAL            = 0,
    SPELL_SEAL              = 1,
    SPELL_BLESSING          = 2,
    SPELL_AURA              = 3,
    SPELL_STING             = 4,
    SPELL_CURSE             = 5,
    SPELL_ASPECT            = 6,
    SPELL_TRACKER           = 7,
    SPELL_WARLOCK_ARMOR     = 8,
    SPELL_MAGE_ARMOR        = 9,
    SPELL_ELEMENTAL_SHIELD  = 10,
    SPELL_MAGE_POLYMORPH    = 11,
    SPELL_POSITIVE_SHOUT    = 12,
    SPELL_JUDGEMENT         = 13,
    SPELL_BATTLE_ELIXIR     = 14,
    SPELL_GUARDIAN_ELIXIR   = 15,
    SPELL_FLASK_ELIXIR      = 16,
    SPELL_PRESENCE          = 17,
    SPELL_HAND              = 18,
    SPELL_WELL_FED          = 19,
    SPELL_FOOD              = 20,
    SPELL_DRINK             = 21,
    SPELL_FOOD_AND_DRINK    = 22,
    SPELL_UA_IMMOLATE       = 23,                           // Unstable Affliction and Immolate
    SPELL_BLEED_DEBUFF      = 24,                           // Mangle and Trauma
    SPELL_MAGE_INTELLECT    = 25,
    SPELL_SCROLL            = 30
};

SpellSpecific GetSpellSpecific(uint32 spellId);

// Different spell properties
inline float GetSpellRadius(SpellRadiusEntry const *radius) { return (radius ? radius->Radius : 0); }
uint32 GetSpellCastTime(SpellEntry const* spellInfo, Spell const* spell = NULL);
uint32 GetSpellCastTimeForBonus( SpellEntry const *spellProto, DamageEffectType damagetype );
float CalculateDefaultCoefficient(SpellEntry const *spellProto, DamageEffectType const damagetype);
inline float GetSpellMinRange(SpellRangeEntry const *range, bool friendly = false)
{
    if(!range)
        return 0;
    return (friendly ? range->minRangeFriendly : range->minRange);
}
inline float GetSpellMaxRange(SpellRangeEntry const *range, bool friendly = false)
{
    if(!range)
        return 0;
    return (friendly ? range->maxRangeFriendly : range->maxRange);
}
inline uint32 GetSpellRecoveryTime(SpellEntry const *spellInfo) { return spellInfo->RecoveryTime > spellInfo->CategoryRecoveryTime ? spellInfo->RecoveryTime : spellInfo->CategoryRecoveryTime; }
int32 GetSpellDuration(SpellEntry const *spellInfo);
int32 GetSpellMaxDuration(SpellEntry const *spellInfo);
int32 CalculateSpellDuration(SpellEntry const *spellInfo, Unit const* caster = NULL);
uint16 GetSpellAuraMaxTicks(SpellEntry const* spellInfo);
uint16 GetSpellAuraMaxTicks(uint32 spellId);
WeaponAttackType GetWeaponAttackType(SpellEntry const *spellInfo);

inline bool IsSpellHaveEffect(SpellEntry const *spellInfo, SpellEffects effect)
{
    for(int i = 0; i < MAX_EFFECT_INDEX; ++i)
        if (SpellEffects(spellInfo->Effect[i])==effect)
            return true;
    return false;
}

inline bool IsAuraApplyEffect(SpellEntry const *spellInfo, SpellEffectIndex effecIdx)
{
    switch (spellInfo->Effect[effecIdx])
    {
        case SPELL_EFFECT_APPLY_AURA:
        case SPELL_EFFECT_APPLY_AREA_AURA_PARTY:
        case SPELL_EFFECT_APPLY_AREA_AURA_RAID:
        case SPELL_EFFECT_APPLY_AREA_AURA_PET:
        case SPELL_EFFECT_APPLY_AREA_AURA_FRIEND:
        case SPELL_EFFECT_APPLY_AREA_AURA_ENEMY:
        case SPELL_EFFECT_APPLY_AREA_AURA_OWNER:
            return true;
    }
    return false;
}

inline bool IsSpellAppliesAura(SpellEntry const *spellInfo, uint32 effectMask = ((1 << EFFECT_INDEX_0) | (1 << EFFECT_INDEX_1) | (1 << EFFECT_INDEX_2)))
{
    for(int i = 0; i < MAX_EFFECT_INDEX; ++i)
        if (effectMask & (1 << i))
            if (IsAuraApplyEffect(spellInfo, SpellEffectIndex(i)))
                return true;

    return false;
}

inline bool IsEffectHandledOnDelayedSpellLaunch(SpellEntry const *spellInfo, SpellEffectIndex effecIdx)
{
    switch (spellInfo->Effect[effecIdx])
    {
        case SPELL_EFFECT_SCHOOL_DAMAGE:
        case SPELL_EFFECT_WEAPON_DAMAGE_NOSCHOOL:
        case SPELL_EFFECT_WEAPON_PERCENT_DAMAGE:
        case SPELL_EFFECT_WEAPON_DAMAGE:
        case SPELL_EFFECT_NORMALIZED_WEAPON_DMG:
        case SPELL_EFFECT_CHARGE:
            return true;
        default:
            return false;
    }
}

inline bool IsPeriodicRegenerateEffect(SpellEntry const *spellInfo, SpellEffectIndex effecIdx)
{
    switch (AuraType(spellInfo->EffectApplyAuraName[effecIdx]))
    {
        case SPELL_AURA_PERIODIC_ENERGIZE:
        case SPELL_AURA_PERIODIC_HEAL:
        case SPELL_AURA_PERIODIC_HEALTH_FUNNEL:
            return true;
        default:
            return false;
    }
}

bool IsCastEndProcModifierAura(SpellEntry const *spellInfo, SpellEffectIndex effecIdx, SpellEntry const *procSpell);

inline bool IsSpellHaveAura(SpellEntry const *spellInfo, AuraType aura)
{
    for(int i = 0; i < MAX_EFFECT_INDEX; ++i)
        if (AuraType(spellInfo->EffectApplyAuraName[i])==aura)
            return true;
    return false;
}

inline bool IsSpellLastAuraEffect(SpellEntry const *spellInfo, SpellEffectIndex effecIdx)
{
    for(int i = effecIdx+1; i < MAX_EFFECT_INDEX; ++i)
        if (spellInfo->EffectApplyAuraName[i])
            return false;
    return true;
}

bool IsNoStackAuraDueToAura(uint32 spellId_1, uint32 spellId_2);

inline bool IsSealSpell(SpellEntry const *spellInfo)
{
    //Collection of all the seal family flags. No other paladin spell has any of those.
    return spellInfo->SpellFamilyName == SPELLFAMILY_PALADIN &&
        spellInfo->SpellFamilyFlags.test<CF_PALADIN_SEAL_OF_COMMAND, CF_PALADIN_SEAL_OF_JUST_RIGHT, CF_PALADIN_SEAL_OF_BLOOD_MARTYR,
            CF_PALADIN_SEAL_OF_CORRUPT_VENGE, CF_PALADIN_SEAL_OF_LIGHT, CF_PALADIN_SEAL_OF_WISDOM, CF_PALADIN_SEAL_OF_RIGHTEOUSNESS>() &&
        // avoid counting target triggered effect as seal for avoid remove it or seal by it.
        spellInfo->EffectImplicitTargetA[EFFECT_INDEX_0] == TARGET_SELF;
}

inline bool IsElementalShield(SpellEntry const *spellInfo)
{
    // family flags 10 (Lightning), 42 (Earth), 37 (Water), proc shield from T2 8 pieces bonus
    return spellInfo->SpellFamilyName == SPELLFAMILY_SHAMAN &&
        (spellInfo->SpellFamilyFlags.test<CF_SHAMAN_LIGHTNING_SHIELD, CF_SHAMAN_WATER_SHIELD, CF_SHAMAN_EARTH_SHIELD>() || spellInfo->Id == 23552);
}

inline bool IsExplicitDiscoverySpell(SpellEntry const *spellInfo)
{
    return (((spellInfo->Effect[EFFECT_INDEX_0] == SPELL_EFFECT_CREATE_RANDOM_ITEM
        || spellInfo->Effect[EFFECT_INDEX_0] == SPELL_EFFECT_CREATE_ITEM_2)
        && spellInfo->Effect[EFFECT_INDEX_1] == SPELL_EFFECT_SCRIPT_EFFECT)
        || spellInfo->Id == 64323);                         // Book of Glyph Mastery (Effect0==SPELL_EFFECT_SCRIPT_EFFECT without any other data)
}

inline bool IsLootCraftingSpell(SpellEntry const *spellInfo)
{
    return (spellInfo->Effect[EFFECT_INDEX_0] == SPELL_EFFECT_CREATE_RANDOM_ITEM ||
        // different random cards from Inscription (121==Virtuoso Inking Set category) r without explicit item
        (spellInfo->Effect[EFFECT_INDEX_0] == SPELL_EFFECT_CREATE_ITEM_2 &&
        (spellInfo->TotemCategory[0] != 0 || spellInfo->EffectItemType[0]==0)));
}

int32 CompareAuraRanks(uint32 spellId_1, uint32 spellId_2);

// order from less to more strict
bool IsSingleFromSpellSpecificPerTargetPerCaster(SpellSpecific spellSpec1,SpellSpecific spellSpec2);
bool IsSingleFromSpellSpecificSpellRanksPerTarget(SpellSpecific spellSpec1,SpellSpecific spellSpec2);
bool IsSingleFromSpellSpecificPerTarget(SpellSpecific spellSpec1,SpellSpecific spellSpec2);

bool IsPassiveSpell(uint32 spellId);
bool IsPassiveSpell(SpellEntry const* spellProto);

inline bool IsPassiveSpellStackableWithRanks(SpellEntry const* spellProto)
{
    if(!IsPassiveSpell(spellProto))
        return false;

    return !IsSpellHaveEffect(spellProto,SPELL_EFFECT_APPLY_AURA);
}

inline bool IsSpellRemoveAllMovementAndControlLossEffects(SpellEntry const* spellProto)
{
    return spellProto->EffectApplyAuraName[EFFECT_INDEX_0] == SPELL_AURA_MECHANIC_IMMUNITY &&
        spellProto->EffectMiscValue[EFFECT_INDEX_0] == 1 &&
        spellProto->EffectApplyAuraName[EFFECT_INDEX_1] == 0 &&
        spellProto->EffectApplyAuraName[EFFECT_INDEX_2] == 0 &&
        spellProto->HasAttribute(SPELL_ATTR_EX_DISPEL_AURAS_ON_IMMUNITY)/* && -- all above selected spells have SPELL_ATTR_EX5_* mask
        ((spellProto->AttributesEx5 &
            (SPELL_ATTR_EX5_USABLE_WHILE_CONFUSED|SPELL_ATTR_EX5_USABLE_WHILE_FEARED|SPELL_ATTR_EX5_USABLE_WHILE_STUNNED)) ==
            (SPELL_ATTR_EX5_USABLE_WHILE_CONFUSED|SPELL_ATTR_EX5_USABLE_WHILE_FEARED|SPELL_ATTR_EX5_USABLE_WHILE_STUNNED))*/;
}

inline bool IsDeathOnlySpell(SpellEntry const *spellInfo)
{
    return spellInfo->AttributesEx3 & SPELL_ATTR_EX3_CAST_ON_DEAD
        || spellInfo->Id == 2584;
}

bool IsEffectCauseDamage(SpellEntry const* spellInfo, SpellEffectIndex effecIdx);

inline bool IsSpellCauseDamage(SpellEntry const* spellInfo)
{
    for (int i = 0; i < MAX_EFFECT_INDEX; ++i)
        if (IsEffectCauseDamage(spellInfo, SpellEffectIndex(i)))
            return true;
    return false;
}

inline bool IsCrowdControlAura(AuraType aura)
{
    return (aura == SPELL_AURA_MOD_CONFUSE ||
            aura == SPELL_AURA_MOD_FEAR    ||
            aura == SPELL_AURA_MOD_STUN    ||
            aura == SPELL_AURA_MOD_ROOT    ||
            aura == SPELL_AURA_TRANSFORM   );
}

uint32 GetProcFlag(SpellEntry const* spellInfo);

inline bool IsDeathPersistentSpell(SpellEntry const *spellInfo)
{
    return spellInfo->AttributesEx3 & SPELL_ATTR_EX3_DEATH_PERSISTENT;
}
inline bool IsNonCombatSpell(SpellEntry const *spellInfo)
{
    return spellInfo->HasAttribute(SPELL_ATTR_CANT_USED_IN_COMBAT);
}

bool IsPositiveSpell(uint32 spellId);
bool IsPositiveSpell(SpellEntry const *spellproto);
bool IsPositiveEffect(SpellEntry const *spellInfo, SpellEffectIndex effIndex);
bool IsPositiveTarget(uint32 targetA, uint32 targetB);

bool IsNonPositiveSpell(uint32 spellId);
bool IsNonPositiveSpell(SpellEntry const* spellproto);

bool IsExplicitPositiveTarget(uint32 targetA);
bool IsExplicitNegativeTarget(uint32 targetA);

bool IsSingleTargetSpell(SpellEntry const *spellInfo);
bool IsSingleTargetSpells(SpellEntry const *spellInfo1, SpellEntry const *spellInfo2);

inline bool IsCasterSourceTarget(uint32 target)
{
    switch (target )
    {
        case TARGET_SELF:
        case TARGET_PET:
        case TARGET_ALL_PARTY_AROUND_CASTER:
        case TARGET_IN_FRONT_OF_CASTER:
        case TARGET_MASTER:
        case TARGET_MINION:
        case TARGET_ALL_PARTY:
        case TARGET_ALL_PARTY_AROUND_CASTER_2:
        case TARGET_SELF_FISHING:
        case TARGET_TOTEM_EARTH:
        case TARGET_TOTEM_WATER:
        case TARGET_TOTEM_AIR:
        case TARGET_TOTEM_FIRE:
        case TARGET_AREAEFFECT_GO_AROUND_DEST:
        case TARGET_ALL_RAID_AROUND_CASTER:
        case TARGET_SELF2:
        case TARGET_DIRECTLY_FORWARD:
        case TARGET_NONCOMBAT_PET:
        case TARGET_IN_FRONT_OF_CASTER_30:
            return true;
        default:
            break;
    }
    return false;
}

inline bool IsSpellWithCasterSourceTargetsOnly(SpellEntry const* spellInfo)
{
    for(int i = 0; i < MAX_EFFECT_INDEX; ++i)
    {
        uint32 targetA = spellInfo->EffectImplicitTargetA[i];
        if (targetA && !IsCasterSourceTarget(targetA))
            return false;

        uint32 targetB = spellInfo->EffectImplicitTargetB[i];
        if (targetB && !IsCasterSourceTarget(targetB))
            return false;

        if(!targetA && !targetB)
            return false;
    }
    return true;
}

inline bool IsPointEffectTarget( Targets target )
{
    switch (target )
    {
        case TARGET_INNKEEPER_COORDINATES:
        case TARGET_TABLE_X_Y_Z_COORDINATES:
        case TARGET_CASTER_COORDINATES:
        case TARGET_SCRIPT_COORDINATES:
        case TARGET_CURRENT_ENEMY_COORDINATES:
        case TARGET_DUELVSPLAYER_COORDINATES:
        case TARGET_DYNAMIC_OBJECT_COORDINATES:
        case TARGET_POINT_AT_NORTH:
        case TARGET_POINT_AT_SOUTH:
        case TARGET_POINT_AT_EAST:
        case TARGET_POINT_AT_WEST:
        case TARGET_POINT_AT_NE:
        case TARGET_POINT_AT_NW:
        case TARGET_POINT_AT_SE:
        case TARGET_POINT_AT_SW:
            return true;
        default:
            break;
    }
    return false;
}

inline bool IsAreaEffectPossitiveTarget( Targets target )
{
    switch (target )
    {
        case TARGET_ALL_PARTY_AROUND_CASTER:
        case TARGET_ALL_FRIENDLY_UNITS_AROUND_CASTER:
        case TARGET_ALL_FRIENDLY_UNITS_IN_AREA:
        case TARGET_ALL_PARTY:
        case TARGET_ALL_PARTY_AROUND_CASTER_2:
        case TARGET_AREAEFFECT_PARTY:
        case TARGET_ALL_RAID_AROUND_CASTER:
        case TARGET_AREAEFFECT_PARTY_AND_CLASS:
            return true;
        default:
            break;
    }
    return false;
}

inline bool IsAreaEffectTarget( Targets target )
{
    switch (target )
    {
        case TARGET_AREAEFFECT_INSTANT:
        case TARGET_AREAEFFECT_CUSTOM:
        case TARGET_ALL_ENEMY_IN_AREA:
        case TARGET_ALL_ENEMY_IN_AREA_INSTANT:
        case TARGET_ALL_PARTY_AROUND_CASTER:
        case TARGET_IN_FRONT_OF_CASTER:
        case TARGET_ALL_ENEMY_IN_AREA_CHANNELED:
        case TARGET_ALL_FRIENDLY_UNITS_AROUND_CASTER:
        case TARGET_ALL_FRIENDLY_UNITS_IN_AREA:
        case TARGET_ALL_PARTY:
        case TARGET_ALL_PARTY_AROUND_CASTER_2:
        case TARGET_AREAEFFECT_PARTY:
        case TARGET_AREAEFFECT_GO_AROUND_DEST:
        case TARGET_ALL_RAID_AROUND_CASTER:
        case TARGET_AREAEFFECT_PARTY_AND_CLASS:
        case TARGET_IN_FRONT_OF_CASTER_30:
            return true;
        default:
            break;
    }
    return false;
}

inline bool IsAreaOfEffectSpell(SpellEntry const *spellInfo)
{
    if (IsAreaEffectTarget(Targets(spellInfo->EffectImplicitTargetA[EFFECT_INDEX_0])) || IsAreaEffectTarget(Targets(spellInfo->EffectImplicitTargetB[EFFECT_INDEX_0])))
        return true;
    if (IsAreaEffectTarget(Targets(spellInfo->EffectImplicitTargetA[EFFECT_INDEX_1])) || IsAreaEffectTarget(Targets(spellInfo->EffectImplicitTargetB[EFFECT_INDEX_1])))
        return true;
    if (IsAreaEffectTarget(Targets(spellInfo->EffectImplicitTargetA[EFFECT_INDEX_2])) || IsAreaEffectTarget(Targets(spellInfo->EffectImplicitTargetB[EFFECT_INDEX_2])))
        return true;
    return false;
}

inline bool IsAreaAuraEffect(uint32 effect)
{
    if ( effect == SPELL_EFFECT_APPLY_AREA_AURA_PARTY    ||
        effect == SPELL_EFFECT_APPLY_AREA_AURA_RAID     ||
        effect == SPELL_EFFECT_APPLY_AREA_AURA_FRIEND   ||
        effect == SPELL_EFFECT_APPLY_AREA_AURA_ENEMY    ||
        effect == SPELL_EFFECT_APPLY_AREA_AURA_PET      ||
        effect == SPELL_EFFECT_APPLY_AREA_AURA_OWNER)
        return true;
    return false;
}

inline bool HasAreaAuraEffect(SpellEntry const *spellInfo)
{
    for (int32 i = 0; i < MAX_EFFECT_INDEX; ++i)
        if (IsAreaAuraEffect(spellInfo->Effect[i]))
            return true;
    return false;
}

inline bool HasAuraWithTriggerEffect(SpellEntry const *spellInfo)
{
    for (int32 i = 0; i < MAX_EFFECT_INDEX; ++i)
    {
        switch(spellInfo->Effect[i])
        {
            case SPELL_AURA_PERIODIC_TRIGGER_SPELL:
            case SPELL_AURA_PROC_TRIGGER_SPELL:
            case SPELL_AURA_PROC_TRIGGER_DAMAGE:
            case SPELL_AURA_PROC_TRIGGER_SPELL_WITH_VALUE:
                return true;
        }
    }
    return false;
}

inline bool IsDispelSpell(SpellEntry const *spellInfo)
{
    return IsSpellHaveEffect(spellInfo, SPELL_EFFECT_DISPEL);
}

inline bool isSpellBreakStealth(SpellEntry const* spellInfo)
{
    return !spellInfo->HasAttribute(SPELL_ATTR_EX_NOT_BREAK_STEALTH);
}

inline bool IsAutoRepeatRangedSpell(SpellEntry const* spellInfo)
{
    return spellInfo->HasAttribute(SPELL_ATTR_RANGED) && spellInfo->HasAttribute(SPELL_ATTR_EX2_AUTOREPEAT_FLAG);
}

inline bool IsSpellRequiresRangedAP(SpellEntry const* spellInfo)
{
    return (spellInfo->SpellFamilyName == SPELLFAMILY_HUNTER && spellInfo->DmgClass != SPELL_DAMAGE_CLASS_MELEE);
}

SpellCastResult GetErrorAtShapeshiftedCast (SpellEntry const *spellInfo, uint32 form);

inline bool IsChanneledSpell(SpellEntry const* spellInfo)
{
    return spellInfo->HasAttribute(SPELL_ATTR_EX_CHANNELED_1) || spellInfo->HasAttribute(SPELL_ATTR_EX_CHANNELED_2);
}

inline bool IsNeedCastSpellAtFormApply(SpellEntry const* spellInfo, ShapeshiftForm form)
{
<<<<<<< HEAD
    if (!(spellInfo->Attributes & (SPELL_ATTR_PASSIVE | SPELL_ATTR_HIDDEN_CLIENTSIDE)) || !form)
=======
    if ((!spellInfo->HasAttribute(SPELL_ATTR_PASSIVE) && spellInfo->HasAttribute(SPELL_ATTR_UNK7)) || !form)
>>>>>>> 78344592
        return false;

    // passive spells with SPELL_ATTR_EX2_NOT_NEED_SHAPESHIFT are already active without shapeshift, do no recast!
    return (spellInfo->Stances & (1<<(form-1)) && !(spellInfo->AttributesEx2 & SPELL_ATTR_EX2_NOT_NEED_SHAPESHIFT));
}


inline bool NeedsComboPoints(SpellEntry const* spellInfo)
{
    return spellInfo->HasAttribute(SPELL_ATTR_EX_REQ_TARGET_COMBO_POINTS) || spellInfo->HasAttribute(SPELL_ATTR_EX_REQ_COMBO_POINTS);
}

inline SpellSchoolMask GetSpellSchoolMask(SpellEntry const* spellInfo)
{
    return SpellSchoolMask(spellInfo->SchoolMask);
}

inline uint32 GetSpellMechanicMask(SpellEntry const* spellInfo, uint32 effectMask)
{
    uint32 mask = 0;
    if (spellInfo->Mechanic)
        mask |= 1 << (spellInfo->Mechanic - 1);

    for (uint32 i = 0; i < MAX_EFFECT_INDEX; ++i)
    {
        if (!(effectMask & (1 << i)))
            continue;

        if (spellInfo->EffectMechanic[i])
            mask |= 1 << (spellInfo->EffectMechanic[i]-1);
    }

    return mask;
}

inline uint32 GetAllSpellMechanicMask(SpellEntry const* spellInfo)
{
    uint32 mask = 0;
    if (spellInfo->Mechanic)
        mask |= 1 << (spellInfo->Mechanic - 1);
    for (int i=0; i< MAX_EFFECT_INDEX; ++i)
        if (spellInfo->EffectMechanic[i])
            mask |= 1 << (spellInfo->EffectMechanic[i]-1);
    return mask;
}

inline Mechanics GetEffectMechanic(SpellEntry const* spellInfo, SpellEffectIndex effect)
{
    if (spellInfo->EffectMechanic[effect])
        return Mechanics(spellInfo->EffectMechanic[effect]);
    if (spellInfo->Mechanic)
        return Mechanics(spellInfo->Mechanic);
    return MECHANIC_NONE;
}

inline uint32 GetDispellMask(DispelType dispel)
{
    // If dispell all
    if (dispel == DISPEL_ALL)
        return DISPEL_ALL_MASK;
    else
        return (1 << dispel);
}

inline bool IsSpellReduceThreat(SpellEntry const* spellInfo)
{
    for (int32 i = 0; i < MAX_EFFECT_INDEX; ++i)
    {
        if (spellInfo->Effect[i] != SPELL_EFFECT_APPLY_AURA)
            continue;

        switch(spellInfo->EffectApplyAuraName[i])
        {
            case SPELL_AURA_MOD_TOTAL_THREAT:
            case SPELL_AURA_MOD_THREAT:
            case SPELL_AURA_MOD_CRITICAL_THREAT:
                if (spellInfo->CalculateSimpleValue(SpellEffectIndex(i)) < 0)
                    return true;
                break;
            default:
                break;
        }
    }
    return false;
}

inline bool IsSpellAllowDeadTarget(SpellEntry const* spellInfo)
{
    return spellInfo ? spellInfo->AttributesEx2 & SPELL_ATTR2_ALLOW_DEAD_TARGET : false;
}

bool IsSpellAffectedBySpellMods(SpellEntry const* spellInfo);

// Diminishing Returns interaction with spells
DiminishingGroup GetDiminishingReturnsGroupForSpell(SpellEntry const* spellproto, bool triggered);
bool IsDiminishingReturnsGroupDurationLimited(DiminishingGroup group);
DiminishingReturnsType GetDiminishingReturnsGroupType(DiminishingGroup group);
int32 GetDiminishingReturnsLimitDuration(DiminishingGroup group, SpellEntry const* spellproto);

MANGOS_DLL_SPEC SpellEntry const* GetSpellEntryByDifficulty(uint32 id, Difficulty difficulty, bool isRaid);

// Spell proc event related declarations (accessed using SpellMgr functions)
enum ProcFlags
{
    PROC_FLAG_NONE                          = 0x00000000,

    PROC_FLAG_KILLED                        = 0x00000001,   // 00 Killed by aggressor
    PROC_FLAG_KILL                          = 0x00000002,   // 01 Kill target (in most cases need XP/Honor reward, see Unit::IsTriggeredAtSpellProcEvent for additinoal check)

    PROC_FLAG_SUCCESSFUL_MELEE_HIT          = 0x00000004,   // 02 Successful melee auto attack
    PROC_FLAG_TAKEN_MELEE_HIT               = 0x00000008,   // 03 Taken damage from melee auto attack hit

    PROC_FLAG_SUCCESSFUL_MELEE_SPELL_HIT    = 0x00000010,   // 04 Successful attack by Spell that use melee weapon
    PROC_FLAG_TAKEN_MELEE_SPELL_HIT         = 0x00000020,   // 05 Taken damage by Spell that use melee weapon

    PROC_FLAG_SUCCESSFUL_RANGED_HIT         = 0x00000040,   // 06 Successful Ranged auto attack
    PROC_FLAG_TAKEN_RANGED_HIT              = 0x00000080,   // 07 Taken damage from ranged auto attack

    PROC_FLAG_SUCCESSFUL_RANGED_SPELL_HIT   = 0x00000100,   // 08 Successful Ranged attack by Spell that use ranged weapon
    PROC_FLAG_TAKEN_RANGED_SPELL_HIT        = 0x00000200,   // 09 Taken damage by Spell that use ranged weapon

    PROC_FLAG_SUCCESSFUL_POSITIVE_AOE_HIT   = 0x00000400,   // 10 Successful AoE (not 100% shure unused)
    PROC_FLAG_TAKEN_POSITIVE_AOE            = 0x00000800,   // 11 Taken AoE      (not 100% shure unused)

    PROC_FLAG_SUCCESSFUL_AOE_SPELL_HIT      = 0x00001000,   // 12 Successful AoE damage spell hit (not 100% shure unused)
    PROC_FLAG_TAKEN_AOE_SPELL_HIT           = 0x00002000,   // 13 Taken AoE damage spell hit      (not 100% shure unused)

    PROC_FLAG_SUCCESSFUL_POSITIVE_SPELL     = 0x00004000,   // 14 Successful cast positive spell (by default only on healing)
    PROC_FLAG_TAKEN_POSITIVE_SPELL          = 0x00008000,   // 15 Taken positive spell hit (by default only on healing)

    PROC_FLAG_SUCCESSFUL_NEGATIVE_SPELL_HIT = 0x00010000,   // 16 Successful negative spell cast (by default only on damage)
    PROC_FLAG_TAKEN_NEGATIVE_SPELL_HIT      = 0x00020000,   // 17 Taken negative spell (by default only on damage)

    PROC_FLAG_ON_DO_PERIODIC                = 0x00040000,   // 18 Successful do periodic (damage / healing, determined by PROC_EX_PERIODIC_POSITIVE or negative if no procEx)
    PROC_FLAG_ON_TAKE_PERIODIC              = 0x00080000,   // 19 Taken spell periodic (damage / healing, determined by PROC_EX_PERIODIC_POSITIVE or negative if no procEx)

    PROC_FLAG_TAKEN_ANY_DAMAGE              = 0x00100000,   // 20 Taken any damage
    PROC_FLAG_ON_TRAP_ACTIVATION            = 0x00200000,   // 21 On trap activation

    PROC_FLAG_TAKEN_OFFHAND_HIT             = 0x00400000,   // 22 Taken off-hand melee attacks(not used)
    PROC_FLAG_SUCCESSFUL_OFFHAND_HIT        = 0x00800000,   // 23 Successful off-hand melee attacks

    PROC_FLAG_ON_DEATH                      = 0x01000000,   // 24 On caster's death

    // Custom proc flag system (must be used for write proc-like effects over procsystem)
    PROC_FLAG_ON_AURA_APPLY                 = 0x04000000,   // 26 On apply aura (require SpellClassMask and custom proc ex flags)
    PROC_FLAG_ON_AURA_FADE                  = 0x08000000,   // 27 On fade aura  (require SpellClassMask and custom proc ex flags)
};

#define MELEE_BASED_TRIGGER_MASK (PROC_FLAG_SUCCESSFUL_MELEE_HIT        | \
                                  PROC_FLAG_TAKEN_MELEE_HIT             | \
                                  PROC_FLAG_SUCCESSFUL_MELEE_SPELL_HIT  | \
                                  PROC_FLAG_TAKEN_MELEE_SPELL_HIT       | \
                                  PROC_FLAG_SUCCESSFUL_RANGED_HIT       | \
                                  PROC_FLAG_TAKEN_RANGED_HIT            | \
                                  PROC_FLAG_SUCCESSFUL_RANGED_SPELL_HIT | \
                                  PROC_FLAG_TAKEN_RANGED_SPELL_HIT)

#define NEGATIVE_TRIGGER_MASK (MELEE_BASED_TRIGGER_MASK                | \
                               PROC_FLAG_SUCCESSFUL_AOE_SPELL_HIT      | \
                               PROC_FLAG_TAKEN_AOE_SPELL_HIT           | \
                               PROC_FLAG_SUCCESSFUL_NEGATIVE_SPELL_HIT | \
                               PROC_FLAG_TAKEN_NEGATIVE_SPELL_HIT)

#define SPELL_CAST_TRIGGER_MASK (PROC_FLAG_SUCCESSFUL_MELEE_SPELL_HIT    | \
                                 PROC_FLAG_SUCCESSFUL_RANGED_HIT         | \
                                 PROC_FLAG_SUCCESSFUL_RANGED_SPELL_HIT   | \
                                 PROC_FLAG_SUCCESSFUL_POSITIVE_AOE_HIT   | \
                                 PROC_FLAG_SUCCESSFUL_AOE_SPELL_HIT      | \
                                 PROC_FLAG_SUCCESSFUL_POSITIVE_SPELL     | \
                                 PROC_FLAG_SUCCESSFUL_NEGATIVE_SPELL_HIT)

#define DAMAGE_OR_HIT_TRIGGER_MASK (PROC_FLAG_TAKEN_MELEE_HIT | \
                                    PROC_FLAG_TAKEN_MELEE_SPELL_HIT | \
                                    PROC_FLAG_TAKEN_RANGED_HIT | \
                                    PROC_FLAG_TAKEN_AOE_SPELL_HIT | \
                                    PROC_FLAG_TAKEN_NEGATIVE_SPELL_HIT | \
                                    PROC_FLAG_TAKEN_ANY_DAMAGE | \
                                    PROC_FLAG_ON_TRAP_ACTIVATION)

enum ProcFlagsEx
{
    PROC_EX_NONE                = 0x0000000,                // If none can tigger on Hit/Crit only (passive spells MUST defined by SpellFamily flag)
    PROC_EX_NORMAL_HIT          = 0x0000001,                // If set only from normal hit (only damage spells)
    PROC_EX_CRITICAL_HIT        = 0x0000002,
    PROC_EX_MISS                = 0x0000004,
    PROC_EX_RESIST              = 0x0000008,
    PROC_EX_DODGE               = 0x0000010,
    PROC_EX_PARRY               = 0x0000020,
    PROC_EX_BLOCK               = 0x0000040,
    PROC_EX_EVADE               = 0x0000080,
    PROC_EX_IMMUNE              = 0x0000100,
    PROC_EX_DEFLECT             = 0x0000200,
    PROC_EX_ABSORB              = 0x0000400,
    PROC_EX_REFLECT             = 0x0000800,
    PROC_EX_INTERRUPT           = 0x0001000,                // Melee hit result can be Interrupt (not used)
    PROC_EX_FULL_BLOCK          = 0x0002000,                // block al attack damage
    PROC_EX_RESERVED2           = 0x0004000,
    PROC_EX_RESERVED3           = 0x0008000,
    PROC_EX_EX_TRIGGER_ALWAYS   = 0x0010000,                // If set trigger always ( no matter another flags) used for drop charges
    PROC_EX_EX_ONE_TIME_TRIGGER = 0x0020000,                // If set trigger always but only one time (not used)
    PROC_EX_PERIODIC_POSITIVE   = 0x0040000,                // For periodic heal
    PROC_EX_CAST_END            = 0x0080000,                // procs on end of cast

    // Custom proc ex flag system
    PROC_EX_DIRECT_DAMAGE       = 0x0100000,                // do not proc from absorbed damage
    PROC_EX_SHIELD_BREAK        = 0x0200000,                // proc at remove aura by shield break
    PROC_EX_DISPEL              = 0x0400000,                // proc at remove aura by dispel
    PROC_EX_EXPIRE              = 0x0800000,                // proc at remove aura by expire
};

struct SpellProcEventEntry
{
    uint32      schoolMask;                                 // if nonzero - bit mask for matching proc condition based on spell candidate's school: Fire=2, Mask=1<<(2-1)=2
    uint32      spellFamilyName;                            // if nonzero - for matching proc condition based on candidate spell's SpellFamilyNamer value
    ClassFamilyMask spellFamilyMask[MAX_EFFECT_INDEX];      // if nonzero - for matching proc condition based on candidate spell's SpellFamilyFlags  (like auras 107 and 108 do)
    uint32      procFlags;                                  // bitmask for matching proc event
    uint32      procEx;                                     // proc Extend info (see ProcFlagsEx)
    float       ppmRate;                                    // for melee (ranged?) damage spells - proc rate per minute. if zero, falls back to flat chance from Spell.dbc
    float       customChance;                               // Owerride chance (in most cases for debug only)
    uint32      cooldown;                                   // hidden cooldown used for some spell proc events, applied to _triggered_spell_
};

struct SpellBonusEntry
{
    float  direct_damage;
    float  dot_damage;
    float  ap_bonus;
    float  ap_dot_bonus;
};

typedef UNORDERED_MAP<uint32, SpellProcEventEntry> SpellProcEventMap;
typedef UNORDERED_MAP<uint32, SpellBonusEntry>     SpellBonusMap;

#define ELIXIR_BATTLE_MASK    0x01
#define ELIXIR_GUARDIAN_MASK  0x02
#define ELIXIR_FLASK_MASK     (ELIXIR_BATTLE_MASK|ELIXIR_GUARDIAN_MASK)
#define ELIXIR_UNSTABLE_MASK  0x04
#define ELIXIR_SHATTRATH_MASK 0x08
#define ELIXIR_WELL_FED       0x10                          // Some foods have SPELLFAMILY_POTION

struct SpellThreatEntry
{
    uint16 threat;
    float multiplier;
    float ap_bonus;
};

typedef std::map<uint32, uint8> SpellElixirMap;
typedef std::map<uint32, float> SpellProcItemEnchantMap;
typedef std::map<uint32, SpellThreatEntry> SpellThreatMap;

// Spell script target related declarations (accessed using SpellMgr functions)
enum SpellTargetType
{
    SPELL_TARGET_TYPE_GAMEOBJECT = 0,
    SPELL_TARGET_TYPE_CREATURE   = 1,
    SPELL_TARGET_TYPE_DEAD       = 2
};

#define MAX_SPELL_TARGET_TYPE 3

struct SpellTargetEntry
{
    SpellTargetEntry(SpellTargetType type_,uint32 targetEntry_) : type(type_), targetEntry(targetEntry_) {}
    SpellTargetType type;
    uint32 targetEntry;
};

typedef std::multimap<uint32,SpellTargetEntry> SpellScriptTarget;
typedef std::pair<SpellScriptTarget::const_iterator,SpellScriptTarget::const_iterator> SpellScriptTargetBounds;

// coordinates for spells (accessed using SpellMgr functions)
struct SpellTargetPosition
{
    uint32 target_mapId;
    float  target_X;
    float  target_Y;
    float  target_Z;
    float  target_Orientation;
};

typedef UNORDERED_MAP<uint32, SpellTargetPosition> SpellTargetPositionMap;

// Spell linked types
enum SpellLinkedType
{
    SPELL_LINKED_TYPE_NONE              = 0,
    SPELL_LINKED_TYPE_BOOST             = 1,
    SPELL_LINKED_TYPE_BOOSTFORWARD      = 2,
    SPELL_LINKED_TYPE_PRECAST           = 3,
    SPELL_LINKED_TYPE_TRIGGERED         = 4,
    SPELL_LINKED_TYPE_PROC              = 5,
    SPELL_LINKED_TYPE_REMOVEONCAST      = 6,
    SPELL_LINKED_TYPE_REMOVEONREMOVE    = 7,
    SPELL_LINKED_TYPE_CASTONREMOVE      = 8,
    SPELL_LINKED_TYPE_SCRIPTEFFECT      = 9,
    SPELL_LINKED_TYPE_DUMMYEFFECT       = 10,
    SPELL_LINKED_TYPE_MAX,
};

struct SpellLinkedEntry
{
    uint32 spellId;
    uint32 linkedId;
    uint32 type;
    uint32 effectMask;
};

typedef std::multimap<uint32, SpellLinkedEntry>  SpellLinkedMap;
typedef std::pair<SpellLinkedMap::const_iterator,SpellLinkedMap::const_iterator> SpellLinkedMapBounds;
typedef std::set<uint32>  SpellLinkedSet;

// Spell pet auras
class PetAura
{
    public:
        PetAura()
        {
            auras.clear();
        }

        PetAura(uint32 petEntry, uint32 aura, bool _removeOnChangePet, int _damage) :
        removeOnChangePet(_removeOnChangePet), damage(_damage)
        {
            auras[petEntry] = aura;
        }

        uint32 GetAura(uint32 petEntry) const
        {
            std::map<uint32, uint32>::const_iterator itr = auras.find(petEntry);
            if (itr != auras.end())
                return itr->second;
            else
            {
                std::map<uint32, uint32>::const_iterator itr2 = auras.find(0);
                if (itr2 != auras.end())
                    return itr2->second;
                else
                    return 0;
            }
        }

        void AddAura(uint32 petEntry, uint32 aura)
        {
            auras[petEntry] = aura;
        }

        bool IsRemovedOnChangePet() const
        {
            return removeOnChangePet;
        }

        int32 GetDamage() const
        {
            return damage;
        }

    private:
        std::map<uint32, uint32> auras;
        bool removeOnChangePet;
        int32 damage;
};
typedef std::map<uint32, PetAura> SpellPetAuraMap;
typedef std::vector<PetAura> PetPassiveAuraList;
typedef std::map<uint32, PetPassiveAuraList> SpellPetPassiveAuraMap;

struct SpellArea
{
    uint32 spellId;
    uint32 areaId;                                          // zone/subzone/or 0 is not limited to zone
    uint32 questStart;                                      // quest start (quest must be active or rewarded for spell apply)
    uint32 questEnd;                                        // quest end (quest don't must be rewarded for spell apply)
    int32  auraSpell;                                       // spell aura must be applied for spell apply )if possitive) and it don't must be applied in other case
    uint32 raceMask;                                        // can be applied only to races
    Gender gender;                                          // can be applied only to gender
    bool questStartCanActive;                               // if true then quest start can be active (not only rewarded)
    bool autocast;                                          // if true then auto applied at area enter, in other case just allowed to cast

    // helpers
    bool IsFitToRequirements(Player const* player, uint32 newZone, uint32 newArea) const;
};

typedef std::multimap<uint32,SpellArea> SpellAreaMap;
typedef std::multimap<uint32,SpellArea const*> SpellAreaForQuestMap;
typedef std::multimap<uint32,SpellArea const*> SpellAreaForAuraMap;
typedef std::multimap<uint32,SpellArea const*> SpellAreaForAreaMap;
typedef std::pair<SpellAreaMap::const_iterator,SpellAreaMap::const_iterator> SpellAreaMapBounds;
typedef std::pair<SpellAreaForQuestMap::const_iterator,SpellAreaForQuestMap::const_iterator> SpellAreaForQuestMapBounds;
typedef std::pair<SpellAreaForAuraMap::const_iterator, SpellAreaForAuraMap::const_iterator>  SpellAreaForAuraMapBounds;
typedef std::pair<SpellAreaForAreaMap::const_iterator, SpellAreaForAreaMap::const_iterator>  SpellAreaForAreaMapBounds;


// Spell rank chain  (accessed using SpellMgr functions)
struct SpellChainNode
{
    uint32 prev;
    uint32 first;
    uint32 req;
    uint8  rank;
};

typedef UNORDERED_MAP<uint32, SpellChainNode> SpellChainMap;
typedef std::multimap<uint32, uint32> SpellChainMapNext;

// Spell learning properties (accessed using SpellMgr functions)
struct SpellLearnSkillNode
{
    uint16 skill;
    uint16 step;
    uint16 value;                                           // 0  - max skill value for player level
    uint16 maxvalue;                                        // 0  - max skill value for player level
};

typedef std::map<uint32, SpellLearnSkillNode> SpellLearnSkillMap;

struct SpellLearnSpellNode
{
    uint32 spell;
    bool active;                                            // show in spellbook or not
    bool autoLearned;
};

typedef std::multimap<uint32, SpellLearnSpellNode> SpellLearnSpellMap;
typedef std::pair<SpellLearnSpellMap::const_iterator,SpellLearnSpellMap::const_iterator> SpellLearnSpellMapBounds;

typedef std::multimap<uint32, SkillLineAbilityEntry const*> SkillLineAbilityMap;
typedef std::pair<SkillLineAbilityMap::const_iterator,SkillLineAbilityMap::const_iterator> SkillLineAbilityMapBounds;

typedef std::multimap<uint32, SkillRaceClassInfoEntry const*> SkillRaceClassInfoMap;
typedef std::pair<SkillRaceClassInfoMap::const_iterator,SkillRaceClassInfoMap::const_iterator> SkillRaceClassInfoMapBounds;

struct SkillDiscoveryEntry
{
    uint32  spellId;                                        // discavered spell
    uint32  reqSkillValue;                                  // skill level limitation
    float   chance;                                         // chance

    SkillDiscoveryEntry()
        : spellId(0), reqSkillValue(0), chance(0) {}

    SkillDiscoveryEntry(uint32 _spellId, uint32 req_skill_val, float _chance)
        : spellId(_spellId), reqSkillValue(req_skill_val), chance(_chance) {}
};

typedef std::list<SkillDiscoveryEntry> SkillDiscoveryList;
typedef UNORDERED_MAP<int32, SkillDiscoveryList> SkillDiscoveryMap;

// struct to store information about extra item creation
// one entry for every spell that is able to create an extra item
struct SkillExtraItemEntry
{
    // the spell id of the specialization required to create extra items
    uint32 requiredSpecialization;
    // the chance to create one additional item
    float additionalCreateChance;
    // maximum number of extra items created per crafting
    uint8 additionalMaxNum;

    SkillExtraItemEntry()
        : requiredSpecialization(0), additionalCreateChance(0.0f), additionalMaxNum(0) {}

    SkillExtraItemEntry(uint32 rS, float aCC, uint8 aMN)
        : requiredSpecialization(rS), additionalCreateChance(aCC), additionalMaxNum(aMN) {}
};

// map to store the extra item creation info, the key is the spellId of the creation spell, the mapped value is the assigned SkillExtraItemEntry
typedef std::map<uint32,SkillExtraItemEntry> SkillExtraItemMap;

typedef std::multimap<uint32, uint32> PetLevelupSpellSet;
typedef std::map<uint32, PetLevelupSpellSet> PetLevelupSpellMap;

struct PetDefaultSpellsEntry
{
    uint32 spellid[MAX_CREATURE_SPELL_DATA_SLOT];
};

// < 0 for petspelldata id, > 0 for creature_id
typedef std::map<int32, PetDefaultSpellsEntry> PetDefaultSpellsMap;


inline bool IsPrimaryProfessionSkill(uint32 skill)
{
    SkillLineEntry const *pSkill = sSkillLineStore.LookupEntry(skill);
    if(!pSkill)
        return false;

    if (pSkill->categoryId != SKILL_CATEGORY_PROFESSION)
        return false;

    return true;
}

inline bool IsProfessionSkill(uint32 skill)
{
    return  IsPrimaryProfessionSkill(skill) || skill == SKILL_FISHING || skill == SKILL_COOKING || skill == SKILL_FIRST_AID;
}

inline bool IsProfessionOrRidingSkill(uint32 skill)
{
    return  IsProfessionSkill(skill) || skill == SKILL_RIDING;
}

class SpellMgr
{
    friend struct DoSpellBonuses;
    friend struct DoSpellProcEvent;
    friend struct DoSpellProcItemEnchant;

    // Constructors
    public:
        SpellMgr();
        ~SpellMgr();

    // Accessors (const or static functions)
    public:

        SpellElixirMap const& GetSpellElixirMap() const { return mSpellElixirs; }

        uint32 GetSpellElixirMask(uint32 spellid) const
        {
            SpellElixirMap::const_iterator itr = mSpellElixirs.find(spellid);
            if (itr==mSpellElixirs.end())
                return 0x0;

            return itr->second;
        }

        SpellSpecific GetSpellElixirSpecific(uint32 spellid) const
        {
            uint32 mask = GetSpellElixirMask(spellid);
            if((mask & ELIXIR_FLASK_MASK)==ELIXIR_FLASK_MASK)
                return SPELL_FLASK_ELIXIR;
            else if (mask & ELIXIR_BATTLE_MASK)
                return SPELL_BATTLE_ELIXIR;
            else if (mask & ELIXIR_GUARDIAN_MASK)
                return SPELL_GUARDIAN_ELIXIR;
            else if (mask & ELIXIR_WELL_FED)
                return SPELL_WELL_FED;
            else
                return SPELL_NORMAL;
        }

        SpellThreatEntry const* GetSpellThreatEntry(uint32 spellid) const
        {
            SpellThreatMap::const_iterator itr = mSpellThreatMap.find(spellid);
            if (itr != mSpellThreatMap.end())
                return &itr->second;

            return NULL;
        }

        float GetSpellThreatMultiplier(SpellEntry const *spellInfo) const
        {
            if (!spellInfo)
                return 1.0f;

            if (SpellThreatEntry const *entry = GetSpellThreatEntry(spellInfo->Id))
                return entry->multiplier;

            return 1.0f;
        }

        // Spell proc events
        SpellProcEventEntry const* GetSpellProcEvent(uint32 spellId) const
        {
            SpellProcEventMap::const_iterator itr = mSpellProcEventMap.find(spellId);
            if ( itr != mSpellProcEventMap.end( ) )
                return &itr->second;
            return NULL;
        }

        // Spell procs from item enchants
        float GetItemEnchantProcChance(uint32 spellid) const
        {
            SpellProcItemEnchantMap::const_iterator itr = mSpellProcItemEnchantMap.find(spellid);
            if (itr==mSpellProcItemEnchantMap.end())
                return 0.0f;

            return itr->second;
        }

        static bool IsSpellProcEventCanTriggeredBy( SpellProcEventEntry const * spellProcEvent, uint32 EventProcFlag, SpellEntry const * procSpell, uint32 procFlags, uint32 procExtra);

        // Spell bonus data
        SpellBonusEntry const* GetSpellBonusData(uint32 spellId) const
        {
            // Lookup data
            SpellBonusMap::const_iterator itr = mSpellBonusMap.find(spellId);
            if ( itr != mSpellBonusMap.end( ) )
                return &itr->second;

            return NULL;
        }

        // Spell target coordinates
        SpellTargetPosition const* GetSpellTargetPosition(uint32 spell_id) const
        {
            SpellTargetPositionMap::const_iterator itr = mSpellTargetPositions.find( spell_id );
            if ( itr != mSpellTargetPositions.end( ) )
                return &itr->second;
            return NULL;
        }

        // Spell ranks chains
        SpellChainNode const* GetSpellChainNode(uint32 spell_id) const
        {
            SpellChainMap::const_iterator itr = mSpellChains.find(spell_id);
            if (itr == mSpellChains.end())
                return NULL;

            return &itr->second;
        }

        uint32 GetFirstSpellInChain(uint32 spell_id) const
        {
            if (SpellChainNode const* node = GetSpellChainNode(spell_id))
                return node->first;

            return spell_id;
        }

        uint32 GetPrevSpellInChain(uint32 spell_id) const
        {
            if (SpellChainNode const* node = GetSpellChainNode(spell_id))
                return node->prev;

            return 0;
        }

        SpellChainMapNext const& GetSpellChainNext() const { return mSpellChainsNext; }

        template<typename Worker>
        void doForHighRanks(uint32 spellid, Worker& worker)
        {
            SpellChainMapNext const& nextMap = GetSpellChainNext();
            for(SpellChainMapNext::const_iterator itr = nextMap.lower_bound(spellid); itr != nextMap.upper_bound(spellid); ++itr)
            {
                worker(itr->second);
                doForHighRanks(itr->second,worker);
            }
        }

        // Note: not use rank for compare to spell ranks: spell chains isn't linear order
        // Use IsHighRankOfSpell instead
        uint8 GetSpellRank(uint32 spell_id) const
        {
            if (SpellChainNode const* node = GetSpellChainNode(spell_id))
                return node->rank;

            return 0;
        }

        uint8 IsHighRankOfSpell(uint32 spell1,uint32 spell2) const
        {
            SpellChainMap::const_iterator itr = mSpellChains.find(spell1);

            uint32 rank2 = GetSpellRank(spell2);

            // not ordered correctly by rank value
            if (itr == mSpellChains.end() || !rank2 || itr->second.rank <= rank2)
                return false;

            // check present in same rank chain
            for(; itr != mSpellChains.end(); itr = mSpellChains.find(itr->second.prev))
                if (itr->second.prev==spell2)
                    return true;

            return false;
        }

        bool IsRankSpellDueToSpell(SpellEntry const *spellInfo_1,uint32 spellId_2) const;
        bool IsNoStackSpellDueToSpell(uint32 spellId_1, uint32 spellId_2) const;
        bool canStackSpellRanksInSpellBook(SpellEntry const *spellInfo) const;
        bool IsRankedSpellNonStackableInSpellBook(SpellEntry const *spellInfo) const
        {
            return !canStackSpellRanksInSpellBook(spellInfo) && GetSpellRank(spellInfo->Id) != 0;
        }

        static bool IsGroupBuff(SpellEntry const *spellInfo);
        static bool IsStackableSpellAuraHolder(SpellEntry const *spellInfo);

        SpellEntry const* SelectAuraRankForLevel(SpellEntry const* spellInfo, uint32 Level) const;

        // Spell learning
        SpellLearnSkillNode const* GetSpellLearnSkill(uint32 spell_id) const
        {
            SpellLearnSkillMap::const_iterator itr = mSpellLearnSkills.find(spell_id);
            if (itr != mSpellLearnSkills.end())
                return &itr->second;
            else
                return NULL;
        }

        bool IsSpellLearnSpell(uint32 spell_id) const
        {
            return mSpellLearnSpells.find(spell_id) != mSpellLearnSpells.end();
        }

        SpellLearnSpellMapBounds GetSpellLearnSpellMapBounds(uint32 spell_id) const
        {
            return mSpellLearnSpells.equal_range(spell_id);
        }

        bool IsSpellLearnToSpell(uint32 spell_id1,uint32 spell_id2) const
        {
            SpellLearnSpellMapBounds bounds = GetSpellLearnSpellMapBounds(spell_id1);
            for(SpellLearnSpellMap::const_iterator i = bounds.first; i != bounds.second; ++i)
                if (i->second.spell==spell_id2)
                    return true;
            return false;
        }

        static bool IsProfessionOrRidingSpell(uint32 spellId);
        static bool IsProfessionSpell(uint32 spellId);
        static bool IsPrimaryProfessionSpell(uint32 spellId);
        bool IsPrimaryProfessionFirstRankSpell(uint32 spellId) const;
        uint32 GetProfessionSpellMinLevel(uint32 spellId);

        bool IsSkillBonusSpell(uint32 spellId) const;


        // Spell script targets
        SpellScriptTargetBounds GetSpellScriptTargetBounds(uint32 spell_id) const
        {
            return mSpellScriptTarget.equal_range(spell_id);
        }

        // Spell correctness for client using
        static bool IsSpellValid(SpellEntry const * spellInfo, Player* pl = NULL, bool msg = true);

        SkillLineAbilityMapBounds GetSkillLineAbilityMapBounds(uint32 spell_id) const
        {
            return mSkillLineAbilityMap.equal_range(spell_id);
        }

        SkillRaceClassInfoMapBounds GetSkillRaceClassInfoMapBounds(uint32 skill_id) const
        {
            return mSkillRaceClassInfoMap.equal_range(skill_id);
        }

        PetAura const* GetPetAura(uint32 spell_id, SpellEffectIndex eff)
        {
            SpellPetAuraMap::const_iterator itr = mSpellPetAuraMap.find((spell_id<<8) + eff);
            if (itr != mSpellPetAuraMap.end())
                return &itr->second;
            else
                return NULL;
        }

        PetPassiveAuraList const* GetPetPassiveAuraList(uint32 creature_id)
        {
            SpellPetPassiveAuraMap::const_iterator itr = mSpellPetPassiveAuraMap.find(creature_id);
            if (itr != mSpellPetPassiveAuraMap.end())
                return &itr->second;
            else
                return NULL;
        }

        PetLevelupSpellSet const* GetPetLevelupSpellList(uint32 petFamily) const
        {
            PetLevelupSpellMap::const_iterator itr = mPetLevelupSpellMap.find(petFamily);
            if (itr != mPetLevelupSpellMap.end())
                return &itr->second;
            else
                return NULL;
        }

        // < 0 for petspelldata id, > 0 for creature_id
        PetDefaultSpellsEntry const* GetPetDefaultSpellsEntry(int32 id) const
        {
            PetDefaultSpellsMap::const_iterator itr = mPetDefaultSpellsMap.find(id);
            if (itr != mPetDefaultSpellsMap.end())
                return &itr->second;
            return NULL;
        }

        SpellCastResult GetSpellAllowedInLocationError(SpellEntry const *spellInfo, uint32 map_id, uint32 zone_id, uint32 area_id, Player const* player = NULL);

        SpellAreaMapBounds GetSpellAreaMapBounds(uint32 spell_id) const
        {
            return mSpellAreaMap.equal_range(spell_id);
        }

        SpellAreaForQuestMapBounds GetSpellAreaForQuestMapBounds(uint32 quest_id, bool active) const
        {
            if (active)
                return mSpellAreaForActiveQuestMap.equal_range(quest_id);
            else
                return mSpellAreaForQuestMap.equal_range(quest_id);
        }

        SpellAreaForQuestMapBounds GetSpellAreaForQuestEndMapBounds(uint32 quest_id) const
        {
            return mSpellAreaForQuestEndMap.equal_range(quest_id);
        }

        SpellAreaForAuraMapBounds GetSpellAreaForAuraMapBounds(uint32 spell_id) const
        {
            return mSpellAreaForAuraMap.equal_range(spell_id);
        }

        SpellAreaForAreaMapBounds GetSpellAreaForAreaMapBounds(uint32 area_id) const
        {
            return mSpellAreaForAreaMap.equal_range(area_id);
        }

        SpellLinkedMapBounds GetSpellLinkedMapBounds(uint32 spell_id) const
        {
            return mSpellLinkedMap.equal_range(spell_id);
        }

        SpellLinkedSet GetSpellLinked(uint32 spell_id, SpellLinkedType type) const;

        uint32 GetSkillDiscoverySpell(uint32 skillId, uint32 spellId, Player* player);
        uint32 GetExplicitDiscoverySpell(uint32 spellId, Player* player);

        void LoadSkillExtraItemTable();
        // returns true and sets the appropriate info if the player can create extra items with the given spellId
        bool CanCreateExtraItems(Player* player, uint32 spellId, float &additionalChance, uint8 &additionalMax);

    // Modifiers
    public:
        static SpellMgr& Instance();

        void CheckUsedSpells(char const* table);

        // Loading data at server startup
        void LoadSpellChains();
        void LoadSpellLearnSkills();
        void LoadSpellLearnSpells();
        void LoadSpellScriptTarget();
        void LoadSpellElixirs();
        void LoadSpellProcEvents();
        void LoadSpellProcItemEnchant();
        void LoadSpellBonuses();
        void LoadSpellLinked();
        void LoadSpellTargetPositions();
        void LoadSpellThreats();
        void LoadSkillLineAbilityMap();
        void LoadSkillRaceClassInfoMap();
        void LoadSpellPetAuras();
        void LoadPetLevelupSpellMap();
        void LoadPetDefaultSpells();
        void LoadSpellAreas();
        void LoadSkillDiscoveryTable();

    private:
        bool LoadPetDefaultSpells_helper(CreatureInfo const* cInfo, PetDefaultSpellsEntry& petDefSpells);

        SpellScriptTarget  mSpellScriptTarget;
        SpellChainMap      mSpellChains;
        SpellChainMapNext  mSpellChainsNext;
        SpellLearnSkillMap mSpellLearnSkills;
        SpellLearnSpellMap mSpellLearnSpells;
        SpellTargetPositionMap mSpellTargetPositions;
        SpellElixirMap     mSpellElixirs;
        SpellThreatMap     mSpellThreatMap;
        SpellProcEventMap  mSpellProcEventMap;
        SpellProcItemEnchantMap mSpellProcItemEnchantMap;
        SpellBonusMap      mSpellBonusMap;
        SpellLinkedMap     mSpellLinkedMap;
        SkillLineAbilityMap mSkillLineAbilityMap;
        SkillRaceClassInfoMap mSkillRaceClassInfoMap;
        SpellPetAuraMap     mSpellPetAuraMap;
        SpellPetPassiveAuraMap     mSpellPetPassiveAuraMap;
        PetLevelupSpellMap  mPetLevelupSpellMap;
        PetDefaultSpellsMap mPetDefaultSpellsMap;           // only spells not listed in related mPetLevelupSpellMap entry
        SpellAreaMap         mSpellAreaMap;
        SpellAreaForQuestMap mSpellAreaForQuestMap;
        SpellAreaForQuestMap mSpellAreaForActiveQuestMap;
        SpellAreaForQuestMap mSpellAreaForQuestEndMap;
        SpellAreaForAuraMap  mSpellAreaForAuraMap;
        SpellAreaForAreaMap  mSpellAreaForAreaMap;
        SkillDiscoveryMap    mSkillDiscoveryStore;
        SkillExtraItemMap    mSkillExtraItemStore;
};

#define sSpellMgr SpellMgr::Instance()
#endif<|MERGE_RESOLUTION|>--- conflicted
+++ resolved
@@ -497,11 +497,10 @@
 
 inline bool IsNeedCastSpellAtFormApply(SpellEntry const* spellInfo, ShapeshiftForm form)
 {
-<<<<<<< HEAD
-    if (!(spellInfo->Attributes & (SPELL_ATTR_PASSIVE | SPELL_ATTR_HIDDEN_CLIENTSIDE)) || !form)
-=======
-    if ((!spellInfo->HasAttribute(SPELL_ATTR_PASSIVE) && spellInfo->HasAttribute(SPELL_ATTR_UNK7)) || !form)
->>>>>>> 78344592
+
+// need check - old variant here
+//    if (!(spellInfo->Attributes & (SPELL_ATTR_PASSIVE | SPELL_ATTR_HIDDEN_CLIENTSIDE)) || !form)
+    if ((!spellInfo->HasAttribute(SPELL_ATTR_PASSIVE) && spellInfo->HasAttribute(SPELL_ATTR_HIDDEN_CLIENTSIDE)) || !form)
         return false;
 
     // passive spells with SPELL_ATTR_EX2_NOT_NEED_SHAPESHIFT are already active without shapeshift, do no recast!
