/*
 * Copyright (C) 2005-2011 MaNGOS <http://getmangos.com/>
 *
 * This program is free software; you can redistribute it and/or modify
 * it under the terms of the GNU General Public License as published by
 * the Free Software Foundation; either version 2 of the License, or
 * (at your option) any later version.
 *
 * This program is distributed in the hope that it will be useful,
 * but WITHOUT ANY WARRANTY; without even the implied warranty of
 * MERCHANTABILITY or FITNESS FOR A PARTICULAR PURPOSE.  See the
 * GNU General Public License for more details.
 *
 * You should have received a copy of the GNU General Public License
 * along with this program; if not, write to the Free Software
 * Foundation, Inc., 59 Temple Place, Suite 330, Boston, MA  02111-1307  USA
 */

#ifndef MANGOS_GRIDNOTIFIERS_H
#define MANGOS_GRIDNOTIFIERS_H

#include "ObjectGridLoader.h"
#include "UpdateData.h"
#include <iostream>

#include "Corpse.h"
#include "Object.h"
#include "DynamicObject.h"
#include "GameObject.h"
#include "Player.h"
#include "Unit.h"
#include "CreatureAI.h"

class Player;
//class Map;

namespace MaNGOS
{
    struct MANGOS_DLL_DECL VisibleNotifier
    {
        Camera& i_camera;
        UpdateData i_data;
        ObjectGuidSet i_clientGUIDs;
        std::set<WorldObject*> i_visibleNow;

        explicit VisibleNotifier(Camera &c) : i_camera(c), i_clientGUIDs(c.GetOwner()->m_clientGUIDs) {}
        template<class T> void Visit(GridRefManager<T> &m);
        void Visit(CameraMapType &m) {}
        void Notify(void);
    };

    struct MANGOS_DLL_DECL VisibleChangesNotifier
    {
        WorldObject &i_object;

        explicit VisibleChangesNotifier(WorldObject &object) : i_object(object) {}
        template<class T> void Visit(GridRefManager<T> &) {}
        void Visit(CameraMapType &);
    };

    struct MANGOS_DLL_DECL MessageDeliverer
    {
        Player &i_player;
        WorldPacket *i_message;
        bool i_toSelf;
        MessageDeliverer(Player &pl, WorldPacket *msg, bool to_self) : i_player(pl), i_message(msg), i_toSelf(to_self) {}
        void Visit(CameraMapType &m);
        template<class SKIP> void Visit(GridRefManager<SKIP> &) {}
    };

    struct MessageDelivererExcept
    {
        uint32        i_phaseMask;
        WorldPacket*  i_message;
        Player const* i_skipped_receiver;

        MessageDelivererExcept(WorldObject const* obj, WorldPacket *msg, Player const* skipped)
            : i_phaseMask(obj->GetPhaseMask()), i_message(msg), i_skipped_receiver(skipped) {}

        void Visit(CameraMapType &m);
        template<class SKIP> void Visit(GridRefManager<SKIP> &) {}
    };

    struct MANGOS_DLL_DECL ObjectMessageDeliverer
    {
        uint32 i_phaseMask;
        WorldPacket *i_message;
        explicit ObjectMessageDeliverer(WorldObject& obj, WorldPacket *msg)
            : i_phaseMask(obj.GetPhaseMask()), i_message(msg) {}
        void Visit(CameraMapType &m);
        template<class SKIP> void Visit(GridRefManager<SKIP> &) {}
    };

    struct MANGOS_DLL_DECL MessageDistDeliverer
    {
        Player &i_player;
        WorldPacket *i_message;
        bool i_toSelf;
        bool i_ownTeamOnly;
        float i_dist;

        MessageDistDeliverer(Player &pl, WorldPacket *msg, float dist, bool to_self, bool ownTeamOnly)
            : i_player(pl), i_message(msg), i_toSelf(to_self), i_ownTeamOnly(ownTeamOnly), i_dist(dist) {}
        void Visit(CameraMapType &m);
        template<class SKIP> void Visit(GridRefManager<SKIP> &) {}
    };

    struct MANGOS_DLL_DECL ObjectMessageDistDeliverer
    {
        WorldObject &i_object;
        WorldPacket *i_message;
        float i_dist;
        ObjectMessageDistDeliverer(WorldObject &obj, WorldPacket *msg, float dist) : i_object(obj), i_message(msg), i_dist(dist) {}
        void Visit(CameraMapType &m);
        template<class SKIP> void Visit(GridRefManager<SKIP> &) {}
    };

    struct MANGOS_DLL_DECL ObjectUpdater
    {
        uint32 i_timeDiff;
        explicit ObjectUpdater(const uint32 &diff) : i_timeDiff(diff) {}
        template<class T> void Visit(GridRefManager<T> &m);
        void Visit(PlayerMapType &) {}
        void Visit(CorpseMapType &) {}
        void Visit(CameraMapType &) {}
        void Visit(CreatureMapType &);
    };

    struct MANGOS_DLL_DECL PlayerRelocationNotifier
    {
        Player &i_player;
        PlayerRelocationNotifier(Player &pl) : i_player(pl) {}
        template<class T> void Visit(GridRefManager<T> &) {}
        void Visit(CreatureMapType &);
    };

    struct MANGOS_DLL_DECL CreatureRelocationNotifier
    {
        Creature &i_creature;
        CreatureRelocationNotifier(Creature &c) : i_creature(c) {}
        template<class T> void Visit(GridRefManager<T> &) {}
        #ifdef WIN32
        template<> void Visit(PlayerMapType &);
        #endif
    };

    struct MANGOS_DLL_DECL DynamicObjectUpdater
    {
        DynamicObject &i_dynobject;
        Unit* i_check;
        bool i_positive;
        DynamicObjectUpdater(DynamicObject &dynobject, Unit* caster, bool positive) : i_dynobject(dynobject), i_positive(positive)
        {
            i_check = caster;
            Unit* owner = i_check->GetOwner();
            if(owner)
                i_check = owner;
        }

        template<class T> inline void Visit(GridRefManager<T>  &) {}
        #ifdef WIN32
        template<> inline void Visit<Player>(PlayerMapType &);
        template<> inline void Visit<Creature>(CreatureMapType &);
        #endif

        void VisitHelper(Unit* target);
    };

    // SEARCHERS & LIST SEARCHERS & WORKERS

    /* Model Searcher class:
    template<class Check>
    struct MANGOS_DLL_DECL SomeSearcher
    {
        ResultType& i_result;
        Check & i_check;

        SomeSearcher(ResultType& result, Check & check)
            : i_phaseMask(check.GetFocusObject().GetPhaseMask()), i_result(result), i_check(check) {}

        void Visit(CreatureMapType &m);
        {
            ..some code fast return if result found

            for(CreatureMapType::iterator itr = m.begin(); itr != m.end(); ++itr)
            {
                if (!itr->getSource()->InSamePhase(i_phaseMask))
                    continue;

                if (!i_check(itr->getSource()))
                    continue;

                ..some code for update result and possible stop search
            }
        }

        template<class NOT_INTERESTED> void Visit(GridRefManager<NOT_INTERESTED> &) {}
    };
    */

    // WorldObject searchers & workers

    template<class Check>
        struct MANGOS_DLL_DECL WorldObjectSearcher
    {
        uint32 i_phaseMask;
        WorldObject* &i_object;
        Check &i_check;

        WorldObjectSearcher(WorldObject* & result, Check& check)
            : i_phaseMask(check.GetFocusObject().GetPhaseMask()), i_object(result),i_check(check) {}

        void Visit(GameObjectMapType &m);
        void Visit(PlayerMapType &m);
        void Visit(CreatureMapType &m);
        void Visit(CorpseMapType &m);
        void Visit(DynamicObjectMapType &m);

        template<class NOT_INTERESTED> void Visit(GridRefManager<NOT_INTERESTED> &) {}
    };

    template<class Check>
        struct MANGOS_DLL_DECL WorldObjectListSearcher
    {
        uint32 i_phaseMask;
        std::list<WorldObject*> &i_objects;
        Check& i_check;

        WorldObjectListSearcher(std::list<WorldObject*> &objects, Check & check)
            : i_phaseMask(check.GetFocusObject().GetPhaseMask()), i_objects(objects),i_check(check) {}

        void Visit(PlayerMapType &m);
        void Visit(CreatureMapType &m);
        void Visit(CorpseMapType &m);
        void Visit(GameObjectMapType &m);
        void Visit(DynamicObjectMapType &m);

        template<class NOT_INTERESTED> void Visit(GridRefManager<NOT_INTERESTED> &) {}
    };

    template<class Do>
        struct MANGOS_DLL_DECL WorldObjectWorker
    {
        uint32 i_phaseMask;
        Do const& i_do;

        WorldObjectWorker(WorldObject const* searcher, Do const& _do)
            : i_phaseMask(searcher->GetPhaseMask()), i_do(_do) {}

        void Visit(GameObjectMapType &m)
        {
            for(GameObjectMapType::iterator itr=m.begin(); itr != m.end(); ++itr)
                if(itr->getSource()->InSamePhase(i_phaseMask))
                    i_do(itr->getSource());
        }

        void Visit(PlayerMapType &m)
        {
            for(PlayerMapType::iterator itr=m.begin(); itr != m.end(); ++itr)
                if(itr->getSource()->InSamePhase(i_phaseMask))
                    i_do(itr->getSource());
        }
        void Visit(CreatureMapType &m)
        {
            for(CreatureMapType::iterator itr=m.begin(); itr != m.end(); ++itr)
                if(itr->getSource()->InSamePhase(i_phaseMask))
                    i_do(itr->getSource());
        }

        void Visit(CorpseMapType &m)
        {
            for(CorpseMapType::iterator itr=m.begin(); itr != m.end(); ++itr)
                if(itr->getSource()->InSamePhase(i_phaseMask))
                    i_do(itr->getSource());
        }

        void Visit(DynamicObjectMapType &m)
        {
            for(DynamicObjectMapType::iterator itr=m.begin(); itr != m.end(); ++itr)
                if(itr->getSource()->InSamePhase(i_phaseMask))
                    i_do(itr->getSource());
        }

        template<class NOT_INTERESTED> void Visit(GridRefManager<NOT_INTERESTED> &) {}
    };

    // Gameobject searchers

    template<class Check>
        struct MANGOS_DLL_DECL GameObjectSearcher
    {
        uint32 i_phaseMask;
        GameObject* &i_object;
        Check &i_check;

        GameObjectSearcher(GameObject* & result, Check& check)
            : i_phaseMask(check.GetFocusObject().GetPhaseMask()), i_object(result),i_check(check) {}

        void Visit(GameObjectMapType &m);

        template<class NOT_INTERESTED> void Visit(GridRefManager<NOT_INTERESTED> &) {}
    };

    // Last accepted by Check GO if any (Check can change requirements at each call)
    template<class Check>
        struct MANGOS_DLL_DECL GameObjectLastSearcher
    {
        uint32 i_phaseMask;
        GameObject* &i_object;
        Check& i_check;

        GameObjectLastSearcher(GameObject* & result, Check& check)
            : i_phaseMask(check.GetFocusObject().GetPhaseMask()), i_object(result), i_check(check) {}

        void Visit(GameObjectMapType &m);

        template<class NOT_INTERESTED> void Visit(GridRefManager<NOT_INTERESTED> &) {}
    };

    template<class Check>
        struct MANGOS_DLL_DECL GameObjectListSearcher
    {
        uint32 i_phaseMask;
        std::list<GameObject*> &i_objects;
        Check& i_check;

        GameObjectListSearcher(std::list<GameObject*> &objects, Check & check)
            : i_phaseMask(check.GetFocusObject().GetPhaseMask()), i_objects(objects), i_check(check) {}

        void Visit(GameObjectMapType &m);

        template<class NOT_INTERESTED> void Visit(GridRefManager<NOT_INTERESTED> &) {}
    };

    // Unit searchers

    // First accepted by Check Unit if any
    template<class Check>
        struct MANGOS_DLL_DECL UnitSearcher
    {
        uint32 i_phaseMask;
        Unit* &i_object;
        Check & i_check;

        UnitSearcher(Unit* & result, Check & check)
            : i_phaseMask(check.GetFocusObject().GetPhaseMask()), i_object(result),i_check(check) {}

        void Visit(CreatureMapType &m);
        void Visit(PlayerMapType &m);

        template<class NOT_INTERESTED> void Visit(GridRefManager<NOT_INTERESTED> &) {}
    };

    // Last accepted by Check Unit if any (Check can change requirements at each call)
    template<class Check>
        struct MANGOS_DLL_DECL UnitLastSearcher
    {
        uint32 i_phaseMask;
        Unit* &i_object;
        Check & i_check;

        UnitLastSearcher(Unit* & result, Check & check)
            : i_phaseMask(check.GetFocusObject().GetPhaseMask()), i_object(result),i_check(check) {}

        void Visit(CreatureMapType &m);
        void Visit(PlayerMapType &m);

        template<class NOT_INTERESTED> void Visit(GridRefManager<NOT_INTERESTED> &) {}
    };

    // All accepted by Check units if any
    template<class Check>
        struct MANGOS_DLL_DECL UnitListSearcher
    {
        uint32 i_phaseMask;
        std::list<Unit*> &i_objects;
        Check& i_check;

        UnitListSearcher(std::list<Unit*> &objects, Check & check)
            : i_phaseMask(check.GetFocusObject().GetPhaseMask()), i_objects(objects),i_check(check) {}

        void Visit(PlayerMapType &m);
        void Visit(CreatureMapType &m);

        template<class NOT_INTERESTED> void Visit(GridRefManager<NOT_INTERESTED> &) {}
    };

    // Creature searchers

    template<class Check>
        struct MANGOS_DLL_DECL CreatureSearcher
    {
        uint32 i_phaseMask;
        Creature* &i_object;
        Check & i_check;

        CreatureSearcher(Creature* & result, Check & check)
            : i_phaseMask(check.GetFocusObject().GetPhaseMask()), i_object(result),i_check(check) {}

        void Visit(CreatureMapType &m);

        template<class NOT_INTERESTED> void Visit(GridRefManager<NOT_INTERESTED> &) {}
    };

    // Last accepted by Check Creature if any (Check can change requirements at each call)
    template<class Check>
        struct MANGOS_DLL_DECL CreatureLastSearcher
    {
        uint32 i_phaseMask;
        Creature* &i_object;
        Check & i_check;

        CreatureLastSearcher(Creature* & result, Check & check)
            : i_phaseMask(check.GetFocusObject().GetPhaseMask()), i_object(result),i_check(check) {}

        void Visit(CreatureMapType &m);

        template<class NOT_INTERESTED> void Visit(GridRefManager<NOT_INTERESTED> &) {}
    };

    template<class Check>
        struct MANGOS_DLL_DECL CreatureListSearcher
    {
        uint32 i_phaseMask;
        std::list<Creature*> &i_objects;
        Check& i_check;

        CreatureListSearcher(std::list<Creature*> &objects, Check & check)
            : i_phaseMask(check.GetFocusObject().GetPhaseMask()), i_objects(objects),i_check(check) {}

        void Visit(CreatureMapType &m);

        template<class NOT_INTERESTED> void Visit(GridRefManager<NOT_INTERESTED> &) {}
    };

    template<class Do>
    struct MANGOS_DLL_DECL CreatureWorker
    {
        uint32 i_phaseMask;
        Do& i_do;

        CreatureWorker(WorldObject const* searcher, Do& _do)
            : i_phaseMask(searcher->GetPhaseMask()), i_do(_do) {}

        void Visit(CreatureMapType &m)
        {
            for(CreatureMapType::iterator itr=m.begin(); itr != m.end(); ++itr)
                if(itr->getSource()->InSamePhase(i_phaseMask))
                    i_do(itr->getSource());
        }

        template<class NOT_INTERESTED> void Visit(GridRefManager<NOT_INTERESTED> &) {}
    };

    // Player searchers

    template<class Check>
    struct MANGOS_DLL_DECL PlayerSearcher
    {
        uint32 i_phaseMask;
        Player* &i_object;
        Check & i_check;

        PlayerSearcher(Player* & result, Check & check)
            : i_phaseMask(check.GetFocusObject().GetPhaseMask()), i_object(result),i_check(check) {}

        void Visit(PlayerMapType &m);

        template<class NOT_INTERESTED> void Visit(GridRefManager<NOT_INTERESTED> &) {}
    };

    template<class Check>
    struct MANGOS_DLL_DECL PlayerListSearcher
    {
        uint32 i_phaseMask;
        std::list<Player*> &i_objects;
        Check& i_check;

        PlayerListSearcher(std::list<Player*> &objects, Check & check)
            : i_phaseMask(check.GetFocusObject().GetPhaseMask()), i_objects(objects),i_check(check) {}

        void Visit(PlayerMapType &m);

        template<class NOT_INTERESTED> void Visit(GridRefManager<NOT_INTERESTED> &) {}
    };

    template<class Do>
    struct MANGOS_DLL_DECL PlayerWorker
    {
        uint32 i_phaseMask;
        Do& i_do;

        PlayerWorker(WorldObject const* searcher, Do& _do)
            : i_phaseMask(searcher->GetPhaseMask()), i_do(_do) {}

        void Visit(PlayerMapType &m)
        {
            for(PlayerMapType::iterator itr=m.begin(); itr != m.end(); ++itr)
                if(itr->getSource()->InSamePhase(i_phaseMask))
                    i_do(itr->getSource());
        }

        template<class NOT_INTERESTED> void Visit(GridRefManager<NOT_INTERESTED> &) {}
    };

    template<class Do>
    struct MANGOS_DLL_DECL CameraDistWorker
    {
        WorldObject const* i_searcher;
        float i_dist;
        Do& i_do;

        CameraDistWorker(WorldObject const* searcher, float _dist, Do& _do)
            : i_searcher(searcher), i_dist(_dist), i_do(_do) {}

        void Visit(CameraMapType &m)
        {
            for(CameraMapType::iterator itr=m.begin(); itr != m.end(); ++itr)
                if (itr->getSource()->GetBody()->InSamePhase(i_searcher) && itr->getSource()->GetBody()->IsWithinDist(i_searcher,i_dist))
                    i_do(itr->getSource()->GetOwner());
        }
        template<class NOT_INTERESTED> void Visit(GridRefManager<NOT_INTERESTED> &) {}
    };

    // CHECKS && DO classes

    /* Model Check class:
    class SomeCheck
    {
        public:
            SomeCheck(SomeObjecType const* fobj, ..some other args) : i_fobj(fobj), ...other inits {}
            WorldObject const& GetFocusObject() const { return *i_fobj; }
            bool operator()(Creature* u)                    and for other intresting typs (Player/GameObject/Camera
            {
                return ..(code return true if Object fit to requirenment);
            }
            template<class NOT_INTERESTED> bool operator()(NOT_INTERESTED*) { return false; }
        private:
            SomeObjecType const* i_fobj;                    // Focus object used for check distance from, phase, so place in world
            ..other values need for check
    };
    */

    // WorldObject check classes
    class RaiseDeadObjectCheck
    {
        public:
            RaiseDeadObjectCheck(WorldObject const* fobj, float range) : i_fobj(fobj), i_range(range) {}
            WorldObject const& GetFocusObject() const { return *i_fobj; }
            bool operator()(Player* u)
            {
                if( u->isAlive() || u->IsTaxiFlying() )
                    return false;

                return i_fobj->IsWithinDistInMap(u, i_range);
            }
            bool operator()(Corpse* u);
            bool operator()(Creature* u)
            {
                if ( u->isAlive() || u->IsDeadByDefault() || u->IsTaxiFlying() ||
                   ( u->GetCreatureTypeMask() & CREATURE_TYPEMASK_HUMANOID_OR_UNDEAD) == 0 )
                    return false;

                return i_fobj->IsWithinDistInMap(u, i_range);
            }
            template<class NOT_INTERESTED> bool operator()(NOT_INTERESTED*) { return false; }
        private:
            WorldObject const* i_fobj;
            float i_range;
    };

    class RaiseAllyObjectCheck
    {
        public:
            RaiseAllyObjectCheck(WorldObject const* fobj, float range) : i_fobj(fobj), i_range(range) {}
            WorldObject const& GetFocusObject() const { return *i_fobj; }
            bool operator()(Player* u)
            {
                if( u->isAlive() || u->IsTaxiFlying() || !i_fobj->IsFriendlyTo(u) )
                    return false;

                return i_fobj->IsWithinDistInMap(u, i_range);
            }
            template<class NOT_INTERESTED> bool operator()(NOT_INTERESTED*) { return false; }
        private:
            WorldObject const* i_fobj;
            float i_range;
    };

    class ExplodeCorpseObjectCheck
    {
        public:
            ExplodeCorpseObjectCheck(WorldObject const* fobj, float range) : i_fobj(fobj), i_range(range) {}
            WorldObject const& GetFocusObject() const { return *i_fobj; }
            bool operator()(Player* u)
            {
                if( u->isAlive() || u->IsTaxiFlying() || u->HasAuraType(SPELL_AURA_GHOST)  )
                    return false;

                return i_fobj->IsWithinDistInMap(u, i_range);
            }
            bool operator()(Creature* u)
            {
                if (u->getDeathState()!=CORPSE || u->IsTaxiFlying() || u->IsDeadByDefault() ||
                    (u->GetDisplayId() != u->GetNativeDisplayId()) ||
                    (u->GetCreatureTypeMask() & CREATURE_TYPEMASK_MECHANICAL_OR_ELEMENTAL)!=0)
                    return false;

                return i_fobj->IsWithinDistInMap(u, i_range);
            }
            template<class NOT_INTERESTED> bool operator()(NOT_INTERESTED*) { return false; }
        private:
            WorldObject const* i_fobj;
            float i_range;
    };

    class CannibalizeObjectCheck
    {
        public:
            CannibalizeObjectCheck(WorldObject const* fobj, float range) : i_fobj(fobj), i_range(range) {}
            WorldObject const& GetFocusObject() const { return *i_fobj; }
            bool operator()(Player* u)
            {
                if( i_fobj->IsFriendlyTo(u) || u->isAlive() || u->IsTaxiFlying() )
                    return false;

                return i_fobj->IsWithinDistInMap(u, i_range);
            }
            bool operator()(Corpse* u);
            bool operator()(Creature* u)
            {
                if (i_fobj->IsFriendlyTo(u) || u->isAlive() || u->IsTaxiFlying() ||
                    (u->GetCreatureTypeMask() & CREATURE_TYPEMASK_HUMANOID_OR_UNDEAD)==0)
                    return false;

                return i_fobj->IsWithinDistInMap(u, i_range);
            }
            template<class NOT_INTERESTED> bool operator()(NOT_INTERESTED*) { return false; }
        private:
            WorldObject const* i_fobj;
            float i_range;
    };

    // WorldObject do classes

    class RespawnDo
    {
        public:
            RespawnDo() {}
            void operator()(Creature* u) const;
            void operator()(GameObject* u) const;
            void operator()(WorldObject*) const {}
            void operator()(Corpse*) const {}
    };

    // GameObject checks

    class GameObjectFocusCheck
    {
        public:
            GameObjectFocusCheck(Unit const* unit,uint32 focusId) : i_unit(unit), i_focusId(focusId) {}
            WorldObject const& GetFocusObject() const { return *i_unit; }
            bool operator()(GameObject* go) const
            {
                if(go->GetGOInfo()->type != GAMEOBJECT_TYPE_SPELL_FOCUS)
                    return false;

                if(go->GetGOInfo()->spellFocus.focusId != i_focusId)
                    return false;

                float dist = (float)go->GetGOInfo()->spellFocus.dist;

                return go->IsWithinDistInMap(i_unit, dist);
            }
        private:
            Unit const* i_unit;
            uint32 i_focusId;
    };

    // Find the nearest Fishing hole and return true only if source object is in range of hole
    class NearestGameObjectFishingHoleCheck
    {
        public:
            NearestGameObjectFishingHoleCheck(WorldObject const& obj, float range) : i_obj(obj), i_range(range) {}
            WorldObject const& GetFocusObject() const { return i_obj; }
            bool operator()(GameObject* go)
            {
                if(go->GetGOInfo()->type == GAMEOBJECT_TYPE_FISHINGHOLE && go->isSpawned() && i_obj.IsWithinDistInMap(go, i_range) && i_obj.IsWithinDistInMap(go, (float)go->GetGOInfo()->fishinghole.radius))
                {
                    i_range = i_obj.GetDistance(go);
                    return true;
                }
                return false;
            }
            float GetLastRange() const { return i_range; }
        private:
            WorldObject const& i_obj;
            float  i_range;

            // prevent clone
            NearestGameObjectFishingHoleCheck(NearestGameObjectFishingHoleCheck const&);
    };

    // Success at unit in range, range update for next check (this can be use with GameobjectLastSearcher to find nearest GO)
    class NearestGameObjectEntryInObjectRangeCheck
    {
        public:
            NearestGameObjectEntryInObjectRangeCheck(WorldObject const& obj,uint32 entry, float range) : i_obj(obj), i_entry(entry), i_range(range) {}
            WorldObject const& GetFocusObject() const { return i_obj; }
            bool operator()(GameObject* go)
            {
                if(go->GetEntry() == i_entry && i_obj.IsWithinDistInMap(go, i_range))
                {
                    i_range = i_obj.GetDistance(go);        // use found GO range as new range limit for next check
                    return true;
                }
                return false;
            }
            float GetLastRange() const { return i_range; }
        private:
            WorldObject const& i_obj;
            uint32 i_entry;
            float  i_range;

            // prevent clone this object
            NearestGameObjectEntryInObjectRangeCheck(NearestGameObjectEntryInObjectRangeCheck const&);
    };

    // Success at gameobject in range of xyz, range update for next check (this can be use with GameobjectLastSearcher to find nearest GO)
    class NearestGameObjectEntryInPosRangeCheck
    {
        public:
            NearestGameObjectEntryInPosRangeCheck(WorldObject const& obj, uint32 entry, float x, float y, float z, float range)
                : i_obj(obj), i_x(x), i_y(y), i_z(z), i_entry(entry), i_range(range) {}

            WorldObject const& GetFocusObject() const { return i_obj; }

            bool operator()(GameObject* go)
            {
                if (go->GetEntry() == i_entry && go->IsWithinDist3d(i_x, i_y, i_z, i_range))
                {
                    // use found GO range as new range limit for next check
                    i_range = go->GetDistance(i_x,i_y,i_z);
                    return true;
                }

                return false;
            }

            float GetLastRange() const { return i_range; }

        private:
            WorldObject const& i_obj;
            uint32 i_entry;
            float i_x, i_y, i_z;
            float i_range;

            // prevent clone this object
            NearestGameObjectEntryInPosRangeCheck(NearestGameObjectEntryInPosRangeCheck const&);
    };

    // Success at gameobject with entry in range of provided xyz
    class GameObjectEntryInPosRangeCheck
    {
        public:
            GameObjectEntryInPosRangeCheck(WorldObject const& obj, uint32 entry, float x, float y, float z, float range)
                : i_obj(obj), i_x(x), i_y(y), i_z(z), i_entry(entry), i_range(range) {}

            WorldObject const& GetFocusObject() const { return i_obj; }

            bool operator()(GameObject* go)
            {
                if (go->GetEntry() == i_entry && go->IsWithinDist3d(i_x, i_y, i_z, i_range))
                    return true;

                return false;
            }

            float GetLastRange() const { return i_range; }

        private:
            WorldObject const& i_obj;
            uint32 i_entry;
            float i_x, i_y, i_z;
            float i_range;

            // prevent clone this object
            GameObjectEntryInPosRangeCheck(GameObjectEntryInPosRangeCheck const&);
    };

    // Unit checks

    class MostHPMissingInRangeCheck
    {
        public:
            MostHPMissingInRangeCheck(Unit const* obj, float range, uint32 hp) : i_obj(obj), i_range(range), i_hp(hp) {}
            WorldObject const& GetFocusObject() const { return *i_obj; }
            bool operator()(Unit* u)
            {
                if(u->isAlive() && u->isInCombat() && !i_obj->IsHostileTo(u) && i_obj->IsWithinDistInMap(u, i_range) && u->GetMaxHealth() - u->GetHealth() > i_hp)
                {
                    i_hp = u->GetMaxHealth() - u->GetHealth();
                    return true;
                }
                return false;
            }
        private:
            Unit const* i_obj;
            float i_range;
            uint32 i_hp;
    };

    class FriendlyCCedInRangeCheck
    {
        public:
            FriendlyCCedInRangeCheck(WorldObject const* obj, float range) : i_obj(obj), i_range(range) {}
            WorldObject const& GetFocusObject() const { return *i_obj; }
            bool operator()(Unit* u)
            {
                if(u->isAlive() && u->isInCombat() && !i_obj->IsHostileTo(u) && i_obj->IsWithinDistInMap(u, i_range) &&
                    (u->isCharmed() || u->isFrozen() || u->hasUnitState(UNIT_STAT_CAN_NOT_REACT)))
                {
                    return true;
                }
                return false;
            }
        private:
            WorldObject const* i_obj;
            float i_range;
    };

    class FriendlyMissingBuffInRangeCheck
    {
        public:
            FriendlyMissingBuffInRangeCheck(WorldObject const* obj, float range, uint32 spellid) : i_obj(obj), i_range(range), i_spell(spellid) {}
            WorldObject const& GetFocusObject() const { return *i_obj; }
            bool operator()(Unit* u)
            {
                if(u->isAlive() && u->isInCombat() && !i_obj->IsHostileTo(u) && i_obj->IsWithinDistInMap(u, i_range) &&
                    !(u->HasAura(i_spell, EFFECT_INDEX_0) || u->HasAura(i_spell, EFFECT_INDEX_1) || u->HasAura(i_spell, EFFECT_INDEX_2)))
                {
                    return true;
                }
                return false;
            }
        private:
            WorldObject const* i_obj;
            float i_range;
            uint32 i_spell;
    };

    class AnyUnfriendlyUnitInObjectRangeCheck
    {
        public:
            AnyUnfriendlyUnitInObjectRangeCheck(WorldObject const* obj, Unit const* funit, float range) : i_obj(obj), i_funit(funit), i_range(range) {}
            WorldObject const& GetFocusObject() const { return *i_obj; }
            bool operator()(Unit* u)
            {
                if(u->isAlive() && i_obj->IsWithinDistInMap(u, i_range) && !i_funit->IsFriendlyTo(u))
                    return true;
                else
                    return false;
            }
        private:
            WorldObject const* i_obj;
            Unit const* i_funit;
            float i_range;
    };

    class AnyUnfriendlyVisibleUnitInObjectRangeCheck
    {
        public:
            AnyUnfriendlyVisibleUnitInObjectRangeCheck(WorldObject const* obj, Unit const* funit, float range)
                : i_obj(obj), i_funit(funit), i_range(range) {}
            WorldObject const& GetFocusObject() const { return *i_obj; }
            bool operator()(Unit* u)
            {
                return u->isAlive()
                    && i_obj->IsWithinDistInMap(u, i_range)
                    && !i_funit->IsFriendlyTo(u)
                    && u->isVisibleForOrDetect(i_funit,i_funit,false);
            }
        private:
            WorldObject const* i_obj;
            Unit const* i_funit;
            float i_range;
    };

    class AnyFriendlyUnitInObjectRangeCheck
    {
        public:
            AnyFriendlyUnitInObjectRangeCheck(WorldObject const* obj, float range) : i_obj(obj), i_range(range) {}
            WorldObject const& GetFocusObject() const { return *i_obj; }
            bool operator()(Unit* u)
            {
                if(u->isAlive() && i_obj->IsWithinDistInMap(u, i_range) && i_obj->IsFriendlyTo(u))
                    return true;
                else
                    return false;
            }
        private:
            WorldObject const* i_obj;
            float i_range;
    };

    class AnyUnitInObjectRangeCheck
    {
        public:
            AnyUnitInObjectRangeCheck(WorldObject const* obj, float range) : i_obj(obj), i_range(range) {}
            WorldObject const& GetFocusObject() const { return *i_obj; }
            bool operator()(Unit* u)
            {
                if(u->isAlive() && i_obj->IsWithinDistInMap(u, i_range))
                    return true;

                return false;
            }
        private:
            WorldObject const* i_obj;
            float i_range;
    };

    // Success at unit in range, range update for next check (this can be use with UnitLastSearcher to find nearest unit)
    class NearestAttackableUnitInObjectRangeCheck
    {
        public:
            NearestAttackableUnitInObjectRangeCheck(WorldObject const* obj, Unit const* funit, float range) : i_obj(obj), i_funit(funit), i_range(range) {}
            WorldObject const& GetFocusObject() const { return *i_obj; }
            bool operator()(Unit* u)
            {
                if( u->isTargetableForAttack() && i_obj->IsWithinDistInMap(u, i_range) &&
                    !i_funit->IsFriendlyTo(u) && u->isVisibleForOrDetect(i_funit,i_funit,false)  )
                {
                    i_range = i_obj->GetDistance(u);        // use found unit range as new range limit for next check
                    return true;
                }

                return false;
            }
        private:
            WorldObject const* i_obj;
            Unit const* i_funit;
            float i_range;

            // prevent clone this object
            NearestAttackableUnitInObjectRangeCheck(NearestAttackableUnitInObjectRangeCheck const&);
    };

    class AnyAoEVisibleTargetUnitInObjectRangeCheck
    {
        public:
            AnyAoEVisibleTargetUnitInObjectRangeCheck(WorldObject const* obj, WorldObject const* originalCaster, float range)
                : i_obj(obj), i_originalCaster(originalCaster), i_range(range)
            {
                i_targetForUnit = i_originalCaster->isType(TYPEMASK_UNIT);
                i_targetForPlayer = (i_originalCaster->GetObjectGuid().IsVehicle() ? ((Unit*)i_originalCaster)->GetCharmerOrOwnerOrSelf()->GetTypeId() == TYPEID_PLAYER : i_originalCaster->GetTypeId() == TYPEID_PLAYER);
            }
            WorldObject const& GetFocusObject() const { return *i_obj; }
            bool operator()(Unit* u)
            {
                // Check contains checks for: live, non-selectable, non-attackable flags, flight check and GM check, ignore totems
                if (!u->isTargetableForAttack())
                    return false;

                // ignore totems as AoE targets
                if(u->GetTypeId()==TYPEID_UNIT && ((Creature*)u)->IsTotem())
                    return false;

                // check visibility only for unit-like original casters
                if (i_targetForUnit && !u->isVisibleForOrDetect((Unit const*)i_originalCaster, i_originalCaster, false))
                    return false;

                if ((i_targetForPlayer ? !i_originalCaster->IsFriendlyTo(u) : i_originalCaster->IsHostileTo(u)) && i_obj->IsWithinDistInMap(u, i_range))
                    return true;

                return false;
            }
        private:
            bool i_targetForUnit;
            bool i_targetForPlayer;
            WorldObject const* i_obj;
            WorldObject const* i_originalCaster;
            float i_range;
    };

    class AnyAoETargetUnitInObjectRangeCheck
    {
        public:
            AnyAoETargetUnitInObjectRangeCheck(WorldObject const* obj, float range)
                : i_obj(obj), i_range(range)
            {
                i_targetForPlayer = i_obj->IsControlledByPlayer();
            }
            WorldObject const& GetFocusObject() const { return *i_obj; }
            bool operator()(Unit* u)
            {
                // Check contains checks for: live, non-selectable, non-attackable flags, flight check and GM check, ignore totems
                if (!u->isTargetableForAttack())
                    return false;

                if(u->GetTypeId()==TYPEID_UNIT && ((Creature*)u)->IsTotem())
                    return false;

                if(( i_targetForPlayer ? !i_obj->IsFriendlyTo(u) : i_obj->IsHostileTo(u) )&& i_obj->IsWithinDistInMap(u, i_range))
                    return true;

                return false;
            }

        private:
            bool i_targetForPlayer;
            WorldObject const* i_obj;
            float i_range;
    };

    // do attack at call of help to friendly crearture
    class CallOfHelpCreatureInRangeDo
    {
        public:
            CallOfHelpCreatureInRangeDo(Unit* funit, Unit* enemy, float range)
                : i_funit(funit), i_enemy(enemy), i_range(range)
            {}
            void operator()(Creature* u)
            {
                if (u == i_funit)
                    return;

                if (!u->CanAssistTo(i_funit, i_enemy, false))
                    return;

                // too far
                if (!i_funit->IsWithinDistInMap(u, i_range))
                    return;

                // only if see assisted creature
                if (!i_funit->IsWithinLOSInMap(u))
                    return;

                if (u->AI())
                    u->AI()->AttackStart(i_enemy);
            }

        private:
            Unit* const i_funit;
            Unit* const i_enemy;
            float i_range;
    };

    class AnyDeadUnitCheck
    {
        public:
            explicit AnyDeadUnitCheck(WorldObject const* fobj) : i_fobj(fobj) {}
            WorldObject const& GetFocusObject() const { return *i_fobj; }
            bool operator()(Unit* u) { return !u->isAlive(); }
        private:
            WorldObject const* i_fobj;
    };

    class AnyStealthedCheck
    {
        public:
            explicit AnyStealthedCheck(WorldObject const* fobj) : i_fobj(fobj) {}
            WorldObject const& GetFocusObject() const { return *i_fobj; }
            bool operator()(Unit* u) { return u->GetVisibility()==VISIBILITY_GROUP_STEALTH; }
        private:
            WorldObject const* i_fobj;
    };

    // Creature checks

    class InAttackDistanceFromAnyHostileCreatureCheck
    {
        public:
            explicit InAttackDistanceFromAnyHostileCreatureCheck(Unit* funit) : i_funit(funit) {}
            WorldObject const& GetFocusObject() const { return *i_funit; }
            bool operator()(Creature* u)
            {
                if(u->isAlive() && u->IsHostileTo(i_funit) && i_funit->IsWithinDistInMap(u, u->GetAttackDistance(i_funit)))
                    return true;

                return false;
            }
        private:
            Unit* const i_funit;
    };

    class AnyAssistCreatureInRangeCheck
    {
        public:
            AnyAssistCreatureInRangeCheck(Unit* funit, Unit* enemy, float range)
                : i_funit(funit), i_enemy(enemy), i_range(range)
            {
            }
            WorldObject const& GetFocusObject() const { return *i_funit; }
            bool operator()(Creature* u)
            {
                if(u == i_funit)
                    return false;

                if ( !u->CanAssistTo(i_funit, i_enemy) )
                    return false;

                // too far
                if( !i_funit->IsWithinDistInMap(u, i_range) )
                    return false;

                // only if see assisted creature
                if( !i_funit->IsWithinLOSInMap(u) )
                    return false;

                return true;
            }
        private:
            Unit* const i_funit;
            Unit* const i_enemy;
            float i_range;
    };

    class NearestAssistCreatureInCreatureRangeCheck
    {
        public:
            NearestAssistCreatureInCreatureRangeCheck(Creature* obj, Unit* enemy, float range)
                : i_obj(obj), i_enemy(enemy), i_range(range) {}
            WorldObject const& GetFocusObject() const { return *i_obj; }
            bool operator()(Creature* u)
            {
                if(u == i_obj)
                    return false;
                if(!u->CanAssistTo(i_obj,i_enemy))
                    return false;

                if(!i_obj->IsWithinDistInMap(u, i_range))
                    return false;

                if(!i_obj->IsWithinLOSInMap(u))
                    return false;

                i_range = i_obj->GetDistance(u);            // use found unit range as new range limit for next check
                return true;
            }
            float GetLastRange() const { return i_range; }
        private:
            Creature* const i_obj;
            Unit* const i_enemy;
            float  i_range;

            // prevent clone this object
            NearestAssistCreatureInCreatureRangeCheck(NearestAssistCreatureInCreatureRangeCheck const&);
    };

    // Success at unit in range, range update for next check (this can be use with CreatureLastSearcher to find nearest creature)
    class NearestCreatureEntryWithLiveStateInObjectRangeCheck
    {
        public:
            NearestCreatureEntryWithLiveStateInObjectRangeCheck(WorldObject const& obj,uint32 entry, bool alive, float range)
                : i_obj(obj), i_entry(entry), i_alive(alive), i_range(range) {}
            WorldObject const& GetFocusObject() const { return i_obj; }
            bool operator()(Creature* u)
            {
                if (u->GetEntry() == i_entry && u->GetObjectGuid() != i_obj.GetObjectGuid() &&(i_alive && u->isAlive() || !i_alive && u->IsCorpse()) && i_obj.IsWithinDistInMap(u, i_range))
                {
                    i_range = i_obj.GetDistance(u);         // use found unit range as new range limit for next check
                    return true;
                }
                return false;
            }
            float GetLastRange() const { return i_range; }
        private:
            WorldObject const& i_obj;
            uint32 i_entry;
            bool   i_alive;
            float  i_range;

            // prevent clone this object
            NearestCreatureEntryWithLiveStateInObjectRangeCheck(NearestCreatureEntryWithLiveStateInObjectRangeCheck const&);
    };

<<<<<<< HEAD
    class GameObjectInRangeCheck
    {
        public:
            GameObjectInRangeCheck(WorldObject const* _obj, float _x, float _y, float _z, float _range):
              i_obj(_obj), x(_x), y(_y), z(_z), range(_range) {}

            WorldObject const& GetFocusObject() const { return *i_obj; }

            bool operator() (GameObject* go)
            {
                return go->IsInRange(x, y, z, range);
            }

        private:
            WorldObject const* i_obj;
            float x, y, z, range;

            // prevent cloning this object
            GameObjectInRangeCheck(GameObjectInRangeCheck const&);
    };
=======
    // Player checks and do
>>>>>>> 4d64972d

    class AnyPlayerInObjectRangeCheck
    {
        public:
            AnyPlayerInObjectRangeCheck(WorldObject const* obj, float range) : i_obj(obj), i_range(range) {}
            WorldObject const& GetFocusObject() const { return *i_obj; }
            bool operator()(Player* u)
            {
                if(u->isAlive() && i_obj->IsWithinDistInMap(u, i_range))
                    return true;

                return false;
            }
        private:
            WorldObject const* i_obj;
            float i_range;
    };

    class AnyPlayerInObjectRangeWithAuraCheck
    {
        public:
            AnyPlayerInObjectRangeWithAuraCheck(WorldObject const* obj, float range, uint32 spellId)
                : i_obj(obj), i_range(range), i_spellId(spellId) {}
            WorldObject const& GetFocusObject() const { return *i_obj; }
            bool operator()(Player* u)
            {
                return u->isAlive()
                    && i_obj->IsWithinDistInMap(u, i_range)
                    && u->HasAura(i_spellId);
            }
        private:
            WorldObject const* i_obj;
            float i_range;
            uint32 i_spellId;
    };

    // Prepare using Builder localized packets with caching and send to player
    template<class Builder>
    class LocalizedPacketDo
    {
        public:
            explicit LocalizedPacketDo(Builder& builder) : i_builder(builder) {}

            ~LocalizedPacketDo()
            {
                for(size_t i = 0; i < i_data_cache.size(); ++i)
                    delete i_data_cache[i];
            }
            void operator()( Player* p );

        private:
            Builder& i_builder;
            std::vector<WorldPacket*> i_data_cache;         // 0 = default, i => i-1 locale index
    };

    // Prepare using Builder localized packets with caching and send to player
    template<class Builder>
    class LocalizedPacketListDo
    {
        public:
            typedef std::vector<WorldPacket*> WorldPacketList;
            explicit LocalizedPacketListDo(Builder& builder) : i_builder(builder) {}

            ~LocalizedPacketListDo()
            {
                for(size_t i = 0; i < i_data_cache.size(); ++i)
                    for(size_t j = 0; j < i_data_cache[i].size(); ++j)
                        delete i_data_cache[i][j];
            }
            void operator()( Player* p );

        private:
            Builder& i_builder;
            std::vector<WorldPacketList> i_data_cache;
                                                            // 0 = default, i => i-1 locale index
    };

    #ifndef WIN32
    template<> void PlayerRelocationNotifier::Visit<Creature>(CreatureMapType &);
    template<> void CreatureRelocationNotifier::Visit<Player>(PlayerMapType &);
    template<> void CreatureRelocationNotifier::Visit<Creature>(CreatureMapType &);
    template<> inline void DynamicObjectUpdater::Visit<Creature>(CreatureMapType &);
    template<> inline void DynamicObjectUpdater::Visit<Player>(PlayerMapType &);
    #endif
}
#endif<|MERGE_RESOLUTION|>--- conflicted
+++ resolved
@@ -1175,7 +1175,6 @@
             NearestCreatureEntryWithLiveStateInObjectRangeCheck(NearestCreatureEntryWithLiveStateInObjectRangeCheck const&);
     };
 
-<<<<<<< HEAD
     class GameObjectInRangeCheck
     {
         public:
@@ -1196,9 +1195,8 @@
             // prevent cloning this object
             GameObjectInRangeCheck(GameObjectInRangeCheck const&);
     };
-=======
+
     // Player checks and do
->>>>>>> 4d64972d
 
     class AnyPlayerInObjectRangeCheck
     {
