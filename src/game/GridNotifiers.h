--- conflicted
+++ resolved
@@ -1130,11 +1130,7 @@
             WorldObject const& GetFocusObject() const { return i_obj; }
             bool operator()(Creature* u)
             {
-<<<<<<< HEAD
-                if (u->GetEntry() == i_entry && u->GetObjectGuid() != i_obj.GetObjectGuid() && ((i_alive && u->isAlive()) || (!i_alive && u->IsCorpse())) && i_obj.IsWithinDistInMap(u, i_range))
-=======
-                if (u->GetEntry() == i_entry && (i_onlyAlive && u->isAlive() || i_onlyDead && u->IsCorpse() || !i_onlyAlive && !i_onlyDead) && i_obj.IsWithinDistInMap(u, i_range))
->>>>>>> 703a676c
+                if (u->GetEntry() == i_entry && u->GetObjectGuid() != i_obj.GetObjectGuid() && (i_onlyAlive && u->isAlive() || i_onlyDead && u->IsCorpse() || !i_onlyAlive && !i_onlyDead) && i_obj.IsWithinDistInMap(u, i_range))
                 {
                     i_range = i_obj.GetDistance(u);         // use found unit range as new range limit for next check
                     return true;
