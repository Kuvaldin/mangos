--- conflicted
+++ resolved
@@ -47,11 +47,7 @@
     public:
 
         typedef UNORDERED_MAP<ObjectGuid, T*>   MapType;
-<<<<<<< HEAD
-        typedef ACE_MUTEX_MODEL                 LockType;
-=======
         typedef MANGOSR2_MUTEX_MODEL            LockType;
->>>>>>> 1f6223f3
         typedef ACE_Read_Guard<LockType>        ReadGuard;
         typedef ACE_Write_Guard<LockType>       WriteGuard;
 
