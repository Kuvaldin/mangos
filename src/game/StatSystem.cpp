/*
 * Copyright (C) 2005-2011 MaNGOS <http://getmangos.com/>
 *
 * This program is free software; you can redistribute it and/or modify
 * it under the terms of the GNU General Public License as published by
 * the Free Software Foundation; either version 2 of the License, or
 * (at your option) any later version.
 *
 * This program is distributed in the hope that it will be useful,
 * but WITHOUT ANY WARRANTY; without even the implied warranty of
 * MERCHANTABILITY or FITNESS FOR A PARTICULAR PURPOSE.  See the
 * GNU General Public License for more details.
 *
 * You should have received a copy of the GNU General Public License
 * along with this program; if not, write to the Free Software
 * Foundation, Inc., 59 Temple Place, Suite 330, Boston, MA  02111-1307  USA
 */

#include "Unit.h"
#include "Player.h"
#include "ObjectMgr.h"
#include "Pet.h"
#include "Creature.h"
#include "SharedDefines.h"
#include "SpellAuras.h"

/*#######################################
########                         ########
########   PLAYERS STAT SYSTEM   ########
########                         ########
#######################################*/

bool Player::UpdateStats(Stats stat)
{
    if(stat > STAT_SPIRIT)
        return false;

    // value = ((base_value * base_pct) + total_value) * total_pct
    float value  = GetTotalStatValue(stat);

    SetStat(stat, int32(value));

    if (IsInWorld())
        CallForAllControlledUnits(ApplyScalingBonusWithHelper(SCALING_TARGET_STAT, stat, false),CONTROLLED_PET|CONTROLLED_GUARDIANS);

    switch(stat)
    {
        case STAT_STRENGTH:
            UpdateShieldBlockValue();
            break;
        case STAT_AGILITY:
            UpdateArmor();
            UpdateAllCritPercentages();
            UpdateDodgePercentage();
            break;
        case STAT_STAMINA:   UpdateMaxHealth(); break;
        case STAT_INTELLECT:
            UpdateMaxPower(POWER_MANA);
            UpdateAllSpellCritChances();
            UpdateArmor();                                  //SPELL_AURA_MOD_RESISTANCE_OF_INTELLECT_PERCENT, only armor currently
            break;

        case STAT_SPIRIT:
            break;

        default:
            break;
    }
    // Need update (exist AP from stat auras)
    UpdateAttackPowerAndDamage();
    UpdateAttackPowerAndDamage(true);

    UpdateSpellDamageAndHealingBonus();
    UpdateManaRegen();

    // Update ratings in exist SPELL_AURA_MOD_RATING_FROM_STAT and only depends from stat
    uint32 mask = 0;
    AuraList const& modRatingFromStat = GetAurasByType(SPELL_AURA_MOD_RATING_FROM_STAT);
    for(AuraList::const_iterator i = modRatingFromStat.begin();i != modRatingFromStat.end(); ++i)
        if (Stats((*i)->GetMiscBValue()) == stat)
            mask |= (*i)->GetMiscValue();
    if (mask)
    {
        for (uint32 rating = 0; rating < MAX_COMBAT_RATING; ++rating)
            if (mask & (1 << rating))
                ApplyRatingMod(CombatRating(rating), 0, true);
    }
    return true;
}

void Player::ApplySpellPowerBonus(int32 amount, bool apply)
{
    m_baseSpellPower+=apply?amount:-amount;

    // For speed just update for client
    ApplyModUInt32Value(PLAYER_FIELD_MOD_HEALING_DONE_POS, amount, apply);
    for(int i = SPELL_SCHOOL_HOLY; i < MAX_SPELL_SCHOOL; ++i)
        ApplyModUInt32Value(PLAYER_FIELD_MOD_DAMAGE_DONE_POS+i, amount, apply);;

    if (IsInWorld())
    {
        CallForAllControlledUnits(ApplyScalingBonusWithHelper(SCALING_TARGET_ATTACKPOWER, 0, false),CONTROLLED_PET|CONTROLLED_GUARDIANS);
        CallForAllControlledUnits(ApplyScalingBonusWithHelper(SCALING_TARGET_SPELLDAMAGE, 0, false),CONTROLLED_PET|CONTROLLED_GUARDIANS);
    }
}

void Player::UpdateSpellDamageAndHealingBonus()
{
    // Magic damage modifiers implemented in Unit::SpellDamageBonusDone
    // This information for client side use only
    // Get healing bonus for all schools
    SetStatInt32Value(PLAYER_FIELD_MOD_HEALING_DONE_POS, SpellBaseHealingBonusDone(SPELL_SCHOOL_MASK_ALL));
    // Get damage bonus for all schools
    for(int i = SPELL_SCHOOL_HOLY; i < MAX_SPELL_SCHOOL; ++i)
        SetStatInt32Value(PLAYER_FIELD_MOD_DAMAGE_DONE_POS+i, SpellBaseDamageBonusDone(SpellSchoolMask(1 << i)));

    CallForAllControlledUnits(ApplyScalingBonusWithHelper(SCALING_TARGET_ATTACKPOWER, 0, false),CONTROLLED_PET|CONTROLLED_GUARDIANS);
    CallForAllControlledUnits(ApplyScalingBonusWithHelper(SCALING_TARGET_SPELLDAMAGE, 0, false),CONTROLLED_PET|CONTROLLED_GUARDIANS);
}

bool Player::UpdateAllStats()
{
    for (int i = STAT_STRENGTH; i < MAX_STATS; ++i)
    {
        float value = GetTotalStatValue(Stats(i));
        SetStat(Stats(i), (int32)value);
    }

    UpdateArmor();
    // calls UpdateAttackPowerAndDamage() in UpdateArmor for SPELL_AURA_MOD_ATTACK_POWER_OF_ARMOR
    UpdateAttackPowerAndDamage(true);
    UpdateMaxHealth();

    for(int i = POWER_MANA; i < MAX_POWERS; ++i)
        UpdateMaxPower(Powers(i));

    UpdateAllRatings();
    UpdateAllCritPercentages();
    UpdateAllSpellCritChances();
    UpdateDefenseBonusesMod();
    UpdateShieldBlockValue();
    UpdateArmorPenetration();
    UpdateSpellDamageAndHealingBonus();
    UpdateManaRegen();
    UpdateExpertise(BASE_ATTACK);
    UpdateExpertise(OFF_ATTACK);
    for (int i = SPELL_SCHOOL_NORMAL; i < MAX_SPELL_SCHOOL; ++i)
        UpdateResistances(i);

    return true;
}

void Player::UpdateResistances(uint32 school)
{
    if(school > SPELL_SCHOOL_NORMAL)
    {
        float value  = GetTotalAuraModValue(UnitMods(UNIT_MOD_RESISTANCE_START + school));
        SetResistance(SpellSchools(school), int32(value));
    }
    else
        UpdateArmor();

    CallForAllControlledUnits(ApplyScalingBonusWithHelper(SCALING_TARGET_RESISTANCE, school, false),CONTROLLED_PET|CONTROLLED_GUARDIANS);
}

void Player::UpdateArmor()
{
    float value = 0.0f;
    UnitMods unitMod = UNIT_MOD_ARMOR;

    value  = GetModifierValue(unitMod, BASE_VALUE);         // base armor (from items)
    value *= GetModifierValue(unitMod, BASE_PCT);           // armor percent from items
    value += GetStat(STAT_AGILITY) * 2.0f;                  // armor bonus from stats
    value += GetModifierValue(unitMod, TOTAL_VALUE);

    //add dynamic flat mods
    AuraList const& mResbyIntellect = GetAurasByType(SPELL_AURA_MOD_RESISTANCE_OF_STAT_PERCENT);
    for(AuraList::const_iterator i = mResbyIntellect.begin();i != mResbyIntellect.end(); ++i)
    {
        Modifier* mod = (*i)->GetModifier();
        if(mod->m_miscvalue & SPELL_SCHOOL_MASK_NORMAL)
            value += int32(GetStat(Stats((*i)->GetMiscBValue())) * mod->m_amount / 100.0f);
    }

    value *= GetModifierValue(unitMod, TOTAL_PCT);

    SetArmor(int32(value));

    UpdateAttackPowerAndDamage();                           // armor dependent auras update for SPELL_AURA_MOD_ATTACK_POWER_OF_ARMOR
}

float Player::GetHealthBonusFromStamina()
{
    float stamina = GetStat(STAT_STAMINA);

    float baseStam = stamina < 20 ? stamina : 20;
    float moreStam = stamina - baseStam;

    return baseStam + (moreStam*10.0f);
}

float Player::GetManaBonusFromIntellect()
{
    float intellect = GetStat(STAT_INTELLECT);

    float baseInt = intellect < 20 ? intellect : 20;
    float moreInt = intellect - baseInt;

    return baseInt + (moreInt*15.0f);
}

void Player::UpdateMaxHealth()
{
    UnitMods unitMod = UNIT_MOD_HEALTH;

    float value = GetModifierValue(unitMod, BASE_VALUE) + GetCreateHealth();
    value *= GetModifierValue(unitMod, BASE_PCT);
    value += GetModifierValue(unitMod, TOTAL_VALUE) + GetHealthBonusFromStamina();
    value *= GetModifierValue(unitMod, TOTAL_PCT);

    SetMaxHealth((uint32)value);
}

void Player::UpdateMaxPower(Powers power)
{
    UnitMods unitMod = UnitMods(UNIT_MOD_POWER_START + power);

    uint32 create_power = GetCreatePowers(power);

    // ignore classes without mana
    float bonusPower = (power == POWER_MANA && create_power > 0) ? GetManaBonusFromIntellect() : 0;

    float value = GetModifierValue(unitMod, BASE_VALUE) + create_power;
    value *= GetModifierValue(unitMod, BASE_PCT);
    value += GetModifierValue(unitMod, TOTAL_VALUE) +  bonusPower;
    value *= GetModifierValue(unitMod, TOTAL_PCT);

    SetMaxPower(power, uint32(value));
}

void Player::ApplyFeralAPBonus(int32 amount, bool apply)
{
    m_baseFeralAP+= apply ? amount:-amount;
    UpdateAttackPowerAndDamage();
}

void Player::UpdateAttackPowerAndDamage(bool ranged )
{
    float val2 = 0.0f;
    float level = float(getLevel());

    UnitMods unitMod = ranged ? UNIT_MOD_ATTACK_POWER_RANGED : UNIT_MOD_ATTACK_POWER;

    uint16 index = UNIT_FIELD_ATTACK_POWER;
    uint16 index_mod = UNIT_FIELD_ATTACK_POWER_MODS;
    uint16 index_mult = UNIT_FIELD_ATTACK_POWER_MULTIPLIER;

    if(ranged)
    {
        index = UNIT_FIELD_RANGED_ATTACK_POWER;
        index_mod = UNIT_FIELD_RANGED_ATTACK_POWER_MODS;
        index_mult = UNIT_FIELD_RANGED_ATTACK_POWER_MULTIPLIER;

        switch(getClass())
        {
            case CLASS_HUNTER: val2 = level * 2.0f + GetStat(STAT_AGILITY) - 10.0f;    break;
            case CLASS_ROGUE:  val2 = level        + GetStat(STAT_AGILITY) - 10.0f;    break;
            case CLASS_WARRIOR:val2 = level        + GetStat(STAT_AGILITY) - 10.0f;    break;
            case CLASS_DRUID:
                switch(GetShapeshiftForm())
                {
                    case FORM_CAT:
                    case FORM_BEAR:
                    case FORM_DIREBEAR:
                        val2 = 0.0f; break;
                    default:
                        val2 = GetStat(STAT_AGILITY) - 10.0f; break;
                }
                break;
            default: val2 = GetStat(STAT_AGILITY) - 10.0f; break;
        }
    }
    else
    {
        switch(getClass())
        {
            case CLASS_WARRIOR:      val2 = level*3.0f + GetStat(STAT_STRENGTH)*2.0f                    - 20.0f; break;
            case CLASS_PALADIN:      val2 = level*3.0f + GetStat(STAT_STRENGTH)*2.0f                    - 20.0f; break;
            case CLASS_DEATH_KNIGHT: val2 = level*3.0f + GetStat(STAT_STRENGTH)*2.0f                    - 20.0f; break;
            case CLASS_ROGUE:        val2 = level*2.0f + GetStat(STAT_STRENGTH) + GetStat(STAT_AGILITY) - 20.0f; break;
            case CLASS_HUNTER:       val2 = level*2.0f + GetStat(STAT_STRENGTH) + GetStat(STAT_AGILITY) - 20.0f; break;
            case CLASS_SHAMAN:       val2 = level*2.0f + GetStat(STAT_STRENGTH) + GetStat(STAT_AGILITY) - 20.0f; break;
            case CLASS_DRUID:
            {
                ShapeshiftForm form = GetShapeshiftForm();
                //Check if Predatory Strikes is skilled
                float mLevelBonus = 0.0f;
                float mBonusWeaponAtt = 0.0f;
                switch(form)
                {
                    case FORM_CAT:
                    case FORM_BEAR:
                    case FORM_DIREBEAR:
                    case FORM_MOONKIN:
                    {
                        Unit::AuraList const& mDummy = GetAurasByType(SPELL_AURA_DUMMY);
                        for(Unit::AuraList::const_iterator itr = mDummy.begin(); itr != mDummy.end(); ++itr)
                        {
                            if((*itr)->GetSpellProto()->SpellIconID != 1563)
                                continue;

                            // Predatory Strikes (effect 0)
                            if ((*itr)->GetEffIndex() == EFFECT_INDEX_0 && IsInFeralForm())
                                mLevelBonus = getLevel() * (*itr)->GetModifier()->m_amount / 100.0f;
                            // Predatory Strikes (effect 1)
                            else if ((*itr)->GetEffIndex() == EFFECT_INDEX_1)
                                mBonusWeaponAtt = (*itr)->GetModifier()->m_amount * m_baseFeralAP / 100.0f;

                            if (mLevelBonus != 0.0f && mBonusWeaponAtt != 0.0f)
                                break;
                        }
                        break;
                    }
                    default: break;
                }

                switch(form)
                {
                    case FORM_CAT:
                        val2 = GetStat(STAT_STRENGTH)*2.0f + GetStat(STAT_AGILITY) - 20.0f + mLevelBonus + m_baseFeralAP + mBonusWeaponAtt; break;
                    case FORM_BEAR:
                    case FORM_DIREBEAR:
                        val2 = GetStat(STAT_STRENGTH)*2.0f - 20.0f + mLevelBonus + m_baseFeralAP + mBonusWeaponAtt; break;
                    case FORM_MOONKIN:
                        val2 = GetStat(STAT_STRENGTH)*2.0f - 20.0f + m_baseFeralAP + mBonusWeaponAtt; break;
                    default:
                        val2 = GetStat(STAT_STRENGTH)*2.0f - 20.0f; break;
                }
                break;
            }
            case CLASS_MAGE:    val2 =              GetStat(STAT_STRENGTH)                         - 10.0f; break;
            case CLASS_PRIEST:  val2 =              GetStat(STAT_STRENGTH)                         - 10.0f; break;
            case CLASS_WARLOCK: val2 =              GetStat(STAT_STRENGTH)                         - 10.0f; break;
        }
    }

    SetModifierValue(unitMod, BASE_VALUE, val2);

    float base_attPower  = GetModifierValue(unitMod, BASE_VALUE) * GetModifierValue(unitMod, BASE_PCT);
    float attPowerMod = GetModifierValue(unitMod, TOTAL_VALUE);

    //add dynamic flat mods
    if( ranged )
    {
        if ((getClassMask() & CLASSMASK_WAND_USERS)==0)
        {
            AuraList const& mRAPbyStat = GetAurasByType(SPELL_AURA_MOD_RANGED_ATTACK_POWER_OF_STAT_PERCENT);
            for(AuraList::const_iterator i = mRAPbyStat.begin();i != mRAPbyStat.end(); ++i)
                attPowerMod += int32(GetStat(Stats((*i)->GetModifier()->m_miscvalue)) * (*i)->GetModifier()->m_amount / 100.0f);
        }
    }
    else
    {
        AuraList const& mAPbyStat = GetAurasByType(SPELL_AURA_MOD_ATTACK_POWER_OF_STAT_PERCENT);
        for(AuraList::const_iterator i = mAPbyStat.begin();i != mAPbyStat.end(); ++i)
            attPowerMod += int32(GetStat(Stats((*i)->GetModifier()->m_miscvalue)) * (*i)->GetModifier()->m_amount / 100.0f);

        AuraList const& mAPbyArmor = GetAurasByType(SPELL_AURA_MOD_ATTACK_POWER_OF_ARMOR);
        for(AuraList::const_iterator iter = mAPbyArmor.begin(); iter != mAPbyArmor.end(); ++iter)
            // always: ((*i)->GetModifier()->m_miscvalue == 1 == SPELL_SCHOOL_MASK_NORMAL)
            attPowerMod += int32(GetArmor() / (*iter)->GetModifier()->m_amount);
    }

    float attPowerMultiplier = GetModifierValue(unitMod, TOTAL_PCT) - 1.0f;

    SetInt32Value(index, (uint32)base_attPower);            //UNIT_FIELD_(RANGED)_ATTACK_POWER field
    SetInt32Value(index_mod, (uint32)attPowerMod);          //UNIT_FIELD_(RANGED)_ATTACK_POWER_MODS field
    SetFloatValue(index_mult, attPowerMultiplier);          //UNIT_FIELD_(RANGED)_ATTACK_POWER_MULTIPLIER field

    //automatically update weapon damage after attack power modification
    if(ranged)
    {
        UpdateDamagePhysical(RANGED_ATTACK);
    }
    else
    {
        UpdateDamagePhysical(BASE_ATTACK);
        if(CanDualWield() && haveOffhandWeapon())           //allow update offhand damage only if player knows DualWield Spec and has equipped offhand weapon
            UpdateDamagePhysical(OFF_ATTACK);
    }


    if (IsInWorld())
    {
        CallForAllControlledUnits(ApplyScalingBonusWithHelper(SCALING_TARGET_ATTACKPOWER, 0, false),CONTROLLED_PET|CONTROLLED_GUARDIANS);
        CallForAllControlledUnits(ApplyScalingBonusWithHelper(SCALING_TARGET_SPELLDAMAGE, 0, false),CONTROLLED_PET|CONTROLLED_GUARDIANS);
        CallForAllControlledUnits(ApplyScalingBonusWithHelper(SCALING_TARGET_DAMAGE, 0, false),CONTROLLED_PET|CONTROLLED_GUARDIANS);
    }
}

void Player::UpdateShieldBlockValue()
{
    SetUInt32Value(PLAYER_SHIELD_BLOCK, GetShieldBlockValue());
}

void Player::CalculateMinMaxDamage(WeaponAttackType attType, bool normalized, float& min_damage, float& max_damage)
{
    UnitMods unitMod;
    UnitMods attPower;

    switch(attType)
    {
        case BASE_ATTACK:
        default:
            unitMod = UNIT_MOD_DAMAGE_MAINHAND;
            attPower = UNIT_MOD_ATTACK_POWER;
            break;
        case OFF_ATTACK:
            unitMod = UNIT_MOD_DAMAGE_OFFHAND;
            attPower = UNIT_MOD_ATTACK_POWER;
            break;
        case RANGED_ATTACK:
            unitMod = UNIT_MOD_DAMAGE_RANGED;
            attPower = UNIT_MOD_ATTACK_POWER_RANGED;
            break;
    }

    float att_speed = GetAPMultiplier(attType,normalized);

    float base_value  = GetModifierValue(unitMod, BASE_VALUE) + GetTotalAttackPowerValue(attType)/ 14.0f * att_speed;
    float base_pct    = GetModifierValue(unitMod, BASE_PCT);
    float total_value = GetModifierValue(unitMod, TOTAL_VALUE);
    float total_pct   = GetModifierValue(unitMod, TOTAL_PCT);

    float weapon_mindamage = GetWeaponDamageRange(attType, MINDAMAGE);
    float weapon_maxdamage = GetWeaponDamageRange(attType, MAXDAMAGE);

    if (IsInFeralForm())                                    // check if player is druid and in cat or bear forms, non main hand attacks not allowed for this mode so not check attack type
    {
        uint32 lvl = getLevel();
        if (lvl > 60)
            lvl = 60;

        weapon_mindamage = lvl*0.85f*att_speed;
        weapon_maxdamage = lvl*1.25f*att_speed;
    }
<<<<<<< HEAD
    else if (!IsUseEquippedWeapon(attType))                 //check if player not in form but still can't use weapon (broken/etc)
=======
    else if (!IsUseEquipedWeapon(attType))                  // check if player not in form but still can't use weapon (broken/etc)
>>>>>>> b29b0df3
    {
        weapon_mindamage = BASE_MINDAMAGE;
        weapon_maxdamage = BASE_MAXDAMAGE;
    }
    else if (attType == RANGED_ATTACK)                      // add ammo DPS to ranged damage
    {
        weapon_mindamage += GetAmmoDPS() * att_speed;
        weapon_maxdamage += GetAmmoDPS() * att_speed;
    }

    min_damage = ((base_value + weapon_mindamage) * base_pct + total_value) * total_pct;
    max_damage = ((base_value + weapon_maxdamage) * base_pct + total_value) * total_pct;
}

void Player::UpdateDamagePhysical(WeaponAttackType attType)
{
    float mindamage;
    float maxdamage;

    CalculateMinMaxDamage(attType,false,mindamage,maxdamage);

    switch(attType)
    {
        case BASE_ATTACK:
        default:
            SetStatFloatValue(UNIT_FIELD_MINDAMAGE,mindamage);
            SetStatFloatValue(UNIT_FIELD_MAXDAMAGE,maxdamage);
            break;
        case OFF_ATTACK:
            SetStatFloatValue(UNIT_FIELD_MINOFFHANDDAMAGE,mindamage);
            SetStatFloatValue(UNIT_FIELD_MAXOFFHANDDAMAGE,maxdamage);
            break;
        case RANGED_ATTACK:
            SetStatFloatValue(UNIT_FIELD_MINRANGEDDAMAGE,mindamage);
            SetStatFloatValue(UNIT_FIELD_MAXRANGEDDAMAGE,maxdamage);
            break;
    }
}

void Player::UpdateDefenseBonusesMod()
{
    UpdateBlockPercentage();
    UpdateParryPercentage();
    UpdateDodgePercentage();
}

void Player::UpdateBlockPercentage()
{
    // No block
    float value = 0.0f;
    if(CanBlock())
    {
        // Base value
        value = 5.0f;
        // Modify value from defense skill
        value += (int32(GetDefenseSkillValue()) - int32(GetMaxSkillValueForLevel())) * 0.04f;
        // Increase from SPELL_AURA_MOD_BLOCK_PERCENT aura
        value += GetTotalAuraModifier(SPELL_AURA_MOD_BLOCK_PERCENT);
        // Increase from rating
        value += GetRatingBonusValue(CR_BLOCK);
        value = value < 0.0f ? 0.0f : value;
    }
    SetStatFloatValue(PLAYER_BLOCK_PERCENTAGE, value);
}

void Player::UpdateCritPercentage(WeaponAttackType attType)
{
    BaseModGroup modGroup;
    uint16 index;
    CombatRating cr;

    switch(attType)
    {
        case OFF_ATTACK:
            modGroup = OFFHAND_CRIT_PERCENTAGE;
            index = PLAYER_OFFHAND_CRIT_PERCENTAGE;
            cr = CR_CRIT_MELEE;
            break;
        case RANGED_ATTACK:
            modGroup = RANGED_CRIT_PERCENTAGE;
            index = PLAYER_RANGED_CRIT_PERCENTAGE;
            cr = CR_CRIT_RANGED;
            break;
        case BASE_ATTACK:
        default:
            modGroup = CRIT_PERCENTAGE;
            index = PLAYER_CRIT_PERCENTAGE;
            cr = CR_CRIT_MELEE;
            break;
    }

    float value = GetTotalPercentageModValue(modGroup) + GetRatingBonusValue(cr);
    // Modify crit from weapon skill and maximized defense skill of same level victim difference
    value += (int32(GetWeaponSkillValue(attType)) - int32(GetMaxSkillValueForLevel())) * 0.04f;
    value = value < 0.0f ? 0.0f : value;
    SetStatFloatValue(index, value);
}

void Player::UpdateAllCritPercentages()
{
    float value = GetMeleeCritFromAgility();

    SetBaseModValue(CRIT_PERCENTAGE, PCT_MOD, value);
    SetBaseModValue(OFFHAND_CRIT_PERCENTAGE, PCT_MOD, value);
    SetBaseModValue(RANGED_CRIT_PERCENTAGE, PCT_MOD, value);

    UpdateCritPercentage(BASE_ATTACK);
    UpdateCritPercentage(OFF_ATTACK);
    UpdateCritPercentage(RANGED_ATTACK);
}

void Player::UpdateParryPercentage()
{
    // No parry
    float value = 0.0f;
    if (CanParry())
    {
        // Base parry
        value  = 5.0f;
        // Modify value from defense skill
        value += (int32(GetDefenseSkillValue()) - int32(GetMaxSkillValueForLevel())) * 0.04f;
        // Parry from SPELL_AURA_MOD_PARRY_PERCENT aura
        value += GetTotalAuraModifier(SPELL_AURA_MOD_PARRY_PERCENT);
        // Parry from rating
        value += GetRatingBonusValue(CR_PARRY);
        value = value < 0.0f ? 0.0f : value;
    }
    SetStatFloatValue(PLAYER_PARRY_PERCENTAGE, value);
}

void Player::UpdateDodgePercentage()
{
    static const float dodge_cap[MAX_CLASSES] = {
         88.129021f,  // Warrior
         88.129021f,  // Paladin
        145.560408f,  // Hunter
        145.560408f,  // Rogue
        150.375940f,  // Priest
         88.129021f,  // DK
        145.560408f,  // Shaman
        150.375940f,  // Mage
        150.375940f,  // Warlock
          0.0f,       // ??
        116.890707f   // Druid
    };
    static const float k[MAX_CLASSES] = {
        0.9560f,  // Warrior
        0.9560f,  // Paladin
        0.9880f,  // Hunter
        0.9880f,  // Rogue
        0.9830f,  // Priest
        0.9560f,  // DK
        0.9880f,  // Shaman
        0.9830f,  // Mage
        0.9830f,  // Warlock
        0.0f,     // ??
        0.9720f   // Druid
    };
    float diminishing = 0.f, nondiminishing = 0.f;
    // Dodge from agility
    GetDodgeFromAgility(diminishing, nondiminishing);
    // Modify value from defense skill
    nondiminishing += (GetSkillValue(SKILL_DEFENSE) - GetMaxSkillValueForLevel()) * 0.04f;
    diminishing += (int32(GetRatingBonusValue(CR_DEFENSE_SKILL))) * 0.04f;
    // Dodge from SPELL_AURA_MOD_DODGE_PERCENT aura
    nondiminishing += GetTotalAuraModifier(SPELL_AURA_MOD_DODGE_PERCENT);
    // Dodge from rating
    diminishing += GetRatingBonusValue(CR_DODGE);
    // apply diminishing formula to diminishing dodge
    uint32 pclass = getClass()-1;
    float value = nondiminishing + (diminishing*dodge_cap[pclass] / (diminishing + dodge_cap[pclass]*k[pclass]));
    value = value < 0.0f ? 0.0f : value;
    SetStatFloatValue(PLAYER_DODGE_PERCENTAGE, value);
}

void Player::UpdateSpellCritChance(uint32 school)
{
    // For normal school set zero crit chance
    if(school == SPELL_SCHOOL_NORMAL)
    {
        SetFloatValue(PLAYER_SPELL_CRIT_PERCENTAGE1, 0.0f);
        return;
    }
    // For others recalculate it from:
    float crit = 0.0f;
    // Crit from Intellect
    crit += GetSpellCritFromIntellect();
    // Increase crit from SPELL_AURA_MOD_SPELL_CRIT_CHANCE
    crit += GetTotalAuraModifier(SPELL_AURA_MOD_SPELL_CRIT_CHANCE);
    // Increase crit from SPELL_AURA_MOD_ALL_CRIT_CHANCE
    crit += GetTotalAuraModifier(SPELL_AURA_MOD_ALL_CRIT_CHANCE);
    // Increase crit by school from SPELL_AURA_MOD_SPELL_CRIT_CHANCE_SCHOOL
    crit += GetTotalAuraModifierByMiscMask(SPELL_AURA_MOD_SPELL_CRIT_CHANCE_SCHOOL, 1<<school);
    // Increase crit from spell crit ratings
    crit += GetRatingBonusValue(CR_CRIT_SPELL);

    // Store crit value
    SetFloatValue(PLAYER_SPELL_CRIT_PERCENTAGE1 + school, crit);
}

void Player::UpdateMeleeHitChances()
{
    m_modMeleeHitChance = GetTotalAuraModifier(SPELL_AURA_MOD_HIT_CHANCE);
    m_modMeleeHitChance+=  GetRatingBonusValue(CR_HIT_MELEE);

    CallForAllControlledUnits(ApplyScalingBonusWithHelper(SCALING_TARGET_HIT, 0, false),CONTROLLED_PET|CONTROLLED_GUARDIANS);
}

void Player::UpdateRangedHitChances()
{
    m_modRangedHitChance = GetTotalAuraModifier(SPELL_AURA_MOD_HIT_CHANCE);
    m_modRangedHitChance+= GetRatingBonusValue(CR_HIT_RANGED);
}

void Player::UpdateSpellHitChances()
{
    m_modSpellHitChance = GetTotalAuraModifier(SPELL_AURA_MOD_SPELL_HIT_CHANCE);
    m_modSpellHitChance+= GetRatingBonusValue(CR_HIT_SPELL);

    if (IsInWorld())
        CallForAllControlledUnits(ApplyScalingBonusWithHelper(SCALING_TARGET_SPELLHIT, 0, false),CONTROLLED_PET|CONTROLLED_GUARDIANS);
}

void Player::UpdateAllSpellCritChances()
{
    for (int i = SPELL_SCHOOL_NORMAL; i < MAX_SPELL_SCHOOL; ++i)
        UpdateSpellCritChance(i);
}

void Player::UpdateExpertise(WeaponAttackType attack)
{
    if(attack==RANGED_ATTACK)
        return;

    int32 expertise = int32(GetRatingBonusValue(CR_EXPERTISE));

    Item *weapon = GetWeaponForAttack(attack);

    AuraList const& expAuras = GetAurasByType(SPELL_AURA_MOD_EXPERTISE);
    for(AuraList::const_iterator itr = expAuras.begin(); itr != expAuras.end(); ++itr)
    {
        // item neutral spell
        if((*itr)->GetSpellProto()->EquippedItemClass == -1)
            expertise += (*itr)->GetModifier()->m_amount;
        // item dependent spell
        else if(weapon && weapon->IsFitToSpellRequirements((*itr)->GetSpellProto()))
            expertise += (*itr)->GetModifier()->m_amount;
    }

    if(expertise < 0)
        expertise = 0;

    switch(attack)
    {
        case BASE_ATTACK: SetUInt32Value(PLAYER_EXPERTISE, expertise);         break;
        case OFF_ATTACK:  SetUInt32Value(PLAYER_OFFHAND_EXPERTISE, expertise); break;
        default: break;
    }

    if (IsInWorld())
        CallForAllControlledUnits(ApplyScalingBonusWithHelper(SCALING_TARGET_EXPERTIZE, 0, false),CONTROLLED_PET|CONTROLLED_GUARDIANS);
}

void Player::UpdateArmorPenetration()
{
    m_armorPenetrationPct = GetRatingBonusValue(CR_ARMOR_PENETRATION);

    AuraList const& armorAuras = GetAurasByType(SPELL_AURA_MOD_TARGET_ARMOR_PCT);
    for(AuraList::const_iterator itr = armorAuras.begin(); itr != armorAuras.end(); ++itr)
    {
        // affects all weapons
        if((*itr)->GetSpellProto()->EquippedItemClass == -1)
        {
            m_armorPenetrationPct += (*itr)->GetModifier()->m_amount;
            continue;
        }

        // dependent on weapon class
        for(uint8 i = 0; i < MAX_ATTACK; ++i)
        {
            Item *weapon = GetWeaponForAttack(WeaponAttackType(i));
            if(weapon && weapon->IsFitToSpellRequirements((*itr)->GetSpellProto()))
            {
                m_armorPenetrationPct += (*itr)->GetModifier()->m_amount;
                break;
            }
        }
    }
}

void Player::ApplyManaRegenBonus(int32 amount, bool apply)
{
    m_baseManaRegen+= apply ? amount : -amount;
    UpdateManaRegen();
}

void Player::UpdateManaRegen()
{
    float Intellect = GetStat(STAT_INTELLECT);
    // Mana regen from spirit and intellect
    float power_regen = sqrt(Intellect) * OCTRegenMPPerSpirit();
    // Apply PCT bonus from SPELL_AURA_MOD_POWER_REGEN_PERCENT aura on spirit base regen
    power_regen *= GetTotalAuraMultiplierByMiscValue(SPELL_AURA_MOD_POWER_REGEN_PERCENT, POWER_MANA);

    // Mana regen from SPELL_AURA_MOD_POWER_REGEN aura
    float power_regen_mp5 = (GetTotalAuraModifierByMiscValue(SPELL_AURA_MOD_POWER_REGEN, POWER_MANA) + m_baseManaRegen) / 5.0f;

    // Get bonus from SPELL_AURA_MOD_MANA_REGEN_FROM_STAT aura
    AuraList const& regenAura = GetAurasByType(SPELL_AURA_MOD_MANA_REGEN_FROM_STAT);
    for(AuraList::const_iterator i = regenAura.begin();i != regenAura.end(); ++i)
    {
        Modifier* mod = (*i)->GetModifier();
        power_regen_mp5 += GetStat(Stats(mod->m_miscvalue)) * mod->m_amount / 500.0f;
    }

    // Set regen rate in cast state apply only on spirit based regen
    int32 modManaRegenInterrupt = GetTotalAuraModifier(SPELL_AURA_MOD_MANA_REGEN_INTERRUPT);
    if (modManaRegenInterrupt > 100)
        modManaRegenInterrupt = 100;
    SetStatFloatValue(UNIT_FIELD_POWER_REGEN_INTERRUPTED_FLAT_MODIFIER, power_regen_mp5 + power_regen * modManaRegenInterrupt / 100.0f);

    SetStatFloatValue(UNIT_FIELD_POWER_REGEN_FLAT_MODIFIER, power_regen_mp5 + power_regen);

    if (IsInWorld())
        CallForAllControlledUnits(ApplyScalingBonusWithHelper(SCALING_TARGET_POWERREGEN, 0, false),CONTROLLED_PET|CONTROLLED_GUARDIANS);
}

void Player::_ApplyAllStatBonuses()
{
    SetCanModifyStats(false);

    _ApplyAllAuraMods();
    _ApplyAllItemMods();

    SetCanModifyStats(true);

    UpdateAllStats();
}

void Player::_RemoveAllStatBonuses()
{
    SetCanModifyStats(false);

    _RemoveAllItemMods();
    _RemoveAllAuraMods();

    SetCanModifyStats(true);

    UpdateAllStats();
}

/*#######################################
########                         ########
########    MOBS STAT SYSTEM     ########
########                         ########
#######################################*/

bool Creature::UpdateStats(Stats /*stat*/)
{
    return true;
}

bool Creature::UpdateAllStats()
{
    UpdateMaxHealth();
    UpdateAttackPowerAndDamage();

    for(int i = POWER_MANA; i < MAX_POWERS; ++i)
        UpdateMaxPower(Powers(i));

    for(int i = SPELL_SCHOOL_NORMAL; i < MAX_SPELL_SCHOOL; ++i)
        UpdateResistances(i);

    return true;
}

void Creature::UpdateResistances(uint32 school)
{
    if(school > SPELL_SCHOOL_NORMAL)
    {
        float value  = GetTotalAuraModValue(UnitMods(UNIT_MOD_RESISTANCE_START + school));
        SetResistance(SpellSchools(school), int32(value));
    }
    else
        UpdateArmor();
}

void Creature::UpdateArmor()
{
    float value = GetTotalAuraModValue(UNIT_MOD_ARMOR);
    SetArmor(int32(value));
}

void Creature::UpdateMaxHealth()
{
    float value = GetTotalAuraModValue(UNIT_MOD_HEALTH);
    SetMaxHealth((uint32)value);
}

void Creature::UpdateMaxPower(Powers power)
{
    UnitMods unitMod = UnitMods(UNIT_MOD_POWER_START + power);

    float value  = GetTotalAuraModValue(unitMod);
    SetMaxPower(power, uint32(value));
}

void Creature::UpdateAttackPowerAndDamage(bool ranged)
{
    UnitMods unitMod = ranged ? UNIT_MOD_ATTACK_POWER_RANGED : UNIT_MOD_ATTACK_POWER;

    uint16 index = UNIT_FIELD_ATTACK_POWER;
    uint16 index_mod = UNIT_FIELD_ATTACK_POWER_MODS;
    uint16 index_mult = UNIT_FIELD_ATTACK_POWER_MULTIPLIER;

    if(ranged)
    {
        index = UNIT_FIELD_RANGED_ATTACK_POWER;
        index_mod = UNIT_FIELD_RANGED_ATTACK_POWER_MODS;
        index_mult = UNIT_FIELD_RANGED_ATTACK_POWER_MULTIPLIER;
    }

    float base_attPower  = GetModifierValue(unitMod, BASE_VALUE) * GetModifierValue(unitMod, BASE_PCT);
    float attPowerMod = GetModifierValue(unitMod, TOTAL_VALUE);
    float attPowerMultiplier = GetModifierValue(unitMod, TOTAL_PCT) - 1.0f;

    SetInt32Value(index, (uint32)base_attPower);            //UNIT_FIELD_(RANGED)_ATTACK_POWER field
    SetInt32Value(index_mod, (uint32)attPowerMod);          //UNIT_FIELD_(RANGED)_ATTACK_POWER_MODS field
    SetFloatValue(index_mult, attPowerMultiplier);          //UNIT_FIELD_(RANGED)_ATTACK_POWER_MULTIPLIER field

    if(ranged)
        return;
    //automatically update weapon damage after attack power modification
    UpdateDamagePhysical(BASE_ATTACK);
}

void Creature::UpdateDamagePhysical(WeaponAttackType attType)
{
    if(attType > BASE_ATTACK)
        return;

    UnitMods unitMod = UNIT_MOD_DAMAGE_MAINHAND;

    /* difference in AP between current attack power and base value from DB */
    float att_pwr_change = GetTotalAttackPowerValue(attType) - GetCreatureInfo()->attackpower;
    float base_value  = GetModifierValue(unitMod, BASE_VALUE) + (att_pwr_change * GetAPMultiplier(attType, false) / 14.0f);
    float base_pct    = GetModifierValue(unitMod, BASE_PCT);
    float total_value = GetModifierValue(unitMod, TOTAL_VALUE);
    float total_pct   = GetModifierValue(unitMod, TOTAL_PCT);
    float dmg_multiplier = GetCreatureInfo()->dmg_multiplier;

    float weapon_mindamage = GetWeaponDamageRange(BASE_ATTACK, MINDAMAGE);
    float weapon_maxdamage = GetWeaponDamageRange(BASE_ATTACK, MAXDAMAGE);

    float mindamage = ((base_value + weapon_mindamage) * dmg_multiplier * base_pct + total_value) * total_pct;
    float maxdamage = ((base_value + weapon_maxdamage) * dmg_multiplier * base_pct + total_value) * total_pct;

    SetStatFloatValue(UNIT_FIELD_MINDAMAGE, mindamage);
    SetStatFloatValue(UNIT_FIELD_MAXDAMAGE, maxdamage);
}

/*#######################################
########                         ########
########    PETS STAT SYSTEM     ########
########                         ########
#######################################*/

bool Pet::UpdateStats(Stats stat)
{
    if(stat > STAT_SPIRIT || stat < STAT_STRENGTH )
        return false;

    // value = ((create_value + base_value * base_pct) + total_value) * total_pct
    float value  = GetTotalStatValue(stat);
    SetStat(stat, int32(value));

    switch(stat)
    {
        case STAT_STRENGTH:
            UpdateAttackPowerAndDamage();
            break;
        case STAT_AGILITY:
            UpdateAttackPowerAndDamage(true);
            UpdateArmor();
            break;
        case STAT_STAMINA:
            UpdateMaxHealth();
            break;
        case STAT_INTELLECT:
            UpdateMaxPower(POWER_MANA);
            break;
        case STAT_SPIRIT:
        default:
            break;
    }
    return true;
}

bool Pet::UpdateAllStats()
{
    for (int i = STAT_STRENGTH; i < MAX_STATS; ++i)
        UpdateStats(Stats(i));

    for(int i = POWER_MANA; i < MAX_POWERS; ++i)
        UpdateMaxPower(Powers(i));

    for (int i = SPELL_SCHOOL_NORMAL; i < MAX_SPELL_SCHOOL; ++i)
        UpdateResistances(i);

    UpdateAttackPowerAndDamage();
    UpdateAttackPowerAndDamage(true);
    UpdateManaRegen();
    UpdateSpellPower();

    return true;
}

void Pet::UpdateResistances(uint32 school)
{
    if(school > SPELL_SCHOOL_NORMAL)
    {
        SetResistance(SpellSchools(school),
                      int32(GetTotalAuraModValue(UnitMods(UNIT_MOD_RESISTANCE_START + school))));
    }
    else
        UpdateArmor();
}

void Pet::UpdateArmor()
{
    float value = 0.0f;
    UnitMods unitMod = UNIT_MOD_ARMOR;

    value  = GetModifierValue(unitMod, BASE_VALUE) + GetStat(STAT_AGILITY) * 2.0f;
    value *= GetModifierValue(unitMod, BASE_PCT);
    value += GetModifierValue(unitMod, TOTAL_VALUE);
    value *= GetModifierValue(unitMod, TOTAL_PCT);

    SetArmor(int32(value));
}

void Pet::UpdateMaxHealth()
{
    if (!CanModifyStats())
        return;

    UnitMods unitMod = UNIT_MOD_HEALTH;
    float staminaBonus = (GetStat(STAT_STAMINA) - GetCreateStat(STAT_STAMINA)) * (CalculateScalingData()->healthScale / 100.0f);

    float value   = GetModifierValue(unitMod, BASE_VALUE) + GetCreateHealth() + staminaBonus;
    value  *= GetModifierValue(unitMod, BASE_PCT);
    value  += GetModifierValue(unitMod, TOTAL_VALUE);
    value  *= GetModifierValue(unitMod, TOTAL_PCT);

    SetMaxHealth((uint32)value);
}

void Pet::UpdateMaxPower(Powers power)
{
    if (!CanModifyStats())
        return;

    UnitMods unitMod = UnitMods(UNIT_MOD_POWER_START + power);

    float intellectBonus = (power == POWER_MANA) ? (GetStat(STAT_INTELLECT) - GetCreateStat(STAT_INTELLECT))*(CalculateScalingData()->powerScale / 100.0f) : 0.0f;

    float value  = GetModifierValue(unitMod, BASE_VALUE) + GetCreatePowers(power) + intellectBonus;
    value *= GetModifierValue(unitMod, BASE_PCT);
    value += GetModifierValue(unitMod, TOTAL_VALUE);
    value *= GetModifierValue(unitMod, TOTAL_PCT);

    SetMaxPower(power, uint32(value));
}

void Pet::UpdateAttackPowerAndDamage(bool ranged)
{
    UnitMods unitMod;
    float baseAP       = 0.0f;

    if (!ranged)
    {
        unitMod  = UNIT_MOD_ATTACK_POWER;
        baseAP = (CalculateScalingData()->APBaseScale / 100.0f) * (GetStat(STAT_STRENGTH) - CalculateScalingData()->APBasepoint);
    }
    else
    {
        unitMod  = UNIT_MOD_ATTACK_POWER_RANGED;
        baseAP = (CalculateScalingData()->APBaseScale / 100.0f) * (GetStat(STAT_AGILITY) - CalculateScalingData()->APBasepoint);
    }


    if ((baseAP) < 0.0f)
        baseAP = 0.0f;

    SetModifierValue(unitMod, BASE_VALUE, baseAP);

    //in BASE_VALUE of UNIT_MOD_ATTACK_POWER for creatures we store data of meleeattackpower field in DB
    float base_attPower      = GetModifierValue(unitMod, BASE_VALUE) * GetModifierValue(unitMod, BASE_PCT);
    float attPowerMod        = GetModifierValue(unitMod, TOTAL_VALUE);
    float attPowerMultiplier = GetModifierValue(unitMod, TOTAL_PCT) - 1.0f;

    if (!ranged)
    {
        SetInt32Value(UNIT_FIELD_ATTACK_POWER, (int32)base_attPower);
        SetInt32Value(UNIT_FIELD_ATTACK_POWER_MODS, (int32)attPowerMod);
        SetFloatValue(UNIT_FIELD_ATTACK_POWER_MULTIPLIER, attPowerMultiplier);
        UpdateDamagePhysical(BASE_ATTACK);
    }
    else
    {
        SetInt32Value(UNIT_FIELD_RANGED_ATTACK_POWER, (int32)base_attPower);
        SetInt32Value(UNIT_FIELD_RANGED_ATTACK_POWER_MODS, (int32)attPowerMod);
        SetFloatValue(UNIT_FIELD_RANGED_ATTACK_POWER_MULTIPLIER, attPowerMultiplier);
        UpdateDamagePhysical(RANGED_ATTACK);
    }
}

void Pet::UpdateDamagePhysical(WeaponAttackType attType)
{
    UnitMods unitMod;

    if (attType == BASE_ATTACK)
        unitMod  = UNIT_MOD_DAMAGE_MAINHAND;
    else if (attType == RANGED_ATTACK)
       unitMod  = UNIT_MOD_DAMAGE_RANGED;
    else
        return;

    float att_speed = float(GetAttackTime(attType))/1000.0f;

    float base_value  = GetModifierValue(unitMod, BASE_VALUE) + GetTotalAttackPowerValue(attType)/ 14.0f * att_speed;
    float base_pct    = GetModifierValue(unitMod, BASE_PCT);
    float total_value = GetModifierValue(unitMod, TOTAL_VALUE);
    float total_pct   = GetModifierValue(unitMod, TOTAL_PCT);

    float weapon_mindamage = GetWeaponDamageRange(attType, MINDAMAGE);
    float weapon_maxdamage = GetWeaponDamageRange(attType, MAXDAMAGE);

    float mindamage = ((base_value + weapon_mindamage) * base_pct + total_value) * total_pct;
    float maxdamage = ((base_value + weapon_maxdamage) * base_pct + total_value) * total_pct;

    if (attType == BASE_ATTACK)
    {
        SetStatFloatValue(UNIT_FIELD_MINDAMAGE, mindamage);
        SetStatFloatValue(UNIT_FIELD_MAXDAMAGE, maxdamage);
    }
    else if (attType == RANGED_ATTACK)
    {
        SetStatFloatValue(UNIT_FIELD_MINRANGEDDAMAGE, mindamage);
        SetStatFloatValue(UNIT_FIELD_MAXRANGEDDAMAGE, maxdamage);
    }
}

void Pet::UpdateSpellPower()
{
    Unit* owner = GetOwner();

    if(!owner || owner->GetTypeId()!=TYPEID_PLAYER)
        return;
                                                  // Only for displaying in client!
    owner->SetUInt32Value(PLAYER_PET_SPELL_POWER, SpellBaseDamageBonusDone(SPELL_SCHOOL_MASK_SPELL));
}

void Pet::UpdateManaRegen()
{
    float power_regen = sqrt(GetStat(STAT_INTELLECT)) * OCTRegenMPPerSpirit();

    power_regen *= GetTotalAuraMultiplierByMiscValue(SPELL_AURA_MOD_POWER_REGEN_PERCENT, POWER_MANA);

    // Mana regen from SPELL_AURA_MOD_POWER_REGEN aura
    float power_regen_mp5 = GetTotalAuraModifierByMiscValue(SPELL_AURA_MOD_POWER_REGEN, POWER_MANA) / 5.0f;

    // Set regen rate in cast state apply only on spirit based regen
    int32 modManaRegenInterrupt = GetTotalAuraModifier(SPELL_AURA_MOD_MANA_REGEN_INTERRUPT);

    SetStatFloatValue(UNIT_FIELD_POWER_REGEN_INTERRUPTED_FLAT_MODIFIER, power_regen_mp5 + power_regen * modManaRegenInterrupt / 100.0f);

    SetStatFloatValue(UNIT_FIELD_POWER_REGEN_FLAT_MODIFIER, power_regen_mp5 + power_regen);
}<|MERGE_RESOLUTION|>--- conflicted
+++ resolved
@@ -444,11 +444,7 @@
         weapon_mindamage = lvl*0.85f*att_speed;
         weapon_maxdamage = lvl*1.25f*att_speed;
     }
-<<<<<<< HEAD
-    else if (!IsUseEquippedWeapon(attType))                 //check if player not in form but still can't use weapon (broken/etc)
-=======
     else if (!IsUseEquipedWeapon(attType))                  // check if player not in form but still can't use weapon (broken/etc)
->>>>>>> b29b0df3
     {
         weapon_mindamage = BASE_MINDAMAGE;
         weapon_maxdamage = BASE_MAXDAMAGE;
