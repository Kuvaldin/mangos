/*
 * Copyright (C) 2005-2011 MaNGOS <http://getmangos.com/>
 *
 * This program is free software; you can redistribute it and/or modify
 * it under the terms of the GNU General Public License as published by
 * the Free Software Foundation; either version 2 of the License, or
 * (at your option) any later version.
 *
 * This program is distributed in the hope that it will be useful,
 * but WITHOUT ANY WARRANTY; without even the implied warranty of
 * MERCHANTABILITY or FITNESS FOR A PARTICULAR PURPOSE.  See the
 * GNU General Public License for more details.
 *
 * You should have received a copy of the GNU General Public License
 * along with this program; if not, write to the Free Software
 * Foundation, Inc., 59 Temple Place, Suite 330, Boston, MA  02111-1307  USA
 */

#include "Unit.h"
#include "Player.h"
#include "ObjectMgr.h"
#include "Pet.h"
#include "Creature.h"
#include "SharedDefines.h"
#include "SpellAuras.h"

/*#######################################
########                         ########
########   PLAYERS STAT SYSTEM   ########
########                         ########
#######################################*/

bool Player::UpdateStats(Stats stat)
{
    if(stat > STAT_SPIRIT)
        return false;

    // value = ((base_value * base_pct) + total_value) * total_pct
    float value  = GetTotalStatValue(stat);

    SetStat(stat, int32(value));

    if (IsInWorld())
        CallForAllControlledUnits(ApplyScalingBonusWithHelper(SCALING_TARGET_STAT, stat, false),CONTROLLED_PET|CONTROLLED_GUARDIANS);

    switch(stat)
    {
        case STAT_STRENGTH:
            UpdateShieldBlockValue();
            break;
        case STAT_AGILITY:
            UpdateArmor();
            UpdateAllCritPercentages();
            UpdateDodgePercentage();
            break;
        case STAT_STAMINA:   UpdateMaxHealth(); break;
        case STAT_INTELLECT:
            UpdateMaxPower(POWER_MANA);
            UpdateAllSpellCritChances();
            UpdateArmor();                                  //SPELL_AURA_MOD_RESISTANCE_OF_INTELLECT_PERCENT, only armor currently
            break;

        case STAT_SPIRIT:
            break;

        default:
            break;
    }
    // Need update (exist AP from stat auras)
    UpdateAttackPowerAndDamage();
    UpdateAttackPowerAndDamage(true);

    UpdateSpellDamageAndHealingBonus();
    UpdateManaRegen();

    // Update ratings in exist SPELL_AURA_MOD_RATING_FROM_STAT and only depends from stat
    uint32 mask = 0;
    AuraList const& modRatingFromStat = GetAurasByType(SPELL_AURA_MOD_RATING_FROM_STAT);
    for(AuraList::const_iterator i = modRatingFromStat.begin();i != modRatingFromStat.end(); ++i)
        if (Stats((*i)->GetMiscBValue()) == stat)
            mask |= (*i)->GetMiscValue();
    if (mask)
    {
        for (uint32 rating = 0; rating < MAX_COMBAT_RATING; ++rating)
            if (mask & (1 << rating))
                ApplyRatingMod(CombatRating(rating), 0, true);
    }
    return true;
}

void Player::ApplySpellPowerBonus(int32 amount, bool apply)
{
    m_baseSpellPower+=apply?amount:-amount;

    // For speed just update for client
    ApplyModUInt32Value(PLAYER_FIELD_MOD_HEALING_DONE_POS, amount, apply);
    for(int i = SPELL_SCHOOL_HOLY; i < MAX_SPELL_SCHOOL; ++i)
        ApplyModUInt32Value(PLAYER_FIELD_MOD_DAMAGE_DONE_POS+i, amount, apply);;

    if (IsInWorld())
    {
        CallForAllControlledUnits(ApplyScalingBonusWithHelper(SCALING_TARGET_ATTACKPOWER, 0, false),CONTROLLED_PET|CONTROLLED_GUARDIANS);
        CallForAllControlledUnits(ApplyScalingBonusWithHelper(SCALING_TARGET_SPELLDAMAGE, 0, false),CONTROLLED_PET|CONTROLLED_GUARDIANS);
    }
}

void Player::UpdateSpellDamageAndHealingBonus()
{
    // Magic damage modifiers implemented in Unit::SpellDamageBonusDone
    // This information for client side use only
    // Get healing bonus for all schools
    SetStatInt32Value(PLAYER_FIELD_MOD_HEALING_DONE_POS, SpellBaseHealingBonusDone(SPELL_SCHOOL_MASK_ALL));
    // Get damage bonus for all schools
    // PLAYER_FIELD_MOD_DAMAGE_DONE_NEG field handled in Aura::HandleModDamageDone
    for(int i = SPELL_SCHOOL_HOLY; i < MAX_SPELL_SCHOOL; ++i)
<<<<<<< HEAD
        SetStatInt32Value(PLAYER_FIELD_MOD_DAMAGE_DONE_POS+i, SpellBaseDamageBonusDone(SpellSchoolMask(1 << i)));

    CallForAllControlledUnits(ApplyScalingBonusWithHelper(SCALING_TARGET_ATTACKPOWER, 0, false),CONTROLLED_PET|CONTROLLED_GUARDIANS);
    CallForAllControlledUnits(ApplyScalingBonusWithHelper(SCALING_TARGET_SPELLDAMAGE, 0, false),CONTROLLED_PET|CONTROLLED_GUARDIANS);
=======
        SetStatInt32Value(PLAYER_FIELD_MOD_DAMAGE_DONE_POS+i, SpellBaseDamageBonusDone(SpellSchoolMask(1 << i)) - GetInt32Value(PLAYER_FIELD_MOD_DAMAGE_DONE_NEG+i));
>>>>>>> 22468325
}

bool Player::UpdateAllStats()
{
    for (int i = STAT_STRENGTH; i < MAX_STATS; ++i)
    {
        float value = GetTotalStatValue(Stats(i));
        SetStat(Stats(i), (int32)value);
    }

    UpdateArmor();
    // calls UpdateAttackPowerAndDamage() in UpdateArmor for SPELL_AURA_MOD_ATTACK_POWER_OF_ARMOR
    UpdateAttackPowerAndDamage(true);
    UpdateMaxHealth();

    for(int i = POWER_MANA; i < MAX_POWERS; ++i)
        UpdateMaxPower(Powers(i));

    UpdateAllRatings();
    UpdateAllCritPercentages();
    UpdateAllSpellCritChances();
    UpdateDefenseBonusesMod();
    UpdateShieldBlockValue();
    UpdateArmorPenetration();
    UpdateSpellDamageAndHealingBonus();
    UpdateManaRegen();
    UpdateExpertise(BASE_ATTACK);
    UpdateExpertise(OFF_ATTACK);
    for (int i = SPELL_SCHOOL_NORMAL; i < MAX_SPELL_SCHOOL; ++i)
        UpdateResistances(i);

    return true;
}

void Player::UpdateResistances(uint32 school)
{
    if(school > SPELL_SCHOOL_NORMAL)
    {
        float value  = GetTotalAuraModValue(UnitMods(UNIT_MOD_RESISTANCE_START + school));
        SetResistance(SpellSchools(school), int32(value));
    }
    else
        UpdateArmor();

    CallForAllControlledUnits(ApplyScalingBonusWithHelper(SCALING_TARGET_RESISTANCE, school, false),CONTROLLED_PET|CONTROLLED_GUARDIANS);
}

void Player::UpdateArmor()
{
    float value = 0.0f;
    UnitMods unitMod = UNIT_MOD_ARMOR;

    value  = GetModifierValue(unitMod, BASE_VALUE);         // base armor (from items)
    value *= GetModifierValue(unitMod, BASE_PCT);           // armor percent from items
    value += GetStat(STAT_AGILITY) * 2.0f;                  // armor bonus from stats
    value += GetModifierValue(unitMod, TOTAL_VALUE);

    //add dynamic flat mods
    AuraList const& mResbyIntellect = GetAurasByType(SPELL_AURA_MOD_RESISTANCE_OF_STAT_PERCENT);
    for(AuraList::const_iterator i = mResbyIntellect.begin();i != mResbyIntellect.end(); ++i)
    {
        Modifier* mod = (*i)->GetModifier();
        if(mod->m_miscvalue & SPELL_SCHOOL_MASK_NORMAL)
            value += int32(GetStat(Stats((*i)->GetMiscBValue())) * mod->m_amount / 100.0f);
    }

    value *= GetModifierValue(unitMod, TOTAL_PCT);

    SetArmor(int32(value));

    UpdateAttackPowerAndDamage();                           // armor dependent auras update for SPELL_AURA_MOD_ATTACK_POWER_OF_ARMOR
}

float Player::GetHealthBonusFromStamina()
{
    float stamina = GetStat(STAT_STAMINA);

    float baseStam = stamina < 20 ? stamina : 20;
    float moreStam = stamina - baseStam;

    return baseStam + (moreStam*10.0f);
}

float Player::GetManaBonusFromIntellect()
{
    float intellect = GetStat(STAT_INTELLECT);

    float baseInt = intellect < 20 ? intellect : 20;
    float moreInt = intellect - baseInt;

    return baseInt + (moreInt*15.0f);
}

void Player::UpdateMaxHealth()
{
    UnitMods unitMod = UNIT_MOD_HEALTH;

    float value = GetModifierValue(unitMod, BASE_VALUE) + GetCreateHealth();
    value *= GetModifierValue(unitMod, BASE_PCT);
    value += GetModifierValue(unitMod, TOTAL_VALUE) + GetHealthBonusFromStamina();
    value *= GetModifierValue(unitMod, TOTAL_PCT);

    SetMaxHealth((uint32)value);
}

void Player::UpdateMaxPower(Powers power)
{
    UnitMods unitMod = UnitMods(UNIT_MOD_POWER_START + power);

    uint32 create_power = GetCreatePowers(power);

    // ignore classes without mana
    float bonusPower = (power == POWER_MANA && create_power > 0) ? GetManaBonusFromIntellect() : 0;

    float value = GetModifierValue(unitMod, BASE_VALUE) + create_power;
    value *= GetModifierValue(unitMod, BASE_PCT);
    value += GetModifierValue(unitMod, TOTAL_VALUE) +  bonusPower;
    value *= GetModifierValue(unitMod, TOTAL_PCT);

    SetMaxPower(power, uint32(value));
}

void Player::ApplyFeralAPBonus(int32 amount, bool apply)
{
    m_baseFeralAP+= apply ? amount:-amount;
    UpdateAttackPowerAndDamage();
}

void Player::UpdateAttackPowerAndDamage(bool ranged )
{
    float val2 = 0.0f;
    float level = float(getLevel());

    UnitMods unitMod = ranged ? UNIT_MOD_ATTACK_POWER_RANGED : UNIT_MOD_ATTACK_POWER;

    uint16 index = UNIT_FIELD_ATTACK_POWER;
    uint16 index_mod = UNIT_FIELD_ATTACK_POWER_MODS;
    uint16 index_mult = UNIT_FIELD_ATTACK_POWER_MULTIPLIER;

    if(ranged)
    {
        index = UNIT_FIELD_RANGED_ATTACK_POWER;
        index_mod = UNIT_FIELD_RANGED_ATTACK_POWER_MODS;
        index_mult = UNIT_FIELD_RANGED_ATTACK_POWER_MULTIPLIER;

        switch(getClass())
        {
            case CLASS_HUNTER: val2 = level * 2.0f + GetStat(STAT_AGILITY) - 10.0f;    break;
            case CLASS_ROGUE:  val2 = level        + GetStat(STAT_AGILITY) - 10.0f;    break;
            case CLASS_WARRIOR:val2 = level        + GetStat(STAT_AGILITY) - 10.0f;    break;
            case CLASS_DRUID:
                switch(GetShapeshiftForm())
                {
                    case FORM_CAT:
                    case FORM_BEAR:
                    case FORM_DIREBEAR:
                        val2 = 0.0f; break;
                    default:
                        val2 = GetStat(STAT_AGILITY) - 10.0f; break;
                }
                break;
            default: val2 = GetStat(STAT_AGILITY) - 10.0f; break;
        }
    }
    else
    {
        switch(getClass())
        {
            case CLASS_WARRIOR:      val2 = level*3.0f + GetStat(STAT_STRENGTH)*2.0f                    - 20.0f; break;
            case CLASS_PALADIN:      val2 = level*3.0f + GetStat(STAT_STRENGTH)*2.0f                    - 20.0f; break;
            case CLASS_DEATH_KNIGHT: val2 = level*3.0f + GetStat(STAT_STRENGTH)*2.0f                    - 20.0f; break;
            case CLASS_ROGUE:        val2 = level*2.0f + GetStat(STAT_STRENGTH) + GetStat(STAT_AGILITY) - 20.0f; break;
            case CLASS_HUNTER:       val2 = level*2.0f + GetStat(STAT_STRENGTH) + GetStat(STAT_AGILITY) - 20.0f; break;
            case CLASS_SHAMAN:       val2 = level*2.0f + GetStat(STAT_STRENGTH) + GetStat(STAT_AGILITY) - 20.0f; break;
            case CLASS_DRUID:
            {
                ShapeshiftForm form = GetShapeshiftForm();
                //Check if Predatory Strikes is skilled
                float mLevelBonus = 0.0f;
                float mBonusWeaponAtt = 0.0f;
                switch(form)
                {
                    case FORM_CAT:
                    case FORM_BEAR:
                    case FORM_DIREBEAR:
                    case FORM_MOONKIN:
                    {
                        Unit::AuraList const& mDummy = GetAurasByType(SPELL_AURA_DUMMY);
                        for(Unit::AuraList::const_iterator itr = mDummy.begin(); itr != mDummy.end(); ++itr)
                        {
                            if((*itr)->GetSpellProto()->SpellIconID != 1563)
                                continue;

                            // Predatory Strikes (effect 0)
                            if ((*itr)->GetEffIndex() == EFFECT_INDEX_0 && IsInFeralForm())
                                mLevelBonus = getLevel() * (*itr)->GetModifier()->m_amount / 100.0f;
                            // Predatory Strikes (effect 1)
                            else if ((*itr)->GetEffIndex() == EFFECT_INDEX_1)
                                mBonusWeaponAtt = (*itr)->GetModifier()->m_amount * m_baseFeralAP / 100.0f;

                            if (mLevelBonus != 0.0f && mBonusWeaponAtt != 0.0f)
                                break;
                        }
                        break;
                    }
                    default: break;
                }

                switch(form)
                {
                    case FORM_CAT:
                        val2 = GetStat(STAT_STRENGTH)*2.0f + GetStat(STAT_AGILITY) - 20.0f + mLevelBonus + m_baseFeralAP + mBonusWeaponAtt; break;
                    case FORM_BEAR:
                    case FORM_DIREBEAR:
                        val2 = GetStat(STAT_STRENGTH)*2.0f - 20.0f + mLevelBonus + m_baseFeralAP + mBonusWeaponAtt; break;
                    case FORM_MOONKIN:
                        val2 = GetStat(STAT_STRENGTH)*2.0f - 20.0f + m_baseFeralAP + mBonusWeaponAtt; break;
                    default:
                        val2 = GetStat(STAT_STRENGTH)*2.0f - 20.0f; break;
                }
                break;
            }
            case CLASS_MAGE:    val2 =              GetStat(STAT_STRENGTH)                         - 10.0f; break;
            case CLASS_PRIEST:  val2 =              GetStat(STAT_STRENGTH)                         - 10.0f; break;
            case CLASS_WARLOCK: val2 =              GetStat(STAT_STRENGTH)                         - 10.0f; break;
        }
    }

    SetModifierValue(unitMod, BASE_VALUE, val2);

    float base_attPower  = GetModifierValue(unitMod, BASE_VALUE) * GetModifierValue(unitMod, BASE_PCT);
    float attPowerMod = GetModifierValue(unitMod, TOTAL_VALUE);

    //add dynamic flat mods
    if( ranged )
    {
        if ((getClassMask() & CLASSMASK_WAND_USERS)==0)
        {
            AuraList const& mRAPbyStat = GetAurasByType(SPELL_AURA_MOD_RANGED_ATTACK_POWER_OF_STAT_PERCENT);
            for(AuraList::const_iterator i = mRAPbyStat.begin();i != mRAPbyStat.end(); ++i)
                attPowerMod += int32(GetStat(Stats((*i)->GetModifier()->m_miscvalue)) * (*i)->GetModifier()->m_amount / 100.0f);
        }
    }
    else
    {
        AuraList const& mAPbyStat = GetAurasByType(SPELL_AURA_MOD_ATTACK_POWER_OF_STAT_PERCENT);
        for(AuraList::const_iterator i = mAPbyStat.begin();i != mAPbyStat.end(); ++i)
            attPowerMod += int32(GetStat(Stats((*i)->GetModifier()->m_miscvalue)) * (*i)->GetModifier()->m_amount / 100.0f);

        AuraList const& mAPbyArmor = GetAurasByType(SPELL_AURA_MOD_ATTACK_POWER_OF_ARMOR);
        for(AuraList::const_iterator iter = mAPbyArmor.begin(); iter != mAPbyArmor.end(); ++iter)
            // always: ((*i)->GetModifier()->m_miscvalue == 1 == SPELL_SCHOOL_MASK_NORMAL)
            attPowerMod += int32(GetArmor() / (*iter)->GetModifier()->m_amount);
    }

    float attPowerMultiplier = GetModifierValue(unitMod, TOTAL_PCT) - 1.0f;

    SetInt32Value(index, (uint32)base_attPower);            //UNIT_FIELD_(RANGED)_ATTACK_POWER field
    SetInt32Value(index_mod, (uint32)attPowerMod);          //UNIT_FIELD_(RANGED)_ATTACK_POWER_MODS field
    SetFloatValue(index_mult, attPowerMultiplier);          //UNIT_FIELD_(RANGED)_ATTACK_POWER_MULTIPLIER field

    //automatically update weapon damage after attack power modification
    if(ranged)
    {
        UpdateDamagePhysical(RANGED_ATTACK);
    }
    else
    {
        UpdateDamagePhysical(BASE_ATTACK);
        if(CanDualWield() && haveOffhandWeapon())           //allow update offhand damage only if player knows DualWield Spec and has equipped offhand weapon
            UpdateDamagePhysical(OFF_ATTACK);
    }


    if (IsInWorld())
    {
        CallForAllControlledUnits(ApplyScalingBonusWithHelper(SCALING_TARGET_ATTACKPOWER, 0, false),CONTROLLED_PET|CONTROLLED_GUARDIANS);
        CallForAllControlledUnits(ApplyScalingBonusWithHelper(SCALING_TARGET_SPELLDAMAGE, 0, false),CONTROLLED_PET|CONTROLLED_GUARDIANS);
        CallForAllControlledUnits(ApplyScalingBonusWithHelper(SCALING_TARGET_DAMAGE, 0, false),CONTROLLED_PET|CONTROLLED_GUARDIANS);
    }
}

void Player::UpdateShieldBlockValue()
{
    SetUInt32Value(PLAYER_SHIELD_BLOCK, GetShieldBlockValue());
}

void Player::CalculateMinMaxDamage(WeaponAttackType attType, bool normalized, float& min_damage, float& max_damage)
{
    UnitMods unitMod;
    UnitMods attPower;

    switch(attType)
    {
        case BASE_ATTACK:
        default:
            unitMod = UNIT_MOD_DAMAGE_MAINHAND;
            attPower = UNIT_MOD_ATTACK_POWER;
            break;
        case OFF_ATTACK:
            unitMod = UNIT_MOD_DAMAGE_OFFHAND;
            attPower = UNIT_MOD_ATTACK_POWER;
            break;
        case RANGED_ATTACK:
            unitMod = UNIT_MOD_DAMAGE_RANGED;
            attPower = UNIT_MOD_ATTACK_POWER_RANGED;
            break;
    }

    float att_speed = GetAPMultiplier(attType,normalized);

    float base_value  = GetModifierValue(unitMod, BASE_VALUE) + GetTotalAttackPowerValue(attType)/ 14.0f * att_speed;
    float base_pct    = GetModifierValue(unitMod, BASE_PCT);
    float total_value = GetModifierValue(unitMod, TOTAL_VALUE);
    float total_pct   = GetModifierValue(unitMod, TOTAL_PCT);

    float weapon_mindamage = GetWeaponDamageRange(attType, MINDAMAGE);
    float weapon_maxdamage = GetWeaponDamageRange(attType, MAXDAMAGE);

    if (IsInFeralForm())                                    // check if player is druid and in cat or bear forms, non main hand attacks not allowed for this mode so not check attack type
    {
        uint32 lvl = getLevel();
        if (lvl > 60)
            lvl = 60;

        weapon_mindamage = lvl*0.85f*att_speed;
        weapon_maxdamage = lvl*1.25f*att_speed;
    }
    else if (!CanUseEquippedWeapon(attType))                // check if player not in form but still can't use weapon (broken/etc)
    {
        weapon_mindamage = BASE_MINDAMAGE;
        weapon_maxdamage = BASE_MAXDAMAGE;
    }
    else if (attType == RANGED_ATTACK)                      // add ammo DPS to ranged damage
    {
        weapon_mindamage += GetAmmoDPS() * att_speed;
        weapon_maxdamage += GetAmmoDPS() * att_speed;
    }

    min_damage = ((base_value + weapon_mindamage) * base_pct + total_value) * total_pct;
    max_damage = ((base_value + weapon_maxdamage) * base_pct + total_value) * total_pct;
}

void Player::UpdateDamagePhysical(WeaponAttackType attType)
{
    float mindamage;
    float maxdamage;

    CalculateMinMaxDamage(attType,false,mindamage,maxdamage);

    switch(attType)
    {
        case BASE_ATTACK:
        default:
            SetStatFloatValue(UNIT_FIELD_MINDAMAGE,mindamage);
            SetStatFloatValue(UNIT_FIELD_MAXDAMAGE,maxdamage);
            break;
        case OFF_ATTACK:
            SetStatFloatValue(UNIT_FIELD_MINOFFHANDDAMAGE,mindamage);
            SetStatFloatValue(UNIT_FIELD_MAXOFFHANDDAMAGE,maxdamage);
            break;
        case RANGED_ATTACK:
            SetStatFloatValue(UNIT_FIELD_MINRANGEDDAMAGE,mindamage);
            SetStatFloatValue(UNIT_FIELD_MAXRANGEDDAMAGE,maxdamage);
            break;
    }
}

void Player::UpdateDefenseBonusesMod()
{
    UpdateBlockPercentage();
    UpdateParryPercentage();
    UpdateDodgePercentage();
}

void Player::UpdateBlockPercentage()
{
    // No block
    float value = 0.0f;
    if(CanBlock())
    {
        // Base value
        value = 5.0f;
        // Modify value from defense skill
        value += (int32(GetDefenseSkillValue()) - int32(GetMaxSkillValueForLevel())) * 0.04f;
        // Increase from SPELL_AURA_MOD_BLOCK_PERCENT aura
        value += GetTotalAuraModifier(SPELL_AURA_MOD_BLOCK_PERCENT);
        // Increase from rating
        value += GetRatingBonusValue(CR_BLOCK);
        value = value < 0.0f ? 0.0f : value;
    }
    SetStatFloatValue(PLAYER_BLOCK_PERCENTAGE, value);
}

void Player::UpdateCritPercentage(WeaponAttackType attType)
{
    BaseModGroup modGroup;
    uint16 index;
    CombatRating cr;

    switch(attType)
    {
        case OFF_ATTACK:
            modGroup = OFFHAND_CRIT_PERCENTAGE;
            index = PLAYER_OFFHAND_CRIT_PERCENTAGE;
            cr = CR_CRIT_MELEE;
            break;
        case RANGED_ATTACK:
            modGroup = RANGED_CRIT_PERCENTAGE;
            index = PLAYER_RANGED_CRIT_PERCENTAGE;
            cr = CR_CRIT_RANGED;
            break;
        case BASE_ATTACK:
        default:
            modGroup = CRIT_PERCENTAGE;
            index = PLAYER_CRIT_PERCENTAGE;
            cr = CR_CRIT_MELEE;
            break;
    }

    float value = GetTotalPercentageModValue(modGroup) + GetRatingBonusValue(cr);
    // Modify crit from weapon skill and maximized defense skill of same level victim difference
    value += (int32(GetWeaponSkillValue(attType)) - int32(GetMaxSkillValueForLevel())) * 0.04f;
    value = value < 0.0f ? 0.0f : value;
    SetStatFloatValue(index, value);
}

void Player::UpdateAllCritPercentages()
{
    float value = GetMeleeCritFromAgility();

    SetBaseModValue(CRIT_PERCENTAGE, PCT_MOD, value);
    SetBaseModValue(OFFHAND_CRIT_PERCENTAGE, PCT_MOD, value);
    SetBaseModValue(RANGED_CRIT_PERCENTAGE, PCT_MOD, value);

    UpdateCritPercentage(BASE_ATTACK);
    UpdateCritPercentage(OFF_ATTACK);
    UpdateCritPercentage(RANGED_ATTACK);
}

const float Player::m_diminishing_k[MAX_CLASSES] =
{
    0.9560f,  // Warrior
    0.9560f,  // Paladin
    0.9880f,  // Hunter
    0.9880f,  // Rogue
    0.9830f,  // Priest
    0.9560f,  // DK
    0.9880f,  // Shaman
    0.9830f,  // Mage
    0.9830f,  // Warlock
    0.0f,     // ??
    0.9720f   // Druid
};

void Player::UpdateParryPercentage()
{
    const float parry_cap[MAX_CLASSES] =
    {
         47.003525f,  // Warrior
         47.003525f,  // Paladin
        145.560408f,  // Hunter
        145.560408f,  // Rogue
          0.0f,       // Priest
         47.003525f,  // DK
        145.560408f,  // Shaman
          0.0f,       // Mage
          0.0f,       // Warlock
          0.0f,       // ??
          0.0f        // Druid
    };

    // No parry
    float value = 0.0f;
    uint32 pclass = getClass()-1;
    if (CanParry() && parry_cap[pclass] > 0.0f)
    {
        // Base parry
        float nondiminishing  = 5.0f;
        // Parry from rating
        float diminishing = GetRatingBonusValue(CR_PARRY);
        // Modify value from defense skill (only bonus from defense rating diminishes)
        nondiminishing += (GetSkillValue(SKILL_DEFENSE) - GetMaxSkillValueForLevel()) * 0.04f;
        diminishing += (int32(GetRatingBonusValue(CR_DEFENSE_SKILL))) * 0.04f;
        // Parry from SPELL_AURA_MOD_PARRY_PERCENT aura
        nondiminishing += GetTotalAuraModifier(SPELL_AURA_MOD_PARRY_PERCENT);
        // apply diminishing formula to diminishing parry chance
        value = nondiminishing + diminishing * parry_cap[pclass] /
                                 (diminishing + parry_cap[pclass] * m_diminishing_k[pclass]);
        value = value < 0.0f ? 0.0f : value;
    }
    SetStatFloatValue(PLAYER_PARRY_PERCENTAGE, value);
}

void Player::UpdateDodgePercentage()
{
    const float dodge_cap[MAX_CLASSES] =
    {
         88.129021f,  // Warrior
         88.129021f,  // Paladin
        145.560408f,  // Hunter
        145.560408f,  // Rogue
        150.375940f,  // Priest
         88.129021f,  // DK
        145.560408f,  // Shaman
        150.375940f,  // Mage
        150.375940f,  // Warlock
          0.0f,       // ??
        116.890707f   // Druid
    };

    float diminishing = 0.0f, nondiminishing = 0.0f;
    // Dodge from agility
    GetDodgeFromAgility(diminishing, nondiminishing);
    // Modify value from defense skill (only bonus from defense rating diminishes)
    nondiminishing += (GetSkillValue(SKILL_DEFENSE) - GetMaxSkillValueForLevel()) * 0.04f;
    diminishing += (int32(GetRatingBonusValue(CR_DEFENSE_SKILL))) * 0.04f;
    // Dodge from SPELL_AURA_MOD_DODGE_PERCENT aura
    nondiminishing += GetTotalAuraModifier(SPELL_AURA_MOD_DODGE_PERCENT);
    // Dodge from rating
    diminishing += GetRatingBonusValue(CR_DODGE);
    // apply diminishing formula to diminishing dodge chance
    uint32 pclass = getClass()-1;
    float value = nondiminishing + (diminishing * dodge_cap[pclass] /
                                    (diminishing + dodge_cap[pclass] * m_diminishing_k[pclass]));
    value = value < 0.0f ? 0.0f : value;
    SetStatFloatValue(PLAYER_DODGE_PERCENTAGE, value);
}

void Player::UpdateSpellCritChance(uint32 school)
{
    // For normal school set zero crit chance
    if(school == SPELL_SCHOOL_NORMAL)
    {
        SetFloatValue(PLAYER_SPELL_CRIT_PERCENTAGE1, 0.0f);
        return;
    }
    // For others recalculate it from:
    float crit = 0.0f;
    // Crit from Intellect
    crit += GetSpellCritFromIntellect();
    // Increase crit from SPELL_AURA_MOD_SPELL_CRIT_CHANCE
    crit += GetTotalAuraModifier(SPELL_AURA_MOD_SPELL_CRIT_CHANCE);
    // Increase crit from SPELL_AURA_MOD_ALL_CRIT_CHANCE
    crit += GetTotalAuraModifier(SPELL_AURA_MOD_ALL_CRIT_CHANCE);
    // Increase crit by school from SPELL_AURA_MOD_SPELL_CRIT_CHANCE_SCHOOL
    crit += GetTotalAuraModifierByMiscMask(SPELL_AURA_MOD_SPELL_CRIT_CHANCE_SCHOOL, 1<<school);
    // Increase crit from spell crit ratings
    crit += GetRatingBonusValue(CR_CRIT_SPELL);

    // Store crit value
    SetFloatValue(PLAYER_SPELL_CRIT_PERCENTAGE1 + school, crit);
}

void Player::UpdateMeleeHitChances()
{
    m_modMeleeHitChance = GetTotalAuraModifier(SPELL_AURA_MOD_HIT_CHANCE);
    m_modMeleeHitChance+=  GetRatingBonusValue(CR_HIT_MELEE);

    CallForAllControlledUnits(ApplyScalingBonusWithHelper(SCALING_TARGET_HIT, 0, false),CONTROLLED_PET|CONTROLLED_GUARDIANS);
}

void Player::UpdateRangedHitChances()
{
    m_modRangedHitChance = GetTotalAuraModifier(SPELL_AURA_MOD_HIT_CHANCE);
    m_modRangedHitChance+= GetRatingBonusValue(CR_HIT_RANGED);
}

void Player::UpdateSpellHitChances()
{
    m_modSpellHitChance = GetTotalAuraModifier(SPELL_AURA_MOD_SPELL_HIT_CHANCE);
    m_modSpellHitChance+= GetRatingBonusValue(CR_HIT_SPELL);

    if (IsInWorld())
        CallForAllControlledUnits(ApplyScalingBonusWithHelper(SCALING_TARGET_SPELLHIT, 0, false),CONTROLLED_PET|CONTROLLED_GUARDIANS);
}

void Player::UpdateAllSpellCritChances()
{
    for (int i = SPELL_SCHOOL_NORMAL; i < MAX_SPELL_SCHOOL; ++i)
        UpdateSpellCritChance(i);
}

void Player::UpdateExpertise(WeaponAttackType attack)
{
    if(attack==RANGED_ATTACK)
        return;

    int32 expertise = int32(GetRatingBonusValue(CR_EXPERTISE));

    Item *weapon = GetWeaponForAttack(attack);

    AuraList const& expAuras = GetAurasByType(SPELL_AURA_MOD_EXPERTISE);
    for(AuraList::const_iterator itr = expAuras.begin(); itr != expAuras.end(); ++itr)
    {
        // item neutral spell
        if((*itr)->GetSpellProto()->EquippedItemClass == -1)
            expertise += (*itr)->GetModifier()->m_amount;
        // item dependent spell
        else if(weapon && weapon->IsFitToSpellRequirements((*itr)->GetSpellProto()))
            expertise += (*itr)->GetModifier()->m_amount;
    }

    if(expertise < 0)
        expertise = 0;

    switch(attack)
    {
        case BASE_ATTACK: SetUInt32Value(PLAYER_EXPERTISE, expertise);         break;
        case OFF_ATTACK:  SetUInt32Value(PLAYER_OFFHAND_EXPERTISE, expertise); break;
        default: break;
    }

    if (IsInWorld())
        CallForAllControlledUnits(ApplyScalingBonusWithHelper(SCALING_TARGET_EXPERTIZE, 0, false),CONTROLLED_PET|CONTROLLED_GUARDIANS);
}

void Player::UpdateArmorPenetration()
{
    m_armorPenetrationPct = GetRatingBonusValue(CR_ARMOR_PENETRATION);

    AuraList const& armorAuras = GetAurasByType(SPELL_AURA_MOD_TARGET_ARMOR_PCT);
    for(AuraList::const_iterator itr = armorAuras.begin(); itr != armorAuras.end(); ++itr)
    {
        // affects all weapons
        if((*itr)->GetSpellProto()->EquippedItemClass == -1)
        {
            m_armorPenetrationPct += (*itr)->GetModifier()->m_amount;
            continue;
        }

        // dependent on weapon class
        for(uint8 i = 0; i < MAX_ATTACK; ++i)
        {
            Item *weapon = GetWeaponForAttack(WeaponAttackType(i));
            if(weapon && weapon->IsFitToSpellRequirements((*itr)->GetSpellProto()))
            {
                m_armorPenetrationPct += (*itr)->GetModifier()->m_amount;
                break;
            }
        }
    }
}

void Player::ApplyHealthRegenBonus(int32 amount, bool apply)  
{  
    m_baseHealthRegen+= apply ? amount : -amount;  
}

void Player::ApplyManaRegenBonus(int32 amount, bool apply)
{
    m_baseManaRegen+= apply ? amount : -amount;
    UpdateManaRegen();
}

void Player::UpdateManaRegen()
{
    float Intellect = GetStat(STAT_INTELLECT);
    // Mana regen from spirit and intellect
    float power_regen = sqrt(Intellect) * OCTRegenMPPerSpirit();
    // Apply PCT bonus from SPELL_AURA_MOD_POWER_REGEN_PERCENT aura on spirit base regen
    power_regen *= GetTotalAuraMultiplierByMiscValue(SPELL_AURA_MOD_POWER_REGEN_PERCENT, POWER_MANA);

    // Mana regen from SPELL_AURA_MOD_POWER_REGEN aura
    float power_regen_mp5 = (GetTotalAuraModifierByMiscValue(SPELL_AURA_MOD_POWER_REGEN, POWER_MANA) + m_baseManaRegen) / 5.0f;

    // Get bonus from SPELL_AURA_MOD_MANA_REGEN_FROM_STAT aura
    AuraList const& regenAura = GetAurasByType(SPELL_AURA_MOD_MANA_REGEN_FROM_STAT);
    for(AuraList::const_iterator i = regenAura.begin();i != regenAura.end(); ++i)
    {
        Modifier* mod = (*i)->GetModifier();
        power_regen_mp5 += GetStat(Stats(mod->m_miscvalue)) * mod->m_amount / 500.0f;
    }

    // Set regen rate in cast state apply only on spirit based regen
    int32 modManaRegenInterrupt = GetTotalAuraModifier(SPELL_AURA_MOD_MANA_REGEN_INTERRUPT);
    if (modManaRegenInterrupt > 100)
        modManaRegenInterrupt = 100;
    SetStatFloatValue(UNIT_FIELD_POWER_REGEN_INTERRUPTED_FLAT_MODIFIER, power_regen_mp5 + power_regen * modManaRegenInterrupt / 100.0f);

    SetStatFloatValue(UNIT_FIELD_POWER_REGEN_FLAT_MODIFIER, power_regen_mp5 + power_regen);

    if (IsInWorld())
        CallForAllControlledUnits(ApplyScalingBonusWithHelper(SCALING_TARGET_POWERREGEN, 0, false),CONTROLLED_PET|CONTROLLED_GUARDIANS);
}

void Player::_ApplyAllStatBonuses()
{
    SetCanModifyStats(false);

    _ApplyAllAuraMods();
    _ApplyAllItemMods();

    SetCanModifyStats(true);

    UpdateAllStats();
}

void Player::_RemoveAllStatBonuses()
{
    SetCanModifyStats(false);

    _RemoveAllItemMods();
    _RemoveAllAuraMods();

    SetCanModifyStats(true);

    UpdateAllStats();
}

/*#######################################
########                         ########
########    MOBS STAT SYSTEM     ########
########                         ########
#######################################*/

bool Creature::UpdateStats(Stats /*stat*/)
{
    return true;
}

bool Creature::UpdateAllStats()
{
    UpdateMaxHealth();
    UpdateAttackPowerAndDamage();

    for(int i = POWER_MANA; i < MAX_POWERS; ++i)
        UpdateMaxPower(Powers(i));

    for(int i = SPELL_SCHOOL_NORMAL; i < MAX_SPELL_SCHOOL; ++i)
        UpdateResistances(i);

    return true;
}

void Creature::UpdateResistances(uint32 school)
{
    if(school > SPELL_SCHOOL_NORMAL)
    {
        float value  = GetTotalAuraModValue(UnitMods(UNIT_MOD_RESISTANCE_START + school));
        SetResistance(SpellSchools(school), int32(value));
    }
    else
        UpdateArmor();
}

void Creature::UpdateArmor()
{
    float value = GetTotalAuraModValue(UNIT_MOD_ARMOR);
    SetArmor(int32(value));
}

void Creature::UpdateMaxHealth()
{
    float value = GetTotalAuraModValue(UNIT_MOD_HEALTH);
    SetMaxHealth((uint32)value);
}

void Creature::UpdateMaxPower(Powers power)
{
    UnitMods unitMod = UnitMods(UNIT_MOD_POWER_START + power);

    float value  = GetTotalAuraModValue(unitMod);
    SetMaxPower(power, uint32(value));
}

void Creature::UpdateAttackPowerAndDamage(bool ranged)
{
    UnitMods unitMod = ranged ? UNIT_MOD_ATTACK_POWER_RANGED : UNIT_MOD_ATTACK_POWER;

    uint16 index = UNIT_FIELD_ATTACK_POWER;
    uint16 index_mod = UNIT_FIELD_ATTACK_POWER_MODS;
    uint16 index_mult = UNIT_FIELD_ATTACK_POWER_MULTIPLIER;

    if (ranged)
    {
        index = UNIT_FIELD_RANGED_ATTACK_POWER;
        index_mod = UNIT_FIELD_RANGED_ATTACK_POWER_MODS;
        index_mult = UNIT_FIELD_RANGED_ATTACK_POWER_MULTIPLIER;
    }

    float base_attPower  = GetModifierValue(unitMod, BASE_VALUE) * GetModifierValue(unitMod, BASE_PCT);
    float attPowerMod = GetModifierValue(unitMod, TOTAL_VALUE);
    float attPowerMultiplier = GetModifierValue(unitMod, TOTAL_PCT) - 1.0f;

    SetInt32Value(index, (uint32)base_attPower);            //UNIT_FIELD_(RANGED)_ATTACK_POWER field
    SetInt32Value(index_mod, (uint32)attPowerMod);          //UNIT_FIELD_(RANGED)_ATTACK_POWER_MODS field
    SetFloatValue(index_mult, attPowerMultiplier);          //UNIT_FIELD_(RANGED)_ATTACK_POWER_MULTIPLIER field

    if (ranged)
        return;

    //automatically update weapon damage after attack power modification
    UpdateDamagePhysical(BASE_ATTACK);
    UpdateDamagePhysical(OFF_ATTACK);
}

void Creature::UpdateDamagePhysical(WeaponAttackType attType)
{
    if (attType > OFF_ATTACK)
        return;

    UnitMods unitMod = (attType == BASE_ATTACK ? UNIT_MOD_DAMAGE_MAINHAND : UNIT_MOD_DAMAGE_OFFHAND);

    /* difference in AP between current attack power and base value from DB */
    float att_pwr_change = GetTotalAttackPowerValue(attType) - GetCreatureInfo()->attackpower;
    float base_value  = GetModifierValue(unitMod, BASE_VALUE) + (att_pwr_change * GetAPMultiplier(attType, false) / 14.0f);
    float base_pct    = GetModifierValue(unitMod, BASE_PCT);
    float total_value = GetModifierValue(unitMod, TOTAL_VALUE);
    float total_pct   = GetModifierValue(unitMod, TOTAL_PCT);
    float dmg_multiplier = GetCreatureInfo()->dmg_multiplier;

    float weapon_mindamage = GetWeaponDamageRange(attType, MINDAMAGE);
    float weapon_maxdamage = GetWeaponDamageRange(attType, MAXDAMAGE);

    float mindamage = ((base_value + weapon_mindamage) * dmg_multiplier * base_pct + total_value) * total_pct;
    float maxdamage = ((base_value + weapon_maxdamage) * dmg_multiplier * base_pct + total_value) * total_pct;

    SetStatFloatValue(attType == BASE_ATTACK ? UNIT_FIELD_MINDAMAGE : UNIT_FIELD_MINOFFHANDDAMAGE, mindamage);
    SetStatFloatValue(attType == BASE_ATTACK ? UNIT_FIELD_MAXDAMAGE : UNIT_FIELD_MAXOFFHANDDAMAGE, maxdamage);
}

/*#######################################
########                         ########
########    PETS STAT SYSTEM     ########
########                         ########
#######################################*/

bool Pet::UpdateStats(Stats stat)
{
    if(stat > STAT_SPIRIT || stat < STAT_STRENGTH )
        return false;

    // value = ((create_value + base_value * base_pct) + total_value) * total_pct
    float value  = GetTotalStatValue(stat);
    SetStat(stat, int32(value));

    switch(stat)
    {
        case STAT_STRENGTH:
            UpdateAttackPowerAndDamage();
            break;
        case STAT_AGILITY:
            UpdateAttackPowerAndDamage(true);
            UpdateArmor();
            break;
        case STAT_STAMINA:
            UpdateMaxHealth();
            break;
        case STAT_INTELLECT:
            UpdateMaxPower(POWER_MANA);
            break;
        case STAT_SPIRIT:
        default:
            break;
    }
    return true;
}

bool Pet::UpdateAllStats()
{
    for (int i = STAT_STRENGTH; i < MAX_STATS; ++i)
        UpdateStats(Stats(i));

    for(int i = POWER_MANA; i < MAX_POWERS; ++i)
        UpdateMaxPower(Powers(i));

    for (int i = SPELL_SCHOOL_NORMAL; i < MAX_SPELL_SCHOOL; ++i)
        UpdateResistances(i);

    UpdateAttackPowerAndDamage();
    UpdateAttackPowerAndDamage(true);
    UpdateManaRegen();
    UpdateSpellPower();

    return true;
}

void Pet::UpdateResistances(uint32 school)
{
    if(school > SPELL_SCHOOL_NORMAL)
    {
        SetResistance(SpellSchools(school),
                      int32(GetTotalAuraModValue(UnitMods(UNIT_MOD_RESISTANCE_START + school))));
    }
    else
        UpdateArmor();
}

void Pet::UpdateArmor()
{
    float value = 0.0f;
    UnitMods unitMod = UNIT_MOD_ARMOR;

    value  = GetModifierValue(unitMod, BASE_VALUE) + GetStat(STAT_AGILITY) * 2.0f;
    value *= GetModifierValue(unitMod, BASE_PCT);
    value += GetModifierValue(unitMod, TOTAL_VALUE);
    value *= GetModifierValue(unitMod, TOTAL_PCT);

    SetArmor(int32(value));
}

void Pet::UpdateMaxHealth()
{
    if (!CanModifyStats())
        return;

    UnitMods unitMod = UNIT_MOD_HEALTH;
    float staminaBonus = (GetStat(STAT_STAMINA) - GetCreateStat(STAT_STAMINA)) * (CalculateScalingData()->healthScale / 100.0f);

    float value   = GetModifierValue(unitMod, BASE_VALUE) + GetCreateHealth() + staminaBonus;
    value  *= GetModifierValue(unitMod, BASE_PCT);
    value  += GetModifierValue(unitMod, TOTAL_VALUE);
    value  *= GetModifierValue(unitMod, TOTAL_PCT);

    SetMaxHealth((uint32)value);
}

void Pet::UpdateMaxPower(Powers power)
{
    if (!CanModifyStats())
        return;

    UnitMods unitMod = UnitMods(UNIT_MOD_POWER_START + power);

    float intellectBonus = (power == POWER_MANA) ? (GetStat(STAT_INTELLECT) - GetCreateStat(STAT_INTELLECT))*(CalculateScalingData()->powerScale / 100.0f) : 0.0f;

    float value  = GetModifierValue(unitMod, BASE_VALUE) + GetCreatePowers(power) + intellectBonus;
    value *= GetModifierValue(unitMod, BASE_PCT);
    value += GetModifierValue(unitMod, TOTAL_VALUE);
    value *= GetModifierValue(unitMod, TOTAL_PCT);

    SetMaxPower(power, uint32(value));
}

void Pet::UpdateAttackPowerAndDamage(bool ranged)
{
    UnitMods unitMod;
    float baseAP       = 0.0f;

    if (!ranged)
    {
        unitMod  = UNIT_MOD_ATTACK_POWER;
        baseAP = (CalculateScalingData()->APBaseScale / 100.0f) * (GetStat(STAT_STRENGTH) - CalculateScalingData()->APBasepoint);
    }
    else
    {
<<<<<<< HEAD
        unitMod  = UNIT_MOD_ATTACK_POWER_RANGED;
        baseAP = (CalculateScalingData()->APBaseScale / 100.0f) * (GetStat(STAT_AGILITY) - CalculateScalingData()->APBasepoint);
=======
        if(getPetType() == HUNTER_PET)                      //hunter pets benefit from owner's attack power
        {
            bonusAP = owner->GetTotalAttackPowerValue(RANGED_ATTACK) * 0.22f;
            SetBonusDamage( int32(owner->GetTotalAttackPowerValue(RANGED_ATTACK) * 0.1287f));
        }
        //demons benefit from warlocks shadow or fire damage
        else if(getPetType() == SUMMON_PET && owner->getClass() == CLASS_WARLOCK)
        {
            int32 fire  = int32(owner->GetUInt32Value(PLAYER_FIELD_MOD_DAMAGE_DONE_POS + SPELL_SCHOOL_FIRE)) - owner->GetInt32Value(PLAYER_FIELD_MOD_DAMAGE_DONE_NEG + SPELL_SCHOOL_FIRE);
            int32 shadow = int32(owner->GetUInt32Value(PLAYER_FIELD_MOD_DAMAGE_DONE_POS + SPELL_SCHOOL_SHADOW)) - owner->GetInt32Value(PLAYER_FIELD_MOD_DAMAGE_DONE_NEG + SPELL_SCHOOL_SHADOW);
            int32 maximum  = (fire > shadow) ? fire : shadow;
            if(maximum < 0)
                maximum = 0;
            SetBonusDamage( int32(maximum * 0.15f));
            bonusAP = maximum * 0.57f;
        }
        //water elementals benefit from mage's frost damage
        else if(getPetType() == SUMMON_PET && owner->getClass() == CLASS_MAGE)
        {
            int32 frost = int32(owner->GetUInt32Value(PLAYER_FIELD_MOD_DAMAGE_DONE_POS + SPELL_SCHOOL_FROST)) - owner->GetInt32Value(PLAYER_FIELD_MOD_DAMAGE_DONE_NEG + SPELL_SCHOOL_FROST);
            if(frost < 0)
                frost = 0;
            SetBonusDamage( int32(frost * 0.4f));
        }
>>>>>>> 22468325
    }


    if ((baseAP) < 0.0f)
        baseAP = 0.0f;

    SetModifierValue(unitMod, BASE_VALUE, baseAP);

    //in BASE_VALUE of UNIT_MOD_ATTACK_POWER for creatures we store data of meleeattackpower field in DB
    float base_attPower      = GetModifierValue(unitMod, BASE_VALUE) * GetModifierValue(unitMod, BASE_PCT);
    float attPowerMod        = GetModifierValue(unitMod, TOTAL_VALUE);
    float attPowerMultiplier = GetModifierValue(unitMod, TOTAL_PCT) - 1.0f;

    if (!ranged)
    {
        SetInt32Value(UNIT_FIELD_ATTACK_POWER, (int32)base_attPower);
        SetInt32Value(UNIT_FIELD_ATTACK_POWER_MODS, (int32)attPowerMod);
        SetFloatValue(UNIT_FIELD_ATTACK_POWER_MULTIPLIER, attPowerMultiplier);
        UpdateDamagePhysical(BASE_ATTACK);
    }
    else
    {
        SetInt32Value(UNIT_FIELD_RANGED_ATTACK_POWER, (int32)base_attPower);
        SetInt32Value(UNIT_FIELD_RANGED_ATTACK_POWER_MODS, (int32)attPowerMod);
        SetFloatValue(UNIT_FIELD_RANGED_ATTACK_POWER_MULTIPLIER, attPowerMultiplier);
        UpdateDamagePhysical(RANGED_ATTACK);
    }
}

void Pet::UpdateDamagePhysical(WeaponAttackType attType)
{
    UnitMods unitMod;

    if (attType == BASE_ATTACK)
        unitMod  = UNIT_MOD_DAMAGE_MAINHAND;
    else if (attType == RANGED_ATTACK)
       unitMod  = UNIT_MOD_DAMAGE_RANGED;
    else
        return;

    float att_speed = float(GetAttackTime(attType))/1000.0f;

    float base_value  = GetModifierValue(unitMod, BASE_VALUE) + GetTotalAttackPowerValue(attType)/ 14.0f * att_speed;
    float base_pct    = GetModifierValue(unitMod, BASE_PCT);
    float total_value = GetModifierValue(unitMod, TOTAL_VALUE);
    float total_pct   = GetModifierValue(unitMod, TOTAL_PCT);

    float weapon_mindamage = GetWeaponDamageRange(attType, MINDAMAGE);
    float weapon_maxdamage = GetWeaponDamageRange(attType, MAXDAMAGE);

    float mindamage = ((base_value + weapon_mindamage) * base_pct + total_value) * total_pct;
    float maxdamage = ((base_value + weapon_maxdamage) * base_pct + total_value) * total_pct;

    if (attType == BASE_ATTACK)
    {
        SetStatFloatValue(UNIT_FIELD_MINDAMAGE, mindamage);
        SetStatFloatValue(UNIT_FIELD_MAXDAMAGE, maxdamage);
    }
    else if (attType == RANGED_ATTACK)
    {
        SetStatFloatValue(UNIT_FIELD_MINRANGEDDAMAGE, mindamage);
        SetStatFloatValue(UNIT_FIELD_MAXRANGEDDAMAGE, maxdamage);
    }
}

void Pet::UpdateSpellPower()
{
    Unit* owner = GetOwner();

    if(!owner || owner->GetTypeId()!=TYPEID_PLAYER)
        return;
                                                  // Only for displaying in client!
    owner->SetUInt32Value(PLAYER_PET_SPELL_POWER, SpellBaseDamageBonusDone(SPELL_SCHOOL_MASK_SPELL));
}

void Pet::UpdateManaRegen()
{
    float power_regen = sqrt(GetStat(STAT_INTELLECT)) * OCTRegenMPPerSpirit();

    power_regen *= GetTotalAuraMultiplierByMiscValue(SPELL_AURA_MOD_POWER_REGEN_PERCENT, POWER_MANA);

    // Mana regen from SPELL_AURA_MOD_POWER_REGEN aura
    float power_regen_mp5 = GetTotalAuraModifierByMiscValue(SPELL_AURA_MOD_POWER_REGEN, POWER_MANA) / 5.0f;

    // Set regen rate in cast state apply only on spirit based regen
    int32 modManaRegenInterrupt = GetTotalAuraModifier(SPELL_AURA_MOD_MANA_REGEN_INTERRUPT);

    SetStatFloatValue(UNIT_FIELD_POWER_REGEN_INTERRUPTED_FLAT_MODIFIER, power_regen_mp5 + power_regen * modManaRegenInterrupt / 100.0f);

    SetStatFloatValue(UNIT_FIELD_POWER_REGEN_FLAT_MODIFIER, power_regen_mp5 + power_regen);
}<|MERGE_RESOLUTION|>--- conflicted
+++ resolved
@@ -113,14 +113,10 @@
     // Get damage bonus for all schools
     // PLAYER_FIELD_MOD_DAMAGE_DONE_NEG field handled in Aura::HandleModDamageDone
     for(int i = SPELL_SCHOOL_HOLY; i < MAX_SPELL_SCHOOL; ++i)
-<<<<<<< HEAD
-        SetStatInt32Value(PLAYER_FIELD_MOD_DAMAGE_DONE_POS+i, SpellBaseDamageBonusDone(SpellSchoolMask(1 << i)));
+        SetStatInt32Value(PLAYER_FIELD_MOD_DAMAGE_DONE_POS+i, SpellBaseDamageBonusDone(SpellSchoolMask(1 << i)) - GetInt32Value(PLAYER_FIELD_MOD_DAMAGE_DONE_NEG+i));
 
     CallForAllControlledUnits(ApplyScalingBonusWithHelper(SCALING_TARGET_ATTACKPOWER, 0, false),CONTROLLED_PET|CONTROLLED_GUARDIANS);
     CallForAllControlledUnits(ApplyScalingBonusWithHelper(SCALING_TARGET_SPELLDAMAGE, 0, false),CONTROLLED_PET|CONTROLLED_GUARDIANS);
-=======
-        SetStatInt32Value(PLAYER_FIELD_MOD_DAMAGE_DONE_POS+i, SpellBaseDamageBonusDone(SpellSchoolMask(1 << i)) - GetInt32Value(PLAYER_FIELD_MOD_DAMAGE_DONE_NEG+i));
->>>>>>> 22468325
 }
 
 bool Player::UpdateAllStats()
@@ -1068,37 +1064,9 @@
     }
     else
     {
-<<<<<<< HEAD
         unitMod  = UNIT_MOD_ATTACK_POWER_RANGED;
         baseAP = (CalculateScalingData()->APBaseScale / 100.0f) * (GetStat(STAT_AGILITY) - CalculateScalingData()->APBasepoint);
-=======
-        if(getPetType() == HUNTER_PET)                      //hunter pets benefit from owner's attack power
-        {
-            bonusAP = owner->GetTotalAttackPowerValue(RANGED_ATTACK) * 0.22f;
-            SetBonusDamage( int32(owner->GetTotalAttackPowerValue(RANGED_ATTACK) * 0.1287f));
-        }
-        //demons benefit from warlocks shadow or fire damage
-        else if(getPetType() == SUMMON_PET && owner->getClass() == CLASS_WARLOCK)
-        {
-            int32 fire  = int32(owner->GetUInt32Value(PLAYER_FIELD_MOD_DAMAGE_DONE_POS + SPELL_SCHOOL_FIRE)) - owner->GetInt32Value(PLAYER_FIELD_MOD_DAMAGE_DONE_NEG + SPELL_SCHOOL_FIRE);
-            int32 shadow = int32(owner->GetUInt32Value(PLAYER_FIELD_MOD_DAMAGE_DONE_POS + SPELL_SCHOOL_SHADOW)) - owner->GetInt32Value(PLAYER_FIELD_MOD_DAMAGE_DONE_NEG + SPELL_SCHOOL_SHADOW);
-            int32 maximum  = (fire > shadow) ? fire : shadow;
-            if(maximum < 0)
-                maximum = 0;
-            SetBonusDamage( int32(maximum * 0.15f));
-            bonusAP = maximum * 0.57f;
-        }
-        //water elementals benefit from mage's frost damage
-        else if(getPetType() == SUMMON_PET && owner->getClass() == CLASS_MAGE)
-        {
-            int32 frost = int32(owner->GetUInt32Value(PLAYER_FIELD_MOD_DAMAGE_DONE_POS + SPELL_SCHOOL_FROST)) - owner->GetInt32Value(PLAYER_FIELD_MOD_DAMAGE_DONE_NEG + SPELL_SCHOOL_FROST);
-            if(frost < 0)
-                frost = 0;
-            SetBonusDamage( int32(frost * 0.4f));
-        }
->>>>>>> 22468325
-    }
-
+    }
 
     if ((baseAP) < 0.0f)
         baseAP = 0.0f;
