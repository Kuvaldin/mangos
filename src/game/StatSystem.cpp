--- conflicted
+++ resolved
@@ -612,12 +612,8 @@
 
 void Player::UpdateDodgePercentage()
 {
-<<<<<<< HEAD
-    static const float dodge_cap[MAX_CLASSES] = {
-=======
     const float dodge_cap[MAX_CLASSES] =
     {
->>>>>>> dc092d2b
          88.129021f,  // Warrior
          88.129021f,  // Paladin
         145.560408f,  // Hunter
@@ -630,47 +626,21 @@
           0.0f,       // ??
         116.890707f   // Druid
     };
-<<<<<<< HEAD
-    static const float k[MAX_CLASSES] = {
-        0.9560f,  // Warrior
-        0.9560f,  // Paladin
-        0.9880f,  // Hunter
-        0.9880f,  // Rogue
-        0.9830f,  // Priest
-        0.9560f,  // DK
-        0.9880f,  // Shaman
-        0.9830f,  // Mage
-        0.9830f,  // Warlock
-        0.0f,     // ??
-        0.9720f   // Druid
-    };
-    float diminishing = 0.f, nondiminishing = 0.f;
-    // Dodge from agility
-    GetDodgeFromAgility(diminishing, nondiminishing);
-    // Modify value from defense skill
-=======
 
     float diminishing = 0.0f, nondiminishing = 0.0f;
     // Dodge from agility
     GetDodgeFromAgility(diminishing, nondiminishing);
     // Modify value from defense skill (only bonus from defense rating diminishes)
->>>>>>> dc092d2b
     nondiminishing += (GetSkillValue(SKILL_DEFENSE) - GetMaxSkillValueForLevel()) * 0.04f;
     diminishing += (int32(GetRatingBonusValue(CR_DEFENSE_SKILL))) * 0.04f;
     // Dodge from SPELL_AURA_MOD_DODGE_PERCENT aura
     nondiminishing += GetTotalAuraModifier(SPELL_AURA_MOD_DODGE_PERCENT);
     // Dodge from rating
     diminishing += GetRatingBonusValue(CR_DODGE);
-<<<<<<< HEAD
-    // apply diminishing formula to diminishing dodge
-    uint32 pclass = getClass()-1;
-    float value = nondiminishing + (diminishing*dodge_cap[pclass] / (diminishing + dodge_cap[pclass]*k[pclass]));
-=======
     // apply diminishing formula to diminishing dodge chance
     uint32 pclass = getClass()-1;
     float value = nondiminishing + (diminishing * dodge_cap[pclass] /
                                     (diminishing + dodge_cap[pclass] * m_diminishing_k[pclass]));
->>>>>>> dc092d2b
     value = value < 0.0f ? 0.0f : value;
     SetStatFloatValue(PLAYER_DODGE_PERCENTAGE, value);
 }
