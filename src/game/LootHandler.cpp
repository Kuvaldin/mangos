/*
 * Copyright (C) 2005-2011 MaNGOS <http://getmangos.com/>
 *
 * This program is free software; you can redistribute it and/or modify
 * it under the terms of the GNU General Public License as published by
 * the Free Software Foundation; either version 2 of the License, or
 * (at your option) any later version.
 *
 * This program is distributed in the hope that it will be useful,
 * but WITHOUT ANY WARRANTY; without even the implied warranty of
 * MERCHANTABILITY or FITNESS FOR A PARTICULAR PURPOSE.  See the
 * GNU General Public License for more details.
 *
 * You should have received a copy of the GNU General Public License
 * along with this program; if not, write to the Free Software
 * Foundation, Inc., 59 Temple Place, Suite 330, Boston, MA  02111-1307  USA
 */

#include "Common.h"
#include "WorldPacket.h"
#include "Log.h"
#include "Corpse.h"
#include "GameObject.h"
#include "Player.h"
#include "ObjectAccessor.h"
#include "ObjectGuid.h"
#include "WorldSession.h"
#include "LootMgr.h"
#include "Object.h"
#include "Group.h"
#include "World.h"
#include "Util.h"

void WorldSession::HandleAutostoreLootItemOpcode( WorldPacket & recv_data )
{
    DEBUG_LOG("WORLD: CMSG_AUTOSTORE_LOOT_ITEM");
    Player  *player =   GetPlayer();
    ObjectGuid lguid = player->GetLootGUID();
    Loot    *loot;
    uint8    lootSlot;
    Item* pItem = NULL;

    recv_data >> lootSlot;

    switch( lguid.GetHigh())
    {
        case HIGHGUID_GAMEOBJECT:
        {
            GameObject *go = player->GetMap()->GetGameObject(lguid);

            // not check distance for GO in case owned GO (fishing bobber case, for example) or Fishing hole GO
            if (!go || ((go->GetOwnerGuid() != _player->GetObjectGuid() && go->GetGoType() != GAMEOBJECT_TYPE_FISHINGHOLE) && !go->IsWithinDistInMap(_player,INTERACTION_DISTANCE)))
            {
                player->SendLootRelease(lguid);
                return;
            }

            loot = &go->loot;
            break;
        }
        case HIGHGUID_ITEM:
        {
            pItem = player->GetItemByGuid( lguid );

            if (!pItem || !pItem->HasGeneratedLoot())
            {
                player->SendLootRelease(lguid);
                return;
            }

            loot = &pItem->loot;
            break;
        }
        case HIGHGUID_CORPSE:
        {
            Corpse *bones = player->GetMap()->GetCorpse(lguid);
            if (!bones)
            {
                player->SendLootRelease(lguid);
                return;
            }
            loot = &bones->loot;
            break;
        }
        case HIGHGUID_UNIT:
        case HIGHGUID_VEHICLE:
        {
            Creature* pCreature = GetPlayer()->GetMap()->GetCreature(lguid);

            bool ok_loot = pCreature && pCreature->isAlive() == (player->getClass()==CLASS_ROGUE && pCreature->lootForPickPocketed);

            if( !ok_loot || !pCreature->IsWithinDistInMap(_player,INTERACTION_DISTANCE) )
            {
                player->SendLootRelease(lguid);
                return;
            }

            loot = &pCreature->loot;
            break;
        }
        default:
        {
            sLog.outError("%s is unsupported for looting.",lguid.GetString().c_str());
            return;
        }
    }

    QuestItem *qitem = NULL;
    QuestItem *ffaitem = NULL;
    QuestItem *conditem = NULL;

    LootItem *item = loot->LootItemInSlot(lootSlot,player,&qitem,&ffaitem,&conditem);

    if(!item)
    {
        player->SendEquipError( EQUIP_ERR_ALREADY_LOOTED, NULL, NULL );
        return;
    }

    // questitems use the blocked field for other purposes
    if (!qitem && item->is_blocked)
    {
        player->SendLootRelease(lguid);
        return;
    }

    if (pItem)
        pItem->SetLootState(ITEM_LOOT_CHANGED);

    ItemPosCountVec dest;
    uint8 msg = player->CanStoreNewItem( NULL_BAG, NULL_SLOT, dest, item->itemid, item->count );
    if ( msg == EQUIP_ERR_OK )
    {
        AllowedLooterSet* looters = item->GetAllowedLooters();
        Item * newitem = player->StoreNewItem( dest, item->itemid, true, item->randomPropertyId, (looters->size() > 1) ? looters : NULL);

        if (qitem)
        {
            qitem->is_looted = true;
            //freeforall is 1 if everyone's supposed to get the quest item.
            if (item->freeforall || loot->GetPlayerQuestItems().size() == 1)
                player->SendNotifyLootItemRemoved(lootSlot);
            else
                loot->NotifyQuestItemRemoved(qitem->index);
        }
        else
        {
            if (ffaitem)
            {
                //freeforall case, notify only one player of the removal
                ffaitem->is_looted=true;
                player->SendNotifyLootItemRemoved(lootSlot);
            }
            else
            {
                //not freeforall, notify everyone
                if(conditem)
                    conditem->is_looted=true;
                loot->NotifyItemRemoved(lootSlot);
            }
        }

        //if only one person is supposed to loot the item, then set it to looted
        if (!item->freeforall)
            item->is_looted = true;

        --loot->unlootedCount;

        player->SendNewItem(newitem, uint32(item->count), false, false, true);
        player->GetAchievementMgr().UpdateAchievementCriteria(ACHIEVEMENT_CRITERIA_TYPE_LOOT_ITEM, item->itemid, item->count);
        player->GetAchievementMgr().UpdateAchievementCriteria(ACHIEVEMENT_CRITERIA_TYPE_LOOT_TYPE, loot->loot_type, item->count);
        player->GetAchievementMgr().UpdateAchievementCriteria(ACHIEVEMENT_CRITERIA_TYPE_LOOT_EPIC_ITEM, item->itemid, item->count);
    }
    else
        player->SendEquipError( msg, NULL, NULL, item->itemid );
}

void WorldSession::HandleLootMoneyOpcode( WorldPacket & /*recv_data*/ )
{
    DEBUG_LOG("WORLD: CMSG_LOOT_MONEY");

    Player *player = GetPlayer();
    ObjectGuid guid = player->GetLootGUID();
    if (guid.IsEmpty())
        return;

    Loot *pLoot = NULL;
    Item* pItem = NULL;

    switch(guid.GetHigh())
    {
        case HIGHGUID_GAMEOBJECT:
        {
            GameObject *pGameObject = GetPlayer()->GetMap()->GetGameObject(guid);

            // not check distance for GO in case owned GO (fishing bobber case, for example)
            if( pGameObject && (pGameObject->GetOwnerGuid() == _player->GetObjectGuid() || pGameObject->IsWithinDistInMap(_player,INTERACTION_DISTANCE)) )
                pLoot = &pGameObject->loot;

            break;
        }
        case HIGHGUID_CORPSE:                               // remove insignia ONLY in BG
        {
            Corpse *bones = _player->GetMap()->GetCorpse(guid);

            if (bones && bones->IsWithinDistInMap(_player,INTERACTION_DISTANCE) )
                pLoot = &bones->loot;

            break;
        }
        case HIGHGUID_ITEM:
        {
            pItem = GetPlayer()->GetItemByGuid(guid);
            if (!pItem || !pItem->HasGeneratedLoot())
                return;

            pLoot = &pItem->loot;
            break;
        }
        case HIGHGUID_UNIT:
        case HIGHGUID_VEHICLE:
        {
            Creature* pCreature = GetPlayer()->GetMap()->GetCreature(guid);

            bool ok_loot = pCreature && pCreature->isAlive() == (player->getClass()==CLASS_ROGUE && pCreature->lootForPickPocketed);

            if ( ok_loot && pCreature->IsWithinDistInMap(_player,INTERACTION_DISTANCE) )
                pLoot = &pCreature->loot ;

            break;
        }
        default:
            return;                                         // unlootable type
    }

    if (pLoot)
    {
        if (!guid.IsItem() && player->GetGroup())           //item can be looted only single player
        {
            Group *group = player->GetGroup();

            std::vector<Player*> playersNear;
            for(GroupReference *itr = group->GetFirstMember(); itr != NULL; itr = itr->next())
            {
                Player* playerGroup = itr->getSource();
                if(!playerGroup)
                    continue;
                if (player->IsWithinDistInMap(playerGroup,sWorld.getConfig(CONFIG_FLOAT_GROUP_XP_DISTANCE),false))
                    playersNear.push_back(playerGroup);
            }

            uint32 money_per_player = uint32((pLoot->gold)/(playersNear.size()));

            for (std::vector<Player*>::const_iterator i = playersNear.begin(); i != playersNear.end(); ++i)
            {
                (*i)->ModifyMoney( money_per_player );
                (*i)->GetAchievementMgr().UpdateAchievementCriteria(ACHIEVEMENT_CRITERIA_TYPE_LOOT_MONEY, money_per_player);
                //Offset surely incorrect, but works
                WorldPacket data( SMSG_LOOT_MONEY_NOTIFY, 4 );
                data << uint32(money_per_player);
                (*i)->GetSession()->SendPacket( &data );
            }
        }
        else
        {
            player->ModifyMoney( pLoot->gold );
            player->GetAchievementMgr().UpdateAchievementCriteria(ACHIEVEMENT_CRITERIA_TYPE_LOOT_MONEY, pLoot->gold);
        }

        pLoot->gold = 0;

        if (pItem)
            pItem->SetLootState(ITEM_LOOT_CHANGED);

        pLoot->NotifyMoneyRemoved();
    }
}

void WorldSession::HandleLootOpcode( WorldPacket & recv_data )
{
    DEBUG_LOG("WORLD: CMSG_LOOT");

    ObjectGuid guid;
    recv_data >> guid;

    // Check possible cheat
    if (!_player->isAlive())
        return;

    GetPlayer()->SendLoot(guid, LOOT_CORPSE);
}

void WorldSession::HandleLootReleaseOpcode( WorldPacket & recv_data )
{
    DEBUG_LOG("WORLD: CMSG_LOOT_RELEASE");

    // cheaters can modify lguid to prevent correct apply loot release code and re-loot
    // use internal stored guid
    recv_data.read_skip<uint64>();                          // guid;

    if(uint64 lguid = GetPlayer()->GetLootGUID())
        DoLootRelease(lguid);
}

void WorldSession::DoLootRelease(ObjectGuid lguid)
{
    Player  *player = GetPlayer();
    Loot    *loot;

    player->SetLootGUID(ObjectGuid());
    player->SendLootRelease(lguid);

    player->RemoveFlag(UNIT_FIELD_FLAGS, UNIT_FLAG_LOOTING);

    if(!player->IsInWorld())
        return;

    switch(lguid.GetHigh())
    {
        case HIGHGUID_GAMEOBJECT:
        {
            GameObject *go = GetPlayer()->GetMap()->GetGameObject(lguid);

            // not check distance for GO in case owned GO (fishing bobber case, for example) or Fishing hole GO
            if (!go || ((go->GetOwnerGuid() != _player->GetObjectGuid() && go->GetGoType() != GAMEOBJECT_TYPE_FISHINGHOLE) && !go->IsWithinDistInMap(_player,INTERACTION_DISTANCE)))
                return;

            loot = &go->loot;

            if (go->GetGoType() == GAMEOBJECT_TYPE_DOOR)
            {
                // locked doors are opened with spelleffect openlock, prevent remove its as looted
                go->UseDoorOrButton();
            }
            else if (loot->isLooted() || go->GetGoType() == GAMEOBJECT_TYPE_FISHINGNODE)
            {
                // GO is mineral vein? so it is not removed after its looted
                if(go->GetGoType() == GAMEOBJECT_TYPE_CHEST)
                {
                    uint32 go_min = go->GetGOInfo()->chest.minSuccessOpens;
                    uint32 go_max = go->GetGOInfo()->chest.maxSuccessOpens;

                    // only vein pass this check
                    if(go_min != 0 && go_max > go_min)
                    {
                        float amount_rate = sWorld.getConfig(CONFIG_FLOAT_RATE_MINING_AMOUNT);
                        float min_amount = go_min*amount_rate;
                        float max_amount = go_max*amount_rate;

                        go->AddUse();
                        float uses = float(go->GetUseCount());

                        if(uses < max_amount)
                        {
                            if(uses >= min_amount)
                            {
                                float chance_rate = sWorld.getConfig(CONFIG_FLOAT_RATE_MINING_NEXT);

                                int32 ReqValue = 175;
                                LockEntry const *lockInfo = sLockStore.LookupEntry(go->GetGOInfo()->chest.lockId);
                                if(lockInfo)
                                    ReqValue = lockInfo->Skill[0];
                                float skill = float(player->GetSkillValue(SKILL_MINING))/(ReqValue+25);
                                double chance = pow(0.8*chance_rate,4*(1/double(max_amount))*double(uses));
                                if(roll_chance_f(float(100.0f*chance+skill)))
                                {
                                    go->SetLootState(GO_READY);
                                }
                                else                            // not have more uses
                                    go->SetLootState(GO_JUST_DEACTIVATED);
                            }
                            else                                // 100% chance until min uses
                                go->SetLootState(GO_READY);
                        }
                        else                                    // max uses already
                            go->SetLootState(GO_JUST_DEACTIVATED);
                    }
                    else                                        // not vein
                        go->SetLootState(GO_JUST_DEACTIVATED);
                }
                else if (go->GetGoType() == GAMEOBJECT_TYPE_FISHINGHOLE)
                {                                               // The fishing hole used once more
                    go->AddUse();                               // if the max usage is reached, will be despawned at next tick
                    if (go->GetUseCount() >= urand(go->GetGOInfo()->fishinghole.minSuccessOpens,go->GetGOInfo()->fishinghole.maxSuccessOpens))
                    {
                        go->SetLootState(GO_JUST_DEACTIVATED);
                    }
                    else
                        go->SetLootState(GO_READY);
                }
                else // not chest (or vein/herb/etc)
                    go->SetLootState(GO_JUST_DEACTIVATED);

                loot->clear();
            }
            else
                // not fully looted object
                go->SetLootState(GO_ACTIVATED);
            break;
        }
        case HIGHGUID_CORPSE:                               // ONLY remove insignia at BG
        {
            Corpse *corpse = _player->GetMap()->GetCorpse(lguid);
            if (!corpse || !corpse->IsWithinDistInMap(_player,INTERACTION_DISTANCE) )
                return;

            loot = &corpse->loot;

            if (loot->isLooted())
            {
                loot->clear();
                corpse->RemoveFlag(CORPSE_FIELD_DYNAMIC_FLAGS, CORPSE_DYNFLAG_LOOTABLE);
            }
            break;
        }
        case HIGHGUID_ITEM:
        {
            Item *pItem = player->GetItemByGuid(lguid );
            if (!pItem)
                return;

            switch (pItem->loot.loot_type)
            {
                // temporary loot in stacking items, clear loot state, no auto loot move
                case LOOT_MILLING:
                case LOOT_PROSPECTING:
                {
                    uint32 count = pItem->GetCount();

                    // >=5 checked in spell code, but will work for cheating cases also with removing from another stacks.
                    if(count > 5)
                        count = 5;

                    // reset loot for allow repeat looting if stack > 5
                    pItem->loot.clear();
                    pItem->SetLootState(ITEM_LOOT_REMOVED);

                    player->DestroyItemCount(pItem, count, true);
                    break;
                }
                // temporary loot, auto loot move
                case LOOT_DISENCHANTING:
                {
                    if (!pItem->loot.isLooted())
                        player->AutoStoreLoot(pItem->loot); // can be lost if no space
                    pItem->loot.clear();
                    pItem->SetLootState(ITEM_LOOT_REMOVED);
                    player->DestroyItem( pItem->GetBagSlot(),pItem->GetSlot(), true);
                    break;
                }
                // normal persistence loot
                default:
                {
                    // must be destroyed only if no loot
                    if (pItem->loot.isLooted())
                    {
                        pItem->SetLootState(ITEM_LOOT_REMOVED);
                        player->DestroyItem( pItem->GetBagSlot(),pItem->GetSlot(), true);
                    }
                    break;
                }
            }
            return;                                         // item can be looted only single player
        }
        case HIGHGUID_UNIT:
        case HIGHGUID_VEHICLE:
        {
            Creature* pCreature = GetPlayer()->GetMap()->GetCreature(lguid);

            bool ok_loot = pCreature && pCreature->isAlive() == (player->getClass()==CLASS_ROGUE && pCreature->lootForPickPocketed);
            if ( !ok_loot || !pCreature->IsWithinDistInMap(_player,INTERACTION_DISTANCE) )
                return;

            loot = &pCreature->loot;

            // update next looter
            if(Group* group = pCreature->GetGroupLootRecipient())
                if (group->GetLooterGuid() == player->GetObjectGuid())
                    group->UpdateLooterGuid(pCreature);

            if (loot->isLooted())
            {
                // for example skinning after normal loot
                pCreature->PrepareBodyLootState();

                if(!pCreature->isAlive())
                    pCreature->AllLootRemovedFromCorpse();
            }
            break;
        }
        default:
        {
            sLog.outError("%s is unsupported for looting.", lguid.GetString().c_str());
            return;
        }
    }

    //Player is not looking at loot list, he doesn't need to see updates on the loot list
    loot->RemoveLooter(player->GetGUID());
}

void WorldSession::HandleLootMasterGiveOpcode( WorldPacket & recv_data )
{
    uint8 slotid;
    ObjectGuid lootguid;
    ObjectGuid target_playerguid;

    recv_data >> lootguid >> slotid >> target_playerguid;

    if (!_player->GetGroup() || _player->GetGroup()->GetLooterGuid() != _player->GetObjectGuid())
    {
        _player->SendLootRelease(GetPlayer()->GetLootGUID());
        return;
    }

    Player *target = ObjectAccessor::FindPlayer(target_playerguid);
    if (!target)
        return;

    DEBUG_LOG("WorldSession::HandleLootMasterGiveOpcode (CMSG_LOOT_MASTER_GIVE, 0x02A3) Target = %s [%s].", target_playerguid.GetString().c_str(), target->GetName());

    if (_player->GetLootGUID() != lootguid.GetRawValue())
        return;

    Loot *pLoot = NULL;

<<<<<<< HEAD
    if(lootguid.IsCreatureOrVehicle())
=======
    if (lootguid.IsCreatureOrVehicle())
>>>>>>> 4c82c86e
    {
        Creature *pCreature = GetPlayer()->GetMap()->GetCreature(lootguid);
        if(!pCreature)
            return;

        pLoot = &pCreature->loot;
    }
    else if(lootguid.IsGameObject())
    {
        GameObject *pGO = GetPlayer()->GetMap()->GetGameObject(lootguid);
        if(!pGO)
            return;

        pLoot = &pGO->loot;
    }
    else
        return;

    if (slotid > pLoot->items.size())
    {
        DEBUG_LOG("AutoLootItem: Player %s might be using a hack! (slot %d, size %lu)",GetPlayer()->GetName(), slotid, (unsigned long)pLoot->items.size());
        return;
    }

    LootItem& item = pLoot->items[slotid];

    ItemPosCountVec dest;
    uint8 msg = target->CanStoreNewItem( NULL_BAG, NULL_SLOT, dest, item.itemid, item.count );
    if ( msg != EQUIP_ERR_OK )
    {
        target->SendEquipError( msg, NULL, NULL, item.itemid );

        // send duplicate of error massage to master looter
        _player->SendEquipError( msg, NULL, NULL, item.itemid );
        return;
    }

    // list of players allowed to receive this item in trade
    AllowedLooterSet* looters = item.GetAllowedLooters();

    // now move item from loot to target inventory
    Item* newitem = target->StoreNewItem( dest, item.itemid, true, item.randomPropertyId, (looters->size() > 1) ? looters : NULL);
    target->SendNewItem(newitem, uint32(item.count), false, false, true );
    target->GetAchievementMgr().UpdateAchievementCriteria(ACHIEVEMENT_CRITERIA_TYPE_LOOT_ITEM, item.itemid, item.count);
    target->GetAchievementMgr().UpdateAchievementCriteria(ACHIEVEMENT_CRITERIA_TYPE_LOOT_TYPE, pLoot->loot_type, item.count);
    target->GetAchievementMgr().UpdateAchievementCriteria(ACHIEVEMENT_CRITERIA_TYPE_LOOT_EPIC_ITEM, item.itemid, item.count);

    // mark as looted
    item.count=0;
    item.is_looted=true;

    pLoot->NotifyItemRemoved(slotid);
    --pLoot->unlootedCount;
}<|MERGE_RESOLUTION|>--- conflicted
+++ resolved
@@ -524,11 +524,7 @@
 
     Loot *pLoot = NULL;
 
-<<<<<<< HEAD
-    if(lootguid.IsCreatureOrVehicle())
-=======
     if (lootguid.IsCreatureOrVehicle())
->>>>>>> 4c82c86e
     {
         Creature *pCreature = GetPlayer()->GetMap()->GetCreature(lootguid);
         if(!pCreature)
