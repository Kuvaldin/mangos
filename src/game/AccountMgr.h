/*
 * Copyright (C) 2005-2012 MaNGOS <http://getmangos.com/>
 *
 * This program is free software; you can redistribute it and/or modify
 * it under the terms of the GNU General Public License as published by
 * the Free Software Foundation; either version 2 of the License, or
 * (at your option) any later version.
 *
 * This program is distributed in the hope that it will be useful,
 * but WITHOUT ANY WARRANTY; without even the implied warranty of
 * MERCHANTABILITY or FITNESS FOR A PARTICULAR PURPOSE.  See the
 * GNU General Public License for more details.
 *
 * You should have received a copy of the GNU General Public License
 * along with this program; if not, write to the Free Software
 * Foundation, Inc., 59 Temple Place, Suite 330, Boston, MA  02111-1307  USA
 */

#ifndef _ACCMGR_H
#define _ACCMGR_H

#include "Common.h"
#include "ObjectGuid.h"
#include "SharedDefines.h"
#include "Policies/Singleton.h"
#include <string>

class Player;

enum AccountOpResult
{
    AOR_OK,
    AOR_NAME_TOO_LONG,
    AOR_PASS_TOO_LONG,
    AOR_NAME_ALREDY_EXIST,
    AOR_NAME_NOT_EXIST,
    AOR_DB_INTERNAL_ERROR
};

struct PlayerDataCache
{
    uint32      lowguid;
    uint32      account;
    std::string name;
    uint8       race;
};

#define MAX_ACCOUNT_STR 16

typedef std::map<ObjectGuid, PlayerDataCache> PlayerDataCacheMap;
typedef std::vector<uint32> RafLinkedList;
typedef std::map<std::pair<uint32, bool>, RafLinkedList > RafLinkedMap;

class AccountMgr
{
    public:
        AccountMgr();
        ~AccountMgr();

        AccountOpResult CreateAccount(std::string username, std::string password);
        AccountOpResult DeleteAccount(uint32 accid);
        AccountOpResult ChangeUsername(uint32 accid, std::string new_uname, std::string new_passwd);
        AccountOpResult ChangePassword(uint32 accid, std::string new_passwd);
        bool CheckPassword(uint32 accid, std::string passwd);

        uint32 GetId(std::string username);
        AccountTypes GetSecurity(uint32 acc_id);
        bool GetName(uint32 acc_id, std::string& name);
        uint32 GetCharactersCount(uint32 acc_id);
        std::string CalculateShaPassHash(std::string& name, std::string& password);

        ObjectGuid GetPlayerGuidByName(std::string name);
        bool GetPlayerNameByGUID(ObjectGuid guid, std::string &name);
        Team GetPlayerTeamByGUID(ObjectGuid guid);
        uint32 GetPlayerAccountIdByGUID(ObjectGuid guid);
        uint32 GetPlayerAccountIdByPlayerName(const std::string& name);

        uint32 GetCharactersCount(uint32 acc_id, bool full);
        void UpdateCharactersCount(uint32 acc_id, uint32 realm_id);

        void LockAccount(uint32 acc_id, bool lock);

        PlayerDataCache const* GetPlayerDataCache(ObjectGuid guid, bool force = true);
        PlayerDataCache const* GetPlayerDataCache(const std::string& name);
        void  ClearPlayerDataCache(ObjectGuid guid);
        void  MakePlayerDataCache(Player* player);

        RafLinkedList* GetRAFAccounts(uint32 accid, bool referred = true);
        AccountOpResult AddRAFLink(uint32 accid, uint32 friendid);
        AccountOpResult DeleteRAFLink(uint32 accid, uint32 friendid);

        static bool normalizeString(std::string& utf8str);

        // multithread locking
<<<<<<< HEAD
        typedef   ACE_MUTEX_MODEL              LockType;
=======
        typedef   MANGOSR2_MUTEX_MODEL         LockType;
>>>>>>> 1f6223f3
        typedef   ACE_Read_Guard<LockType>     ReadGuard;
        typedef   ACE_Write_Guard<LockType>    WriteGuard;
        LockType& GetLock() { return i_lock; }

        private:
        LockType            i_lock;
        PlayerDataCacheMap  mPlayerDataCacheMap;
        RafLinkedMap        mRAFLinkedMap;
};

#define sAccountMgr MaNGOS::Singleton<AccountMgr>::Instance()
#endif<|MERGE_RESOLUTION|>--- conflicted
+++ resolved
@@ -92,11 +92,7 @@
         static bool normalizeString(std::string& utf8str);
 
         // multithread locking
-<<<<<<< HEAD
-        typedef   ACE_MUTEX_MODEL              LockType;
-=======
         typedef   MANGOSR2_MUTEX_MODEL         LockType;
->>>>>>> 1f6223f3
         typedef   ACE_Read_Guard<LockType>     ReadGuard;
         typedef   ACE_Write_Guard<LockType>    WriteGuard;
         LockType& GetLock() { return i_lock; }
