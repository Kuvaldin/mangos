--- conflicted
+++ resolved
@@ -3547,14 +3547,8 @@
     */
     DEBUG_FILTER_LOG(LOG_FILTER_SPELL_CAST, "Spell ScriptStart %u for spellid %u in EffectSendEvent ", m_spellInfo->EffectMiscValue[effectIndex], m_spellInfo->Id);
 
-<<<<<<< HEAD
-    if (!Script->ProcessEventId(m_spellInfo->EffectMiscValue[effectIndex], m_caster, focusObject, true))
-        if (m_caster->IsInWorld())
-            m_caster->GetMap()->ScriptsStart(sEventScripts, m_spellInfo->EffectMiscValue[effectIndex], m_caster, focusObject);
-=======
     if (!sScriptMgr.OnProcessEvent(m_spellInfo->EffectMiscValue[effectIndex], m_caster, focusObject, true))
         m_caster->GetMap()->ScriptsStart(sEventScripts, m_spellInfo->EffectMiscValue[effectIndex], m_caster, focusObject);
->>>>>>> 808059e1
 }
 
 void Spell::EffectPowerBurn(SpellEffectIndex eff_idx)
