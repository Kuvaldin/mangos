/*
 * Copyright (C) 2005-2010 MaNGOS <http://getmangos.com/>
 *
 * This program is free software; you can redistribute it and/or modify
 * it under the terms of the GNU General Public License as published by
 * the Free Software Foundation; either version 2 of the License, or
 * (at your option) any later version.
 *
 * This program is distributed in the hope that it will be useful,
 * but WITHOUT ANY WARRANTY; without even the implied warranty of
 * MERCHANTABILITY or FITNESS FOR A PARTICULAR PURPOSE.  See the
 * GNU General Public License for more details.
 *
 * You should have received a copy of the GNU General Public License
 * along with this program; if not, write to the Free Software
 * Foundation, Inc., 59 Temple Place, Suite 330, Boston, MA  02111-1307  USA
 */

#include "Common.h"
#include "Database/DatabaseEnv.h"
#include "WorldPacket.h"
#include "Opcodes.h"
#include "Log.h"
#include "UpdateMask.h"
#include "World.h"
#include "ObjectMgr.h"
#include "SpellMgr.h"
#include "Player.h"
#include "SkillExtraItems.h"
#include "Unit.h"
#include "Spell.h"
#include "DynamicObject.h"
#include "SpellAuras.h"
#include "Group.h"
#include "UpdateData.h"
#include "MapManager.h"
#include "ObjectAccessor.h"
#include "SharedDefines.h"
#include "Pet.h"
#include "GameObject.h"
#include "GossipDef.h"
#include "Creature.h"
#include "Totem.h"
#include "CreatureAI.h"
#include "BattleGroundMgr.h"
#include "BattleGround.h"
#include "BattleGroundEY.h"
#include "BattleGroundWS.h"
#include "VMapFactory.h"
#include "Language.h"
#include "SocialMgr.h"
#include "Util.h"
#include "TemporarySummon.h"
#include "ScriptCalls.h"
#include "SkillDiscovery.h"
#include "Formulas.h"

pEffect SpellEffects[TOTAL_SPELL_EFFECTS]=
{
    &Spell::EffectNULL,                                     //  0
    &Spell::EffectInstaKill,                                //  1 SPELL_EFFECT_INSTAKILL
    &Spell::EffectSchoolDMG,                                //  2 SPELL_EFFECT_SCHOOL_DAMAGE
    &Spell::EffectDummy,                                    //  3 SPELL_EFFECT_DUMMY
    &Spell::EffectUnused,                                   //  4 SPELL_EFFECT_PORTAL_TELEPORT          unused from pre-1.2.1
    &Spell::EffectTeleportUnits,                            //  5 SPELL_EFFECT_TELEPORT_UNITS
    &Spell::EffectApplyAura,                                //  6 SPELL_EFFECT_APPLY_AURA
    &Spell::EffectEnvironmentalDMG,                         //  7 SPELL_EFFECT_ENVIRONMENTAL_DAMAGE
    &Spell::EffectPowerDrain,                               //  8 SPELL_EFFECT_POWER_DRAIN
    &Spell::EffectHealthLeech,                              //  9 SPELL_EFFECT_HEALTH_LEECH
    &Spell::EffectHeal,                                     // 10 SPELL_EFFECT_HEAL
    &Spell::EffectBind,                                     // 11 SPELL_EFFECT_BIND
    &Spell::EffectUnused,                                   // 12 SPELL_EFFECT_PORTAL                   unused from pre-1.2.1, exist 2 spell, but not exist any data about its real usage
    &Spell::EffectUnused,                                   // 13 SPELL_EFFECT_RITUAL_BASE              unused from pre-1.2.1
    &Spell::EffectUnused,                                   // 14 SPELL_EFFECT_RITUAL_SPECIALIZE        unused from pre-1.2.1
    &Spell::EffectUnused,                                   // 15 SPELL_EFFECT_RITUAL_ACTIVATE_PORTAL   unused from pre-1.2.1
    &Spell::EffectQuestComplete,                            // 16 SPELL_EFFECT_QUEST_COMPLETE
    &Spell::EffectWeaponDmg,                                // 17 SPELL_EFFECT_WEAPON_DAMAGE_NOSCHOOL
    &Spell::EffectResurrect,                                // 18 SPELL_EFFECT_RESURRECT
    &Spell::EffectAddExtraAttacks,                          // 19 SPELL_EFFECT_ADD_EXTRA_ATTACKS
    &Spell::EffectEmpty,                                    // 20 SPELL_EFFECT_DODGE                    one spell: Dodge
    &Spell::EffectEmpty,                                    // 21 SPELL_EFFECT_EVADE                    one spell: Evade (DND)
    &Spell::EffectParry,                                    // 22 SPELL_EFFECT_PARRY
    &Spell::EffectBlock,                                    // 23 SPELL_EFFECT_BLOCK                    one spell: Block
    &Spell::EffectCreateItem,                               // 24 SPELL_EFFECT_CREATE_ITEM
    &Spell::EffectEmpty,                                    // 25 SPELL_EFFECT_WEAPON                   spell per weapon type, in ItemSubclassmask store mask that can be used for usability check at equip, but current way using skill also work.
    &Spell::EffectEmpty,                                    // 26 SPELL_EFFECT_DEFENSE                  one spell: Defense
    &Spell::EffectPersistentAA,                             // 27 SPELL_EFFECT_PERSISTENT_AREA_AURA
    &Spell::EffectSummonType,                               // 28 SPELL_EFFECT_SUMMON
    &Spell::EffectLeapForward,                              // 29 SPELL_EFFECT_LEAP
    &Spell::EffectEnergize,                                 // 30 SPELL_EFFECT_ENERGIZE
    &Spell::EffectWeaponDmg,                                // 31 SPELL_EFFECT_WEAPON_PERCENT_DAMAGE
    &Spell::EffectTriggerMissileSpell,                      // 32 SPELL_EFFECT_TRIGGER_MISSILE
    &Spell::EffectOpenLock,                                 // 33 SPELL_EFFECT_OPEN_LOCK
    &Spell::EffectSummonChangeItem,                         // 34 SPELL_EFFECT_SUMMON_CHANGE_ITEM
    &Spell::EffectApplyAreaAura,                            // 35 SPELL_EFFECT_APPLY_AREA_AURA_PARTY
    &Spell::EffectLearnSpell,                               // 36 SPELL_EFFECT_LEARN_SPELL
    &Spell::EffectEmpty,                                    // 37 SPELL_EFFECT_SPELL_DEFENSE            one spell: SPELLDEFENSE (DND)
    &Spell::EffectDispel,                                   // 38 SPELL_EFFECT_DISPEL
    &Spell::EffectEmpty,                                    // 39 SPELL_EFFECT_LANGUAGE                 misc store lang id
    &Spell::EffectDualWield,                                // 40 SPELL_EFFECT_DUAL_WIELD
    &Spell::EffectJump,                                     // 41 SPELL_EFFECT_JUMP
    &Spell::EffectJump,                                     // 42 SPELL_EFFECT_JUMP2
    &Spell::EffectTeleUnitsFaceCaster,                      // 43 SPELL_EFFECT_TELEPORT_UNITS_FACE_CASTER
    &Spell::EffectLearnSkill,                               // 44 SPELL_EFFECT_SKILL_STEP
    &Spell::EffectAddHonor,                                 // 45 SPELL_EFFECT_ADD_HONOR                honor/pvp related
    &Spell::EffectNULL,                                     // 46 SPELL_EFFECT_SPAWN                    spawn/login animation, expected by spawn unit cast, also base points store some dynflags
    &Spell::EffectTradeSkill,                               // 47 SPELL_EFFECT_TRADE_SKILL
    &Spell::EffectUnused,                                   // 48 SPELL_EFFECT_STEALTH                  one spell: Base Stealth
    &Spell::EffectUnused,                                   // 49 SPELL_EFFECT_DETECT                   one spell: Detect
    &Spell::EffectTransmitted,                              // 50 SPELL_EFFECT_TRANS_DOOR
    &Spell::EffectUnused,                                   // 51 SPELL_EFFECT_FORCE_CRITICAL_HIT       unused from pre-1.2.1
    &Spell::EffectUnused,                                   // 52 SPELL_EFFECT_GUARANTEE_HIT            unused from pre-1.2.1
    &Spell::EffectEnchantItemPerm,                          // 53 SPELL_EFFECT_ENCHANT_ITEM
    &Spell::EffectEnchantItemTmp,                           // 54 SPELL_EFFECT_ENCHANT_ITEM_TEMPORARY
    &Spell::EffectTameCreature,                             // 55 SPELL_EFFECT_TAMECREATURE
    &Spell::EffectSummonPet,                                // 56 SPELL_EFFECT_SUMMON_PET
    &Spell::EffectLearnPetSpell,                            // 57 SPELL_EFFECT_LEARN_PET_SPELL
    &Spell::EffectWeaponDmg,                                // 58 SPELL_EFFECT_WEAPON_DAMAGE
    &Spell::EffectCreateRandomItem,                         // 59 SPELL_EFFECT_CREATE_RANDOM_ITEM       create item base at spell specific loot
    &Spell::EffectProficiency,                              // 60 SPELL_EFFECT_PROFICIENCY
    &Spell::EffectSendEvent,                                // 61 SPELL_EFFECT_SEND_EVENT
    &Spell::EffectPowerBurn,                                // 62 SPELL_EFFECT_POWER_BURN
    &Spell::EffectThreat,                                   // 63 SPELL_EFFECT_THREAT
    &Spell::EffectTriggerSpell,                             // 64 SPELL_EFFECT_TRIGGER_SPELL
    &Spell::EffectApplyAreaAura,                            // 65 SPELL_EFFECT_APPLY_AREA_AURA_RAID
    &Spell::EffectRestoreItemCharges,                       // 66 SPELL_EFFECT_RESTORE_ITEM_CHARGES     itemtype - is affected item ID
    &Spell::EffectHealMaxHealth,                            // 67 SPELL_EFFECT_HEAL_MAX_HEALTH
    &Spell::EffectInterruptCast,                            // 68 SPELL_EFFECT_INTERRUPT_CAST
    &Spell::EffectDistract,                                 // 69 SPELL_EFFECT_DISTRACT
    &Spell::EffectPull,                                     // 70 SPELL_EFFECT_PULL                     one spell: Distract Move
    &Spell::EffectPickPocket,                               // 71 SPELL_EFFECT_PICKPOCKET
    &Spell::EffectAddFarsight,                              // 72 SPELL_EFFECT_ADD_FARSIGHT
    &Spell::EffectNULL,                                     // 73 SPELL_EFFECT_UNTRAIN_TALENTS          one spell: Trainer: Untrain Talents
    &Spell::EffectApplyGlyph,                               // 74 SPELL_EFFECT_APPLY_GLYPH
    &Spell::EffectHealMechanical,                           // 75 SPELL_EFFECT_HEAL_MECHANICAL          one spell: Mechanical Patch Kit
    &Spell::EffectSummonObjectWild,                         // 76 SPELL_EFFECT_SUMMON_OBJECT_WILD
    &Spell::EffectScriptEffect,                             // 77 SPELL_EFFECT_SCRIPT_EFFECT
    &Spell::EffectUnused,                                   // 78 SPELL_EFFECT_ATTACK
    &Spell::EffectSanctuary,                                // 79 SPELL_EFFECT_SANCTUARY
    &Spell::EffectAddComboPoints,                           // 80 SPELL_EFFECT_ADD_COMBO_POINTS
    &Spell::EffectUnused,                                   // 81 SPELL_EFFECT_CREATE_HOUSE             one spell: Create House (TEST)
    &Spell::EffectNULL,                                     // 82 SPELL_EFFECT_BIND_SIGHT
    &Spell::EffectDuel,                                     // 83 SPELL_EFFECT_DUEL
    &Spell::EffectStuck,                                    // 84 SPELL_EFFECT_STUCK
    &Spell::EffectSummonPlayer,                             // 85 SPELL_EFFECT_SUMMON_PLAYER
    &Spell::EffectActivateObject,                           // 86 SPELL_EFFECT_ACTIVATE_OBJECT
    &Spell::EffectNULL,                                     // 87 SPELL_EFFECT_WMO_DAMAGE (57 spells in 3.3.2)
    &Spell::EffectNULL,                                     // 88 SPELL_EFFECT_WMO_REPAIR (2 spells in 3.3.2)
    &Spell::EffectNULL,                                     // 89 SPELL_EFFECT_WMO_CHANGE (7 spells in 3.3.2)
    &Spell::EffectKillCreditPersonal,                       // 90 SPELL_EFFECT_KILL_CREDIT              Kill credit but only for single person
    &Spell::EffectUnused,                                   // 91 SPELL_EFFECT_THREAT_ALL               one spell: zzOLDBrainwash
    &Spell::EffectEnchantHeldItem,                          // 92 SPELL_EFFECT_ENCHANT_HELD_ITEM
    &Spell::EffectUnused,                                   // 93 SPELL_EFFECT_93 (old SPELL_EFFECT_SUMMON_PHANTASM)
    &Spell::EffectSelfResurrect,                            // 94 SPELL_EFFECT_SELF_RESURRECT
    &Spell::EffectSkinning,                                 // 95 SPELL_EFFECT_SKINNING
    &Spell::EffectCharge,                                   // 96 SPELL_EFFECT_CHARGE
    &Spell::EffectSummonAllTotems,                          // 97 SPELL_EFFECT_SUMMON_ALL_TOTEMS
    &Spell::EffectKnockBack,                                // 98 SPELL_EFFECT_KNOCK_BACK
    &Spell::EffectDisEnchant,                               // 99 SPELL_EFFECT_DISENCHANT
    &Spell::EffectInebriate,                                //100 SPELL_EFFECT_INEBRIATE
    &Spell::EffectFeedPet,                                  //101 SPELL_EFFECT_FEED_PET
    &Spell::EffectDismissPet,                               //102 SPELL_EFFECT_DISMISS_PET
    &Spell::EffectReputation,                               //103 SPELL_EFFECT_REPUTATION
    &Spell::EffectSummonObject,                             //104 SPELL_EFFECT_SUMMON_OBJECT_SLOT1
    &Spell::EffectSummonObject,                             //105 SPELL_EFFECT_SUMMON_OBJECT_SLOT2
    &Spell::EffectSummonObject,                             //106 SPELL_EFFECT_SUMMON_OBJECT_SLOT3
    &Spell::EffectSummonObject,                             //107 SPELL_EFFECT_SUMMON_OBJECT_SLOT4
    &Spell::EffectDispelMechanic,                           //108 SPELL_EFFECT_DISPEL_MECHANIC
    &Spell::EffectSummonDeadPet,                            //109 SPELL_EFFECT_SUMMON_DEAD_PET
    &Spell::EffectDestroyAllTotems,                         //110 SPELL_EFFECT_DESTROY_ALL_TOTEMS
    &Spell::EffectDurabilityDamage,                         //111 SPELL_EFFECT_DURABILITY_DAMAGE
    &Spell::EffectUnused,                                   //112 SPELL_EFFECT_112 (old SPELL_EFFECT_SUMMON_DEMON)
    &Spell::EffectResurrectNew,                             //113 SPELL_EFFECT_RESURRECT_NEW
    &Spell::EffectTaunt,                                    //114 SPELL_EFFECT_ATTACK_ME
    &Spell::EffectDurabilityDamagePCT,                      //115 SPELL_EFFECT_DURABILITY_DAMAGE_PCT
    &Spell::EffectSkinPlayerCorpse,                         //116 SPELL_EFFECT_SKIN_PLAYER_CORPSE       one spell: Remove Insignia, bg usage, required special corpse flags...
    &Spell::EffectSpiritHeal,                               //117 SPELL_EFFECT_SPIRIT_HEAL              one spell: Spirit Heal
    &Spell::EffectSkill,                                    //118 SPELL_EFFECT_SKILL                    professions and more
    &Spell::EffectApplyAreaAura,                            //119 SPELL_EFFECT_APPLY_AREA_AURA_PET
    &Spell::EffectUnused,                                   //120 SPELL_EFFECT_TELEPORT_GRAVEYARD       one spell: Graveyard Teleport Test
    &Spell::EffectWeaponDmg,                                //121 SPELL_EFFECT_NORMALIZED_WEAPON_DMG
    &Spell::EffectUnused,                                   //122 SPELL_EFFECT_122                      unused
    &Spell::EffectSendTaxi,                                 //123 SPELL_EFFECT_SEND_TAXI                taxi/flight related (misc value is taxi path id)
    &Spell::EffectPlayerPull,                               //124 SPELL_EFFECT_PLAYER_PULL              opposite of knockback effect (pulls player twoard caster)
    &Spell::EffectModifyThreatPercent,                      //125 SPELL_EFFECT_MODIFY_THREAT_PERCENT
    &Spell::EffectStealBeneficialBuff,                      //126 SPELL_EFFECT_STEAL_BENEFICIAL_BUFF    spell steal effect?
    &Spell::EffectProspecting,                              //127 SPELL_EFFECT_PROSPECTING              Prospecting spell
    &Spell::EffectApplyAreaAura,                            //128 SPELL_EFFECT_APPLY_AREA_AURA_FRIEND
    &Spell::EffectApplyAreaAura,                            //129 SPELL_EFFECT_APPLY_AREA_AURA_ENEMY
    &Spell::EffectNULL,                                     //130 SPELL_EFFECT_REDIRECT_THREAT
    &Spell::EffectUnused,                                   //131 SPELL_EFFECT_131                      used in some test spells
    &Spell::EffectPlayMusic,                                //132 SPELL_EFFECT_PLAY_MUSIC               sound id in misc value (SoundEntries.dbc)
    &Spell::EffectUnlearnSpecialization,                    //133 SPELL_EFFECT_UNLEARN_SPECIALIZATION   unlearn profession specialization
    &Spell::EffectKillCredit,                               //134 SPELL_EFFECT_KILL_CREDIT              misc value is creature entry
    &Spell::EffectNULL,                                     //135 SPELL_EFFECT_CALL_PET
    &Spell::EffectHealPct,                                  //136 SPELL_EFFECT_HEAL_PCT
    &Spell::EffectEnergisePct,                              //137 SPELL_EFFECT_ENERGIZE_PCT
    &Spell::EffectLeapBack,                                 //138 SPELL_EFFECT_LEAP_BACK                Leap back
    &Spell::EffectNULL,                                     //139 SPELL_EFFECT_CLEAR_QUEST              (misc - is quest ID)
    &Spell::EffectForceCast,                                //140 SPELL_EFFECT_FORCE_CAST
    &Spell::EffectNULL,                                     //141 SPELL_EFFECT_141                      damage and reduce speed?
    &Spell::EffectTriggerSpellWithValue,                    //142 SPELL_EFFECT_TRIGGER_SPELL_WITH_VALUE
    &Spell::EffectApplyAreaAura,                            //143 SPELL_EFFECT_APPLY_AREA_AURA_OWNER
    &Spell::EffectNULL,                                     //144 SPELL_EFFECT_144                      Spectral Blast
    &Spell::EffectNULL,                                     //145 SPELL_EFFECT_145                      Black Hole Effect
    &Spell::EffectActivateRune,                             //146 SPELL_EFFECT_ACTIVATE_RUNE
    &Spell::EffectQuestFail,                                //147 SPELL_EFFECT_QUEST_FAIL               quest fail
    &Spell::EffectNULL,                                     //148 SPELL_EFFECT_148                      single spell: Inflicts Fire damage to an enemy.
    &Spell::EffectCharge2,                                  //149 SPELL_EFFECT_CHARGE2                  swoop
    &Spell::EffectNULL,                                     //150 SPELL_EFFECT_150                      2 spells in 3.3.2
    &Spell::EffectTriggerRitualOfSummoning,                 //151 SPELL_EFFECT_TRIGGER_SPELL_2
    &Spell::EffectNULL,                                     //152 SPELL_EFFECT_152                      summon Refer-a-Friend
    &Spell::EffectNULL,                                     //153 SPELL_EFFECT_CREATE_PET               misc value is creature entry
    &Spell::EffectTeachTaxiNode,                            //154 SPELL_EFFECT_TEACH_TAXI_NODE          single spell: Teach River's Heart Taxi Path
    &Spell::EffectTitanGrip,                                //155 SPELL_EFFECT_TITAN_GRIP Allows you to equip two-handed axes, maces and swords in one hand, but you attack $49152s1% slower than normal.
    &Spell::EffectEnchantItemPrismatic,                     //156 SPELL_EFFECT_ENCHANT_ITEM_PRISMATIC
    &Spell::EffectCreateItem2,                              //157 SPELL_EFFECT_CREATE_ITEM_2            create item or create item template and replace by some randon spell loot item
    &Spell::EffectMilling,                                  //158 SPELL_EFFECT_MILLING                  milling
    &Spell::EffectRenamePet,                                //159 SPELL_EFFECT_ALLOW_RENAME_PET         allow rename pet once again
    &Spell::EffectNULL,                                     //160 SPELL_EFFECT_160                      single spell: Nerub'ar Web Random Unit
    &Spell::EffectSpecCount,                                //161 SPELL_EFFECT_TALENT_SPEC_COUNT        second talent spec (learn/revert)
    &Spell::EffectActivateSpec,                             //162 SPELL_EFFECT_TALENT_SPEC_SELECT       activate primary/secondary spec
    &Spell::EffectNULL,                                     //163
    &Spell::EffectNULL,                                     //164 cancel's some aura...
};

void Spell::EffectEmpty(SpellEffectIndex /*eff_idx*/)
{
    // NOT NEED ANY IMPLEMENTATION CODE, EFFECT POSISBLE USED AS MARKER OR CLIENT INFORM
}

void Spell::EffectNULL(SpellEffectIndex /*eff_idx*/)
{
    sLog.outDebug("WORLD: Spell Effect DUMMY");
}

void Spell::EffectUnused(SpellEffectIndex /*eff_idx*/)
{
    // NOT USED BY ANY SPELL OR USELESS OR IMPLEMENTED IN DIFFERENT WAY IN MANGOS
}

void Spell::EffectResurrectNew(SpellEffectIndex eff_idx)
{
    if(!unitTarget || unitTarget->isAlive())
        return;

    if(unitTarget->GetTypeId() != TYPEID_PLAYER)
        return;

    if(!unitTarget->IsInWorld())
        return;

    Player* pTarget = ((Player*)unitTarget);

    if(pTarget->isRessurectRequested())       // already have one active request
        return;

    uint32 health = damage;
    uint32 mana = m_spellInfo->EffectMiscValue[eff_idx];
    pTarget->setResurrectRequestData(m_caster->GetGUID(), m_caster->GetMapId(), m_caster->GetPositionX(), m_caster->GetPositionY(), m_caster->GetPositionZ(), health, mana);
    SendResurrectRequest(pTarget);
}

void Spell::EffectInstaKill(SpellEffectIndex /*eff_idx*/)
{
    if( !unitTarget || !unitTarget->isAlive() )
        return;

    // Demonic Sacrifice
    if(m_spellInfo->Id==18788 && unitTarget->GetTypeId()==TYPEID_UNIT)
    {
        uint32 entry = unitTarget->GetEntry();
        uint32 spellID;
        switch(entry)
        {
            case   416: spellID=18789; break;               //imp
            case   417: spellID=18792; break;               //fellhunter
            case  1860: spellID=18790; break;               //void
            case  1863: spellID=18791; break;               //succubus
            case 17252: spellID=35701; break;               //fellguard
            default:
                sLog.outError("EffectInstaKill: Unhandled creature entry (%u) case.", entry);
                return;
        }

        m_caster->CastSpell(m_caster, spellID, true);
    }

    if(m_caster == unitTarget)                              // prevent interrupt message
        finish();

    m_caster->DealDamage(unitTarget, unitTarget->GetHealth(), NULL, DIRECT_DAMAGE, SPELL_SCHOOL_MASK_NORMAL, NULL, false);
}

void Spell::EffectEnvironmentalDMG(SpellEffectIndex eff_idx)
{
    uint32 absorb = 0;
    uint32 resist = 0;

    // Note: this hack with damage replace required until GO casting not implemented
    // environment damage spells already have around enemies targeting but this not help in case not existed GO casting support
    // currently each enemy selected explicitly and self cast damage, we prevent apply self casted spell bonuses/etc
    damage = m_spellInfo->CalculateSimpleValue(eff_idx);

    m_caster->CalcAbsorbResist(m_caster, GetSpellSchoolMask(m_spellInfo), SPELL_DIRECT_DAMAGE, damage, &absorb, &resist);

    m_caster->SendSpellNonMeleeDamageLog(m_caster, m_spellInfo->Id, damage, GetSpellSchoolMask(m_spellInfo), absorb, resist, false, 0, false);
    if(m_caster->GetTypeId() == TYPEID_PLAYER)
        ((Player*)m_caster)->EnvironmentalDamage(DAMAGE_FIRE, damage);
}

void Spell::EffectSchoolDMG(SpellEffectIndex effect_idx)
{
    if( unitTarget && unitTarget->isAlive())
    {
        switch(m_spellInfo->SpellFamilyName)
        {
            case SPELLFAMILY_GENERIC:
            {
                switch(m_spellInfo->Id)                     // better way to check unknown
                {
                    // Meteor like spells (divided damage to targets)
                    case 24340: case 26558: case 28884:     // Meteor
                    case 36837: case 38903: case 41276:     // Meteor
                     case 57467:                             // Meteor
                    case 26789:                             // Shard of the Fallen Star
                    case 31436:                             // Malevolent Cleave
                    case 35181:                             // Dive Bomb
                    case 40810: case 43267: case 43268:     // Saber Lash
                    case 42384:                             // Brutal Swipe
                    case 45150:                             // Meteor Slash
                    case 64422: case 64688:                 // Sonic Screech
                    case 70492: case 72505:                 // Ooze Eruption
                    case 71904:                             // Chaos Bane
                    case 72624: case 72625:                 // Ooze Eruption
                    {
                        uint32 count = 0;
                        for(std::list<TargetInfo>::iterator ihit= m_UniqueTargetInfo.begin();ihit != m_UniqueTargetInfo.end();++ihit)
                            if(ihit->effectMask & (1<<effect_idx))
                                ++count;

                        damage /= count;                    // divide to all targets
                        break;
                    }
                    // AoE spells, which damage is reduced with distance from the initial hit point 
                    case 62598: case 62937:     // Detonate 
                    case 65279:                 // Lightning Nova 
                    case 62311: case 64596:     // Cosmic Smash 
                    { 
                        float distance = unitTarget->GetDistance2d(m_targets.m_destX, m_targets.m_destY); 
                        damage *= exp(-distance/15.0f); 
                        break; 
                    }
                    // percent from health with min
                    case 25599:                             // Thundercrash
                    {
                        damage = unitTarget->GetHealth() / 2;
                        if(damage < 200)
                            damage = 200;
                        break;
                    }
                    // Intercept (warrior spell trigger)
                    case 20253:
                    case 61491:
                    {
                        damage+= uint32(m_caster->GetTotalAttackPowerValue(BASE_ATTACK) * 0.12f);
                        break;
                    }
                    // percent max target health
                    case 29142:                             // Eyesore Blaster
                    case 35139:                             // Throw Boom's Doom
                    case 49882:                             // Leviroth Self-Impale
                    {
                        damage = damage * unitTarget->GetMaxHealth() / 100;
                        break;
                    }
                    // Cataclysmic Bolt
                    case 38441:
                    {
                        damage = unitTarget->GetMaxHealth() / 2;
                        break;
                    }
                    // Tympanic Tantrum
                    case 62775:
                    {
                        damage = unitTarget->GetMaxHealth() / 10;
                        break;
                    }
                    // Hand of Rekoning (name not have typos ;) )
                    case 67485:
                        damage += uint32(0.5f * m_caster->GetTotalAttackPowerValue(BASE_ATTACK));
                        break;
                }
                break;
            }
            case SPELLFAMILY_MAGE:
                // remove Arcane Blast buffs at any non-Arcane Blast arcane damage spell.
                // NOTE: it removed at hit instead cast because currently spell done-damage calculated at hit instead cast
                if ((m_spellInfo->SchoolMask & SPELL_SCHOOL_MASK_ARCANE) && !(m_spellInfo->SpellFamilyFlags & UI64LIT(0x20000000)))
                    m_caster->RemoveAurasDueToSpell(36032); // Arcane Blast buff
                break;
            case SPELLFAMILY_WARRIOR:
            {
                // Bloodthirst
                if (m_spellInfo->SpellFamilyFlags & UI64LIT(0x40000000000))
                {
                    damage = uint32(damage * (m_caster->GetTotalAttackPowerValue(BASE_ATTACK)) / 100);
                }
                // Shield Slam
                else if ((m_spellInfo->SpellFamilyFlags & UI64LIT(0x0000020000000000)) && m_spellInfo->Category==1209)
                    damage += int32(m_caster->GetShieldBlockValue());
                // Victory Rush
                else if (m_spellInfo->SpellFamilyFlags & UI64LIT(0x10000000000))
                {
                    damage = uint32(damage * m_caster->GetTotalAttackPowerValue(BASE_ATTACK) / 100);
                    m_caster->ModifyAuraState(AURA_STATE_WARRIOR_VICTORY_RUSH, false);
                }
                // Revenge ${$m1+$AP*0.310} to ${$M1+$AP*0.310}
                else if (m_spellInfo->SpellFamilyFlags & UI64LIT(0x0000000000000400))
                    damage+= uint32(m_caster->GetTotalAttackPowerValue(BASE_ATTACK) * 0.310f);
                // Heroic Throw ${$m1+$AP*.50}
                else if (m_spellInfo->SpellFamilyFlags & UI64LIT(0x0000000100000000))
                    damage+= uint32(m_caster->GetTotalAttackPowerValue(BASE_ATTACK) * 0.5f);
                // Shattering Throw ${$m1+$AP*.50}
                else if (m_spellInfo->SpellFamilyFlags & UI64LIT(0x0040000000000000))
                    damage+= uint32(m_caster->GetTotalAttackPowerValue(BASE_ATTACK) * 0.5f);
                // Shockwave ${$m3/100*$AP}
                else if (m_spellInfo->SpellFamilyFlags & UI64LIT(0x0000800000000000))
                {
                    int32 pct = m_caster->CalculateSpellDamage(unitTarget, m_spellInfo, EFFECT_INDEX_2);
                    if (pct > 0)
                        damage+= int32(m_caster->GetTotalAttackPowerValue(BASE_ATTACK) * pct / 100);
                    break;
                }
                // Thunder Clap
                else if (m_spellInfo->SpellFamilyFlags & UI64LIT(0x0000000000000080))
                {
                    damage+=int32(m_caster->GetTotalAttackPowerValue(BASE_ATTACK) * 12 / 100);
                }
                break;
            }
            case SPELLFAMILY_WARLOCK:
            {
                // Incinerate Rank 1 & 2
                if ((m_spellInfo->SpellFamilyFlags & UI64LIT(0x00004000000000)) && m_spellInfo->SpellIconID==2128)
                {
                    // Incinerate does more dmg (dmg*0.25) if the target have Immolate debuff.
                    // Check aura state for speed but aura state set not only for Immolate spell
                    if(unitTarget->HasAuraState(AURA_STATE_CONFLAGRATE))
                    {
                        Unit::AuraList const& RejorRegr = unitTarget->GetAurasByType(SPELL_AURA_PERIODIC_DAMAGE);
                        for(Unit::AuraList::const_iterator i = RejorRegr.begin(); i != RejorRegr.end(); ++i)
                        {
                            // Immolate
                            if((*i)->GetSpellProto()->SpellFamilyName == SPELLFAMILY_WARLOCK &&
                                ((*i)->GetSpellProto()->SpellFamilyFlags & UI64LIT(0x00000000000004)))
                            {
                                damage += damage/4;
                                break;
                            }
                        }
                    }
                }
                // Shadowflame
                else if (m_spellInfo->SpellFamilyFlags & UI64LIT(0x0001000000000000))
                {
                    // Apply DOT part
                    switch(m_spellInfo->Id)
                    {
                        case 47897: m_caster->CastSpell(unitTarget, 47960, true); break;
                        case 61290: m_caster->CastSpell(unitTarget, 61291, true); break;
                        default:
                            sLog.outError("Spell::EffectDummy: Unhandeled Shadowflame spell rank %u",m_spellInfo->Id);
                        break;
                    }
                }
                // Shadow Bite 
                else if (m_spellInfo->SpellFamilyFlags & UI64LIT(0x0040000000000000))
                {
                    Unit *owner = m_caster->GetOwner();
                    if (!owner)
                        break;

                    uint32 counter = 0;
                    Unit::AuraList const& dotAuras = unitTarget->GetAurasByType(SPELL_AURA_PERIODIC_DAMAGE);
                    for(Unit::AuraList::const_iterator itr = dotAuras.begin(); itr!=dotAuras.end(); ++itr)
                        if ((*itr)->GetCasterGUID() == owner->GetGUID())
                            ++counter;

                    if (counter)
                        damage += (counter * owner->CalculateSpellDamage(unitTarget, m_spellInfo, EFFECT_INDEX_2) * damage) / 100.0f;
                }
                // Conflagrate - consumes Immolate or Shadowflame
                else if (m_spellInfo->TargetAuraState == AURA_STATE_CONFLAGRATE)
                {
                    Aura const* aura = NULL;                // found req. aura for damage calculation

                    Unit::AuraList const &mPeriodic = unitTarget->GetAurasByType(SPELL_AURA_PERIODIC_DAMAGE);
                    for(Unit::AuraList::const_iterator i = mPeriodic.begin(); i != mPeriodic.end(); ++i)
                    {
                        // for caster applied auras only
                        if ((*i)->GetSpellProto()->SpellFamilyName != SPELLFAMILY_WARLOCK ||
                            (*i)->GetCasterGUID()!=m_caster->GetGUID())
                            continue;

                        // Immolate
                        if ((*i)->GetSpellProto()->SpellFamilyFlags & UI64LIT(0x0000000000000004))
                        {
                            aura = *i;                      // it selected always if exist
                            break;
                        }

                        // Shadowflame
                        if ((*i)->GetSpellProto()->SpellFamilyFlags2 & 0x00000002)
                            aura = *i;                      // remember but wait possible Immolate as primary priority
                    }

                    // found Immolate or Shadowflame
                    if (aura)
                    {
                        // DoT not have applied spell bonuses in m_amount
                        int32 damagetick = m_caster->SpellDamageBonus(unitTarget, aura->GetSpellProto(), aura->GetModifier()->m_amount, DOT);
                        // Save value of further damage
                        m_currentBasePoints[1] = damagetick * 2 / 3;
                        damage += damagetick * 3;

                        // Glyph of Conflagrate
                        if (!m_caster->HasAura(56235))
                            unitTarget->RemoveAurasByCasterSpell(aura->GetId(), m_caster->GetGUID());
                        break;
                    }
                }
                break;
            }
            case SPELLFAMILY_PRIEST:
            {
                // Shadow Word: Death - deals damage equal to damage done to caster
                if (m_spellInfo->SpellFamilyFlags & UI64LIT(0x0000000200000000))
                    m_caster->CastCustomSpell(m_caster, 32409, &damage, 0, 0, true);
                // Improved Mind Blast (Mind Blast in shadow form bonus)
                else if (m_caster->m_form == FORM_SHADOW && (m_spellInfo->SpellFamilyFlags & UI64LIT(0x00002000)))
                {
                    Unit::AuraList const& ImprMindBlast = m_caster->GetAurasByType(SPELL_AURA_ADD_FLAT_MODIFIER);
                    for(Unit::AuraList::const_iterator i = ImprMindBlast.begin(); i != ImprMindBlast.end(); ++i)
                    {
                        if ((*i)->GetSpellProto()->SpellFamilyName == SPELLFAMILY_PRIEST &&
                            ((*i)->GetSpellProto()->SpellIconID == 95))
                        {
                            int chance = (*i)->GetSpellProto()->CalculateSimpleValue(EFFECT_INDEX_1);
                            if (roll_chance_i(chance))
                                // Mind Trauma
                                m_caster->CastSpell(unitTarget, 48301, true);
                            break;
                        }
                    }
                }
                break;
            }
            case SPELLFAMILY_DRUID:
            {
                // Ferocious Bite
                if (m_caster->GetTypeId()==TYPEID_PLAYER && (m_spellInfo->SpellFamilyFlags & UI64LIT(0x000800000)) && m_spellInfo->SpellVisual[0]==6587)
                {
                    // converts up to 30 points of energy into ($f1+$AP/410) additional damage
                    float ap = m_caster->GetTotalAttackPowerValue(BASE_ATTACK);
                    float multiple = ap / 410 + m_spellInfo->DmgMultiplier[effect_idx];
                    damage += int32(((Player*)m_caster)->GetComboPoints() * ap * 7 / 100);
                    uint32 energy = m_caster->GetPower(POWER_ENERGY);
                    uint32 used_energy = energy > 30 ? 30 : energy;
                    damage += int32(used_energy * multiple);
                    m_caster->SetPower(POWER_ENERGY,energy-used_energy);
                }
                // Rake
                else if (m_spellInfo->SpellFamilyFlags & UI64LIT(0x0000000000001000) && m_spellInfo->Effect[EFFECT_INDEX_2] == SPELL_EFFECT_ADD_COMBO_POINTS)
                {
                    // $AP*0.01 bonus
                    damage += int32(m_caster->GetTotalAttackPowerValue(BASE_ATTACK) / 100);
                }
                // Swipe
                else if (m_spellInfo->SpellFamilyFlags & UI64LIT(0x0010000000000000))
                {
                    damage += int32(m_caster->GetTotalAttackPowerValue(BASE_ATTACK)*0.08f);
                }
                break;
            }
            case SPELLFAMILY_ROGUE:
            {
                // Envenom
                if (m_caster->GetTypeId()==TYPEID_PLAYER && (m_spellInfo->SpellFamilyFlags & UI64LIT(0x800000000)))
                {
                    // consume from stack dozes not more that have combo-points
                    if(uint32 combo = ((Player*)m_caster)->GetComboPoints())
                    {
                        Aura *poison = 0;
                        // Lookup for Deadly poison (only attacker applied)
                        Unit::AuraList const& auras = unitTarget->GetAurasByType(SPELL_AURA_PERIODIC_DAMAGE);
                        for(Unit::AuraList::const_iterator itr = auras.begin(); itr!=auras.end(); ++itr)
                            if( (*itr)->GetSpellProto()->SpellFamilyName==SPELLFAMILY_ROGUE &&
                                ((*itr)->GetSpellProto()->SpellFamilyFlags & UI64LIT(0x10000)) &&
                                (*itr)->GetCasterGUID()==m_caster->GetGUID() )
                            {
                                poison = *itr;
                                break;
                            }
                        // count consumed deadly poison doses at target
                        if (poison)
                        {
                            bool needConsume = true;
                            uint32 spellId = poison->GetId();
                            uint32 doses = poison->GetStackAmount();
                            if (doses > combo)
                                doses = combo;

                            // Master Poisoner
                            Unit::AuraList const& auraList = ((Player*)m_caster)->GetAurasByType(SPELL_AURA_MOD_DURATION_OF_EFFECTS_BY_DISPEL);
                            for(Unit::AuraList::const_iterator iter = auraList.begin(); iter!=auraList.end(); ++iter)
                            {
                                if ((*iter)->GetSpellProto()->SpellFamilyName == SPELLFAMILY_ROGUE && (*iter)->GetSpellProto()->SpellIconID == 1960)
                                {
                                    if (int32 chance = (*iter)->GetSpellProto()->CalculateSimpleValue(EFFECT_INDEX_2))
                                        if (roll_chance_i(chance))
                                            needConsume = false;

                                    break;
                                }
                            }

                            if(needConsume)
                                for (uint32 i = 0; i < doses; ++i)
                                    unitTarget->RemoveSingleSpellAurasFromStack(spellId);

                            damage *= doses;
                            damage += int32(((Player*)m_caster)->GetTotalAttackPowerValue(BASE_ATTACK) * 0.09f * doses);
                        }
                        // Eviscerate and Envenom Bonus Damage (item set effect)
                        if(m_caster->GetDummyAura(37169))
                            damage += ((Player*)m_caster)->GetComboPoints()*40;
                    }
                }
                // Eviscerate
                else if ((m_spellInfo->SpellFamilyFlags & UI64LIT(0x00020000)) && m_caster->GetTypeId()==TYPEID_PLAYER)
                {
                    if(uint32 combo = ((Player*)m_caster)->GetComboPoints())
                    {
                        float ap = m_caster->GetTotalAttackPowerValue(BASE_ATTACK);
                        damage += irand(int32(ap * combo * 0.03f), int32(ap * combo * 0.07f));

                        // Eviscerate and Envenom Bonus Damage (item set effect)
                        if(m_caster->GetDummyAura(37169))
                            damage += combo*40;
                    }
                }
                // Gouge
                else if (m_spellInfo->SpellFamilyFlags & UI64LIT(0x0000000000000008))
                {
                    damage += int32(m_caster->GetTotalAttackPowerValue(BASE_ATTACK)*0.21f);
                }
                // Instant Poison
                else if (m_spellInfo->SpellFamilyFlags & UI64LIT(0x0000000000002000))
                {
                    damage += int32(m_caster->GetTotalAttackPowerValue(BASE_ATTACK)*0.10f);
                }
                // Wound Poison
                else if (m_spellInfo->SpellFamilyFlags & UI64LIT(0x0000000010000000))
                {
                    damage += int32(m_caster->GetTotalAttackPowerValue(BASE_ATTACK)*0.04f);
                }
                break;
            }
            case SPELLFAMILY_HUNTER:
            {
                //Gore
                if (m_spellInfo->SpellIconID == 1578)
                {
                    if (m_caster->HasAura(57627))           // Charge 6 sec post-affect
                      damage *= 2;
                }
                // Mongoose Bite
                else if ((m_spellInfo->SpellFamilyFlags & UI64LIT(0x000000002)) && m_spellInfo->SpellVisual[0]==342)
                {
                    damage += int32(m_caster->GetTotalAttackPowerValue(BASE_ATTACK)*0.2f);
                }
                // Counterattack
                else if (m_spellInfo->SpellFamilyFlags & UI64LIT(0x0008000000000000))
                {
                    damage += int32(m_caster->GetTotalAttackPowerValue(BASE_ATTACK)*0.2f);
                }
                // Arcane Shot
                else if ((m_spellInfo->SpellFamilyFlags & UI64LIT(0x00000800)) && m_spellInfo->maxLevel > 0)
                {
                    damage += int32(m_caster->GetTotalAttackPowerValue(RANGED_ATTACK)*0.15f);
                }
                // Steady Shot
                else if (m_spellInfo->SpellFamilyFlags & UI64LIT(0x100000000))
                {
                    int32 base = irand((int32)m_caster->GetWeaponDamageRange(RANGED_ATTACK, MINDAMAGE),(int32)m_caster->GetWeaponDamageRange(RANGED_ATTACK, MAXDAMAGE));
                    damage += int32(float(base)/m_caster->GetAttackTime(RANGED_ATTACK)*2800 + m_caster->GetTotalAttackPowerValue(RANGED_ATTACK)*0.1f);
                }
                // Explosive Trap Effect
                else if (m_spellInfo->SpellFamilyFlags & UI64LIT(0x00000004))
                {
                    damage += int32(m_caster->GetTotalAttackPowerValue(RANGED_ATTACK)*0.1f);
                }
                break;
            }
            case SPELLFAMILY_PALADIN:
            {
                // Judgement of Righteousness - receive benefit from Spell Damage and Attack power
                if (m_spellInfo->Id == 20187)
                {
                    float ap = m_caster->GetTotalAttackPowerValue(BASE_ATTACK);
                    int32 holy = m_caster->SpellBaseDamageBonus(GetSpellSchoolMask(m_spellInfo)) +
                                 m_caster->SpellBaseDamageBonusForVictim(GetSpellSchoolMask(m_spellInfo), unitTarget);
                    damage += int32(ap * 0.2f) + int32(holy * 32 / 100);
                }
                // Judgement of Vengeance/Corruption ${1+0.22*$SPH+0.14*$AP} + 10% for each application of Holy Vengeance/Blood Corruption on the target
                else if ((m_spellInfo->SpellFamilyFlags & UI64LIT(0x800000000)) && m_spellInfo->SpellIconID==2292)
                {
                    uint32 debuf_id;
                    switch(m_spellInfo->Id)
                    {
                        case 53733: debuf_id = 53742; break;// Judgement of Corruption -> Blood Corruption
                        case 31804: debuf_id = 31803; break;// Judgement of Vengeance -> Holy Vengeance
                        default: return;
                    }

                    float ap = m_caster->GetTotalAttackPowerValue(BASE_ATTACK);
                    int32 holy = m_caster->SpellBaseDamageBonus(GetSpellSchoolMask(m_spellInfo)) +
                                 m_caster->SpellBaseDamageBonusForVictim(GetSpellSchoolMask(m_spellInfo), unitTarget);
                    damage+=int32(ap * 0.14f) + int32(holy * 22 / 100);
                    // Get stack of Holy Vengeance on the target added by caster
                    uint32 stacks = 0;
                    Unit::AuraList const& auras = unitTarget->GetAurasByType(SPELL_AURA_PERIODIC_DAMAGE);
                    for(Unit::AuraList::const_iterator itr = auras.begin(); itr!=auras.end(); ++itr)
                    {
                        if( ((*itr)->GetId() == debuf_id) && (*itr)->GetCasterGUID()==m_caster->GetGUID())
                        {
                            stacks = (*itr)->GetStackAmount();
                            break;
                        }
                    }
                    // + 10% for each application of Holy Vengeance on the target
                    if(stacks)
                        damage += damage * stacks * 10 /100;
                }
                // Avenger's Shield ($m1+0.07*$SPH+0.07*$AP) - ranged sdb for future
                else if (m_spellInfo->SpellFamilyFlags & UI64LIT(0x0000000000004000))
                {
                    float ap = m_caster->GetTotalAttackPowerValue(BASE_ATTACK);
                    int32 holy = m_caster->SpellBaseDamageBonus(GetSpellSchoolMask(m_spellInfo)) +
                                 m_caster->SpellBaseDamageBonusForVictim(GetSpellSchoolMask(m_spellInfo), unitTarget);
                    damage += int32(ap * 0.07f) + int32(holy * 7 / 100);
                }
                // Hammer of Wrath ($m1+0.15*$SPH+0.15*$AP) - ranged type sdb future fix
                else if (m_spellInfo->SpellFamilyFlags & UI64LIT(0x0000008000000000))
                {
                    float ap = m_caster->GetTotalAttackPowerValue(BASE_ATTACK);
                    int32 holy = m_caster->SpellBaseDamageBonus(GetSpellSchoolMask(m_spellInfo)) +
                                 m_caster->SpellBaseDamageBonusForVictim(GetSpellSchoolMask(m_spellInfo), unitTarget);
                    damage += int32(ap * 0.15f) + int32(holy * 15 / 100);
                }
                // Hammer of the Righteous
                else if (m_spellInfo->SpellFamilyFlags & UI64LIT(0x0004000000000000))
                {
                    // Add main hand dps * effect[2] amount
                    float average = (m_caster->GetFloatValue(UNIT_FIELD_MINDAMAGE) + m_caster->GetFloatValue(UNIT_FIELD_MAXDAMAGE)) / 2;
                    int32 count = m_caster->CalculateSpellDamage(unitTarget, m_spellInfo, EFFECT_INDEX_2);
                    damage += count * int32(average * IN_MILLISECONDS) / m_caster->GetAttackTime(BASE_ATTACK);
                }
                // Shield of Righteousness
                else if (m_spellInfo->SpellFamilyFlags & UI64LIT(0x0010000000000000))
                {
                    damage+=int32(m_caster->GetShieldBlockValue());
                }
                // Judgement
                else if (m_spellInfo->Id == 54158)
                {
                    // [1 + 0.25 * SPH + 0.16 * AP]
                    damage += int32(m_caster->GetTotalAttackPowerValue(BASE_ATTACK) * 0.16f);
                }
                break;
            }
        }

        if(damage >= 0)
            m_damage += damage;
    }
}

void Spell::EffectDummy(SpellEffectIndex eff_idx)
{
    if (!unitTarget && !gameObjTarget && !itemTarget)
        return;

    // selection by spell family
    switch(m_spellInfo->SpellFamilyName)
    {
        case SPELLFAMILY_GENERIC:
        {
            switch(m_spellInfo->Id)
            {
                case 8063:                                  // Deviate Fish
                {
                    if (m_caster->GetTypeId() != TYPEID_PLAYER)
                        return;

                    uint32 spell_id = 0;
                    switch(urand(1,5))
                    {
                        case 1: spell_id = 8064; break;     // Sleepy
                        case 2: spell_id = 8065; break;     // Invigorate
                        case 3: spell_id = 8066; break;     // Shrink
                        case 4: spell_id = 8067; break;     // Party Time!
                        case 5: spell_id = 8068; break;     // Healthy Spirit
                    }
                    m_caster->CastSpell(m_caster, spell_id, true, NULL);
                    return;
                }
                case 8213:                                  // Savory Deviate Delight
                {
                    if (m_caster->GetTypeId() != TYPEID_PLAYER)
                        return;

                    uint32 spell_id = 0;
                    switch(urand(1,2))
                    {
                        // Flip Out - ninja
                        case 1: spell_id = (m_caster->getGender() == GENDER_MALE ? 8219 : 8220); break;
                        // Yaaarrrr - pirate
                        case 2: spell_id = (m_caster->getGender() == GENDER_MALE ? 8221 : 8222); break;
                    }

                    m_caster->CastSpell(m_caster,spell_id,true,NULL);
                    return;
                }
                case 8593:                                  // Symbol of life (restore creature to life)
                case 31225:                                 // Shimmering Vessel (restore creature to life)
                {
                    if (!unitTarget || unitTarget->GetTypeId() != TYPEID_UNIT)
                        return;

                    ((Creature*)unitTarget)->setDeathState(JUST_ALIVED);
                    return;
                }
                case 13120:                                 // net-o-matic
                {
                    if (!unitTarget)
                        return;

                    uint32 spell_id = 0;

                    uint32 roll = urand(0, 99);

                    if (roll < 2)                           // 2% for 30 sec self root (off-like chance unknown)
                        spell_id = 16566;
                    else if (roll < 4)                      // 2% for 20 sec root, charge to target (off-like chance unknown)
                        spell_id = 13119;
                    else                                    // normal root
                        spell_id = 13099;

                    m_caster->CastSpell(unitTarget,spell_id,true,NULL);
                    return;
                }
                case 13567:                                 // Dummy Trigger
                {
                    // can be used for different aura triggering, so select by aura
                    if (!m_triggeredByAuraSpell || !unitTarget)
                        return;

                    switch(m_triggeredByAuraSpell->Id)
                    {
                        case 26467:                         // Persistent Shield
                            m_caster->CastCustomSpell(unitTarget, 26470, &damage, NULL, NULL, true);
                            break;
                        default:
                            sLog.outError("EffectDummy: Non-handled case for spell 13567 for triggered aura %u",m_triggeredByAuraSpell->Id);
                            break;
                    }
                    return;
                }
                case 15998:                                 // Capture Worg Pup
                case 29435:                                 // Capture Female Kaliri Hatchling
                {
                    if (!unitTarget || unitTarget->GetTypeId() != TYPEID_UNIT)
                        return;

                    Creature* creatureTarget = (Creature*)unitTarget;

                    creatureTarget->ForcedDespawn();
                    return;
                }
                case 16589:                                 // Noggenfogger Elixir
                {
                    if (m_caster->GetTypeId() != TYPEID_PLAYER)
                        return;

                    uint32 spell_id = 0;
                    switch(urand(1, 3))
                    {
                        case 1: spell_id = 16595; break;
                        case 2: spell_id = 16593; break;
                        default:spell_id = 16591; break;
                    }

                    m_caster->CastSpell(m_caster, spell_id, true, NULL);
                    return;
                }
                case 17251:                                 // Spirit Healer Res
                {
                    if (!unitTarget)
                        return;

                    Unit* caster = GetAffectiveCaster();

                    if (caster && caster->GetTypeId() == TYPEID_PLAYER)
                    {
                        WorldPacket data(SMSG_SPIRIT_HEALER_CONFIRM, 8);
                        data << uint64(unitTarget->GetGUID());
                        ((Player*)caster)->GetSession()->SendPacket( &data );
                    }
                    return;
                }
                case 17271:                                 // Test Fetid Skull
                {
                    if (!itemTarget && m_caster->GetTypeId()!=TYPEID_PLAYER)
                        return;

                    uint32 spell_id = roll_chance_i(50)
                        ? 17269                             // Create Resonating Skull
                        : 17270;                            // Create Bone Dust

                    m_caster->CastSpell(m_caster, spell_id, true, NULL);
                    return;
                }
                case 20577:                                 // Cannibalize
                {
                    if (unitTarget)
                        m_caster->CastSpell(m_caster, 20578, false, NULL);

                    return;
                }
                case 23019:                                 // Crystal Prison Dummy DND
                {
                    if (!unitTarget || !unitTarget->isAlive() || unitTarget->GetTypeId() != TYPEID_UNIT || ((Creature*)unitTarget)->isPet())
                        return;

                    Creature* creatureTarget = (Creature*)unitTarget;
                    if (creatureTarget->isPet())
                        return;

                    GameObject* pGameObj = new GameObject;

                    Map *map = creatureTarget->GetMap();

                    // create before death for get proper coordinates
                    if (!pGameObj->Create(sObjectMgr.GenerateLowGuid(HIGHGUID_GAMEOBJECT), 179644, map, m_caster->GetPhaseMask(),
                        creatureTarget->GetPositionX(), creatureTarget->GetPositionY(), creatureTarget->GetPositionZ(),
                        creatureTarget->GetOrientation(), 0.0f, 0.0f, 0.0f, 0.0f, 100, GO_STATE_READY) )
                    {
                        delete pGameObj;
                        return;
                    }

                    pGameObj->SetRespawnTime(creatureTarget->GetRespawnTime()-time(NULL));
                    pGameObj->SetOwnerGUID(m_caster->GetGUID() );
                    pGameObj->SetUInt32Value(GAMEOBJECT_LEVEL, m_caster->getLevel() );
                    pGameObj->SetSpellId(m_spellInfo->Id);

                    creatureTarget->ForcedDespawn();

                    DEBUG_LOG("AddObject at SpellEfects.cpp EffectDummy");
                    map->Add(pGameObj);

                    return;
                }
                case 23074:                                 // Arcanite Dragonling
                {
                    if (!m_CastItem)
                        return;

                    m_caster->CastSpell(m_caster, 19804, true, m_CastItem);
                    return;
                }
                case 23075:                                 // Mithril Mechanical Dragonling
                {
                    if (!m_CastItem)
                        return;

                    m_caster->CastSpell(m_caster, 12749, true, m_CastItem);
                    return;
                }
                case 23076:                                 // Mechanical Dragonling
                {
                    if (!m_CastItem)
                        return;

                    m_caster->CastSpell(m_caster, 4073, true, m_CastItem);
                    return;
                }
                case 23133:                                 // Gnomish Battle Chicken
                {
                    if (!m_CastItem)
                        return;

                    m_caster->CastSpell(m_caster, 13166, true, m_CastItem);
                    return;
                }
                case 23448:                                 // Transporter Arrival - Ultrasafe Transporter: Gadgetzan - backfires
                {
                    int32 r = irand(0, 119);
                    if (r < 20)                             // Transporter Malfunction - 1/6 polymorph
                        m_caster->CastSpell(m_caster, 23444, true);
                    else if (r < 100)                       // Evil Twin               - 4/6 evil twin
                        m_caster->CastSpell(m_caster, 23445, true);
                    else                                    // Transporter Malfunction - 1/6 miss the target
                        m_caster->CastSpell(m_caster, 36902, true);

                    return;
                }
                case 23453:                                 // Gnomish Transporter - Ultrasafe Transporter: Gadgetzan
                {
                    if (roll_chance_i(50))                  // Gadgetzan Transporter         - success
                        m_caster->CastSpell(m_caster, 23441, true);
                    else                                    // Gadgetzan Transporter Failure - failure
                        m_caster->CastSpell(m_caster, 23446, true);

                    return;
                }
                case 23645:                                 // Hourglass Sand
                    m_caster->RemoveAurasDueToSpell(23170); // Brood Affliction: Bronze
                    return;
                case 23725:                                 // Gift of Life (warrior bwl trinket)
                    m_caster->CastSpell(m_caster, 23782, true);
                    m_caster->CastSpell(m_caster, 23783, true);
                    return;
                case 25860:                                 // Reindeer Transformation
                {
                    if (!m_caster->HasAuraType(SPELL_AURA_MOUNTED))
                        return;

                    float flyspeed = m_caster->GetSpeedRate(MOVE_FLIGHT);
                    float speed = m_caster->GetSpeedRate(MOVE_RUN);

                    m_caster->RemoveSpellsCausingAura(SPELL_AURA_MOUNTED);

                    //5 different spells used depending on mounted speed and if mount can fly or not
                    if (flyspeed >= 4.1f)
                        // Flying Reindeer
                        m_caster->CastSpell(m_caster, 44827, true); //310% flying Reindeer
                    else if (flyspeed >= 3.8f)
                        // Flying Reindeer
                        m_caster->CastSpell(m_caster, 44825, true); //280% flying Reindeer
                    else if (flyspeed >= 1.6f)
                        // Flying Reindeer
                        m_caster->CastSpell(m_caster, 44824, true); //60% flying Reindeer
                    else if (speed >= 2.0f)
                        // Reindeer
                        m_caster->CastSpell(m_caster, 25859, true); //100% ground Reindeer
                    else
                        // Reindeer
                        m_caster->CastSpell(m_caster, 25858, true); //60% ground Reindeer

                    return;
                }
                case 26074:                                 // Holiday Cheer
                    // implemented at client side
                    return;
                case 28006:                                 // Arcane Cloaking
                {
                    if (unitTarget && unitTarget->GetTypeId() == TYPEID_PLAYER )
                        // Naxxramas Entry Flag Effect DND
                        m_caster->CastSpell(unitTarget, 29294, true);

                    return;
                }
                case 29200:                                 // Purify Helboar Meat
                {
                    if (m_caster->GetTypeId() != TYPEID_PLAYER)
                        return;

                    uint32 spell_id = roll_chance_i(50)
                        ? 29277                             // Summon Purified Helboar Meat
                        : 29278;                            // Summon Toxic Helboar Meat

                    m_caster->CastSpell(m_caster,spell_id,true,NULL);
                    return;
                }
                case 29858:                                 // Soulshatter
                {
                    if (unitTarget && unitTarget->GetTypeId() == TYPEID_UNIT && unitTarget->IsHostileTo(m_caster))
                        m_caster->CastSpell(unitTarget,32835,true);

                    return;
                }
                case 30458:                                 // Nigh Invulnerability
                {
                    if (!m_CastItem)
                        return;

                    if (roll_chance_i(86))                  // Nigh-Invulnerability   - success
                        m_caster->CastSpell(m_caster, 30456, true, m_CastItem);
                    else                                    // Complete Vulnerability - backfire in 14% casts
                        m_caster->CastSpell(m_caster, 30457, true, m_CastItem);

                    return;
                }
                case 30507:                                 // Poultryizer
                {
                    if (!m_CastItem)
                        return;

                    if (roll_chance_i(80))                  // Poultryized! - success
                        m_caster->CastSpell(unitTarget, 30501, true, m_CastItem);
                    else                                    // Poultryized! - backfire 20%
                        m_caster->CastSpell(unitTarget, 30504, true, m_CastItem);

                    return;
                }
                case 33060:                                 // Make a Wish
                {
                    if (m_caster->GetTypeId()!=TYPEID_PLAYER)
                        return;

                    uint32 spell_id = 0;

                    switch(urand(1,5))
                    {
                        case 1: spell_id = 33053; break;    // Mr Pinchy's Blessing
                        case 2: spell_id = 33057; break;    // Summon Mighty Mr. Pinchy
                        case 3: spell_id = 33059; break;    // Summon Furious Mr. Pinchy
                        case 4: spell_id = 33062; break;    // Tiny Magical Crawdad
                        case 5: spell_id = 33064; break;    // Mr. Pinchy's Gift
                    }

                    m_caster->CastSpell(m_caster, spell_id, true, NULL);
                    return;
                }
                case 35745:                                 // Socrethar's Stone
                {
                    uint32 spell_id;
                    switch(m_caster->GetAreaId())
                    {
                        case 3900: spell_id = 35743; break; // Socrethar Portal
                        case 3742: spell_id = 35744; break; // Socrethar Portal
                        default: return;
                    }

                    m_caster->CastSpell(m_caster, spell_id, true);
                    return;
                }
                case 37674:                                 // Chaos Blast
                {
                    if (!unitTarget)
                        return;

                    int32 basepoints0 = 100;
                    m_caster->CastCustomSpell(unitTarget, 37675, &basepoints0, NULL, NULL, true);
                    return;
                }
                case 40802:                                 // Mingo's Fortune Generator (Mingo's Fortune Giblets)
                {
                    // selecting one from Bloodstained Fortune item
                    uint32 newitemid;
                    switch(urand(1, 20))
                    {
                        case 1:  newitemid = 32688; break;
                        case 2:  newitemid = 32689; break;
                        case 3:  newitemid = 32690; break;
                        case 4:  newitemid = 32691; break;
                        case 5:  newitemid = 32692; break;
                        case 6:  newitemid = 32693; break;
                        case 7:  newitemid = 32700; break;
                        case 8:  newitemid = 32701; break;
                        case 9:  newitemid = 32702; break;
                        case 10: newitemid = 32703; break;
                        case 11: newitemid = 32704; break;
                        case 12: newitemid = 32705; break;
                        case 13: newitemid = 32706; break;
                        case 14: newitemid = 32707; break;
                        case 15: newitemid = 32708; break;
                        case 16: newitemid = 32709; break;
                        case 17: newitemid = 32710; break;
                        case 18: newitemid = 32711; break;
                        case 19: newitemid = 32712; break;
                        case 20: newitemid = 32713; break;
                        default:
                            return;
                    }

                    DoCreateItem(eff_idx, newitemid);
                    return;
                }
                case 42287:                                 // Salvage Wreckage
                {
                    if (m_caster->GetTypeId() != TYPEID_PLAYER)
                        return;

                    if (roll_chance_i(66))
                        m_caster->CastSpell(m_caster, 42289, true, m_CastItem);
                    else
                        m_caster->CastSpell(m_caster, 42288, true);

                    return;
                }
                case 43036:                                 // Dismembering Corpse
                {
                    if (!unitTarget || m_caster->GetTypeId() != TYPEID_PLAYER)
                        return;

                    if (unitTarget->HasAura(43059, EFFECT_INDEX_0))
                        return;

                    unitTarget->CastSpell(m_caster, 43037, true);
                    unitTarget->CastSpell(unitTarget, 43059, true);
                    return;
                }
                // Demon Broiled Surprise
                /* FIX ME: Required for correct work implementing implicit target 7 (in pair (22,7))
                case 43723:
                {
                    if (m_caster->GetTypeId() != TYPEID_PLAYER)
                        return;

                    ((Player*)m_caster)->CastSpell(unitTarget, 43753, true);
                    return;
                }
                */
                case 43882:                                 // Scourging Crystal Controller Dummy
                {
                    if (!unitTarget || unitTarget->GetTypeId() != TYPEID_UNIT)
                        return;

                    // see spell dummy 50133
                    unitTarget->RemoveAurasDueToSpell(43874);
                    return;
                }
                case 44454:                                 // Tasty Reef Fish
                {
                    if (!unitTarget || unitTarget->GetTypeId() != TYPEID_UNIT)
                        return;

                    m_caster->CastSpell(unitTarget, 44455, true, m_CastItem);
                    return;
                }
                case 44875:                                 // Complete Raptor Capture
                {
                    if (!unitTarget || unitTarget->GetTypeId() != TYPEID_UNIT)
                        return;

                    Creature* creatureTarget = (Creature*)unitTarget;

                    creatureTarget->ForcedDespawn();

                    //cast spell Raptor Capture Credit
                    m_caster->CastSpell(m_caster, 42337, true, NULL);
                    return;
                }
                case 44997:                                 // Converting Sentry
                {
                    //Converted Sentry Credit
                    m_caster->CastSpell(m_caster, 45009, true);
                    return;
                }
                case 45030:                                 // Impale Emissary
                {
                    // Emissary of Hate Credit
                    m_caster->CastSpell(m_caster, 45088, true);
                    return;
                }
                case 45980:                                 // Re-Cursive Transmatter Injection
                {
                    if (m_caster->GetTypeId() == TYPEID_PLAYER && unitTarget)
                    {
                        if (const SpellEntry *pSpell = sSpellStore.LookupEntry(46022))
                        {
                            m_caster->CastSpell(unitTarget, pSpell, true);
                            ((Player*)m_caster)->KilledMonsterCredit(pSpell->EffectMiscValue[EFFECT_INDEX_0], 0);
                        }

                        if (unitTarget->GetTypeId() == TYPEID_UNIT)
                            ((Creature*)unitTarget)->ForcedDespawn();
                    }

                    return;
                }
                case 45685:                                 // Magnataur On Death 2
                {
                    m_caster->RemoveAurasDueToSpell(45673);
                    m_caster->RemoveAurasDueToSpell(45672);
                    m_caster->RemoveAurasDueToSpell(45677);
                    m_caster->RemoveAurasDueToSpell(45681);
                    m_caster->RemoveAurasDueToSpell(45683);
                    return;
                }
                case 45990:                                 // Collect Oil
                {
                    if (!unitTarget || unitTarget->GetTypeId() != TYPEID_UNIT)
                        return;

                    if (const SpellEntry *pSpell = sSpellStore.LookupEntry(45991))
                    {
                        unitTarget->CastSpell(unitTarget, pSpell, true);
                        ((Creature*)unitTarget)->ForcedDespawn(GetSpellDuration(pSpell) + 1);
                    }

                    return;
                }
                case 46167:                                 // Planning for the Future: Create Snowfall Glade Pup Cover
                case 50926:                                 // Gluttonous Lurkers: Create Zul'Drak Rat Cover
                case 51026:                                 // Create Drakkari Medallion Cover
                case 51592:                                 // Pickup Primordial Hatchling
                case 51961:                                 // Captured Chicken Cover
                case 55364:                                 // Create Ghoul Drool Cover
                {
                    if (!unitTarget || unitTarget->GetTypeId() != TYPEID_UNIT || m_caster->GetTypeId() != TYPEID_PLAYER)
                        return;

                    uint32 spellId = 0;

                    switch(m_spellInfo->Id)
                    {
                        case 46167: spellId = 46773; break;
                        case 50926: spellId = 50927; break;
                        case 51026: spellId = 50737; break;
                        case 51592: spellId = 51593; break;
                        case 51961: spellId = 51037; break;
                        case 55364: spellId = 55363; break;
                    }

                    if (const SpellEntry *pSpell = sSpellStore.LookupEntry(spellId))
                    {
                        unitTarget->CastSpell(m_caster, spellId, true);

                        Creature* creatureTarget = (Creature*)unitTarget;

                        if (const SpellCastTimesEntry *pCastTime = sSpellCastTimesStore.LookupEntry(pSpell->CastingTimeIndex))
                            creatureTarget->ForcedDespawn(pCastTime->CastTime + 1);
                    }
                    return;
                }
                case 46485:                                 // Greatmother's Soulcatcher
                {
                    if (!unitTarget || unitTarget->GetTypeId() != TYPEID_UNIT)
                        return;

                    if (const SpellEntry *pSpell = sSpellStore.LookupEntry(46486))
                    {
                        m_caster->CastSpell(unitTarget, pSpell, true);

                        if (const SpellEntry *pSpellCredit = sSpellStore.LookupEntry(pSpell->EffectMiscValue[EFFECT_INDEX_0]))
                            ((Player*)m_caster)->KilledMonsterCredit(pSpellCredit->EffectMiscValue[EFFECT_INDEX_0], 0);

                        ((Creature*)unitTarget)->ForcedDespawn();
                    }

                    return;
                }
                case 46606:                                 // Plague Canister Dummy
                {
                    if (!unitTarget || unitTarget->GetTypeId() != TYPEID_UNIT)
                        return;

                    unitTarget->CastSpell(m_caster, 43160, true);
                    unitTarget->setDeathState(JUST_DIED);
                    unitTarget->SetHealth(0);
                    return;
                }
                case 46797:                                 // Quest - Borean Tundra - Set Explosives Cart
                {
                    if (!unitTarget)
                        return;

                    // Quest - Borean Tundra - Summon Explosives Cart
                    unitTarget->CastSpell(unitTarget,46798,true,m_CastItem,NULL,m_originalCasterGUID);
                    break;
                }
                case 49357:                                 // Brewfest Mount Transformation
                {
                    if (m_caster->GetTypeId() != TYPEID_PLAYER)
                        return;

                    if (!m_caster->HasAuraType(SPELL_AURA_MOUNTED))
                        return;

                    m_caster->RemoveSpellsCausingAura(SPELL_AURA_MOUNTED);

                    // Ram for Alliance, Kodo for Horde
                    if (((Player *)m_caster)->GetTeam() == ALLIANCE)
                    {
                        if (m_caster->GetSpeedRate(MOVE_RUN) >= 2.0f)
                            // 100% Ram
                            m_caster->CastSpell(m_caster, 43900, true);
                        else
                            // 60% Ram
                            m_caster->CastSpell(m_caster, 43899, true);
                    }
                    else
                    {
                        if (((Player *)m_caster)->GetSpeedRate(MOVE_RUN) >= 2.0f)
                            // 100% Kodo
                            m_caster->CastSpell(m_caster, 49379, true);
                        else
                            // 60% Kodo
                            m_caster->CastSpell(m_caster, 49378, true);
                    }
                    return;
                }
                case 50133:                                 // Scourging Crystal Controller
                {
                    if (!unitTarget || unitTarget->GetTypeId() != TYPEID_UNIT)
                        return;

                    if (unitTarget->HasAura(43874))
                    {
                        // someone else is already channeling target
                        if (unitTarget->HasAura(43878))
                            return;

                        m_caster->CastSpell(unitTarget, 43878, true, m_CastItem);
                    }

                    return;
                }
                case 50243:                                 // Teach Language
                {
                    if (m_caster->GetTypeId() != TYPEID_PLAYER)
                        return;

                    // spell has a 1/3 chance to trigger one of the below
                    if (roll_chance_i(66))
                        return;

                    if (((Player*)m_caster)->GetTeam() == ALLIANCE)
                    {
                        // 1000001 - gnomish binary
                        m_caster->CastSpell(m_caster, 50242, true);
                    }
                    else
                    {
                        // 01001000 - goblin binary
                        m_caster->CastSpell(m_caster, 50246, true);
                    }

                    return;
                }
                case 51276:                                 // Incinerate Corpse
                {
                    if (!unitTarget || unitTarget->GetTypeId() != TYPEID_UNIT)
                        return;

                    unitTarget->CastSpell(unitTarget, 51278, true);
                    unitTarget->CastSpell(m_caster, 51279, true);

                    unitTarget->setDeathState(JUST_DIED);
                    return;
                }
                case 51330:                                 // Shoot RJR
                {
                    if (!unitTarget)
                        return;

                    // guessed chances
                    if (roll_chance_i(75))
                        m_caster->CastSpell(unitTarget, roll_chance_i(50) ? 51332 : 51366, true, m_CastItem);
                    else
                        m_caster->CastSpell(unitTarget, 51331, true, m_CastItem);

                    return;
                }
                case 51333:                                 // Dig For Treasure
                {
                    if (!unitTarget)
                        return;

                    if (roll_chance_i(75))
                        m_caster->CastSpell(unitTarget, 51370, true, m_CastItem);
                    else
                        m_caster->CastSpell(m_caster, 51345, true);

                    return;
                }
                case 51582:                                 // Rocket Boots Engaged (Rocket Boots Xtreme and Rocket Boots Xtreme Lite)
                {
                    if (m_caster->GetTypeId() != TYPEID_PLAYER)
                        return;

                    if (BattleGround* bg = ((Player*)m_caster)->GetBattleGround())
                        bg->EventPlayerDroppedFlag((Player*)m_caster);

                    m_caster->CastSpell(m_caster, 30452, true, NULL);
                    return;
                }
                case 52308:                                 // Take Sputum Sample
                {
                    switch(eff_idx)
                    {
                        case EFFECT_INDEX_0:
                        {
                            uint32 spellID = m_spellInfo->CalculateSimpleValue(EFFECT_INDEX_0);
                            uint32 reqAuraID = m_spellInfo->CalculateSimpleValue(EFFECT_INDEX_1);

                            if (m_caster->HasAura(reqAuraID, EFFECT_INDEX_0))
                                m_caster->CastSpell(m_caster, spellID, true, NULL);
                            return;
                        }
                        case EFFECT_INDEX_1:
                            return;                         // additional data for dummy[0]
                    }
                    return;
                }
                case 52759:                                 // Ancestral Awakening
                {
                    if (!unitTarget)
                        return;

                    m_caster->CastCustomSpell(unitTarget, 52752, &damage, NULL, NULL, true);
                    return;
                }
                case 52845:                                 // Brewfest Mount Transformation (Faction Swap)
                {
                    if (m_caster->GetTypeId() != TYPEID_PLAYER)
                        return;

                    if (!m_caster->HasAuraType(SPELL_AURA_MOUNTED))
                        return;

                    m_caster->RemoveSpellsCausingAura(SPELL_AURA_MOUNTED);

                    // Ram for Horde, Kodo for Alliance
                    if (((Player *)m_caster)->GetTeam() == HORDE)
                    {
                        if (m_caster->GetSpeedRate(MOVE_RUN) >= 2.0f)
                            // Swift Brewfest Ram, 100% Ram
                            m_caster->CastSpell(m_caster, 43900, true);
                        else
                            // Brewfest Ram, 60% Ram
                            m_caster->CastSpell(m_caster, 43899, true);
                    }
                    else
                    {
                        if (((Player *)m_caster)->GetSpeedRate(MOVE_RUN) >= 2.0f)
                            // Great Brewfest Kodo, 100% Kodo
                            m_caster->CastSpell(m_caster, 49379, true);
                        else
                            // Brewfest Riding Kodo, 60% Kodo
                            m_caster->CastSpell(m_caster, 49378, true);
                    }
                    return;
                }
                case 53341:                                 // Rune of Cinderglacier
                case 53343:                                 // Rune of Razorice
                {
                    // Runeforging Credit
                    m_caster->CastSpell(m_caster, 54586, true);
                    return;
                }
                case 55004:                                 // Nitro Boosts
                {
                    if (!m_CastItem)
                        return;

                    if (roll_chance_i(95))                  // Nitro Boosts - success
                        m_caster->CastSpell(m_caster, 54861, true, m_CastItem);
                    else                                    // Knocked Up   - backfire 5%
                        m_caster->CastSpell(m_caster, 46014, true, m_CastItem);

                    return;
                }
                case 55818:                                 // Hurl Boulder
                {
                    // unclear how many summon min/max random, best guess below
                    uint32 random = urand(3,5);

                    for(uint32 i = 0; i < random; ++i)
                        m_caster->CastSpell(m_caster, 55528, true);

                    return;
                }
                case 58418:                                 // Portal to Orgrimmar
                case 58420:                                 // Portal to Stormwind
                    return;                                 // implemented in EffectScript[0]
                case 58601:                                 // Remove Flight Auras
                {
                    m_caster->RemoveSpellsCausingAura(SPELL_AURA_FLY);
                    m_caster->RemoveSpellsCausingAura(SPELL_AURA_MOD_FLIGHT_SPEED_MOUNTED);
                    return;
                }
                case 59640:                                 // Underbelly Elixir
                {
                    if (m_caster->GetTypeId() != TYPEID_PLAYER)
                        return;

                    uint32 spell_id = 0;
                    switch(urand(1,3))
                    {
                        case 1: spell_id = 59645; break;
                        case 2: spell_id = 59831; break;
                        case 3: spell_id = 59843; break;
                    }

                    m_caster->CastSpell(m_caster,spell_id,true,NULL);
                    return;
                }
                case 60932:                                 // Disengage (one from creature versions)
                {
                    if (!unitTarget)
                        return;

                    m_caster->CastSpell(unitTarget,60934,true,NULL);
                    return;
                }
                case 67019:                                 // Flask of the North
                {
                    if (m_caster->GetTypeId() != TYPEID_PLAYER)
                        return;

                    uint32 spell_id = 0;
                    switch(m_caster->getClass())
                    {
                        case CLASS_WARRIOR:
                        case CLASS_DEATH_KNIGHT:
                            spell_id = 67018;               // STR for Warriors, Death Knights
                            break;
                        case CLASS_ROGUE:
                        case CLASS_HUNTER:
                            spell_id = 67017;               // AP for Rogues, Hunters
                            break;
                        case CLASS_PRIEST:
                        case CLASS_MAGE:
                        case CLASS_WARLOCK:
                            spell_id = 67016;               // SPD for Priests, Mages, Warlocks
                            break;
                        case CLASS_SHAMAN:
                            // random (SPD, AP)
                            spell_id = roll_chance_i(50) ? 67016 : 67017;
                            break;
                        case CLASS_PALADIN:
                        case CLASS_DRUID:
                        default:
                            // random (SPD, STR)
                            spell_id = roll_chance_i(50) ? 67016 : 67018;
                            break;
                    }
                    m_caster->CastSpell(m_caster, spell_id, true);
                    return;
                }
                case 51662:                                 // Hunger for Blood
                {
                    m_caster->CastSpell(m_caster, 63848, true);
                    return;
                }
            }
            break;
        }
        case SPELLFAMILY_MAGE:
        {
            switch(m_spellInfo->Id)
            {
                case 11958:                                 // Cold Snap
                {
                    if (m_caster->GetTypeId()!=TYPEID_PLAYER)
                        return;

                    // immediately finishes the cooldown on Frost spells
                    const SpellCooldowns& cm = ((Player *)m_caster)->GetSpellCooldownMap();
                    for (SpellCooldowns::const_iterator itr = cm.begin(); itr != cm.end();)
                    {
                        SpellEntry const *spellInfo = sSpellStore.LookupEntry(itr->first);

                        if (spellInfo->SpellFamilyName == SPELLFAMILY_MAGE &&
                            (GetSpellSchoolMask(spellInfo) & SPELL_SCHOOL_MASK_FROST) &&
                            spellInfo->Id != 11958 && GetSpellRecoveryTime(spellInfo) > 0)
                        {
                            ((Player*)m_caster)->RemoveSpellCooldown((itr++)->first, true);
                        }
                        else
                            ++itr;
                    }
                    return;
                }
                case 31687:                                 // Summon Water Elemental
                {
                    if (m_caster->HasAura(70937))           // Glyph of Eternal Water (permanent limited by known spells version)
                        m_caster->CastSpell(m_caster, 70908, true);
                    else                                    // temporary version
                        m_caster->CastSpell(m_caster, 70907, true);

                    return;
                }
                case 32826:                                 // Polymorph Cast Visual
                {
                    if (unitTarget && unitTarget->GetTypeId() == TYPEID_UNIT)
                    {
                        //Polymorph Cast Visual Rank 1
                        const uint32 spell_list[6] =
                        {
                            32813,                          // Squirrel Form
                            32816,                          // Giraffe Form
                            32817,                          // Serpent Form
                            32818,                          // Dragonhawk Form
                            32819,                          // Worgen Form
                            32820                           // Sheep Form
                        };
                        unitTarget->CastSpell( unitTarget, spell_list[urand(0, 5)], true);
                    }
                    return;
                }
            }

            // Conjure Mana Gem
            if (eff_idx == EFFECT_INDEX_1 && m_spellInfo->Effect[EFFECT_INDEX_0] == SPELL_EFFECT_CREATE_ITEM)
            {
                if (m_caster->GetTypeId()!=TYPEID_PLAYER)
                    return;

                // checked in create item check, avoid unexpected
                if (Item* item = ((Player*)m_caster)->GetItemByLimitedCategory(ITEM_LIMIT_CATEGORY_MANA_GEM))
                    if (item->HasMaxCharges())
                        return;

                unitTarget->CastSpell( unitTarget, m_spellInfo->CalculateSimpleValue(eff_idx), true, m_CastItem);
                return;
            }
            break;
        }
        case SPELLFAMILY_WARRIOR:
        {
            // Charge
            if ((m_spellInfo->SpellFamilyFlags & UI64LIT(0x1)) && m_spellInfo->SpellVisual[0] == 867)
            {
                int32 chargeBasePoints0 = damage;
                m_caster->CastCustomSpell(m_caster, 34846, &chargeBasePoints0, NULL, NULL, true);
                return;
            }
            // Execute
            if (m_spellInfo->SpellFamilyFlags & UI64LIT(0x20000000))
            {
                if (!unitTarget)
                    return;

                uint32 rage = m_caster->GetPower(POWER_RAGE);

                // up to max 30 rage cost
                if (rage > 300)
                    rage = 300;

                // Glyph of Execution bonus
                uint32 rage_modified = rage;

                if (Aura *aura = m_caster->GetDummyAura(58367))
                    rage_modified +=  aura->GetModifier()->m_amount*10;

                int32 basePoints0 = damage+int32(rage_modified * m_spellInfo->DmgMultiplier[eff_idx] +
                                                 m_caster->GetTotalAttackPowerValue(BASE_ATTACK)*0.2f);

                m_caster->CastCustomSpell(unitTarget, 20647, &basePoints0, NULL, NULL, true, 0);

                // Sudden Death
                if (m_caster->HasAura(52437))
                {
                    Unit::AuraList const& auras = m_caster->GetAurasByType(SPELL_AURA_PROC_TRIGGER_SPELL);
                    for (Unit::AuraList::const_iterator itr = auras.begin(); itr != auras.end(); ++itr)
                    {
                        // Only Sudden Death have this SpellIconID with SPELL_AURA_PROC_TRIGGER_SPELL
                        if ((*itr)->GetSpellProto()->SpellIconID == 1989)
                        {
                            // saved rage top stored in next affect
                            uint32 lastrage = (*itr)->GetSpellProto()->CalculateSimpleValue(EFFECT_INDEX_1)*10;
                            if(lastrage < rage)
                                rage -= lastrage;
                            break;
                        }
                    }
                }

                m_caster->SetPower(POWER_RAGE,m_caster->GetPower(POWER_RAGE)-rage);
                return;
            }
            // Slam
            if (m_spellInfo->SpellFamilyFlags & UI64LIT(0x0000000000200000))
            {
                if(!unitTarget)
                    return;

                // dummy cast itself ignored by client in logs
                m_caster->CastCustomSpell(unitTarget,50782,&damage,NULL,NULL,true);
                return;
            }
            // Concussion Blow
            if (m_spellInfo->SpellFamilyFlags & UI64LIT(0x0000000004000000))
            {
                m_damage+= uint32(damage * m_caster->GetTotalAttackPowerValue(BASE_ATTACK) / 100);
                return;
            }

            switch(m_spellInfo->Id)
            {
                // Warrior's Wrath
                case 21977:
                {
                    if (!unitTarget)
                        return;
                    m_caster->CastSpell(unitTarget, 21887, true);// spell mod
                    return;
                }
                // Last Stand
                case 12975:
                {
                    int32 healthModSpellBasePoints0 = int32(m_caster->GetMaxHealth()*0.3);
                    m_caster->CastCustomSpell(m_caster, 12976, &healthModSpellBasePoints0, NULL, NULL, true, NULL);
                    return;
                }
                // Bloodthirst
                case 23881:
                {
                    m_caster->CastCustomSpell(unitTarget, 23885, &damage, NULL, NULL, true, NULL);
                    return;
                }
            }
            break;
        }
        case SPELLFAMILY_WARLOCK:
        {
            // Life Tap
            if (m_spellInfo->SpellFamilyFlags & UI64LIT(0x0000000000040000))
            {
//              Think its not need (also need remove Life Tap from SpellDamageBonus or add new value)
//              damage = m_caster->SpellDamageBonus(m_caster, m_spellInfo,uint32(damage > 0 ? damage : 0), SPELL_DIRECT_DAMAGE);
                if (unitTarget && (int32(unitTarget->GetHealth()) > damage))
                {
                    // Shouldn't Appear in Combat Log
                    unitTarget->ModifyHealth(-damage);

                    int32 spell_power = m_caster->SpellBaseDamageBonus(GetSpellSchoolMask(m_spellInfo)) + m_caster->SpellBaseDamageBonusForVictim(GetSpellSchoolMask(m_spellInfo), unitTarget);
                    int32 mana = damage + (spell_power * 5/10 * m_caster->CalculateLevelPenalty(m_spellInfo));
                    // Improved Life Tap mod
                    Unit::AuraList const& auraDummy = m_caster->GetAurasByType(SPELL_AURA_DUMMY);
                    for(Unit::AuraList::const_iterator itr = auraDummy.begin(); itr != auraDummy.end(); ++itr)
                    {
                        if((*itr)->GetSpellProto()->SpellFamilyName==SPELLFAMILY_WARLOCK && (*itr)->GetSpellProto()->SpellIconID == 208)
                            mana = ((*itr)->GetModifier()->m_amount + 100)* mana / 100;
                    }
                    m_caster->CastCustomSpell(unitTarget, 31818, &mana, NULL, NULL, true);

                    // Mana Feed
                    int32 manaFeedVal = 0;
                    Unit::AuraList const& mod = m_caster->GetAurasByType(SPELL_AURA_ADD_FLAT_MODIFIER);
                    for(Unit::AuraList::const_iterator itr = mod.begin(); itr != mod.end(); ++itr)
                    {
                        if((*itr)->GetSpellProto()->SpellFamilyName==SPELLFAMILY_WARLOCK && (*itr)->GetSpellProto()->SpellIconID == 1982)
                            manaFeedVal+= (*itr)->GetModifier()->m_amount;
                    }
                    if (manaFeedVal > 0)
                    {
                        manaFeedVal = manaFeedVal * mana / 100;
                        m_caster->CastCustomSpell(m_caster, 32553, &manaFeedVal, NULL, NULL, true, NULL);
                    }
                }
                else
                    SendCastResult(SPELL_FAILED_FIZZLE);

                return;
            }
            break;
        }
        case SPELLFAMILY_PRIEST:
        {
            // Penance
            if (m_spellInfo->SpellFamilyFlags & UI64LIT(0x0080000000000000))
            {
                if (!unitTarget)
                    return;

                int hurt = 0;
                int heal = 0;
                switch(m_spellInfo->Id)
                {
                    case 47540: hurt = 47758; heal = 47757; break;
                    case 53005: hurt = 53001; heal = 52986; break;
                    case 53006: hurt = 53002; heal = 52987; break;
                    case 53007: hurt = 53003; heal = 52988; break;
                    default:
                        sLog.outError("Spell::EffectDummy: Spell %u Penance need set correct heal/damage spell", m_spellInfo->Id);
                        return;
                }

                // prevent interrupted message for main spell
                finish(true);

                // replace cast by selected spell, this also make it interruptible including target death case
                if (m_caster->IsFriendlyTo(unitTarget))
                    m_caster->CastSpell(unitTarget, heal, false);
                else
                    m_caster->CastSpell(unitTarget, hurt, false);

                return;
            }
            break;
        }
        case SPELLFAMILY_DRUID:
        {
            // Starfall
            if (m_spellInfo->SpellFamilyFlags2 & 0x00000100)
            {
                //Shapeshifting into an animal form or mounting cancels the effect.
                if(m_caster->GetCreatureType() == CREATURE_TYPE_BEAST || m_caster->IsMounted())
                {
                    if(m_triggeredByAuraSpell)
                        m_caster->RemoveAurasDueToSpell(m_triggeredByAuraSpell->Id);
                    return;
                }

                //Any effect which causes you to lose control of your character will supress the starfall effect.
                if (m_caster->hasUnitState(UNIT_STAT_NO_FREE_MOVE))
                    return;

                switch(m_spellInfo->Id)
                {
                    case 50286: m_caster->CastSpell(unitTarget, 50288, true); return;
                    case 53196: m_caster->CastSpell(unitTarget, 53191, true); return;
                    case 53197: m_caster->CastSpell(unitTarget, 53194, true); return;
                    case 53198: m_caster->CastSpell(unitTarget, 53195, true); return;
                    default:
                        sLog.outError("Spell::EffectDummy: Unhandeled Starfall spell rank %u",m_spellInfo->Id);
                        return;
                }
            }
            break;
        }
        case SPELLFAMILY_ROGUE:
        {
            switch(m_spellInfo->Id)
            {
                case 5938:                                  // Shiv
                {
                    if (m_caster->GetTypeId() != TYPEID_PLAYER)
                        return;

                    Player *pCaster = ((Player*)m_caster);

                    Item *item = pCaster->GetWeaponForAttack(OFF_ATTACK);
                    if (!item)
                        return;

                    // all poison enchantments is temporary
                    uint32 enchant_id = item->GetEnchantmentId(TEMP_ENCHANTMENT_SLOT);
                    if (!enchant_id)
                        return;

                    SpellItemEnchantmentEntry const *pEnchant = sSpellItemEnchantmentStore.LookupEntry(enchant_id);
                    if (!pEnchant)
                        return;

                    for (int s = 0; s < 3; ++s)
                    {
                        if (pEnchant->type[s]!=ITEM_ENCHANTMENT_TYPE_COMBAT_SPELL)
                            continue;

                        SpellEntry const* combatEntry = sSpellStore.LookupEntry(pEnchant->spellid[s]);
                        if (!combatEntry || combatEntry->Dispel != DISPEL_POISON)
                            continue;

                        m_caster->CastSpell(unitTarget, combatEntry, true, item);
                    }

                    m_caster->CastSpell(unitTarget, 5940, true);
                    return;
                }
                case 14185:                                 // Preparation
                {
                    if (m_caster->GetTypeId()!=TYPEID_PLAYER)
                        return;

                    //immediately finishes the cooldown on certain Rogue abilities
                    const SpellCooldowns& cm = ((Player *)m_caster)->GetSpellCooldownMap();
                    for (SpellCooldowns::const_iterator itr = cm.begin(); itr != cm.end();)
                    {
                        SpellEntry const *spellInfo = sSpellStore.LookupEntry(itr->first);

                        if (spellInfo->SpellFamilyName == SPELLFAMILY_ROGUE && (spellInfo->SpellFamilyFlags & UI64LIT(0x0000024000000860)))
                            ((Player*)m_caster)->RemoveSpellCooldown((itr++)->first,true);
                        else
                            ++itr;
                    }
                    return;
                }
                case 31231:                                 // Cheat Death
                {
                    m_caster->CastSpell(m_caster, 45182, true);
                    return;
                }
                case 51662:                                 // Hunger for Blood
                {
                    m_caster->CastSpell(m_caster, 63848, true);
                    return;
                }
            }
            break;
        }
        case SPELLFAMILY_HUNTER:
        {
            // Steady Shot
            if (m_spellInfo->SpellFamilyFlags & UI64LIT(0x100000000))
            {
                if (!unitTarget || !unitTarget->isAlive())
                    return;

                bool found = false;

                // check dazed affect
                Unit::AuraList const& decSpeedList = unitTarget->GetAurasByType(SPELL_AURA_MOD_DECREASE_SPEED);
                for(Unit::AuraList::const_iterator iter = decSpeedList.begin(); iter != decSpeedList.end(); ++iter)
                {
                    if ((*iter)->GetSpellProto()->SpellIconID==15 && (*iter)->GetSpellProto()->Dispel==0)
                    {
                        found = true;
                        break;
                    }
                }

                if (found)
                    m_damage+= damage;
                return;
            }

            // Disengage
            if (m_spellInfo->SpellFamilyFlags & UI64LIT(0x0000400000000000))
            {
                Unit* target = unitTarget;
                uint32 spellid;
                switch(m_spellInfo->Id)
                {
                    case 57635: spellid = 57636; break;     // one from creature cases
                    case 61507: spellid = 61508; break;     // one from creature cases
                    default:
                        sLog.outError("Spell %u not handled propertly in EffectDummy(Disengage)",m_spellInfo->Id);
                        return;
                }
                if (!target || !target->isAlive())
                    return;
                m_caster->CastSpell(target,spellid,true,NULL);
            }

            switch(m_spellInfo->Id)
            {
                case 23989:                                 // Readiness talent
                {
                    if (m_caster->GetTypeId()!=TYPEID_PLAYER)
                        return;

                    //immediately finishes the cooldown for hunter abilities
                    const SpellCooldowns& cm = ((Player*)m_caster)->GetSpellCooldownMap();
                    for (SpellCooldowns::const_iterator itr = cm.begin(); itr != cm.end();)
                    {
                        SpellEntry const *spellInfo = sSpellStore.LookupEntry(itr->first);

                        if (spellInfo->SpellFamilyName == SPELLFAMILY_HUNTER && spellInfo->Id != 23989 && GetSpellRecoveryTime(spellInfo) > 0 )
                            ((Player*)m_caster)->RemoveSpellCooldown((itr++)->first,true);
                        else
                            ++itr;
                    }
                    return;
                }
                case 37506:                                 // Scatter Shot
                {
                    if (m_caster->GetTypeId()!=TYPEID_PLAYER)
                        return;

                    // break Auto Shot and autohit
                    m_caster->InterruptSpell(CURRENT_AUTOREPEAT_SPELL);
                    m_caster->AttackStop();
                    ((Player*)m_caster)->SendAttackSwingCancelAttack();
                    return;
                }
                // Last Stand
                case 53478:
                {
                    if (!unitTarget)
                        return;
                    int32 healthModSpellBasePoints0 = int32(unitTarget->GetMaxHealth() * 0.3);
                    unitTarget->CastCustomSpell(unitTarget, 53479, &healthModSpellBasePoints0, NULL, NULL, true, NULL);
                    return;
                }
                // Master's Call
                case 53271:
                {
                    Pet* pet = m_caster->GetPet();
                    if (!pet || !unitTarget)
                        return;

                    pet->CastSpell(unitTarget, m_spellInfo->CalculateSimpleValue(eff_idx), true);
                    return;
                }
            }
            break;
        }
        case SPELLFAMILY_PALADIN:
        {
            switch(m_spellInfo->SpellIconID)
            {
                case 156:                                   // Holy Shock
                {
                    if (!unitTarget)
                        return;

                    int hurt = 0;
                    int heal = 0;

                    switch(m_spellInfo->Id)
                    {
                        case 20473: hurt = 25912; heal = 25914; break;
                        case 20929: hurt = 25911; heal = 25913; break;
                        case 20930: hurt = 25902; heal = 25903; break;
                        case 27174: hurt = 27176; heal = 27175; break;
                        case 33072: hurt = 33073; heal = 33074; break;
                        case 48824: hurt = 48822; heal = 48820; break;
                        case 48825: hurt = 48823; heal = 48821; break;
                        default:
                            sLog.outError("Spell::EffectDummy: Spell %u not handled in HS",m_spellInfo->Id);
                            return;
                    }

                    if (m_caster->IsFriendlyTo(unitTarget))
                        m_caster->CastSpell(unitTarget, heal, true);
                    else
                        m_caster->CastSpell(unitTarget, hurt, true);

                    return;
                }
                case 561:                                   // Judgement of command
                {
                    if (!unitTarget)
                        return;

                    uint32 spell_id = m_currentBasePoints[eff_idx];
                    SpellEntry const* spell_proto = sSpellStore.LookupEntry(spell_id);
                    if (!spell_proto)
                        return;

                    m_caster->CastSpell(unitTarget, spell_proto, true, NULL);
                    return;
                }
            }

            switch(m_spellInfo->Id)
            {
                case 31789:                                 // Righteous Defense (step 1)
                {
                    if (m_caster->GetTypeId() != TYPEID_PLAYER)
                    {
                        SendCastResult(SPELL_FAILED_TARGET_AFFECTING_COMBAT);
                        return;
                    }

                    // 31989 -> dummy effect (step 1) + dummy effect (step 2) -> 31709 (taunt like spell for each target)
                    Unit* friendTarget = !unitTarget || unitTarget->IsFriendlyTo(m_caster) ? unitTarget : unitTarget->getVictim();
                    if (friendTarget)
                    {
                        Player* player = friendTarget->GetCharmerOrOwnerPlayerOrPlayerItself();
                        if (!player || !player->IsInSameRaidWith((Player*)m_caster))
                            friendTarget = NULL;
                    }

                    // non-standard cast requirement check
                    if (!friendTarget || friendTarget->getAttackers().empty())
                    {
                        ((Player*)m_caster)->RemoveSpellCooldown(m_spellInfo->Id,true);
                        SendCastResult(SPELL_FAILED_TARGET_AFFECTING_COMBAT);
                        return;
                    }

                    // Righteous Defense (step 2) (in old version 31980 dummy effect)
                    // Clear targets for eff 1
                    for(std::list<TargetInfo>::iterator ihit= m_UniqueTargetInfo.begin();ihit != m_UniqueTargetInfo.end();++ihit)
                        ihit->effectMask &= ~(1<<1);

                    // not empty (checked), copy
                    Unit::AttackerSet attackers = friendTarget->getAttackers();

                    // selected from list 3
                    for(uint32 i = 0; i < std::min(size_t(3),attackers.size()); ++i)
                    {
                        Unit::AttackerSet::iterator aItr = attackers.begin();
                        std::advance(aItr, rand() % attackers.size());
                        AddUnitTarget((*aItr), EFFECT_INDEX_1);
                        attackers.erase(aItr);
                    }

                    // now let next effect cast spell at each target.
                    return;
                }
                case 37877:                                 // Blessing of Faith
                {
                    if (!unitTarget)
                        return;

                    uint32 spell_id = 0;
                    switch(unitTarget->getClass())
                    {
                        case CLASS_DRUID:   spell_id = 37878; break;
                        case CLASS_PALADIN: spell_id = 37879; break;
                        case CLASS_PRIEST:  spell_id = 37880; break;
                        case CLASS_SHAMAN:  spell_id = 37881; break;
                        default: return;                    // ignore for not healing classes
                    }

                    m_caster->CastSpell(m_caster, spell_id, true);
                    return;
                }
            }
            break;
        }
        case SPELLFAMILY_SHAMAN:
        {
            // Cleansing Totem
            if ((m_spellInfo->SpellFamilyFlags & UI64LIT(0x0000000004000000)) && m_spellInfo->SpellIconID==1673)
            {
                if (unitTarget)
                    m_caster->CastSpell(unitTarget, 52025, true);
                return;
            }
            // Healing Stream Totem
            if (m_spellInfo->SpellFamilyFlags & UI64LIT(0x0000000000002000))
            {
                if (unitTarget)
                {
                    if (Unit *owner = m_caster->GetOwner())
                    {
                        // Restorative Totems
                        Unit::AuraList const& mDummyAuras = owner->GetAurasByType(SPELL_AURA_DUMMY);
                        for(Unit::AuraList::const_iterator i = mDummyAuras.begin(); i != mDummyAuras.end(); ++i)
                            // only its have dummy with specific icon
                            if ((*i)->GetSpellProto()->SpellFamilyName == SPELLFAMILY_SHAMAN && (*i)->GetSpellProto()->SpellIconID == 338)
                                damage += (*i)->GetModifier()->m_amount * damage / 100;

                        // Glyph of Healing Stream Totem
                        if (Aura *dummy = owner->GetDummyAura(55456))
                            damage += dummy->GetModifier()->m_amount * damage / 100;
                    }
                    m_caster->CastCustomSpell(unitTarget, 52042, &damage, NULL, NULL, true, 0, 0, m_originalCasterGUID);
                }
                return;
            }
            // Mana Spring Totem
            if (m_spellInfo->SpellFamilyFlags & UI64LIT(0x0000000000004000))
            {
                if (!unitTarget || unitTarget->getPowerType()!=POWER_MANA)
                    return;
                m_caster->CastCustomSpell(unitTarget, 52032, &damage, 0, 0, true, 0, 0, m_originalCasterGUID);
                return;
            }
            if (m_spellInfo->Id == 39610)                   // Mana Tide Totem effect
            {
                if (!unitTarget || unitTarget->getPowerType() != POWER_MANA)
                    return;
                // Glyph of Mana Tide
                if (Unit *owner = m_caster->GetOwner())
                    if (Aura *dummy = owner->GetDummyAura(55441))
                        damage+=dummy->GetModifier()->m_amount;
                // Regenerate 6% of Total Mana Every 3 secs
                int32 EffectBasePoints0 = unitTarget->GetMaxPower(POWER_MANA)  * damage / 100;
                m_caster->CastCustomSpell(unitTarget, 39609, &EffectBasePoints0, NULL, NULL, true, NULL, NULL, m_originalCasterGUID);
                return;
            }
            // Lava Lash
            if (m_spellInfo->SpellFamilyFlags2 & 0x00000004)
            {
                if (m_caster->GetTypeId()!=TYPEID_PLAYER)
                    return;
                Item *item = ((Player*)m_caster)->GetItemByPos(INVENTORY_SLOT_BAG_0, EQUIPMENT_SLOT_OFFHAND);
                if (item)
                {
                    // Damage is increased if your off-hand weapon is enchanted with Flametongue.
                    Unit::AuraList const& auraDummy = m_caster->GetAurasByType(SPELL_AURA_DUMMY);
                    for(Unit::AuraList::const_iterator itr = auraDummy.begin(); itr != auraDummy.end(); ++itr)
                    {
                        if ((*itr)->GetSpellProto()->SpellFamilyName==SPELLFAMILY_SHAMAN &&
                            ((*itr)->GetSpellProto()->SpellFamilyFlags & UI64LIT(0x0000000000200000)) &&
                            (*itr)->GetCastItemGUID() == item->GetGUID())
                        {
                           m_damage += m_damage * damage / 100;
                           return;
                        }
                    }
                }
                return;
            }
            // Fire Nova
            if (m_spellInfo->SpellIconID == 33)
            {
                // fire totems slot
                Totem* totem = m_caster->GetTotem(TOTEM_SLOT_FIRE);
                if (!totem)
                    return;

                uint32 triggered_spell_id;
                switch(m_spellInfo->Id)
                {
                    case 1535:  triggered_spell_id = 8349;  break;
                    case 8498:  triggered_spell_id = 8502;  break;
                    case 8499:  triggered_spell_id = 8503;  break;
                    case 11314: triggered_spell_id = 11306; break;
                    case 11315: triggered_spell_id = 11307; break;
                    case 25546: triggered_spell_id = 25535; break;
                    case 25547: triggered_spell_id = 25537; break;
                    case 61649: triggered_spell_id = 61650; break;
                    case 61657: triggered_spell_id = 61654; break;
                    default: return;
                }

                totem->CastSpell(totem, triggered_spell_id, true, NULL, NULL, m_caster->GetGUID());

                // Fire Nova Visual
                totem->CastSpell(totem, 19823, true, NULL, NULL, m_caster->GetGUID());
                return;
            }
            break;
        }
        case SPELLFAMILY_DEATHKNIGHT:
        {
            // Death Coil
            if (m_spellInfo->SpellFamilyFlags & UI64LIT(0x002000))
            {
                if (m_caster->IsFriendlyTo(unitTarget))
                {
                    if (unitTarget->GetCreatureType() != CREATURE_TYPE_UNDEAD)
                        return;

                    int32 bp = int32(damage * 1.5f);
                    m_caster->CastCustomSpell(unitTarget, 47633, &bp, NULL, NULL, true);
                }
                else
                {
                    int32 bp = damage;
                    m_caster->CastCustomSpell(unitTarget, 47632, &bp, NULL, NULL, true);
                }
                return;
            }
            // Hungering Cold
            else if (m_spellInfo->SpellFamilyFlags & UI64LIT(0x0000100000000000))
            {
                m_caster->CastSpell(m_caster, 51209, true);
                return;
            }
            // Death Strike
            else if (m_spellInfo->SpellFamilyFlags & UI64LIT(0x0000000000000010))
            {
                uint32 count = 0;
                Unit::AuraMap const& auras = unitTarget->GetAuras();
                for(Unit::AuraMap::const_iterator itr = auras.begin(); itr!=auras.end(); ++itr)
                {
                    if (itr->second->GetSpellProto()->Dispel == DISPEL_DISEASE &&
                        itr->second->GetCasterGUID() == m_caster->GetGUID() &&
                        IsSpellLastAuraEffect(itr->second->GetSpellProto(), itr->second->GetEffIndex()))
                    {
                        ++count;
                        // max. 15%
                        if (count == 3)
                            break;
                    }
                }

                int32 bp = int32(count * m_caster->GetMaxHealth() * m_spellInfo->DmgMultiplier[EFFECT_INDEX_0] / 100);

                // Improved Death Strike (percent stored in not existed EFFECT_INDEX_2 effect base points)
                Unit::AuraList const& auraMod = m_caster->GetAurasByType(SPELL_AURA_ADD_FLAT_MODIFIER);
                for(Unit::AuraList::const_iterator iter = auraMod.begin(); iter != auraMod.end(); ++iter)
                {
                    // only required spell have spellicon for SPELL_AURA_ADD_FLAT_MODIFIER
                    if ((*iter)->GetSpellProto()->SpellIconID == 2751 && (*iter)->GetSpellProto()->SpellFamilyName == SPELLFAMILY_DEATHKNIGHT)
                    {
                        bp += (*iter)->GetSpellProto()->CalculateSimpleValue(EFFECT_INDEX_2) * bp / 100;
                        break;
                    }
                }

                m_caster->CastCustomSpell(m_caster, 45470, &bp, NULL, NULL, true);
                return;
            }
            // Raise dead effect
            else if(m_spellInfo->Id == 46584) 
            {
                if (m_caster->GetTypeId() != TYPEID_PLAYER)
                    return;
                // We can have a summoned pet/guardian only in 2 cases:
                // 1. It was summoned from corpse in EffectScriptEffect.
                if (getState() == SPELL_STATE_FINISHED)
                    return;
                // 2. Cooldown of Raise Dead is finished and we want to repeat the cast with active pet.
                if (((Player*)m_caster)->GetPet())
                {
                    ((Player*)m_caster)->RemoveSpellCooldown(m_spellInfo->Id,true);
                    SendCastResult(SPELL_FAILED_ALREADY_HAVE_SUMMON);
                    return;
                }
                // We will get here ONLY if we have no corpse.
                bool allow_cast = false;
                // We do not need any reagent if we have Glyph of Raise Dead.
                if (m_caster->HasAura(60200))
                    allow_cast = true;
                else
                    // We need Corpse Dust to cast a spell.
                    if (((Player*)m_caster)->HasItemCount(37201,1))
                    {
                        ((Player*)m_caster)->DestroyItemCount(37201,1,true);
                        allow_cast = true;
                    }
                if (allow_cast)
                {
                    if (m_caster->HasSpell(52143))
                        m_caster->CastSpell(m_caster,52150,true);
                    else
                        m_caster->CastSpell(m_caster,46585,true);
                }
                else
                {
                    ((Player*)m_caster)->RemoveSpellCooldown(m_spellInfo->Id,true);
                    SendCastResult(SPELL_FAILED_CANT_DO_THAT_RIGHT_NOW);
                }
                return;
            }
            switch(m_spellInfo->Id)
            {
                // Death Grip
                case 49560:
                case 49576:
                {
                    if (!unitTarget || !m_caster)
                        return;

                    float x = m_caster->GetPositionX();
                    float y = m_caster->GetPositionY();
                    float z = m_caster->GetPositionZ()+1;
                    float orientation = unitTarget->GetOrientation();

                    m_caster->CastSpell(unitTarget,51399,true,NULL);

                    if(unitTarget->GetTypeId() != TYPEID_PLAYER)
                    {
                        unitTarget->GetMap()->CreatureRelocation((Creature*)unitTarget,x,y,z,orientation);
                        ((Creature*)unitTarget)->SendMonsterMove(x, y, z, SPLINETYPE_NORMAL, SPLINEFLAG_UNKNOWN11, 1);
                    }
                    else
                        unitTarget->NearTeleportTo(x,y,z,orientation,false);

                    return;
                }
            }
            break;
        }
    }

    // pet auras
    if (PetAura const* petSpell = sSpellMgr.GetPetAura(m_spellInfo->Id, eff_idx))
    {
        m_caster->AddPetAura(petSpell);
        return;
    }

    // Script based implementation. Must be used only for not good for implementation in core spell effects
    // So called only for not processed cases
    if (gameObjTarget)
        Script->EffectDummyGameObj(m_caster, m_spellInfo->Id, eff_idx, gameObjTarget);
    else if (unitTarget && unitTarget->GetTypeId()==TYPEID_UNIT)
        Script->EffectDummyCreature(m_caster, m_spellInfo->Id, eff_idx, (Creature*)unitTarget);
    else if (itemTarget)
        Script->EffectDummyItem(m_caster, m_spellInfo->Id, eff_idx, itemTarget);
}

void Spell::EffectTriggerSpellWithValue(SpellEffectIndex eff_idx)
{
    uint32 triggered_spell_id = m_spellInfo->EffectTriggerSpell[eff_idx];

    // normal case
    SpellEntry const *spellInfo = sSpellStore.LookupEntry( triggered_spell_id );

    if(!spellInfo)
    {
        sLog.outError("EffectTriggerSpellWithValue of spell %u: triggering unknown spell id %i", m_spellInfo->Id,triggered_spell_id);
        return;
    }

    int32 bp = damage;
    m_caster->CastCustomSpell(unitTarget,triggered_spell_id,&bp,&bp,&bp,true,NULL,NULL,m_originalCasterGUID);
}

void Spell::EffectTriggerRitualOfSummoning(SpellEffectIndex eff_idx)
{
    uint32 triggered_spell_id = m_spellInfo->EffectTriggerSpell[eff_idx];
    SpellEntry const *spellInfo = sSpellStore.LookupEntry( triggered_spell_id );

    if(!spellInfo)
    {
        sLog.outError("EffectTriggerRitualOfSummoning of spell %u: triggering unknown spell id %i", m_spellInfo->Id,triggered_spell_id);
        return;
    }

    finish();

    m_caster->CastSpell(unitTarget,spellInfo,false);
}

void Spell::EffectForceCast(SpellEffectIndex eff_idx)
{
    if( !unitTarget )
        return;

    uint32 triggered_spell_id = m_spellInfo->EffectTriggerSpell[eff_idx];

    // normal case
    SpellEntry const *spellInfo = sSpellStore.LookupEntry( triggered_spell_id );

    if(!spellInfo)
    {
        sLog.outError("EffectForceCast of spell %u: triggering unknown spell id %i", m_spellInfo->Id,triggered_spell_id);
        return;
    }

    unitTarget->CastSpell(unitTarget, spellInfo, true, NULL, NULL, m_originalCasterGUID);
}

void Spell::EffectTriggerSpell(SpellEffectIndex effIndex)
{
    // only unit case known
    if (!unitTarget)
    {
        if(gameObjTarget || itemTarget)
            sLog.outError("Spell::EffectTriggerSpell (Spell: %u): Unsupported non-unit case!",m_spellInfo->Id);
        return;
    }

    uint32 triggered_spell_id = m_spellInfo->EffectTriggerSpell[effIndex];

    // special cases
    switch(triggered_spell_id)
    {
        // Vanish (not exist)
        case 18461:
        {
            unitTarget->RemoveSpellsCausingAura(SPELL_AURA_MOD_ROOT);
            unitTarget->RemoveSpellsCausingAura(SPELL_AURA_MOD_DECREASE_SPEED);
            unitTarget->RemoveSpellsCausingAura(SPELL_AURA_MOD_STALKED);

            // if this spell is given to NPC it must handle rest by it's own AI
            if (unitTarget->GetTypeId() != TYPEID_PLAYER)
                return;

            // get highest rank of the Stealth spell
            uint32 spellId = 0;
            const PlayerSpellMap& sp_list = ((Player*)unitTarget)->GetSpellMap();
            for (PlayerSpellMap::const_iterator itr = sp_list.begin(); itr != sp_list.end(); ++itr)
            {
                // only highest rank is shown in spell book, so simply check if shown in spell book
                if (!itr->second.active || itr->second.disabled || itr->second.state == PLAYERSPELL_REMOVED)
                    continue;

                SpellEntry const *spellInfo = sSpellStore.LookupEntry(itr->first);
                if (!spellInfo)
                    continue;

                if (spellInfo->SpellFamilyName == SPELLFAMILY_ROGUE && spellInfo->SpellFamilyFlags & SPELLFAMILYFLAG_ROGUE_STEALTH)
                {
                    spellId = spellInfo->Id;
                    break;
                }
            }

            // no Stealth spell found
            if (!spellId)
                return;

            // reset cooldown on it if needed
            if (((Player*)unitTarget)->HasSpellCooldown(spellId))
                ((Player*)unitTarget)->RemoveSpellCooldown(spellId);

            m_caster->CastSpell(unitTarget, spellId, true);
            return;
        }
        // just skip
        case 23770:                                         // Sayge's Dark Fortune of *
            // not exist, common cooldown can be implemented in scripts if need.
            return;
        // Brittle Armor - (need add max stack of 24575 Brittle Armor)
        case 29284:
        {
            // Brittle Armor
            SpellEntry const* spell = sSpellStore.LookupEntry(24575);
            if (!spell)
                return;

            for (uint32 j=0; j < spell->StackAmount; ++j)
                m_caster->CastSpell(unitTarget, spell->Id, true, m_CastItem, NULL, m_originalCasterGUID);
            return;
        }
        // Mercurial Shield - (need add max stack of 26464 Mercurial Shield)
        case 29286:
        {
            // Mercurial Shield
            SpellEntry const* spell = sSpellStore.LookupEntry(26464);
            if (!spell)
                return;

            for (uint32 j=0; j < spell->StackAmount; ++j)
                m_caster->CastSpell(unitTarget, spell->Id, true, m_CastItem, NULL, m_originalCasterGUID);
            return;
        }
        // Righteous Defense
        case 31980:
        {
            m_caster->CastSpell(unitTarget, 31790, true, m_CastItem, NULL, m_originalCasterGUID);
            return;
        }
        // Cloak of Shadows
        case 35729:
        {
            Unit::AuraMap& Auras = unitTarget->GetAuras();
            for(Unit::AuraMap::iterator iter = Auras.begin(); iter != Auras.end(); ++iter)
            {
                // remove all harmful spells on you...
                if( // ignore positive and passive auras
                    !iter->second->IsPositive() && !iter->second->IsPassive() &&
                    // ignore physical auras
                    (GetSpellSchoolMask(iter->second->GetSpellProto()) & SPELL_SCHOOL_MASK_NORMAL)==0 &&
                    // ignore deserter
                    iter->second->GetSpellProto()->Id != 26013 )
                {
                    m_caster->RemoveAurasDueToSpell(iter->second->GetSpellProto()->Id);
                    iter = Auras.begin();
                }
            }
            return;
        }
        // Priest Shadowfiend (34433) need apply mana gain trigger aura on pet
        case 41967:
        {
            if (Unit *pet = unitTarget->GetPet())
                pet->CastSpell(pet, 28305, true);
            return;
        }
    }

    // normal case
    SpellEntry const *spellInfo = sSpellStore.LookupEntry( triggered_spell_id );
    if (!spellInfo)
    {
        sLog.outError("EffectTriggerSpell of spell %u: triggering unknown spell id %i", m_spellInfo->Id,triggered_spell_id);
        return;
    }

    // select formal caster for triggered spell
    Unit* caster = m_caster;

    // some triggered spells require specific equipment
    if (spellInfo->EquippedItemClass >=0 && m_caster->GetTypeId()==TYPEID_PLAYER)
    {
        // main hand weapon required
        if (spellInfo->AttributesEx3 & SPELL_ATTR_EX3_MAIN_HAND)
        {
            Item* item = ((Player*)m_caster)->GetWeaponForAttack(BASE_ATTACK, true, false);

            // skip spell if no weapon in slot or broken
            if (!item)
                return;

            // skip spell if weapon not fit to triggered spell
            if (!item->IsFitToSpellRequirements(spellInfo))
                return;
        }

        // offhand hand weapon required
        if (spellInfo->AttributesEx3 & SPELL_ATTR_EX3_REQ_OFFHAND)
        {
            Item* item = ((Player*)m_caster)->GetWeaponForAttack(OFF_ATTACK, true, false);

            // skip spell if no weapon in slot or broken
            if (!item)
                return;

            // skip spell if weapon not fit to triggered spell
            if (!item->IsFitToSpellRequirements(spellInfo))
                return;
        }
    }
    else
    {
        // Note: not exist spells with weapon req. and IsSpellHaveCasterSourceTargets == true
        // so this just for speedup places in else
        caster = IsSpellWithCasterSourceTargetsOnly(spellInfo) ? unitTarget : m_caster;
    }

    caster->CastSpell(unitTarget,spellInfo,true,NULL,NULL,m_originalCasterGUID);
}

void Spell::EffectTriggerMissileSpell(SpellEffectIndex effect_idx)
{
    uint32 triggered_spell_id = m_spellInfo->EffectTriggerSpell[effect_idx];

    // normal case
    SpellEntry const *spellInfo = sSpellStore.LookupEntry( triggered_spell_id );

    if(!spellInfo)
    {
        sLog.outError("EffectTriggerMissileSpell of spell %u (eff: %u): triggering unknown spell id %u",
            m_spellInfo->Id,effect_idx,triggered_spell_id);
        return;
    }

    if (m_CastItem)
        DEBUG_LOG("WORLD: cast Item spellId - %i", spellInfo->Id);

    m_caster->CastSpell(m_targets.m_destX, m_targets.m_destY, m_targets.m_destZ, spellInfo, true, m_CastItem, 0, m_originalCasterGUID);
}

void Spell::EffectJump(SpellEffectIndex eff_idx)
{
    if(m_caster->isInFlight())
        return;

    // Init dest coordinates
    float x,y,z,o;
    if(m_targets.m_targetMask & TARGET_FLAG_DEST_LOCATION)
    {
        x = m_targets.m_destX;
        y = m_targets.m_destY;
        z = m_targets.m_destZ;

        if(m_spellInfo->EffectImplicitTargetA[eff_idx] == TARGET_BEHIND_VICTIM)
        {
            // explicit cast data from client or server-side cast
            // some spell at client send caster
            Unit* pTarget = NULL;
            if(m_targets.getUnitTarget() && m_targets.getUnitTarget()!=m_caster)
                pTarget = m_targets.getUnitTarget();
            else if(unitTarget->getVictim())
                pTarget = m_caster->getVictim();
            else if(m_caster->GetTypeId() == TYPEID_PLAYER)
                pTarget = ObjectAccessor::GetUnit(*m_caster, ((Player*)m_caster)->GetSelection());

            o = pTarget ? pTarget->GetOrientation() : m_caster->GetOrientation();
        }
        else
            o = m_caster->GetOrientation();
    }
    else if(unitTarget)
    {
        unitTarget->GetContactPoint(m_caster,x,y,z,CONTACT_DISTANCE);
        o = m_caster->GetOrientation();
    }
    else if(gameObjTarget)
    {
        gameObjTarget->GetContactPoint(m_caster,x,y,z,CONTACT_DISTANCE);
        o = m_caster->GetOrientation();
    }
    else
    {
        sLog.outError( "Spell::EffectJump - unsupported target mode for spell ID %u", m_spellInfo->Id );
        return;
    }

    m_caster->NearTeleportTo(x, y, z, o, true);
}

void Spell::EffectTeleportUnits(SpellEffectIndex eff_idx)
{
    if(!unitTarget || unitTarget->isInFlight())
        return;

    switch (m_spellInfo->EffectImplicitTargetB[eff_idx])
    {
        case TARGET_INNKEEPER_COORDINATES:
        {
            // Only players can teleport to innkeeper
            if (unitTarget->GetTypeId() != TYPEID_PLAYER)
                return;

            ((Player*)unitTarget)->TeleportToHomebind(unitTarget==m_caster ? TELE_TO_SPELL : 0);
            return;
        }
        case TARGET_AREAEFFECT_INSTANT:                     // in all cases first TARGET_TABLE_X_Y_Z_COORDINATES
        case TARGET_TABLE_X_Y_Z_COORDINATES:
        {
            SpellTargetPosition const* st = sSpellMgr.GetSpellTargetPosition(m_spellInfo->Id);
            if(!st)
            {
                sLog.outError( "Spell::EffectTeleportUnits - unknown Teleport coordinates for spell ID %u", m_spellInfo->Id );
                return;
            }

            if(st->target_mapId==unitTarget->GetMapId())
                unitTarget->NearTeleportTo(st->target_X,st->target_Y,st->target_Z,st->target_Orientation,unitTarget==m_caster);
            else if(unitTarget->GetTypeId()==TYPEID_PLAYER)
                ((Player*)unitTarget)->TeleportTo(st->target_mapId,st->target_X,st->target_Y,st->target_Z,st->target_Orientation,unitTarget==m_caster ? TELE_TO_SPELL : 0);
            break;
        }
        case TARGET_BEHIND_VICTIM:
        {
            Unit *pTarget = NULL;

            // explicit cast data from client or server-side cast
            // some spell at client send caster
            if(m_targets.getUnitTarget() && m_targets.getUnitTarget()!=unitTarget)
                pTarget = m_targets.getUnitTarget();
            else if(unitTarget->getVictim())
                pTarget = unitTarget->getVictim();
            else if(unitTarget->GetTypeId() == TYPEID_PLAYER)
                pTarget = ObjectAccessor::GetUnit(*unitTarget, ((Player*)unitTarget)->GetSelection());

            // Init dest coordinates
            float x = m_targets.m_destX;
            float y = m_targets.m_destY;
            float z = m_targets.m_destZ;
            float orientation = pTarget ? pTarget->GetOrientation() : unitTarget->GetOrientation();
            unitTarget->NearTeleportTo(x,y,z,orientation,unitTarget==m_caster);
            return;
        }
        default:
        {
            // If not exist data for dest location - return
            if(!(m_targets.m_targetMask & TARGET_FLAG_DEST_LOCATION))
            {
                sLog.outError( "Spell::EffectTeleportUnits - unknown EffectImplicitTargetB[%u] = %u for spell ID %u", eff_idx, m_spellInfo->EffectImplicitTargetB[eff_idx], m_spellInfo->Id );
                return;
            }
            // Init dest coordinates
            float x = m_targets.m_destX;
            float y = m_targets.m_destY;
            float z = m_targets.m_destZ;
            float orientation = unitTarget->GetOrientation();
            // Teleport
            unitTarget->NearTeleportTo(x,y,z,orientation,unitTarget==m_caster);
            return;
        }
    }

    // post effects for TARGET_TABLE_X_Y_Z_COORDINATES
    switch ( m_spellInfo->Id )
    {
        // Dimensional Ripper - Everlook
        case 23442:
        {
            int32 r = irand(0, 119);
            if ( r >= 70 )                                  // 7/12 success
            {
                if ( r < 100 )                              // 4/12 evil twin
                    m_caster->CastSpell(m_caster, 23445, true);
                else                                        // 1/12 fire
                    m_caster->CastSpell(m_caster, 23449, true);
            }
            return;
        }
        // Ultrasafe Transporter: Toshley's Station
        case 36941:
        {
            if ( roll_chance_i(50) )                        // 50% success
            {
                int32 rand_eff = urand(1, 7);
                switch ( rand_eff )
                {
                    case 1:
                        // soul split - evil
                        m_caster->CastSpell(m_caster, 36900, true);
                        break;
                    case 2:
                        // soul split - good
                        m_caster->CastSpell(m_caster, 36901, true);
                        break;
                    case 3:
                        // Increase the size
                        m_caster->CastSpell(m_caster, 36895, true);
                        break;
                    case 4:
                        // Decrease the size
                        m_caster->CastSpell(m_caster, 36893, true);
                        break;
                    case 5:
                    // Transform
                    {
                        if (((Player*)m_caster)->GetTeam() == ALLIANCE )
                            m_caster->CastSpell(m_caster, 36897, true);
                        else
                            m_caster->CastSpell(m_caster, 36899, true);
                        break;
                    }
                    case 6:
                        // chicken
                        m_caster->CastSpell(m_caster, 36940, true);
                        break;
                    case 7:
                        // evil twin
                        m_caster->CastSpell(m_caster, 23445, true);
                        break;
                }
            }
            return;
        }
        // Dimensional Ripper - Area 52
        case 36890:
        {
            if ( roll_chance_i(50) )                        // 50% success
            {
                int32 rand_eff = urand(1, 4);
                switch ( rand_eff )
                {
                    case 1:
                        // soul split - evil
                        m_caster->CastSpell(m_caster, 36900, true);
                        break;
                    case 2:
                        // soul split - good
                        m_caster->CastSpell(m_caster, 36901, true);
                        break;
                    case 3:
                        // Increase the size
                        m_caster->CastSpell(m_caster, 36895, true);
                        break;
                    case 4:
                    // Transform
                    {
                        if (((Player*)m_caster)->GetTeam() == ALLIANCE )
                            m_caster->CastSpell(m_caster, 36897, true);
                        else
                            m_caster->CastSpell(m_caster, 36899, true);
                        break;
                    }
                }
            }
            return;
        }
    }
}

void Spell::EffectApplyAura(SpellEffectIndex eff_idx)
{
    if(!unitTarget)
        return;

    // ghost spell check, allow apply any auras at player loading in ghost mode (will be cleanup after load)
    if ( (!unitTarget->isAlive() && !(IsDeathOnlySpell(m_spellInfo) || IsDeathPersistentSpell(m_spellInfo))) &&
        (unitTarget->GetTypeId() != TYPEID_PLAYER || !((Player*)unitTarget)->GetSession()->PlayerLoading()) )
        return;

    Unit* caster = GetAffectiveCaster();
    if(!caster)
    {
        // FIXME: currently we can't have auras applied explIcitly by gameobjects
        // so for auras from wild gameobjects (no owner) target used
        if (m_originalCasterGUID.IsGameobject())
            caster = unitTarget;
        else
            return;
    }

    sLog.outDebug("Spell: Aura is: %u", m_spellInfo->EffectApplyAuraName[eff_idx]);

    Aura* Aur = CreateAura(m_spellInfo, eff_idx, &m_currentBasePoints[eff_idx], unitTarget, caster, m_CastItem);

    // Now Reduce spell duration using data received at spell hit
    int32 duration = Aur->GetAuraMaxDuration();
    int32 limitduration = GetDiminishingReturnsLimitDuration(m_diminishGroup,m_spellInfo);
    unitTarget->ApplyDiminishingToDuration(m_diminishGroup, duration, m_caster, m_diminishLevel,limitduration);
    Aur->setDiminishGroup(m_diminishGroup);

    // if Aura removed and deleted, do not continue.
    if(duration== 0 && !(Aur->IsPermanent()))
    {
        delete Aur;
        return;
    }

    if(duration != Aur->GetAuraMaxDuration())
    {
        Aur->SetAuraMaxDuration(duration);
        Aur->SetAuraDuration(duration);
    }

    unitTarget->AddAura(Aur);
}

void Spell::EffectUnlearnSpecialization(SpellEffectIndex eff_idx)
{
    if(!unitTarget || unitTarget->GetTypeId() != TYPEID_PLAYER)
        return;

    Player *_player = (Player*)unitTarget;
    uint32 spellToUnlearn = m_spellInfo->EffectTriggerSpell[eff_idx];

    _player->removeSpell(spellToUnlearn);

    sLog.outDebug( "Spell: Player %u has unlearned spell %u from NpcGUID: %u", _player->GetGUIDLow(), spellToUnlearn, m_caster->GetGUIDLow() );
}

void Spell::EffectPowerDrain(SpellEffectIndex eff_idx)
{
    if(m_spellInfo->EffectMiscValue[eff_idx] < 0 || m_spellInfo->EffectMiscValue[eff_idx] >= MAX_POWERS)
        return;

    Powers drain_power = Powers(m_spellInfo->EffectMiscValue[eff_idx]);

    if(!unitTarget)
        return;
    if(!unitTarget->isAlive())
        return;
    if(unitTarget->getPowerType() != drain_power)
        return;
    if(damage < 0)
        return;

    uint32 curPower = unitTarget->GetPower(drain_power);

    //add spell damage bonus
    damage=m_caster->SpellDamageBonus(unitTarget,m_spellInfo,uint32(damage),SPELL_DIRECT_DAMAGE);

    // resilience reduce mana draining effect at spell crit damage reduction (added in 2.4)
    uint32 power = damage;
    if (drain_power == POWER_MANA)
        power -= unitTarget->GetSpellCritDamageReduction(power);

    int32 new_damage;
    if(curPower < power)
        new_damage = curPower;
    else
        new_damage = power;

    unitTarget->ModifyPower(drain_power,-new_damage);

    // Don`t restore from self drain
    if(drain_power == POWER_MANA && m_caster != unitTarget)
    {
        float manaMultiplier = m_spellInfo->EffectMultipleValue[eff_idx];
        if(manaMultiplier==0)
            manaMultiplier = 1;

        if(Player *modOwner = m_caster->GetSpellModOwner())
            modOwner->ApplySpellMod(m_spellInfo->Id, SPELLMOD_MULTIPLE_VALUE, manaMultiplier);

        int32 gain = int32(new_damage * manaMultiplier);

        m_caster->EnergizeBySpell(m_caster, m_spellInfo->Id, gain, POWER_MANA);
    }
}

void Spell::EffectSendEvent(SpellEffectIndex effectIndex)
{
    /*
    we do not handle a flag dropping or clicking on flag in battleground by sendevent system
    */
    sLog.outDebug("Spell ScriptStart %u for spellid %u in EffectSendEvent ", m_spellInfo->EffectMiscValue[effectIndex], m_spellInfo->Id);
    m_caster->GetMap()->ScriptsStart(sEventScripts, m_spellInfo->EffectMiscValue[effectIndex], m_caster, focusObject);
}

void Spell::EffectPowerBurn(SpellEffectIndex eff_idx)
{
    if (m_spellInfo->EffectMiscValue[eff_idx] < 0 || m_spellInfo->EffectMiscValue[eff_idx] >= MAX_POWERS)
        return;

    Powers powertype = Powers(m_spellInfo->EffectMiscValue[eff_idx]);

    if (!unitTarget)
        return;
    if (!unitTarget->isAlive())
        return;
    if (unitTarget->getPowerType()!=powertype)
        return;
    if (damage < 0)
        return;

    // burn x% of target's mana, up to maximum of 2x% of caster's mana (Mana Burn)
    if (m_spellInfo->ManaCostPercentage)
    {
        int32 maxdamage = m_caster->GetMaxPower(powertype) * damage * 2 / 100;
        damage = unitTarget->GetMaxPower(powertype) * damage / 100;
        if(damage > maxdamage)
            damage = maxdamage;
    }

    int32 curPower = int32(unitTarget->GetPower(powertype));

    // resilience reduce mana draining effect at spell crit damage reduction (added in 2.4)
    int32 power = damage;
    if (powertype == POWER_MANA)
        power -= unitTarget->GetSpellCritDamageReduction(power);

    int32 new_damage = (curPower < power) ? curPower : power;

    unitTarget->ModifyPower(powertype, -new_damage);
    float multiplier = m_spellInfo->EffectMultipleValue[eff_idx];

    if (Player *modOwner = m_caster->GetSpellModOwner())
        modOwner->ApplySpellMod(m_spellInfo->Id, SPELLMOD_MULTIPLE_VALUE, multiplier);

    new_damage = int32(new_damage * multiplier);
    m_damage += new_damage;
}

void Spell::EffectHeal(SpellEffectIndex /*eff_idx*/)
{
    if (unitTarget && unitTarget->isAlive() && damage >= 0)
    {
        // Try to get original caster
        Unit *caster = GetAffectiveCaster();
        if (!caster)
            return;

        int32 addhealth = damage;

        // Seal of Light proc
        if (m_spellInfo->Id == 20167)
        {
            float ap = caster->GetTotalAttackPowerValue(BASE_ATTACK);
            int32 holy = caster->SpellBaseHealingBonus(GetSpellSchoolMask(m_spellInfo)) +
                         caster->SpellBaseHealingBonusForVictim(GetSpellSchoolMask(m_spellInfo), unitTarget);
            addhealth += int32(ap * 0.15) + int32(holy * 15 / 100);
        }
        // Vessel of the Naaru (Vial of the Sunwell trinket)
        else if (m_spellInfo->Id == 45064)
        {
            // Amount of heal - depends from stacked Holy Energy
            int damageAmount = 0;
            Unit::AuraList const& mDummyAuras = m_caster->GetAurasByType(SPELL_AURA_DUMMY);
            for(Unit::AuraList::const_iterator i = mDummyAuras.begin(); i != mDummyAuras.end(); ++i)
                if ((*i)->GetId() == 45062)
                    damageAmount+=(*i)->GetModifier()->m_amount;
            if (damageAmount)
                m_caster->RemoveAurasDueToSpell(45062);

            addhealth += damageAmount;
        }
        // Death Pact (percent heal)
        else if (m_spellInfo->Id==48743)
            addhealth = addhealth * unitTarget->GetMaxHealth() / 100;
        // Swiftmend - consumes Regrowth or Rejuvenation
        else if (m_spellInfo->TargetAuraState == AURA_STATE_SWIFTMEND && unitTarget->HasAuraState(AURA_STATE_SWIFTMEND))
        {
            Unit::AuraList const& RejorRegr = unitTarget->GetAurasByType(SPELL_AURA_PERIODIC_HEAL);
            // find most short by duration
            Aura *targetAura = NULL;
            for(Unit::AuraList::const_iterator i = RejorRegr.begin(); i != RejorRegr.end(); ++i)
            {
                if ((*i)->GetSpellProto()->SpellFamilyName == SPELLFAMILY_DRUID &&
                    // Regrowth or Rejuvenation 0x40 | 0x10
                    ((*i)->GetSpellProto()->SpellFamilyFlags & UI64LIT(0x0000000000000050)))
                {
                    if (!targetAura || (*i)->GetAuraDuration() < targetAura->GetAuraDuration())
                        targetAura = *i;
                }
            }

            if (!targetAura)
            {
                sLog.outError("Target (GUID: %u TypeId: %u) has aurastate AURA_STATE_SWIFTMEND but no matching aura.", unitTarget->GetGUIDLow(), unitTarget->GetTypeId());
                return;
            }
            int idx = 0;
            while(idx < 3)
            {
                if(targetAura->GetSpellProto()->EffectApplyAuraName[idx] == SPELL_AURA_PERIODIC_HEAL)
                    break;
                idx++;
            }

            int32 tickheal = caster->SpellHealingBonus(unitTarget, targetAura->GetSpellProto(), targetAura->GetModifier()->m_amount, DOT);
            int32 tickcount = (GetSpellDuration(targetAura->GetSpellProto()) / targetAura->GetSpellProto()->EffectAmplitude[idx]) - 1;

            // Glyph of Swiftmend
            if (!caster->HasAura(54824))
                unitTarget->RemoveAurasDueToSpell(targetAura->GetId());

            addhealth += tickheal * tickcount;
        }
        else
            addhealth = caster->SpellHealingBonus(unitTarget, m_spellInfo, addhealth, HEAL);

        m_healing += addhealth;

        // Chain Healing
        if (m_spellInfo->SpellFamilyName == SPELLFAMILY_SHAMAN && m_spellInfo->SpellFamilyFlags & UI64LIT(0x0000000000000100))
        {
            // check for Riptide
            if (unitTarget != m_targets.getUnitTarget())
                return;
            Aura* riptide = unitTarget->GetAura(SPELL_AURA_PERIODIC_HEAL, SPELLFAMILY_SHAMAN, 0, 0x00000010, caster->GetGUID());
            if (!riptide)
                return;
            m_healing += m_healing/4;
            unitTarget->RemoveAura(riptide);
        }
    }
}

void Spell::EffectHealPct(SpellEffectIndex /*eff_idx*/)
{
    if (unitTarget && unitTarget->isAlive() && damage >= 0)
    {
        // Try to get original caster
        Unit *caster = GetAffectiveCaster();
        if (!caster)
            return;

        uint32 addhealth = unitTarget->GetMaxHealth() * damage / 100;
        if (Player* modOwner = m_caster->GetSpellModOwner())
            modOwner->ApplySpellMod(m_spellInfo->Id, SPELLMOD_DAMAGE, addhealth, this);

        int32 gain = caster->DealHeal(unitTarget, addhealth, m_spellInfo);
        unitTarget->getHostileRefManager().threatAssist(m_caster, float(gain) * 0.5f, m_spellInfo);
    }
}

void Spell::EffectHealMechanical(SpellEffectIndex /*eff_idx*/)
{
    // Mechanic creature type should be correctly checked by targetCreatureType field
    if (unitTarget && unitTarget->isAlive() && damage >= 0)
    {
        // Try to get original caster
        Unit *caster = GetAffectiveCaster();
        if (!caster)
            return;

        uint32 addhealth = caster->SpellHealingBonus(unitTarget, m_spellInfo, damage, HEAL);
        caster->DealHeal(unitTarget, addhealth, m_spellInfo);
    }
}

void Spell::EffectHealthLeech(SpellEffectIndex eff_idx)
{
    if (!unitTarget)
        return;
    if (!unitTarget->isAlive())
        return;

    if (damage < 0)
        return;

    sLog.outDebug("HealthLeech :%i", damage);

    uint32 curHealth = unitTarget->GetHealth();
    damage = m_caster->SpellNonMeleeDamageLog(unitTarget, m_spellInfo->Id, damage );
    if ((int32)curHealth < damage)
        damage = curHealth;

    float multiplier = m_spellInfo->EffectMultipleValue[eff_idx];

    if (Player *modOwner = m_caster->GetSpellModOwner())
        modOwner->ApplySpellMod(m_spellInfo->Id, SPELLMOD_MULTIPLE_VALUE, multiplier);

    int32 heal = int32(damage*multiplier);
    if (m_caster->isAlive())
    {
        heal = m_caster->SpellHealingBonus(m_caster, m_spellInfo, heal, HEAL);
        m_caster->DealHeal(m_caster, heal, m_spellInfo);
    }
}

void Spell::DoCreateItem(SpellEffectIndex eff_idx, uint32 itemtype)
{
    if (!unitTarget || unitTarget->GetTypeId() != TYPEID_PLAYER)
        return;

    Player* player = (Player*)unitTarget;

    uint32 newitemid = itemtype;
    ItemPrototype const *pProto = ObjectMgr::GetItemPrototype( newitemid );
    if(!pProto)
    {
        player->SendEquipError( EQUIP_ERR_ITEM_NOT_FOUND, NULL, NULL );
        return;
    }

    // bg reward have some special in code work
    bool bg_mark = false;
    switch(m_spellInfo->Id)
    {
        case SPELL_WG_MARK_VICTORY:
        case SPELL_WG_MARK_DEFEAT:
            bg_mark = true;
            break;
        default:
            break;
    }

    uint32 num_to_add = damage;

    if (num_to_add < 1)
        num_to_add = 1;
    if (num_to_add > pProto->GetMaxStackSize())
        num_to_add = pProto->GetMaxStackSize();

    // init items_count to 1, since 1 item will be created regardless of specialization
    int items_count=1;
    // the chance to create additional items
    float additionalCreateChance=0.0f;
    // the maximum number of created additional items
    uint8 additionalMaxNum=0;
    // get the chance and maximum number for creating extra items
    if ( canCreateExtraItems(player, m_spellInfo->Id, additionalCreateChance, additionalMaxNum) )
    {
        // roll with this chance till we roll not to create or we create the max num
        while ( roll_chance_f(additionalCreateChance) && items_count<=additionalMaxNum )
            ++items_count;
    }

    // really will be created more items
    num_to_add *= items_count;

    // can the player store the new item?
    ItemPosCountVec dest;
    uint32 no_space = 0;
    uint8 msg = player->CanStoreNewItem( NULL_BAG, NULL_SLOT, dest, newitemid, num_to_add, &no_space );
    if( msg != EQUIP_ERR_OK )
    {
        // convert to possible store amount
        if( msg == EQUIP_ERR_INVENTORY_FULL || msg == EQUIP_ERR_CANT_CARRY_MORE_OF_THIS )
            num_to_add -= no_space;
        else
        {
            // ignore mana gem case (next effect will recharge existed example)
            if (eff_idx == EFFECT_INDEX_0 && m_spellInfo->Effect[EFFECT_INDEX_1] == SPELL_EFFECT_DUMMY )
                return;

            // if not created by another reason from full inventory or unique items amount limitation
            player->SendEquipError( msg, NULL, NULL, newitemid );
            return;
        }
    }

    if(num_to_add)
    {
        // create the new item and store it
        Item* pItem = player->StoreNewItem( dest, newitemid, true, Item::GenerateItemRandomPropertyId(newitemid));

        // was it successful? return error if not
        if(!pItem)
        {
            player->SendEquipError( EQUIP_ERR_ITEM_NOT_FOUND, NULL, NULL );
            return;
        }

        // set the "Crafted by ..." property of the item
        if( pItem->GetProto()->Class != ITEM_CLASS_CONSUMABLE && pItem->GetProto()->Class != ITEM_CLASS_QUEST)
            pItem->SetUInt32Value(ITEM_FIELD_CREATOR, player->GetGUIDLow());

        // send info to the client
        if(pItem)
            player->SendNewItem(pItem, num_to_add, true, !bg_mark);

        // we succeeded in creating at least one item, so a levelup is possible
        if(!bg_mark)
            player->UpdateCraftSkill(m_spellInfo->Id);
    }

    // for battleground marks send by mail if not add all expected
    // FIXME: single existed bg marks for outfield bg and we not have it..
    /*
    if(no_space > 0 && bg_mark)
    {
        if(BattleGround* bg = sBattleGroundMgr.GetBattleGroundTemplate(BattleGroundTypeId(bgType)))
            bg->SendRewardMarkByMail(player, newitemid, no_space);
    }
    */
}

void Spell::EffectCreateItem(SpellEffectIndex eff_idx)
{
    DoCreateItem(eff_idx,m_spellInfo->EffectItemType[eff_idx]);
}

void Spell::EffectCreateItem2(SpellEffectIndex eff_idx)
{
    if (m_caster->GetTypeId()!=TYPEID_PLAYER)
        return;
    Player* player = (Player*)m_caster;

    // explicit item (possible fake)
    uint32 item_id = m_spellInfo->EffectItemType[eff_idx];

    if (item_id)
        DoCreateItem(eff_idx, item_id);

    // not explicit loot (with fake item drop if need)
    if (IsLootCraftingSpell(m_spellInfo))
    {
        if(item_id)
        {
            if (!player->HasItemCount(item_id, 1))
                return;

            // remove reagent
            uint32 count = 1;
            player->DestroyItemCount(item_id, count, true);
        }

        // create some random items
        player->AutoStoreLoot(m_spellInfo->Id, LootTemplates_Spell);
    }
}

void Spell::EffectCreateRandomItem(SpellEffectIndex /*eff_idx*/)
{
    if (m_caster->GetTypeId()!=TYPEID_PLAYER)
        return;
    Player* player = (Player*)m_caster;

    // create some random items
    player->AutoStoreLoot(m_spellInfo->Id, LootTemplates_Spell);
}

void Spell::EffectPersistentAA(SpellEffectIndex eff_idx)
{
    float radius = GetSpellRadius(sSpellRadiusStore.LookupEntry(m_spellInfo->EffectRadiusIndex[eff_idx]));

    if (Player* modOwner = m_caster->GetSpellModOwner())
        modOwner->ApplySpellMod(m_spellInfo->Id, SPELLMOD_RADIUS, radius);

    int32 duration = GetSpellDuration(m_spellInfo);
    DynamicObject* dynObj = new DynamicObject;
    if (!dynObj->Create(m_caster->GetMap()->GenerateLocalLowGuid(HIGHGUID_DYNAMICOBJECT), m_caster, m_spellInfo->Id, eff_idx, m_targets.m_destX, m_targets.m_destY, m_targets.m_destZ, duration, radius))
    {
        delete dynObj;
        return;
    }
    dynObj->SetUInt32Value(OBJECT_FIELD_TYPE, 65);
    dynObj->SetUInt32Value(GAMEOBJECT_DISPLAYID, 368003);
    dynObj->SetUInt32Value(DYNAMICOBJECT_BYTES, 0x01eeeeee);
    m_caster->AddDynObject(dynObj);
    m_caster->GetMap()->Add(dynObj);
}

void Spell::EffectEnergize(SpellEffectIndex eff_idx)
{
    if(!unitTarget)
        return;
    if(!unitTarget->isAlive())
        return;

    if(m_spellInfo->EffectMiscValue[eff_idx] < 0 || m_spellInfo->EffectMiscValue[eff_idx] >= MAX_POWERS)
        return;

    Powers power = Powers(m_spellInfo->EffectMiscValue[eff_idx]);

    // Some level depends spells
    int level_multiplier = 0;
    int level_diff = 0;
    switch (m_spellInfo->Id)
    {
        case 9512:                                          // Restore Energy
            level_diff = m_caster->getLevel() - 40;
            level_multiplier = 2;
            break;
        case 24571:                                         // Blood Fury
            level_diff = m_caster->getLevel() - 60;
            level_multiplier = 10;
            break;
        case 24532:                                         // Burst of Energy
            level_diff = m_caster->getLevel() - 60;
            level_multiplier = 4;
            break;
        case 31930:                                         // Judgements of the Wise
        case 48542:                                         // Revitalize (mana restore case)
        case 63375:                                         // Improved Stormstrike
        case 68082:                                         // Glyph of Seal of Command
            damage = damage * unitTarget->GetCreateMana() / 100;
            break;
        default:
            break;
    }

    if (level_diff > 0)
        damage -= level_multiplier * level_diff;

    if(damage < 0)
        return;

    if(unitTarget->GetMaxPower(power) == 0)
        return;

    m_caster->EnergizeBySpell(unitTarget, m_spellInfo->Id, damage, power);

    // Mad Alchemist's Potion
    if (m_spellInfo->Id == 45051)
    {
        // find elixirs on target
        uint32 elixir_mask = 0;
        Unit::AuraMap& Auras = unitTarget->GetAuras();
        for(Unit::AuraMap::iterator itr = Auras.begin(); itr != Auras.end(); ++itr)
        {
            uint32 spell_id = itr->second->GetId();
            if(uint32 mask = sSpellMgr.GetSpellElixirMask(spell_id))
                elixir_mask |= mask;
        }

        // get available elixir mask any not active type from battle/guardian (and flask if no any)
        elixir_mask = (elixir_mask & ELIXIR_FLASK_MASK) ^ ELIXIR_FLASK_MASK;

        // get all available elixirs by mask and spell level
        std::vector<uint32> elixirs;
        SpellElixirMap const& m_spellElixirs = sSpellMgr.GetSpellElixirMap();
        for(SpellElixirMap::const_iterator itr = m_spellElixirs.begin(); itr != m_spellElixirs.end(); ++itr)
        {
            if (itr->second & elixir_mask)
            {
                if (itr->second & (ELIXIR_UNSTABLE_MASK | ELIXIR_SHATTRATH_MASK))
                    continue;

                SpellEntry const *spellInfo = sSpellStore.LookupEntry(itr->first);
                if (spellInfo && (spellInfo->spellLevel < m_spellInfo->spellLevel || spellInfo->spellLevel > unitTarget->getLevel()))
                    continue;

                elixirs.push_back(itr->first);
            }
        }

        if (!elixirs.empty())
        {
            // cast random elixir on target
            uint32 rand_spell = urand(0,elixirs.size()-1);
            m_caster->CastSpell(unitTarget,elixirs[rand_spell],true,m_CastItem);
        }
    }
}

void Spell::EffectEnergisePct(SpellEffectIndex eff_idx)
{
    if (!unitTarget)
        return;
    if (!unitTarget->isAlive())
        return;

    if (m_spellInfo->EffectMiscValue[eff_idx] < 0 || m_spellInfo->EffectMiscValue[eff_idx] >= MAX_POWERS)
        return;

    Powers power = Powers(m_spellInfo->EffectMiscValue[eff_idx]);

    uint32 maxPower = unitTarget->GetMaxPower(power);
    if (maxPower == 0)
        return;

    uint32 gain = damage * maxPower / 100;
    m_caster->EnergizeBySpell(unitTarget, m_spellInfo->Id, gain, power);
}

void Spell::SendLoot(uint64 guid, LootType loottype)
{
    if (gameObjTarget)
    {
        switch (gameObjTarget->GetGoType())
        {
            case GAMEOBJECT_TYPE_DOOR:
            case GAMEOBJECT_TYPE_BUTTON:
            case GAMEOBJECT_TYPE_QUESTGIVER:
            case GAMEOBJECT_TYPE_SPELL_FOCUS:
            case GAMEOBJECT_TYPE_GOOBER:
                gameObjTarget->Use(m_caster);
                return;

            case GAMEOBJECT_TYPE_CHEST:
                gameObjTarget->Use(m_caster);
                // Don't return, let loots been taken
                break;

            default:
                sLog.outError("Spell::SendLoot unhandled GameObject type %u (entry %u).", gameObjTarget->GetGoType(), gameObjTarget->GetEntry());
                return;
        }
    }

    if (m_caster->GetTypeId() != TYPEID_PLAYER)
        return;

    // Send loot
    ((Player*)m_caster)->SendLoot(guid, loottype);
}

void Spell::EffectOpenLock(SpellEffectIndex eff_idx)
{
    if (!m_caster || m_caster->GetTypeId() != TYPEID_PLAYER)
    {
        sLog.outDebug( "WORLD: Open Lock - No Player Caster!");
        return;
    }

    Player* player = (Player*)m_caster;

    uint32 lockId = 0;
    uint64 guid = 0;

    // Get lockId
    if (gameObjTarget)
    {
        GameObjectInfo const* goInfo = gameObjTarget->GetGOInfo();
        // Arathi Basin banner opening !
        if (goInfo->type == GAMEOBJECT_TYPE_BUTTON && goInfo->button.noDamageImmune ||
            goInfo->type == GAMEOBJECT_TYPE_GOOBER && goInfo->goober.losOK)
        {
            //CanUseBattleGroundObject() already called in CheckCast()
            // in battleground check
            if (BattleGround *bg = player->GetBattleGround())
            {
                // check if it's correct bg
                if (bg->GetTypeID() == BATTLEGROUND_AB || bg->GetTypeID() == BATTLEGROUND_AV)
                    bg->EventPlayerClickedOnFlag(player, gameObjTarget);
                return;
            }
        }
        else if (goInfo->type == GAMEOBJECT_TYPE_FLAGSTAND)
        {
            //CanUseBattleGroundObject() already called in CheckCast()
            // in battleground check
            if (BattleGround *bg = player->GetBattleGround())
            {
                if (bg->GetTypeID() == BATTLEGROUND_EY)
                    bg->EventPlayerClickedOnFlag(player, gameObjTarget);
                return;
            }
        }
        lockId = goInfo->GetLockId();
        guid = gameObjTarget->GetGUID();
    }
    else if (itemTarget)
    {
        lockId = itemTarget->GetProto()->LockID;
        guid = itemTarget->GetGUID();
    }
    else
    {
        sLog.outDebug( "WORLD: Open Lock - No GameObject/Item Target!");
        return;
    }

    SkillType skillId = SKILL_NONE;
    int32 reqSkillValue = 0;
    int32 skillValue;

    SpellCastResult res = CanOpenLock(eff_idx, lockId, skillId, reqSkillValue, skillValue);
    if (res != SPELL_CAST_OK)
    {
        SendCastResult(res);
        return;
    }

    SendLoot(guid, LOOT_SKINNING);

    // not allow use skill grow at item base open
    if (!m_CastItem && skillId != SKILL_NONE)
    {
        // update skill if really known
        if (uint32 pureSkillValue = player->GetPureSkillValue(skillId))
        {
            if (gameObjTarget)
            {
                // Allow one skill-up until respawned
                if (!gameObjTarget->IsInSkillupList(player->GetGUIDLow()) &&
                    player->UpdateGatherSkill(skillId, pureSkillValue, reqSkillValue))
                    gameObjTarget->AddToSkillupList(player->GetGUIDLow());
            }
            else if (itemTarget)
            {
                // Do one skill-up
                player->UpdateGatherSkill(skillId, pureSkillValue, reqSkillValue);
            }
        }
    }
}

void Spell::EffectSummonChangeItem(SpellEffectIndex eff_idx)
{
    if (m_caster->GetTypeId() != TYPEID_PLAYER)
        return;

    Player *player = (Player*)m_caster;

    // applied only to using item
    if (!m_CastItem)
        return;

    // ... only to item in own inventory/bank/equip_slot
    if (m_CastItem->GetOwnerGUID()!=player->GetGUID())
        return;

    uint32 newitemid = m_spellInfo->EffectItemType[eff_idx];
    if (!newitemid)
        return;

    uint16 pos = m_CastItem->GetPos();

    Item *pNewItem = Item::CreateItem( newitemid, 1, player);
    if (!pNewItem)
        return;

    for(uint8 j= PERM_ENCHANTMENT_SLOT; j<=TEMP_ENCHANTMENT_SLOT; ++j)
    {
        if (m_CastItem->GetEnchantmentId(EnchantmentSlot(j)))
            pNewItem->SetEnchantment(EnchantmentSlot(j), m_CastItem->GetEnchantmentId(EnchantmentSlot(j)), m_CastItem->GetEnchantmentDuration(EnchantmentSlot(j)), m_CastItem->GetEnchantmentCharges(EnchantmentSlot(j)));
    }

    if (m_CastItem->GetUInt32Value(ITEM_FIELD_DURABILITY) < m_CastItem->GetUInt32Value(ITEM_FIELD_MAXDURABILITY))
    {
        double loosePercent = 1 - m_CastItem->GetUInt32Value(ITEM_FIELD_DURABILITY) / double(m_CastItem->GetUInt32Value(ITEM_FIELD_MAXDURABILITY));
        player->DurabilityLoss(pNewItem, loosePercent);
    }

    if (player->IsInventoryPos(pos))
    {
        ItemPosCountVec dest;
        uint8 msg = player->CanStoreItem( m_CastItem->GetBagSlot(), m_CastItem->GetSlot(), dest, pNewItem, true );
        if (msg == EQUIP_ERR_OK)
        {
            player->DestroyItem(m_CastItem->GetBagSlot(), m_CastItem->GetSlot(), true);

            // prevent crash at access and unexpected charges counting with item update queue corrupt
            if (m_CastItem==m_targets.getItemTarget())
                m_targets.setItemTarget(NULL);

            m_CastItem = NULL;

            player->StoreItem( dest, pNewItem, true);
            return;
        }
    }
    else if (player->IsBankPos (pos))
    {
        ItemPosCountVec dest;
        uint8 msg = player->CanBankItem( m_CastItem->GetBagSlot(), m_CastItem->GetSlot(), dest, pNewItem, true );
        if (msg == EQUIP_ERR_OK)
        {
            player->DestroyItem(m_CastItem->GetBagSlot(), m_CastItem->GetSlot(), true);

            // prevent crash at access and unexpected charges counting with item update queue corrupt
            if (m_CastItem==m_targets.getItemTarget())
                m_targets.setItemTarget(NULL);

            m_CastItem = NULL;

            player->BankItem( dest, pNewItem, true);
            return;
        }
    }
    else if (player->IsEquipmentPos (pos))
    {
        uint16 dest;
        uint8 msg = player->CanEquipItem( m_CastItem->GetSlot(), dest, pNewItem, true );
        if (msg == EQUIP_ERR_OK)
        {
            player->DestroyItem(m_CastItem->GetBagSlot(), m_CastItem->GetSlot(), true);

            // prevent crash at access and unexpected charges counting with item update queue corrupt
            if (m_CastItem==m_targets.getItemTarget())
                m_targets.setItemTarget(NULL);

            m_CastItem = NULL;

            player->EquipItem( dest, pNewItem, true);
            player->AutoUnequipOffhandIfNeed();
            return;
        }
    }

    // fail
    delete pNewItem;
}

void Spell::EffectProficiency(SpellEffectIndex /*eff_idx*/)
{
    if (!unitTarget || unitTarget->GetTypeId() != TYPEID_PLAYER)
        return;
    Player *p_target = (Player*)unitTarget;

    uint32 subClassMask = m_spellInfo->EquippedItemSubClassMask;
    if (m_spellInfo->EquippedItemClass == ITEM_CLASS_WEAPON && !(p_target->GetWeaponProficiency() & subClassMask))
    {
        p_target->AddWeaponProficiency(subClassMask);
        p_target->SendProficiency(ITEM_CLASS_WEAPON, p_target->GetWeaponProficiency());
    }
    if (m_spellInfo->EquippedItemClass == ITEM_CLASS_ARMOR && !(p_target->GetArmorProficiency() & subClassMask))
    {
        p_target->AddArmorProficiency(subClassMask);
        p_target->SendProficiency(ITEM_CLASS_ARMOR, p_target->GetArmorProficiency());
    }
}

void Spell::EffectApplyAreaAura(SpellEffectIndex eff_idx)
{
    if (!unitTarget)
        return;
    if (!unitTarget->isAlive())
        return;

    AreaAura* Aur = new AreaAura(m_spellInfo, eff_idx, &m_currentBasePoints[eff_idx], unitTarget, m_caster, m_CastItem);
    unitTarget->AddAura(Aur);
}

void Spell::EffectSummonType(SpellEffectIndex eff_idx)
{
    uint32 prop_id = m_spellInfo->EffectMiscValueB[eff_idx];
    SummonPropertiesEntry const *summon_prop = sSummonPropertiesStore.LookupEntry(prop_id);
    if(!summon_prop)
    {
        sLog.outError("EffectSummonType: Unhandled summon type %u", prop_id);
        return;
    }

    switch(summon_prop->Group)
    {
        // faction handled later on, or loaded from template
        case SUMMON_PROP_GROUP_WILD:
        case SUMMON_PROP_GROUP_FRIENDLY:
        {
            switch(summon_prop->Type)
            {
                case SUMMON_PROP_TYPE_OTHER:
                {
                    // those are classical totems - effectbasepoints is their hp and not summon ammount!
                    //SUMMON_TYPE_TOTEM = 121: 23035, battlestands
                    //SUMMON_TYPE_TOTEM2 = 647: 52893, Anti-Magic Zone (npc used)
                    if(prop_id == 121 || prop_id == 647)
                        DoSummonTotem(eff_idx);
                    else
                        DoSummonWild(eff_idx, summon_prop->FactionId);
                    break;
                }
                case SUMMON_PROP_TYPE_SUMMON:
                case SUMMON_PROP_TYPE_GUARDIAN:
                case SUMMON_PROP_TYPE_ARMY:
                case SUMMON_PROP_TYPE_DK:
                case SUMMON_PROP_TYPE_CONSTRUCT:
                {
                     // JC golems - 32804, etc  -- fits much better totem AI
                    if(m_spellInfo->SpellIconID == 2056)
                        DoSummonTotem(eff_idx);
                    if(prop_id == 832) // scrapbot
                        DoSummonWild(eff_idx, summon_prop->FactionId);
                    else
                        DoSummonGuardian(eff_idx, summon_prop->FactionId);
                    break;
                }
                case SUMMON_PROP_TYPE_TOTEM:
                    DoSummonTotem(eff_idx, summon_prop->Slot);
                    break;
                case SUMMON_PROP_TYPE_CRITTER:
                    DoSummonCritter(eff_idx, summon_prop->FactionId);
                    break;
                case SUMMON_PROP_TYPE_PHASING:
                case SUMMON_PROP_TYPE_LIGHTWELL:
                case SUMMON_PROP_TYPE_REPAIR_BOT:
                    DoSummonWild(eff_idx, summon_prop->FactionId);
                    break;
                case SUMMON_PROP_TYPE_SIEGE_VEH:
                case SUMMON_PROP_TYPE_DRAKE_VEH:
                    // TODO
                    // EffectSummonVehicle(i);
                    break;
                default:
                    sLog.outError("EffectSummonType: Unhandled summon type %u", summon_prop->Type);
                break;
            }
            break;
        }
        case SUMMON_PROP_GROUP_PETS:
        {
            // FIXME : multiple summons -  not yet supported as pet
            //1562 - force of nature  - sid 33831
            //1161 - feral spirit - sid 51533
            if(prop_id == 1562) // 3 uncontrolable instead of one controllable :/
                DoSummonGuardian(eff_idx, summon_prop->FactionId);
            else
                DoSummon(eff_idx);
            break;
        }
        case SUMMON_PROP_GROUP_CONTROLLABLE:
        {
            // no type here
            // maybe wrong - but thats the handler currently used for those
            DoSummonGuardian(eff_idx, summon_prop->FactionId);
            break;
        }
        case SUMMON_PROP_GROUP_VEHICLE:
        {
            // TODO
            // EffectSummonVehicle(i);
            break;
        }
        default:
            sLog.outError("EffectSummonType: Unhandled summon group type %u", summon_prop->Group);
            break;
    }
}

void Spell::DoSummon(SpellEffectIndex eff_idx)
{
    if (m_caster->GetPetGUID())
        return;

    if (!unitTarget)
        return;
    uint32 pet_entry = m_spellInfo->EffectMiscValue[eff_idx];
    if (!pet_entry)
        return;
    uint32 level = m_caster->getLevel();
    Pet* spawnCreature = new Pet(SUMMON_PET);

    int32 duration = GetSpellDuration(m_spellInfo);
    if(Player* modOwner = m_caster->GetSpellModOwner())
        modOwner->ApplySpellMod(m_spellInfo->Id, SPELLMOD_DURATION, duration);

    if (m_caster->GetTypeId()==TYPEID_PLAYER && spawnCreature->LoadPetFromDB((Player*)m_caster,pet_entry))
    {
        // Summon in dest location
        float x, y, z;
        if (m_targets.m_targetMask & TARGET_FLAG_DEST_LOCATION)
        {
            x = m_targets.m_destX;
            y = m_targets.m_destY;
            z = m_targets.m_destZ;
            spawnCreature->Relocate(m_targets.m_destX, m_targets.m_destY, m_targets.m_destZ, -m_caster->GetOrientation());
        }

        // set timer for unsummon
        if (duration > 0)
            spawnCreature->SetDuration(duration);

        return;
    }

    Map *map = m_caster->GetMap();
    uint32 pet_number = sObjectMgr.GeneratePetNumber();
    if (!spawnCreature->Create(map->GenerateLocalLowGuid(HIGHGUID_PET), map, m_caster->GetPhaseMask(),
        m_spellInfo->EffectMiscValue[eff_idx], pet_number))
    {
        sLog.outErrorDb("Spell::EffectSummon: no such creature entry %u",m_spellInfo->EffectMiscValue[eff_idx]);
        delete spawnCreature;
        return;
    }

    // Summon in dest location
    float x, y, z;
    if (m_targets.m_targetMask & TARGET_FLAG_DEST_LOCATION)
    {
        x = m_targets.m_destX;
        y = m_targets.m_destY;
        z = m_targets.m_destZ;
    }
    else
        m_caster->GetClosePoint(x, y, z, spawnCreature->GetObjectSize());

    spawnCreature->Relocate(x, y, z, -m_caster->GetOrientation());
    spawnCreature->SetSummonPoint(x, y, z, -m_caster->GetOrientation());

    if (!spawnCreature->IsPositionValid())
    {
        sLog.outError("Pet (guidlow %d, entry %d) not summoned. Suggested coordinates isn't valid (X: %f Y: %f)",
            spawnCreature->GetGUIDLow(), spawnCreature->GetEntry(), spawnCreature->GetPositionX(), spawnCreature->GetPositionY());
        delete spawnCreature;
        return;
    }

    // set timer for unsummon
    if (duration > 0)
        spawnCreature->SetDuration(duration);

    spawnCreature->SetOwnerGUID(m_caster->GetGUID());
    spawnCreature->SetUInt32Value(UNIT_NPC_FLAGS, UNIT_NPC_FLAG_NONE);
    spawnCreature->setPowerType(POWER_MANA);
    spawnCreature->setFaction(m_caster->getFaction());
    spawnCreature->SetUInt32Value(UNIT_FIELD_FLAGS, 0);
    spawnCreature->SetUInt32Value(UNIT_FIELD_BYTES_0, 2048);
    spawnCreature->SetUInt32Value(UNIT_FIELD_BYTES_1, 0);
    spawnCreature->SetUInt32Value(UNIT_FIELD_PET_NAME_TIMESTAMP, 0);
    spawnCreature->SetUInt32Value(UNIT_FIELD_PETEXPERIENCE, 0);
    spawnCreature->SetUInt32Value(UNIT_FIELD_PETNEXTLEVELEXP, 1000);
    spawnCreature->SetCreatorGUID(m_caster->GetGUID());
    spawnCreature->SetUInt32Value(UNIT_CREATED_BY_SPELL, m_spellInfo->Id);

    spawnCreature->InitStatsForLevel(level, m_caster);

    spawnCreature->GetCharmInfo()->SetPetNumber(pet_number, false);

    spawnCreature->UpdateWalkMode(m_caster);

    spawnCreature->AIM_Initialize();
    spawnCreature->InitPetCreateSpells();
    spawnCreature->InitLevelupSpellsForLevel();
    spawnCreature->SetHealth(spawnCreature->GetMaxHealth());
    spawnCreature->SetPower(POWER_MANA, spawnCreature->GetMaxPower(POWER_MANA));

    std::string name = m_caster->GetName();
    name.append(petTypeSuffix[spawnCreature->getPetType()]);
    spawnCreature->SetName( name );

    map->Add((Creature*)spawnCreature);

    m_caster->SetPet(spawnCreature);

    if (m_caster->GetTypeId() == TYPEID_PLAYER)
    {
        spawnCreature->GetCharmInfo()->SetReactState( REACT_DEFENSIVE );
        spawnCreature->SavePetToDB(PET_SAVE_AS_CURRENT);
        ((Player*)m_caster)->PetSpellInitialize();
    }

    if (m_caster->GetTypeId() == TYPEID_UNIT && ((Creature*)m_caster)->AI())
        ((Creature*)m_caster)->AI()->JustSummoned((Creature*)spawnCreature);
}

void Spell::EffectLearnSpell(SpellEffectIndex eff_idx)
{
    if (!unitTarget)
        return;

    if (unitTarget->GetTypeId() != TYPEID_PLAYER)
    {
        if (m_caster->GetTypeId() == TYPEID_PLAYER)
            EffectLearnPetSpell(eff_idx);

        return;
    }

    Player *player = (Player*)unitTarget;

    uint32 spellToLearn = ((m_spellInfo->Id==SPELL_ID_GENERIC_LEARN) || (m_spellInfo->Id==SPELL_ID_GENERIC_LEARN_PET)) ? damage : m_spellInfo->EffectTriggerSpell[eff_idx];
    player->learnSpell(spellToLearn, false);

    sLog.outDebug( "Spell: Player %u has learned spell %u from NpcGUID=%u", player->GetGUIDLow(), spellToLearn, m_caster->GetGUIDLow() );
}

void Spell::EffectDispel(SpellEffectIndex eff_idx)
{
    if (!unitTarget)
        return;

    // Fill possible dispell list
    std::vector <Aura *> dispel_list;

    // Create dispel mask by dispel type
    uint32 dispel_type = m_spellInfo->EffectMiscValue[eff_idx];
    uint32 dispelMask  = GetDispellMask( DispelType(dispel_type) );
    Unit::AuraMap const& auras = unitTarget->GetAuras();
    for(Unit::AuraMap::const_iterator itr = auras.begin(); itr != auras.end(); ++itr)
    {
        Aura *aur = (*itr).second;
        if (aur && (1<<aur->GetSpellProto()->Dispel) & dispelMask)
        {
            if(aur->GetSpellProto()->Dispel == DISPEL_MAGIC)
            {
                bool positive = true;
                if (!aur->IsPositive())
                    positive = false;
                else
                    positive = (aur->GetSpellProto()->AttributesEx & SPELL_ATTR_EX_NEGATIVE)==0;

                // do not remove positive auras if friendly target
                //               negative auras if non-friendly target
                if (positive == unitTarget->IsFriendlyTo(m_caster))
                    continue;
            }
            // Add aura to dispel list (all stack cases)
            for(int k = 0; k < aur->GetStackAmount(); ++k)
                dispel_list.push_back(aur);
        }
    }
    // Ok if exist some buffs for dispel try dispel it
    if (!dispel_list.empty())
    {
        std::list < std::pair<uint32,uint64> > success_list;// (spell_id,casterGuid)
        std::list < uint32 > fail_list;                     // spell_id

        // some spells have effect value = 0 and all from its by meaning expect 1
        if(!damage)
            damage = 1;

        // Dispell N = damage buffs (or while exist buffs for dispel)
        for (int32 count=0; count < damage && !dispel_list.empty(); ++count)
        {
            // Random select buff for dispel
            std::vector<Aura*>::iterator dispel_itr = dispel_list.begin();
            std::advance(dispel_itr,urand(0, dispel_list.size()-1));

            Aura *aur = *dispel_itr;

            // remove entry from dispel_list
            dispel_list.erase(dispel_itr);

            SpellEntry const* spellInfo = aur->GetSpellProto();
            // Base dispel chance
            // TODO: possible chance depend from spell level??
            int32 miss_chance = 0;
            // Apply dispel mod from aura caster
            if (Unit *caster = aur->GetCaster())
            {
                if ( Player* modOwner = caster->GetSpellModOwner() )
                    modOwner->ApplySpellMod(spellInfo->Id, SPELLMOD_RESIST_DISPEL_CHANCE, miss_chance, this);
            }
            // Try dispel
            if (roll_chance_i(miss_chance))
                fail_list.push_back(spellInfo->Id);
            else
                success_list.push_back(std::pair<uint32,uint64>(aur->GetId(),aur->GetCasterGUID()));
        }
        // Send success log and really remove auras
        if (!success_list.empty())
        {
            int32 count = success_list.size();
            WorldPacket data(SMSG_SPELLDISPELLOG, 8+8+4+1+4+count*5);
            data << unitTarget->GetPackGUID();              // Victim GUID
            data << m_caster->GetPackGUID();                // Caster GUID
            data << uint32(m_spellInfo->Id);                // Dispel spell id
            data << uint8(0);                               // not used
            data << uint32(count);                          // count
            for (std::list<std::pair<uint32,uint64> >::iterator j = success_list.begin(); j != success_list.end(); ++j)
            {
                SpellEntry const* spellInfo = sSpellStore.LookupEntry(j->first);
                data << uint32(spellInfo->Id);              // Spell Id
                data << uint8(0);                           // 0 - dispeled !=0 cleansed
                unitTarget->RemoveSingleAuraDueToSpellByDispel(spellInfo->Id, j->second, m_caster);
            }
            m_caster->SendMessageToSet(&data, true);

            // On success dispel
            // Devour Magic
            if (m_spellInfo->SpellFamilyName == SPELLFAMILY_WARLOCK && m_spellInfo->Category == SPELLCATEGORY_DEVOUR_MAGIC)
            {
                int32 heal_amount = m_spellInfo->CalculateSimpleValue(EFFECT_INDEX_1);
                m_caster->CastCustomSpell(m_caster, 19658, &heal_amount, NULL, NULL, true);

                // Glyph of Felhunter
                if (Unit *owner = m_caster->GetOwner())
                    if (owner->HasAura(56249))
                        m_caster->CastCustomSpell(owner, 19658, &heal_amount, NULL, NULL, true);
            }
        }
        // Send fail log to client
        if (!fail_list.empty())
        {
            // Failed to dispell
            WorldPacket data(SMSG_DISPEL_FAILED, 8+8+4+4*fail_list.size());
            data << uint64(m_caster->GetGUID());            // Caster GUID
            data << uint64(unitTarget->GetGUID());          // Victim GUID
            data << uint32(m_spellInfo->Id);                // Dispell spell id
            for (std::list< uint32 >::iterator j = fail_list.begin(); j != fail_list.end(); ++j)
                data << uint32(*j);                         // Spell Id
            m_caster->SendMessageToSet(&data, true);
        }
    }
}

void Spell::EffectDualWield(SpellEffectIndex /*eff_idx*/)
{
    if (unitTarget && unitTarget->GetTypeId() == TYPEID_PLAYER)
        ((Player*)unitTarget)->SetCanDualWield(true);
}

void Spell::EffectPull(SpellEffectIndex /*eff_idx*/)
{
    // TODO: create a proper pull towards distract spell center for distract
    sLog.outDebug("WORLD: Spell Effect DUMMY");
}

void Spell::EffectDistract(SpellEffectIndex /*eff_idx*/)
{
    // Check for possible target
    if (!unitTarget || unitTarget->isInCombat())
        return;

    // target must be OK to do this
    if( unitTarget->hasUnitState(UNIT_STAT_CAN_NOT_REACT) )
        return;

    float angle = unitTarget->GetAngle(m_targets.m_destX, m_targets.m_destY);

    if ( unitTarget->GetTypeId() == TYPEID_PLAYER )
    {
        // For players just turn them
        WorldPacket data;
        ((Player*)unitTarget)->BuildTeleportAckMsg(&data, unitTarget->GetPositionX(), unitTarget->GetPositionY(), unitTarget->GetPositionZ(), angle);
        ((Player*)unitTarget)->GetSession()->SendPacket( &data );
        ((Player*)unitTarget)->SetPosition(unitTarget->GetPositionX(), unitTarget->GetPositionY(), unitTarget->GetPositionZ(), angle, false);
    }
    else
    {
        // Set creature Distracted, Stop it, And turn it
        unitTarget->SetOrientation(angle);
        unitTarget->StopMoving();
        unitTarget->GetMotionMaster()->MoveDistract(damage * IN_MILLISECONDS);
    }
}

void Spell::EffectPickPocket(SpellEffectIndex /*eff_idx*/)
{
    if (m_caster->GetTypeId() != TYPEID_PLAYER)
        return;

    // victim must be creature and attackable
    if (!unitTarget || unitTarget->GetTypeId() != TYPEID_UNIT || m_caster->IsFriendlyTo(unitTarget))
        return;

    // victim have to be alive and humanoid or undead
    if (unitTarget->isAlive() && (unitTarget->GetCreatureTypeMask() & CREATURE_TYPEMASK_HUMANOID_OR_UNDEAD) != 0)
    {
        int32 chance = 10 + int32(m_caster->getLevel()) - int32(unitTarget->getLevel());

        if (chance > irand(0, 19))
        {
            // Stealing successful
            //sLog.outDebug("Sending loot from pickpocket");
            ((Player*)m_caster)->SendLoot(unitTarget->GetGUID(),LOOT_PICKPOCKETING);
        }
        else
        {
            // Reveal action + get attack
            m_caster->RemoveSpellsCausingAura(SPELL_AURA_MOD_STEALTH);
            if (((Creature*)unitTarget)->AI())
                ((Creature*)unitTarget)->AI()->AttackedBy(m_caster);
        }
    }
}

void Spell::EffectAddFarsight(SpellEffectIndex eff_idx)
{
    if(m_caster->GetTypeId() != TYPEID_PLAYER)
        return;

    int32 duration = GetSpellDuration(m_spellInfo);
    DynamicObject* dynObj = new DynamicObject;

    // set radius to 0: spell not expected to work as persistent aura
    if(!dynObj->Create(m_caster->GetMap()->GenerateLocalLowGuid(HIGHGUID_DYNAMICOBJECT), m_caster, m_spellInfo->Id, eff_idx, m_targets.m_destX, m_targets.m_destY, m_targets.m_destZ, duration, 0))
    {
        delete dynObj;
        return;
    }
    dynObj->SetUInt32Value(OBJECT_FIELD_TYPE, 65);
    dynObj->SetUInt32Value(DYNAMICOBJECT_BYTES, 0x80000002);
    m_caster->AddDynObject(dynObj);
    m_caster->GetMap()->Add(dynObj);
    ((Player*)m_caster)->SetFarSightGUID(dynObj->GetGUID());
}

void Spell::DoSummonWild(SpellEffectIndex eff_idx, uint32 forceFaction)
{
    uint32 creature_entry = m_spellInfo->EffectMiscValue[eff_idx];
    if (!creature_entry)
        return;

    uint32 level = m_caster->getLevel();

    // level of creature summoned using engineering item based at engineering skill level
    if (m_caster->GetTypeId()==TYPEID_PLAYER && m_CastItem)
    {
        ItemPrototype const *proto = m_CastItem->GetProto();
        if (proto && proto->RequiredSkill == SKILL_ENGINERING)
        {
            uint16 skill202 = ((Player*)m_caster)->GetSkillValue(SKILL_ENGINERING);
            if (skill202)
                level = skill202/5;
        }
    }

    // select center of summon position
    float center_x = m_targets.m_destX;
    float center_y = m_targets.m_destY;
    float center_z = m_targets.m_destZ;

    float radius = GetSpellRadius(sSpellRadiusStore.LookupEntry(m_spellInfo->EffectRadiusIndex[eff_idx]));
    int32 duration = GetSpellDuration(m_spellInfo);
    TempSummonType summonType = (duration == 0) ? TEMPSUMMON_DEAD_DESPAWN : TEMPSUMMON_TIMED_OR_DEAD_DESPAWN;

    int32 amount = damage > 0 ? damage : 1;

    for(int32 count = 0; count < amount; ++count)
    {
        float px, py, pz;
        // If dest location if present
        if (m_targets.m_targetMask & TARGET_FLAG_DEST_LOCATION)
        {
            // Summon 1 unit in dest location
            if (count == 0)
            {
                px = m_targets.m_destX;
                py = m_targets.m_destY;
                pz = m_targets.m_destZ;
            }
            // Summon in random point all other units if location present
            else
                m_caster->GetRandomPoint(center_x, center_y, center_z, radius, px, py, pz);
        }
        // Summon if dest location not present near caster
        else
            m_caster->GetClosePoint(px, py, pz, 3.0f);

        if(Creature *summon = m_caster->SummonCreature(creature_entry, px, py, pz, m_caster->GetOrientation(), summonType, duration))
        {
            summon->SetUInt32Value(UNIT_CREATED_BY_SPELL, m_spellInfo->Id);
            summon->SetCreatorGUID(m_caster->GetGUID());

            if(forceFaction)
                summon->setFaction(forceFaction);
        }
    }
}

void Spell::DoSummonGuardian(SpellEffectIndex eff_idx, uint32 forceFaction)
{
    uint32 pet_entry = m_spellInfo->EffectMiscValue[eff_idx];
    if (!pet_entry)
        return;

    // in another case summon new
    uint32 level = m_caster->getLevel();

    // level of pet summoned using engineering item based at engineering skill level
    if (m_caster->GetTypeId() == TYPEID_PLAYER && m_CastItem)
    {
        ItemPrototype const *proto = m_CastItem->GetProto();
        if (proto && proto->RequiredSkill == SKILL_ENGINERING)
        {
            uint16 skill202 = ((Player*)m_caster)->GetSkillValue(SKILL_ENGINERING);
            if (skill202)
            {
                level = skill202 / 5;
            }
        }
    }

    // select center of summon position
    float center_x = m_targets.m_destX;
    float center_y = m_targets.m_destY;
    float center_z = m_targets.m_destZ;

    float radius = GetSpellRadius(sSpellRadiusStore.LookupEntry(m_spellInfo->EffectRadiusIndex[eff_idx]));
    int32 duration = GetSpellDuration(m_spellInfo);
    if(Player* modOwner = m_caster->GetSpellModOwner())
        modOwner->ApplySpellMod(m_spellInfo->Id, SPELLMOD_DURATION, duration);

    int32 amount = damage > 0 ? damage : 1;

    for(int32 count = 0; count < amount; ++count)
    {
        Pet* spawnCreature = new Pet(GUARDIAN_PET);

        Map *map = m_caster->GetMap();
        uint32 pet_number = sObjectMgr.GeneratePetNumber();
        if (!spawnCreature->Create(map->GenerateLocalLowGuid(HIGHGUID_PET), map,m_caster->GetPhaseMask(),
            m_spellInfo->EffectMiscValue[eff_idx], pet_number))
        {
            sLog.outError("no such creature entry %u", m_spellInfo->EffectMiscValue[eff_idx]);
            delete spawnCreature;
            return;
        }

        float px, py, pz;
        // If dest location if present
        if (m_targets.m_targetMask & TARGET_FLAG_DEST_LOCATION)
        {
            // Summon 1 unit in dest location
            if (count == 0)
            {
                px = m_targets.m_destX;
                py = m_targets.m_destY;
                pz = m_targets.m_destZ;
            }
            // Summon in random point all other units if location present
            else
                m_caster->GetRandomPoint(center_x, center_y, center_z, radius, px, py, pz);
        }
        // Summon if dest location not present near caster
        else
            m_caster->GetClosePoint(px, py, pz,spawnCreature->GetObjectSize());

        spawnCreature->Relocate(px, py, pz, m_caster->GetOrientation());
        spawnCreature->SetSummonPoint(px, py, pz, m_caster->GetOrientation());

        if (!spawnCreature->IsPositionValid())
        {
            sLog.outError("Pet (guidlow %d, entry %d) not created base at creature. Suggested coordinates isn't valid (X: %f Y: %f)",
                spawnCreature->GetGUIDLow(), spawnCreature->GetEntry(), spawnCreature->GetPositionX(), spawnCreature->GetPositionY());
            delete spawnCreature;
            return;
        }

        if (duration > 0)
            spawnCreature->SetDuration(duration);

        spawnCreature->SetOwnerGUID(m_caster->GetGUID());
        spawnCreature->setPowerType(POWER_MANA);
        spawnCreature->SetUInt32Value(UNIT_NPC_FLAGS, spawnCreature->GetCreatureInfo()->npcflag);
        spawnCreature->setFaction(forceFaction ? forceFaction : m_caster->getFaction());
        spawnCreature->SetUInt32Value(UNIT_FIELD_FLAGS, 0);
        spawnCreature->SetUInt32Value(UNIT_FIELD_BYTES_1, 0);
        spawnCreature->SetUInt32Value(UNIT_FIELD_PET_NAME_TIMESTAMP, 0);
        spawnCreature->SetCreatorGUID(m_caster->GetGUID());
        spawnCreature->SetUInt32Value(UNIT_CREATED_BY_SPELL, m_spellInfo->Id);

        spawnCreature->InitStatsForLevel(level, m_caster);
        spawnCreature->GetCharmInfo()->SetPetNumber(pet_number, false);

        spawnCreature->AIM_Initialize();

        m_caster->AddGuardian(spawnCreature);

        map->Add((Creature*)spawnCreature);
    }
}

void Spell::EffectTeleUnitsFaceCaster(SpellEffectIndex eff_idx)
{
    if (!unitTarget)
        return;

    if (unitTarget->isInFlight())
        return;

    float dis = GetSpellRadius(sSpellRadiusStore.LookupEntry(m_spellInfo->EffectRadiusIndex[eff_idx]));

    float fx, fy, fz;
    m_caster->GetClosePoint(fx, fy, fz, unitTarget->GetObjectSize(), dis);

    unitTarget->NearTeleportTo(fx, fy, fz, -m_caster->GetOrientation(), unitTarget==m_caster);
}

void Spell::EffectLearnSkill(SpellEffectIndex eff_idx)
{
    if (unitTarget->GetTypeId() != TYPEID_PLAYER)
        return;

    if (damage < 0)
        return;

    uint32 skillid =  m_spellInfo->EffectMiscValue[eff_idx];
    uint16 skillval = ((Player*)unitTarget)->GetPureSkillValue(skillid);
    ((Player*)unitTarget)->SetSkill(skillid, skillval ? skillval : 1, damage * 75, damage);
}

void Spell::EffectAddHonor(SpellEffectIndex /*eff_idx*/)
{
    if (unitTarget->GetTypeId() != TYPEID_PLAYER)
        return;

    // not scale value for item based reward (/10 value expected)
    if (m_CastItem)
    {
        ((Player*)unitTarget)->RewardHonor(NULL, 1, float(damage / 10));
        sLog.outDebug("SpellEffect::AddHonor (spell_id %u) rewards %d honor points (item %u) for player: %u", m_spellInfo->Id, damage/10, m_CastItem->GetEntry(),((Player*)unitTarget)->GetGUIDLow());
        return;
    }

    // do not allow to add too many honor for player (50 * 21) = 1040 at level 70, or (50 * 31) = 1550 at level 80
    if (damage <= 50)
    {
        float honor_reward = MaNGOS::Honor::hk_honor_at_level(unitTarget->getLevel(), damage);
        ((Player*)unitTarget)->RewardHonor(NULL, 1, honor_reward);
        sLog.outDebug("SpellEffect::AddHonor (spell_id %u) rewards %f honor points (scale) to player: %u", m_spellInfo->Id, honor_reward, ((Player*)unitTarget)->GetGUIDLow());
    }
    else
    {
        //maybe we have correct honor_gain in damage already
        ((Player*)unitTarget)->RewardHonor(NULL, 1, (float)damage);
        sLog.outError("SpellEffect::AddHonor (spell_id %u) rewards %u honor points (non scale) for player: %u", m_spellInfo->Id, damage, ((Player*)unitTarget)->GetGUIDLow());
    }
}

void Spell::EffectTradeSkill(SpellEffectIndex /*eff_idx*/)
{
    if (unitTarget->GetTypeId() != TYPEID_PLAYER)
        return;
    // uint32 skillid =  m_spellInfo->EffectMiscValue[i];
    // uint16 skillmax = ((Player*)unitTarget)->(skillid);
    // ((Player*)unitTarget)->SetSkill(skillid,skillval?skillval:1,skillmax+75);
}

void Spell::EffectEnchantItemPerm(SpellEffectIndex eff_idx)
{
    if (m_caster->GetTypeId() != TYPEID_PLAYER)
        return;
    if (!itemTarget)
        return;

    Player* p_caster = (Player*)m_caster;

    // not grow at item use at item case
    p_caster->UpdateCraftSkill(m_spellInfo->Id);

    uint32 enchant_id = m_spellInfo->EffectMiscValue[eff_idx];
    if (!enchant_id)
        return;

    SpellItemEnchantmentEntry const *pEnchant = sSpellItemEnchantmentStore.LookupEntry(enchant_id);
    if (!pEnchant)
        return;

    // item can be in trade slot and have owner diff. from caster
    Player* item_owner = itemTarget->GetOwner();
    if (!item_owner)
        return;

    if (item_owner!=p_caster && p_caster->GetSession()->GetSecurity() > SEC_PLAYER && sWorld.getConfig(CONFIG_BOOL_GM_LOG_TRADE) )
    {
        sLog.outCommand(p_caster->GetSession()->GetAccountId(),"GM %s (Account: %u) enchanting(perm): %s (Entry: %d) for player: %s (Account: %u)",
            p_caster->GetName(),p_caster->GetSession()->GetAccountId(),
            itemTarget->GetProto()->Name1,itemTarget->GetEntry(),
            item_owner->GetName(),item_owner->GetSession()->GetAccountId());
    }

    // remove old enchanting before applying new if equipped
    item_owner->ApplyEnchantment(itemTarget,PERM_ENCHANTMENT_SLOT,false);

    itemTarget->SetEnchantment(PERM_ENCHANTMENT_SLOT, enchant_id, 0, 0);

    // add new enchanting if equipped
    item_owner->ApplyEnchantment(itemTarget,PERM_ENCHANTMENT_SLOT,true);

    // update trade window for show enchantment for caster in trade window
    if (m_targets.m_targetMask & TARGET_FLAG_TRADE_ITEM)
        p_caster->GetSession()->SendUpdateTrade();
}

void Spell::EffectEnchantItemPrismatic(SpellEffectIndex eff_idx)
{
    if (m_caster->GetTypeId() != TYPEID_PLAYER)
        return;
    if (!itemTarget)
        return;

    Player* p_caster = (Player*)m_caster;

    uint32 enchant_id = m_spellInfo->EffectMiscValue[eff_idx];
    if (!enchant_id)
        return;

    SpellItemEnchantmentEntry const *pEnchant = sSpellItemEnchantmentStore.LookupEntry(enchant_id);
    if (!pEnchant)
        return;

    // support only enchantings with add socket in this slot
    {
        bool add_socket = false;
        for(int i = 0; i < 3; ++i)
        {
            if (pEnchant->type[i]==ITEM_ENCHANTMENT_TYPE_PRISMATIC_SOCKET)
            {
                add_socket = true;
                break;
            }
        }
        if (!add_socket)
        {
            sLog.outError("Spell::EffectEnchantItemPrismatic: attempt apply enchant spell %u with SPELL_EFFECT_ENCHANT_ITEM_PRISMATIC (%u) but without ITEM_ENCHANTMENT_TYPE_PRISMATIC_SOCKET (%u), not suppoted yet.",
                m_spellInfo->Id,SPELL_EFFECT_ENCHANT_ITEM_PRISMATIC,ITEM_ENCHANTMENT_TYPE_PRISMATIC_SOCKET);
            return;
        }
    }

    // item can be in trade slot and have owner diff. from caster
    Player* item_owner = itemTarget->GetOwner();
    if (!item_owner)
        return;

    if (item_owner!=p_caster && p_caster->GetSession()->GetSecurity() > SEC_PLAYER && sWorld.getConfig(CONFIG_BOOL_GM_LOG_TRADE) )
    {
        sLog.outCommand(p_caster->GetSession()->GetAccountId(),"GM %s (Account: %u) enchanting(perm): %s (Entry: %d) for player: %s (Account: %u)",
            p_caster->GetName(),p_caster->GetSession()->GetAccountId(),
            itemTarget->GetProto()->Name1,itemTarget->GetEntry(),
            item_owner->GetName(),item_owner->GetSession()->GetAccountId());
    }

    // remove old enchanting before applying new if equipped
    item_owner->ApplyEnchantment(itemTarget,PRISMATIC_ENCHANTMENT_SLOT,false);

    itemTarget->SetEnchantment(PRISMATIC_ENCHANTMENT_SLOT, enchant_id, 0, 0);

    // add new enchanting if equipped
    item_owner->ApplyEnchantment(itemTarget,PRISMATIC_ENCHANTMENT_SLOT,true);

    // update trade window for show enchantment for caster in trade window
    if (m_targets.m_targetMask & TARGET_FLAG_TRADE_ITEM)
        p_caster->GetSession()->SendUpdateTrade();
}

void Spell::EffectEnchantItemTmp(SpellEffectIndex eff_idx)
{
    if (m_caster->GetTypeId() != TYPEID_PLAYER)
        return;

    Player* p_caster = (Player*)m_caster;

    // Rockbiter Weapon apply to both weapon
    if (m_spellInfo->SpellFamilyName == SPELLFAMILY_SHAMAN && m_spellInfo->SpellFamilyFlags & UI64LIT(0x0000000000400000))
    {
        uint32 spell_id = 0;

        // enchanting spell selected by calculated damage-per-sec stored in Effect[1] base value
        // Note: damage calculated (correctly) with rounding int32(float(v)) but
        // RW enchantments applied damage int32(float(v)+0.5), this create  0..1 difference sometime
        switch(damage)
        {
            // Rank 1
            case  2: spell_id = 36744; break;               //  0% [ 7% ==  2, 14% == 2, 20% == 2]
            // Rank 2
            case  4: spell_id = 36753; break;               //  0% [ 7% ==  4, 14% == 4]
            case  5: spell_id = 36751; break;               // 20%
            // Rank 3
            case  6: spell_id = 36754; break;               //  0% [ 7% ==  6, 14% == 6]
            case  7: spell_id = 36755; break;               // 20%
            // Rank 4
            case  9: spell_id = 36761; break;               //  0% [ 7% ==  6]
            case 10: spell_id = 36758; break;               // 14%
            case 11: spell_id = 36760; break;               // 20%
            default:
                sLog.outError("Spell::EffectEnchantItemTmp: Damage %u not handled in S'RW",damage);
                return;
        }


        SpellEntry const *spellInfo = sSpellStore.LookupEntry(spell_id);
        if (!spellInfo)
        {
            sLog.outError("Spell::EffectEnchantItemTmp: unknown spell id %i", spell_id);
            return;
        }

        for(int j = BASE_ATTACK; j <= OFF_ATTACK; ++j)
        {
            if (Item* item = p_caster->GetWeaponForAttack(WeaponAttackType(j)))
            {
                if (item->IsFitToSpellRequirements(m_spellInfo))
                {
                    Spell *spell = new Spell(m_caster, spellInfo, true);
                    SpellCastTargets targets;
                    targets.setItemTarget( item );
                    spell->prepare(&targets);
                }
            }
        }
        return;
    }

    if (!itemTarget)
        return;

    uint32 enchant_id = m_spellInfo->EffectMiscValue[eff_idx];

    if (!enchant_id)
    {
        sLog.outError("Spell %u Effect %u (SPELL_EFFECT_ENCHANT_ITEM_TEMPORARY) have 0 as enchanting id",m_spellInfo->Id,eff_idx);
        return;
    }

    SpellItemEnchantmentEntry const *pEnchant = sSpellItemEnchantmentStore.LookupEntry(enchant_id);
    if(!pEnchant)
    {
        sLog.outError("Spell %u Effect %u (SPELL_EFFECT_ENCHANT_ITEM_TEMPORARY) have not existed enchanting id %u ",m_spellInfo->Id,eff_idx,enchant_id);
        return;
    }

    // select enchantment duration
    uint32 duration;

    // rogue family enchantments exception by duration
    if(m_spellInfo->Id == 38615)
        duration = 1800;                                    // 30 mins
    // other rogue family enchantments always 1 hour (some have spell damage=0, but some have wrong data in EffBasePoints)
    else if(m_spellInfo->SpellFamilyName == SPELLFAMILY_ROGUE)
        duration = 3600;                                    // 1 hour
    // shaman family enchantments
    else if(m_spellInfo->SpellFamilyName == SPELLFAMILY_SHAMAN)
        duration = 1800;                                    // 30 mins
    // other cases with this SpellVisual already selected
    else if(m_spellInfo->SpellVisual[0] == 215)
        duration = 1800;                                    // 30 mins
    // some fishing pole bonuses
    else if(m_spellInfo->SpellVisual[0] == 563)
        duration = 600;                                     // 10 mins
    // shaman rockbiter enchantments
    else if(m_spellInfo->SpellVisual[0] == 0)
        duration = 1800;                                    // 30 mins
    else if(m_spellInfo->Id == 29702)
        duration = 300;                                     // 5 mins
    else if(m_spellInfo->Id == 37360)
        duration = 300;                                     // 5 mins
    // default case
    else
        duration = 3600;                                    // 1 hour

    // item can be in trade slot and have owner diff. from caster
    Player* item_owner = itemTarget->GetOwner();
    if(!item_owner)
        return;

    if(item_owner!=p_caster && p_caster->GetSession()->GetSecurity() > SEC_PLAYER && sWorld.getConfig(CONFIG_BOOL_GM_LOG_TRADE) )
    {
        sLog.outCommand(p_caster->GetSession()->GetAccountId(),"GM %s (Account: %u) enchanting(temp): %s (Entry: %d) for player: %s (Account: %u)",
            p_caster->GetName(), p_caster->GetSession()->GetAccountId(),
            itemTarget->GetProto()->Name1, itemTarget->GetEntry(),
            item_owner->GetName(), item_owner->GetSession()->GetAccountId());
    }

    // remove old enchanting before applying new if equipped
    item_owner->ApplyEnchantment(itemTarget,TEMP_ENCHANTMENT_SLOT, false);

    itemTarget->SetEnchantment(TEMP_ENCHANTMENT_SLOT, enchant_id, duration * 1000, 0);

    // add new enchanting if equipped
    item_owner->ApplyEnchantment(itemTarget, TEMP_ENCHANTMENT_SLOT, true);

    // update trade window for show enchantment for caster in trade window
    if (m_targets.m_targetMask & TARGET_FLAG_TRADE_ITEM)
        p_caster->GetSession()->SendUpdateTrade();
}

void Spell::EffectTameCreature(SpellEffectIndex /*eff_idx*/)
{
    // Caster must be player, checked in Spell::CheckCast
    // Spell can be triggered, we need to check original caster prior to caster
    Player* plr = (Player*)GetAffectiveCaster();

    Creature* creatureTarget = (Creature*)unitTarget;

    // cast finish successfully
    //SendChannelUpdate(0);
    finish();

    Pet* pet = plr->CreateTamedPetFrom(creatureTarget, m_spellInfo->Id);
    if(!pet)                                                // in versy specific state like near world end/etc.
        return;

    // "kill" original creature
    creatureTarget->ForcedDespawn();

    uint32 level = (creatureTarget->getLevel() < (plr->getLevel() - 5)) ? (plr->getLevel() - 5) : creatureTarget->getLevel();

    // prepare visual effect for levelup
    pet->SetUInt32Value(UNIT_FIELD_LEVEL, level - 1);

    // add to world
    pet->GetMap()->Add((Creature*)pet);

    // visual effect for levelup
    pet->SetUInt32Value(UNIT_FIELD_LEVEL, level);

    // caster have pet now
    plr->SetPet(pet);

    pet->SavePetToDB(PET_SAVE_AS_CURRENT);
    plr->PetSpellInitialize();
}

void Spell::EffectSummonPet(SpellEffectIndex eff_idx)
{
    uint32 petentry = m_spellInfo->EffectMiscValue[eff_idx];

    Pet *OldSummon = m_caster->GetPet();

    // if pet requested type already exist
    if( OldSummon )
    {
        if(petentry == 0 || OldSummon->GetEntry() == petentry)
        {
            // pet in corpse state can't be summoned
            if( OldSummon->isDead() )
                return;

            OldSummon->GetMap()->Remove((Creature*)OldSummon,false);

            float px, py, pz;
            m_caster->GetClosePoint(px, py, pz, OldSummon->GetObjectSize());

            OldSummon->Relocate(px, py, pz, OldSummon->GetOrientation());
            m_caster->GetMap()->Add((Creature*)OldSummon);

            if(m_caster->GetTypeId() == TYPEID_PLAYER && OldSummon->isControlled() )
            {
                ((Player*)m_caster)->PetSpellInitialize();
            }
            return;
        }

        if(m_caster->GetTypeId() == TYPEID_PLAYER)
            ((Player*)m_caster)->RemovePet(OldSummon,(OldSummon->getPetType()==HUNTER_PET ? PET_SAVE_AS_DELETED : PET_SAVE_NOT_IN_SLOT),false);
        else
            return;
    }

    Pet* NewSummon = new Pet;

    // petentry==0 for hunter "call pet" (current pet summoned if any)
    if(m_caster->GetTypeId() == TYPEID_PLAYER && NewSummon->LoadPetFromDB((Player*)m_caster, petentry))
    {
        if(NewSummon->getPetType() == SUMMON_PET)
        {
            // Remove Demonic Sacrifice auras (known pet)
            Unit::AuraList const& auraClassScripts = m_caster->GetAurasByType(SPELL_AURA_OVERRIDE_CLASS_SCRIPTS);
            for(Unit::AuraList::const_iterator itr = auraClassScripts.begin(); itr != auraClassScripts.end();)
            {
                if((*itr)->GetModifier()->m_miscvalue == 2228)
                {
                    m_caster->RemoveAurasDueToSpell((*itr)->GetId());
                    itr = auraClassScripts.begin();
                }
                else
                    ++itr;
            }
        }

        return;
    }

    // not error in case fail hunter call pet
    if(!petentry)
    {
        delete NewSummon;
        return;
    }

    CreatureInfo const* cInfo = sCreatureStorage.LookupEntry<CreatureInfo>(petentry);

    if(!cInfo)
    {
        sLog.outError("EffectSummonPet: creature entry %u not found.", petentry);
        delete NewSummon;
        return;
    }

    Map *map = m_caster->GetMap();
    uint32 pet_number = sObjectMgr.GeneratePetNumber();
    if(!NewSummon->Create(map->GenerateLocalLowGuid(HIGHGUID_PET), map, m_caster->GetPhaseMask(),
        petentry, pet_number))
    {
        delete NewSummon;
        return;
    }

    float px, py, pz;
    m_caster->GetClosePoint(px, py, pz, NewSummon->GetObjectSize());

    NewSummon->Relocate(px, py, pz, m_caster->GetOrientation());

    if(!NewSummon->IsPositionValid())
    {
        sLog.outError("Pet (guidlow %d, entry %d) not summoned. Suggested coordinates isn't valid (X: %f Y: %f)",
            NewSummon->GetGUIDLow(), NewSummon->GetEntry(), NewSummon->GetPositionX(), NewSummon->GetPositionY());
        delete NewSummon;
        return;
    }

    uint32 petlevel = m_caster->getLevel();
    NewSummon->setPetType(SUMMON_PET);

    uint32 faction = m_caster->getFaction();
    if(m_caster->GetTypeId() == TYPEID_UNIT)
    {
        if ( ((Creature*)m_caster)->isTotem() )
            NewSummon->GetCharmInfo()->SetReactState(REACT_AGGRESSIVE);
        else
            NewSummon->GetCharmInfo()->SetReactState(REACT_DEFENSIVE);
    }

    NewSummon->SetOwnerGUID(m_caster->GetGUID());
    NewSummon->SetCreatorGUID(m_caster->GetGUID());
    NewSummon->SetUInt32Value(UNIT_NPC_FLAGS, UNIT_NPC_FLAG_NONE);
    NewSummon->setFaction(faction);
    NewSummon->SetUInt32Value(UNIT_FIELD_BYTES_0, 2048);
    NewSummon->SetUInt32Value(UNIT_FIELD_BYTES_1, 0);
    NewSummon->SetUInt32Value(UNIT_FIELD_PET_NAME_TIMESTAMP, uint32(time(NULL)));
    NewSummon->SetUInt32Value(UNIT_FIELD_PETEXPERIENCE, 0);
    NewSummon->SetUInt32Value(UNIT_FIELD_PETNEXTLEVELEXP, 1000);
    NewSummon->SetUInt32Value(UNIT_CREATED_BY_SPELL, m_spellInfo->Id);

    NewSummon->UpdateWalkMode(m_caster);

    NewSummon->GetCharmInfo()->SetPetNumber(pet_number, true);
    // this enables pet details window (Shift+P)

    // this enables popup window (pet dismiss, cancel), hunter pet additional flags set later
    if(m_caster->GetTypeId() == TYPEID_PLAYER)
        NewSummon->SetUInt32Value(UNIT_FIELD_FLAGS, UNIT_FLAG_PVP_ATTACKABLE);

    if(m_caster->IsPvP())
        NewSummon->SetPvP(true);

    if(m_caster->IsFFAPvP())
        NewSummon->SetFFAPvP(true);

    NewSummon->InitStatsForLevel(petlevel, m_caster);
    NewSummon->InitPetCreateSpells();
    NewSummon->InitLevelupSpellsForLevel();
    NewSummon->InitTalentForLevel();

    if(NewSummon->getPetType() == SUMMON_PET)
    {
        // Remove Demonic Sacrifice auras (new pet)
        Unit::AuraList const& auraClassScripts = m_caster->GetAurasByType(SPELL_AURA_OVERRIDE_CLASS_SCRIPTS);
        for(Unit::AuraList::const_iterator itr = auraClassScripts.begin(); itr != auraClassScripts.end();)
        {
            if((*itr)->GetModifier()->m_miscvalue == 2228)
            {
                m_caster->RemoveAurasDueToSpell((*itr)->GetId());
                itr = auraClassScripts.begin();
            }
            else
                ++itr;
        }

        // generate new name for summon pet
        std::string new_name = sObjectMgr.GeneratePetName(petentry);
        if(!new_name.empty())
            NewSummon->SetName(new_name);
    }
    else if(NewSummon->getPetType() == HUNTER_PET)
    {
        NewSummon->RemoveByteFlag(UNIT_FIELD_BYTES_2, 2, UNIT_CAN_BE_RENAMED);
        NewSummon->SetByteFlag(UNIT_FIELD_BYTES_2, 2, UNIT_CAN_BE_ABANDONED);
    }

    NewSummon->AIM_Initialize();
    NewSummon->SetHealth(NewSummon->GetMaxHealth());
    NewSummon->SetPower(POWER_MANA, NewSummon->GetMaxPower(POWER_MANA));

    map->Add((Creature*)NewSummon);

    m_caster->SetPet(NewSummon);
    sLog.outDebug("New Pet has guid %u", NewSummon->GetGUIDLow());

    if(m_caster->GetTypeId() == TYPEID_PLAYER)
    {
        NewSummon->SavePetToDB(PET_SAVE_AS_CURRENT);
        ((Player*)m_caster)->PetSpellInitialize();
    }
}

void Spell::EffectLearnPetSpell(SpellEffectIndex eff_idx)
{
    if(m_caster->GetTypeId() != TYPEID_PLAYER)
        return;

    Player *_player = (Player*)m_caster;

    Pet *pet = _player->GetPet();
    if(!pet)
        return;
    if(!pet->isAlive())
        return;

    SpellEntry const *learn_spellproto = sSpellStore.LookupEntry(m_spellInfo->EffectTriggerSpell[eff_idx]);
    if(!learn_spellproto)
        return;

    pet->learnSpell(learn_spellproto->Id);

    pet->SavePetToDB(PET_SAVE_AS_CURRENT);
    _player->PetSpellInitialize();
}

void Spell::EffectTaunt(SpellEffectIndex /*eff_idx*/)
{
    if (!unitTarget)
        return;

    // this effect use before aura Taunt apply for prevent taunt already attacking target
    // for spell as marked "non effective at already attacking target"
    if (unitTarget->GetTypeId() != TYPEID_PLAYER)
    {
        if (unitTarget->getVictim()==m_caster)
        {
            SendCastResult(SPELL_FAILED_DONT_REPORT);
            return;
        }
    }

    // Also use this effect to set the taunter's threat to the taunted creature's highest value
    if (unitTarget->CanHaveThreatList() && unitTarget->getThreatManager().getCurrentVictim())
        unitTarget->getThreatManager().addThreat(m_caster,unitTarget->getThreatManager().getCurrentVictim()->getThreat());
}

void Spell::EffectWeaponDmg(SpellEffectIndex eff_idx)
{
    if(!unitTarget)
        return;
    if(!unitTarget->isAlive())
        return;

    // multiple weapon dmg effect workaround
    // execute only the last weapon damage
    // and handle all effects at once
    for (int j = 0; j < MAX_EFFECT_INDEX; ++j)
    {
        switch(m_spellInfo->Effect[j])
        {
            case SPELL_EFFECT_WEAPON_DAMAGE:
            case SPELL_EFFECT_WEAPON_DAMAGE_NOSCHOOL:
            case SPELL_EFFECT_NORMALIZED_WEAPON_DMG:
            case SPELL_EFFECT_WEAPON_PERCENT_DAMAGE:
                if (j < int(eff_idx))                             // we must calculate only at last weapon effect
                    return;
            break;
        }
    }

    // some spell specific modifiers
    bool spellBonusNeedWeaponDamagePercentMod = false;      // if set applied weapon damage percent mode to spell bonus

    float weaponDamagePercentMod = 1.0f;                    // applied to weapon damage and to fixed effect damage bonus
    float totalDamagePercentMod  = 1.0f;                    // applied to final bonus+weapon damage
    bool normalized = false;

    int32 spell_bonus = 0;                                  // bonus specific for spell
    switch(m_spellInfo->SpellFamilyName)
    {
        case SPELLFAMILY_DRUID:
        {
            // Rend and Tear ( on Maul / Shred )
            if (m_spellInfo->SpellFamilyFlags & UI64LIT(0x0000000000008800))
            {
                if(unitTarget && unitTarget->HasAuraState(AURA_STATE_MECHANIC_BLEED))
                {
                    Unit::AuraList const& aura = m_caster->GetAurasByType(SPELL_AURA_DUMMY);
                    for(Unit::AuraList::const_iterator itr = aura.begin(); itr != aura.end(); ++itr)
                    {
                        if ((*itr)->GetSpellProto()->SpellIconID == 2859 && (*itr)->GetEffIndex() == 0)
                        {
                            totalDamagePercentMod += (totalDamagePercentMod * (*itr)->GetModifier()->m_amount) / 100;
                            break;
                        }
                    }
                }
            }

            break;
        }
        case SPELLFAMILY_WARRIOR:
        {
            // Devastate bonus and sunder armor refresh
            if(m_spellInfo->SpellVisual[0] == 12295 && m_spellInfo->SpellIconID == 1508)
            {
                uint32 stack = 0;
                // Need refresh all Sunder Armor auras from this caster
                Unit::AuraMap& suAuras = unitTarget->GetAuras();
                SpellEntry const *spellInfo;
                for(Unit::AuraMap::iterator itr = suAuras.begin(); itr != suAuras.end(); ++itr)
                {
                    spellInfo = (*itr).second->GetSpellProto();
                    if( spellInfo->SpellFamilyName == SPELLFAMILY_WARRIOR &&
                        (spellInfo->SpellFamilyFlags & UI64LIT(0x0000000000004000)) &&
                        (*itr).second->GetCasterGUID() == m_caster->GetGUID())
                    {
                        (*itr).second->RefreshAura();
                        stack = (*itr).second->GetStackAmount();
                        break;
                    }
                }
                if (stack)
                    spell_bonus += stack * CalculateDamage(EFFECT_INDEX_2, unitTarget);
                if (!stack || stack < spellInfo->StackAmount)
                    // Devastate causing Sunder Armor Effect
                    // and no need to cast over max stack amount
                    m_caster->CastSpell(unitTarget, 58567, true);
            }
            break;
        }
        case SPELLFAMILY_ROGUE:
        {
            // Mutilate (for each hand)
            if(m_spellInfo->SpellFamilyFlags & UI64LIT(0x600000000))
            {
                bool found = false;
                // fast check
                if(unitTarget->HasAuraState(AURA_STATE_DEADLY_POISON))
                    found = true;
                // full aura scan
                else
                {
                    Unit::AuraMap const& auras = unitTarget->GetAuras();
                    for(Unit::AuraMap::const_iterator itr = auras.begin(); itr!=auras.end(); ++itr)
                    {
                        if(itr->second->GetSpellProto()->Dispel == DISPEL_POISON)
                        {
                            found = true;
                            break;
                        }
                    }
                }

                if(found)
                    totalDamagePercentMod *= 1.2f;          // 120% if poisoned
            }
            // Fan of Knives
            else if (m_caster->GetTypeId()==TYPEID_PLAYER && (m_spellInfo->SpellFamilyFlags & UI64LIT(0x0004000000000000)))
            {
                Item* weapon = ((Player*)m_caster)->GetWeaponForAttack(m_attackType,true,true);
                if (weapon && weapon->GetProto()->SubClass == ITEM_SUBCLASS_WEAPON_DAGGER)
                    totalDamagePercentMod *= 1.5f;          // 150% to daggers
            }
            // Ghostly Strike
            else if (m_caster->GetTypeId() == TYPEID_PLAYER && m_spellInfo->Id == 14278)
            {
                Item* weapon = ((Player*)m_caster)->GetWeaponForAttack(m_attackType,true,true);
                if (weapon && weapon->GetProto()->SubClass == ITEM_SUBCLASS_WEAPON_DAGGER)
                    totalDamagePercentMod *= 1.45f;        // 145% to daggers
            }
            // Hemorrhage
            else if (m_caster->GetTypeId() == TYPEID_PLAYER && (m_spellInfo->SpellFamilyFlags & UI64LIT(0x2000000)))
            {
                Item* weapon = ((Player*)m_caster)->GetWeaponForAttack(m_attackType,true,true);
                if (weapon && weapon->GetProto()->SubClass == ITEM_SUBCLASS_WEAPON_DAGGER)
                    totalDamagePercentMod *= 1.44f;        // 144% to daggers
            }
            break;
        }
        case SPELLFAMILY_PALADIN:
        {
            // Judgement of Command - receive benefit from Spell Damage and Attack Power
            if(m_spellInfo->SpellFamilyFlags & UI64LIT(0x00020000000000))
            {
                float ap = m_caster->GetTotalAttackPowerValue(BASE_ATTACK);
                int32 holy = m_caster->SpellBaseDamageBonus(GetSpellSchoolMask(m_spellInfo)) +
                             m_caster->SpellBaseDamageBonusForVictim(GetSpellSchoolMask(m_spellInfo), unitTarget);
                spell_bonus += int32(ap * 0.08f) + int32(holy * 13 / 100);
            }
            break;
        }
        case SPELLFAMILY_HUNTER:
        {
            // Kill Shot
            if (m_spellInfo->SpellFamilyFlags & UI64LIT(0x80000000000000))
            {
                // 0.4*RAP added to damage (that is 0.2 if we apply PercentMod (200%) to spell_bonus, too)
                spellBonusNeedWeaponDamagePercentMod = true;
                spell_bonus += int32( 0.2f * m_caster->GetTotalAttackPowerValue(RANGED_ATTACK) );
            }
            break;
        }
        case SPELLFAMILY_SHAMAN:
        {
            // Skyshatter Harness item set bonus
            // Stormstrike
            if(m_spellInfo->SpellFamilyFlags & UI64LIT(0x001000000000))
            {
                Unit::AuraList const& m_OverrideClassScript = m_caster->GetAurasByType(SPELL_AURA_OVERRIDE_CLASS_SCRIPTS);
                for(Unit::AuraList::const_iterator citr = m_OverrideClassScript.begin(); citr != m_OverrideClassScript.end(); ++citr)
                {
                    // Stormstrike AP Buff
                    if ( (*citr)->GetModifier()->m_miscvalue == 5634 )
                    {
                        m_caster->CastSpell(m_caster, 38430, true, NULL, *citr);
                        break;
                    }
                }
            }
            break;
        }
        case SPELLFAMILY_DEATHKNIGHT:
        {
            // Blood Strike, Heart Strike, Obliterate
            // Blood-Caked Strike, Scourge Strike
            if (m_spellInfo->SpellFamilyFlags & UI64LIT(0x0002000001400000) ||
                m_spellInfo->SpellIconID == 1736 || m_spellInfo->SpellIconID == 3143)
            {
                uint32 count = 0;
                Unit::AuraMap const& auras = unitTarget->GetAuras();
                for(Unit::AuraMap::const_iterator itr = auras.begin(); itr!=auras.end(); ++itr)
                {
                    if(itr->second->GetSpellProto()->Dispel == DISPEL_DISEASE &&
                        itr->second->GetCasterGUID() == m_caster->GetGUID() &&
                        IsSpellLastAuraEffect(itr->second->GetSpellProto(), itr->second->GetEffIndex()))
                        ++count;
                }

                if (count)
                {
                    // Effect 1(for Blood-Caked Strike)/3(other) damage is bonus
                    float bonus = count * CalculateDamage(m_spellInfo->SpellIconID == 1736 ? EFFECT_INDEX_0 : EFFECT_INDEX_2, unitTarget) / 100.0f;
                    // Blood Strike, Blood-Caked Strike and Obliterate store bonus*2
                    if (m_spellInfo->SpellFamilyFlags & UI64LIT(0x0002000000400000) ||
                        m_spellInfo->SpellIconID == 1736)
                        bonus /= 2.0f;

                    totalDamagePercentMod *= 1.0f + bonus;
                }

                // Heart Strike secondary target
                if (m_spellInfo->SpellIconID == 3145)
                    if (m_targets.getUnitTarget() != unitTarget)
                        weaponDamagePercentMod /= 2.0f;
            }
            // Glyph of Blood Strike
            if( m_spellInfo->SpellFamilyFlags & UI64LIT(0x0000000000400000) &&
                m_caster->HasAura(59332) &&
                unitTarget->HasAuraType(SPELL_AURA_MOD_DECREASE_SPEED))
            {
                totalDamagePercentMod *= 1.2f;              // 120% if snared
            }
            // Glyph of Death Strike
            if( m_spellInfo->SpellFamilyFlags & UI64LIT(0x0000000000000010) &&
                m_caster->HasAura(59336))
            {
                int32 rp = m_caster->GetPower(POWER_RUNIC_POWER) / 10;
                if(rp > 25)
                    rp = 25;
                totalDamagePercentMod *= 1.0f + rp / 100.0f;
            }
            // Glyph of Plague Strike
            if( m_spellInfo->SpellFamilyFlags & UI64LIT(0x0000000000000001) &&
                m_caster->HasAura(58657) )
            {
                totalDamagePercentMod *= 1.2f;
            }
            // Rune strike
<<<<<<< HEAD
            if( m_spellInfo->SpellIconID == 3007)
            {
                int32 count = CalculateDamage(EFFECT_INDEX_2, unitTarget);
                spell_bonus += int32(count * m_caster->GetTotalAttackPowerValue(BASE_ATTACK) / 100.0f);
=======
            if (m_spellInfo->SpellIconID == 3007)
            {
            int32 count = CalculateDamage(EFFECT_INDEX_2, unitTarget);
            spell_bonus += int32(count*m_caster->GetTotalAttackPowerValue(BASE_ATTACK)/100.0f);

            if (Aura* pAura = m_caster->GetAura(56816, EFFECT_INDEX_0))
                    pAura->SendFakeAuraUpdate(56817, true);
>>>>>>> 0d7db37d
            }
            break;
        }
    }

    int32 fixed_bonus = 0;
    for (int j = 0; j < MAX_EFFECT_INDEX; ++j)
    {
        switch(m_spellInfo->Effect[j])
        {
            case SPELL_EFFECT_WEAPON_DAMAGE:
            case SPELL_EFFECT_WEAPON_DAMAGE_NOSCHOOL:
                fixed_bonus += CalculateDamage(SpellEffectIndex(j), unitTarget);
                break;
            case SPELL_EFFECT_NORMALIZED_WEAPON_DMG:
                fixed_bonus += CalculateDamage(SpellEffectIndex(j), unitTarget);
                normalized = true;
                break;
            case SPELL_EFFECT_WEAPON_PERCENT_DAMAGE:
                weaponDamagePercentMod *= float(CalculateDamage(SpellEffectIndex(j), unitTarget)) / 100.0f;

                // applied only to prev.effects fixed damage
                fixed_bonus = int32(fixed_bonus*weaponDamagePercentMod);
                break;
            default:
                break;                                      // not weapon damage effect, just skip
        }
    }

    // apply weaponDamagePercentMod to spell bonus also
    if(spellBonusNeedWeaponDamagePercentMod)
        spell_bonus = int32(spell_bonus*weaponDamagePercentMod);

    // non-weapon damage
    int32 bonus = spell_bonus + fixed_bonus;

    // apply to non-weapon bonus weapon total pct effect, weapon total flat effect included in weapon damage
    if(bonus)
    {
        UnitMods unitMod;
        switch(m_attackType)
        {
            default:
            case BASE_ATTACK:   unitMod = UNIT_MOD_DAMAGE_MAINHAND; break;
            case OFF_ATTACK:    unitMod = UNIT_MOD_DAMAGE_OFFHAND;  break;
            case RANGED_ATTACK: unitMod = UNIT_MOD_DAMAGE_RANGED;   break;
        }

        float weapon_total_pct  = m_caster->GetModifierValue(unitMod, TOTAL_PCT);
        bonus = int32(bonus*weapon_total_pct);
    }

    // + weapon damage with applied weapon% dmg to base weapon damage in call
    bonus += int32(m_caster->CalculateDamage(m_attackType, normalized)*weaponDamagePercentMod);

    // total damage
    bonus = int32(bonus*totalDamagePercentMod);

    // prevent negative damage
    m_damage+= uint32(bonus > 0 ? bonus : 0);

    // Hemorrhage
    if (m_spellInfo->SpellFamilyName==SPELLFAMILY_ROGUE && (m_spellInfo->SpellFamilyFlags & UI64LIT(0x2000000)))
    {
        if(m_caster->GetTypeId()==TYPEID_PLAYER)
            ((Player*)m_caster)->AddComboPoints(unitTarget, 1);
    }
    // Mangle (Cat): CP
    else if (m_spellInfo->SpellFamilyName==SPELLFAMILY_DRUID && (m_spellInfo->SpellFamilyFlags==UI64LIT(0x0000040000000000)))
    {
        if(m_caster->GetTypeId()==TYPEID_PLAYER)
            ((Player*)m_caster)->AddComboPoints(unitTarget, 1);
    }

    // take ammo
    if(m_attackType == RANGED_ATTACK && m_caster->GetTypeId() == TYPEID_PLAYER)
    {
        Item *pItem = ((Player*)m_caster)->GetWeaponForAttack(RANGED_ATTACK, true, false);

        // wands don't have ammo
        if (!pItem || pItem->GetProto()->SubClass == ITEM_SUBCLASS_WEAPON_WAND)
            return;

        if (pItem->GetProto()->InventoryType == INVTYPE_THROWN)
        {
            if(pItem->GetMaxStackCount()==1)
            {
                // decrease durability for non-stackable throw weapon
                ((Player*)m_caster)->DurabilityPointLossForEquipSlot(EQUIPMENT_SLOT_RANGED);
            }
            else
            {
                // decrease items amount for stackable throw weapon
                uint32 count = 1;
                ((Player*)m_caster)->DestroyItemCount( pItem, count, true);
            }
        }
        else if(uint32 ammo = ((Player*)m_caster)->GetUInt32Value(PLAYER_AMMO_ID))
            ((Player*)m_caster)->DestroyItemCount(ammo, 1, true);
    }

    switch(m_spellInfo->Id)                     // for spells with divided damage to targets
    {
        case 66765: case 67333:                 // Meteor Fists
        {
            uint32 count = 0;
            for(std::list<TargetInfo>::iterator ihit= m_UniqueTargetInfo.begin();ihit != m_UniqueTargetInfo.end();++ihit) 
            ++count;

            m_damage /= count;                    // divide to all targets
            break;
        }
        break;
    }
}

void Spell::EffectThreat(SpellEffectIndex /*eff_idx*/)
{
    if(!unitTarget || !unitTarget->isAlive() || !m_caster->isAlive())
        return;

    if(!unitTarget->CanHaveThreatList())
        return;

    unitTarget->AddThreat(m_caster, float(damage), false, GetSpellSchoolMask(m_spellInfo), m_spellInfo);
}

void Spell::EffectHealMaxHealth(SpellEffectIndex /*eff_idx*/)
{
    if(!unitTarget)
        return;
    if(!unitTarget->isAlive())
        return;

    uint32 heal = m_caster->GetMaxHealth();

    m_healing += heal;
}

void Spell::EffectInterruptCast(SpellEffectIndex eff_idx)
{
    if(!unitTarget)
        return;
    if(!unitTarget->isAlive())
        return;

    // TODO: not all spells that used this effect apply cooldown at school spells
    // also exist case: apply cooldown to interrupted cast only and to all spells
    for (uint32 i = CURRENT_FIRST_NON_MELEE_SPELL; i < CURRENT_MAX_SPELL; ++i)
    {
        if (Spell* spell = unitTarget->GetCurrentSpell(CurrentSpellTypes(i)))
        {
            SpellEntry const* curSpellInfo = spell->m_spellInfo;
            // check if we can interrupt spell
            if ((curSpellInfo->InterruptFlags & SPELL_INTERRUPT_FLAG_INTERRUPT) && curSpellInfo->PreventionType == SPELL_PREVENTION_TYPE_SILENCE )
            {
                unitTarget->ProhibitSpellSchool(GetSpellSchoolMask(curSpellInfo), unitTarget->CalculateSpellDuration(m_spellInfo, eff_idx, unitTarget));
                unitTarget->InterruptSpell(CurrentSpellTypes(i),false);
            }
        }
    }
}

void Spell::EffectSummonObjectWild(SpellEffectIndex eff_idx)
{
    uint32 gameobject_id = m_spellInfo->EffectMiscValue[eff_idx];

    GameObject* pGameObj = new GameObject;

    WorldObject* target = focusObject;
    if( !target )
        target = m_caster;

    float x, y, z;
    if(m_targets.m_targetMask & TARGET_FLAG_DEST_LOCATION)
    {
        x = m_targets.m_destX;
        y = m_targets.m_destY;
        z = m_targets.m_destZ;
    }
    else
        m_caster->GetClosePoint(x, y, z, DEFAULT_WORLD_OBJECT_SIZE);

    Map *map = target->GetMap();

    if(!pGameObj->Create(sObjectMgr.GenerateLowGuid(HIGHGUID_GAMEOBJECT), gameobject_id, map,
        m_caster->GetPhaseMask(), x, y, z, target->GetOrientation(), 0.0f, 0.0f, 0.0f, 0.0f, 100, GO_STATE_READY))
    {
        delete pGameObj;
        return;
    }

    int32 duration = GetSpellDuration(m_spellInfo);

    pGameObj->SetRespawnTime(duration > 0 ? duration/IN_MILLISECONDS : 0);
    pGameObj->SetSpellId(m_spellInfo->Id);

    // Wild object not have owner and check clickable by players
    map->Add(pGameObj);

    if(pGameObj->GetGoType() == GAMEOBJECT_TYPE_FLAGDROP && m_caster->GetTypeId() == TYPEID_PLAYER)
    {
        Player *pl = (Player*)m_caster;
        BattleGround* bg = ((Player *)m_caster)->GetBattleGround();

        switch(pGameObj->GetMapId())
        {
            case 489:                                       //WS
            {
                if(bg && bg->GetTypeID()==BATTLEGROUND_WS && bg->GetStatus() == STATUS_IN_PROGRESS)
                {
                    uint32 team = ALLIANCE;

                    if(pl->GetTeam() == team)
                        team = HORDE;

                    ((BattleGroundWS*)bg)->SetDroppedFlagGUID(pGameObj->GetGUID(),team);
                }
                break;
            }
            case 566:                                       //EY
            {
                if(bg && bg->GetTypeID()==BATTLEGROUND_EY && bg->GetStatus() == STATUS_IN_PROGRESS)
                {
                    ((BattleGroundEY*)bg)->SetDroppedFlagGUID(pGameObj->GetGUID());
                }
                break;
            }
        }
    }

    pGameObj->SummonLinkedTrapIfAny();
}

void Spell::EffectScriptEffect(SpellEffectIndex eff_idx)
{
    // TODO: we must implement hunter pet summon at login there (spell 6962)

    switch(m_spellInfo->SpellFamilyName)
    {
        case SPELLFAMILY_GENERIC:
        {
            switch(m_spellInfo->Id)
            {
<<<<<<< HEAD
                case 6962:                                  // Pet Summoned
=======
                case 6962:
>>>>>>> 0d7db37d
                {
                    if(m_caster->GetTypeId() != TYPEID_PLAYER)
                        return;

                    Player* plr = ((Player*)m_caster);
                    if(plr && plr->GetLastPetNumber())
                    {
                        PetType NewPetType = (plr->getClass()==CLASS_HUNTER) ? HUNTER_PET : SUMMON_PET;
                        if (Pet* NewPet = new Pet(NewPetType))
                        {
                            if(NewPet->LoadPetFromDB(plr, 0, plr->GetLastPetNumber(), true))
                            {
                                NewPet->SetHealth(NewPet->GetMaxHealth());
                                NewPet->SetPower(NewPet->getPowerType(),NewPet->GetMaxPower(NewPet->getPowerType()));

                                switch (NewPet->GetEntry())
                                {
                                    case 11859:
                                    case    89:
                                        NewPet->SetEntry(416);
                                        break;
                                    default:
                                        break;
                                }
                            }
                            else
                                delete NewPet;
                        }
                    }
                    return;
                }
                case 8856:                                  // Bending Shinbone
                {
                    if (!itemTarget && m_caster->GetTypeId()!=TYPEID_PLAYER)
                        return;

                    uint32 spell_id = 0;
                    switch(urand(1, 5))
                    {
                        case 1:  spell_id = 8854; break;
                        default: spell_id = 8855; break;
                    }

                    m_caster->CastSpell(m_caster,spell_id,true,NULL);
                    return;
                }
                case 17512:                                 // Piccolo of the Flaming Fire
                {
                    if (!unitTarget || unitTarget->GetTypeId() != TYPEID_PLAYER)
                        return;

                    unitTarget->HandleEmoteCommand(EMOTE_STATE_DANCE);
                    return;
                }
                case 20589:                                 // Escape artist
                {
                    if (!unitTarget)
                        return;

                    unitTarget->RemoveSpellsCausingAura(SPELL_AURA_MOD_ROOT);
                    unitTarget->RemoveSpellsCausingAura(SPELL_AURA_MOD_DECREASE_SPEED);
                    return;
                }
                case 24590:                                 // Brittle Armor - need remove one 24575 Brittle Armor aura
                    unitTarget->RemoveSingleSpellAurasFromStack(24575);
                    return;
                case 26275:                                 // PX-238 Winter Wondervolt TRAP
                {
                    uint32 spells[4] = { 26272, 26157, 26273, 26274 };

                    // check presence
                    for(int j = 0; j < 4; ++j)
                        if (unitTarget->HasAura(spells[j], EFFECT_INDEX_0))
                            return;

                    // select spell
                    uint32 iTmpSpellId = spells[urand(0,3)];

                    // cast
                    unitTarget->CastSpell(unitTarget, iTmpSpellId, true);
                    return;
                }
                case 26465:                                 // Mercurial Shield - need remove one 26464 Mercurial Shield aura
                    unitTarget->RemoveSingleSpellAurasFromStack(26464);
                    return;
                case 25140:                                 // Orb teleport spells
                case 25143:
                case 25650:
                case 25652:
                case 29128:
                case 29129:
                case 35376:
                case 35727:
                {
                    if (!unitTarget)
                        return;

                    uint32 spellid;
                    switch(m_spellInfo->Id)
                    {
                        case 25140: spellid =  32571; break;
                        case 25143: spellid =  32572; break;
                        case 25650: spellid =  30140; break;
                        case 25652: spellid =  30141; break;
                        case 29128: spellid =  32568; break;
                        case 29129: spellid =  32569; break;
                        case 35376: spellid =  25649; break;
                        case 35727: spellid =  35730; break;
                        default:
                            return;
                    }

                    unitTarget->CastSpell(unitTarget,spellid,false);
                    return;
                }
                case 22539:                                 // Shadow Flame (All script effects, not just end ones to
                case 22972:                                 // prevent player from dodging the last triggered spell)
                case 22975:
                case 22976:
                case 22977:
                case 22978:
                case 22979:
                case 22980:
                case 22981:
                case 22982:
                case 22983:
                case 22984:
                case 22985:
                {
                    if (!unitTarget || !unitTarget->isAlive())
                        return;

                    // Onyxia Scale Cloak
                    if (unitTarget->GetDummyAura(22683))
                        return;

                    // Shadow Flame
                    m_caster->CastSpell(unitTarget, 22682, true);
                    return;
                }
                case 26656:                                 // Summon Black Qiraji Battle Tank
                {
                    if (!unitTarget)
                        return;

                    // Prevent stacking of mounts
                    unitTarget->RemoveSpellsCausingAura(SPELL_AURA_MOUNTED);

                    // Two separate mounts depending on area id (allows use both in and out of specific instance)
                    if (unitTarget->GetAreaId() == 3428)
                        unitTarget->CastSpell(unitTarget, 25863, false);
                    else
                        unitTarget->CastSpell(unitTarget, 26655, false);

                    return;
                }
                case 29830:                                 // Mirren's Drinking Hat
                {
                    uint32 item = 0;
                    switch ( urand(1, 6) )
                    {
                        case 1:
                        case 2:
                        case 3:
                            item = 23584; break;            // Loch Modan Lager
                        case 4:
                        case 5:
                            item = 23585; break;            // Stouthammer Lite
                        case 6:
                            item = 23586; break;            // Aerie Peak Pale Ale
                    }

                    if (item)
                        DoCreateItem(eff_idx,item);

                    break;
                }
                case 30918:                                 // Improved Sprint
                {
                    if (!unitTarget)
                        return;

                    // Removes snares and roots.
                    unitTarget->RemoveAurasAtMechanicImmunity(IMMUNE_TO_ROOT_AND_SNARE_MASK,30918,true);
                    break;
                }
                case 41126:                                 // Flame Crash
                {
                    if (!unitTarget)
                        return;

                    unitTarget->CastSpell(unitTarget, 41131, true);
                    break;
                }
                case 44455:                                 // Character Script Effect Reverse Cast
                {
                    if (!unitTarget || unitTarget->GetTypeId() != TYPEID_UNIT)
                        return;

                    Creature* pTarget = (Creature*)unitTarget;

                    if (const SpellEntry *pSpell = sSpellStore.LookupEntry(m_spellInfo->CalculateSimpleValue(eff_idx)))
                    {
                        // if we used item at least once...
                        if (pTarget->isTemporarySummon() && pTarget->GetEntry() == pSpell->EffectMiscValue[eff_idx])
                        {
                            TemporarySummon* pSummon = (TemporarySummon*)pTarget;

                            // can only affect "own" summoned
                            if (pSummon->GetSummonerGuid() == m_caster->GetObjectGuid())
                            {
                                if (pTarget->hasUnitState(UNIT_STAT_ROAMING | UNIT_STAT_ROAMING_MOVE))
                                    pTarget->GetMotionMaster()->MovementExpired();

                                pTarget->GetMotionMaster()->MovePoint(0, m_caster->GetPositionX(), m_caster->GetPositionY(), m_caster->GetPositionZ());
                            }

                            return;
                        }

                        // or if we are first time used item
                        m_caster->CastSpell(pTarget, pSpell, true);
                        pTarget->ForcedDespawn();
                    }

                    return;
                }
                case 44876:                                 // Force Cast - Portal Effect: Sunwell Isle
                {
                    if (!unitTarget)
                        return;

                    unitTarget->CastSpell(unitTarget, 44870, true);
                    break;
                }
                case 45668:                                 // Ultra-Advanced Proto-Typical Shortening Blaster
                {
                    if (!unitTarget || unitTarget->GetTypeId() != TYPEID_UNIT)
                        return;

                    if (roll_chance_i(25))                  // chance unknown, using 25
                        return;

                    static uint32 const spellPlayer[5] =
                    {
                        45674,                              // Bigger!
                        45675,                              // Shrunk
                        45678,                              // Yellow
                        45682,                              // Ghost
                        45684                               // Polymorph
                    };

                    static uint32 const spellTarget[5] =
                    {
                        45673,                              // Bigger!
                        45672,                              // Shrunk
                        45677,                              // Yellow
                        45681,                              // Ghost
                        45683                               // Polymorph
                    };

                    m_caster->CastSpell(m_caster, spellPlayer[urand(0,4)], true);
                    unitTarget->CastSpell(unitTarget, spellTarget[urand(0,4)], true);

                    return;
                }
                case 45691:                                 // Magnataur On Death 1
                {
                    // assuming caster is creature, if not, then return
                    if (m_caster->GetTypeId() != TYPEID_UNIT)
                        return;

                    Player* pPlayer = ((Creature*)m_caster)->GetLootRecipient();

                    if (!pPlayer)
                        return;

                    if (pPlayer->HasAura(45674) || pPlayer->HasAura(45675) || pPlayer->HasAura(45678) || pPlayer->HasAura(45682) || pPlayer->HasAura(45684))
                        pPlayer->CastSpell(pPlayer, 45686, true);

                    m_caster->CastSpell(m_caster, 45685, true);

                    return;
                }
                case 46203:                                 // Goblin Weather Machine
                {
                    if (!unitTarget)
                        return;

                    uint32 spellId = 0;
                    switch(rand() % 4)
                    {
                        case 0: spellId = 46740; break;
                        case 1: spellId = 46739; break;
                        case 2: spellId = 46738; break;
                        case 3: spellId = 46736; break;
                    }
                    unitTarget->CastSpell(unitTarget, spellId, true);
                    break;
                }
                case 46642:                                 //5,000 Gold
                {
                    if (!unitTarget || unitTarget->GetTypeId() != TYPEID_PLAYER)
                        return;

                    ((Player*)unitTarget)->ModifyMoney(50000000);
                    break;
                }
                case 47097:                                 // Surge Needle Teleporter
                {
                    if (!unitTarget || unitTarget->GetTypeId() != TYPEID_PLAYER)
                        return;

                    if (unitTarget->GetAreaId() == 4156)
                        unitTarget->CastSpell(unitTarget, 47324, true);
                    else if (unitTarget->GetAreaId() == 4157)
                        unitTarget->CastSpell(unitTarget, 47325, true);

                    break;
                }
                case 48603:                                 // High Executor's Branding Iron
                    // Torture the Torturer: High Executor's Branding Iron Impact
                    unitTarget->CastSpell(unitTarget, 48614, true);
                    return;
                case 51770:                                 // Emblazon Runeblade
                {
                    Unit* caster = GetAffectiveCaster();
                    if (!caster)
                        return;

                    caster->CastSpell(caster, damage, false);
                    break;
                }
                case 52751:                                 // Death Gate
                {
                    if (!unitTarget || unitTarget->getClass() != CLASS_DEATH_KNIGHT)
                        return;

                    // triggered spell is stored in m_spellInfo->EffectBasePoints[0]
                    unitTarget->CastSpell(unitTarget, damage, false);
                    break;
                }
                case 54729:                                 // Winged Steed of the Ebon Blade
                {
                    if (!unitTarget || unitTarget->GetTypeId() != TYPEID_PLAYER)
                        return;

                    // Prevent stacking of mounts
                    unitTarget->RemoveSpellsCausingAura(SPELL_AURA_MOUNTED);

                    // Triggered spell id dependent of riding skill
                    if (uint16 skillval = ((Player*)unitTarget)->GetSkillValue(SKILL_RIDING))
                    {
                        if (skillval >= 300)
                            unitTarget->CastSpell(unitTarget, 54727, true);
                        else
                            unitTarget->CastSpell(unitTarget, 54726, true);
                    }
                    return;
                }
                case 54436:                                 // Demonic Empowerment (succubus Vanish effect)
                {
                    if (!unitTarget)
                        return;

                    unitTarget->RemoveSpellsCausingAura(SPELL_AURA_MOD_ROOT);
                    unitTarget->RemoveSpellsCausingAura(SPELL_AURA_MOD_DECREASE_SPEED);
                    unitTarget->RemoveSpellsCausingAura(SPELL_AURA_MOD_STALKED);
                    unitTarget->RemoveSpellsCausingAura(SPELL_AURA_MOD_STUN);
                    return;
                }
                case 55328:                                    // Stoneclaw Totem I
                case 55329:                                    // Stoneclaw Totem II
                case 55330:                                    // Stoneclaw Totem III
                case 55332:                                    // Stoneclaw Totem IV
                case 55333:                                    // Stoneclaw Totem V
                case 55335:                                    // Stoneclaw Totem VI
                case 55278:                                    // Stoneclaw Totem VII
                case 58589:                                    // Stoneclaw Totem VIII
                case 58590:                                    // Stoneclaw Totem IX
                case 58591:                                    // Stoneclaw Totem X
                {
                    if (!unitTarget)    // Stoneclaw Totem owner
                        return;
                    // Absorb shield for totems
                    for(int itr = 0; itr < MAX_TOTEM_SLOT; ++itr)
                        if (Totem* totem = unitTarget->GetTotem(TotemSlot(itr)))
                            m_caster->CastCustomSpell(totem, 55277, &damage, NULL, NULL, true);
                    // Glyph of Stoneclaw Totem
                    if(Aura* auraGlyph = unitTarget->GetAura(63298, EFFECT_INDEX_0))
                    {
                        int32 playerAbsorb = damage * auraGlyph->GetModifier()->m_amount;
                        m_caster->CastCustomSpell(unitTarget, 55277, &playerAbsorb, NULL, NULL, true);
                    }
                    return;
                }
                case 55693:                                 // Remove Collapsing Cave Aura
                {
                    if (!unitTarget)
                        return;

                    unitTarget->RemoveAurasDueToSpell(m_spellInfo->CalculateSimpleValue(eff_idx));
                    break;
                }
                case 58418:                                 // Portal to Orgrimmar
                case 58420:                                 // Portal to Stormwind
                {
                    if (!unitTarget || unitTarget->GetTypeId() != TYPEID_PLAYER || eff_idx != EFFECT_INDEX_0)
                        return;

                    uint32 spellID = m_spellInfo->CalculateSimpleValue(EFFECT_INDEX_0);
                    uint32 questID = m_spellInfo->CalculateSimpleValue(EFFECT_INDEX_1);

                    if (((Player*)unitTarget)->GetQuestStatus(questID) == QUEST_STATUS_COMPLETE && !((Player*)unitTarget)->GetQuestRewardStatus (questID))
                        unitTarget->CastSpell(unitTarget, spellID, true);

                    return;
                }
                case 59317:                                 // Teleporting
                {
                    if (!unitTarget || unitTarget->GetTypeId() != TYPEID_PLAYER)
                        return;

                    // return from top
                    if (((Player*)unitTarget)->GetAreaId() == 4637)
                        unitTarget->CastSpell(unitTarget, 59316, true);
                    // teleport atop
                    else
                        unitTarget->CastSpell(unitTarget, 59314, true);

                    return;
                }                                           // random spell learn instead placeholder
                case 60893:                                 // Northrend Alchemy Research
                case 61177:                                 // Northrend Inscription Research
                case 61288:                                 // Minor Inscription Research
                case 61756:                                 // Northrend Inscription Research (FAST QA VERSION)
                case 64323:                                 // Book of Glyph Mastery
                {
                    if (m_caster->GetTypeId() != TYPEID_PLAYER)
                        return;

                    // learn random explicit discovery recipe (if any)
                    if (uint32 discoveredSpell = GetExplicitDiscoverySpell(m_spellInfo->Id, (Player*)m_caster))
                        ((Player*)m_caster)->learnSpell(discoveredSpell, false);

                    return;
                }
                case 69377:                                 // Fortitude
                {
                    if (!unitTarget)
                        return;

                    m_caster->CastSpell(unitTarget, 72590, true);
                    return;
                }
                case 69378:                                 // Blessing of Forgotten Kings
                {
                    if (!unitTarget)
                        return;

                    m_caster->CastSpell(unitTarget, 72586, true);
                    return;
                }
                case 69381:                                 // Gift of the Wild
                {
                    if (!unitTarget)
                        return;

                    m_caster->CastSpell(unitTarget, 72588, true);
                    return;
                }
            }
            break;
        }
        case SPELLFAMILY_WARLOCK:
        {
            switch(m_spellInfo->Id)
            {
                case  6201:                                 // Healthstone creating spells
                case  6202:
                case  5699:
                case 11729:
                case 11730:
                case 27230:
                case 47871:
                case 47878:
                {
                    if (!unitTarget)
                        return;

                    uint32 itemtype;
                    uint32 rank = 0;
                    Unit::AuraList const& mDummyAuras = unitTarget->GetAurasByType(SPELL_AURA_DUMMY);
                    for(Unit::AuraList::const_iterator i = mDummyAuras.begin();i != mDummyAuras.end(); ++i)
                    {
                        if ((*i)->GetId() == 18692)
                        {
                            rank = 1;
                            break;
                        }
                        else if ((*i)->GetId() == 18693)
                        {
                            rank = 2;
                            break;
                        }
                    }

                    static uint32 const itypes[8][3] =
                    {
                        { 5512, 19004, 19005},              // Minor Healthstone
                        { 5511, 19006, 19007},              // Lesser Healthstone
                        { 5509, 19008, 19009},              // Healthstone
                        { 5510, 19010, 19011},              // Greater Healthstone
                        { 9421, 19012, 19013},              // Major Healthstone
                        {22103, 22104, 22105},              // Master Healthstone
                        {36889, 36890, 36891},              // Demonic Healthstone
                        {36892, 36893, 36894}               // Fel Healthstone
                    };

                    switch(m_spellInfo->Id)
                    {
                        case  6201:
                            itemtype=itypes[0][rank];break; // Minor Healthstone
                        case  6202:
                            itemtype=itypes[1][rank];break; // Lesser Healthstone
                        case  5699:
                            itemtype=itypes[2][rank];break; // Healthstone
                        case 11729:
                            itemtype=itypes[3][rank];break; // Greater Healthstone
                        case 11730:
                            itemtype=itypes[4][rank];break; // Major Healthstone
                        case 27230:
                            itemtype=itypes[5][rank];break; // Master Healthstone
                        case 47871:
                            itemtype=itypes[6][rank];break; // Demonic Healthstone
                        case 47878:
                            itemtype=itypes[7][rank];break; // Fel Healthstone
                        default:
                            return;
                    }
                    DoCreateItem( eff_idx, itemtype );
                    return;
                }
                case 47193:                                 // Demonic Empowerment
                {
                    if (!unitTarget)
                        return;

                    uint32 entry = unitTarget->GetEntry();
                    uint32 spellID;
                    switch(entry)
                    {
                        case   416: spellID = 54444; break; // imp
                        case   417: spellID = 54509; break; // fellhunter
                        case  1860: spellID = 54443; break; // void
                        case  1863: spellID = 54435; break; // succubus
                        case 17252: spellID = 54508; break; // fellguard
                        default:
                            return;
                    }
                    unitTarget->CastSpell(unitTarget, spellID, true);
                    return;
                }
                case 47422:                                 // Everlasting Affliction
                {
                    // Need refresh caster corruption auras on target
                    Unit::AuraMap& suAuras = unitTarget->GetAuras();
                    for(Unit::AuraMap::iterator itr = suAuras.begin(); itr != suAuras.end(); ++itr)
                    {
                        SpellEntry const *spellInfo = (*itr).second->GetSpellProto();
                        if(spellInfo->SpellFamilyName == SPELLFAMILY_WARLOCK &&
                           (spellInfo->SpellFamilyFlags & UI64LIT(0x0000000000000002)) &&
                           (*itr).second->GetCasterGUID() == m_caster->GetGUID())
                           (*itr).second->RefreshAura();
                    }
                    return;
                }
                case 63521:                                 // Guarded by The Light (Paladin spell with SPELLFAMILY_WARLOCK)
                {
                    // Divine Plea, refresh on target (3 aura slots)
                    if (Aura* aura = unitTarget->GetAura(54428, EFFECT_INDEX_0))
                        aura->RefreshAura();

                    return;
                }
            }
            break;
        }
        case SPELLFAMILY_PRIEST:
        {
            switch(m_spellInfo->Id)
            {
                case 47948:                                 // Pain and Suffering
                {
                    if (!unitTarget)
                        return;

                    // Refresh Shadow Word: Pain on target
                    Unit::AuraMap& auras = unitTarget->GetAuras();
                    for(Unit::AuraMap::iterator itr = auras.begin(); itr != auras.end(); ++itr)
                    {
                        SpellEntry const *spellInfo = (*itr).second->GetSpellProto();
                        if (spellInfo->SpellFamilyName == SPELLFAMILY_PRIEST &&
                            (spellInfo->SpellFamilyFlags & UI64LIT(0x0000000000008000)) &&
                            (*itr).second->GetCasterGUID() == m_caster->GetGUID())
                        {
                            (*itr).second->RefreshAura();
                            return;
                        }
                    }
                    return;
                }
                default:
                    break;
            }
            break;
        }
        case SPELLFAMILY_HUNTER:
        {
            switch(m_spellInfo->Id)
            {
                case 53209:                                 // Chimera Shot
                {
                    if (!unitTarget)
                        return;

                    uint32 spellId = 0;
                    int32 basePoint = 0;
                    Unit* target = unitTarget;
                    Unit::AuraMap& Auras = unitTarget->GetAuras();
                    for(Unit::AuraMap::iterator i = Auras.begin(); i != Auras.end(); ++i)
                    {
                        Aura *aura = (*i).second;
                        if (aura->GetCasterGUID() != m_caster->GetGUID())
                            continue;

                        // Search only Serpent Sting, Viper Sting, Scorpid Sting auras
                        uint64 familyFlag = aura->GetSpellProto()->SpellFamilyFlags;
                        if (!(familyFlag & UI64LIT(0x000000800000C000)))
                            continue;

                        // Refresh aura duration
                        aura->RefreshAura();

                        // Serpent Sting - Instantly deals 40% of the damage done by your Serpent Sting.
                        if ((familyFlag & UI64LIT(0x0000000000004000)) && aura->GetEffIndex() == EFFECT_INDEX_0)
                        {
                            // m_amount already include RAP bonus
                            basePoint = aura->GetModifier()->m_amount * aura->GetAuraMaxTicks() * 40 / 100;
                            spellId = 53353;                // Chimera Shot - Serpent
                        }

                        // Viper Sting - Instantly restores mana to you equal to 60% of the total amount drained by your Viper Sting.
                        if ((familyFlag & UI64LIT(0x0000008000000000)) && aura->GetEffIndex() == EFFECT_INDEX_0)
                        {
                            uint32 target_max_mana = unitTarget->GetMaxPower(POWER_MANA);
                            if (!target_max_mana)
                                continue;

                            // ignore non positive values (can be result apply spellmods to aura damage
                            uint32 pdamage = aura->GetModifier()->m_amount > 0 ? aura->GetModifier()->m_amount : 0;

                            // Special case: draining x% of mana (up to a maximum of 2*x% of the caster's maximum mana)
                            uint32 maxmana = m_caster->GetMaxPower(POWER_MANA)  * pdamage * 2 / 100;

                            pdamage = target_max_mana * pdamage / 100;
                            if (pdamage > maxmana)
                                pdamage = maxmana;

                            pdamage *= 4;                   // total aura damage
                            basePoint = pdamage * 60 / 100;
                            spellId = 53358;                // Chimera Shot - Viper
                            target = m_caster;
                        }

                        // Scorpid Sting - Attempts to Disarm the target for 10 sec. This effect cannot occur more than once per 1 minute.
                        if (familyFlag & UI64LIT(0x0000000000008000))
                            spellId = 53359;                // Chimera Shot - Scorpid
                        // ?? nothing say in spell desc (possibly need addition check)
                        //if ((familyFlag & UI64LIT(0x0000010000000000)) || // dot
                        //    (familyFlag & UI64LIT(0x0000100000000000)))   // stun
                        //{
                        //    spellId = 53366; // 53366 Chimera Shot - Wyvern
                        //}
                    }

                    if (spellId)
                        m_caster->CastCustomSpell(target, spellId, &basePoint, 0, 0, true);

                    return;
                }
                case 53412:                                 // Invigoration (pet triggered script, master targeted)
                {
                    if (!unitTarget)
                        return;

                    Unit::AuraList const& auras = unitTarget->GetAurasByType(SPELL_AURA_DUMMY);
                    for(Unit::AuraList::const_iterator i = auras.begin();i != auras.end(); ++i)
                    {
                        // Invigoration (master talent)
                        if ((*i)->GetModifier()->m_miscvalue == 8 && (*i)->GetSpellProto()->SpellIconID == 3487)
                        {
                            if (roll_chance_i((*i)->GetModifier()->m_amount))
                            {
                                unitTarget->CastSpell(unitTarget, 53398, true, NULL, (*i), m_caster->GetGUID());
                                break;
                            }
                        }
                    }
                    return;
                }
                case 53271:                                 // Master's Call
                {
                    if (!unitTarget)
                        return;

                    // script effect have in value, but this outdated removed part
                    unitTarget->CastSpell(unitTarget, 62305, true);
                    return;
                }
                default:
                    break;
            }
            break;
        }
        case SPELLFAMILY_PALADIN:
        {
            // Judgement (seal trigger)
            if (m_spellInfo->Category == SPELLCATEGORY_JUDGEMENT)
            {
                if (!unitTarget || !unitTarget->isAlive())
                    return;

                uint32 spellId1 = 0;
                uint32 spellId2 = 0;

                // Judgement self add switch
                switch (m_spellInfo->Id)
                {
                    case 53407: spellId1 = 20184; break;    // Judgement of Justice
                    case 20271:                             // Judgement of Light
                    case 57774: spellId1 = 20185; break;    // Judgement of Light
                    case 53408: spellId1 = 20186; break;    // Judgement of Wisdom
                    default:
                        sLog.outError("Unsupported Judgement (seal trigger) spell (Id: %u) in Spell::EffectScriptEffect",m_spellInfo->Id);
                        return;
                }

                // offensive seals have aura dummy in 2 effect
                Unit::AuraList const& m_dummyAuras = m_caster->GetAurasByType(SPELL_AURA_DUMMY);
                for(Unit::AuraList::const_iterator itr = m_dummyAuras.begin(); itr != m_dummyAuras.end(); ++itr)
                {
                    // search seal (offensive seals have judgement's aura dummy spell id in 2 effect
                    if ((*itr)->GetEffIndex() != EFFECT_INDEX_2 || !IsSealSpell((*itr)->GetSpellProto()))
                        continue;
                    spellId2 = (*itr)->GetModifier()->m_amount;
                    SpellEntry const *judge = sSpellStore.LookupEntry(spellId2);
                    if (!judge)
                        continue;
                    break;
                }

                // if there were no offensive seals than there is seal with proc trigger aura
                if (!spellId2)
                {
                    Unit::AuraList const& procTriggerAuras = m_caster->GetAurasByType(SPELL_AURA_PROC_TRIGGER_SPELL);
                    for(Unit::AuraList::const_iterator itr = procTriggerAuras.begin(); itr != procTriggerAuras.end(); ++itr)
                    {
                        if ((*itr)->GetEffIndex() != EFFECT_INDEX_0 || !IsSealSpell((*itr)->GetSpellProto()))
                            continue;
                        spellId2 = 54158;
                        break;
                    }
                }

                if (spellId1)
                    m_caster->CastSpell(unitTarget, spellId1, true);

                if (spellId2)
                    m_caster->CastSpell(unitTarget, spellId2, true);

                return;
            }
        }
        case SPELLFAMILY_POTION:
        {
            switch(m_spellInfo->Id)
            {
                case 28698:                                 // Dreaming Glory
                {
                    if (!unitTarget)
                        return;

                    unitTarget->CastSpell(unitTarget, 28694, true);
                    break;
                }
                case 28702:                                 // Netherbloom
                {
                    if (!unitTarget)
                        return;

                    // 25% chance of casting a random buff
                    if (roll_chance_i(75))
                        return;

                    // triggered spells are 28703 to 28707
                    // Note: some sources say, that there was the possibility of
                    //       receiving a debuff. However, this seems to be removed by a patch.
                    const uint32 spellid = 28703;

                    // don't overwrite an existing aura
                    for(uint8 i = 0; i < 5; ++i)
                        if (unitTarget->HasAura(spellid + i, EFFECT_INDEX_0))
                            return;

                    unitTarget->CastSpell(unitTarget, spellid+urand(0, 4), true);
                    break;
                }
                case 28720:                                 // Nightmare Vine
                {
                    if (!unitTarget)
                        return;

                    // 25% chance of casting Nightmare Pollen
                    if (roll_chance_i(75))
                        return;

                    unitTarget->CastSpell(unitTarget, 28721, true);
                    break;
                }
            }
            break;
        }
        case SPELLFAMILY_DEATHKNIGHT:
        {
            switch(m_spellInfo->Id)
            {
                case 50842:                                 // Pestilence
                {
                    if (!unitTarget)
                        return;

                    Unit* mainTarget = m_targets.getUnitTarget();
                    if (!mainTarget)
                        return;

                    // do only refresh diseases on main target if caster has Glyph of Disease
                    if (mainTarget == unitTarget && !m_caster->HasAura(63334))
                        return;

                    // Blood Plague
                    if (mainTarget->HasAura(55078))
                        m_caster->CastSpell(unitTarget, 55078, true);

                    // Frost Fever
                    if (mainTarget->HasAura(55095))
                        m_caster->CastSpell(unitTarget, 55095, true);

                    break;
                }
                case 46584:                // Raise dead
                {
                    // We will get here ONLY when we have a corpse of humanoid that gives honor or XP.
                    // If we have active pet, then we should not cast the spell again.
                    if(m_caster->GetPet())
                    {
                        if (m_caster->GetTypeId()==TYPEID_PLAYER)
                            ((Player*)m_caster)->RemoveSpellCooldown(m_spellInfo->Id,true);
                        SendCastResult(SPELL_FAILED_ALREADY_HAVE_SUMMON);
                        return;
                    }
                    // Do we have talent Master of Ghouls?
                    if(m_caster->HasSpell(52143))
                        // Summon ghoul as a pet
                        m_caster->CastSpell(unitTarget->GetPositionX(),unitTarget->GetPositionY(),unitTarget->GetPositionZ(),52150,true);
                    else
                        // Summon ghoul as a guardian
                     m_caster->CastSpell(unitTarget->GetPositionX(),unitTarget->GetPositionY(),unitTarget->GetPositionZ(),46585,true);
                                        ((Creature*)unitTarget)->setDeathState(ALIVE);
                    // Used to prevent further EffectDummy execution
                    finish();
                    return;//break;
                }

            }
            break;
        }
        case SPELLFAMILY_WARRIOR:
        {
            switch(m_spellInfo->Id)
            {
                case 64380:                                 // Shattering Throw
                {
                    if (!unitTarget || !unitTarget->isAlive())
                        return;

                    // remove immunity effects
                    unitTarget->RemoveAurasDueToSpell(642); // Divine Shield
                    unitTarget->RemoveAurasDueToSpell(1022); // Hand of Protection rank 1
                    unitTarget->RemoveAurasDueToSpell(5599); // Hand of Protection rank 2
                    unitTarget->RemoveAurasDueToSpell(10278); // Hand of Protection rank 3
                    unitTarget->RemoveAurasDueToSpell(19753); // Divine Intervention
                    unitTarget->RemoveAurasDueToSpell(45438); // Ice Block
                    break;
                }
            }
            break;
        }
    }

    // normal DB scripted effect
    if (!unitTarget)
        return;

    sLog.outDebug("Spell ScriptStart spellid %u in EffectScriptEffect ", m_spellInfo->Id);
    m_caster->GetMap()->ScriptsStart(sSpellScripts, m_spellInfo->Id, m_caster, unitTarget);
}

void Spell::EffectSanctuary(SpellEffectIndex /*eff_idx*/)
{
    if(!unitTarget)
        return;
    //unitTarget->CombatStop();

    unitTarget->CombatStop();
    unitTarget->getHostileRefManager().deleteReferences();  // stop all fighting
    // Vanish allows to remove all threat and cast regular stealth so other spells can be used
    if(m_spellInfo->SpellFamilyName == SPELLFAMILY_ROGUE && (m_spellInfo->SpellFamilyFlags & SPELLFAMILYFLAG_ROGUE_VANISH))
    {
        ((Player *)m_caster)->RemoveSpellsCausingAura(SPELL_AURA_MOD_ROOT);
    }
}

void Spell::EffectAddComboPoints(SpellEffectIndex /*eff_idx*/)
{
    if(!unitTarget)
        return;

    if(m_caster->GetTypeId() != TYPEID_PLAYER)
        return;

    if(damage <= 0)
        return;

    ((Player*)m_caster)->AddComboPoints(unitTarget, damage);
}

void Spell::EffectDuel(SpellEffectIndex eff_idx)
{
    if(!m_caster || !unitTarget || m_caster->GetTypeId() != TYPEID_PLAYER || unitTarget->GetTypeId() != TYPEID_PLAYER)
        return;

    Player *caster = (Player*)m_caster;
    Player *target = (Player*)unitTarget;

    // caster or target already have requested duel
    if( caster->duel || target->duel || !target->GetSocial() || target->GetSocial()->HasIgnore(caster->GetGUIDLow()) )
        return;

    // Players can only fight a duel with each other outside (=not inside dungeons and not in capital cities)
    // Don't have to check the target's map since you cannot challenge someone across maps
    uint32 mapid = caster->GetMapId();
    if( mapid != 0 && mapid != 1 && mapid != 530 && mapid != 571 && mapid != 609)
    {
        SendCastResult(SPELL_FAILED_NO_DUELING);            // Dueling isn't allowed here
        return;
    }

    AreaTableEntry const* casterAreaEntry = GetAreaEntryByAreaID(caster->GetZoneId());
    if(casterAreaEntry && (casterAreaEntry->flags & AREA_FLAG_CAPITAL) )
    {
        SendCastResult(SPELL_FAILED_NO_DUELING);            // Dueling isn't allowed here
        return;
    }

    AreaTableEntry const* targetAreaEntry = GetAreaEntryByAreaID(target->GetZoneId());
    if(targetAreaEntry && (targetAreaEntry->flags & AREA_FLAG_CAPITAL) )
    {
        SendCastResult(SPELL_FAILED_NO_DUELING);            // Dueling isn't allowed here
        return;
    }

    //CREATE DUEL FLAG OBJECT
    GameObject* pGameObj = new GameObject;

    uint32 gameobject_id = m_spellInfo->EffectMiscValue[eff_idx];

    Map *map = m_caster->GetMap();
    if(!pGameObj->Create(sObjectMgr.GenerateLowGuid(HIGHGUID_GAMEOBJECT), gameobject_id,
        map, m_caster->GetPhaseMask(),
        m_caster->GetPositionX()+(unitTarget->GetPositionX()-m_caster->GetPositionX())/2 ,
        m_caster->GetPositionY()+(unitTarget->GetPositionY()-m_caster->GetPositionY())/2 ,
        m_caster->GetPositionZ(),
        m_caster->GetOrientation(), 0.0f, 0.0f, 0.0f, 0.0f, 0, GO_STATE_READY))
    {
        delete pGameObj;
        return;
    }

    pGameObj->SetUInt32Value(GAMEOBJECT_FACTION, m_caster->getFaction() );
    pGameObj->SetUInt32Value(GAMEOBJECT_LEVEL, m_caster->getLevel()+1 );
    int32 duration = GetSpellDuration(m_spellInfo);
    pGameObj->SetRespawnTime(duration > 0 ? duration/IN_MILLISECONDS : 0);
    pGameObj->SetSpellId(m_spellInfo->Id);

    m_caster->AddGameObject(pGameObj);
    map->Add(pGameObj);
    //END

    // Send request
    WorldPacket data(SMSG_DUEL_REQUESTED, 8 + 8);
    data << uint64(pGameObj->GetGUID());
    data << uint64(caster->GetGUID());
    caster->GetSession()->SendPacket(&data);
    target->GetSession()->SendPacket(&data);

    // create duel-info
    DuelInfo *duel   = new DuelInfo;
    duel->initiator  = caster;
    duel->opponent   = target;
    duel->startTime  = 0;
    duel->startTimer = 0;
    caster->duel     = duel;

    DuelInfo *duel2   = new DuelInfo;
    duel2->initiator  = caster;
    duel2->opponent   = caster;
    duel2->startTime  = 0;
    duel2->startTimer = 0;
    target->duel      = duel2;

    caster->SetUInt64Value(PLAYER_DUEL_ARBITER, pGameObj->GetGUID());
    target->SetUInt64Value(PLAYER_DUEL_ARBITER, pGameObj->GetGUID());
}

void Spell::EffectStuck(SpellEffectIndex /*eff_idx*/)
{
    if(!unitTarget || unitTarget->GetTypeId() != TYPEID_PLAYER)
        return;

    if(!sWorld.getConfig(CONFIG_BOOL_CAST_UNSTUCK))
        return;

    Player* pTarget = (Player*)unitTarget;

    sLog.outDebug("Spell Effect: Stuck");
    sLog.outDetail("Player %s (guid %u) used auto-unstuck future at map %u (%f, %f, %f)", pTarget->GetName(), pTarget->GetGUIDLow(), m_caster->GetMapId(), m_caster->GetPositionX(), pTarget->GetPositionY(), pTarget->GetPositionZ());

    if(pTarget->isInFlight())
        return;

    pTarget->RepopAtGraveyard();

    // Stuck spell trigger Hearthstone cooldown
    SpellEntry const *spellInfo = sSpellStore.LookupEntry(8690);
    if(!spellInfo)
        return;
    Spell spell(pTarget, spellInfo, true, 0);
    spell.SendSpellCooldown();
}

void Spell::EffectSummonPlayer(SpellEffectIndex /*eff_idx*/)
{
    if(!unitTarget || unitTarget->GetTypeId() != TYPEID_PLAYER)
        return;

    // Evil Twin (ignore player summon, but hide this for summoner)
    if(unitTarget->GetDummyAura(23445))
        return;

    float x, y, z;
    m_caster->GetClosePoint(x, y, z, unitTarget->GetObjectSize());

    ((Player*)unitTarget)->SetSummonPoint(m_caster->GetMapId(),x,y,z);

    WorldPacket data(SMSG_SUMMON_REQUEST, 8+4+4);
    data << uint64(m_caster->GetGUID());                    // summoner guid
    data << uint32(m_caster->GetZoneId());                  // summoner zone
    data << uint32(MAX_PLAYER_SUMMON_DELAY*IN_MILLISECONDS); // auto decline after msecs
    ((Player*)unitTarget)->GetSession()->SendPacket(&data);
}

static ScriptInfo generateActivateCommand()
{
    ScriptInfo si;
    si.command = SCRIPT_COMMAND_ACTIVATE_OBJECT;
    return si;
}

void Spell::EffectActivateObject(SpellEffectIndex eff_idx)
{
    if(!gameObjTarget)
        return;

    static ScriptInfo activateCommand = generateActivateCommand();

    int32 delay_secs = m_spellInfo->CalculateSimpleValue(eff_idx);

    gameObjTarget->GetMap()->ScriptCommandStart(activateCommand, delay_secs, m_caster, gameObjTarget);
}

void Spell::EffectApplyGlyph(SpellEffectIndex eff_idx)
{
    if(m_caster->GetTypeId() != TYPEID_PLAYER)
        return;

    Player *player = (Player*)m_caster;

    // apply new one
    if(uint32 glyph = m_spellInfo->EffectMiscValue[eff_idx])
    {
        if(GlyphPropertiesEntry const *gp = sGlyphPropertiesStore.LookupEntry(glyph))
        {
            if(GlyphSlotEntry const *gs = sGlyphSlotStore.LookupEntry(player->GetGlyphSlot(m_glyphIndex)))
            {
                if(gp->TypeFlags != gs->TypeFlags)
                {
                    SendCastResult(SPELL_FAILED_INVALID_GLYPH);
                    return;                                 // glyph slot mismatch
                }
            }

            // remove old glyph
            player->ApplyGlyph(m_glyphIndex, false);
            player->SetGlyph(m_glyphIndex, glyph);
            player->ApplyGlyph(m_glyphIndex, true);
            player->SendTalentsInfoData(false);
        }
    }
}

void Spell::DoSummonTotem(SpellEffectIndex eff_idx, uint8 slot_dbc)
{
    // DBC store slots starting from 1, with no slot 0 value)
    int slot = slot_dbc ? slot_dbc - 1 : TOTEM_SLOT_NONE;

    // unsummon old totem
    if(slot < MAX_TOTEM_SLOT)
        if (Totem *OldTotem = m_caster->GetTotem(TotemSlot(slot)))
            OldTotem->UnSummon();

    uint32 team = 0;
    if (m_caster->GetTypeId()==TYPEID_PLAYER)
        team = ((Player*)m_caster)->GetTeam();

    Totem* pTotem = new Totem;

    if(!pTotem->Create(sObjectMgr.GenerateLowGuid(HIGHGUID_UNIT), m_caster->GetMap(), m_caster->GetPhaseMask(),
        m_spellInfo->EffectMiscValue[eff_idx], team ))
    {
        delete pTotem;
        return;
    }

    float angle = slot < MAX_TOTEM_SLOT ? M_PI_F/MAX_TOTEM_SLOT - (slot*2*M_PI_F/MAX_TOTEM_SLOT) : 0;

    float x, y, z;
    m_caster->GetClosePoint(x, y, z, pTotem->GetObjectSize(), 2.0f, angle);

    // totem must be at same Z in case swimming caster and etc.
    if( fabs( z - m_caster->GetPositionZ() ) > 5 )
        z = m_caster->GetPositionZ();

    pTotem->Relocate(x, y, z, m_caster->GetOrientation());
    pTotem->SetSummonPoint(x, y, z, m_caster->GetOrientation());

    if (slot < MAX_TOTEM_SLOT)
        m_caster->_AddTotem(TotemSlot(slot),pTotem);

    pTotem->SetOwner(m_caster->GetGUID());
    pTotem->SetTypeBySummonSpell(m_spellInfo);              // must be after Create call where m_spells initialized

    int32 duration=GetSpellDuration(m_spellInfo);
    if (Player* modOwner = m_caster->GetSpellModOwner())
        modOwner->ApplySpellMod(m_spellInfo->Id, SPELLMOD_DURATION, duration);
    pTotem->SetDuration(duration);

    if (damage)                                             // if not spell info, DB values used
    {
        pTotem->SetMaxHealth(damage);
        pTotem->SetHealth(damage);
    }

    pTotem->SetUInt32Value(UNIT_CREATED_BY_SPELL, m_spellInfo->Id);

    if(m_caster->GetTypeId() == TYPEID_PLAYER)
        pTotem->SetFlag(UNIT_FIELD_FLAGS, UNIT_FLAG_PVP_ATTACKABLE);

    if(m_caster->IsPvP())
        pTotem->SetPvP(true);

    if(m_caster->IsFFAPvP())
        pTotem->SetFFAPvP(true);

    pTotem->Summon(m_caster);

    if (slot < MAX_TOTEM_SLOT && m_caster->GetTypeId() == TYPEID_PLAYER)
    {
        WorldPacket data(SMSG_TOTEM_CREATED, 1 + 8 + 4 + 4);
        data << uint8(slot);
        data << uint64(pTotem->GetGUID());
        data << uint32(duration);
        data << uint32(m_spellInfo->Id);
        ((Player*)m_caster)->SendDirectMessage(&data);
    }
}

void Spell::EffectEnchantHeldItem(SpellEffectIndex eff_idx)
{
    // this is only item spell effect applied to main-hand weapon of target player (players in area)
    if(!unitTarget || unitTarget->GetTypeId() != TYPEID_PLAYER)
        return;

    Player* item_owner = (Player*)unitTarget;
    Item* item = item_owner->GetItemByPos(INVENTORY_SLOT_BAG_0, EQUIPMENT_SLOT_MAINHAND);

    if(!item )
        return;

    // must be equipped
    if(!item ->IsEquipped())
        return;

    if (m_spellInfo->EffectMiscValue[eff_idx])
    {
        uint32 enchant_id = m_spellInfo->EffectMiscValue[eff_idx];
        int32 duration = GetSpellDuration(m_spellInfo);     // Try duration index first...
        if(!duration)
            duration = m_currentBasePoints[eff_idx];        // Base points after...
        if(!duration)
            duration = 10;                                  // 10 seconds for enchants which don't have listed duration

        SpellItemEnchantmentEntry const *pEnchant = sSpellItemEnchantmentStore.LookupEntry(enchant_id);
        if(!pEnchant)
            return;

        // Always go to temp enchantment slot
        EnchantmentSlot slot = TEMP_ENCHANTMENT_SLOT;

        // Enchantment will not be applied if a different one already exists
        if(item->GetEnchantmentId(slot) && item->GetEnchantmentId(slot) != enchant_id)
            return;

        // Apply the temporary enchantment
        item->SetEnchantment(slot, enchant_id, duration*IN_MILLISECONDS, 0);
        item_owner->ApplyEnchantment(item, slot, true);
    }
}

void Spell::EffectDisEnchant(SpellEffectIndex /*eff_idx*/)
{
    if(m_caster->GetTypeId() != TYPEID_PLAYER)
        return;

    Player* p_caster = (Player*)m_caster;
    if(!itemTarget || !itemTarget->GetProto()->DisenchantID)
        return;

    p_caster->UpdateCraftSkill(m_spellInfo->Id);

    ((Player*)m_caster)->SendLoot(itemTarget->GetGUID(),LOOT_DISENCHANTING);

    // item will be removed at disenchanting end
}

void Spell::EffectInebriate(SpellEffectIndex /*eff_idx*/)
{
    if(!unitTarget || unitTarget->GetTypeId() != TYPEID_PLAYER)
        return;

    Player *player = (Player*)unitTarget;
    uint16 currentDrunk = player->GetDrunkValue();
    uint16 drunkMod = damage * 256;
    if (currentDrunk + drunkMod > 0xFFFF)
        currentDrunk = 0xFFFF;
    else
        currentDrunk += drunkMod;
    player->SetDrunkValue(currentDrunk, m_CastItem ? m_CastItem->GetEntry() : 0);
}

void Spell::EffectFeedPet(SpellEffectIndex eff_idx)
{
    if(m_caster->GetTypeId() != TYPEID_PLAYER)
        return;

    Player *_player = (Player*)m_caster;

    Item* foodItem = m_targets.getItemTarget();
    if(!foodItem)
        return;

    Pet *pet = _player->GetPet();
    if(!pet)
        return;

    if(!pet->isAlive())
        return;

    int32 benefit = pet->GetCurrentFoodBenefitLevel(foodItem->GetProto()->ItemLevel);
    if(benefit <= 0)
        return;

    uint32 count = 1;
    _player->DestroyItemCount(foodItem,count,true);
    // TODO: fix crash when a spell has two effects, both pointed at the same item target

    m_caster->CastCustomSpell(pet, m_spellInfo->EffectTriggerSpell[eff_idx], &benefit, NULL, NULL, true);
}

void Spell::EffectDismissPet(SpellEffectIndex /*eff_idx*/)
{
    if(m_caster->GetTypeId() != TYPEID_PLAYER)
        return;

    Pet* pet = m_caster->GetPet();

    // not let dismiss dead pet
    if(!pet||!pet->isAlive())
        return;

    ((Player*)m_caster)->RemovePet(pet, PET_SAVE_NOT_IN_SLOT);
}

void Spell::EffectSummonObject(SpellEffectIndex eff_idx)
{
    uint32 go_id = m_spellInfo->EffectMiscValue[eff_idx];

    uint8 slot = 0;
    switch(m_spellInfo->Effect[eff_idx])
    {
        case SPELL_EFFECT_SUMMON_OBJECT_SLOT1: slot = 0; break;
        case SPELL_EFFECT_SUMMON_OBJECT_SLOT2: slot = 1; break;
        case SPELL_EFFECT_SUMMON_OBJECT_SLOT3: slot = 2; break;
        case SPELL_EFFECT_SUMMON_OBJECT_SLOT4: slot = 3; break;
        default: return;
    }

    if(uint64 guid = m_caster->m_ObjectSlot[slot])
    {
        if(GameObject* obj = m_caster ? m_caster->GetMap()->GetGameObject(guid) : NULL)
            obj->SetLootState(GO_JUST_DEACTIVATED);
        m_caster->m_ObjectSlot[slot] = 0;
    }

    GameObject* pGameObj = new GameObject;

    float x, y, z;
    // If dest location if present
    if (m_targets.m_targetMask & TARGET_FLAG_DEST_LOCATION)
    {
        x = m_targets.m_destX;
        y = m_targets.m_destY;
        z = m_targets.m_destZ;
    }
    // Summon in random point all other units if location present
    else
    {
        if(m_spellInfo->Id == 48018)
        {
            x = m_caster->GetPositionX();
            y = m_caster->GetPositionY();
            z = m_caster->GetPositionZ();
        }
        else
            m_caster->GetClosePoint(x, y, z, DEFAULT_WORLD_OBJECT_SIZE);
    }

    Map *map = m_caster->GetMap();
    if(!pGameObj->Create(sObjectMgr.GenerateLowGuid(HIGHGUID_GAMEOBJECT), go_id, map,
        m_caster->GetPhaseMask(), x, y, z, m_caster->GetOrientation(), 0.0f, 0.0f, 0.0f, 0.0f, 0, GO_STATE_READY))
    {
        delete pGameObj;
        return;
    }

    pGameObj->SetUInt32Value(GAMEOBJECT_LEVEL,m_caster->getLevel());
    int32 duration = GetSpellDuration(m_spellInfo);
    pGameObj->SetRespawnTime(duration > 0 ? duration/IN_MILLISECONDS : 0);
    pGameObj->SetSpellId(m_spellInfo->Id);
    m_caster->AddGameObject(pGameObj);

    map->Add(pGameObj);

    m_caster->m_ObjectSlot[slot] = pGameObj->GetGUID();

    pGameObj->SummonLinkedTrapIfAny();
}

void Spell::EffectResurrect(SpellEffectIndex /*eff_idx*/)
{
    if(!unitTarget)
        return;
    if(unitTarget->GetTypeId() != TYPEID_PLAYER)
        return;

    if(unitTarget->isAlive())
        return;
    if(!unitTarget->IsInWorld())
        return;

    switch (m_spellInfo->Id)
    {
        // Defibrillate (Goblin Jumper Cables) have 33% chance on success
        case 8342:
            if (roll_chance_i(67))
            {
                m_caster->CastSpell(m_caster, 8338, true, m_CastItem);
                return;
            }
            break;
        // Defibrillate (Goblin Jumper Cables XL) have 50% chance on success
        case 22999:
            if (roll_chance_i(50))
            {
                m_caster->CastSpell(m_caster, 23055, true, m_CastItem);
                return;
            }
            break;
        default:
            break;
    }

    Player* pTarget = ((Player*)unitTarget);

    if(pTarget->isRessurectRequested())       // already have one active request
        return;

    uint32 health = pTarget->GetMaxHealth() * damage / 100;
    uint32 mana   = pTarget->GetMaxPower(POWER_MANA) * damage / 100;

    pTarget->setResurrectRequestData(m_caster->GetGUID(), m_caster->GetMapId(), m_caster->GetPositionX(), m_caster->GetPositionY(), m_caster->GetPositionZ(), health, mana);
    SendResurrectRequest(pTarget);
}

void Spell::EffectAddExtraAttacks(SpellEffectIndex /*eff_idx*/)
{
    if(!unitTarget || !unitTarget->isAlive())
        return;

    if( unitTarget->m_extraAttacks )
        return;

    unitTarget->m_extraAttacks = damage;
}

void Spell::EffectParry(SpellEffectIndex /*eff_idx*/)
{
    if (unitTarget && unitTarget->GetTypeId() == TYPEID_PLAYER)
        ((Player*)unitTarget)->SetCanParry(true);
}

void Spell::EffectBlock(SpellEffectIndex /*eff_idx*/)
{
    if (unitTarget && unitTarget->GetTypeId() == TYPEID_PLAYER)
        ((Player*)unitTarget)->SetCanBlock(true);
}

void Spell::EffectLeapForward(SpellEffectIndex eff_idx)
{
    if(unitTarget->isInFlight())
        return;

    if( m_spellInfo->rangeIndex == 1)                       //self range
    {
        float dis = GetSpellRadius(sSpellRadiusStore.LookupEntry(m_spellInfo->EffectRadiusIndex[eff_idx]));

        // before caster
        float fx, fy, fz;
        unitTarget->GetClosePoint(fx, fy, fz, unitTarget->GetObjectSize(), dis);
        float ox, oy, oz;
        unitTarget->GetPosition(ox, oy, oz);

        float fx2, fy2, fz2;                                // getObjectHitPos overwrite last args in any result case
        if(VMAP::VMapFactory::createOrGetVMapManager()->getObjectHitPos(unitTarget->GetMapId(), ox,oy,oz+0.5f, fx,fy,oz+0.5f,fx2,fy2,fz2, -0.5f))
        {
            fx = fx2;
            fy = fy2;
            fz = fz2;
            unitTarget->UpdateGroundPositionZ(fx, fy, fz);
        }

        unitTarget->NearTeleportTo(fx, fy, fz, unitTarget->GetOrientation(), unitTarget == m_caster);
    }
}

void Spell::EffectLeapBack(SpellEffectIndex eff_idx)
{
    if(unitTarget->isInFlight())
        return;

    m_caster->KnockBackFrom(unitTarget,float(m_spellInfo->EffectMiscValue[eff_idx])/10,float(damage)/10);
}

void Spell::EffectReputation(SpellEffectIndex eff_idx)
{
    if(!unitTarget || unitTarget->GetTypeId() != TYPEID_PLAYER)
        return;

    Player *_player = (Player*)unitTarget;

    int32  rep_change = m_currentBasePoints[eff_idx];       // field store reputation change -1

    uint32 faction_id = m_spellInfo->EffectMiscValue[eff_idx];

    FactionEntry const* factionEntry = sFactionStore.LookupEntry(faction_id);

    if(!factionEntry)
        return;

    _player->GetReputationMgr().ModifyReputation(factionEntry, rep_change);
}

void Spell::EffectQuestComplete(SpellEffectIndex eff_idx)
{
    if(m_caster->GetTypeId() != TYPEID_PLAYER)
        return;

    Player *_player = (Player*)m_caster;

    uint32 quest_id = m_spellInfo->EffectMiscValue[eff_idx];
    _player->AreaExploredOrEventHappens(quest_id);
}

void Spell::EffectSelfResurrect(SpellEffectIndex eff_idx)
{
    if(!unitTarget || unitTarget->isAlive())
        return;
    if(unitTarget->GetTypeId() != TYPEID_PLAYER)
        return;
    if(!unitTarget->IsInWorld())
        return;

    uint32 health = 0;
    uint32 mana = 0;

    // flat case
    if(damage < 0)
    {
        health = uint32(-damage);
        mana = m_spellInfo->EffectMiscValue[eff_idx];
    }
    // percent case
    else
    {
        health = uint32(damage/100.0f*unitTarget->GetMaxHealth());
        if(unitTarget->GetMaxPower(POWER_MANA) > 0)
            mana = uint32(damage/100.0f*unitTarget->GetMaxPower(POWER_MANA));
    }

    Player *plr = ((Player*)unitTarget);
    plr->ResurrectPlayer(0.0f);

    plr->SetHealth( health );
    plr->SetPower(POWER_MANA, mana );
    plr->SetPower(POWER_RAGE, 0 );
    plr->SetPower(POWER_ENERGY, plr->GetMaxPower(POWER_ENERGY) );

    plr->SpawnCorpseBones();
}

void Spell::EffectSkinning(SpellEffectIndex /*eff_idx*/)
{
    if(unitTarget->GetTypeId() != TYPEID_UNIT )
        return;
    if(!m_caster || m_caster->GetTypeId() != TYPEID_PLAYER)
        return;

    Creature* creature = (Creature*) unitTarget;
    int32 targetLevel = creature->getLevel();

    uint32 skill = creature->GetCreatureInfo()->GetRequiredLootSkill();

    ((Player*)m_caster)->SendLoot(creature->GetGUID(),LOOT_SKINNING);
    creature->RemoveFlag(UNIT_FIELD_FLAGS, UNIT_FLAG_SKINNABLE);

    int32 reqValue = targetLevel < 10 ? 0 : targetLevel < 20 ? (targetLevel-10)*10 : targetLevel*5;

    int32 skillValue = ((Player*)m_caster)->GetPureSkillValue(skill);

    // Double chances for elites
    ((Player*)m_caster)->UpdateGatherSkill(skill, skillValue, reqValue, creature->isElite() ? 2 : 1 );
}

void Spell::EffectCharge(SpellEffectIndex /*eff_idx*/)
{
    if (!unitTarget)
        return;

    //TODO: research more ContactPoint/attack distance.
    //3.666666 instead of ATTACK_DISTANCE(5.0f) in below seem to give more accurate result.
    float x, y, z;
    unitTarget->GetContactPoint(m_caster, x, y, z, 3.666666f);

    if (unitTarget->GetTypeId() != TYPEID_PLAYER)
        ((Creature *)unitTarget)->StopMoving();

    // Only send MOVEMENTFLAG_WALK_MODE, client has strange issues with other move flags
    m_caster->MonsterMove(x, y, z, 1);

    // not all charge effects used in negative spells
    if (unitTarget != m_caster && !IsPositiveSpell(m_spellInfo->Id))
        m_caster->Attack(unitTarget, true);
}

void Spell::EffectCharge2(SpellEffectIndex /*eff_idx*/)
{
    float x, y, z;
    if (m_targets.m_targetMask & TARGET_FLAG_DEST_LOCATION)
    {
        x = m_targets.m_destX;
        y = m_targets.m_destY;
        z = m_targets.m_destZ;

        if (unitTarget->GetTypeId() != TYPEID_PLAYER)
            ((Creature *)unitTarget)->StopMoving();
    }
    else if (unitTarget && unitTarget != m_caster)
        unitTarget->GetContactPoint(m_caster, x, y, z, 3.666666f);
    else
        return;

    // Only send MOVEMENTFLAG_WALK_MODE, client has strange issues with other move flags
    m_caster->MonsterMove(x, y, z, 1);

    // not all charge effects used in negative spells
    if (unitTarget && unitTarget != m_caster && !IsPositiveSpell(m_spellInfo->Id))
        m_caster->Attack(unitTarget, true);
}

void Spell::DoSummonCritter(SpellEffectIndex eff_idx, uint32 forceFaction)
{
    if(m_caster->GetTypeId() != TYPEID_PLAYER)
        return;
    Player* player = (Player*)m_caster;

    uint32 pet_entry = m_spellInfo->EffectMiscValue[eff_idx];
    if(!pet_entry)
        return;

    Pet* old_critter = player->GetMiniPet();

    // for same pet just despawn
    if(old_critter && old_critter->GetEntry() == pet_entry)
    {
        player->RemoveMiniPet();
        return;
    }

    // despawn old pet before summon new
    if(old_critter)
        player->RemoveMiniPet();

    // summon new pet
    Pet* critter = new Pet(MINI_PET);

    Map *map = m_caster->GetMap();
    uint32 pet_number = sObjectMgr.GeneratePetNumber();
    if(!critter->Create(map->GenerateLocalLowGuid(HIGHGUID_PET), map, m_caster->GetPhaseMask(),
        pet_entry, pet_number))
    {
        sLog.outError("Spell::EffectSummonCritter, spellid %u: no such creature entry %u", m_spellInfo->Id, pet_entry);
        delete critter;
        return;
    }

    float x, y, z;
    // If dest location if present
    if (m_targets.m_targetMask & TARGET_FLAG_DEST_LOCATION)
    {
         x = m_targets.m_destX;
         y = m_targets.m_destY;
         z = m_targets.m_destZ;
     }
     // Summon if dest location not present near caster
     else
         m_caster->GetClosePoint(x, y, z, critter->GetObjectSize());

    critter->Relocate(x, y, z, m_caster->GetOrientation());
    critter->SetSummonPoint(x, y, z, m_caster->GetOrientation());

    if(!critter->IsPositionValid())
    {
        sLog.outError("Pet (guidlow %d, entry %d) not summoned. Suggested coordinates isn't valid (X: %f Y: %f)",
            critter->GetGUIDLow(), critter->GetEntry(), critter->GetPositionX(), critter->GetPositionY());
        delete critter;
        return;
    }

    critter->SetOwnerGUID(m_caster->GetGUID());
    critter->SetCreatorGUID(m_caster->GetGUID());

    critter->SetUInt32Value(UNIT_CREATED_BY_SPELL, m_spellInfo->Id);
    critter->setFaction(forceFaction ? forceFaction : m_caster->getFaction());
    critter->AIM_Initialize();
    critter->InitPetCreateSpells();                         // e.g. disgusting oozeling has a create spell as critter...
    //critter->InitLevelupSpellsForLevel();                 // none?
    critter->SelectLevel(critter->GetCreatureInfo());       // some summoned creaters have different from 1 DB data for level/hp
    critter->SetUInt32Value(UNIT_NPC_FLAGS, critter->GetCreatureInfo()->npcflag);
                                                            // some mini-pets have quests

    // set timer for unsummon
    int32 duration = GetSpellDuration(m_spellInfo);
    if(duration > 0)
        critter->SetDuration(duration);

    std::string name = player->GetName();
    name.append(petTypeSuffix[critter->getPetType()]);
    critter->SetName( name );
    player->SetMiniPet(critter);

    map->Add((Creature*)critter);
}

void Spell::EffectKnockBack(SpellEffectIndex eff_idx)
{
    if(!unitTarget)
        return;

    unitTarget->KnockBackFrom(m_caster,float(m_spellInfo->EffectMiscValue[eff_idx])/10,float(damage)/10);
}

void Spell::EffectSendTaxi(SpellEffectIndex eff_idx)
{
    if(!unitTarget || unitTarget->GetTypeId() != TYPEID_PLAYER)
        return;

    ((Player*)unitTarget)->ActivateTaxiPathTo(m_spellInfo->EffectMiscValue[eff_idx],m_spellInfo->Id);
}

void Spell::EffectPlayerPull(SpellEffectIndex eff_idx)
{
    if(!unitTarget)
        return;

    float dist = unitTarget->GetDistance2d(m_caster);
    if (damage && dist > damage)
        dist = float(damage);

    unitTarget->KnockBackFrom(m_caster,-dist,float(m_spellInfo->EffectMiscValue[eff_idx])/30);
}

void Spell::EffectDispelMechanic(SpellEffectIndex eff_idx)
{
    if(!unitTarget)
        return;

    uint32 mechanic = m_spellInfo->EffectMiscValue[eff_idx];

    Unit::AuraMap& Auras = unitTarget->GetAuras();
    for(Unit::AuraMap::iterator iter = Auras.begin(), next; iter != Auras.end(); iter = next)
    {
        next = iter;
        ++next;
        SpellEntry const *spell = sSpellStore.LookupEntry(iter->second->GetSpellProto()->Id);
        if(spell->Mechanic == mechanic || spell->EffectMechanic[iter->second->GetEffIndex()] == mechanic)
        {
            unitTarget->RemoveAurasDueToSpell(spell->Id);
            if(Auras.empty())
                break;
            else
                next = Auras.begin();
        }
    }
    return;
}

void Spell::EffectSummonDeadPet(SpellEffectIndex /*eff_idx*/)
{
    if(m_caster->GetTypeId() != TYPEID_PLAYER)
        return;
    Player *_player = (Player*)m_caster;
    Pet *pet = _player->GetPet();
    if(!pet)
        return;
    if(pet->isAlive())
        return;
    if(damage < 0)
        return;
    pet->SetUInt32Value(UNIT_DYNAMIC_FLAGS, 0);
    pet->RemoveFlag (UNIT_FIELD_FLAGS, UNIT_FLAG_SKINNABLE);
    pet->setDeathState( ALIVE );
    pet->clearUnitState(UNIT_STAT_ALL_STATE);
    pet->SetHealth( uint32(pet->GetMaxHealth()*(float(damage)/100)));

    pet->AIM_Initialize();

    // _player->PetSpellInitialize(); -- action bar not removed at death and not required send at revive
    pet->SavePetToDB(PET_SAVE_AS_CURRENT);
}

void Spell::EffectSummonAllTotems(SpellEffectIndex eff_idx)
{
    if(m_caster->GetTypeId() != TYPEID_PLAYER)
        return;

    int32 start_button = ACTION_BUTTON_SHAMAN_TOTEMS_BAR + m_spellInfo->EffectMiscValue[eff_idx];
    int32 amount_buttons = m_spellInfo->EffectMiscValueB[eff_idx];

    for(int32 slot = 0; slot < amount_buttons; ++slot)
        if (ActionButton const* actionButton = ((Player*)m_caster)->GetActionButton(start_button+slot))
            if (actionButton->GetType()==ACTION_BUTTON_SPELL)
                if (uint32 spell_id = actionButton->GetAction())
                    if (((Player*)m_caster)->HasSpellCooldown(spell_id))
                        m_caster->CastSpell(unitTarget, spell_id, true);
}

void Spell::EffectDestroyAllTotems(SpellEffectIndex /*eff_idx*/)
{
    int32 mana = 0;
    for(int slot = 0;  slot < MAX_TOTEM_SLOT; ++slot)
    {
        if (Totem* totem = m_caster->GetTotem(TotemSlot(slot)))
        {
            uint32 spell_id = totem->GetUInt32Value(UNIT_CREATED_BY_SPELL);
            if (SpellEntry const* spellInfo = sSpellStore.LookupEntry(spell_id))
            {
                uint32 manacost = m_caster->GetCreateMana() * spellInfo->ManaCostPercentage / 100;
                mana += manacost * damage / 100;
            }
            totem->UnSummon();
        }
    }

    if (mana)
        m_caster->CastCustomSpell(m_caster, 39104, &mana, NULL, NULL, true);
}

void Spell::EffectDurabilityDamage(SpellEffectIndex eff_idx)
{
    if(!unitTarget || unitTarget->GetTypeId() != TYPEID_PLAYER)
        return;

    int32 slot = m_spellInfo->EffectMiscValue[eff_idx];

    // FIXME: some spells effects have value -1/-2
    // Possibly its mean -1 all player equipped items and -2 all items
    if(slot < 0)
    {
        ((Player*)unitTarget)->DurabilityPointsLossAll(damage, (slot < -1));
        return;
    }

    // invalid slot value
    if(slot >= INVENTORY_SLOT_BAG_END)
        return;

    if(Item* item = ((Player*)unitTarget)->GetItemByPos(INVENTORY_SLOT_BAG_0, slot))
        ((Player*)unitTarget)->DurabilityPointsLoss(item, damage);
}

void Spell::EffectDurabilityDamagePCT(SpellEffectIndex eff_idx)
{
    if(!unitTarget || unitTarget->GetTypeId() != TYPEID_PLAYER)
        return;

    int32 slot = m_spellInfo->EffectMiscValue[eff_idx];

    // FIXME: some spells effects have value -1/-2
    // Possibly its mean -1 all player equipped items and -2 all items
    if(slot < 0)
    {
        ((Player*)unitTarget)->DurabilityLossAll(double(damage)/100.0f, (slot < -1));
        return;
    }

    // invalid slot value
    if(slot >= INVENTORY_SLOT_BAG_END)
        return;

    if(damage <= 0)
        return;

    if(Item* item = ((Player*)unitTarget)->GetItemByPos(INVENTORY_SLOT_BAG_0, slot))
        ((Player*)unitTarget)->DurabilityLoss(item, double(damage)/100.0f);
}

void Spell::EffectModifyThreatPercent(SpellEffectIndex /*eff_idx*/)
{
    if(!unitTarget)
        return;

    unitTarget->getThreatManager().modifyThreatPercent(m_caster, damage);
}

void Spell::EffectTransmitted(SpellEffectIndex eff_idx)
{
    uint32 name_id = m_spellInfo->EffectMiscValue[eff_idx];

    GameObjectInfo const* goinfo = ObjectMgr::GetGameObjectInfo(name_id);

    if (!goinfo)
    {
        sLog.outErrorDb("Gameobject (Entry: %u) not exist and not created at spell (ID: %u) cast",name_id, m_spellInfo->Id);
        return;
    }

    float fx, fy, fz;

    if(m_targets.m_targetMask & TARGET_FLAG_DEST_LOCATION)
    {
        fx = m_targets.m_destX;
        fy = m_targets.m_destY;
        fz = m_targets.m_destZ;
    }
    //FIXME: this can be better check for most objects but still hack
    else if(m_spellInfo->EffectRadiusIndex[eff_idx] && m_spellInfo->speed==0)
    {
        float dis = GetSpellRadius(sSpellRadiusStore.LookupEntry(m_spellInfo->EffectRadiusIndex[eff_idx]));
        m_caster->GetClosePoint(fx, fy, fz, DEFAULT_WORLD_OBJECT_SIZE, dis);
    }
    else
    {
        float min_dis = GetSpellMinRange(sSpellRangeStore.LookupEntry(m_spellInfo->rangeIndex));
        float max_dis = GetSpellMaxRange(sSpellRangeStore.LookupEntry(m_spellInfo->rangeIndex));
        float dis = rand_norm_f() * (max_dis - min_dis) + min_dis;

        m_caster->GetClosePoint(fx, fy, fz, DEFAULT_WORLD_OBJECT_SIZE, dis);
    }

    Map *cMap = m_caster->GetMap();

    if(goinfo->type==GAMEOBJECT_TYPE_FISHINGNODE)
    {
        if ( !cMap->IsInWater(fx, fy, fz-0.5f))             // Hack to prevent fishing bobber from failing to land on fishing hole
        { // but this is not proper, we really need to ignore not materialized objects
            SendCastResult(SPELL_FAILED_NOT_HERE);
            SendChannelUpdate(0);
            return;
        }

        // replace by water level in this case
        fz = cMap->GetWaterLevel(fx, fy);
    }
    // if gameobject is summoning object, it should be spawned right on caster's position
    else if(goinfo->type==GAMEOBJECT_TYPE_SUMMONING_RITUAL)
    {
        m_caster->GetPosition(fx, fy, fz);
    }

    GameObject* pGameObj = new GameObject;

    if(!pGameObj->Create(sObjectMgr.GenerateLowGuid(HIGHGUID_GAMEOBJECT), name_id, cMap,
        m_caster->GetPhaseMask(), fx, fy, fz, m_caster->GetOrientation(), 0.0f, 0.0f, 0.0f, 0.0f, 100, GO_STATE_READY))
    {
        delete pGameObj;
        return;
    }

    int32 duration = GetSpellDuration(m_spellInfo);

    switch(goinfo->type)
    {
        case GAMEOBJECT_TYPE_FISHINGNODE:
        {
            m_caster->SetChannelObjectGUID(pGameObj->GetGUID());
            m_caster->AddGameObject(pGameObj);              // will removed at spell cancel

            // end time of range when possible catch fish (FISHING_BOBBER_READY_TIME..GetDuration(m_spellInfo))
            // start time == fish-FISHING_BOBBER_READY_TIME (0..GetDuration(m_spellInfo)-FISHING_BOBBER_READY_TIME)
            int32 lastSec = 0;
            switch(urand(0, 3))
            {
                case 0: lastSec =  3; break;
                case 1: lastSec =  7; break;
                case 2: lastSec = 13; break;
                case 3: lastSec = 17; break;
            }

            duration = duration - lastSec*IN_MILLISECONDS + FISHING_BOBBER_READY_TIME*IN_MILLISECONDS;
            break;
        }
        case GAMEOBJECT_TYPE_SUMMONING_RITUAL:
        {
            if(m_caster->GetTypeId() == TYPEID_PLAYER)
            {
                pGameObj->AddUniqueUse((Player*)m_caster);
                m_caster->AddGameObject(pGameObj);          // will removed at spell cancel
            }
            break;
        }
        case GAMEOBJECT_TYPE_FISHINGHOLE:
        case GAMEOBJECT_TYPE_CHEST:
        default:
            break;
    }

    pGameObj->SetRespawnTime(duration > 0 ? duration/IN_MILLISECONDS : 0);

    pGameObj->SetOwnerGUID(m_caster->GetGUID());

    pGameObj->SetUInt32Value(GAMEOBJECT_LEVEL, m_caster->getLevel());
    pGameObj->SetSpellId(m_spellInfo->Id);

    DEBUG_LOG("AddObject at SpellEfects.cpp EffectTransmitted");
    //m_caster->AddGameObject(pGameObj);
    //m_ObjToDel.push_back(pGameObj);

    cMap->Add(pGameObj);

    pGameObj->SummonLinkedTrapIfAny();
}

void Spell::EffectProspecting(SpellEffectIndex /*eff_idx*/)
{
    if(m_caster->GetTypeId() != TYPEID_PLAYER)
        return;

    Player* p_caster = (Player*)m_caster;
    if(!itemTarget || !(itemTarget->GetProto()->BagFamily & BAG_FAMILY_MASK_MINING_SUPP))
        return;

    if(itemTarget->GetCount() < 5)
        return;

    if( sWorld.getConfig(CONFIG_BOOL_SKILL_PROSPECTING))
    {
        uint32 SkillValue = p_caster->GetPureSkillValue(SKILL_JEWELCRAFTING);
        uint32 reqSkillValue = itemTarget->GetProto()->RequiredSkillRank;
        p_caster->UpdateGatherSkill(SKILL_JEWELCRAFTING, SkillValue, reqSkillValue);
    }

    ((Player*)m_caster)->SendLoot(itemTarget->GetGUID(), LOOT_PROSPECTING);
}

void Spell::EffectMilling(SpellEffectIndex /*eff_idx*/)
{
    if(m_caster->GetTypeId() != TYPEID_PLAYER)
        return;

    Player* p_caster = (Player*)m_caster;
    if(!itemTarget || !(itemTarget->GetProto()->BagFamily & BAG_FAMILY_MASK_HERBS))
        return;

    if(itemTarget->GetCount() < 5)
        return;

    if( sWorld.getConfig(CONFIG_BOOL_SKILL_MILLING))
    {
        uint32 SkillValue = p_caster->GetPureSkillValue(SKILL_INSCRIPTION);
        uint32 reqSkillValue = itemTarget->GetProto()->RequiredSkillRank;
        p_caster->UpdateGatherSkill(SKILL_INSCRIPTION, SkillValue, reqSkillValue);
    }

    ((Player*)m_caster)->SendLoot(itemTarget->GetGUID(), LOOT_MILLING);
}

void Spell::EffectSkill(SpellEffectIndex /*eff_idx*/)
{
    sLog.outDebug("WORLD: SkillEFFECT");
}

void Spell::EffectSpiritHeal(SpellEffectIndex /*eff_idx*/)
{
    // TODO player can't see the heal-animation - he should respawn some ticks later
    if (!unitTarget || unitTarget->isAlive())
        return;
    if (unitTarget->GetTypeId() != TYPEID_PLAYER)
        return;
    if (!unitTarget->IsInWorld())
        return;
    if (m_spellInfo->Id == 22012 && !unitTarget->HasAura(2584))
        return;

    ((Player*)unitTarget)->ResurrectPlayer(1.0f);
    ((Player*)unitTarget)->SpawnCorpseBones();

    ((Player*)unitTarget)->CastSpell(unitTarget, 6962, true);
}

// remove insignia spell effect
void Spell::EffectSkinPlayerCorpse(SpellEffectIndex /*eff_idx*/)
{
    sLog.outDebug("Effect: SkinPlayerCorpse");
    if ( (m_caster->GetTypeId() != TYPEID_PLAYER) || (unitTarget->GetTypeId() != TYPEID_PLAYER) || (unitTarget->isAlive()) )
        return;

    ((Player*)unitTarget)->RemovedInsignia( (Player*)m_caster );
}

void Spell::EffectStealBeneficialBuff(SpellEffectIndex eff_idx)
{
    sLog.outDebug("Effect: StealBeneficialBuff");

    if(!unitTarget || unitTarget==m_caster)                 // can't steal from self
        return;

    std::vector <Aura *> steal_list;
    // Create dispel mask by dispel type
    uint32 dispelMask  = GetDispellMask( DispelType(m_spellInfo->EffectMiscValue[eff_idx]) );
    Unit::AuraMap const& auras = unitTarget->GetAuras();
    for(Unit::AuraMap::const_iterator itr = auras.begin(); itr != auras.end(); ++itr)
    {
        Aura *aur = (*itr).second;
        if (aur && (1<<aur->GetSpellProto()->Dispel) & dispelMask)
        {
            // Need check for passive? this
            if (aur->IsPositive() && !aur->IsPassive() && !(aur->GetSpellProto()->AttributesEx4 & SPELL_ATTR_EX4_NOT_STEALABLE))
                steal_list.push_back(aur);
        }
    }
    // Ok if exist some buffs for dispel try dispel it
    if (!steal_list.empty())
    {
        std::list < std::pair<uint32,uint64> > success_list;
        int32 list_size = steal_list.size();
        // Dispell N = damage buffs (or while exist buffs for dispel)
        for (int32 count=0; count < damage && list_size > 0; ++count)
        {
            // Random select buff for dispel
            Aura *aur = steal_list[urand(0, list_size-1)];
            // Not use chance for steal
            // TODO possible need do it
            success_list.push_back( std::pair<uint32,uint64>(aur->GetId(),aur->GetCasterGUID()));

            // Remove buff from list for prevent doubles
            for (std::vector<Aura *>::iterator j = steal_list.begin(); j != steal_list.end(); )
            {
                Aura *stealed = *j;
                if (stealed->GetId() == aur->GetId() && stealed->GetCasterGUID() == aur->GetCasterGUID())
                {
                    j = steal_list.erase(j);
                    --list_size;
                }
                else
                    ++j;
            }
        }
        // Really try steal and send log
        if (!success_list.empty())
        {
            int32 count = success_list.size();
            WorldPacket data(SMSG_SPELLSTEALLOG, 8+8+4+1+4+count*5);
            data << unitTarget->GetPackGUID();       // Victim GUID
            data << m_caster->GetPackGUID();         // Caster GUID
            data << uint32(m_spellInfo->Id);         // Dispell spell id
            data << uint8(0);                        // not used
            data << uint32(count);                   // count
            for (std::list<std::pair<uint32,uint64> >::iterator j = success_list.begin(); j != success_list.end(); ++j)
            {
                SpellEntry const* spellInfo = sSpellStore.LookupEntry(j->first);
                data << uint32(spellInfo->Id);       // Spell Id
                data << uint8(0);                    // 0 - steals !=0 transfers
                unitTarget->RemoveAurasDueToSpellBySteal(spellInfo->Id, j->second, m_caster);
            }
            m_caster->SendMessageToSet(&data, true);
        }
    }
}

void Spell::EffectKillCreditPersonal(SpellEffectIndex eff_idx)
{
    if(!unitTarget || unitTarget->GetTypeId() != TYPEID_PLAYER)
        return;

    ((Player*)unitTarget)->KilledMonsterCredit(m_spellInfo->EffectMiscValue[eff_idx], 0);
}

void Spell::EffectKillCredit(SpellEffectIndex eff_idx)
{
    if(!unitTarget || unitTarget->GetTypeId() != TYPEID_PLAYER)
        return;

    ((Player*)unitTarget)->RewardPlayerAndGroupAtEvent(m_spellInfo->EffectMiscValue[eff_idx], unitTarget);
}

void Spell::EffectQuestFail(SpellEffectIndex eff_idx)
{
    if(!unitTarget || unitTarget->GetTypeId() != TYPEID_PLAYER)
        return;

    ((Player*)unitTarget)->FailQuest(m_spellInfo->EffectMiscValue[eff_idx]);
}

void Spell::EffectActivateRune(SpellEffectIndex eff_idx)
{
    if(m_caster->GetTypeId() != TYPEID_PLAYER)
        return;

    Player *plr = (Player*)m_caster;

    if(plr->getClass() != CLASS_DEATH_KNIGHT)
        return;

    for(uint32 j = 0; j < MAX_RUNES; ++j)
    {
        if(plr->GetRuneCooldown(j) && plr->GetCurrentRune(j) == RuneType(m_spellInfo->EffectMiscValue[eff_idx]))
        {
            plr->SetRuneCooldown(j, 0);
        }
    }
}

void Spell::EffectTitanGrip(SpellEffectIndex /*eff_idx*/)
{
    if (unitTarget && unitTarget->GetTypeId() == TYPEID_PLAYER)
        ((Player*)unitTarget)->SetCanTitanGrip(true);
}

void Spell::EffectRenamePet(SpellEffectIndex /*eff_idx*/)
{
    if (!unitTarget || unitTarget->GetTypeId() != TYPEID_UNIT ||
        !((Creature*)unitTarget)->isPet() || ((Pet*)unitTarget)->getPetType() != HUNTER_PET)
        return;

    unitTarget->RemoveByteFlag(UNIT_FIELD_BYTES_2, 2, UNIT_CAN_BE_RENAMED);
}

void Spell::EffectPlayMusic(SpellEffectIndex eff_idx)
{
    if(!unitTarget || unitTarget->GetTypeId() != TYPEID_PLAYER)
        return;

    uint32 soundid = m_spellInfo->EffectMiscValue[eff_idx];

    if (!sSoundEntriesStore.LookupEntry(soundid))
    {
        sLog.outError("EffectPlayMusic: Sound (Id: %u) not exist in spell %u.",soundid,m_spellInfo->Id);
        return;
    }

    WorldPacket data(SMSG_PLAY_MUSIC, 4);
    data << uint32(soundid);
    ((Player*)unitTarget)->GetSession()->SendPacket(&data);
}

void Spell::EffectSpecCount(SpellEffectIndex /*eff_idx*/)
{
    if (!unitTarget || unitTarget->GetTypeId() != TYPEID_PLAYER)
        return;

    ((Player*)unitTarget)->UpdateSpecCount(damage);
}

void Spell::EffectActivateSpec(SpellEffectIndex /*eff_idx*/)
{
    if (!unitTarget || unitTarget->GetTypeId() != TYPEID_PLAYER)
        return;

    uint32 spec = damage-1;

    ((Player*)unitTarget)->ActivateSpec(spec);
}

void Spell::EffectBind(SpellEffectIndex eff_idx)
{
    if (!unitTarget || unitTarget->GetTypeId() != TYPEID_PLAYER)
        return;

    Player* player = (Player*)unitTarget;

    uint32 area_id;
    WorldLocation loc;
    if (m_spellInfo->EffectImplicitTargetA[eff_idx] == TARGET_TABLE_X_Y_Z_COORDINATES ||
        m_spellInfo->EffectImplicitTargetB[eff_idx] == TARGET_TABLE_X_Y_Z_COORDINATES)
    {
        SpellTargetPosition const* st = sSpellMgr.GetSpellTargetPosition(m_spellInfo->Id);
        if (!st)
        {
            sLog.outError( "Spell::EffectBind - unknown Teleport coordinates for spell ID %u", m_spellInfo->Id );
            return;
        }

        loc.mapid       = st->target_mapId;
        loc.coord_x     = st->target_X;
        loc.coord_y     = st->target_Y;
        loc.coord_z     = st->target_Y;
        loc.orientation = st->target_Orientation;
        area_id = sMapMgr.GetAreaId(loc.mapid, loc.coord_x, loc.coord_y, loc.coord_z);
    }
    else
    {
        player->GetPosition(loc);
        area_id = player->GetAreaId();
    }

    player->SetHomebindToLocation(loc,area_id);

    // binding
    WorldPacket data( SMSG_BINDPOINTUPDATE, (4+4+4+4+4) );
    data << float(loc.coord_x);
    data << float(loc.coord_y);
    data << float(loc.coord_z);
    data << uint32(loc.mapid);
    data << uint32(area_id);
    player->SendDirectMessage( &data );

    DEBUG_LOG("New Home Position X is %f", loc.coord_x);
    DEBUG_LOG("New Home Position Y is %f", loc.coord_y);
    DEBUG_LOG("New Home Position Z is %f", loc.coord_z);
    DEBUG_LOG("New Home MapId is %u", loc.mapid);
    DEBUG_LOG("New Home AreaId is %u", area_id);

    // zone update
    data.Initialize(SMSG_PLAYERBOUND, 8+4);
    data << uint64(player->GetGUID());
    data << uint32(area_id);
    player->SendDirectMessage( &data );
}

void Spell::EffectRestoreItemCharges( SpellEffectIndex eff_idx )
{
    if (unitTarget->GetTypeId() != TYPEID_PLAYER)
        return;

    Player* player = (Player*)unitTarget;

    ItemPrototype const* itemProto = ObjectMgr::GetItemPrototype(m_spellInfo->EffectItemType[eff_idx]);
    if (!itemProto)
        return;

    // In case item from limited category recharge any from category, is this valid checked early in spell checks
    Item* item;
    if (itemProto->ItemLimitCategory)
        item = player->GetItemByLimitedCategory(itemProto->ItemLimitCategory);
    else
        item = player->GetItemByEntry(m_spellInfo->EffectItemType[eff_idx]);

    if (!item)
        return;

    item->RestoreCharges();
}

void Spell::EffectTeachTaxiNode( SpellEffectIndex eff_idx )
{
    if (unitTarget->GetTypeId() != TYPEID_PLAYER)
        return;

    Player* player = (Player*)unitTarget;

    uint32 taxiNodeId = m_spellInfo->EffectMiscValue[eff_idx];
    if (!sTaxiNodesStore.LookupEntry(taxiNodeId))
        return;

    if (player->m_taxi.SetTaximaskNode(taxiNodeId))
    {
        WorldPacket data(SMSG_NEW_TAXI_PATH, 0);
        player->SendDirectMessage( &data );

        data.Initialize( SMSG_TAXINODE_STATUS, 9 );
        data << uint64( m_caster->GetGUID() );
        data << uint8( 1 );
        player->SendDirectMessage( &data );
    }
}<|MERGE_RESOLUTION|>--- conflicted
+++ resolved
@@ -5200,20 +5200,12 @@
                 totalDamagePercentMod *= 1.2f;
             }
             // Rune strike
-<<<<<<< HEAD
             if( m_spellInfo->SpellIconID == 3007)
             {
                 int32 count = CalculateDamage(EFFECT_INDEX_2, unitTarget);
                 spell_bonus += int32(count * m_caster->GetTotalAttackPowerValue(BASE_ATTACK) / 100.0f);
-=======
-            if (m_spellInfo->SpellIconID == 3007)
-            {
-            int32 count = CalculateDamage(EFFECT_INDEX_2, unitTarget);
-            spell_bonus += int32(count*m_caster->GetTotalAttackPowerValue(BASE_ATTACK)/100.0f);
-
             if (Aura* pAura = m_caster->GetAura(56816, EFFECT_INDEX_0))
                     pAura->SendFakeAuraUpdate(56817, true);
->>>>>>> 0d7db37d
             }
             break;
         }
@@ -5458,11 +5450,7 @@
         {
             switch(m_spellInfo->Id)
             {
-<<<<<<< HEAD
                 case 6962:                                  // Pet Summoned
-=======
-                case 6962:
->>>>>>> 0d7db37d
                 {
                     if(m_caster->GetTypeId() != TYPEID_PLAYER)
                         return;
