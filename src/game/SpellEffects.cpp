--- conflicted
+++ resolved
@@ -5199,12 +5199,7 @@
             {
                 int32 count = CalculateDamage(EFFECT_INDEX_2, unitTarget);
                 spell_bonus += int32(count * m_caster->GetTotalAttackPowerValue(BASE_ATTACK) / 100.0f);
-<<<<<<< HEAD
-            if (Aura* pAura = m_caster->GetAura(56816, EFFECT_INDEX_0))
-=======
-                
                 if( Aura * pAura = m_caster->GetAura(56816, EFFECT_INDEX_0))
->>>>>>> 62cfa29a
                     pAura->SendFakeAuraUpdate(56817, true);
             }
             break;
