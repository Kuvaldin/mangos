/*
 * Copyright (C) 2005-2011 MaNGOS <http://getmangos.com/>
 *
 * This program is free software; you can redistribute it and/or modify
 * it under the terms of the GNU General Public License as published by
 * the Free Software Foundation; either version 2 of the License, or
 * (at your option) any later version.
 *
 * This program is distributed in the hope that it will be useful,
 * but WITHOUT ANY WARRANTY; without even the implied warranty of
 * MERCHANTABILITY or FITNESS FOR A PARTICULAR PURPOSE.  See the
 * GNU General Public License for more details.
 *
 * You should have received a copy of the GNU General Public License
 * along with this program; if not, write to the Free Software
 * Foundation, Inc., 59 Temple Place, Suite 330, Boston, MA  02111-1307  USA
 */

#include "Common.h"
#include "Database/DatabaseEnv.h"
#include "WorldPacket.h"
#include "Opcodes.h"
#include "Log.h"
#include "UpdateMask.h"
#include "World.h"
#include "ObjectMgr.h"
#include "SpellMgr.h"
#include "Player.h"
#include "SkillExtraItems.h"
#include "Unit.h"
#include "Spell.h"
#include "DynamicObject.h"
#include "SpellAuras.h"
#include "Group.h"
#include "UpdateData.h"
#include "MapManager.h"
#include "ObjectAccessor.h"
#include "SharedDefines.h"
#include "Pet.h"
#include "GameObject.h"
#include "GossipDef.h"
#include "Creature.h"
#include "Totem.h"
#include "CreatureAI.h"
#include "BattleGroundMgr.h"
#include "BattleGround.h"
#include "BattleGroundEY.h"
#include "BattleGroundWS.h"
#include "BattleGroundSA.h"
#include "Language.h"
#include "SocialMgr.h"
#include "VMapFactory.h"
#include "Util.h"
#include "TemporarySummon.h"
#include "ScriptMgr.h"
#include "SkillDiscovery.h"
#include "Formulas.h"
#include "GridNotifiers.h"
#include "GridNotifiersImpl.h"
#include "CellImpl.h"

pEffect SpellEffects[TOTAL_SPELL_EFFECTS]=
{
    &Spell::EffectNULL,                                     //  0
    &Spell::EffectInstaKill,                                //  1 SPELL_EFFECT_INSTAKILL
    &Spell::EffectSchoolDMG,                                //  2 SPELL_EFFECT_SCHOOL_DAMAGE
    &Spell::EffectDummy,                                    //  3 SPELL_EFFECT_DUMMY
    &Spell::EffectUnused,                                   //  4 SPELL_EFFECT_PORTAL_TELEPORT          unused from pre-1.2.1
    &Spell::EffectTeleportUnits,                            //  5 SPELL_EFFECT_TELEPORT_UNITS
    &Spell::EffectApplyAura,                                //  6 SPELL_EFFECT_APPLY_AURA
    &Spell::EffectEnvironmentalDMG,                         //  7 SPELL_EFFECT_ENVIRONMENTAL_DAMAGE
    &Spell::EffectPowerDrain,                               //  8 SPELL_EFFECT_POWER_DRAIN
    &Spell::EffectHealthLeech,                              //  9 SPELL_EFFECT_HEALTH_LEECH
    &Spell::EffectHeal,                                     // 10 SPELL_EFFECT_HEAL
    &Spell::EffectBind,                                     // 11 SPELL_EFFECT_BIND
    &Spell::EffectUnused,                                   // 12 SPELL_EFFECT_PORTAL                   unused from pre-1.2.1, exist 2 spell, but not exist any data about its real usage
    &Spell::EffectUnused,                                   // 13 SPELL_EFFECT_RITUAL_BASE              unused from pre-1.2.1
    &Spell::EffectUnused,                                   // 14 SPELL_EFFECT_RITUAL_SPECIALIZE        unused from pre-1.2.1
    &Spell::EffectUnused,                                   // 15 SPELL_EFFECT_RITUAL_ACTIVATE_PORTAL   unused from pre-1.2.1
    &Spell::EffectQuestComplete,                            // 16 SPELL_EFFECT_QUEST_COMPLETE
    &Spell::EffectWeaponDmg,                                // 17 SPELL_EFFECT_WEAPON_DAMAGE_NOSCHOOL
    &Spell::EffectResurrect,                                // 18 SPELL_EFFECT_RESURRECT
    &Spell::EffectAddExtraAttacks,                          // 19 SPELL_EFFECT_ADD_EXTRA_ATTACKS
    &Spell::EffectEmpty,                                    // 20 SPELL_EFFECT_DODGE                    one spell: Dodge
    &Spell::EffectEmpty,                                    // 21 SPELL_EFFECT_EVADE                    one spell: Evade (DND)
    &Spell::EffectParry,                                    // 22 SPELL_EFFECT_PARRY
    &Spell::EffectBlock,                                    // 23 SPELL_EFFECT_BLOCK                    one spell: Block
    &Spell::EffectCreateItem,                               // 24 SPELL_EFFECT_CREATE_ITEM
    &Spell::EffectEmpty,                                    // 25 SPELL_EFFECT_WEAPON                   spell per weapon type, in ItemSubclassmask store mask that can be used for usability check at equip, but current way using skill also work.
    &Spell::EffectEmpty,                                    // 26 SPELL_EFFECT_DEFENSE                  one spell: Defense
    &Spell::EffectPersistentAA,                             // 27 SPELL_EFFECT_PERSISTENT_AREA_AURA
    &Spell::EffectSummonType,                               // 28 SPELL_EFFECT_SUMMON
    &Spell::EffectLeapForward,                              // 29 SPELL_EFFECT_LEAP
    &Spell::EffectEnergize,                                 // 30 SPELL_EFFECT_ENERGIZE
    &Spell::EffectWeaponDmg,                                // 31 SPELL_EFFECT_WEAPON_PERCENT_DAMAGE
    &Spell::EffectTriggerMissileSpell,                      // 32 SPELL_EFFECT_TRIGGER_MISSILE
    &Spell::EffectOpenLock,                                 // 33 SPELL_EFFECT_OPEN_LOCK
    &Spell::EffectSummonChangeItem,                         // 34 SPELL_EFFECT_SUMMON_CHANGE_ITEM
    &Spell::EffectApplyAreaAura,                            // 35 SPELL_EFFECT_APPLY_AREA_AURA_PARTY
    &Spell::EffectLearnSpell,                               // 36 SPELL_EFFECT_LEARN_SPELL
    &Spell::EffectEmpty,                                    // 37 SPELL_EFFECT_SPELL_DEFENSE            one spell: SPELLDEFENSE (DND)
    &Spell::EffectDispel,                                   // 38 SPELL_EFFECT_DISPEL
    &Spell::EffectEmpty,                                    // 39 SPELL_EFFECT_LANGUAGE                 misc store lang id
    &Spell::EffectDualWield,                                // 40 SPELL_EFFECT_DUAL_WIELD
    &Spell::EffectJump,                                     // 41 SPELL_EFFECT_JUMP
    &Spell::EffectJump,                                     // 42 SPELL_EFFECT_JUMP2
    &Spell::EffectTeleUnitsFaceCaster,                      // 43 SPELL_EFFECT_TELEPORT_UNITS_FACE_CASTER
    &Spell::EffectLearnSkill,                               // 44 SPELL_EFFECT_SKILL_STEP
    &Spell::EffectAddHonor,                                 // 45 SPELL_EFFECT_ADD_HONOR                honor/pvp related
    &Spell::EffectNULL,                                     // 46 SPELL_EFFECT_SPAWN                    spawn/login animation, expected by spawn unit cast, also base points store some dynflags
    &Spell::EffectTradeSkill,                               // 47 SPELL_EFFECT_TRADE_SKILL
    &Spell::EffectUnused,                                   // 48 SPELL_EFFECT_STEALTH                  one spell: Base Stealth
    &Spell::EffectUnused,                                   // 49 SPELL_EFFECT_DETECT                   one spell: Detect
    &Spell::EffectTransmitted,                              // 50 SPELL_EFFECT_TRANS_DOOR
    &Spell::EffectUnused,                                   // 51 SPELL_EFFECT_FORCE_CRITICAL_HIT       unused from pre-1.2.1
    &Spell::EffectUnused,                                   // 52 SPELL_EFFECT_GUARANTEE_HIT            unused from pre-1.2.1
    &Spell::EffectEnchantItemPerm,                          // 53 SPELL_EFFECT_ENCHANT_ITEM
    &Spell::EffectEnchantItemTmp,                           // 54 SPELL_EFFECT_ENCHANT_ITEM_TEMPORARY
    &Spell::EffectTameCreature,                             // 55 SPELL_EFFECT_TAMECREATURE
    &Spell::EffectSummonPet,                                // 56 SPELL_EFFECT_SUMMON_PET
    &Spell::EffectLearnPetSpell,                            // 57 SPELL_EFFECT_LEARN_PET_SPELL
    &Spell::EffectWeaponDmg,                                // 58 SPELL_EFFECT_WEAPON_DAMAGE
    &Spell::EffectCreateRandomItem,                         // 59 SPELL_EFFECT_CREATE_RANDOM_ITEM       create item base at spell specific loot
    &Spell::EffectProficiency,                              // 60 SPELL_EFFECT_PROFICIENCY
    &Spell::EffectSendEvent,                                // 61 SPELL_EFFECT_SEND_EVENT
    &Spell::EffectPowerBurn,                                // 62 SPELL_EFFECT_POWER_BURN
    &Spell::EffectThreat,                                   // 63 SPELL_EFFECT_THREAT
    &Spell::EffectTriggerSpell,                             // 64 SPELL_EFFECT_TRIGGER_SPELL
    &Spell::EffectApplyAreaAura,                            // 65 SPELL_EFFECT_APPLY_AREA_AURA_RAID
    &Spell::EffectRestoreItemCharges,                       // 66 SPELL_EFFECT_RESTORE_ITEM_CHARGES     itemtype - is affected item ID
    &Spell::EffectHealMaxHealth,                            // 67 SPELL_EFFECT_HEAL_MAX_HEALTH
    &Spell::EffectInterruptCast,                            // 68 SPELL_EFFECT_INTERRUPT_CAST
    &Spell::EffectDistract,                                 // 69 SPELL_EFFECT_DISTRACT
    &Spell::EffectPull,                                     // 70 SPELL_EFFECT_PULL                     one spell: Distract Move
    &Spell::EffectPickPocket,                               // 71 SPELL_EFFECT_PICKPOCKET
    &Spell::EffectAddFarsight,                              // 72 SPELL_EFFECT_ADD_FARSIGHT
    &Spell::EffectNULL,                                     // 73 SPELL_EFFECT_UNTRAIN_TALENTS          one spell: Trainer: Untrain Talents
    &Spell::EffectApplyGlyph,                               // 74 SPELL_EFFECT_APPLY_GLYPH
    &Spell::EffectHealMechanical,                           // 75 SPELL_EFFECT_HEAL_MECHANICAL          one spell: Mechanical Patch Kit
    &Spell::EffectSummonObjectWild,                         // 76 SPELL_EFFECT_SUMMON_OBJECT_WILD
    &Spell::EffectScriptEffect,                             // 77 SPELL_EFFECT_SCRIPT_EFFECT
    &Spell::EffectUnused,                                   // 78 SPELL_EFFECT_ATTACK
    &Spell::EffectSanctuary,                                // 79 SPELL_EFFECT_SANCTUARY
    &Spell::EffectAddComboPoints,                           // 80 SPELL_EFFECT_ADD_COMBO_POINTS
    &Spell::EffectUnused,                                   // 81 SPELL_EFFECT_CREATE_HOUSE             one spell: Create House (TEST)
    &Spell::EffectNULL,                                     // 82 SPELL_EFFECT_BIND_SIGHT
    &Spell::EffectDuel,                                     // 83 SPELL_EFFECT_DUEL
    &Spell::EffectStuck,                                    // 84 SPELL_EFFECT_STUCK
    &Spell::EffectSummonPlayer,                             // 85 SPELL_EFFECT_SUMMON_PLAYER
    &Spell::EffectActivateObject,                           // 86 SPELL_EFFECT_ACTIVATE_OBJECT
    &Spell::EffectWMODamage,                                // 87 SPELL_EFFECT_WMO_DAMAGE (57 spells in 3.3.2)
    &Spell::EffectWMORepair,                                // 88 SPELL_EFFECT_WMO_REPAIR (2 spells in 3.3.2)
    &Spell::EffectWMOChange,                                // 89 SPELL_EFFECT_WMO_CHANGE (7 spells in 3.3.2)
    &Spell::EffectKillCreditPersonal,                       // 90 SPELL_EFFECT_KILL_CREDIT_PERSONAL     Kill credit but only for single person
    &Spell::EffectUnused,                                   // 91 SPELL_EFFECT_THREAT_ALL               one spell: zzOLDBrainwash
    &Spell::EffectEnchantHeldItem,                          // 92 SPELL_EFFECT_ENCHANT_HELD_ITEM
    &Spell::EffectBreakPlayerTargeting,                     // 93 SPELL_EFFECT_BREAK_PLAYER_TARGETING
    &Spell::EffectSelfResurrect,                            // 94 SPELL_EFFECT_SELF_RESURRECT
    &Spell::EffectSkinning,                                 // 95 SPELL_EFFECT_SKINNING
    &Spell::EffectCharge,                                   // 96 SPELL_EFFECT_CHARGE
    &Spell::EffectSummonAllTotems,                          // 97 SPELL_EFFECT_SUMMON_ALL_TOTEMS
    &Spell::EffectKnockBack,                                // 98 SPELL_EFFECT_KNOCK_BACK
    &Spell::EffectDisEnchant,                               // 99 SPELL_EFFECT_DISENCHANT
    &Spell::EffectInebriate,                                //100 SPELL_EFFECT_INEBRIATE
    &Spell::EffectFeedPet,                                  //101 SPELL_EFFECT_FEED_PET
    &Spell::EffectDismissPet,                               //102 SPELL_EFFECT_DISMISS_PET
    &Spell::EffectReputation,                               //103 SPELL_EFFECT_REPUTATION
    &Spell::EffectSummonObject,                             //104 SPELL_EFFECT_SUMMON_OBJECT_SLOT1
    &Spell::EffectSummonObject,                             //105 SPELL_EFFECT_SUMMON_OBJECT_SLOT2
    &Spell::EffectSummonObject,                             //106 SPELL_EFFECT_SUMMON_OBJECT_SLOT3
    &Spell::EffectSummonObject,                             //107 SPELL_EFFECT_SUMMON_OBJECT_SLOT4
    &Spell::EffectDispelMechanic,                           //108 SPELL_EFFECT_DISPEL_MECHANIC
    &Spell::EffectSummonDeadPet,                            //109 SPELL_EFFECT_SUMMON_DEAD_PET
    &Spell::EffectDestroyAllTotems,                         //110 SPELL_EFFECT_DESTROY_ALL_TOTEMS
    &Spell::EffectDurabilityDamage,                         //111 SPELL_EFFECT_DURABILITY_DAMAGE
    &Spell::EffectUnused,                                   //112 SPELL_EFFECT_112 (old SPELL_EFFECT_SUMMON_DEMON)
    &Spell::EffectResurrectNew,                             //113 SPELL_EFFECT_RESURRECT_NEW
    &Spell::EffectTaunt,                                    //114 SPELL_EFFECT_ATTACK_ME
    &Spell::EffectDurabilityDamagePCT,                      //115 SPELL_EFFECT_DURABILITY_DAMAGE_PCT
    &Spell::EffectSkinPlayerCorpse,                         //116 SPELL_EFFECT_SKIN_PLAYER_CORPSE       one spell: Remove Insignia, bg usage, required special corpse flags...
    &Spell::EffectSpiritHeal,                               //117 SPELL_EFFECT_SPIRIT_HEAL              one spell: Spirit Heal
    &Spell::EffectSkill,                                    //118 SPELL_EFFECT_SKILL                    professions and more
    &Spell::EffectApplyAreaAura,                            //119 SPELL_EFFECT_APPLY_AREA_AURA_PET
    &Spell::EffectUnused,                                   //120 SPELL_EFFECT_TELEPORT_GRAVEYARD       one spell: Graveyard Teleport Test
    &Spell::EffectWeaponDmg,                                //121 SPELL_EFFECT_NORMALIZED_WEAPON_DMG
    &Spell::EffectServerSide,                               //122 SPELL_EFFECT_SERVER_SIDE              unused (used in R2 for server-side spells like 18350)
    &Spell::EffectSendTaxi,                                 //123 SPELL_EFFECT_SEND_TAXI                taxi/flight related (misc value is taxi path id)
    &Spell::EffectPlayerPull,                               //124 SPELL_EFFECT_PLAYER_PULL              opposite of knockback effect (pulls player twoard caster)
    &Spell::EffectModifyThreatPercent,                      //125 SPELL_EFFECT_MODIFY_THREAT_PERCENT
    &Spell::EffectStealBeneficialBuff,                      //126 SPELL_EFFECT_STEAL_BENEFICIAL_BUFF    spell steal effect?
    &Spell::EffectProspecting,                              //127 SPELL_EFFECT_PROSPECTING              Prospecting spell
    &Spell::EffectApplyAreaAura,                            //128 SPELL_EFFECT_APPLY_AREA_AURA_FRIEND
    &Spell::EffectApplyAreaAura,                            //129 SPELL_EFFECT_APPLY_AREA_AURA_ENEMY
    &Spell::EffectRedirectThreat,                           //130 SPELL_EFFECT_REDIRECT_THREAT
    &Spell::EffectUnused,                                   //131 SPELL_EFFECT_131                      used in some test spells
    &Spell::EffectPlayMusic,                                //132 SPELL_EFFECT_PLAY_MUSIC               sound id in misc value (SoundEntries.dbc)
    &Spell::EffectUnlearnSpecialization,                    //133 SPELL_EFFECT_UNLEARN_SPECIALIZATION   unlearn profession specialization
    &Spell::EffectKillCreditGroup,                          //134 SPELL_EFFECT_KILL_CREDIT_GROUP        misc value is creature entry
    &Spell::EffectNULL,                                     //135 SPELL_EFFECT_CALL_PET
    &Spell::EffectHealPct,                                  //136 SPELL_EFFECT_HEAL_PCT
    &Spell::EffectEnergisePct,                              //137 SPELL_EFFECT_ENERGIZE_PCT
    &Spell::EffectLeapBack,                                 //138 SPELL_EFFECT_LEAP_BACK                Leap back
    &Spell::EffectClearQuest,                               //139 SPELL_EFFECT_CLEAR_QUEST              (misc - is quest ID)
    &Spell::EffectForceCast,                                //140 SPELL_EFFECT_FORCE_CAST
    &Spell::EffectNULL,                                     //141 SPELL_EFFECT_141                      damage and reduce speed?
    &Spell::EffectTriggerSpellWithValue,                    //142 SPELL_EFFECT_TRIGGER_SPELL_WITH_VALUE
    &Spell::EffectApplyAreaAura,                            //143 SPELL_EFFECT_APPLY_AREA_AURA_OWNER
    &Spell::EffectNULL,                                     //144 SPELL_EFFECT_144                      Spectral Blast
    &Spell::EffectSuspendGravity,                           //145 SPELL_EFFECT_SUSPEND_GRAVITY          Black Hole Effect
    &Spell::EffectActivateRune,                             //146 SPELL_EFFECT_ACTIVATE_RUNE
    &Spell::EffectQuestFail,                                //147 SPELL_EFFECT_QUEST_FAIL               quest fail
    &Spell::EffectNULL,                                     //148 SPELL_EFFECT_148                      single spell: Inflicts Fire damage to an enemy.
    &Spell::EffectCharge2,                                  //149 SPELL_EFFECT_CHARGE2                  swoop
    &Spell::EffectQuestStart,                               //150 SPELL_EFFECT_QUEST_START
    &Spell::EffectTriggerRitualOfSummoning,                 //151 SPELL_EFFECT_TRIGGER_SPELL_2
    &Spell::EffectFriendSummon,                             //152 SPELL_EFFECT_FRIEND_SUMMON    summon Refer-a-Friend
    &Spell::EffectNULL,                                     //153 SPELL_EFFECT_CREATE_PET               misc value is creature entry
    &Spell::EffectTeachTaxiNode,                            //154 SPELL_EFFECT_TEACH_TAXI_NODE          single spell: Teach River's Heart Taxi Path
    &Spell::EffectTitanGrip,                                //155 SPELL_EFFECT_TITAN_GRIP Allows you to equip two-handed axes, maces and swords in one hand, but you attack $49152s1% slower than normal.
    &Spell::EffectEnchantItemPrismatic,                     //156 SPELL_EFFECT_ENCHANT_ITEM_PRISMATIC
    &Spell::EffectCreateItem2,                              //157 SPELL_EFFECT_CREATE_ITEM_2            create item or create item template and replace by some randon spell loot item
    &Spell::EffectMilling,                                  //158 SPELL_EFFECT_MILLING                  milling
    &Spell::EffectRenamePet,                                //159 SPELL_EFFECT_ALLOW_RENAME_PET         allow rename pet once again
    &Spell::EffectNULL,                                     //160 SPELL_EFFECT_160                      single spell: Nerub'ar Web Random Unit
    &Spell::EffectSpecCount,                                //161 SPELL_EFFECT_TALENT_SPEC_COUNT        second talent spec (learn/revert)
    &Spell::EffectActivateSpec,                             //162 SPELL_EFFECT_TALENT_SPEC_SELECT       activate primary/secondary spec
    &Spell::EffectUnused,                                   //163 unused in 3.3.5a
    &Spell::EffectCancelAura,                               //164 SPELL_EFFECT_CANCEL_AURA
};

void Spell::EffectEmpty(SpellEffectIndex /*eff_idx*/)
{
    // NOT NEED ANY IMPLEMENTATION CODE, EFFECT POSISBLE USED AS MARKER OR CLIENT INFORM
}

void Spell::EffectNULL(SpellEffectIndex /*eff_idx*/)
{
    DEBUG_LOG("WORLD: Spell Effect DUMMY");
}

void Spell::EffectUnused(SpellEffectIndex /*eff_idx*/)
{
    // NOT USED BY ANY SPELL OR USELESS OR IMPLEMENTED IN DIFFERENT WAY IN MANGOS
}

void Spell::EffectResurrectNew(SpellEffectIndex eff_idx)
{
    if (!unitTarget || unitTarget->isAlive())
        return;

    if (unitTarget->GetTypeId() != TYPEID_PLAYER)
        return;

    if (!unitTarget->IsInWorld())
        return;

    Player* pTarget = ((Player*)unitTarget);

    if (pTarget->isRessurectRequested())       // already have one active request
        return;

    uint32 health = damage;
    if ( m_caster->HasAura(54733, EFFECT_INDEX_0) ) // Glyph of Rebirth
        health = pTarget->GetMaxHealth();
    uint32 mana = m_spellInfo->EffectMiscValue[eff_idx];
    pTarget->setResurrectRequestData(m_caster->GetObjectGuid(), m_caster->GetMapId(), m_caster->GetPositionX(), m_caster->GetPositionY(), m_caster->GetPositionZ(), health, mana);
    SendResurrectRequest(pTarget);
}

void Spell::EffectInstaKill(SpellEffectIndex /*eff_idx*/)
{
    if (!unitTarget || !unitTarget->isAlive())
        return;

    if (m_caster == unitTarget)                              // prevent interrupt message
        finish();

    WorldObject* caster = GetCastingObject();               // we need the original casting object

    WorldPacket data(SMSG_SPELLINSTAKILLLOG, (8+8+4));
    data << (caster && caster->GetTypeId() != TYPEID_GAMEOBJECT ? m_caster->GetObjectGuid() : ObjectGuid()); // Caster GUID
    data << unitTarget->GetObjectGuid();                    // Victim GUID
    data << uint32(m_spellInfo->Id);
    m_caster->SendMessageToSet(&data, true);

    m_caster->DealDamage(unitTarget, unitTarget->GetHealth(), NULL, DIRECT_DAMAGE, SPELL_SCHOOL_MASK_NORMAL, NULL, false);
}

void Spell::EffectEnvironmentalDMG(SpellEffectIndex eff_idx)
{
    uint32 absorb = 0;
    uint32 resist = 0;

    // Note: this hack with damage replace required until GO casting not implemented
    // environment damage spells already have around enemies targeting but this not help in case nonexistent GO casting support
    // currently each enemy selected explicitly and self cast damage, we prevent apply self casted spell bonuses/etc
    damage = m_spellInfo->CalculateSimpleValue(eff_idx);

    m_caster->CalculateDamageAbsorbAndResist(m_caster, GetSpellSchoolMask(m_spellInfo), SPELL_DIRECT_DAMAGE, damage, &absorb, &resist);

    m_caster->SendSpellNonMeleeDamageLog(m_caster, m_spellInfo->Id, damage, GetSpellSchoolMask(m_spellInfo), absorb, resist, false, 0, false);
    if (m_caster->GetTypeId() == TYPEID_PLAYER)
        ((Player*)m_caster)->EnvironmentalDamage(DAMAGE_FIRE, damage);
}

void Spell::EffectSchoolDMG(SpellEffectIndex effect_idx)
{
    if (unitTarget && unitTarget->isAlive())
    {
        switch(m_spellInfo->SpellFamilyName)
        {
            case SPELLFAMILY_GENERIC:
            {
                switch(m_spellInfo->Id)                     // better way to check unknown
                {
                    // Meteor like spells (divided damage to targets)
                    case 24340: case 26558: case 28884:     // Meteor
                    case 36837: case 38903: case 41276:     // Meteor
                    case 57467:                             // Meteor
                    case 26789:                             // Shard of the Fallen Star
                    case 31436:                             // Malevolent Cleave
                    case 35181:                             // Dive Bomb
                    case 40810: case 43267: case 43268:     // Saber Lash
                    case 42384:                             // Brutal Swipe
                    case 45150:                             // Meteor Slash
                    case 64422: case 64688:                 // Sonic Screech
                    case 70492: case 72505:                 // Ooze Eruption
                    case 71904:                             // Chaos Bane
                    case 72624: case 72625:                 // Ooze Eruption
                    {
                        uint32 count = 0;
                        for(TargetList::const_iterator ihit = m_UniqueTargetInfo.begin(); ihit != m_UniqueTargetInfo.end(); ++ihit)
                            if (ihit->effectMask & (1<<effect_idx))
                                ++count;

                        damage /= count;                    // divide to all targets
                        break;
                    }
                    // AoE spells, which damage is reduced with distance from the initial hit point
                    case 62598: case 62937:                 // Detonate
                    case 65279:                             // Lightning Nova
                    case 62311: case 64596:                 // Cosmic Smash
                    case 52339:                             // Hurl Boulder
                    case 51673:                             // Rocket Blast
                    {
                        float distance = unitTarget->GetDistance2d(m_targets.m_destX, m_targets.m_destY);
                        damage *= exp(-distance/15.0f);
                        break;
                    }
                    // percent from health with min
                    case 25599:                             // Thundercrash
                    {
                        damage = unitTarget->GetHealth() / 2;
                        if (damage < 200)
                            damage = 200;
                        break;
                    }
                    case 20253:                             // Intercept (warrior spell trigger)
                    case 61491:
                    {
                        damage+= uint32(m_caster->GetTotalAttackPowerValue(BASE_ATTACK) * 0.12f);
                        break;
                    }
                    // Mana Detonation
                    case 27820:
                    {
                        if (unitTarget == m_caster)
                            damage = 0;
                        else
                            damage = m_caster->GetMaxPower(POWER_MANA);
                        break;
                    }
                    case 28375:     // Decimate (Gluth encounter)
                    {
                        // leave only 5% HP
                        if (unitTarget)
                        {
                            // damage of this spell is very odd so we're setting HP manually
                            damage = 0;
                            unitTarget->SetHealthPercent(5.0f);
                        }
                    }
                    // percent max target health
                    case 29142:                             // Eyesore Blaster
                    case 35139:                             // Throw Boom's Doom
                    case 49882:                             // Leviroth Self-Impale
                    case 55269:                             // Deathly Stare
                    {
                        damage = damage * unitTarget->GetMaxHealth() / 100;
                        break;
                    }
                    // Thaddius' charges, don't deal dmg to units with the same charge but give them the buff:
                    // Positive Charge
                    case 28062:
                    {
                        // remove pet from damage and buff list
                        if (unitTarget->GetTypeId() != TYPEID_PLAYER)
                        {
                              damage = 0;
                              break;
                        }
                        // If target is not (+) charged, then just deal dmg
                        if (!unitTarget->HasAura(28059))
                            break;

                        if (m_caster != unitTarget)
                            m_caster->CastSpell(m_caster, 29659, true);

                        damage = 0;
                        break;
                    }
                    // Negative Charge
                    case 28085:
                    {
                        // remove pet from damage and buff list
                        if (unitTarget->GetTypeId() != TYPEID_PLAYER)
                        {
                              damage = 0;
                              break;
                        }
                        // If target is not (-) charged, then just deal dmg
                        if (!unitTarget->HasAura(28084))
                            break;

                        if (m_caster != unitTarget)
                            m_caster->CastSpell(m_caster, 29660, true);

                        damage = 0;
                        break;
                    }
                    // Cataclysmic Bolt
                    case 38441:
                    {
                        damage = unitTarget->GetMaxHealth() / 2;
                        break;
                    }
                    // Ymiron Dark Slash
                    case 48292:
                    {
                        damage = unitTarget->GetHealth() / 2;
                        break;
                    }
                    case 51132: // Urom Clocking Bomb Damage
                    {
                        damage = m_caster->GetMaxHealth() - m_caster->GetHealth();
                        break;
                    }
                    // Explode
                    case 47496:
                    {
                        // Special Effect only for caster (ghoul in this case)
                        if (unitTarget->GetEntry() == 26125 && (unitTarget->GetObjectGuid() == m_caster->GetObjectGuid()))
                        {
                            // After explode the ghoul must be killed
                            unitTarget->DealDamage(unitTarget, unitTarget->GetMaxHealth(), NULL, DIRECT_DAMAGE, SPELL_SCHOOL_MASK_NORMAL, NULL, false);
                        }
                        break;
                    }
                    // Touch the Nightmare
                    case 50341:
                    {
                        if (effect_idx == EFFECT_INDEX_2)
                            damage = int32(unitTarget->GetMaxHealth() * 0.3f);
                        break;
                    }
                    // Shatter (Krystallus)
                    case 50811:
                    case 61547:
                    {
                        float dist = unitTarget->GetDistance(m_caster);
                        float radius = GetSpellRadius(sSpellRadiusStore.LookupEntry(m_spellInfo->EffectRadiusIndex[effect_idx]));

                        damage = damage / radius * (radius - dist);
                        break;
                    }
                    // Flame Tsunami (Sartharion encounter)
                    case 57491:
                    {
                        // knock back only once
                        if (unitTarget->HasAura(60241))
                            return;

                        unitTarget->SetOrientation(m_caster->GetOrientation()+M_PI_F);
                        unitTarget->CastSpell(unitTarget, 60241, true);
                        break;
                    }
                    // Biting Cold
                    case 62188:
                    {
                        if (!unitTarget)
                            return;

                        // 200 * 2 ^ stack_amount
                        if (SpellAuraHolder *holder = unitTarget->GetSpellAuraHolder(62039))
                        {
                            damage = 200 << holder->GetStackAmount();
                        }
                        break;
                    }
                    // Tympanic Tantrum
                    case 62775:
                    {
                        damage = unitTarget->GetMaxHealth() / 10;
                        break;
                    }
                    // Hand of Rekoning (name not have typos ;) )
                    case 67485:
                        damage += uint32(0.5f * m_caster->GetTotalAttackPowerValue(BASE_ATTACK));
                        break;
                    //Magic Bane normal (Forge of Souls - Bronjahm)
                    case 68793:
                    {
                        damage += uint32(unitTarget->GetMaxPower(POWER_MANA) / 2);
                        damage = std::min(damage, 10000);
                        break;
                    }
                    //Magic Bane heroic (Forge of Souls - Bronjahm)
                    case 69050:
                    {
                        damage += uint32(unitTarget->GetMaxPower(POWER_MANA) / 2);
                        damage = std::min(damage, 15000);
                        break;
                    }
                    // Defile damage depending from scale.
                    case 72754:
                    case 73708:
                    case 73709:
                    case 73710:
                        damage = damage * m_caster->GetObjectScale();
                        break;
                    // Growling ooze puddle
                    case 70346:
                    case 72456:
                    case 72868:
                    case 72869:
                    {
                        float distance = unitTarget->GetDistance2d(m_caster);
                        damage *= exp(-distance/(5.0f*m_caster->GetObjectScale()));
                        break;
                    }
                    // Bone Storm
                    case 69075:
                    case 70834:
                    case 70835:
                    case 70836:
                    {
                        float distance = unitTarget->GetDistance2d(m_caster);
                        damage *= exp(-distance/(27.5f));
                        break;
                    }
                    case 74607:
                    // SPELL_FIERY_COMBUSTION_EXPLODE - Ruby sanctum boss Halion,
                    // damage proportional number of mark (74567, dummy)
                    {
                        if (Aura* aura = m_caster->GetAura(74567, EFFECT_INDEX_0))
                        {
                            if (aura->GetStackAmount() > 0)
                                damage = 1000 * aura->GetStackAmount();
                            m_caster->RemoveAurasDueToSpell(74567);
                        }
                        else damage = 0;
                        break;
                    }
                    // Blade of Twilight
                    case 74769:
                    case 77844:
                    case 77845:
                    case 77846:
                    {
                        float distance = unitTarget->GetDistance2d(m_caster);
                        damage *= exp(-distance/(10.0f));
                        break;
                    }
                    case 74799:
                    // SPELL_SOUL_CONSUMPTION_EXPLODE - Ruby sanctum boss Halion,
                    // damage proportional number of mark (74795, dummy)
                    {
                        if (Aura* aura = m_caster->GetAura(74795, EFFECT_INDEX_0))
                        {
                            if (aura->GetStackAmount() > 0)
                                damage = 1000 * aura->GetStackAmount();
                            m_caster->RemoveAurasDueToSpell(74795);
                        }
                        else damage = 0;
                        break;
                    }
                    // Pact of the Darkfallen
                    case 71341:
                    {
                        if (m_caster->GetObjectGuid() != unitTarget->GetObjectGuid() && unitTarget->HasAura(71340))
                            damage = 0;
                        break;
                    }
                }
                break;
            }
            case SPELLFAMILY_WARRIOR:
            {
                // Bloodthirst
                if (m_spellInfo->SpellFamilyFlags.test<CF_WARRIOR_BLOODTHIRST>())
                {
                    damage = uint32(damage * (m_caster->GetTotalAttackPowerValue(BASE_ATTACK)) / 100);
                }
                // Shield Slam
                else if (m_spellInfo->SpellFamilyFlags.test<CF_WARRIOR_SHIELD_SLAM>() && m_spellInfo->Category==1209)
                {
                    // limited max cap of Block Value
                    int32 iCurrentBlockValue = m_caster->GetShieldBlockValue();
                    int32 iCurrentBlockValueCap = int32(34.5f * m_caster->getLevel()) * (m_caster->HasAura(2565) ? 2 : 1);
                    damage += (iCurrentBlockValue > iCurrentBlockValueCap ? iCurrentBlockValueCap : iCurrentBlockValue);
                }
                // Victory Rush
                else if (m_spellInfo->SpellFamilyFlags.test<CF_WARRIOR_VICTORY_RUSH>())
                {
                    damage = uint32(damage * m_caster->GetTotalAttackPowerValue(BASE_ATTACK) / 100);
                    m_caster->ModifyAuraState(AURA_STATE_WARRIOR_VICTORY_RUSH, false);
                }
                // Revenge ${$m1+$AP*0.310} to ${$M1+$AP*0.310}
                else if (m_spellInfo->SpellFamilyFlags.test<CF_WARRIOR_REVENGE>())
                    damage+= uint32(m_caster->GetTotalAttackPowerValue(BASE_ATTACK) * 0.310f);
                // Heroic Throw ${$m1+$AP*.50}
                else if (m_spellInfo->SpellFamilyFlags.test<CF_WARRIOR_HEROIC_THROW>())
                    damage+= uint32(m_caster->GetTotalAttackPowerValue(BASE_ATTACK) * 0.5f);
                // Shattering Throw ${$m1+$AP*.50}
                else if (m_spellInfo->SpellFamilyFlags.test<CF_WARRIOR_SHATTERING_THROW>())
                    damage+= uint32(m_caster->GetTotalAttackPowerValue(BASE_ATTACK) * 0.5f);
                // Shockwave ${$m3/100*$AP}
                else if (m_spellInfo->SpellFamilyFlags.test<CF_WARRIOR_SHOCKWAVE>())
                {
                    int32 pct = m_caster->CalculateSpellDamage(unitTarget, m_spellInfo, EFFECT_INDEX_2);
                    if (pct > 0)
                        damage+= int32(m_caster->GetTotalAttackPowerValue(BASE_ATTACK) * pct / 100);
                    break;
                }
                // Thunder Clap
                else if (m_spellInfo->SpellFamilyFlags.test<CF_WARRIOR_THUNDER_CLAP>())
                {
                    damage+=int32(m_caster->GetTotalAttackPowerValue(BASE_ATTACK) * 12 / 100);
                }
                break;
            }
            case SPELLFAMILY_WARLOCK:
            {
                // Incinerate Rank 1 & 2
                if (m_spellInfo->SpellFamilyFlags.test<CF_WARLOCK_INCINERATE>() && m_spellInfo->SpellIconID==2128)
                {
                    // Incinerate does more dmg (dmg*0.25) if the target have Immolate debuff.
                    // Check aura state for speed but aura state set not only for Immolate spell
                    if (unitTarget->HasAuraState(AURA_STATE_CONFLAGRATE))
                    {
                        Unit::AuraList const& RejorRegr = unitTarget->GetAurasByType(SPELL_AURA_PERIODIC_DAMAGE);
                        for(Unit::AuraList::const_iterator i = RejorRegr.begin(); i != RejorRegr.end(); ++i)
                        {
                            // Immolate
                            if((*i)->GetSpellProto()->SpellFamilyName == SPELLFAMILY_WARLOCK &&
                                (*i)->GetSpellProto()->SpellFamilyFlags.test<CF_WARLOCK_IMMOLATE>())
                            {
                                damage += damage/4;
                                break;
                            }
                        }
                    }
                }
                // Shadowflame
                else if (m_spellInfo->SpellFamilyFlags.test<CF_WARLOCK_SHADOWFLAME1>())
                {
                    // Apply DOT part
                    switch(m_spellInfo->Id)
                    {
                        case 47897: m_caster->CastSpell(unitTarget, 47960, true); break;
                        case 61290: m_caster->CastSpell(unitTarget, 61291, true); break;
                        default:
                            sLog.outError("Spell::EffectDummy: Unhandeled Shadowflame spell rank %u",m_spellInfo->Id);
                        break;
                    }
                }
                // Shadow Bite
                else if (m_spellInfo->SpellFamilyFlags.test<CF_WARLOCK_SHADOW_BITE>())
                {
                    Unit *owner = m_caster->GetOwner();
                    if (!owner)
                        break;

                    uint32 counter = 0;
                    Unit::AuraList const& dotAuras = unitTarget->GetAurasByType(SPELL_AURA_PERIODIC_DAMAGE);
                    for(Unit::AuraList::const_iterator itr = dotAuras.begin(); itr!=dotAuras.end(); ++itr)
                        if ((*itr)->GetCasterGuid() == owner->GetObjectGuid())
                            ++counter;

                    if (counter)
                        damage += (counter * owner->CalculateSpellDamage(unitTarget, m_spellInfo, EFFECT_INDEX_2) * damage) / 100.0f;
                }
                // Conflagrate - consumes Immolate or Shadowflame
                else if (m_spellInfo->TargetAuraState == AURA_STATE_CONFLAGRATE)
                {
                    Aura const* aura = NULL;                // found req. aura for damage calculation

                    Unit::AuraList const &mPeriodic = unitTarget->GetAurasByType(SPELL_AURA_PERIODIC_DAMAGE);
                    for(Unit::AuraList::const_iterator i = mPeriodic.begin(); i != mPeriodic.end(); ++i)
                    {
                        // for caster applied auras only
                        if ((*i)->GetSpellProto()->SpellFamilyName != SPELLFAMILY_WARLOCK ||
                            (*i)->GetCasterGuid() != m_caster->GetObjectGuid())
                            continue;

                        // Immolate
                        if ((*i)->GetSpellProto()->SpellFamilyFlags.test<CF_WARLOCK_IMMOLATE>())
                        {
                            aura = *i;                      // it selected always if exist
                            break;
                        }

                        // Shadowflame
                        if ((*i)->GetSpellProto()->SpellFamilyFlags.test<CF_WARLOCK_SHADOWFLAME2>())
                            aura = *i;                      // remember but wait possible Immolate as primary priority
                    }

                    // found Immolate or Shadowflame
                    if (aura)
                    {
                        int32 duration = GetSpellDuration(aura->GetSpellProto());
                        int32 per_time = aura->GetSpellProto()->EffectAmplitude[aura->GetEffIndex()];
                        int32 num_ticks = duration > 0 && per_time > 0 ? duration / per_time : 0;
                        int32 basepoints = num_ticks * aura->GetModifier()->m_amount;

                        // 60% of the dot aura damage is direct damage, value stored in basepoints of effect 1
                        damage += basepoints * m_currentBasePoints[EFFECT_INDEX_1] / 100;
                        // 40% of the dot aura damage is dot damage, value stored in basepoints of effect 2
                        m_currentBasePoints[EFFECT_INDEX_1] = basepoints * m_currentBasePoints[EFFECT_INDEX_2] / (100 * GetSpellAuraMaxTicks(m_spellInfo));

                        // Glyph of Conflagrate
                        if (!m_caster->HasAura(56235))
                            unitTarget->RemoveAurasByCasterSpell(aura->GetId(), m_caster->GetObjectGuid());
                        break;
                    }
                }
                break;
            }
            case SPELLFAMILY_PRIEST:
            {
                // Shadow Word: Death - deals damage equal to damage done to caster
                if (m_spellInfo->SpellFamilyFlags.test<CF_PRIEST_SHADOW_WORD_DEATH_TARGET>())
                {
                    // Glyph of Shadow Word: Death
                    if (Aura* pAura = m_caster->GetAura(55682, EFFECT_INDEX_1))
                        if (unitTarget->HasAuraState(AURA_STATE_HEALTHLESS_35_PERCENT))
                            damage += int32(damage / 100 * pAura->GetModifier()->m_amount);
                    m_caster->CastCustomSpell(m_caster, 32409, &damage, 0, 0, true);
                }
                // Improved Mind Blast (Mind Blast in shadow form bonus)
                else if (m_caster->GetShapeshiftForm() == FORM_SHADOW && m_spellInfo->SpellFamilyFlags.test<CF_PRIEST_MIND_BLAST>())
                {
                    Unit::AuraList const& ImprMindBlast = m_caster->GetAurasByType(SPELL_AURA_ADD_FLAT_MODIFIER);
                    for(Unit::AuraList::const_iterator i = ImprMindBlast.begin(); i != ImprMindBlast.end(); ++i)
                    {
                        if ((*i)->GetSpellProto()->SpellFamilyName == SPELLFAMILY_PRIEST &&
                            ((*i)->GetSpellProto()->SpellIconID == 95))
                        {
                            int chance = (*i)->GetSpellProto()->CalculateSimpleValue(EFFECT_INDEX_1);
                            if (roll_chance_i(chance))
                                // Mind Trauma
                                m_caster->CastSpell(unitTarget, 48301, true);
                            break;
                        }
                    }
                }
                // Improved Devouring Plague health leech
                else if (m_spellInfo->Id == 63675)
                {
                    int32 heal = damage * 15 / 100;
                    m_caster->CastCustomSpell(m_caster, 75999, &heal, NULL, NULL, true);
                }
                break;
            }
            case SPELLFAMILY_DRUID:
            {
                // Ferocious Bite
                if (m_caster->GetTypeId()==TYPEID_PLAYER && m_spellInfo->SpellFamilyFlags.test<CF_DRUID_RIP_BITE>() && m_spellInfo->SpellVisual[0]==6587)
                {
                    // converts up to 30 points of energy into ($f1+$AP/410) additional damage
                    float ap = m_caster->GetTotalAttackPowerValue(BASE_ATTACK);
                    float multiple = ap / 410 + m_spellInfo->DmgMultiplier[effect_idx];
                    damage += int32(m_caster->GetComboPoints() * ap * 7 / 100);
                    uint32 energy = m_caster->GetPower(POWER_ENERGY);
                    uint32 used_energy = energy > 30 ? 30 : energy;
                    damage += int32(used_energy * multiple);
                    m_caster->SetPower(POWER_ENERGY,energy-used_energy);
                }
                // Rake
                else if (m_spellInfo->SpellFamilyFlags.test<CF_DRUID_RAKE_CLAW>() && m_spellInfo->Effect[EFFECT_INDEX_2] == SPELL_EFFECT_ADD_COMBO_POINTS)
                {
                    // $AP*0.01 bonus
                    damage += int32(m_caster->GetTotalAttackPowerValue(BASE_ATTACK) / 100);
                }
                // Swipe
                else if (m_spellInfo->SpellFamilyFlags.test<CF_DRUID_SWIPE>())
                {
                    damage += int32(m_caster->GetTotalAttackPowerValue(BASE_ATTACK)*0.08f);
                }
                break;
            }
            case SPELLFAMILY_ROGUE:
            {
                // Envenom
                if (m_caster->GetTypeId()==TYPEID_PLAYER && m_spellInfo->SpellFamilyFlags.test<CF_ROGUE_ENVENOM>())
                {
                    // consume from stack dozes not more that have combo-points
                    if (uint32 combo = m_caster->GetComboPoints())
                    {
                        Aura *poison = 0;
                        // Lookup for Deadly poison (only attacker applied)
                        Unit::AuraList const& auras = unitTarget->GetAurasByType(SPELL_AURA_PERIODIC_DAMAGE);
                        for(Unit::AuraList::const_iterator itr = auras.begin(); itr!=auras.end(); ++itr)
                            if ((*itr)->GetSpellProto()->SpellFamilyName==SPELLFAMILY_ROGUE &&
                                (*itr)->GetSpellProto()->SpellFamilyFlags.test<CF_ROGUE_DEADLY_POISON>() &&
                                (*itr)->GetCasterGuid() == m_caster->GetObjectGuid())
                            {
                                poison = *itr;
                                break;
                            }
                        // count consumed deadly poison doses at target
                        if (poison)
                        {
                            bool needConsume = true;
                            uint32 spellId = poison->GetId();
                            uint32 doses = poison->GetStackAmount();
                            if (doses > combo)
                                doses = combo;

                            // Master Poisoner
                            Unit::AuraList const& auraList = ((Player*)m_caster)->GetAurasByType(SPELL_AURA_MOD_DURATION_OF_EFFECTS_BY_DISPEL);
                            for(Unit::AuraList::const_iterator iter = auraList.begin(); iter!=auraList.end(); ++iter)
                            {
                                if ((*iter)->GetSpellProto()->SpellFamilyName == SPELLFAMILY_ROGUE && (*iter)->GetSpellProto()->SpellIconID == 1960)
                                {
                                    if (int32 chance = (*iter)->GetSpellProto()->CalculateSimpleValue(EFFECT_INDEX_2))
                                        if (roll_chance_i(chance))
                                            needConsume = false;

                                    break;
                                }
                            }

                            if (needConsume)
                                unitTarget->RemoveAuraHolderFromStack(spellId, doses, m_caster->GetObjectGuid());

                            damage *= doses;
                            damage += int32(((Player*)m_caster)->GetTotalAttackPowerValue(BASE_ATTACK) * 0.09f * doses);
                        }
                        // Eviscerate and Envenom Bonus Damage (item set effect)
                        if (m_caster->GetDummyAura(37169))
                            damage += m_caster->GetComboPoints()*40;
                    }
                }
                // Eviscerate
                else if (m_spellInfo->SpellFamilyFlags.test<CF_ROGUE_EVISCERATE>() && m_caster->GetTypeId()==TYPEID_PLAYER)
                {
                    if (uint32 combo = m_caster->GetComboPoints())
                    {
                        float ap = m_caster->GetTotalAttackPowerValue(BASE_ATTACK);
                        damage += irand(int32(ap * combo * 0.03f), int32(ap * combo * 0.07f));

                        // Eviscerate and Envenom Bonus Damage (item set effect)
                        if (m_caster->GetDummyAura(37169))
                            damage += combo*40;

                        // Apply spell mods
                        if (Player* modOwner = m_caster->GetSpellModOwner())
                            modOwner->ApplySpellMod(m_spellInfo->Id, SPELLMOD_DAMAGE, damage);
                    }
                }
                // Thrash (Raise ally ghoul spell)
                else if (m_spellInfo->Id == 47480)
                {
                    if (Aura* aura = m_caster->GetAura(62218, EFFECT_INDEX_0))
                    {
                        if (aura->GetStackAmount() > 0)
                            damage += m_caster->GetTotalAttackPowerValue(BASE_ATTACK) *
                                     m_spellInfo->CalculateSimpleValue(EFFECT_INDEX_0)/100 +
                                     m_caster->GetTotalAttackPowerValue(BASE_ATTACK) /10 *
                                     aura->GetStackAmount();
                        m_caster->RemoveAurasDueToSpell(62218);

                        if (Unit* owner = m_caster->GetCharmerOrOwner())
                           owner->RemoveAurasDueToSpell(62218);
                    }
                    else
                        damage += m_caster->GetTotalAttackPowerValue(BASE_ATTACK) * m_spellInfo->CalculateSimpleValue(EFFECT_INDEX_0)/100;
                }
                break;
            }
            case SPELLFAMILY_HUNTER:
            {
                //Gore
                if (m_spellInfo->SpellIconID == 1578)
                {
                    if (m_caster->HasAura(57627))           // Charge 6 sec post-affect
                        damage *= 2;
                }
                // Steady Shot
                else if (m_spellInfo->SpellFamilyFlags.test<CF_HUNTER_STEADY_SHOT>())
                {
                    int32 base = irand((int32)m_caster->GetWeaponDamageRange(RANGED_ATTACK, MINDAMAGE),(int32)m_caster->GetWeaponDamageRange(RANGED_ATTACK, MAXDAMAGE));
                    float ap = m_caster->GetTotalAttackPowerValue(RANGED_ATTACK);
                    ap += unitTarget->GetTotalAuraModifier(SPELL_AURA_RANGED_ATTACK_POWER_ATTACKER_BONUS);
                    ap += m_caster->GetTotalAuraModifierByMiscMask(SPELL_AURA_MOD_RANGED_ATTACK_POWER_VERSUS, unitTarget->GetCreatureTypeMask());
                    if (m_caster->GetTypeId()==TYPEID_PLAYER)
                        base += ((Player*)m_caster)->GetAmmoDPS();
                    damage += int32(float(base)/m_caster->GetAttackTime(RANGED_ATTACK)*2800 + ap*0.1f);
                }
                break;
            }
            case SPELLFAMILY_PALADIN:
            {
                // Judgement of Righteousness - receive benefit from Spell Damage and Attack power
                if (m_spellInfo->Id == 20187)
                {
                    float ap = m_caster->GetTotalAttackPowerValue(BASE_ATTACK);
                    int32 holy = m_caster->SpellBaseDamageBonusDone(GetSpellSchoolMask(m_spellInfo));
                    if (holy < 0)
                        holy = 0;
                    damage += int32(ap * 0.2f) + int32(holy * 32 / 100);
                }
                // Judgement of Vengeance/Corruption ${1+0.22*$SPH+0.14*$AP} + 10% for each application of Holy Vengeance/Blood Corruption on the target
                else if ((m_spellInfo->SpellFamilyFlags.test<CF_PALADIN_JUDGEMENT_OF_CORRUPT_VENG>()) && m_spellInfo->SpellIconID==2292)
                {
                    uint32 debuf_id;
                    switch(m_spellInfo->Id)
                    {
                        case 53733: debuf_id = 53742; break;// Judgement of Corruption -> Blood Corruption
                        case 31804: debuf_id = 31803; break;// Judgement of Vengeance -> Holy Vengeance
                        default: return;
                    }

                    float ap = m_caster->GetTotalAttackPowerValue(BASE_ATTACK);
                    int32 holy = m_caster->SpellBaseDamageBonusDone(GetSpellSchoolMask(m_spellInfo));
                    if (holy < 0)
                        holy = 0;
                    damage+=int32(ap * 0.14f) + int32(holy * 22 / 100);
                    // Get stack of Holy Vengeance on the target added by caster
                    uint32 stacks = 0;
                    Unit::AuraList const& auras = unitTarget->GetAurasByType(SPELL_AURA_PERIODIC_DAMAGE);
                    for(Unit::AuraList::const_iterator itr = auras.begin(); itr!=auras.end(); ++itr)
                    {
                        if (((*itr)->GetId() == debuf_id) && (*itr)->GetCasterGuid()==m_caster->GetObjectGuid())
                        {
                            stacks = (*itr)->GetStackAmount();
                            break;
                        }
                    }
                    // + 10% for each application of Holy Vengeance on the target
                    if (stacks)
                        damage += damage * stacks * 10 /100;
                }
                // Avenger's Shield ($m1+0.07*$SPH+0.07*$AP) - ranged sdb for future
                else if (m_spellInfo->SpellFamilyFlags.test<CF_PALADIN_AVENGERS_SHIELD>())
                {
                    float ap = m_caster->GetTotalAttackPowerValue(BASE_ATTACK);
                    int32 holy = m_caster->SpellBaseDamageBonusDone(GetSpellSchoolMask(m_spellInfo));
                    if (holy < 0)
                        holy = 0;
                    damage += int32(ap * 0.07f) + int32(holy * 7 / 100);
                }
                // Hammer of Wrath ($m1+0.15*$SPH+0.15*$AP) - ranged type sdb future fix
                else if (m_spellInfo->SpellFamilyFlags.test<CF_PALADIN_HAMMER_OF_WRATH>())
                {
                    float ap = m_caster->GetTotalAttackPowerValue(BASE_ATTACK);
                    int32 holy = m_caster->SpellBaseDamageBonusDone(GetSpellSchoolMask(m_spellInfo));
                    if (holy < 0)
                        holy = 0;
                    damage += int32(ap * 0.15f) + int32(holy * 15 / 100);
                }
                // Hammer of the Righteous
                else if (m_spellInfo->SpellFamilyFlags.test<CF_PALADIN_HAMMER_OF_THE_RIGHTEOUS>())
                {
                    // Add main hand dps * effect[2] amount
                    float average = (m_caster->GetFloatValue(UNIT_FIELD_MINDAMAGE) + m_caster->GetFloatValue(UNIT_FIELD_MAXDAMAGE)) / 2;
                    int32 count = m_caster->CalculateSpellDamage(unitTarget, m_spellInfo, EFFECT_INDEX_2);
                    damage += count * int32(average * IN_MILLISECONDS) / m_caster->GetAttackTime(BASE_ATTACK);
                }
                // Shield of Righteousness
                else if (m_spellInfo->SpellFamilyFlags.test<CF_PALADIN_SHIELD_OF_RIGHTEOUSNESS>())
                {
                    // limited max cap of Block Value
                    int32 iCurrentBlockValue = m_caster->GetShieldBlockValue();
                    int32 iCurrentBlockValueCap = int32(34.5f * m_caster->getLevel());
                    damage += (iCurrentBlockValue > iCurrentBlockValueCap ? iCurrentBlockValueCap : iCurrentBlockValue);
                }
                // Judgement
                else if (m_spellInfo->Id == 54158)
                {
                    // [1 + 0.27 * SPH + 0.175 * AP]
                    float ap = m_caster->GetTotalAttackPowerValue(BASE_ATTACK);
                    int32 holy = m_caster->SpellBaseDamageBonusDone(GetSpellSchoolMask(m_spellInfo));
                    if (holy < 0)
                        holy = 0;
                    damage += int32(ap * 0.175f) + int32(holy * 27 / 100);
                }
                break;
            }
            case SPELLFAMILY_DEATHKNIGHT:
            {
                // Blood Boil - bonus for diseased targets
                if (m_spellInfo->SpellFamilyFlags.test<CF_DEATHKNIGHT_BLOOD_BOIL>() && unitTarget->GetAura<SPELL_AURA_PERIODIC_DAMAGE, SPELLFAMILY_DEATHKNIGHT, CF_DEATHKNIGHT_FF_BP_ACTIVE>(m_caster->GetObjectGuid()))
                {
                    damage += damage / 2;
                    damage += int32(m_caster->GetTotalAttackPowerValue(BASE_ATTACK)* 0.035f);
                }
                break;
            }
        }

        if (damage >= 0)
            m_damage += damage;
    }
}

void Spell::EffectDummy(SpellEffectIndex eff_idx)
{
    if (!unitTarget && !gameObjTarget && !itemTarget)
        return;

    // selection by spell family
    switch(m_spellInfo->SpellFamilyName)
    {
        case SPELLFAMILY_GENERIC:
        {
            switch(m_spellInfo->Id)
            {
                case 3360:                                  // Curse of the Eye
                {
                    if (!unitTarget)
                        return;

                    uint32 spell_id = (unitTarget->getGender() == GENDER_MALE) ? 10651: 10653;

                    m_caster->CastSpell(unitTarget, spell_id, true);
                    return;
                }
                case 7671:                                  // Transformation (human<->worgen)
                {
                    if (!unitTarget)
                        return;

                    // Transform Visual
                    unitTarget->CastSpell(unitTarget, 24085, true);
                    return;
                }
                case 8063:                                  // Deviate Fish
                {
                    if (m_caster->GetTypeId() != TYPEID_PLAYER)
                        return;

                    uint32 spell_id = 0;
                    switch(urand(1,5))
                    {
                        case 1: spell_id = 8064; break;     // Sleepy
                        case 2: spell_id = 8065; break;     // Invigorate
                        case 3: spell_id = 8066; break;     // Shrink
                        case 4: spell_id = 8067; break;     // Party Time!
                        case 5: spell_id = 8068; break;     // Healthy Spirit
                    }
                    m_caster->CastSpell(m_caster, spell_id, true, NULL);
                    return;
                }
                case 8213:                                  // Savory Deviate Delight
                {
                    if (m_caster->GetTypeId() != TYPEID_PLAYER)
                        return;

                    uint32 spell_id = 0;
                    switch(urand(1,2))
                    {
                        // Flip Out - ninja
                        case 1: spell_id = (m_caster->getGender() == GENDER_MALE ? 8219 : 8220); break;
                        // Yaaarrrr - pirate
                        case 2: spell_id = (m_caster->getGender() == GENDER_MALE ? 8221 : 8222); break;
                    }

                    m_caster->CastSpell(m_caster,spell_id,true,NULL);
                    return;
                }
                case 8593:                                  // Symbol of life (restore creature to life)
                case 31225:                                 // Shimmering Vessel (restore creature to life)
                {
                    if (!unitTarget || unitTarget->GetTypeId() != TYPEID_UNIT)
                        return;

                    ((Creature*)unitTarget)->SetDeathState(JUST_ALIVED);
                    return;
                }
                case 9976:                                  // Polly Eats the E.C.A.C.
                {
                    if (!unitTarget || unitTarget->GetTypeId() != TYPEID_UNIT)
                        return;

                    // Summon Polly Jr.
                    unitTarget->CastSpell(unitTarget, 9998, true);

                    ((Creature*)unitTarget)->ForcedDespawn(100);
                    return;
                }
                case 10254:                                 // Stone Dwarf Awaken Visual
                {
                    if (m_caster->GetTypeId() != TYPEID_UNIT)
                        return;

                    // see spell 10255 (aura dummy)
                    m_caster->clearUnitState(UNIT_STAT_ROOT);
                    m_caster->RemoveFlag(UNIT_FIELD_FLAGS, UNIT_FLAG_NOT_SELECTABLE);
                    return;
                }
                case 13120:                                 // net-o-matic
                {
                    if (!unitTarget)
                        return;

                    uint32 spell_id = 0;

                    uint32 roll = urand(0, 99);

                    if (roll < 2)                           // 2% for 30 sec self root (off-like chance unknown)
                        spell_id = 16566;
                    else if (roll < 4)                      // 2% for 20 sec root, charge to target (off-like chance unknown)
                        spell_id = 13119;
                    else                                    // normal root
                        spell_id = 13099;

                    m_caster->CastSpell(unitTarget,spell_id,true,NULL);
                    return;
                }
                case 13567:                                 // Dummy Trigger
                {
                    // can be used for different aura triggering, so select by aura
                    if (!m_triggeredByAuraSpell || !unitTarget)
                        return;

                    switch(m_triggeredByAuraSpell->Id)
                    {
                        case 26467:                         // Persistent Shield
                            m_caster->CastCustomSpell(unitTarget, 26470, &damage, NULL, NULL, true);
                            break;
                        default:
                            sLog.outError("EffectDummy: Non-handled case for spell 13567 for triggered aura %u",m_triggeredByAuraSpell->Id);
                            break;
                    }
                    return;
                }
                case 14537:                                 // Six Demon Bag
                {
                    if (!unitTarget)
                        return;

                    Unit* newTarget = unitTarget;
                    uint32 spell_id = 0;
                    uint32 roll = urand(0, 99);
                    if (roll < 25)                          // Fireball (25% chance)
                        spell_id = 15662;
                    else if (roll < 50)                     // Frostbolt (25% chance)
                        spell_id = 11538;
                    else if (roll < 70)                     // Chain Lighting (20% chance)
                        spell_id = 21179;
                    else if (roll < 77)                     // Polymorph (10% chance, 7% to target)
                        spell_id = 14621;
                    else if (roll < 80)                     // Polymorph (10% chance, 3% to self, backfire)
                    {
                        spell_id = 14621;
                        newTarget = m_caster;
                    }
                    else if (roll < 95)                     // Enveloping Winds (15% chance)
                        spell_id = 25189;
                    else                                    // Summon Felhund minion (5% chance)
                    {
                        spell_id = 14642;
                        newTarget = m_caster;
                    }

                    m_caster->CastSpell(newTarget, spell_id, true, m_CastItem);
                    return;
                }
                case 15998:                                 // Capture Worg Pup
                case 29435:                                 // Capture Female Kaliri Hatchling
                {
                    if (!unitTarget || unitTarget->GetTypeId() != TYPEID_UNIT)
                        return;

                    Creature* creatureTarget = (Creature*)unitTarget;

                    creatureTarget->ForcedDespawn();
                    return;
                }
                case 16589:                                 // Noggenfogger Elixir
                {
                    if (m_caster->GetTypeId() != TYPEID_PLAYER)
                        return;

                    uint32 spell_id = 0;
                    switch(urand(1, 3))
                    {
                        case 1: spell_id = 16595; break;
                        case 2: spell_id = 16593; break;
                        default:spell_id = 16591; break;
                    }

                    m_caster->CastSpell(m_caster, spell_id, true, NULL);
                    return;
                }
                case 17251:                                 // Spirit Healer Res
                {
                    if (!unitTarget)
                        return;

                    Unit* caster = GetAffectiveCaster();

                    if (caster && caster->GetTypeId() == TYPEID_PLAYER)
                    {
                        WorldPacket data(SMSG_SPIRIT_HEALER_CONFIRM, 8);
                        data << unitTarget->GetObjectGuid();
                        ((Player*)caster)->GetSession()->SendPacket( &data );
                    }
                    return;
                }
                case 17271:                                 // Test Fetid Skull
                {
                    if (!itemTarget && m_caster->GetTypeId()!=TYPEID_PLAYER)
                        return;

                    uint32 spell_id = roll_chance_i(50)
                        ? 17269                             // Create Resonating Skull
                        : 17270;                            // Create Bone Dust

                    m_caster->CastSpell(m_caster, spell_id, true, NULL);
                    return;
                }
                case 17770:                                 // Wolfshead Helm Energy
                {
                    m_caster->CastSpell(m_caster, 29940, true, NULL);
                    return;
                }
                case 17950:                                 // Shadow Portal
                {
                    if (!unitTarget)
                        return;

                    // Shadow Portal
                    const uint32 spell_list[6] = {17863, 17939, 17943, 17944, 17946, 17948};

                    m_caster->CastSpell(unitTarget, spell_list[urand(0, 5)], true);
                    return;
                }
                case 19411:                                 // Lava Bomb
                case 20474:                                 // Lava Bomb
                {
                    if (!unitTarget)
                        return;

                    // Hack alert!
                    // This dummy are expected to cast spell 20494 to summon GO entry 177704
                    // Spell does not exist client side, so we have to make a hack, creating the GO (SPELL_EFFECT_SUMMON_OBJECT_WILD)
                    // Spell should appear in both SMSG_SPELL_START/GO and SMSG_SPELLLOGEXECUTE

                    // For later, creating custom spell
                    // _START: packguid: target, cast flags: 0xB, TARGET_FLAG_SELF
                    // _GO: packGuid: target, cast flags: 0x4309, TARGET_FLAG_DEST_LOCATION
                    // LOG: spell: 20494, effect, pguid: goguid

                    GameObject* pGameObj = new GameObject;

                    Map *map = unitTarget->GetMap();

                    if (!pGameObj->Create(map->GenerateLocalLowGuid(HIGHGUID_GAMEOBJECT), 177704,
                        map, m_caster->GetPhaseMask(),
                        unitTarget->GetPositionX(), unitTarget->GetPositionY(), unitTarget->GetPositionZ(),
                        unitTarget->GetOrientation(), 0.0f, 0.0f, 0.0f, 0.0f, GO_ANIMPROGRESS_DEFAULT, GO_STATE_READY))
                    {
                        delete pGameObj;
                        return;
                    }

                    DEBUG_LOG("Gameobject, create custom in SpellEffects.cpp EffectDummy");

                    // Expect created without owner, but with level from _template
                    pGameObj->SetRespawnTime(MINUTE/2);
                    pGameObj->SetUInt32Value(GAMEOBJECT_LEVEL, pGameObj->GetGOInfo()->trap.level);
                    pGameObj->SetSpellId(m_spellInfo->Id);

                    map->Add(pGameObj);

                    return;
                }
                case 20577:                                 // Cannibalize
                {
                    if (unitTarget)
                        m_caster->CastSpell(m_caster, 20578, false, NULL);

                    return;
                }
                case 21147:                                 // Arcane Vacuum (Azuregos)
                case 58694:                                 // Arcane Vacuum (Cyanigosa)
                {
                    if (!unitTarget)
                        return;

                    // Spell used by Azuregos to teleport all the players to him
                    // This also resets the target threat
                    if (m_caster->getThreatManager().getThreat(unitTarget))
                        m_caster->getThreatManager().modifyThreatPercent(unitTarget, -100);

                    // cast summon player
                    m_caster->CastSpell(unitTarget, 21150, true);

                    return;
                }
                case 23019:                                 // Crystal Prison Dummy DND
                {
                    if (!unitTarget || !unitTarget->isAlive() || unitTarget->GetTypeId() != TYPEID_UNIT || ((Creature*)unitTarget)->IsPet())
                        return;

                    Creature* creatureTarget = (Creature*)unitTarget;
                    if (creatureTarget->IsPet())
                        return;

                    GameObject* pGameObj = new GameObject;

                    Map *map = creatureTarget->GetMap();

                    // create before death for get proper coordinates
                    if (!pGameObj->Create(map->GenerateLocalLowGuid(HIGHGUID_GAMEOBJECT), 179644, map, m_caster->GetPhaseMask(),
                        creatureTarget->GetPositionX(), creatureTarget->GetPositionY(), creatureTarget->GetPositionZ(),
                        creatureTarget->GetOrientation(), 0.0f, 0.0f, 0.0f, 0.0f, GO_ANIMPROGRESS_DEFAULT, GO_STATE_READY) )
                    {
                        delete pGameObj;
                        return;
                    }

                    pGameObj->SetRespawnTime(creatureTarget->GetRespawnTime()-time(NULL));
                    pGameObj->SetOwnerGuid(m_caster->GetObjectGuid() );
                    pGameObj->SetUInt32Value(GAMEOBJECT_LEVEL, m_caster->getLevel() );
                    pGameObj->SetSpellId(m_spellInfo->Id);

                    creatureTarget->ForcedDespawn();

                    DEBUG_LOG("AddObject at SpellEfects.cpp EffectDummy");
                    map->Add(pGameObj);

                    return;
                }
                case 23074:                                 // Arcanite Dragonling
                {
                    if (!m_CastItem)
                        return;

                    m_caster->CastSpell(m_caster, 19804, true, m_CastItem);
                    return;
                }
                case 23075:                                 // Mithril Mechanical Dragonling
                {
                    if (!m_CastItem)
                        return;

                    m_caster->CastSpell(m_caster, 12749, true, m_CastItem);
                    return;
                }
                case 23076:                                 // Mechanical Dragonling
                {
                    if (!m_CastItem)
                        return;

                    m_caster->CastSpell(m_caster, 4073, true, m_CastItem);
                    return;
                }
                case 23133:                                 // Gnomish Battle Chicken
                {
                    if (!m_CastItem)
                        return;

                    m_caster->CastSpell(m_caster, 13166, true, m_CastItem);
                    return;
                }
                case 23138:                                 // Gate of Shazzrah
                {
                    if (!unitTarget)
                        return;

                    // Effect probably include a threat change, but it is unclear if fully
                    // reset or just forced upon target for teleport (SMSG_HIGHEST_THREAT_UPDATE)

                    // Gate of Shazzrah
                    m_caster->CastSpell(unitTarget, 23139, true);
                    return;
                }
                case 23448:                                 // Transporter Arrival - Ultrasafe Transporter: Gadgetzan - backfires
                {
                    int32 r = irand(0, 119);
                    if (r < 20)                             // Transporter Malfunction - 1/6 polymorph
                        m_caster->CastSpell(m_caster, 23444, true);
                    else if (r < 100)                       // Evil Twin               - 4/6 evil twin
                        m_caster->CastSpell(m_caster, 23445, true);
                    else                                    // Transporter Malfunction - 1/6 miss the target
                        m_caster->CastSpell(m_caster, 36902, true);

                    return;
                }
                case 23453:                                 // Gnomish Transporter - Ultrasafe Transporter: Gadgetzan
                {
                    if (roll_chance_i(50))                  // Gadgetzan Transporter         - success
                        m_caster->CastSpell(m_caster, 23441, true);
                    else                                    // Gadgetzan Transporter Failure - failure
                        m_caster->CastSpell(m_caster, 23446, true);

                    return;
                }
                case 23645:                                 // Hourglass Sand
                    m_caster->RemoveAurasDueToSpell(23170); // Brood Affliction: Bronze
                    return;
                case 23725:                                 // Gift of Life (warrior bwl trinket)
                    m_caster->CastSpell(m_caster, 23782, true);
                    m_caster->CastSpell(m_caster, 23783, true);
                    return;
                case 24930:                                 // Hallow's End Treat
                {
                    uint32 spell_id = 0;

                    switch(urand(1,4))
                    {
                        case 1: spell_id = 24924; break;    // Larger and Orange
                        case 2: spell_id = 24925; break;    // Skeleton
                        case 3: spell_id = 24926; break;    // Pirate
                        case 4: spell_id = 24927; break;    // Ghost
                    }

                    m_caster->CastSpell(m_caster, spell_id, true);
                    return;
                }
                case 25860:                                 // Reindeer Transformation
                {
                    if (!m_caster->HasAuraType(SPELL_AURA_MOUNTED))
                        return;

                    float flyspeed = m_caster->GetSpeedRate(MOVE_FLIGHT);
                    float speed = m_caster->GetSpeedRate(MOVE_RUN);

                    m_caster->RemoveSpellsCausingAura(SPELL_AURA_MOUNTED);

                    //5 different spells used depending on mounted speed and if mount can fly or not
                    if (flyspeed >= 4.1f)
                        // Flying Reindeer
                        m_caster->CastSpell(m_caster, 44827, true); //310% flying Reindeer
                    else if (flyspeed >= 3.8f)
                        // Flying Reindeer
                        m_caster->CastSpell(m_caster, 44825, true); //280% flying Reindeer
                    else if (flyspeed >= 1.6f)
                        // Flying Reindeer
                        m_caster->CastSpell(m_caster, 44824, true); //60% flying Reindeer
                    else if (speed >= 2.0f)
                        // Reindeer
                        m_caster->CastSpell(m_caster, 25859, true); //100% ground Reindeer
                    else
                        // Reindeer
                        m_caster->CastSpell(m_caster, 25858, true); //60% ground Reindeer

                    return;
                }
                case 26074:                                 // Holiday Cheer
                    // implemented at client side
                    return;
                case 28006:                                 // Arcane Cloaking
                {
                    if (unitTarget && unitTarget->GetTypeId() == TYPEID_PLAYER )
                        // Naxxramas Entry Flag Effect DND
                        m_caster->CastSpell(unitTarget, 29294, true);

                    return;
                }
                case 28089:                                 // Polarity Shift (Thaddius - Naxxramas)
                {
                    if (!unitTarget)
                        return;

                    if (unitTarget->GetTypeId() != TYPEID_PLAYER)
                        return;

                    // neutralize the target
                    if (unitTarget->HasAura(28059)) unitTarget->RemoveAurasDueToSpell(28059);
                    if (unitTarget->HasAura(29659)) unitTarget->RemoveAurasDueToSpell(29659);
                    if (unitTarget->HasAura(28084)) unitTarget->RemoveAurasDueToSpell(28084);
                    if (unitTarget->HasAura(29660)) unitTarget->RemoveAurasDueToSpell(29660);

                    unitTarget->CastSpell(unitTarget, roll_chance_i(50) ? 28059 : 28084, true, 0, 0, m_caster->GetObjectGuid());
                    break;
                }
                case 29200:                                 // Purify Helboar Meat
                {
                    if (m_caster->GetTypeId() != TYPEID_PLAYER)
                        return;

                    uint32 spell_id = roll_chance_i(50)
                        ? 29277                             // Summon Purified Helboar Meat
                        : 29278;                            // Summon Toxic Helboar Meat

                    m_caster->CastSpell(m_caster,spell_id,true,NULL);
                    return;
                }
                case 29858:                                 // Soulshatter
                {
                    if (unitTarget && unitTarget->GetTypeId() == TYPEID_UNIT && unitTarget->IsHostileTo(m_caster))
                        m_caster->CastSpell(unitTarget,32835,true);

                    return;
                }
                case 30458:                                 // Nigh Invulnerability
                {
                    if (!m_CastItem)
                        return;

                    if (roll_chance_i(86))                  // Nigh-Invulnerability   - success
                        m_caster->CastSpell(m_caster, 30456, true, m_CastItem);
                    else                                    // Complete Vulnerability - backfire in 14% casts
                        m_caster->CastSpell(m_caster, 30457, true, m_CastItem);

                    return;
                }
                case 30507:                                 // Poultryizer
                {
                    if (!m_CastItem)
                        return;

                    if (roll_chance_i(80))                  // Poultryized! - success
                        m_caster->CastSpell(unitTarget, 30501, true, m_CastItem);
                    else                                    // Poultryized! - backfire 20%
                        m_caster->CastSpell(unitTarget, 30504, true, m_CastItem);

                    return;
                }
                case 32146:                                 // Liquid Fire
                {
                    if (!unitTarget || unitTarget->GetTypeId() != TYPEID_UNIT || m_caster->GetTypeId() != TYPEID_PLAYER)
                        return;

                    ((Player*)m_caster)->KilledMonsterCredit(unitTarget->GetEntry(), unitTarget->GetObjectGuid());
                    ((Creature*)unitTarget)->ForcedDespawn();
                    return;
                }
                case 33060:                                 // Make a Wish
                {
                    if (m_caster->GetTypeId()!=TYPEID_PLAYER)
                        return;

                    uint32 spell_id = 0;

                    switch(urand(1,5))
                    {
                        case 1: spell_id = 33053; break;    // Mr Pinchy's Blessing
                        case 2: spell_id = 33057; break;    // Summon Mighty Mr. Pinchy
                        case 3: spell_id = 33059; break;    // Summon Furious Mr. Pinchy
                        case 4: spell_id = 33062; break;    // Tiny Magical Crawdad
                        case 5: spell_id = 33064; break;    // Mr. Pinchy's Gift
                    }

                    m_caster->CastSpell(m_caster, spell_id, true, NULL);
                    return;
                }
                case 35745:                                 // Socrethar's Stone
                {
                    uint32 spell_id;
                    switch(m_caster->GetAreaId())
                    {
                        case 3900: spell_id = 35743; break; // Socrethar Portal
                        case 3742: spell_id = 35744; break; // Socrethar Portal
                        default: return;
                    }

                    m_caster->CastSpell(m_caster, spell_id, true);
                    return;
                }
                case 37674:                                 // Chaos Blast
                {
                    if (!unitTarget)
                        return;

                    int32 basepoints0 = 100;
                    m_caster->CastCustomSpell(unitTarget, 37675, &basepoints0, NULL, NULL, true);
                    return;
                }
                case 39189:                                 // Sha'tari Torch
                {
                    if (!unitTarget || unitTarget->GetTypeId() != TYPEID_UNIT || m_caster->GetTypeId() != TYPEID_PLAYER)
                        return;

                    // Flames
                    if (unitTarget->HasAura(39199))
                        return;

                    unitTarget->CastSpell(unitTarget, 39199, true);
                    ((Player*)m_caster)->KilledMonsterCredit(unitTarget->GetEntry(), unitTarget->GetObjectGuid());
                    ((Creature*)unitTarget)->ForcedDespawn(10000);
                    return;
                }
                case 39992:                                 // High Warlord Naj'entus: Needle Spine Targeting
                {
                    if (!unitTarget)
                        return;

                    // TODO - Cone Targeting; along wowwiki this spell should target "three random targets in a cone"
                    m_caster->CastSpell(unitTarget, 39835, true);
                    return;
                }
                case 40802:                                 // Mingo's Fortune Generator (Mingo's Fortune Giblets)
                {
                    // selecting one from Bloodstained Fortune item
                    uint32 newitemid;
                    switch(urand(1, 20))
                    {
                        case 1:  newitemid = 32688; break;
                        case 2:  newitemid = 32689; break;
                        case 3:  newitemid = 32690; break;
                        case 4:  newitemid = 32691; break;
                        case 5:  newitemid = 32692; break;
                        case 6:  newitemid = 32693; break;
                        case 7:  newitemid = 32700; break;
                        case 8:  newitemid = 32701; break;
                        case 9:  newitemid = 32702; break;
                        case 10: newitemid = 32703; break;
                        case 11: newitemid = 32704; break;
                        case 12: newitemid = 32705; break;
                        case 13: newitemid = 32706; break;
                        case 14: newitemid = 32707; break;
                        case 15: newitemid = 32708; break;
                        case 16: newitemid = 32709; break;
                        case 17: newitemid = 32710; break;
                        case 18: newitemid = 32711; break;
                        case 19: newitemid = 32712; break;
                        case 20: newitemid = 32713; break;
                        default:
                            return;
                    }

                    DoCreateItem(eff_idx, newitemid);
                    return;
                }
                case 40962:                                 // Blade's Edge Terrace Demon Boss Summon Branch
                {
                    if (!unitTarget || unitTarget->GetTypeId() != TYPEID_PLAYER)
                        return;

                    uint32 spell_id = 0;
                    switch (urand(1,4))
                    {
                        case 1: spell_id = 40957; break;    // Blade's Edge Terrace Demon Boss Summon 1
                        case 2: spell_id = 40959; break;    // Blade's Edge Terrace Demon Boss Summon 2
                        case 3: spell_id = 40960; break;    // Blade's Edge Terrace Demon Boss Summon 3
                        case 4: spell_id = 40961; break;    // Blade's Edge Terrace Demon Boss Summon 4
                    }
                    unitTarget->CastSpell(unitTarget, spell_id, true);
                    return;
                }
                case 42287:                                 // Salvage Wreckage
                {
                    if (m_caster->GetTypeId() != TYPEID_PLAYER)
                        return;

                    if (roll_chance_i(66))
                        m_caster->CastSpell(m_caster, 42289, true, m_CastItem);
                    else
                        m_caster->CastSpell(m_caster, 42288, true);
                    return;
                }
                case 42793:                                 // Burn Body
                {
                    if (!unitTarget || unitTarget->GetTypeId() != TYPEID_UNIT || m_caster->GetTypeId() != TYPEID_PLAYER)
                        return;

                    Creature* pCreature = (Creature*)unitTarget;

                    // Spell can be used in combat and may affect different target than the expected.
                    // If target is not the expected we need to prevent this effect.
                    if (pCreature->HasLootRecipient() || pCreature->isInCombat())
                        return;

                    // set loot recipient, prevent re-use same target
                    pCreature->SetLootRecipient(m_caster);

                    pCreature->ForcedDespawn(m_duration);

                    // EFFECT_INDEX_2 has 0 miscvalue for effect 134, doing the killcredit here instead (only one known case exist where 0)
                    ((Player*)m_caster)->KilledMonster(pCreature->GetCreatureInfo(), pCreature->GetObjectGuid());
                    return;
                }
                case 43014:                                  // Despawn Self
                {                                           // used by ACID event to run away and despawn
                    if (!unitTarget || unitTarget->GetTypeId() != TYPEID_UNIT)
                        return;

                    ((Creature*)unitTarget)->ForcedDespawn(2000);
                    float x, y, z;
                    unitTarget->GetClosePoint(x, y, z, unitTarget->GetObjectBoundingRadius(), 10.0f, unitTarget->GetOrientation());
                    unitTarget->MonsterMoveWithSpeed(x, y, z, 28);
                    return;
                }
                case 43036:                                 // Dismembering Corpse
                {
                    if (!unitTarget || m_caster->GetTypeId() != TYPEID_PLAYER)
                        return;

                    if (unitTarget->HasAura(43059, EFFECT_INDEX_0))
                        return;

                    unitTarget->CastSpell(m_caster, 43037, true);
                    unitTarget->CastSpell(unitTarget, 43059, true);
                    return;
                }
                case 43069:                                 // Towers of Certain Doom: Skorn Cannonfire
                {
                    // Towers of Certain Doom: Tower Caster Instakill
                    m_caster->CastSpell(m_caster, 43072, true);
                    return;
                }
                case 43209:                                 // Place Ram Meat
                {
                    if (!unitTarget)
                        return;

                    // Self Visual - Sleep Until Cancelled (DND)
                    unitTarget->RemoveAurasDueToSpell(6606);
                    return;
                }
                case 43572:                                 // Send Them Packing: On /Raise Emote Dummy to Player
                {
                    if (!unitTarget)
                        return;

                    // m_caster (creature) should start walking back to it's "home" here, no clear way how to do that

                    // Send Them Packing: On Successful Dummy Spell Kill Credit
                    m_caster->CastSpell(unitTarget, 42721, true);
                    return;
                }
                // Demon Broiled Surprise
                case 43723:
                {
                    if (m_caster->GetTypeId() != TYPEID_PLAYER)
                        return;

                    ((Player*)m_caster)->CastSpell(unitTarget, 43753, true, m_CastItem, NULL, m_originalCasterGUID, m_spellInfo);
                    return;
                }
                case 43882:                                 // Scourging Crystal Controller Dummy
                {
                    if (!unitTarget || unitTarget->GetTypeId() != TYPEID_UNIT)
                        return;

                    // see spell dummy 50133
                    unitTarget->RemoveAurasDueToSpell(43874);
                    return;
                }
                case 44454:                                 // Tasty Reef Fish
                {
                    if (!unitTarget || unitTarget->GetTypeId() != TYPEID_UNIT)
                        return;

                    m_caster->CastSpell(unitTarget, 44455, true, m_CastItem);
                    return;
                }
                case 44875:                                 // Complete Raptor Capture
                {
                    if (!unitTarget || unitTarget->GetTypeId() != TYPEID_UNIT)
                        return;

                    Creature* creatureTarget = (Creature*)unitTarget;

                    creatureTarget->ForcedDespawn();

                    //cast spell Raptor Capture Credit
                    m_caster->CastSpell(m_caster, 42337, true, NULL);
                    return;
                }
                case 44997:                                 // Converting Sentry
                {
                    //Converted Sentry Credit
                    m_caster->CastSpell(m_caster, 45009, true);
                    return;
                }
                case 45030:                                 // Impale Emissary
                {
                    // Emissary of Hate Credit
                    m_caster->CastSpell(m_caster, 45088, true);
                    return;
                }
                case 45449:                                // Arcane Prisoner Rescue
                {
                    uint32 spellId=0;
                    switch(rand() % 2)
                    {
                        case 0: spellId = 45446; break;    // Summon Arcane Prisoner - Male
                        case 1: spellId = 45448; break;    // Summon Arcane Prisoner - Female
                    }
                    //Spawn
                    m_caster->CastSpell(m_caster, spellId, true);
                    //Arcane Prisoner Kill Credit
                    unitTarget->CastSpell(m_caster, 45456, true);
                    break;
                }
                case 45583:                                 // Throw Gnomish Grenade
                {
                    if (!unitTarget || m_caster->GetTypeId() != TYPEID_PLAYER)
                        return;

                    ((Player*)m_caster)->KilledMonsterCredit(unitTarget->GetEntry(), unitTarget->GetObjectGuid());

                    // look for gameobject within max spell range of unitTarget, and respawn if found

                    // big fire
                    GameObject* pGo = NULL;

                    float fMaxDist = GetSpellMaxRange(sSpellRangeStore.LookupEntry(m_spellInfo->rangeIndex));

                    MaNGOS::NearestGameObjectEntryInPosRangeCheck go_check_big(*unitTarget, 187675, unitTarget->GetPositionX(), unitTarget->GetPositionY(), unitTarget->GetPositionZ(), fMaxDist);
                    MaNGOS::GameObjectSearcher<MaNGOS::NearestGameObjectEntryInPosRangeCheck> checker1(pGo, go_check_big);

                    Cell::VisitGridObjects(unitTarget, checker1, fMaxDist);

                    if (pGo && !pGo->isSpawned())
                    {
                        pGo->SetRespawnTime(MINUTE/2);
                        pGo->Refresh();
                    }

                    // small fire
                    std::list<GameObject*> lList;

                    MaNGOS::GameObjectEntryInPosRangeCheck go_check_small(*unitTarget, 187676, unitTarget->GetPositionX(), unitTarget->GetPositionY(), unitTarget->GetPositionZ(), fMaxDist);
                    MaNGOS::GameObjectListSearcher<MaNGOS::GameObjectEntryInPosRangeCheck> checker2(lList, go_check_small);

                    Cell::VisitGridObjects(unitTarget, checker2, fMaxDist);

                    for(std::list<GameObject*>::iterator iter = lList.begin(); iter != lList.end(); ++iter)
                    {
                        if (!(*iter)->isSpawned())
                        {
                            (*iter)->SetRespawnTime(MINUTE/2);
                            (*iter)->Refresh();
                        }
                    }

                    return;
                }
                case 45958:                                 // Signal Alliance
                {
                    m_caster->CastSpell(m_caster, m_spellInfo->CalculateSimpleValue(eff_idx), true);
                    return;
                }
                case 45980:                                 // Re-Cursive Transmatter Injection
                {
                    if (m_caster->GetTypeId() == TYPEID_PLAYER && unitTarget)
                    {
                        if (const SpellEntry *pSpell = sSpellStore.LookupEntry(46022))
                        {
                            m_caster->CastSpell(unitTarget, pSpell, true);
                            ((Player*)m_caster)->KilledMonsterCredit(pSpell->EffectMiscValue[EFFECT_INDEX_0]);
                        }

                        if (unitTarget->GetTypeId() == TYPEID_UNIT)
                            ((Creature*)unitTarget)->ForcedDespawn();
                    }
                    return;
                }
                case 45685:                                 // Magnataur On Death 2
                {
                    m_caster->RemoveAurasDueToSpell(45673);
                    m_caster->RemoveAurasDueToSpell(45672);
                    m_caster->RemoveAurasDueToSpell(45677);
                    m_caster->RemoveAurasDueToSpell(45681);
                    m_caster->RemoveAurasDueToSpell(45683);
                    return;
                }
                case 45990:                                 // Collect Oil
                {
                    if (!unitTarget || unitTarget->GetTypeId() != TYPEID_UNIT)
                        return;

                    if (const SpellEntry *pSpell = sSpellStore.LookupEntry(45991))
                    {
                        unitTarget->CastSpell(unitTarget, pSpell, true);
                        ((Creature*)unitTarget)->ForcedDespawn(m_duration);
                    }
                    return;
                }
                case 46167:                                 // Planning for the Future: Create Snowfall Glade Pup Cover
                case 50918:                                 // Gluttonous Lurkers: Create Basilisk Crystals Cover
                case 50926:                                 // Gluttonous Lurkers: Create Zul'Drak Rat Cover
                case 51026:                                 // Create Drakkari Medallion Cover
                case 51592:                                 // Pickup Primordial Hatchling
                case 51961:                                 // Captured Chicken Cover
                case 55364:                                 // Create Ghoul Drool Cover
                case 61832:                                 // Rifle the Bodies: Create Magehunter Personal Effects Cover
                case 74904:                                 // Pickup Sen'jin Frog
                {
                    if (!unitTarget || unitTarget->GetTypeId() != TYPEID_UNIT || m_caster->GetTypeId() != TYPEID_PLAYER)
                        return;

                    uint32 spellId = 0;

                    switch(m_spellInfo->Id)
                    {
                        case 46167: spellId = 46773; break;
                        case 50918: spellId = 50919; break;
                        case 50926: spellId = 50927; break;
                        case 51026: spellId = 50737; break;
                        case 51592: spellId = 51593; break;
                        case 51961: spellId = 51037; break;
                        case 55364: spellId = 55363; break;
                        case 61832: spellId = 47096; break;
                        case 74904: spellId = 74905; break;
                    }

                    if (const SpellEntry *pSpell = sSpellStore.LookupEntry(spellId))
                    {
                        unitTarget->CastSpell(m_caster, spellId, true);

                        Creature* creatureTarget = (Creature*)unitTarget;

                        if (const SpellCastTimesEntry *pCastTime = sSpellCastTimesStore.LookupEntry(pSpell->CastingTimeIndex))
                            creatureTarget->ForcedDespawn(pCastTime->CastTime + 1);
                    }
                    return;
                }
                case 46171:                                 // Scuttle Wrecked Flying Machine
                {
                    if (!unitTarget || m_caster->GetTypeId() != TYPEID_PLAYER)
                        return;

                    ((Player*)m_caster)->KilledMonsterCredit(unitTarget->GetEntry(), unitTarget->GetObjectGuid());

                    // look for gameobject within max spell range of unitTarget, and respawn if found
                    GameObject* pGo = NULL;

                    float fMaxDist = GetSpellMaxRange(sSpellRangeStore.LookupEntry(m_spellInfo->rangeIndex));

                    MaNGOS::NearestGameObjectEntryInPosRangeCheck go_check(*unitTarget, 187675, unitTarget->GetPositionX(), unitTarget->GetPositionY(), unitTarget->GetPositionZ(), fMaxDist);
                    MaNGOS::GameObjectSearcher<MaNGOS::NearestGameObjectEntryInPosRangeCheck> checker(pGo, go_check);

                    Cell::VisitGridObjects(unitTarget, checker, fMaxDist);

                    if (pGo && !pGo->isSpawned())
                    {
                        pGo->SetRespawnTime(MINUTE/2);
                        pGo->Refresh();
                    }
                    return;
                }
                case 46485:                                 // Greatmother's Soulcatcher
                {
                    if (!unitTarget || unitTarget->GetTypeId() != TYPEID_UNIT)
                        return;

                    if (const SpellEntry *pSpell = sSpellStore.LookupEntry(46486))
                    {
                        m_caster->CastSpell(unitTarget, pSpell, true);

                        if (const SpellEntry *pSpellCredit = sSpellStore.LookupEntry(pSpell->EffectTriggerSpell[EFFECT_INDEX_0]))
                            ((Player*)m_caster)->KilledMonsterCredit(pSpellCredit->EffectMiscValue[EFFECT_INDEX_0]);

                        ((Creature*)unitTarget)->ForcedDespawn();
                    }
                    return;
                }
                case 46606:                                 // Plague Canister Dummy
                {
                    if (!unitTarget || unitTarget->GetTypeId() != TYPEID_UNIT)
                        return;

                    unitTarget->CastSpell(m_caster, 43160, true);
                    unitTarget->SetDeathState(JUST_DIED);
                    unitTarget->SetHealth(0);
                    return;
                }
                case 46797:                                 // Quest - Borean Tundra - Set Explosives Cart
                {
                    if (!unitTarget || m_caster->GetTypeId() != TYPEID_PLAYER)
                        return;

                    ((Player*)m_caster)->KilledMonsterCredit(unitTarget->GetEntry(), unitTarget->GetObjectGuid());

                    // Quest - Borean Tundra - Summon Explosives Cart
                    unitTarget->CastSpell(unitTarget, 46798, true);
                    return;
                }
                case 47110:                                 // Summon Drakuru's Image
                {
                    uint32 spellId = 0;

                    // Spell 47117,47149,47316,47405,50439 exist, are these used to check area/meet requirement
                    // and to cast correct spell in correct area?

                    switch(m_caster->GetAreaId())
                    {
                        case 4255: spellId = 47381; break;  // Reagent Check (Frozen Mojo)
                        case 4209: spellId = 47386; break;  // Reagent Check (Zim'Bo's Mojo)
                        case 4270: spellId = 47389; break;  // Reagent Check (Desperate Mojo)
                        case 4216: spellId = 47408; break;  // Reagent Check (Sacred Mojo)
                        case 4196: spellId = 50441; break;  // Reagent Check (Survival Mojo)
                    }

                    // The additional castspell arguments are needed here to remove reagents for triggered spells
                    if (spellId)
                        m_caster->CastSpell(m_caster, spellId, true, m_CastItem, NULL, m_caster->GetObjectGuid(), m_spellInfo);

                    return;
                }
                case 47170:                                 // Impale Leviroth
                {
                    if (!unitTarget || unitTarget->GetTypeId() != TYPEID_UNIT)
                        return;

                    unitTarget->SetHealthPercent(8.0f);

                    // Cosmetic - Underwater Blood (no sound)
                    unitTarget->CastSpell(unitTarget, 47172, true);

                    ((Creature*)unitTarget)->AI()->AttackStart(m_caster);
                    return;
                }
                case 47176:                                 // Infect Ice Troll
                {
                    // Spell has wrong areaGroupid, so it can not be casted where expected.
                    // TODO: research if spells casted by NPC, having TARGET_SCRIPT, can have disabled area check
                    if (!unitTarget)
                        return;

                    // Plague Effect Self
                    unitTarget->CastSpell(unitTarget, 47178, true);
                    return;
                }
                case 47305:                                 // Potent Explosive Charge
                {
                    if (!unitTarget || unitTarget->GetTypeId() != TYPEID_UNIT)
                        return;

                    // only if below 80% hp
                    if (unitTarget->GetHealthPercent() > 80.0f)
                        return;

                    // Issues with explosion animation (remove insta kill spell resolves the issue)

                    // Quest - Jormungar Explosion Spell Spawner
                    unitTarget->CastSpell(unitTarget, 47311, true);

                    // Potent Explosive Charge
                    unitTarget->CastSpell(unitTarget, 47306, true);

                    return;
                }
                case 47381:                                 // Reagent Check (Frozen Mojo)
                case 47386:                                 // Reagent Check (Zim'Bo's Mojo)
                case 47389:                                 // Reagent Check (Desperate Mojo)
                case 47408:                                 // Reagent Check (Sacred Mojo)
                case 50441:                                 // Reagent Check (Survival Mojo)
                {
                    if (m_caster->GetTypeId() != TYPEID_PLAYER)
                        return;

                    switch(m_spellInfo->Id)
                    {
                        case 47381:
                            // Envision Drakuru
                            m_caster->CastSpell(m_caster, 47118, true);
                            break;
                        case 47386:
                            m_caster->CastSpell(m_caster, 47150, true);
                            break;
                        case 47389:
                            m_caster->CastSpell(m_caster, 47317, true);
                            break;
                        case 47408:
                            m_caster->CastSpell(m_caster, 47406, true);
                            break;
                        case 50441:
                            m_caster->CastSpell(m_caster, 50440, true);
                            break;
                    }

                    return;
                }
                case 48046:                                 // Use Camera
                {
                    if (!unitTarget)
                        return;

                    // No despawn expected, nor any change in dynamic flags/other flags.
                    // Need internal way to track if credit has been given for this object.

                    // Iron Dwarf Snapshot Credit
                    m_caster->CastSpell(m_caster, 48047, true, m_CastItem, NULL, unitTarget->GetObjectGuid());
                    return;
                }
                case 48386:                                 // Ymiron Summon Fountain
                {
                    m_caster->CastSpell(m_caster, 48385, true);
                    return;
                }
                case 48790:                                 // Neltharion's Flame
                {
                    if (!unitTarget)
                        return;

                    // Neltharion's Flame Fire Bunny: Periodic Fire Aura
                    unitTarget->CastSpell(unitTarget, 48786, false);
                    return;
                }
                case 49357:                                 // Brewfest Mount Transformation
                {
                    if (m_caster->GetTypeId() != TYPEID_PLAYER)
                        return;

                    if (!m_caster->HasAuraType(SPELL_AURA_MOUNTED))
                        return;

                    m_caster->RemoveSpellsCausingAura(SPELL_AURA_MOUNTED);

                    // Ram for Alliance, Kodo for Horde
                    if (((Player *)m_caster)->GetTeam() == ALLIANCE)
                    {
                        if (m_caster->GetSpeedRate(MOVE_RUN) >= 2.0f)
                            // 100% Ram
                            m_caster->CastSpell(m_caster, 43900, true);
                        else
                            // 60% Ram
                            m_caster->CastSpell(m_caster, 43899, true);
                    }
                    else
                    {
                        if (((Player *)m_caster)->GetSpeedRate(MOVE_RUN) >= 2.0f)
                            // 100% Kodo
                            m_caster->CastSpell(m_caster, 49379, true);
                        else
                            // 60% Kodo
                            m_caster->CastSpell(m_caster, 49378, true);
                    }
                    return;
                }
                case 49634:                                 // Sergeant's Flare
                {
                    if (!unitTarget || unitTarget->GetTypeId() != TYPEID_UNIT)
                        return;

                    // Towers of Certain Doom: Tower Bunny Smoke Flare Effect
                    // TODO: MaNGOS::DynamicObjectUpdater::VisitHelper prevent aura to be applied to dummy creature (see HandleAuraDummy for effect of aura)
                    m_caster->CastSpell(unitTarget, 56511, true);

                    static uint32 const spellCredit[4] =
                    {
                        43077,                              // E Kill Credit
                        43067,                              // NW Kill Credit
                        43087,                              // SE Kill Credit
                        43086,                              // SW Kill Credit
                    };

                    // for sizeof(spellCredit)
                    for (int i = 0; i < 4; ++i)
                    {
                        const SpellEntry *pSpell = sSpellStore.LookupEntry(spellCredit[i]);

                        if (pSpell->EffectMiscValue[EFFECT_INDEX_0] == unitTarget->GetEntry())
                        {
                            m_caster->CastSpell(m_caster, spellCredit[i], true);
                            break;
                        }
                    }

                    return;
                }
                case 49859:                                 // Rune of Command
                {
                    if (!unitTarget || unitTarget->GetTypeId() != TYPEID_UNIT)
                        return;

                    // Captive Stone Giant Kill Credit
                    unitTarget->CastSpell(m_caster, 43564, true);
                    // Is it supposed to despawn?
                    ((Creature*)unitTarget)->ForcedDespawn();
                    return;
                }
                case 50133:                                 // Scourging Crystal Controller
                {
                    if (!unitTarget || unitTarget->GetTypeId() != TYPEID_UNIT)
                        return;

                    // Scourge Mur'gul Camp: Force Shield Arcane Purple x3
                    if (unitTarget->HasAura(43874))
                    {
                        // someone else is already channeling target
                        if (unitTarget->HasAura(43878))
                            return;

                        // Scourging Crystal Controller
                        m_caster->CastSpell(unitTarget, 43878, true, m_CastItem);
                    }

                    return;
                }
                case 50243:                                 // Teach Language
                {
                    if (m_caster->GetTypeId() != TYPEID_PLAYER)
                        return;

                    // spell has a 1/3 chance to trigger one of the below
                    if (roll_chance_i(66))
                        return;

                    if (((Player*)m_caster)->GetTeam() == ALLIANCE)
                    {
                        // 1000001 - gnomish binary
                        m_caster->CastSpell(m_caster, 50242, true);
                    }
                    else
                    {
                        // 01001000 - goblin binary
                        m_caster->CastSpell(m_caster, 50246, true);
                    }

                    return;
                }
                case 50440:                                 // Envision Drakuru
                {
                    if (!unitTarget)
                        return;

                    // Script Cast Summon Image of Drakuru 05
                    unitTarget->CastSpell(unitTarget, 50439, true);
                    return;
                }
                case 50546:                                 // Ley Line Focus Control Ring Effect
                case 50547:                                 // Ley Line Focus Control Amulet Effect
                case 50548:                                 // Ley Line Focus Control Talisman Effect
                {
                    if (!m_originalCaster || !unitTarget || unitTarget->GetTypeId() != TYPEID_UNIT)
                        return;

                    switch(m_spellInfo->Id)
                    {
                        case 50546: unitTarget->CastSpell(m_originalCaster, 47390, true); break;
                        case 50547: unitTarget->CastSpell(m_originalCaster, 47472, true); break;
                        case 50548: unitTarget->CastSpell(m_originalCaster, 47635, true); break;
                    }

                    return;
                }
                case 51276:                                 // Incinerate Corpse
                {
                    if (!unitTarget || unitTarget->GetTypeId() != TYPEID_UNIT)
                        return;

                    unitTarget->CastSpell(unitTarget, 51278, true);
                    unitTarget->CastSpell(m_caster, 51279, true);

                    unitTarget->SetDeathState(JUST_DIED);
                    return;
                }
                case 51330:                                 // Shoot RJR
                {
                    if (!unitTarget)
                        return;

                    // guessed chances
                    if (roll_chance_i(75))
                        m_caster->CastSpell(unitTarget, roll_chance_i(50) ? 51332 : 51366, true, m_CastItem);
                    else
                        m_caster->CastSpell(unitTarget, 51331, true, m_CastItem);

                    return;
                }
                case 51333:                                 // Dig For Treasure
                {
                    if (!unitTarget)
                        return;

                    if (roll_chance_i(75))
                        m_caster->CastSpell(unitTarget, 51370, true, m_CastItem);
                    else
                        m_caster->CastSpell(m_caster, 51345, true);

                    return;
                }
                case 51336:                                 // Drakos Magic Pull
                {
                    if (!unitTarget)
                        return;

                    m_caster->CastSpell(unitTarget, 50770, true);
                    return;
                }
                case 51420:                                 // Digging for Treasure Ping
                {
                    if (!unitTarget || unitTarget->GetTypeId() != TYPEID_UNIT)
                        return;

                    // only spell related protector pets exist currently
                    Pet* pPet = m_caster->GetProtectorPet();
                    if (!pPet)
                        return;

                    pPet->SetFacingToObject(unitTarget);

                    // Digging for Treasure
                    pPet->CastSpell(unitTarget, 51405, true);

                    ((Creature*)unitTarget)->ForcedDespawn(1);
                    return;
                }
                case 51582:                                 // Rocket Boots Engaged (Rocket Boots Xtreme and Rocket Boots Xtreme Lite)
                {
                    if (m_caster->GetTypeId() != TYPEID_PLAYER)
                        return;

                    if (BattleGround* bg = ((Player*)m_caster)->GetBattleGround())
                        bg->EventPlayerDroppedFlag((Player*)m_caster);

                    m_caster->CastSpell(m_caster, 30452, true, NULL);
                    return;
                }
                case 51840:                                 // Despawn Fruit Tosser
                {
                    if (!unitTarget || unitTarget->GetTypeId() != TYPEID_UNIT)
                        return;

                    if (roll_chance_i(20))
                    {
                        // summon NPC, or...
                        unitTarget->CastSpell(m_caster, 52070, true);
                    }
                    else
                    {
                        // ...drop banana, orange or papaya
                        switch(urand(0,2))
                        {
                            case 0: unitTarget->CastSpell(m_caster, 51836, true); break;
                            case 1: unitTarget->CastSpell(m_caster, 51837, true); break;
                            case 2: unitTarget->CastSpell(m_caster, 51839, true); break;
                        }
                    }

                    ((Creature*)unitTarget)->ForcedDespawn(5000);
                    return;
                }
                case 51866:                                 // Kick Nass
                {
                    // It is possible that Nass Heartbeat (spell id 61438) is involved in this
                    // If so, unclear how it should work and using the below instead (even though it could be a bit hack-ish)

                    if (!unitTarget || unitTarget->GetTypeId() != TYPEID_UNIT)
                        return;

                    // Only own guardian pet
                    if (m_caster != unitTarget->GetOwner())
                        return;

                    // This means we already set state (see below) and need to wait.
                    if (unitTarget->hasUnitState(UNIT_STAT_ROOT))
                        return;

                    // Expecting pTargetDummy to be summoned by AI at death of target creatures.

                    Creature* pTargetDummy = NULL;
                    float fRange = GetSpellMaxRange(sSpellRangeStore.LookupEntry(m_spellInfo->rangeIndex));

                    MaNGOS::NearestCreatureEntryWithLiveStateInObjectRangeCheck u_check(*m_caster, 28523, true, fRange*2);
                    MaNGOS::CreatureLastSearcher<MaNGOS::NearestCreatureEntryWithLiveStateInObjectRangeCheck> searcher(pTargetDummy, u_check);

                    Cell::VisitGridObjects(m_caster, searcher, fRange*2);

                    if (pTargetDummy)
                    {
                        if (unitTarget->hasUnitState(UNIT_STAT_FOLLOW | UNIT_STAT_FOLLOW_MOVE))
                            unitTarget->GetMotionMaster()->MovementExpired();

                        unitTarget->MonsterMoveWithSpeed(pTargetDummy->GetPositionX(), pTargetDummy->GetPositionY(), pTargetDummy->GetPositionZ(), 24.f);

                        // Add state to temporarily prevent follow
                        unitTarget->addUnitState(UNIT_STAT_ROOT);

                        // Collect Hair Sample
                        unitTarget->CastSpell(pTargetDummy, 51870, true);
                    }

                    return;
                }
                case 51872:                                 // Hair Sample Collected
                {
                    if (!unitTarget || unitTarget->GetTypeId() != TYPEID_UNIT)
                        return;

                    // clear state to allow follow again
                    m_caster->clearUnitState(UNIT_STAT_ROOT);

                    // Nass Kill Credit
                    m_caster->CastSpell(m_caster, 51871, true);

                    // Despawn dummy creature
                    ((Creature*)unitTarget)->ForcedDespawn();

                    return;
                }
                case 51964:                                 // Tormentor's Incense
                {
                    if (!unitTarget || unitTarget->GetTypeId() != TYPEID_UNIT)
                        return;

                    // This might not be the best way, and effect may need some adjustment. Removal of any aura from surrounding dummy creatures?
                    if (((Creature*)unitTarget)->AI())
                        ((Creature*)unitTarget)->AI()->AttackStart(m_caster);

                    return;
                }
                case 52238:                                 // Volkhan Temper, Summon Golems
                {
                    if (!unitTarget)
                        return;

                    m_caster->CastSpell(unitTarget, 52405, true);   // Summon Golem
                    m_caster->CastSpell(m_caster, 52661, true);     // Summon Temper
                    m_caster->CastSpell(unitTarget, 52654, false);  // Temper 2 Vokhan Deal Two Strike

                    return;
                }
                case 52654:                                  // Volkhan Temper 2, Summon Golems
                {
                    if (!unitTarget)
                        return;

                    m_caster->CastSpell(unitTarget, 52405, true);   // Summon Golem
                    m_caster->CastSpell(m_caster, 52661, true);     // Summon Temper

                    return;
                }
                case 52429:                                 // Volkhan Golem Shattered
                case 59527:
                {
                    if (m_caster->GetTypeId() != TYPEID_UNIT)
                        return;

                    ((Creature*)m_caster)->ForcedDespawn(500);
                    return;
                }
                case 52308:                                 // Take Sputum Sample
                {
                    switch(eff_idx)
                    {
                        case EFFECT_INDEX_0:
                        {
                            uint32 spellID = m_spellInfo->CalculateSimpleValue(EFFECT_INDEX_0);
                            uint32 reqAuraID = m_spellInfo->CalculateSimpleValue(EFFECT_INDEX_1);

                            if (m_caster->HasAura(reqAuraID, EFFECT_INDEX_0))
                                m_caster->CastSpell(m_caster, spellID, true, NULL);
                            return;
                        }
                        case EFFECT_INDEX_1:                // additional data for dummy[0]
                        case EFFECT_INDEX_2:
                            return;
                    }
                    return;
                }
                case 52369:                                 // Detonate Explosives
                case 52371:                                 // Detonate Explosives
                {
                    if (!unitTarget)
                        return;

                    // Cosmetic - Explosion
                    unitTarget->CastSpell(unitTarget, 46419, true);

                    // look for gameobjects within max spell range of unitTarget, and respawn if found
                    std::list<GameObject*> lList;

                    float fMaxDist = GetSpellMaxRange(sSpellRangeStore.LookupEntry(m_spellInfo->rangeIndex));

                    MaNGOS::GameObjectEntryInPosRangeCheck go_check(*unitTarget, 182071, unitTarget->GetPositionX(), unitTarget->GetPositionY(), unitTarget->GetPositionZ(), fMaxDist);
                    MaNGOS::GameObjectListSearcher<MaNGOS::GameObjectEntryInPosRangeCheck> checker(lList, go_check);

                    Cell::VisitGridObjects(unitTarget, checker, fMaxDist);

                    for(std::list<GameObject*>::iterator iter = lList.begin(); iter != lList.end(); ++iter)
                    {
                        if (!(*iter)->isSpawned())
                        {
                            (*iter)->SetRespawnTime(MINUTE/2);
                            (*iter)->Refresh();
                        }
                    }

                    return;
                }
                case 52759:                                 // Ancestral Awakening
                {
                    if (!unitTarget)
                        return;

                    m_caster->CastCustomSpell(unitTarget, 52752, &damage, NULL, NULL, true);
                    return;
                }
                case 54171:                                 //Divine Storm
                {
                    // split between targets
                    int32 bp = damage / m_UniqueTargetInfo.size();
                    m_caster->CastCustomSpell(unitTarget, 54172, &bp, NULL, NULL, true);
                    return;
                }
                case 52845:                                 // Brewfest Mount Transformation (Faction Swap)
                {
                    if (m_caster->GetTypeId() != TYPEID_PLAYER)
                        return;

                    if (!m_caster->HasAuraType(SPELL_AURA_MOUNTED))
                        return;

                    m_caster->RemoveSpellsCausingAura(SPELL_AURA_MOUNTED);

                    // Ram for Horde, Kodo for Alliance
                    if (((Player *)m_caster)->GetTeam() == HORDE)
                    {
                        if (m_caster->GetSpeedRate(MOVE_RUN) >= 2.0f)
                            // Swift Brewfest Ram, 100% Ram
                            m_caster->CastSpell(m_caster, 43900, true);
                        else
                            // Brewfest Ram, 60% Ram
                            m_caster->CastSpell(m_caster, 43899, true);
                    }
                    else
                    {
                        if (((Player *)m_caster)->GetSpeedRate(MOVE_RUN) >= 2.0f)
                            // Great Brewfest Kodo, 100% Kodo
                            m_caster->CastSpell(m_caster, 49379, true);
                        else
                            // Brewfest Riding Kodo, 60% Kodo
                            m_caster->CastSpell(m_caster, 49378, true);
                    }
                    return;
                }
                case 53341:                                 // Rune of Cinderglacier
                case 53343:                                 // Rune of Razorice
                {
                    // Runeforging Credit
                    m_caster->CastSpell(m_caster, 54586, true);
                    return;
                }
                case 53475:                                 // Set Oracle Faction Friendly
                case 53487:                                 // Set Wolvar Faction Honored
                case 54015:                                 // Set Oracle Faction Honored
                {
                    if (m_caster->GetTypeId() != TYPEID_PLAYER)
                        return;

                    if (eff_idx == EFFECT_INDEX_0)
                    {
                        Player* pPlayer = (Player*)m_caster;

                        uint32 faction_id = m_currentBasePoints[eff_idx];
                        int32  rep_change = m_currentBasePoints[EFFECT_INDEX_1];

                        FactionEntry const* factionEntry = sFactionStore.LookupEntry(faction_id);

                        if (!factionEntry)
                            return;

                        // Set rep to baserep + basepoints (expecting spillover for oposite faction -> become hated)
                        // Not when player already has equal or higher rep with this faction
                        if (pPlayer->GetReputationMgr().GetBaseReputation(factionEntry) < rep_change)
                            pPlayer->GetReputationMgr().SetReputation(factionEntry, rep_change);

                        // EFFECT_INDEX_2 most likely update at war state, we already handle this in SetReputation
                    }

                    return;
                }
                case 53808:                                 // Pygmy Oil
                {
                    const uint32 spellShrink = 53805;
                    const uint32 spellTransf = 53806;

                    if (SpellAuraHolder* holder = m_caster->GetSpellAuraHolder(spellShrink))
                    {
                        // chance to become pygmified (5, 10, 15 etc)
                        if (roll_chance_i(holder->GetStackAmount() * 5))
                        {
                            m_caster->RemoveAurasDueToSpell(spellShrink);
                            m_caster->CastSpell(m_caster, spellTransf, true);
                            return;
                        }
                    }

                    if (m_caster->HasAura(spellTransf))
                        return;

                    m_caster->CastSpell(m_caster, spellShrink, true);
                    return;
                }
                case 54148:                                 // Svala - Ritual Of Sword
                {
                    unitTarget->CastSpell(unitTarget, 48267, true);    // Teleport Player
                    unitTarget->CastSpell(unitTarget, 48271, true);    // Target Summon Banshee
                    unitTarget->CastSpell(unitTarget, 48274, true);    // Target Summon Banshee
                    unitTarget->CastSpell(unitTarget, 48275, true);    // Target Summon Banshee
                    return;
                }
                case 54245:                                 // Enough - Drakuru Overlord, Kill Trolls
                {
                    if (!unitTarget)
                        return;

                    m_caster->DealDamage(unitTarget, unitTarget->GetMaxHealth(), NULL, DIRECT_DAMAGE, SPELL_SCHOOL_MASK_NORMAL, NULL, false);
                    return;
                }
                case 54250:                                 // Skull Missile - Drakuru Overlord
                {
                    if (!unitTarget)
                        return;

                    unitTarget->CastSpell(unitTarget, 54253, true);    // Summon Skull
                    return;
                }
                case 54209:                                 // Portal Missile - Drakuru Overlord
                {
                    if (!unitTarget)
                        return;

                    unitTarget->CastSpell(unitTarget, 51807, true);    // Cast Portal Visual
                    return;
                }

                case 54577:                                 // Throw U.D.E.D.
                {
                    if (!unitTarget || unitTarget->GetTypeId() != TYPEID_UNIT)
                        return;

                    // Sometimes issues with explosion animation. Unclear why
                    // but possibly caused by the order of spells.

                    // Permanent Feign Death
                    unitTarget->CastSpell(unitTarget, 29266, true);

                    // need to despawn later
                    ((Creature*)unitTarget)->ForcedDespawn(2000);

                    // Mammoth Explosion Spell Spawner
                    unitTarget->CastSpell(unitTarget, 54581, true, m_CastItem);
                    return;
                }
                case 54517:                                 // Magnetic Pull
                {
                    // Feugen casts on Stalagg
                    if (m_caster->GetTypeId() != TYPEID_UNIT || unitTarget->GetTypeId() != TYPEID_UNIT)
                        return;

                    if (m_caster->GetEntry() == 15930 && unitTarget->GetEntry() == 15929)
                    {
                        Unit *pFeugenVictim = m_caster->getVictim();
                        Unit *pStalaggVictim = unitTarget->getVictim();

                        if (pFeugenVictim && pStalaggVictim)
                        {
                            pStalaggVictim->CastSpell(m_caster, 54485, true);
                            pFeugenVictim->CastSpell(unitTarget, 54485, true);

                            // threat swap
                            m_caster->AddThreat(pStalaggVictim, m_caster->getThreatManager().getThreat(pFeugenVictim));
                            unitTarget->AddThreat(pFeugenVictim, m_caster->getThreatManager().getThreat(pStalaggVictim));
                            m_caster->getThreatManager().modifyThreatPercent(pFeugenVictim, -101);
                            unitTarget->getThreatManager().modifyThreatPercent(pStalaggVictim, -101);

                            // stop moving for a moment
                            m_caster->GetMotionMaster()->Clear();
                            m_caster->GetMotionMaster()->MoveIdle();
                            unitTarget->GetMotionMaster()->Clear();
                            unitTarget->GetMotionMaster()->MoveIdle();
                        }
                    }
                    return;
                }
                case 54092:                                 // Monster Slayer's Kit
                {
                    uint32 spell_id = 0;
                    switch(urand(0,3))
                    {
                        case 0: spell_id = 51853; break;
                        case 1: spell_id = 54063; break;
                        case 2: spell_id = 54071; break;
                        case 3: spell_id = 54086; break;
                        default: return;
                    }
                    m_caster->CastSpell(unitTarget,spell_id,true,NULL);
                    return;
                }
                case 54850:                                 // Drakkari Colossus, Summon Elemental
                {
                    if (!unitTarget)
                        return;

                    unitTarget->CastSpell(unitTarget, 54851, true); // Summon Elemental
                    unitTarget->CastSpell(unitTarget, 54852, true); // Stun
                    return;
                }
                case 55004:                                 // Nitro Boosts
                {
                    if (!m_CastItem)
                        return;

                    if (roll_chance_i(95))                  // Nitro Boosts - success
                        m_caster->CastSpell(m_caster, 54861, true, m_CastItem);
                    else                                    // Knocked Up   - backfire 5%
                        m_caster->CastSpell(m_caster, 46014, true, m_CastItem);

                    return;
                }
                case 55818:                                 // Hurl Boulder
                {
                    // unclear how many summon min/max random, best guess below
                    uint32 random = urand(3,5);

                    for(uint32 i = 0; i < random; ++i)
                        m_caster->CastSpell(m_caster, 55528, true);

                    return;
                }
                case 57496:                                 // Volazj - Insanity
                {
                    m_caster->CastSpell(m_caster, 57561, true);
                    return;
                }
                case 57385:                                 // Argent Cannon
                case 57412:                                 // Reckoning Bomb
                {
                    if (!unitTarget || gameObjTarget)
                        return;

                    SpellEntry const* spellInfo = sSpellStore.LookupEntry(m_spellInfo->CalculateSimpleValue(eff_idx));

                    // Init dest coordinates
                    float x,y,z;
                    x = m_targets.m_destX;
                    y = m_targets.m_destY;
                    z = m_targets.m_destZ;

                    MaNGOS::NormalizeMapCoord(x);
                    MaNGOS::NormalizeMapCoord(y);
                    m_caster->UpdateGroundPositionZ(x,y,z);

                    m_caster->CastSpell(x, y, z, spellInfo, false, NULL, NULL, m_originalCasterGUID);

                    return;
                }
                case 57908:                                 // Stain Cloth
                {
                    // nothing do more
                    finish();

                    m_caster->CastSpell(m_caster, 57915, false, m_CastItem);

                    // cast item deleted
                    ClearCastItem();
                    break;
                }
                case 57930:                                 // Arcane Lightning
                {
                    m_caster->CastSpell(m_caster, 57912, true);
                    return;
                }
                case 58418:                                 // Portal to Orgrimmar
                case 58420:                                 // Portal to Stormwind
                    return;                                 // implemented in EffectScript[0]
                case 58601:                                 // Remove Flight Auras
                {
                    m_caster->RemoveSpellsCausingAura(SPELL_AURA_FLY);
                    m_caster->RemoveSpellsCausingAura(SPELL_AURA_MOD_FLIGHT_SPEED_MOUNTED);
                    return;
                }
                case 58689:                                 // Rock Shards (Vault of Archavon, Archavon)
                {
                    m_caster->CastSpell(m_targets.m_destX, m_targets.m_destY, m_targets.m_destZ, m_caster->GetMap()->IsRegularDifficulty() ? 58696 : 60884, true);
                    return;
                }
                case 58692:                                 // Rock Shards (Vault of Archavon, Archavon)
                {
                    m_caster->CastSpell(m_targets.m_destX, m_targets.m_destY, m_targets.m_destZ, m_caster->GetMap()->IsRegularDifficulty() ? 58695 : 60883, true);
                    return;
                }
                case 59640:                                 // Underbelly Elixir
                {
                    if (m_caster->GetTypeId() != TYPEID_PLAYER)
                        return;

                    uint32 spell_id = 0;
                    switch(urand(1,3))
                    {
                        case 1: spell_id = 59645; break;
                        case 2: spell_id = 59831; break;
                        case 3: spell_id = 59843; break;
                    }

                    m_caster->CastSpell(m_caster,spell_id,true,NULL);
                    return;
                }
                case 60038:                                 // Arcane Lightning
                {
                    m_caster->CastSpell(m_caster, 58152, true);
                    return;
                }
                case 60932:                                 // Disengage (one from creature versions)
                {
                    if (!unitTarget)
                        return;

                    m_caster->CastSpell(unitTarget,60934,true,NULL);
                    return;
                }
                case 62105:                                 // To'kini's Blowgun
                {
                    if (!unitTarget || unitTarget->GetTypeId() != TYPEID_UNIT)
                        return;

                    // Sleeping Sleep
                    unitTarget->CastSpell(unitTarget, 62248, true);

                    // Although not really correct, it's needed to have access to m_caster later,
                    // to properly process spell 62110 (cast from gossip).
                    // Can possibly be replaced with a similar function that doesn't set any dynamic flags.
                    ((Creature*)unitTarget)->SetLootRecipient(m_caster);

                    unitTarget->setFaction(190);            // Ambient (neutral)
                    unitTarget->SetFlag(UNIT_FIELD_FLAGS, UNIT_FLAG_OOC_NOT_ATTACKABLE);
                    return;
                }
                case 63984:                                 // Hate to Zero (Ulduar - Yogg Saron)
                {
                    if (!unitTarget)
                        return;

                    Unit* caster = GetCaster();
                    if (!caster)
                        return;

                    unitTarget->getHostileRefManager().deleteReferences();
                    return;
                }
                case 64172:                                 // Titanic Storm (Ulduar - Yogg Saron)
                {
                    if (!unitTarget)
                        return;

                    if (unitTarget->HasAura(64162))
                        unitTarget->DealDamage(unitTarget, unitTarget->GetMaxHealth(), NULL, DIRECT_DAMAGE, SPELL_SCHOOL_MASK_NORMAL, NULL, false);
                    return;
                }
                case 64385:                                 // Spinning (from Unusual Compass)
                {
                    m_caster->SetFacingTo(frand(0, M_PI_F*2));
                    return;
                }
                case 64981:                                 // Summon Random Vanquished Tentacle
                {
                    uint32 spell_id = 0;

                    switch(urand(0, 2))
                    {
                        case 0: spell_id = 64982; break;    // Summon Vanquished Crusher Tentacle
                        case 1: spell_id = 64983; break;    // Summon Vanquished Constrictor Tentacle
                        case 2: spell_id = 64984; break;    // Summon Vanquished Corruptor Tentacle
                    }

                    m_caster->CastSpell(m_caster, spell_id, true);
                    return;
                }
                case 66390:                                 // Read Last Rites
                {
                    if (!unitTarget || unitTarget->GetTypeId() != TYPEID_UNIT || m_caster->GetTypeId() != TYPEID_PLAYER)
                        return;

                    // Summon Tualiq Proxy
                    // Not known what purpose this has
                    unitTarget->CastSpell(unitTarget, 66411, true);

                    // Summon Tualiq Spirit
                    // Offtopic note: the summoned has aura from spell 37119 and 66419. One of them should
                    // most likely make summoned "rise", hover up/sideways in the air (MOVEFLAG_LEVITATING + MOVEFLAG_HOVER)
                    unitTarget->CastSpell(unitTarget, 66412, true);

                    ((Player*)m_caster)->KilledMonsterCredit(unitTarget->GetEntry(), unitTarget->GetObjectGuid());

                    // Must have a delay for proper spell animation
                    ((Creature*)unitTarget)->ForcedDespawn(1000);
                    return;
                }
                case 62653:                                 // Tidal Wave
                {
                     if (!unitTarget)
                        return;

                     m_caster->CastSpell(unitTarget, 62654, true);
                     return;
                }
                case 62935:                                 // Tidal Wave (H)
                {
                   if (!unitTarget)
                      return;

                   m_caster->CastSpell(unitTarget, 62936, true);
                   return;
                }
                case 67019:                                 // Flask of the North
                {
                    if (m_caster->GetTypeId() != TYPEID_PLAYER)
                        return;

                    uint32 spell_id = 0;
                    switch(m_caster->getClass())
                    {
                        case CLASS_WARRIOR:
                        case CLASS_DEATH_KNIGHT:
                            spell_id = 67018;               // STR for Warriors, Death Knights
                            break;
                        case CLASS_ROGUE:
                        case CLASS_HUNTER:
                            spell_id = 67017;               // AP for Rogues, Hunters
                            break;
                        case CLASS_PRIEST:
                        case CLASS_MAGE:
                        case CLASS_WARLOCK:
                            spell_id = 67016;               // SPD for Priests, Mages, Warlocks
                            break;
                        case CLASS_SHAMAN:
                            // random (SPD, AP)
                            spell_id = roll_chance_i(50) ? 67016 : 67017;
                            break;
                        case CLASS_PALADIN:
                        case CLASS_DRUID:
                        default:
                            // random (SPD, STR)
                            spell_id = roll_chance_i(50) ? 67016 : 67018;
                            break;
                    }
                    m_caster->CastSpell(m_caster, spell_id, true);
                    return;
                }
                case 67366:                                 // C-14 Gauss Rifle
                {
                    if (!unitTarget)
                        return;

                    Unit* pZerg = unitTarget->GetMiniPet();
                    if (pZerg && pZerg->isAlive() && pZerg->GetEntry() == 11327)
                    {
                        pZerg->GetMotionMaster()->MovementExpired();
                        m_caster->DealDamage(pZerg, unitTarget->GetMaxHealth(), NULL, DIRECT_DAMAGE, SPELL_SCHOOL_MASK_NORMAL, NULL, false);
                        ((Creature*)pZerg)->ForcedDespawn(5000);
                    }
                    return;
                }
                case 67400:                                 // Zergling Attack (on Grunty companion)
                {
                    if (!unitTarget || unitTarget->GetTypeId() != TYPEID_UNIT || !((Creature*)unitTarget)->IsPet())
                        return;

                    m_caster->DealDamage(unitTarget, unitTarget->GetMaxHealth(), NULL, DIRECT_DAMAGE, SPELL_SCHOOL_MASK_NORMAL, NULL, false);
                    ((Pet*)unitTarget)->Unsummon(PET_SAVE_AS_DELETED);
                    m_caster->GetMotionMaster()->MovementExpired();
                    return;
                }
                case 69922:                                 // Temper Quel'Delar
                {
                    if (!unitTarget)
                        return;

                    // Return Tempered Quel'Delar
                    unitTarget->CastSpell(m_caster, 69956, true);
                    return;
                }
                case 70769:                                 // Divine Storm!
                {
                    ((Player*)m_caster)->RemoveSpellCooldown(53385, true);
                    return;
                }
                case 70961:                                 // Shattered Bones (Icecrown Citadel, trash mob The Damned)
                {
                    m_caster->CastSpell(m_caster, m_spellInfo->CalculateSimpleValue(eff_idx), true);
                    break;
                }
                case 70895:                                 // Dark Transformation (Icecrown Citadel, Lady Deathwhisper encounter)
                {
                    if (!unitTarget)
                        return;

                    unitTarget->CastSpell(unitTarget, 70900, true);
                    break;
                }
                case 70896:                                 // Dark Empowerment (Icecrown Citadel, Lady Deathwhisper encounter)
                {
                    if (!unitTarget)
                        return;

                    unitTarget->CastSpell(unitTarget, 70901, true);
                    break;
                }
                case 70897:                                 // Dark Martyrdom (Icecrown Citadel, Lady Deathwhisper encounter)
                {
                    if (!unitTarget || unitTarget->GetTypeId() != TYPEID_UNIT)
                        return;

                    switch (unitTarget->GetEntry())
                    {
                        case 37949:                         // Cult Adherent
                            unitTarget->CastSpell(unitTarget, 70903, false);
                            break;
                        case 37890:                         // Cult Fanatic
                            unitTarget->CastSpell(unitTarget, 71236, false);
                            break;
                    }
                    break;
                }
                case 71336:                                 // Pact of the Darkfallen
                {
                    if (!unitTarget)
                        return;

                    unitTarget->CastSpell(unitTarget, 71340, true);
                    break;
                }
                case 71341:                                 // Pact of the Darkfallen
                {
                    if (!unitTarget)
                        return;

                    bool needRemove = true;
                    for(TargetList::const_iterator ihit = m_UniqueTargetInfo.begin(); ihit != m_UniqueTargetInfo.end(); ++ihit)
                    {
                        Unit *unit = m_caster->GetObjectGuid() == ihit->targetGUID ? m_caster : ObjectAccessor::GetUnit(*unitTarget, ihit->targetGUID);
                        if (unit && unitTarget->GetDistance(unit) > 5.0f)
                        {
                            needRemove = false;
                            break;
                        }
                    }

                    if (needRemove)
                        unitTarget->RemoveAurasDueToSpell(71340);
                    break;
                }
                case 72202:                                 // Blade power
                {
                    if (!unitTarget)
                        return;

                    unitTarget->CastSpell(unitTarget, 72195, true);
                    break;
                }
                case 51858: // Siphon of Acherus
                {
                    if (!unitTarget || unitTarget->GetTypeId() != TYPEID_UNIT)
                    return;

                    static uint32 const spellCredit[4] =
                    {
                        51974,                              // Forge Credit
                        51980,                              // Scarlet Hold Credit
                        51977,                              // Town Hall Credit
                        51982,                              // Chapel Credit
                    };
                    for (int i = 0; i < 4; ++i)
                    {
                        const SpellEntry *pSpell = sSpellStore.LookupEntry(spellCredit[i]);
                        if (pSpell->EffectMiscValue[EFFECT_INDEX_0] == unitTarget->GetEntry())
                        {
                            m_caster->RemoveAurasDueToSpell(52006);   // Remove Stealth from Eye of Acherus upon cast
                            m_caster->CastSpell(unitTarget, spellCredit[i], true);
                            break;
                        }
                    }
                    return;
                }
                default:
                    break;
            }
            break;
        }
        case SPELLFAMILY_MAGE:
        {
            switch(m_spellInfo->Id)
            {
                case 11958:                                 // Cold Snap
                {
                    if (m_caster->GetTypeId()!=TYPEID_PLAYER)
                        return;

                    // immediately finishes the cooldown on Frost spells
                    const SpellCooldowns& cm = ((Player *)m_caster)->GetSpellCooldownMap();
                    for (SpellCooldowns::const_iterator itr = cm.begin(); itr != cm.end();)
                    {
                        SpellEntry const *spellInfo = sSpellStore.LookupEntry(itr->first);

                        if (spellInfo->SpellFamilyName == SPELLFAMILY_MAGE &&
                            (GetSpellSchoolMask(spellInfo) & SPELL_SCHOOL_MASK_FROST) &&
                            spellInfo->Id != 11958 && GetSpellRecoveryTime(spellInfo) > 0)
                        {
                            ((Player*)m_caster)->RemoveSpellCooldown((itr++)->first, true);
                        }
                        else
                            ++itr;
                    }
                    return;
                }
                case 31687:                                 // Summon Water Elemental
                {
                    if (m_caster->HasAura(70937))           // Glyph of Eternal Water (permanent limited by known spells version)
                        m_caster->CastSpell(m_caster, 70908, true);
                    else                                    // temporary version
                        m_caster->CastSpell(m_caster, 70907, true);

                    return;
                }
                case 32826:                                 // Polymorph Cast Visual
                {
                    if (unitTarget && unitTarget->GetTypeId() == TYPEID_UNIT)
                    {
                        //Polymorph Cast Visual Rank 1
                        const uint32 spell_list[6] =
                        {
                            32813,                          // Squirrel Form
                            32816,                          // Giraffe Form
                            32817,                          // Serpent Form
                            32818,                          // Dragonhawk Form
                            32819,                          // Worgen Form
                            32820                           // Sheep Form
                        };
                        unitTarget->CastSpell( unitTarget, spell_list[urand(0, 5)], true);
                    }
                    return;
                }
                case 38194:                                 // Blink
                {
                    // Blink
                    if (unitTarget)
                        m_caster->CastSpell(unitTarget, 38203, true);
                    return;
                }
            }

            // Conjure Mana Gem
            if (eff_idx == EFFECT_INDEX_1 && m_spellInfo->Effect[EFFECT_INDEX_0] == SPELL_EFFECT_CREATE_ITEM)
            {
                if (m_caster->GetTypeId()!=TYPEID_PLAYER)
                    return;

                // checked in create item check, avoid unexpected
                if (Item* item = ((Player*)m_caster)->GetItemByLimitedCategory(ITEM_LIMIT_CATEGORY_MANA_GEM))
                    if (item->HasMaxCharges())
                        return;

                unitTarget->CastSpell( unitTarget, m_spellInfo->CalculateSimpleValue(eff_idx), true, m_CastItem);
                return;
            }
            break;
        }
        case SPELLFAMILY_WARRIOR:
        {
            // Charge
            if (m_spellInfo->SpellFamilyFlags.test<CF_WARRIOR_CHARGE>() && m_spellInfo->SpellVisual[0] == 867)
            {
                int32 chargeBasePoints0 = damage;
                m_caster->CastCustomSpell(m_caster, 34846, &chargeBasePoints0, NULL, NULL, true);
                return;
            }
            // Execute
            if (m_spellInfo->SpellFamilyFlags.test<CF_WARRIOR_EXECUTE>())
            {
                if (!unitTarget)
                    return;

                uint32 rage = m_caster->GetPower(POWER_RAGE);

                // up to max 30 rage cost
                if (rage > 300)
                    rage = 300;

                // Glyph of Execution bonus
                uint32 rage_modified = rage;

                if (Aura *aura = m_caster->GetDummyAura(58367))
                    rage_modified +=  aura->GetModifier()->m_amount*10;

                int32 basePoints0 = damage+int32(rage_modified * m_spellInfo->DmgMultiplier[eff_idx] +
                                                 m_caster->GetTotalAttackPowerValue(BASE_ATTACK)*0.2f);

                m_caster->CastCustomSpell(unitTarget, 20647, &basePoints0, NULL, NULL, true, 0);

                // Sudden Death
                if (m_caster->HasAura(52437))
                {
                    Unit::AuraList const& auras = m_caster->GetAurasByType(SPELL_AURA_PROC_TRIGGER_SPELL);
                    for (Unit::AuraList::const_iterator itr = auras.begin(); itr != auras.end(); ++itr)
                    {
                        // Only Sudden Death have this SpellIconID with SPELL_AURA_PROC_TRIGGER_SPELL
                        if ((*itr)->GetSpellProto()->SpellIconID == 1989)
                        {
                            // saved rage top stored in next affect
                            uint32 lastrage = (*itr)->GetSpellProto()->CalculateSimpleValue(EFFECT_INDEX_1)*10;
                            if (lastrage < rage)
                                rage -= lastrage;
                            break;
                        }
                    }
                }

                m_caster->SetPower(POWER_RAGE,m_caster->GetPower(POWER_RAGE)-rage);
                return;
            }
            // Slam
            if (m_spellInfo->SpellFamilyFlags.test<CF_WARRIOR_SLAM>())
            {
                if (!unitTarget)
                    return;

                // dummy cast itself ignored by client in logs
                m_caster->CastCustomSpell(unitTarget,50782,&damage,NULL,NULL,true);
                return;
            }
            // Concussion Blow
            if (m_spellInfo->SpellFamilyFlags.test<CF_WARRIOR_CONCUSSION_BLOW>())
            {
                m_damage+= uint32(damage * m_caster->GetTotalAttackPowerValue(BASE_ATTACK) / 100);
                return;
            }

            switch(m_spellInfo->Id)
            {
                // Warrior's Wrath
                case 21977:
                {
                    if (!unitTarget)
                        return;

                    m_caster->CastSpell(unitTarget, 21887, true);
                    return;
                }
                // Last Stand
                case 12975:
                {
                    int32 healthModSpellBasePoints0 = int32(m_caster->GetMaxHealth()*0.3);
                    m_caster->CastCustomSpell(m_caster, 12976, &healthModSpellBasePoints0, NULL, NULL, true, NULL);
                    return;
                }
                // Bloodthirst
                case 23881:
                {
                    m_caster->CastCustomSpell(unitTarget, 23885, &damage, NULL, NULL, true, NULL);
                    return;
                }
            }
            break;
        }
        case SPELLFAMILY_WARLOCK:
        {
            // Life Tap
            if (m_spellInfo->SpellFamilyFlags.test<CF_WARLOCK_LIFE_TAP>())
            {
                if (unitTarget && (int32(unitTarget->GetHealth()) > damage))
                {
                    // Shouldn't Appear in Combat Log
                    unitTarget->ModifyHealth(-damage);

                    int32 spell_power = m_caster->SpellBaseDamageBonusDone(GetSpellSchoolMask(m_spellInfo));
                    int32 mana = damage + spell_power / 2;

                    // Improved Life Tap mod
                    Unit::AuraList const& auraDummy = m_caster->GetAurasByType(SPELL_AURA_DUMMY);
                    for(Unit::AuraList::const_iterator itr = auraDummy.begin(); itr != auraDummy.end(); ++itr)
                        if((*itr)->GetSpellProto()->SpellFamilyName==SPELLFAMILY_WARLOCK && (*itr)->GetSpellProto()->SpellIconID == 208)
                            mana = ((*itr)->GetModifier()->m_amount + 100)* mana / 100;

                    m_caster->CastCustomSpell(unitTarget, 31818, &mana, NULL, NULL, true);

                    // Mana Feed
                    int32 manaFeedVal = 0;
                    Unit::AuraList const& mod = m_caster->GetAurasByType(SPELL_AURA_ADD_FLAT_MODIFIER);
                    for(Unit::AuraList::const_iterator itr = mod.begin(); itr != mod.end(); ++itr)
                    {
                        if((*itr)->GetSpellProto()->SpellFamilyName==SPELLFAMILY_WARLOCK && (*itr)->GetSpellProto()->SpellIconID == 1982)
                            manaFeedVal+= (*itr)->GetModifier()->m_amount;
                    }
                    if (manaFeedVal > 0)
                    {
                        manaFeedVal = manaFeedVal * mana / 100;
                        m_caster->CastCustomSpell(m_caster, 32553, &manaFeedVal, NULL, NULL, true, NULL);
                    }
                }
                else
                    SendCastResult(SPELL_FAILED_FIZZLE);

                return;
            }
            break;
        }
        case SPELLFAMILY_PRIEST:
        {
            // Penance
            if (m_spellInfo->SpellFamilyFlags.test<CF_PRIEST_PENANCE_BASE>())
            {
                if (!unitTarget)
                    return;

                int hurt = 0;
                int heal = 0;
                switch(m_spellInfo->Id)
                {
                    case 47540: hurt = 47758; heal = 47757; break;
                    case 53005: hurt = 53001; heal = 52986; break;
                    case 53006: hurt = 53002; heal = 52987; break;
                    case 53007: hurt = 53003; heal = 52988; break;
                    default:
                        sLog.outError("Spell::EffectDummy: Spell %u Penance need set correct heal/damage spell", m_spellInfo->Id);
                        return;
                }

                // prevent interrupted message for main spell
                finish(true);

                // replace cast by selected spell, this also make it interruptible including target death case
                if (m_caster->IsFriendlyTo(unitTarget))
                    m_caster->CastSpell(unitTarget, heal, false);
                else
                    m_caster->CastSpell(unitTarget, hurt, false);

                return;
            }
            break;
        }
        case SPELLFAMILY_DRUID:
        {
            // Starfall
            if (m_spellInfo->SpellFamilyFlags.test<CF_DRUID_STARFALL2>())
            {
                //Shapeshifting into an animal form or mounting cancels the effect.
                if (m_caster->GetCreatureType() == CREATURE_TYPE_BEAST || m_caster->IsMounted())
                {
                    if (m_triggeredByAuraSpell)
                        m_caster->RemoveAurasDueToSpell(m_triggeredByAuraSpell->Id);
                    return;
                }

                //Any effect which causes you to lose control of your character will supress the starfall effect.
                if (m_caster->hasUnitState(UNIT_STAT_NO_FREE_MOVE))
                    return;

                switch(m_spellInfo->Id)
                {
                    case 50286: m_caster->CastSpell(unitTarget, 50288, true); return;
                    case 53196: m_caster->CastSpell(unitTarget, 53191, true); return;
                    case 53197: m_caster->CastSpell(unitTarget, 53194, true); return;
                    case 53198: m_caster->CastSpell(unitTarget, 53195, true); return;
                    default:
                        sLog.outError("Spell::EffectDummy: Unhandeled Starfall spell rank %u",m_spellInfo->Id);
                        return;
                }
            }
            break;
        }
        case SPELLFAMILY_ROGUE:
        {
            switch(m_spellInfo->Id)
            {
                case 5938:                                  // Shiv
                {
                    if (m_caster->GetTypeId() != TYPEID_PLAYER)
                        return;

                    Player *pCaster = ((Player*)m_caster);

                    Item *item = pCaster->GetWeaponForAttack(OFF_ATTACK);
                    if (!item)
                        return;

                    // all poison enchantments is temporary
                    uint32 enchant_id = item->GetEnchantmentId(TEMP_ENCHANTMENT_SLOT);
                    if (!enchant_id)
                        return;

                    SpellItemEnchantmentEntry const *pEnchant = sSpellItemEnchantmentStore.LookupEntry(enchant_id);
                    if (!pEnchant)
                        return;

                    for (int s = 0; s < 3; ++s)
                    {
                        if (pEnchant->type[s]!=ITEM_ENCHANTMENT_TYPE_COMBAT_SPELL)
                            continue;

                        SpellEntry const* combatEntry = sSpellStore.LookupEntry(pEnchant->spellid[s]);
                        if (!combatEntry || combatEntry->Dispel != DISPEL_POISON)
                            continue;

                        m_caster->CastSpell(unitTarget, combatEntry, true, item);
                    }

                    m_caster->CastSpell(unitTarget, 5940, true);
                    return;
                }
                case 14185:                                 // Preparation
                {
                    if (m_caster->GetTypeId()!=TYPEID_PLAYER)
                        return;

                    bool glyph = m_caster->HasAura(56819);
                    //immediately finishes the cooldown on certain Rogue abilities
                    const SpellCooldowns& cm = ((Player *)m_caster)->GetSpellCooldownMap();
                    for (SpellCooldowns::const_iterator itr = cm.begin(); itr != cm.end();)
                    {
                        SpellEntry const *spellInfo = sSpellStore.LookupEntry(itr->first);

                        if (spellInfo->SpellFamilyName == SPELLFAMILY_ROGUE && spellInfo->SpellFamilyFlags.test<CF_ROGUE_EVASION, CF_ROGUE_SPRINT, CF_ROGUE_VANISH, CF_ROGUE_COLD_BLOOD, CF_ROGUE_SHADOWSTEP>())
                            ((Player*)m_caster)->RemoveSpellCooldown((itr++)->first,true);
                        // Glyph of Preparation
                        else if (glyph && (spellInfo->SpellFamilyName == SPELLFAMILY_ROGUE && (spellInfo->SpellFamilyFlags.test<CF_ROGUE_KICK, CF_ROGUE_MISC>() || spellInfo->Id == 51722)))
                            ((Player*)m_caster)->RemoveSpellCooldown((itr++)->first,true);
                        else
                            ++itr;
                    }
                    return;
                }
                case 31231:                                 // Cheat Death
                {
                    // Cheating Death
                    m_caster->CastSpell(m_caster, 45182, true);
                    return;
                }
                case 51662:                                 // Hunger for Blood
                {
                    m_caster->CastSpell(m_caster, 63848, true);
                    return;
                }
                case 51690:                                 // Killing Spree
                {
                    m_caster->CastSpell(m_caster, 61851, true);
                    return;
                }
            }
            break;
        }
        case SPELLFAMILY_HUNTER:
        {
            // Steady Shot
            if (m_spellInfo->SpellFamilyFlags.test<CF_HUNTER_STEADY_SHOT>())
            {
                if (!unitTarget || !unitTarget->isAlive())
                    return;

                bool found = false;

                // check dazed affect
                Unit::AuraList const& decSpeedList = unitTarget->GetAurasByType(SPELL_AURA_MOD_DECREASE_SPEED);
                for(Unit::AuraList::const_iterator iter = decSpeedList.begin(); iter != decSpeedList.end(); ++iter)
                {
                    if ((*iter)->GetSpellProto()->SpellIconID==15 && (*iter)->GetSpellProto()->Dispel==0)
                    {
                        found = true;
                        break;
                    }
                }

                if (found)
                    m_damage+= damage;
                return;
            }

            // Disengage
            if (m_spellInfo->SpellFamilyFlags.test<CF_HUNTER_DISENGAGE>())
            {
                Unit* target = unitTarget;
                uint32 spellid;

                switch(m_spellInfo->Id)
                {
                    case 57635: spellid = 57636; break;     // one from creature cases
                    case 61507: spellid = 61508; break;     // one from creature cases
                    default:
                        sLog.outError("Spell %u not handled propertly in EffectDummy(Disengage)",m_spellInfo->Id);
                        return;
                }
                if (!target || !target->isAlive())
                    return;

                m_caster->CastSpell(target,spellid,true,NULL);
            }

            switch(m_spellInfo->Id)
            {
                case 23989:                                 // Readiness talent
                {
                    if (m_caster->GetTypeId()!=TYPEID_PLAYER)
                        return;

                    //immediately finishes the cooldown for hunter abilities
                    const SpellCooldowns& cm = ((Player*)m_caster)->GetSpellCooldownMap();
                    for (SpellCooldowns::const_iterator itr = cm.begin(); itr != cm.end();)
                    {
                        SpellEntry const *spellInfo = sSpellStore.LookupEntry(itr->first);

                        if (spellInfo->SpellFamilyName == SPELLFAMILY_HUNTER &&
                            spellInfo->Id != 23989 &&
                            spellInfo->SpellIconID != 1680 &&
                            GetSpellRecoveryTime(spellInfo) > 0 )
                            ((Player*)m_caster)->RemoveSpellCooldown((itr++)->first,true);
                        else
                            ++itr;
                    }
                    return;
                }
                case 37506:                                 // Scatter Shot
                {
                    if (m_caster->GetTypeId()!=TYPEID_PLAYER)
                        return;

                    // break Auto Shot and autohit
                    m_caster->InterruptSpell(CURRENT_AUTOREPEAT_SPELL);
                    m_caster->AttackStop();
                    ((Player*)m_caster)->SendAttackSwingCancelAttack();
                    return;
                }
                // Last Stand
                case 53478:
                {
                    if (!unitTarget)
                        return;
                    int32 healthModSpellBasePoints0 = int32(unitTarget->GetMaxHealth() * 0.3);
                    unitTarget->CastCustomSpell(unitTarget, 53479, &healthModSpellBasePoints0, NULL, NULL, true, NULL);
                    return;
                }
                // Master's Call
                case 53271:
                {
                    Pet* pet = m_caster->GetPet();
                    if (!pet || !unitTarget)
                        return;

                    pet->CastSpell(unitTarget, m_spellInfo->CalculateSimpleValue(eff_idx), true);
                    return;
                }
            }
            break;
        }
        case SPELLFAMILY_PALADIN:
        {
            switch(m_spellInfo->SpellIconID)
            {
                case 156:                                   // Holy Shock
                {
                    if (!unitTarget)
                        return;

                    int hurt = 0;
                    int heal = 0;

                    switch(m_spellInfo->Id)
                    {
                        case 20473: hurt = 25912; heal = 25914; break;
                        case 20929: hurt = 25911; heal = 25913; break;
                        case 20930: hurt = 25902; heal = 25903; break;
                        case 27174: hurt = 27176; heal = 27175; break;
                        case 33072: hurt = 33073; heal = 33074; break;
                        case 48824: hurt = 48822; heal = 48820; break;
                        case 48825: hurt = 48823; heal = 48821; break;
                        default:
                            sLog.outError("Spell::EffectDummy: Spell %u not handled in HS",m_spellInfo->Id);
                            return;
                    }

                    if (m_caster->IsFriendlyTo(unitTarget))
                        m_caster->CastSpell(unitTarget, heal, true);
                    else
                        m_caster->CastSpell(unitTarget, hurt, true);

                    return;
                }
                case 561:                                   // Judgement of command
                {
                    if (!unitTarget)
                        return;

                    uint32 spell_id = m_currentBasePoints[eff_idx];
                    SpellEntry const* spell_proto = sSpellStore.LookupEntry(spell_id);
                    if (!spell_proto)
                        return;

                    m_caster->CastSpell(unitTarget, spell_proto, true, NULL);
                    return;
                }
            }

            switch(m_spellInfo->Id)
            {
                case 31789:                                 // Righteous Defense (step 1)
                {
                    if (m_caster->GetTypeId() != TYPEID_PLAYER)
                    {
                        SendCastResult(SPELL_FAILED_TARGET_AFFECTING_COMBAT);
                        return;
                    }

                    // 31989 -> dummy effect (step 1) + dummy effect (step 2) -> 31709 (taunt like spell for each target)
                    Unit* friendTarget = !unitTarget || unitTarget->IsFriendlyTo(m_caster) ? unitTarget : unitTarget->getVictim();
                    if (friendTarget)
                    {
                        Player* player = friendTarget->GetCharmerOrOwnerPlayerOrPlayerItself();
                        if (!player || !player->IsInSameRaidWith((Player*)m_caster))
                            friendTarget = NULL;
                    }

                    // non-standard cast requirement check
                    if (!friendTarget || !friendTarget->IsInCombat())
                    {
                        ((Player*)m_caster)->RemoveSpellCooldown(m_spellInfo->Id,true);
                        SendCastResult(SPELL_FAILED_TARGET_AFFECTING_COMBAT);
                        return;
                    }

                    // Righteous Defense (step 2) (in old version 31980 dummy effect)
                    // Clear targets for eff 1
                    for(TargetList::iterator ihit = m_UniqueTargetInfo.begin(); ihit != m_UniqueTargetInfo.end(); ++ihit)
                        ihit->effectMask &= ~(1<<1);

                    // not empty (checked), copy
                    ObjectGuidSet attackers = friendTarget->GetMap()->GetAttackersFor(friendTarget->GetObjectGuid());
                    if (!attackers.empty())
                    {
                        // selected from list 3
                        for(uint32 i = 0; i < std::min(size_t(3), attackers.size()); ++i)
                        {
                            ObjectGuidSet::iterator aItr = attackers.begin();
                            std::advance(aItr, rand() % attackers.size());
                            if (Unit* nTarget = friendTarget->GetMap()->GetUnit(*aItr))
                                AddUnitTarget(nTarget, EFFECT_INDEX_1);
                            attackers.erase(aItr);
                        }
                    }

                    // now let next effect cast spell at each target.
                    return;
                }
                case 37877:                                 // Blessing of Faith
                {
                    if (!unitTarget)
                        return;

                    uint32 spell_id = 0;
                    switch(unitTarget->getClass())
                    {
                        case CLASS_DRUID:   spell_id = 37878; break;
                        case CLASS_PALADIN: spell_id = 37879; break;
                        case CLASS_PRIEST:  spell_id = 37880; break;
                        case CLASS_SHAMAN:  spell_id = 37881; break;
                        default: return;                    // ignore for not healing classes
                    }

                    m_caster->CastSpell(m_caster, spell_id, true);
                    return;
                }
            }
            break;
        }
        case SPELLFAMILY_SHAMAN:
        {
            // Cleansing Totem
            if (m_spellInfo->SpellFamilyFlags.test<CF_SHAMAN_MISC_TOTEM_EFFECTS>() && m_spellInfo->SpellIconID==1673)
            {
                if (unitTarget)
                    m_caster->CastSpell(unitTarget, 52025, true);
                return;
            }
            // Healing Stream Totem
            if (m_spellInfo->SpellFamilyFlags.test<CF_SHAMAN_HEALING_STREAM>())
            {
                if (unitTarget)
                {
                    if (Unit *owner = m_caster->GetOwner())
                    {
                        // spell have SPELL_DAMAGE_CLASS_NONE and not get bonuses from owner, use main spell for bonuses
                        if (m_triggeredBySpellInfo)
                        {
                            damage = int32(owner->SpellHealingBonusDone(unitTarget, m_triggeredBySpellInfo, damage, HEAL));
                            damage = int32(unitTarget->SpellHealingBonusTaken(owner, m_triggeredBySpellInfo, damage, HEAL));
                        }

                        // Restorative Totems
                        Unit::AuraList const& mDummyAuras = owner->GetAurasByType(SPELL_AURA_DUMMY);
                        for(Unit::AuraList::const_iterator i = mDummyAuras.begin(); i != mDummyAuras.end(); ++i)
                            // only its have dummy with specific icon
                            if ((*i)->GetSpellProto()->SpellFamilyName == SPELLFAMILY_SHAMAN && (*i)->GetSpellProto()->SpellIconID == 338)
                                damage += (*i)->GetModifier()->m_amount * damage / 100;

                        // Glyph of Healing Stream Totem
                        if (Aura *dummy = owner->GetDummyAura(55456))
                            damage += dummy->GetModifier()->m_amount * damage / 100;
                    }
                    m_caster->CastCustomSpell(unitTarget, 52042, &damage, NULL, NULL, true, 0, 0, m_originalCasterGUID);
                }
                return;
            }
            // Mana Spring Totem
            if (m_spellInfo->SpellFamilyFlags.test<CF_SHAMAN_MANA_SPRING>())
            {
                if (!unitTarget || unitTarget->getPowerType()!=POWER_MANA)
                    return;

                m_caster->CastCustomSpell(unitTarget, 52032, &damage, 0, 0, true, 0, 0, m_originalCasterGUID);
                return;
            }
            // Flametongue Weapon Proc, Ranks
            if (m_spellInfo->SpellFamilyFlags.test<CF_SHAMAN_FLAMETONGUE_WEAPON>())
            {
                if (!m_CastItem)
                {
                    sLog.outError("Spell::EffectDummy: spell %i requires cast Item", m_spellInfo->Id);
                    return;
                }
                // found spelldamage coefficients of 0.381% per 0.1 speed and 15.244 per 4.0 speed
                // but own calculation say 0.385 gives at most one point difference to published values
                int32 spellDamage = m_caster->SpellBaseDamageBonusDone(GetSpellSchoolMask(m_spellInfo));
                float weaponSpeed = (1.0f/IN_MILLISECONDS) * m_CastItem->GetProto()->Delay;
                int32 totalDamage = int32((damage + 3.85f * spellDamage) * 0.01 * weaponSpeed);

                m_caster->CastCustomSpell(unitTarget, 10444, &totalDamage, NULL, NULL, true, m_CastItem);
                return;
            }
            if (m_spellInfo->Id == 39610)                   // Mana Tide Totem effect
            {
                if (!unitTarget || unitTarget->getPowerType() != POWER_MANA)
                    return;

                // Glyph of Mana Tide
                if (Unit *owner = m_caster->GetOwner())
                    if (Aura *dummy = owner->GetDummyAura(55441))
                        damage+=dummy->GetModifier()->m_amount;
                // Regenerate 6% of Total Mana Every 3 secs
                int32 EffectBasePoints0 = unitTarget->GetMaxPower(POWER_MANA)  * damage / 100;
                m_caster->CastCustomSpell(unitTarget, 39609, &EffectBasePoints0, NULL, NULL, true, NULL, NULL, m_originalCasterGUID);
                return;
            }
            // Lava Lash
            if (m_spellInfo->SpellFamilyFlags.test<CF_SHAMAN_LAVA_LASH>())
            {
                if (m_caster->GetTypeId()!=TYPEID_PLAYER)
                    return;

                Item *item = ((Player*)m_caster)->GetItemByPos(INVENTORY_SLOT_BAG_0, EQUIPMENT_SLOT_OFFHAND);
                if (item)
                {
                    // Damage is increased if your off-hand weapon is enchanted with Flametongue.
                    Unit::AuraList const& auraDummy = m_caster->GetAurasByType(SPELL_AURA_DUMMY);
                    for(Unit::AuraList::const_iterator itr = auraDummy.begin(); itr != auraDummy.end(); ++itr)
                    {
                        if ((*itr)->GetSpellProto()->SpellFamilyName==SPELLFAMILY_SHAMAN &&
                            (*itr)->GetSpellProto()->SpellFamilyFlags.test<CF_SHAMAN_FLAMETONGUE_WEAPON>() &&
                            (*itr)->GetCastItemGuid() == item->GetObjectGuid())
                        {
                            m_damage += m_damage * damage / 100;
                            return;
                        }
                    }
                }
                return;
            }
            // Fire Nova
            if (m_spellInfo->SpellIconID == 33)
            {
                // fire totems slot
                Totem* totem = m_caster->GetTotem(TOTEM_SLOT_FIRE);
                if (!totem)
                    return;

                uint32 triggered_spell_id;
                switch(m_spellInfo->Id)
                {
                    case 1535:  triggered_spell_id = 8349;  break;
                    case 8498:  triggered_spell_id = 8502;  break;
                    case 8499:  triggered_spell_id = 8503;  break;
                    case 11314: triggered_spell_id = 11306; break;
                    case 11315: triggered_spell_id = 11307; break;
                    case 25546: triggered_spell_id = 25535; break;
                    case 25547: triggered_spell_id = 25537; break;
                    case 61649: triggered_spell_id = 61650; break;
                    case 61657: triggered_spell_id = 61654; break;
                    default: return;
                }

                totem->CastSpell(totem, triggered_spell_id, true, NULL, NULL, m_caster->GetObjectGuid());

                // Fire Nova Visual
                totem->CastSpell(totem, 19823, true, NULL, NULL, m_caster->GetObjectGuid());
                return;
            }
            break;
        }
        case SPELLFAMILY_DEATHKNIGHT:
        {
            // Corpse Explosion
            if (m_spellInfo->SpellIconID == 1737)
            {
                // Living ghoul as a target
                if (unitTarget->isAlive() && unitTarget->GetObjectGuid().IsPet() && unitTarget->GetEntry() == 26125)
                {
                    int32 bp = int32(unitTarget->GetMaxHealth()/4.0f);
                    unitTarget->CastCustomSpell(unitTarget,47496,&bp,NULL,NULL,true);
                    unitTarget->CastSpell(unitTarget, 53730, true, NULL, NULL, m_caster->GetObjectGuid());
                    unitTarget->CastSpell(unitTarget,43999,true);
                    ((Pet*)unitTarget)->Unsummon(PET_SAVE_AS_DELETED);
                }
                else if (!unitTarget->isAlive())
                {
                    m_caster->CastSpell(unitTarget, 50444, true, NULL, NULL, m_caster->GetObjectGuid());
                    m_caster->CastSpell(unitTarget, 53730, true, NULL, NULL, m_caster->GetObjectGuid());
                    if (unitTarget->GetTypeId() == TYPEID_UNIT && unitTarget->getDeathState() == CORPSE)
                        ((Creature*)unitTarget)->RemoveCorpse();
                }
                return;
            }
            // Death Coil
            if (m_spellInfo->SpellFamilyFlags.test<CF_DEATHKNIGHT_DEATH_COIL>())
            {
                if (m_caster->IsFriendlyTo(unitTarget))
                {
                    if (!unitTarget || unitTarget->GetCreatureType() != CREATURE_TYPE_UNDEAD)
                        return;

                    int32 bp = int32(damage * 1.5f);
                    m_caster->CastCustomSpell(unitTarget, 47633, &bp, NULL, NULL, true);
                }
                else
                {
                    int32 bp = damage;
                    m_caster->CastCustomSpell(unitTarget, 47632, &bp, NULL, NULL, true);
                }
                return;
            }
            // Hungering Cold
            else if (m_spellInfo->SpellFamilyFlags.test<CF_DEATHKNIGHT_HUNGERING_COLD>())
            {
                m_caster->CastSpell(m_caster, 51209, true);
                return;
            }
            // Death Strike
            else if (m_spellInfo->SpellFamilyFlags.test<CF_DEATHKNIGHT_DEATH_STRIKE>())
            {
                uint32 count = 0;
                Unit::SpellAuraHolderMap const& auras = unitTarget->GetSpellAuraHolderMap();
                for(Unit::SpellAuraHolderMap::const_iterator itr = auras.begin(); itr!=auras.end(); ++itr)
                {
                    if (itr->second->GetSpellProto()->Dispel == DISPEL_DISEASE &&
                        itr->second->GetCasterGuid() == m_caster->GetObjectGuid())
                    {
                        ++count;
                        // max. 15%
                        if (count == 3)
                            break;
                    }
                }

                int32 bp = int32(count * m_caster->GetMaxHealth() * m_spellInfo->DmgMultiplier[EFFECT_INDEX_0] / 100);

                // Improved Death Strike (percent stored in nonexistent EFFECT_INDEX_2 effect base points)
                Unit::AuraList const& auraMod = m_caster->GetAurasByType(SPELL_AURA_ADD_FLAT_MODIFIER);
                for(Unit::AuraList::const_iterator iter = auraMod.begin(); iter != auraMod.end(); ++iter)
                {
                    // only required spell have spellicon for SPELL_AURA_ADD_FLAT_MODIFIER
                    if ((*iter)->GetSpellProto()->SpellIconID == 2751 && (*iter)->GetSpellProto()->SpellFamilyName == SPELLFAMILY_DEATHKNIGHT)
                    {
                        bp += (*iter)->GetSpellProto()->CalculateSimpleValue(EFFECT_INDEX_2) * bp / 100;
                        break;
                    }
                }

                m_caster->CastCustomSpell(m_caster, 45470, &bp, NULL, NULL, true);
                return;
            }
            // Death Grip
            else if (m_spellInfo->Id == 49576)
            {
                if (!unitTarget)
                    return;

                m_caster->CastSpell(unitTarget, 49560, true);
                return;
            }
            else if (m_spellInfo->Id == 49560)
            {
                if (!unitTarget)
                    return;

                uint32 spellId = m_spellInfo->CalculateSimpleValue(EFFECT_INDEX_0);
                float dest_x, dest_y;
                m_caster->GetNearPoint2D(dest_x, dest_y, m_caster->GetObjectBoundingRadius() + unitTarget->GetObjectBoundingRadius(), m_caster->GetOrientation());
                unitTarget->CastSpell(dest_x, dest_y, m_caster->GetPositionZ()+0.5f, spellId, true,NULL,NULL,m_caster->GetObjectGuid(),m_spellInfo);
                return;
            }
            // Corpse Explosion. Execute for Effect1 only
            else if (m_spellInfo->SpellIconID == 1737 && eff_idx == EFFECT_INDEX_1)
            {
                if (!unitTarget)
                    return;

                // casting on a ghoul-pet makes it explode! :D
                // target validation is done in Spell:SetTargetMap
                if (unitTarget->GetEntry() == 26125 && unitTarget->isAlive() )
                {
                    int32 bp0 = int32(unitTarget->GetMaxHealth() * 0.25); // AoE dmg
                    int32 bp1 = int32(unitTarget->GetHealth() ); // self damage
                    unitTarget->InterruptNonMeleeSpells(false);
                    unitTarget->CastCustomSpell(unitTarget, 47496, &bp0, &bp1, 0, false);
                }
                else
                {
                    int32 damage = m_spellInfo->CalculateSimpleValue(SpellEffectIndex(EFFECT_INDEX_0));
                    uint32 spell = m_spellInfo->CalculateSimpleValue(EFFECT_INDEX_1);

                    m_caster->CastSpell(unitTarget, 51270, true); // change modelId (is this generic spell for this kind of spells?)
                    m_caster->CastCustomSpell(unitTarget, spell, &damage, NULL, NULL, true);
                }
                return;
            }
            // Obliterate
            else if (m_spellInfo->SpellFamilyFlags.test<CF_DEATHKNIGHT_OBLITERATE>())
            {
                // search for Annihilation
                Unit::AuraList const& dummyList = m_caster->GetAurasByType(SPELL_AURA_DUMMY);
                for (Unit::AuraList::const_iterator itr = dummyList.begin(); itr != dummyList.end(); ++itr)
                {
                    if ((*itr)->GetSpellProto()->SpellFamilyName == SPELLFAMILY_DEATHKNIGHT && (*itr)->GetSpellProto()->SpellIconID == 2710)
                    {
                        if (roll_chance_i((*itr)->GetModifier()->m_amount)) // don't consume if found
                            return;
                        else
                            break;
                    }
                }

                // consume diseases
                unitTarget->RemoveAurasWithDispelType(DISPEL_DISEASE, m_caster->GetObjectGuid());
            }
            break;
        }
    }

    // pet auras
    if (PetAura const* petSpell = sSpellMgr.GetPetAura(m_spellInfo->Id, eff_idx))
    {
        m_caster->AddPetAura(petSpell);
        return;
    }

    // Script based implementation. Must be used only for not good for implementation in core spell effects
    // So called only for not processed cases
    if (gameObjTarget)
        sScriptMgr.OnEffectDummy(m_caster, m_spellInfo->Id, eff_idx, gameObjTarget);
    else if (unitTarget && unitTarget->GetTypeId() == TYPEID_UNIT)
        sScriptMgr.OnEffectDummy(m_caster, m_spellInfo->Id, eff_idx, (Creature*)unitTarget);
    else if (itemTarget)
        sScriptMgr.OnEffectDummy(m_caster, m_spellInfo->Id, eff_idx, itemTarget);
}

void Spell::EffectTriggerSpellWithValue(SpellEffectIndex eff_idx)
{
    uint32 triggered_spell_id = m_spellInfo->EffectTriggerSpell[eff_idx];

    // normal case
    SpellEntry const *spellInfo = sSpellStore.LookupEntry( triggered_spell_id );

    if (!spellInfo)
    {
        sLog.outError("EffectTriggerSpellWithValue of spell %u: triggering unknown spell id %i", m_spellInfo->Id,triggered_spell_id);
        return;
    }

    int32 bp = damage;
    m_caster->CastCustomSpell(unitTarget,triggered_spell_id,&bp,&bp,&bp,true,NULL,NULL,m_originalCasterGUID);
}

void Spell::EffectTriggerRitualOfSummoning(SpellEffectIndex eff_idx)
{
    uint32 triggered_spell_id = m_spellInfo->EffectTriggerSpell[eff_idx];
    SpellEntry const *spellInfo = sSpellStore.LookupEntry( triggered_spell_id );

    if (!spellInfo)
    {
        sLog.outError("EffectTriggerRitualOfSummoning of spell %u: triggering unknown spell id %i", m_spellInfo->Id,triggered_spell_id);
        return;
    }

    finish();

    m_caster->CastSpell(unitTarget,spellInfo,false);
}

void Spell::EffectClearQuest(SpellEffectIndex eff_idx)
{
    if (m_caster->GetTypeId() != TYPEID_PLAYER)
        return;

    Player *player = (Player*)m_caster;

    uint32 quest_id = m_spellInfo->EffectMiscValue[eff_idx];

    if (!sObjectMgr.GetQuestTemplate(quest_id))
    {
        sLog.outError("Spell::EffectClearQuest spell entry %u attempt clear quest entry %u but this quest does not exist.", m_spellInfo->Id, quest_id);
        return;
    }

    // remove quest possibly in quest log (is that expected?)
    for(uint16 slot = 0; slot < MAX_QUEST_LOG_SIZE; ++slot)
    {
        uint32 quest = player->GetQuestSlotQuestId(slot);

        if (quest == quest_id)
        {
            player->SetQuestSlot(slot, 0);
            // ignore unequippable quest items in this case, it will still be equipped
            player->TakeQuestSourceItem(quest_id, false);
        }
    }

    player->SetQuestStatus(quest_id, QUEST_STATUS_NONE);
    player->getQuestStatusMap()[quest_id].m_rewarded = false;
}

void Spell::EffectForceCast(SpellEffectIndex eff_idx)
{
    if (!unitTarget)
        return;

    uint32 triggered_spell_id = m_spellInfo->EffectTriggerSpell[eff_idx];

    // normal case
    SpellEntry const *spellInfo = sSpellStore.LookupEntry(triggered_spell_id);

    if (!spellInfo)
    {
        sLog.outError("EffectForceCast of spell %u: triggering unknown spell id %i", m_spellInfo->Id, triggered_spell_id);
        return;
    }

    // if triggered spell has SPELL_AURA_CONTROL_VEHICLE, it must be casted on caster
    for (uint32 i = 0; i < MAX_EFFECT_INDEX; ++i)
    {
        if (spellInfo->EffectApplyAuraName[i] == SPELL_AURA_CONTROL_VEHICLE)
        {
            unitTarget->CastSpell(m_caster, spellInfo, true, NULL, NULL, NULL, m_spellInfo);
            return;
        }
    }

    unitTarget->CastSpell(unitTarget, spellInfo, true, NULL, NULL, m_originalCasterGUID, m_spellInfo);
}

void Spell::EffectTriggerSpell(SpellEffectIndex effIndex)
{
    // only unit case known
    if (!unitTarget)
    {
        if (gameObjTarget || itemTarget)
            sLog.outError("Spell::EffectTriggerSpell (Spell: %u): Unsupported non-unit case!",m_spellInfo->Id);
        return;
    }

    uint32 triggered_spell_id = m_spellInfo->EffectTriggerSpell[effIndex];

    // special cases
    switch(triggered_spell_id)
    {
        // Vanish (not exist)
        case 18461:
        {
            unitTarget->RemoveSpellsCausingAura(SPELL_AURA_MOD_ROOT);
            unitTarget->RemoveSpellsCausingAura(SPELL_AURA_MOD_DECREASE_SPEED);
            unitTarget->RemoveSpellsCausingAura(SPELL_AURA_MOD_STALKED);

            // if this spell is given to NPC it must handle rest by it's own AI
            if (unitTarget->GetTypeId() != TYPEID_PLAYER)
                return;

            uint32 spellId = 1784;
            // reset cooldown on it if needed
            if (((Player*)unitTarget)->HasSpellCooldown(spellId))
                ((Player*)unitTarget)->RemoveSpellCooldown(spellId);

            m_caster->CastSpell(unitTarget, spellId, true);
            return;
        }
        // just skip
        case 23770:                                         // Sayge's Dark Fortune of *
            // not exist, common cooldown can be implemented in scripts if need.
            return;
        // Brittle Armor - (need add max stack of 24575 Brittle Armor)
        case 29284:
            m_caster->CastSpell(unitTarget, 24575, true, m_CastItem, NULL, m_originalCasterGUID);
            return;
        // Mercurial Shield - (need add max stack of 26464 Mercurial Shield)
        case 29286:
            m_caster->CastSpell(unitTarget, 26464, true, m_CastItem, NULL, m_originalCasterGUID);
            return;
        // Righteous Defense
        case 31980:
        {
            m_caster->CastSpell(unitTarget, 31790, true, m_CastItem, NULL, m_originalCasterGUID);
            return;
        }
        // Cloak of Shadows
        case 35729:
        {
            Unit::SpellAuraHolderMap& Auras = unitTarget->GetSpellAuraHolderMap();
            for(Unit::SpellAuraHolderMap::iterator iter = Auras.begin(); iter != Auras.end(); ++iter)
            {
                // Remove all harmful spells on you except positive/passive/physical auras
                if (!iter->second->IsPositive() &&
                    !iter->second->IsPassive() &&
                    !iter->second->IsDeathPersistent() &&
                    (GetSpellSchoolMask(iter->second->GetSpellProto()) & SPELL_SCHOOL_MASK_NORMAL) == 0)
                {
                    m_caster->RemoveAurasDueToSpell(iter->second->GetSpellProto()->Id);
                    iter = Auras.begin();
                }
            }
            return;
        }
        // Priest Shadowfiend (34433) need apply mana gain trigger aura on pet
        case 41967:
        {
            if (Unit *pet = unitTarget->GetPet())
                pet->CastSpell(pet, 28305, true);
            return;
        }
        // Glyph of Mirror Image
        case 58832:
        {
            if (m_caster->HasAura(63093))
                m_caster->CastSpell(m_caster, 65047, true); // Mirror Image
            break;
        }
        // Empower Rune Weapon
        case 53258:
        {
            // remove cooldown of frost/death, undead/blood activated in main spell
            if (unitTarget->GetTypeId() == TYPEID_PLAYER)
            {
                bool res1 = ((Player*)unitTarget)->ActivateRunes(RUNE_FROST, 2);
                bool res2 = ((Player*)unitTarget)->ActivateRunes(RUNE_DEATH, 2);
                if (res1 || res2)
                    ((Player*)unitTarget)->ResyncRunes();
            }
            return;
        }
        // Coldflame (Lord Marrowgar - Icecrown Citadel) - have casting time 0.2s, must be casted with triggered=false
        case 69147:
        {
            m_caster->CastSpell(m_caster, triggered_spell_id, false);
            return;
        }

    }

    // normal case
    SpellEntry const *spellInfo = sSpellStore.LookupEntry( triggered_spell_id );
    if (!spellInfo)
    {
        sLog.outError("EffectTriggerSpell of spell %u: triggering unknown spell id %i", m_spellInfo->Id,triggered_spell_id);
        return;
    }

    // select formal caster for triggered spell
    Unit* caster = m_caster;

    // some triggered spells require specific equipment
    if (spellInfo->EquippedItemClass >=0 && m_caster->GetTypeId()==TYPEID_PLAYER)
    {
        // main hand weapon required
        if (spellInfo->AttributesEx3 & SPELL_ATTR_EX3_MAIN_HAND)
        {
            Item* item = ((Player*)m_caster)->GetWeaponForAttack(BASE_ATTACK, true, false);

            // skip spell if no weapon in slot or broken
            if (!item)
                return;

            // skip spell if weapon not fit to triggered spell
            if (!item->IsFitToSpellRequirements(spellInfo))
                return;
        }

        // offhand hand weapon required
        if (spellInfo->AttributesEx3 & SPELL_ATTR_EX3_REQ_OFFHAND)
        {
            Item* item = ((Player*)m_caster)->GetWeaponForAttack(OFF_ATTACK, true, false);

            // skip spell if no weapon in slot or broken
            if (!item)
                return;

            // skip spell if weapon not fit to triggered spell
            if (!item->IsFitToSpellRequirements(spellInfo))
                return;
        }
    }
    else
    {
        // Note: not exist spells with weapon req. and IsSpellHaveCasterSourceTargets == true
        // so this just for speedup places in else
        caster = IsSpellWithCasterSourceTargetsOnly(spellInfo) ? unitTarget : m_caster;
    }

    caster->CastSpell(unitTarget,spellInfo,true,NULL,NULL,m_originalCasterGUID);
}

void Spell::EffectTriggerMissileSpell(SpellEffectIndex effect_idx)
{
    uint32 triggered_spell_id = m_spellInfo->EffectTriggerSpell[effect_idx];

    // normal case
    SpellEntry const *spellInfo = sSpellStore.LookupEntry( triggered_spell_id );

    if (!spellInfo)
    {
        sLog.outError("EffectTriggerMissileSpell of spell %u (eff: %u): triggering unknown spell id %u",
            m_spellInfo->Id,effect_idx,triggered_spell_id);
        return;
    }

    if (m_CastItem)
        DEBUG_FILTER_LOG(LOG_FILTER_SPELL_CAST, "WORLD: cast Item spellId - %i", spellInfo->Id);

    if (m_caster->GetTypeId() == TYPEID_PLAYER)
        ((Player*)m_caster)->RemoveSpellCooldown(triggered_spell_id);

    // Init dest coordinates
    float x,y,z;
    x = m_targets.m_destX;
    y = m_targets.m_destY;
    z = m_targets.m_destZ;

    MaNGOS::NormalizeMapCoord(x);
    MaNGOS::NormalizeMapCoord(y);
    m_caster->UpdateGroundPositionZ(x,y,z);

    m_caster->CastSpell(x, y, z, spellInfo, true, m_CastItem, 0, m_originalCasterGUID);
}

void Spell::EffectJump(SpellEffectIndex eff_idx)
{
    if (m_caster->IsTaxiFlying())
        return;

    // Init dest coordinates
    float x,y,z,o;
    if (m_targets.m_targetMask & TARGET_FLAG_DEST_LOCATION)
    {
        x = m_targets.m_destX;
        y = m_targets.m_destY;
        z = m_targets.m_destZ;

        if (m_spellInfo->EffectImplicitTargetA[eff_idx] == TARGET_BEHIND_VICTIM)
        {
            // explicit cast data from client or server-side cast
            // some spell at client send caster
            Unit* pTarget = NULL;
            if (m_targets.getUnitTarget() && m_targets.getUnitTarget()!=m_caster)
                pTarget = m_targets.getUnitTarget();
            else if (unitTarget->getVictim())
                pTarget = m_caster->getVictim();
            else if (m_caster->GetTypeId() == TYPEID_PLAYER)
                pTarget = m_caster->GetMap()->GetUnit(((Player*)m_caster)->GetSelectionGuid());

            o = pTarget ? pTarget->GetOrientation() : m_caster->GetOrientation();
        }
        else
            o = m_caster->GetOrientation();
    }
    else if (unitTarget)
    {
        unitTarget->GetContactPoint(m_caster,x,y,z,CONTACT_DISTANCE);
        o = m_caster->GetOrientation();
    }
    else if (gameObjTarget)
    {
        gameObjTarget->GetContactPoint(m_caster,x,y,z,CONTACT_DISTANCE);
        o = m_caster->GetOrientation();
    }
    else
    {
        sLog.outError( "Spell::EffectJump - unsupported target mode for spell ID %u", m_spellInfo->Id );
        return;
    }

    int32 speed_z = m_spellInfo->EffectMiscValue[eff_idx];
    if (!speed_z)
        speed_z = 5;
    int32 speed_xy = m_spellInfo->EffectMiscValueB[eff_idx];
    if (!speed_xy)
        speed_xy = 150;

    m_caster->MonsterMoveJump(x, y, z, o, float(speed_xy) / 2, float(speed_z) / 10);
}

void Spell::EffectTeleportUnits(SpellEffectIndex eff_idx)
{
    if (!unitTarget || unitTarget->IsTaxiFlying())
        return;

    switch (m_spellInfo->EffectImplicitTargetB[eff_idx])
    {
        case TARGET_INNKEEPER_COORDINATES:
        {
            // Only players can teleport to innkeeper
            if (unitTarget->GetTypeId() != TYPEID_PLAYER)
                return;

            ((Player*)unitTarget)->TeleportToHomebind(unitTarget==m_caster ? TELE_TO_SPELL : 0);
            return;
        }
        case TARGET_AREAEFFECT_INSTANT:                     // in all cases first TARGET_TABLE_X_Y_Z_COORDINATES
        case TARGET_TABLE_X_Y_Z_COORDINATES:
        case TARGET_SELF2:
        {
            SpellTargetPosition const* st = sSpellMgr.GetSpellTargetPosition(m_spellInfo->Id);
            if (!st)
            {
                sLog.outError( "Spell::EffectTeleportUnits - unknown Teleport coordinates for spell ID %u", m_spellInfo->Id );
                return;
            }

            if (st->target_mapId==unitTarget->GetMapId())
                unitTarget->NearTeleportTo(st->target_X,st->target_Y,st->target_Z,st->target_Orientation,unitTarget==m_caster);
            else if (unitTarget->GetTypeId()==TYPEID_PLAYER)
                ((Player*)unitTarget)->TeleportTo(st->target_mapId,st->target_X,st->target_Y,st->target_Z,st->target_Orientation,unitTarget==m_caster ? TELE_TO_SPELL : 0);
            break;
        }
        case TARGET_EFFECT_SELECT:
        {
            // m_destN filled, but sometimes for wrong dest and does not have TARGET_FLAG_DEST_LOCATION

            float x = unitTarget->GetPositionX();
            float y = unitTarget->GetPositionY();
            float z = unitTarget->GetPositionZ();
            float orientation = m_caster->GetOrientation();

            m_caster->NearTeleportTo(x, y, z, orientation, unitTarget == m_caster);
            return;
        }
        case TARGET_BEHIND_VICTIM:
        {
            Unit *pTarget = NULL;

            // explicit cast data from client or server-side cast
            // some spell at client send caster
            if (m_targets.getUnitTarget() && m_targets.getUnitTarget()!=unitTarget)
                pTarget = m_targets.getUnitTarget();
            else if (unitTarget->getVictim())
                pTarget = unitTarget->getVictim();
            else if (unitTarget->GetTypeId() == TYPEID_PLAYER)
                pTarget = unitTarget->GetMap()->GetUnit(((Player*)unitTarget)->GetSelectionGuid());

            // Init dest coordinates
            float x = m_targets.m_destX;
            float y = m_targets.m_destY;
            float z = m_targets.m_destZ;
            float orientation = pTarget ? pTarget->GetOrientation() : unitTarget->GetOrientation();
            unitTarget->NearTeleportTo(x,y,z,orientation,unitTarget==m_caster);
            return;
        }
        default:
        {
            // If not exist data for dest location - return
            if (!(m_targets.m_targetMask & TARGET_FLAG_DEST_LOCATION))
            {
                sLog.outError( "Spell::EffectTeleportUnits - unknown EffectImplicitTargetB[%u] = %u for spell ID %u", eff_idx, m_spellInfo->EffectImplicitTargetB[eff_idx], m_spellInfo->Id );
                return;
            }
            // Init dest coordinates
            float x = m_targets.m_destX;
            float y = m_targets.m_destY;
            float z = m_targets.m_destZ;
            float orientation = unitTarget->GetOrientation();
            // Teleport
            unitTarget->NearTeleportTo(x,y,z,orientation,unitTarget==m_caster);
            return;
        }
    }

    // post effects for TARGET_TABLE_X_Y_Z_COORDINATES
    switch ( m_spellInfo->Id )
    {
        // Dimensional Ripper - Everlook
        case 23442:
        {
            int32 r = irand(0, 119);
            if ( r >= 70 )                                  // 7/12 success
            {
                if ( r < 100 )                              // 4/12 evil twin
                    m_caster->CastSpell(m_caster, 23445, true);
                else                                        // 1/12 fire
                    m_caster->CastSpell(m_caster, 23449, true);
            }
            return;
        }
        // Ultrasafe Transporter: Toshley's Station
        case 36941:
        {
            if ( roll_chance_i(50) )                        // 50% success
            {
                int32 rand_eff = urand(1, 7);
                switch ( rand_eff )
                {
                    case 1:
                        // soul split - evil
                        m_caster->CastSpell(m_caster, 36900, true);
                        break;
                    case 2:
                        // soul split - good
                        m_caster->CastSpell(m_caster, 36901, true);
                        break;
                    case 3:
                        // Increase the size
                        m_caster->CastSpell(m_caster, 36895, true);
                        break;
                    case 4:
                        // Decrease the size
                        m_caster->CastSpell(m_caster, 36893, true);
                        break;
                    case 5:
                    // Transform
                    {
                        if (((Player*)m_caster)->GetTeam() == ALLIANCE )
                            m_caster->CastSpell(m_caster, 36897, true);
                        else
                            m_caster->CastSpell(m_caster, 36899, true);
                        break;
                    }
                    case 6:
                        // chicken
                        m_caster->CastSpell(m_caster, 36940, true);
                        break;
                    case 7:
                        // evil twin
                        m_caster->CastSpell(m_caster, 23445, true);
                        break;
                }
            }
            return;
        }
        // Dimensional Ripper - Area 52
        case 36890:
        {
            if ( roll_chance_i(50) )                        // 50% success
            {
                int32 rand_eff = urand(1, 4);
                switch ( rand_eff )
                {
                    case 1:
                        // soul split - evil
                        m_caster->CastSpell(m_caster, 36900, true);
                        break;
                    case 2:
                        // soul split - good
                        m_caster->CastSpell(m_caster, 36901, true);
                        break;
                    case 3:
                        // Increase the size
                        m_caster->CastSpell(m_caster, 36895, true);
                        break;
                    case 4:
                    // Transform
                    {
                        if (((Player*)m_caster)->GetTeam() == ALLIANCE )
                            m_caster->CastSpell(m_caster, 36897, true);
                        else
                            m_caster->CastSpell(m_caster, 36899, true);
                        break;
                    }
                }
            }
            return;
        }
    }
}

void Spell::EffectApplyAura(SpellEffectIndex eff_idx)
{
    if (!unitTarget)
        return;

    // ghost spell check, allow apply any auras at player loading in ghost mode (will be cleanup after load)
    if ((!unitTarget->isAlive() && !(IsDeathOnlySpell(m_spellInfo) || IsDeathPersistentSpell(m_spellInfo))) &&
        (unitTarget->GetTypeId() != TYPEID_PLAYER || !((Player*)unitTarget)->GetSession()->PlayerLoading()))
        return;

    Unit* caster = GetAffectiveCaster();
    if (!caster)
    {
        // FIXME: currently we can't have auras applied explicitly by gameobjects
        // so for auras from wild gameobjects (no owner) target used
        if (m_originalCasterGUID.IsGameObject())
            caster = unitTarget;
        else
            return;
    }

    DEBUG_FILTER_LOG(LOG_FILTER_SPELL_CAST, "Spell: Aura is: %u", m_spellInfo->EffectApplyAuraName[eff_idx]);

    Aura* aur = CreateAura(m_spellInfo, eff_idx, &m_currentBasePoints[eff_idx], m_spellAuraHolder, unitTarget, caster, m_CastItem);

    // Now Reduce spell duration using data received at spell hit
    int32 duration = aur->GetAuraMaxDuration();

    // Mixology - increase effect and duration of alchemy spells which the caster has
    if (caster->GetTypeId() == TYPEID_PLAYER && aur->GetSpellProto()->SpellFamilyName == SPELLFAMILY_POTION
        && caster->HasAura(53042))
    {
        SpellSpecific spellSpec = GetSpellSpecific(aur->GetSpellProto()->Id);
        if (spellSpec == SPELL_BATTLE_ELIXIR || spellSpec == SPELL_GUARDIAN_ELIXIR || spellSpec == SPELL_FLASK_ELIXIR)
        {
            if (caster->HasSpell(aur->GetSpellProto()->EffectTriggerSpell[0]))
            {
               duration *= 2.0f;
               aur->GetModifier()->m_amount *= 1.3f;
            }
        }
    }

    if (duration != aur->GetAuraMaxDuration())
    {
        m_spellAuraHolder->SetAuraMaxDuration(duration);
        m_spellAuraHolder->SetAuraDuration(duration);
    }

    m_spellAuraHolder->AddAura(aur, eff_idx);
}

void Spell::EffectUnlearnSpecialization(SpellEffectIndex eff_idx)
{
    if (!unitTarget || unitTarget->GetTypeId() != TYPEID_PLAYER)
        return;

    Player *_player = (Player*)unitTarget;
    uint32 spellToUnlearn = m_spellInfo->EffectTriggerSpell[eff_idx];

    _player->removeSpell(spellToUnlearn);

    DEBUG_LOG( "Spell: Player %u has unlearned spell %u from NpcGUID: %u", _player->GetGUIDLow(), spellToUnlearn, m_caster->GetGUIDLow() );
}

void Spell::EffectPowerDrain(SpellEffectIndex eff_idx)
{
    if (m_spellInfo->EffectMiscValue[eff_idx] < 0 || m_spellInfo->EffectMiscValue[eff_idx] >= MAX_POWERS)
        return;

    Powers drain_power = Powers(m_spellInfo->EffectMiscValue[eff_idx]);

    if (!unitTarget)
        return;

    if (!unitTarget->isAlive())
        return;

    if (unitTarget->getPowerType() != drain_power)
        return;
    if (damage < 0)
        return;

    uint32 curPower = unitTarget->GetPower(drain_power);

    //add spell damage bonus
    damage = m_caster->SpellDamageBonusDone(unitTarget,m_spellInfo,uint32(damage),SPELL_DIRECT_DAMAGE);
    damage = unitTarget->SpellDamageBonusTaken(m_caster, m_spellInfo, uint32(damage),SPELL_DIRECT_DAMAGE);

    // resilience reduce mana draining effect at spell crit damage reduction (added in 2.4)
    uint32 power = damage;
    if (drain_power == POWER_MANA)
        power -= unitTarget->GetSpellCritDamageReduction(power);

    int32 new_damage;
    if (curPower < power)
        new_damage = curPower;
    else
        new_damage = power;

    unitTarget->ModifyPower(drain_power,-new_damage);

    // Don`t restore from self drain
    if (drain_power == POWER_MANA && m_caster != unitTarget)
    {
        float manaMultiplier = m_spellInfo->EffectMultipleValue[eff_idx];
        if (manaMultiplier==0)
            manaMultiplier = 1;

        if (Player *modOwner = m_caster->GetSpellModOwner())
            modOwner->ApplySpellMod(m_spellInfo->Id, SPELLMOD_MULTIPLE_VALUE, manaMultiplier);

        int32 gain = int32(new_damage * manaMultiplier);

        m_caster->EnergizeBySpell(m_caster, m_spellInfo->Id, gain, POWER_MANA);
    }
}

void Spell::EffectSendEvent(SpellEffectIndex effectIndex)
{
    /*
    we do not handle a flag dropping or clicking on flag in battleground by sendevent system
    */
    DEBUG_FILTER_LOG(LOG_FILTER_SPELL_CAST, "Spell ScriptStart %u for spellid %u in EffectSendEvent ", m_spellInfo->EffectMiscValue[effectIndex], m_spellInfo->Id);

    if (!sScriptMgr.OnProcessEvent(m_spellInfo->EffectMiscValue[effectIndex], m_caster, focusObject, true))
        m_caster->GetMap()->ScriptsStart(sEventScripts, m_spellInfo->EffectMiscValue[effectIndex], m_caster, focusObject);
}

void Spell::EffectPowerBurn(SpellEffectIndex eff_idx)
{
    if (m_spellInfo->EffectMiscValue[eff_idx] < 0 || m_spellInfo->EffectMiscValue[eff_idx] >= MAX_POWERS)
        return;

    Powers powertype = Powers(m_spellInfo->EffectMiscValue[eff_idx]);

    if (!unitTarget)
        return;
    if (!unitTarget->isAlive())
        return;
    if (unitTarget->getPowerType()!=powertype)
        return;
    if (damage < 0)
        return;

    // burn x% of target's mana, up to maximum of 2x% of caster's mana (Mana Burn)
    if (m_spellInfo->ManaCostPercentage)
    {
        int32 maxdamage = m_caster->GetMaxPower(powertype) * damage * 2 / 100;
        damage = unitTarget->GetMaxPower(powertype) * damage / 100;
        if (damage > maxdamage)
            damage = maxdamage;
    }

    int32 curPower = int32(unitTarget->GetPower(powertype));

    // resilience reduce mana draining effect at spell crit damage reduction (added in 2.4)
    int32 power = damage;
    if (powertype == POWER_MANA)
        power -= unitTarget->GetSpellCritDamageReduction(power);

    int32 new_damage = (curPower < power) ? curPower : power;

    unitTarget->ModifyPower(powertype, -new_damage);
    float multiplier = m_spellInfo->EffectMultipleValue[eff_idx];

    if (Player *modOwner = m_caster->GetSpellModOwner())
        modOwner->ApplySpellMod(m_spellInfo->Id, SPELLMOD_MULTIPLE_VALUE, multiplier);

    new_damage = int32(new_damage * multiplier);
    m_damage += new_damage;

    // "Mana Burn now causes Fear, Hex and Psychic Scream to break early when used."
    if (m_spellInfo->SpellFamilyName == SPELLFAMILY_PRIEST)
    {
        // Hex
        if (SpellAuraHolder *holder = unitTarget->GetSpellAuraHolder(51514))
            unitTarget->RemoveSpellAuraHolder(holder, AURA_REMOVE_BY_CANCEL);

        Unit::AuraList const& fearAuras = unitTarget->GetAurasByType(SPELL_AURA_MOD_FEAR);
        for (Unit::AuraList::const_iterator itr = fearAuras.begin(); itr != fearAuras.end();)
        {
            if (*itr)
            {
                SpellEntry const *spellInfo = (*itr)->GetSpellProto();
                if ((spellInfo->SpellFamilyName == SPELLFAMILY_WARLOCK && spellInfo->SpellIconID == 98) || // Fear
                    (spellInfo->SpellFamilyName == SPELLFAMILY_PRIEST &&                                   // Psychic Scream
                    spellInfo->SpellFamilyFlags.test<CF_PRIEST_PSYCHIC_SCREAM>()))
                {
                    ++itr;
                    unitTarget->RemoveAurasDueToSpell(spellInfo->Id, 0, AURA_REMOVE_BY_CANCEL);
                    continue;
                }
            }
            ++itr;
        }
    }
}

void Spell::EffectHeal(SpellEffectIndex eff_idx)
{
    if (unitTarget && unitTarget->isAlive() && damage >= 0)
    {
        // Try to get original caster
        Unit *caster = GetAffectiveCaster();
        if (!caster)
            return;

        int32 addhealth = damage;

        // Seal of Light proc
        if (m_spellInfo->Id == 20167)
        {
            float ap = caster->GetTotalAttackPowerValue(BASE_ATTACK);
            int32 holy = caster->SpellBaseHealingBonusDone(GetSpellSchoolMask(m_spellInfo));
            if (holy < 0)
                holy = 0;
            addhealth += int32(ap * 0.15) + int32(holy * 15 / 100);
        }
        // Vessel of the Naaru (Vial of the Sunwell trinket)
        else if (m_spellInfo->Id == 45064)
        {
            // Amount of heal - depends from stacked Holy Energy
            int damageAmount = 0;
            Unit::AuraList const& mDummyAuras = m_caster->GetAurasByType(SPELL_AURA_DUMMY);
            for(Unit::AuraList::const_iterator i = mDummyAuras.begin(); i != mDummyAuras.end(); ++i)
                if ((*i)->GetId() == 45062)
                    damageAmount+=(*i)->GetModifier()->m_amount;
            if (damageAmount)
                m_caster->RemoveAurasDueToSpell(45062);

            addhealth += damageAmount;
        }
        // Death Pact (percent heal)
        else if (m_spellInfo->Id==48743)
            addhealth = addhealth * unitTarget->GetMaxHealth() / 100;
        // Swiftmend - consumes Regrowth or Rejuvenation
        else if (m_spellInfo->TargetAuraState == AURA_STATE_SWIFTMEND && unitTarget->HasAuraState(AURA_STATE_SWIFTMEND))
        {
            Unit::AuraList const& RejorRegr = unitTarget->GetAurasByType(SPELL_AURA_PERIODIC_HEAL);
            // find most short by duration
            Aura *targetAura = NULL;
            for(Unit::AuraList::const_iterator i = RejorRegr.begin(); i != RejorRegr.end(); ++i)
            {
                if ((*i)->GetSpellProto()->SpellFamilyName == SPELLFAMILY_DRUID &&
                    // Regrowth or Rejuvenation 0x40 | 0x10
                    (*i)->GetSpellProto()->SpellFamilyFlags.test<CF_DRUID_REGROWTH, CF_DRUID_REJUVENATION>())
                {
                    if (!targetAura || (*i)->GetAuraDuration() < targetAura->GetAuraDuration())
                        targetAura = *i;
                }
            }

            if (!targetAura)
            {
                sLog.outError("Target (GUID: %u TypeId: %u) has aurastate AURA_STATE_SWIFTMEND but no matching aura.", unitTarget->GetGUIDLow(), unitTarget->GetTypeId());
                return;
            }
            int idx = 0;
            while(idx < 3)
            {
                if (targetAura->GetSpellProto()->EffectApplyAuraName[idx] == SPELL_AURA_PERIODIC_HEAL)
                    break;
                idx++;
            }

            int32 tickheal = targetAura->GetModifier()->m_amount;
            int32 tickcount = GetSpellDuration(targetAura->GetSpellProto()) / targetAura->GetSpellProto()->EffectAmplitude[idx] - 1;

            // Glyph of Swiftmend
            if (!caster->HasAura(54824))
                unitTarget->RemoveAurasDueToSpell(targetAura->GetId());

            addhealth += tickheal * tickcount;
        }
        // Runic Healing Injector & Healing Potion Injector effect increase for engineers
        else if ((m_spellInfo->Id == 67486 || m_spellInfo->Id == 67489) && unitTarget->GetTypeId() == TYPEID_PLAYER)
        {
            Player* player = (Player*)unitTarget;
            if (player->HasSkill(SKILL_ENGINEERING))
                addhealth += int32(addhealth * 0.25);
        }

        // Chain Healing
        if (m_spellInfo->SpellFamilyName == SPELLFAMILY_SHAMAN && m_spellInfo->SpellFamilyFlags.test<CF_SHAMAN_CHAIN_HEAL>())
        {
            if (unitTarget == m_targets.getUnitTarget())
            {
                // check for Riptide
                Aura* riptide = unitTarget->GetAura<SPELL_AURA_PERIODIC_HEAL, SPELLFAMILY_SHAMAN, CF_SHAMAN_RIPTIDE>(caster->GetObjectGuid());
                if (riptide)
                {
                    addhealth += addhealth/4;
                    unitTarget->RemoveAurasDueToSpell(riptide->GetId());
                }
            }
        }

        addhealth = caster->SpellHealingBonusDone(unitTarget, m_spellInfo, addhealth, HEAL);
        if (m_applyMultiplierMask & (1 << eff_idx))
            addhealth = int32(addhealth * m_damageMultipliers[eff_idx]);
        addhealth = unitTarget->SpellHealingBonusTaken(caster, m_spellInfo, addhealth, HEAL);

        m_healing += addhealth;
    }
}

void Spell::EffectHealPct(SpellEffectIndex eff_idx)
{
    if (unitTarget && unitTarget->isAlive() && damage >= 0)
    {
        // Try to get original caster
        Unit *caster = GetAffectiveCaster();
        if (!caster)
            return;

        uint32 addhealth = unitTarget->GetMaxHealth() * damage / 100;

        addhealth = caster->SpellHealingBonusDone(unitTarget, m_spellInfo, addhealth, HEAL);
        if (m_applyMultiplierMask & (1 << eff_idx))
            addhealth = int32(addhealth * m_damageMultipliers[eff_idx]);
        addhealth = unitTarget->SpellHealingBonusTaken(caster, m_spellInfo, addhealth, HEAL);

        uint32 absorb = 0;
        unitTarget->CalculateHealAbsorb(addhealth, &absorb);

        int32 gain = caster->DealHeal(unitTarget, addhealth - absorb, m_spellInfo, false, absorb);
        unitTarget->getHostileRefManager().threatAssist(caster, float(gain) * 0.5f * sSpellMgr.GetSpellThreatMultiplier(m_spellInfo), m_spellInfo);
    }
}

void Spell::EffectHealMechanical(SpellEffectIndex eff_idx)
{
    // Mechanic creature type should be correctly checked by targetCreatureType field
    if (unitTarget && unitTarget->isAlive() && damage >= 0)
    {
        // Try to get original caster
        Unit *caster = GetAffectiveCaster();
        if (!caster)
            return;

        uint32 addhealth = caster->SpellHealingBonusDone(unitTarget, m_spellInfo, damage, HEAL);
        if (m_applyMultiplierMask & (1 << eff_idx))
            addhealth = int32(addhealth * m_damageMultipliers[eff_idx]);
        addhealth = unitTarget->SpellHealingBonusTaken(caster, m_spellInfo, addhealth, HEAL);

        uint32 absorb = 0;
        unitTarget->CalculateHealAbsorb(addhealth, &absorb);

        caster->DealHeal(unitTarget, addhealth - absorb, m_spellInfo, false, absorb);
    }
}

void Spell::EffectHealthLeech(SpellEffectIndex eff_idx)
{
    if (!unitTarget)
        return;
    if (!unitTarget->isAlive())
        return;

    if (damage < 0)
        return;

    DEBUG_FILTER_LOG(LOG_FILTER_SPELL_CAST, "HealthLeech :%i", damage);

    uint32 curHealth = unitTarget->GetHealth();
    damage = m_caster->SpellNonMeleeDamageLog(unitTarget, m_spellInfo->Id, damage );
    if ((int32)curHealth < damage)
        damage = curHealth;

    float multiplier = m_spellInfo->EffectMultipleValue[eff_idx];

    if (Player *modOwner = m_caster->GetSpellModOwner())
        modOwner->ApplySpellMod(m_spellInfo->Id, SPELLMOD_MULTIPLE_VALUE, multiplier);

    int32 heal = int32(damage*multiplier);
    if (m_caster->isAlive())
    {
        heal = m_caster->SpellHealingBonusTaken(m_caster, m_spellInfo, heal, HEAL);

        uint32 absorb = 0;
        m_caster->CalculateHealAbsorb(heal, &absorb);

        m_caster->DealHeal(m_caster, heal - absorb, m_spellInfo, false, absorb);
    }
}

void Spell::DoCreateItem(SpellEffectIndex eff_idx, uint32 itemtype)
{
    if (!unitTarget || unitTarget->GetTypeId() != TYPEID_PLAYER)
        return;

    Player* player = (Player*)unitTarget;

    uint32 newitemid = itemtype;
    ItemPrototype const *pProto = ObjectMgr::GetItemPrototype( newitemid );
    if (!pProto)
    {
        player->SendEquipError( EQUIP_ERR_ITEM_NOT_FOUND, NULL, NULL );
        return;
    }

    // bg reward have some special in code work
    bool bg_mark = false;
    switch(m_spellInfo->Id)
    {
        case SPELL_WG_MARK_VICTORY:
        case SPELL_WG_MARK_DEFEAT:
            bg_mark = true;
            break;
        default:
            break;
    }

    uint32 num_to_add = damage;

    if (num_to_add < 1)
        num_to_add = 1;
    if (num_to_add > pProto->GetMaxStackSize())
        num_to_add = pProto->GetMaxStackSize();

    // init items_count to 1, since 1 item will be created regardless of specialization
    int items_count=1;
    // the chance to create additional items
    float additionalCreateChance=0.0f;
    // the maximum number of created additional items
    uint8 additionalMaxNum=0;
    // get the chance and maximum number for creating extra items
    if ( canCreateExtraItems(player, m_spellInfo->Id, additionalCreateChance, additionalMaxNum) )
    {
        // roll with this chance till we roll not to create or we create the max num
        while ( roll_chance_f(additionalCreateChance) && items_count<=additionalMaxNum )
            ++items_count;
    }

    // really will be created more items
    num_to_add *= items_count;

    // can the player store the new item?
    ItemPosCountVec dest;
    uint32 no_space = 0;
    InventoryResult msg = player->CanStoreNewItem( NULL_BAG, NULL_SLOT, dest, newitemid, num_to_add, &no_space );
    if ( msg != EQUIP_ERR_OK )
    {
        // convert to possible store amount
        if ( msg == EQUIP_ERR_INVENTORY_FULL || msg == EQUIP_ERR_CANT_CARRY_MORE_OF_THIS )
            num_to_add -= no_space;
        else
        {
            // ignore mana gem case (next effect will recharge existing example)
            if (eff_idx == EFFECT_INDEX_0 && m_spellInfo->Effect[EFFECT_INDEX_1] == SPELL_EFFECT_DUMMY )
                return;

            // if not created by another reason from full inventory or unique items amount limitation
            player->SendEquipError( msg, NULL, NULL, newitemid );
            return;
        }
    }

    if (num_to_add)
    {
        // create the new item and store it
        Item* pItem = player->StoreNewItem( dest, newitemid, true, Item::GenerateItemRandomPropertyId(newitemid));

        // was it successful? return error if not
        if (!pItem)
        {
            player->SendEquipError( EQUIP_ERR_ITEM_NOT_FOUND, NULL, NULL );
            return;
        }

        // set the "Crafted by ..." property of the item
        if (pItem->GetProto()->Class != ITEM_CLASS_CONSUMABLE && pItem->GetProto()->Class != ITEM_CLASS_QUEST)
            pItem->SetGuidValue(ITEM_FIELD_CREATOR, player->GetObjectGuid());

        // send info to the client
        if (pItem)
            player->SendNewItem(pItem, num_to_add, true, !bg_mark);

        // we succeeded in creating at least one item, so a levelup is possible
        if (!bg_mark)
            player->UpdateCraftSkill(m_spellInfo->Id);
    }
}

void Spell::EffectCreateItem(SpellEffectIndex eff_idx)
{
    DoCreateItem(eff_idx,m_spellInfo->EffectItemType[eff_idx]);
}

void Spell::EffectCreateItem2(SpellEffectIndex eff_idx)
{
    if (m_caster->GetTypeId()!=TYPEID_PLAYER)
        return;
    Player* player = (Player*)m_caster;

    // explicit item (possible fake)
    uint32 item_id = m_spellInfo->EffectItemType[eff_idx];

    if (item_id)
        DoCreateItem(eff_idx, item_id);

    // not explicit loot (with fake item drop if need)
    if (IsLootCraftingSpell(m_spellInfo))
    {
        if (item_id)
        {
            if (!player->HasItemCount(item_id, 1))
                return;

            // remove reagent
            uint32 count = 1;
            player->DestroyItemCount(item_id, count, true);
        }

        // create some random items
        player->AutoStoreLoot(m_spellInfo->Id, LootTemplates_Spell);
    }
}

void Spell::EffectCreateRandomItem(SpellEffectIndex /*eff_idx*/)
{
    if (m_caster->GetTypeId()!=TYPEID_PLAYER)
        return;
    Player* player = (Player*)m_caster;

    // create some random items
    player->AutoStoreLoot(m_spellInfo->Id, LootTemplates_Spell);
}

void Spell::EffectPersistentAA(SpellEffectIndex eff_idx)
{
    Unit* pCaster = GetAffectiveCaster();
    // FIXME: in case wild GO will used wrong affective caster (target in fact) as dynobject owner
    if (!pCaster)
        pCaster = m_caster;

    float radius = GetSpellRadius(sSpellRadiusStore.LookupEntry(m_spellInfo->EffectRadiusIndex[eff_idx]));

    if (Player* modOwner = pCaster->GetSpellModOwner())
        modOwner->ApplySpellMod(m_spellInfo->Id, SPELLMOD_RADIUS, radius);

    DynamicObject* dynObj = new DynamicObject;
    if (!dynObj->Create(pCaster->GetMap()->GenerateLocalLowGuid(HIGHGUID_DYNAMICOBJECT), pCaster, m_spellInfo->Id,
        eff_idx, m_targets.m_destX, m_targets.m_destY, m_targets.m_destZ, m_duration, radius, DYNAMIC_OBJECT_AREA_SPELL))
    {
        delete dynObj;
        return;
    }

    pCaster->AddDynObject(dynObj);
    pCaster->GetMap()->Add(dynObj);
}

void Spell::EffectEnergize(SpellEffectIndex eff_idx)
{
    if (!unitTarget)
        return;
    if (!unitTarget->isAlive())
        return;

    // don't energize isolated units (banished)
    if (unitTarget->hasUnitState(UNIT_STAT_ISOLATED))
        return;

    if (m_spellInfo->EffectMiscValue[eff_idx] < 0 || m_spellInfo->EffectMiscValue[eff_idx] >= MAX_POWERS)
        return;

    Powers power = Powers(m_spellInfo->EffectMiscValue[eff_idx]);

    // Some level depends spells
    int level_multiplier = 0;
    int level_diff = 0;
    switch (m_spellInfo->Id)
    {
        case 2687:                                          // Bloodrage
            if (m_caster->HasAura(70844))
                m_caster->CastSpell(m_caster,70845,true);
            break;
        case 9512:                                          // Restore Energy
            level_diff = m_caster->getLevel() - 40;
            level_multiplier = 2;
            break;
        case 24571:                                         // Blood Fury
            level_diff = m_caster->getLevel() - 60;
            level_multiplier = 10;
            break;
        case 24532:                                         // Burst of Energy
            level_diff = m_caster->getLevel() - 60;
            level_multiplier = 4;
            break;
        case 48542:                                         // Revitalize (mana restore case)
            damage = damage * unitTarget->GetMaxPower(POWER_MANA) / 100;
            break;
        case 31930:                                         // Judgements of the Wise
        case 63375:                                         // Improved Stormstrike
        case 67545:                                         // Empowered Fire
        case 68082:                                         // Glyph of Seal of Command
            damage = damage * unitTarget->GetCreateMana() / 100;
            break;
        case 67487:                                         // Mana Potion Injector
        case 67490:                                         // Runic Mana Injector
        {
            if (unitTarget->GetTypeId() == TYPEID_PLAYER)
            {
                Player* player = (Player*)unitTarget;
                if (player->HasSkill(SKILL_ENGINEERING))
                    damage += int32(damage * 0.25);
            }
            break;
        }
        default:
            break;
    }

    if (level_diff > 0)
        damage -= level_multiplier * level_diff;

    if (damage < 0)
        return;

    if (unitTarget->GetMaxPower(power) == 0)
        return;

    m_caster->EnergizeBySpell(unitTarget, m_spellInfo->Id, damage, power);

    // Mad Alchemist's Potion
    if (m_spellInfo->Id == 45051)
    {
        // find elixirs on target
        uint32 elixir_mask = 0;
        Unit::SpellAuraHolderMap& Auras = unitTarget->GetSpellAuraHolderMap();
        for(Unit::SpellAuraHolderMap::iterator itr = Auras.begin(); itr != Auras.end(); ++itr)
        {
            uint32 spell_id = itr->second->GetId();
            if (uint32 mask = sSpellMgr.GetSpellElixirMask(spell_id))
                elixir_mask |= mask;
        }

        // get available elixir mask any not active type from battle/guardian (and flask if no any)
        elixir_mask = (elixir_mask & ELIXIR_FLASK_MASK) ^ ELIXIR_FLASK_MASK;

        // get all available elixirs by mask and spell level
        std::vector<uint32> elixirs;
        SpellElixirMap const& m_spellElixirs = sSpellMgr.GetSpellElixirMap();
        for(SpellElixirMap::const_iterator itr = m_spellElixirs.begin(); itr != m_spellElixirs.end(); ++itr)
        {
            if (itr->second & elixir_mask)
            {
                if (itr->second & (ELIXIR_UNSTABLE_MASK | ELIXIR_SHATTRATH_MASK))
                    continue;

                SpellEntry const *spellInfo = sSpellStore.LookupEntry(itr->first);
                if (spellInfo && (spellInfo->spellLevel < m_spellInfo->spellLevel || spellInfo->spellLevel > unitTarget->getLevel()))
                    continue;

                elixirs.push_back(itr->first);
            }
        }

        if (!elixirs.empty())
        {
            // cast random elixir on target
            uint32 rand_spell = urand(0,elixirs.size()-1);
            m_caster->CastSpell(unitTarget,elixirs[rand_spell],true,m_CastItem);
        }
    }
}

void Spell::EffectEnergisePct(SpellEffectIndex eff_idx)
{
    if (!unitTarget)
        return;
    if (!unitTarget->isAlive())
        return;

    if (m_spellInfo->EffectMiscValue[eff_idx] < 0 || m_spellInfo->EffectMiscValue[eff_idx] >= MAX_POWERS)
        return;

    Powers power = Powers(m_spellInfo->EffectMiscValue[eff_idx]);

    uint32 maxPower = unitTarget->GetMaxPower(power);
    if (maxPower == 0)
        return;

    uint32 gain = damage * maxPower / 100;
    m_caster->EnergizeBySpell(unitTarget, m_spellInfo->Id, gain, power);
}

void Spell::SendLoot(ObjectGuid guid, LootType loottype, LockType lockType)
{
    if (gameObjTarget)
    {
        switch (gameObjTarget->GetGoType())
        {
            case GAMEOBJECT_TYPE_DOOR:
            case GAMEOBJECT_TYPE_BUTTON:
            case GAMEOBJECT_TYPE_QUESTGIVER:
            case GAMEOBJECT_TYPE_SPELL_FOCUS:
            case GAMEOBJECT_TYPE_GOOBER:
                gameObjTarget->Use(m_caster);
                return;

            case GAMEOBJECT_TYPE_CHEST:
                gameObjTarget->Use(m_caster);
                // Don't return, let loots been taken
                break;

            case GAMEOBJECT_TYPE_TRAP:
                if (lockType == LOCKTYPE_DISARM_TRAP)
                {
                    gameObjTarget->SetLootState(GO_JUST_DEACTIVATED);
                    return;
                }
                sLog.outError("Spell::SendLoot unhandled locktype %u for GameObject trap (entry %u) for spell %u.", lockType, gameObjTarget->GetEntry(), m_spellInfo->Id);
                return;
            default:
                sLog.outError("Spell::SendLoot unhandled GameObject type %u (entry %u) for spell %u.", gameObjTarget->GetGoType(), gameObjTarget->GetEntry(), m_spellInfo->Id);
                return;
        }
    }

    if (m_caster->GetTypeId() != TYPEID_PLAYER)
        return;

    // Send loot
    ((Player*)m_caster)->SendLoot(guid, loottype);
}

void Spell::EffectOpenLock(SpellEffectIndex eff_idx)
{
    if (!m_caster || m_caster->GetTypeId() != TYPEID_PLAYER)
    {
        DEBUG_LOG( "WORLD: Open Lock - No Player Caster!");
        return;
    }

    Player* player = (Player*)m_caster;

    uint32 lockId = 0;
    ObjectGuid guid;

    // Get lockId
    if (gameObjTarget)
    {
        GameObjectInfo const* goInfo = gameObjTarget->GetGOInfo();
        // Arathi Basin banner opening !
        if ((goInfo->type == GAMEOBJECT_TYPE_BUTTON && goInfo->button.noDamageImmune) ||
            (goInfo->type == GAMEOBJECT_TYPE_GOOBER && goInfo->goober.losOK))
        {
            //CanUseBattleGroundObject() already called in CheckCast()
            // in battleground check
            if (BattleGround *bg = player->GetBattleGround())
            {
                // check if it's correct bg
                if (bg->GetTypeID(true) == BATTLEGROUND_AB || bg->GetTypeID(true) == BATTLEGROUND_AV || bg->GetTypeID(true) == BATTLEGROUND_SA)
                    bg->EventPlayerClickedOnFlag(player, gameObjTarget);
                return;
            }
        }
        else if (goInfo->type == GAMEOBJECT_TYPE_FLAGSTAND)
        {
            //CanUseBattleGroundObject() already called in CheckCast()
            // in battleground check
            if (BattleGround *bg = player->GetBattleGround())
            {
                if (bg->GetTypeID(true) == BATTLEGROUND_EY)
                    bg->EventPlayerClickedOnFlag(player, gameObjTarget);
                return;
            }
        }
        lockId = goInfo->GetLockId();
        guid = gameObjTarget->GetObjectGuid();
    }
    else if (itemTarget)
    {
        lockId = itemTarget->GetProto()->LockID;
        guid = itemTarget->GetObjectGuid();
    }
    else
    {
        DEBUG_LOG( "WORLD: Open Lock - No GameObject/Item Target!");
        return;
    }

    SkillType skillId = SKILL_NONE;
    int32 reqSkillValue = 0;
    int32 skillValue;

    SpellCastResult res = CanOpenLock(eff_idx, lockId, skillId, reqSkillValue, skillValue);
    if (res != SPELL_CAST_OK)
    {
        SendCastResult(res);
        return;
    }

    // mark item as unlocked
    if (itemTarget)
        itemTarget->SetFlag(ITEM_FIELD_FLAGS, ITEM_DYNFLAG_UNLOCKED);

    SendLoot(guid, LOOT_SKINNING, LockType(m_spellInfo->EffectMiscValue[eff_idx]));

    // not allow use skill grow at item base open
    if (!m_CastItem && skillId != SKILL_NONE)
    {
        // update skill if really known
        if (uint32 pureSkillValue = player->GetPureSkillValue(skillId))
        {
            if (gameObjTarget)
            {
                // Allow one skill-up until respawned
                if (!gameObjTarget->IsInSkillupList(player) &&
                    player->UpdateGatherSkill(skillId, pureSkillValue, reqSkillValue))
                    gameObjTarget->AddToSkillupList(player);
            }
            else if (itemTarget)
            {
                // Do one skill-up
                player->UpdateGatherSkill(skillId, pureSkillValue, reqSkillValue);
            }
        }
    }
}

void Spell::EffectSummonChangeItem(SpellEffectIndex eff_idx)
{
    if (m_caster->GetTypeId() != TYPEID_PLAYER)
        return;

    Player *player = (Player*)m_caster;

    // applied only to using item
    if (!m_CastItem)
        return;

    // ... only to item in own inventory/bank/equip_slot
    if (m_CastItem->GetOwnerGuid() != player->GetObjectGuid())
        return;

    uint32 newitemid = m_spellInfo->EffectItemType[eff_idx];
    if (!newitemid)
        return;

    Item* oldItem = m_CastItem;

    // prevent crash at access and unexpected charges counting with item update queue corrupt
    ClearCastItem();

    player->ConvertItem(oldItem, newitemid);
}

void Spell::EffectProficiency(SpellEffectIndex /*eff_idx*/)
{
    if (!unitTarget || unitTarget->GetTypeId() != TYPEID_PLAYER)
        return;
    Player *p_target = (Player*)unitTarget;

    uint32 subClassMask = m_spellInfo->EquippedItemSubClassMask;
    if (m_spellInfo->EquippedItemClass == ITEM_CLASS_WEAPON && !(p_target->GetWeaponProficiency() & subClassMask))
    {
        p_target->AddWeaponProficiency(subClassMask);
        p_target->SendProficiency(ITEM_CLASS_WEAPON, p_target->GetWeaponProficiency());
    }
    if (m_spellInfo->EquippedItemClass == ITEM_CLASS_ARMOR && !(p_target->GetArmorProficiency() & subClassMask))
    {
        p_target->AddArmorProficiency(subClassMask);
        p_target->SendProficiency(ITEM_CLASS_ARMOR, p_target->GetArmorProficiency());
    }
}

void Spell::EffectApplyAreaAura(SpellEffectIndex eff_idx)
{
    if (!unitTarget)
        return;

    if (!unitTarget->isAlive())
        return;

    AreaAura* Aur = new AreaAura(m_spellInfo, eff_idx, &m_currentBasePoints[eff_idx], m_spellAuraHolder, unitTarget, m_caster, m_CastItem);
    m_spellAuraHolder->AddAura(Aur, eff_idx);
}

void Spell::EffectSummonType(SpellEffectIndex eff_idx)
{
    uint32 prop_id = m_spellInfo->EffectMiscValueB[eff_idx];
    SummonPropertiesEntry const *summon_prop = sSummonPropertiesStore.LookupEntry(prop_id);
    if (!summon_prop)
    {
        sLog.outError("EffectSummonType: Unhandled summon type %u", prop_id);
        return;
    }

    switch(summon_prop->Group)
    {
        // faction handled later on, or loaded from template
        case SUMMON_PROP_GROUP_WILD:
        case SUMMON_PROP_GROUP_FRIENDLY:
        {
            switch(summon_prop->Title)                      // better from known way sorting summons by AI types
            {
                case UNITNAME_SUMMON_TITLE_NONE:
                {
                    // those are classical totems - effectbasepoints is their hp and not summon ammount!
                    //121: 23035, battlestands
                    //647: 52893, Anti-Magic Zone (npc used)
                    if (prop_id == 121 || prop_id == 647)
                        DoSummonTotem(eff_idx);
                   // Snake trap exception
                    else if (m_spellInfo->EffectMiscValueB[eff_idx] == 2301)
                        DoSummonSnakes(eff_idx);
                    else if (prop_id == 1021)
                        DoSummonGuardian(eff_idx, summon_prop->FactionId);
                    else
                        DoSummonWild(eff_idx, summon_prop->FactionId);
                    break;
                }
                case UNITNAME_SUMMON_TITLE_PET:
                case UNITNAME_SUMMON_TITLE_MINION:
                case UNITNAME_SUMMON_TITLE_RUNEBLADE:
                    DoSummonGuardian(eff_idx, summon_prop->FactionId);
                    break;
                case UNITNAME_SUMMON_TITLE_GUARDIAN:
                {
                    if (prop_id == 61)                      // mixed guardians, totems, statues
                    {
                        // * Stone Statue, etc  -- fits much better totem AI
                        if (m_spellInfo->SpellIconID == 2056)
                            DoSummonTotem(eff_idx);
                        else
                        {
                            // possible sort totems/guardians only by summon creature type
                            CreatureInfo const* cInfo = ObjectMgr::GetCreatureTemplate(m_spellInfo->EffectMiscValue[eff_idx]);

                            if (!cInfo)
                                return;

                            // FIXME: not all totems and similar cases selected by this check...
                            if (cInfo->type == CREATURE_TYPE_TOTEM)
                                DoSummonTotem(eff_idx);
                            else
                                DoSummonGuardian(eff_idx, summon_prop->FactionId);
                        }
                    }
                    else
                        DoSummonGuardian(eff_idx, summon_prop->FactionId);
                    break;
                }
                case UNITNAME_SUMMON_TITLE_CONSTRUCT:
                {
                    if (prop_id == 2913)                    // Scrapbot
                        DoSummonWild(eff_idx, summon_prop->FactionId);
                    else
                        DoSummonGuardian(eff_idx, summon_prop->FactionId);
                    break;
                }
                case UNITNAME_SUMMON_TITLE_TOTEM:
                    DoSummonTotem(eff_idx, summon_prop->Slot);
                    break;
                case UNITNAME_SUMMON_TITLE_COMPANION:
                    // slot 6 set for critters that can help to player in fighting
                    if (summon_prop->Slot == 6)
                        DoSummonGuardian(eff_idx, summon_prop->FactionId);
                    else
                        DoSummonCritter(eff_idx, summon_prop->FactionId);
                    break;
                case UNITNAME_SUMMON_TITLE_OPPONENT:
                case UNITNAME_SUMMON_TITLE_LIGHTWELL:
                case UNITNAME_SUMMON_TITLE_BUTLER:
                case UNITNAME_SUMMON_TITLE_MOUNT:
                    DoSummonWild(eff_idx, summon_prop->FactionId);
                    break;
                case UNITNAME_SUMMON_TITLE_VEHICLE:
                    // TODO
                    // EffectSummonVehicle(i);
                    break;
                default:
                    sLog.outError("EffectSummonType: Unhandled summon title %u", summon_prop->Title);
                break;
            }
            break;
        }
        case SUMMON_PROP_GROUP_PETS:
        {
            //1562 - force of nature  - sid 33831
            //1161 - feral spirit - sid 51533
            //89 - Infernal - sid 1122
            DoSummonGroupPets(eff_idx);
            break;
        }
        case SUMMON_PROP_GROUP_CONTROLLABLE:
        {
            switch(prop_id)
            {
                case 65:
                case 428:
                    EffectSummonPossessed(eff_idx);
                    break;
                default:
                    DoSummonGuardian(eff_idx, summon_prop->FactionId);
                break;
            }
            break;
        }
        case SUMMON_PROP_GROUP_VEHICLE:
        case SUMMON_PROP_GROUP_UNCONTROLLABLE_VEHICLE:
        {
            // TODO
            // EffectSummonVehicle(i);
               DoSummonVehicle(eff_idx, summon_prop->FactionId);
//            sLog.outDebug("EffectSummonType: Unhandled summon group type SUMMON_PROP_GROUP_VEHICLE(%u)", summon_prop->Group);
//            Mangos developers thinking - this summon is not supported. But in this his worked fine :)
            break;
        }
        default:
            sLog.outError("EffectSummonType: Unhandled summon group type %u", summon_prop->Group);
            break;
    }
}

void Spell::DoSummonGroupPets(SpellEffectIndex eff_idx)
{
    if (m_caster->GetPetGuid())
        return;

    if (!unitTarget)
        return;

    uint32 pet_entry = m_spellInfo->EffectMiscValue[eff_idx];

    if (!pet_entry)
        return;

    CreatureInfo const* cInfo = sCreatureStorage.LookupEntry<CreatureInfo>(pet_entry);
    if (!cInfo)
    {
        sLog.outErrorDb("Spell::DoSummon: creature entry %u not found for spell %u.", pet_entry, m_spellInfo->Id);
        return;
    }

    //uint32 level = m_caster->getLevel();

    if (pet_entry == 37994)    // Mage: Water Elemental from Glyph
        m_duration = 86400000; // 24 hours

    if (m_duration > 0)
        if (Player* modOwner = m_caster->GetSpellModOwner())
            modOwner->ApplySpellMod(m_spellInfo->Id, SPELLMOD_DURATION, m_duration);

    uint32 amount = damage;

    uint32 originalSpellID = (m_IsTriggeredSpell && m_triggeredBySpellInfo) ? m_triggeredBySpellInfo->Id : m_spellInfo->Id;

    if (amount > 5)
        amount = 1;  // Don't find any cast, summons over 3 pet.

    CreatureCreatePos pos (m_caster->GetMap(), m_targets.m_destX, m_targets.m_destY, m_targets.m_destZ, -m_caster->GetOrientation(), m_caster->GetPhaseMask());

    if (!(m_targets.m_targetMask & TARGET_FLAG_DEST_LOCATION))
        pos = CreatureCreatePos(m_caster, -m_caster->GetOrientation());

    if (m_caster->GetTypeId()==TYPEID_PLAYER)
    {
        QueryResult* result = CharacterDatabase.PQuery("SELECT id FROM character_pet WHERE owner = '%u' AND entry = '%u'",
            m_caster->GetGUIDLow(), pet_entry);

        std::vector<uint32> petnumber;

        if (result)
        {
            do
            {
               Field* fields = result->Fetch();
               uint32 petnum = fields[0].GetUInt32();
               if (petnum) petnumber.push_back(petnum);
            }
            while (result->NextRow());

            delete result;
        }

        if (!petnumber.empty())
        {
            for(uint8 i = 0; i < petnumber.size() && amount > 0; ++i)
            {
                if (petnumber[i])
                {
                    Pet* pet = new Pet(SUMMON_PET);
                    // set timer for unsummon
                    pet->SetDuration(m_duration);
                    pet->SetCreateSpellID(originalSpellID);
                    pet->SetPetCounter(amount-1);
                    //bool _summoned = false;

                    if (pet->LoadPetFromDB((Player*)m_caster,pet_entry, petnumber[i], false, &pos))
                    {
                         --amount;
                        DEBUG_LOG("Pet (guidlow %d, entry %d) summoned (from database). Counter is %d ",
                                     pet->GetGUIDLow(), pet->GetEntry(), pet->GetPetCounter());
                    }
                    else
                    {
                        DEBUG_LOG("Pet (guidlow %d, entry %d) found in database, but not loaded. Counter is %d ",
                                     pet->GetGUIDLow(), pet->GetEntry(), pet->GetPetCounter());
                        delete pet;
                    }
                }
            }
        }
    }

    // Pet not found in database
    for (uint32 count = 0; count < amount; ++count)
    {
        Pet* pet = new Pet(SUMMON_PET);
        pet->SetPetCounter(amount - count - 1);
        pet->SetCreateSpellID(originalSpellID);
        pet->SetDuration(m_duration);

        if (!pet->Create(0, pos, cInfo, 0, m_caster))
        {
            sLog.outErrorDb("Spell::EffectSummonGroupPets: not possible create creature entry %u",m_spellInfo->EffectMiscValue[eff_idx]);
            delete pet;
            return;
        }

        pet->SetSummonPoint(pos);

        if (!pet->Summon())
        {
            sLog.outError("Pet (guidlow %d, entry %d) not summoned by undefined reason. ",
                pet->GetGUIDLow(), pet->GetEntry());
            delete pet;
            return;
        }
        DEBUG_LOG("New Pet (guidlow %d, entry %d) summoned (default). Counter is %d ", pet->GetGUIDLow(), pet->GetEntry(), pet->GetPetCounter());
    }

}

void Spell::EffectSummonPossessed(SpellEffectIndex eff_idx)
{
    if (!m_caster || m_caster->GetTypeId() != TYPEID_PLAYER)
        return;

    uint32 creature_entry = m_spellInfo->EffectMiscValue[eff_idx];
    if (!creature_entry)
        return;

    int32 duration = GetSpellDuration(m_spellInfo);

        float px, py, pz;
    // If dest location if present
    if (m_targets.m_targetMask & TARGET_FLAG_DEST_LOCATION)
    {
        // Summon 1 unit in dest location
        px = m_targets.m_destX;
        py = m_targets.m_destY;
        pz = m_targets.m_destZ;
    }
    // Summon if dest location not present near caster
    else
        m_caster->GetClosePoint(px,py,pz,1.0f);


    TempSummonType summonType = (duration == 0) ? TEMPSUMMON_DEAD_DESPAWN : TEMPSUMMON_TIMED_OR_DEAD_DESPAWN;
    Creature* summon = m_caster->SummonCreature(creature_entry,px,py,pz,m_caster->GetOrientation(),summonType,duration,true);

    if (summon)
    {
        summon->SetLevel(m_caster->getLevel());

        if (sScriptMgr.GetCreatureAI(summon))
        {
            // Prevent from ScriptedAI reinitialized
            summon->LockAI(true);
            m_caster->CastSpell(summon, 530, true);
            summon->LockAI(false);
        }
        else
            m_caster->CastSpell(summon, 530, true);

        DEBUG_LOG("New possessed creature (guidlow %d, entry %d) summoned. Owner is %d ", summon->GetGUIDLow(), summon->GetEntry(), m_caster->GetGUIDLow());
    }
    else
        sLog.outError("New possessed creature (entry %d) NOT summoned. Owner is %d ", summon->GetEntry(), m_caster->GetGUIDLow());

}

void Spell::EffectLearnSpell(SpellEffectIndex eff_idx)
{
    if (!unitTarget)
        return;

    if (unitTarget->GetTypeId() != TYPEID_PLAYER)
    {
        if (m_caster->GetTypeId() == TYPEID_PLAYER)
            EffectLearnPetSpell(eff_idx);

        return;
    }

    Player *player = (Player*)unitTarget;

    uint32 spellToLearn = ((m_spellInfo->Id==SPELL_ID_GENERIC_LEARN) || (m_spellInfo->Id==SPELL_ID_GENERIC_LEARN_PET)) ? damage : m_spellInfo->EffectTriggerSpell[eff_idx];
    player->learnSpell(spellToLearn, false);

    DEBUG_LOG( "Spell: Player %u has learned spell %u from NpcGUID=%u", player->GetGUIDLow(), spellToLearn, m_caster->GetGUIDLow() );
}

void Spell::EffectDispel(SpellEffectIndex eff_idx)
{
    if (!unitTarget)
        return;

    // Fill possible dispel list
    std::list <std::pair<SpellAuraHolder* ,uint32> > dispel_list;

    // Create dispel mask by dispel type
    uint32 dispel_type = m_spellInfo->EffectMiscValue[eff_idx];
    uint32 dispelMask  = GetDispellMask( DispelType(dispel_type) );
    Unit::SpellAuraHolderMap const& auras = unitTarget->GetSpellAuraHolderMap();
    for(Unit::SpellAuraHolderMap::const_iterator itr = auras.begin(); itr != auras.end(); ++itr)
    {
        SpellAuraHolder *holder = itr->second;
        if ((1<<holder->GetSpellProto()->Dispel) & dispelMask)
        {
            if (holder->GetSpellProto()->Dispel == DISPEL_MAGIC)
            {
                bool positive = true;
                if (!holder->IsPositive())
                    positive = false;
                else
                    positive = (holder->GetSpellProto()->AttributesEx & SPELL_ATTR_EX_NEGATIVE)==0;

                // do not remove positive auras if friendly target
                //               negative auras if non-friendly target
                if (positive == unitTarget->IsFriendlyTo(m_caster))
                    continue;
            }
            // Unholy Blight prevents dispel of diseases from target
            else if (holder->GetSpellProto()->Dispel == DISPEL_DISEASE)
                if (unitTarget->HasAura(50536))
                    continue;

            if (holder->GetAuraCharges() > 1)
                dispel_list.push_back(std::pair<SpellAuraHolder* ,uint32>(holder, holder->GetAuraCharges()));
            else
                dispel_list.push_back(std::pair<SpellAuraHolder* ,uint32>(holder, holder->GetStackAmount()));
        }
    }
    // Ok if exist some buffs for dispel try dispel it
    if (!dispel_list.empty())
    {
        std::list<std::pair<SpellAuraHolder* ,uint32> > success_list;// (spell_id,casterGuid)
        std::list < uint32 > fail_list;                     // spell_id

        // some spells have effect value = 0 and all from its by meaning expect 1
        if (!damage)
            damage = 1;

        // Dispel N = damage buffs (or while exist buffs for dispel)
        for (int32 count=0; count < damage && !dispel_list.empty(); ++count)
        {
            // Random select buff for dispel
            std::list<std::pair<SpellAuraHolder* ,uint32> >::iterator dispel_itr = dispel_list.begin();
            std::advance(dispel_itr,urand(0, dispel_list.size()-1));

            SpellAuraHolder *holder = dispel_itr->first;

            dispel_itr->second -= 1;

            // remove entry from dispel_list if nothing left in stack
            if (dispel_itr->second == 0)
                dispel_list.erase(dispel_itr);

            SpellEntry const* spellInfo = holder->GetSpellProto();
            // Base dispel chance
            // TODO: possible chance depend from spell level??
            int32 miss_chance = 0;
            // Apply dispel mod from aura caster
            if (Unit *caster = holder->GetCaster())
            {
                if (Player* modOwner = caster->GetSpellModOwner() )
                    modOwner->ApplySpellMod(spellInfo->Id, SPELLMOD_RESIST_DISPEL_CHANCE, miss_chance, this);
            }
            // Try dispel
            if (roll_chance_i(miss_chance))
                fail_list.push_back(spellInfo->Id);
            else
            {
                bool foundDispelled = false;
                for (std::list<std::pair<SpellAuraHolder* ,uint32> >::iterator success_iter = success_list.begin(); success_iter != success_list.end(); ++success_iter)
                {
                    if (success_iter->first->GetId() == holder->GetId() && success_iter->first->GetCasterGuid() == holder->GetCasterGuid())
                    {
                        success_iter->second += 1;
                        foundDispelled = true;
                        break;
                    }
                }
                if (!foundDispelled)
                    success_list.push_back(std::pair<SpellAuraHolder* ,uint32>(holder, 1));
            }
        }
        // Send success log and really remove auras
        if (!success_list.empty())
        {
            int32 count = success_list.size();
            WorldPacket data(SMSG_SPELLDISPELLOG, 8+8+4+1+4+count*5);
            data << unitTarget->GetPackGUID();              // Victim GUID
            data << m_caster->GetPackGUID();                // Caster GUID
            data << uint32(m_spellInfo->Id);                // Dispel spell id
            data << uint8(0);                               // not used
            data << uint32(count);                          // count
            for (std::list<std::pair<SpellAuraHolder* ,uint32> >::iterator j = success_list.begin(); j != success_list.end(); ++j)
            {
                SpellAuraHolder* dispelledHolder = j->first;
                data << uint32(dispelledHolder->GetId());   // Spell Id
                data << uint8(0);                           // 0 - dispelled !=0 cleansed

                if (dispelledHolder->GetSpellProto()->AttributesEx7 & SPELL_ATTR_EX7_DISPEL_CHARGES && dispelledHolder->GetAuraCharges() > 1)
                {
                    if (dispelledHolder->DropAuraCharge())
                        unitTarget->RemoveSpellAuraHolder(dispelledHolder, AURA_REMOVE_BY_DISPEL);
                }
                else
                    unitTarget->RemoveAuraHolderDueToSpellByDispel(dispelledHolder->GetId(), j->second, dispelledHolder->GetCasterGuid(), m_caster);
            }
            m_caster->SendMessageToSet(&data, true);

            // On success dispel
            // Devour Magic
            if (m_spellInfo->SpellFamilyName == SPELLFAMILY_WARLOCK && m_spellInfo->Category == SPELLCATEGORY_DEVOUR_MAGIC)
            {
                int32 heal_amount = m_spellInfo->CalculateSimpleValue(EFFECT_INDEX_1);
                m_caster->CastCustomSpell(m_caster, 19658, &heal_amount, NULL, NULL, true);

                // Glyph of Felhunter
                if (Unit *owner = m_caster->GetOwner())
                    if (owner->HasAura(56249))
                        m_caster->CastCustomSpell(owner, 19658, &heal_amount, NULL, NULL, true);
            }
        }
        // Send fail log to client
        if (!fail_list.empty())
        {
            // Failed to dispel
            WorldPacket data(SMSG_DISPEL_FAILED, 8+8+4+4*fail_list.size());
            data << m_caster->GetObjectGuid();              // Caster GUID
            data << unitTarget->GetObjectGuid();            // Victim GUID
            data << uint32(m_spellInfo->Id);                // Dispel spell id
            for (std::list< uint32 >::iterator j = fail_list.begin(); j != fail_list.end(); ++j)
                data << uint32(*j);                         // Spell Id
            m_caster->SendMessageToSet(&data, true);
        }
    }
}

void Spell::EffectDualWield(SpellEffectIndex /*eff_idx*/)
{
    if (unitTarget && unitTarget->GetTypeId() == TYPEID_PLAYER)
        ((Player*)unitTarget)->SetCanDualWield(true);
}

void Spell::EffectPull(SpellEffectIndex /*eff_idx*/)
{
    // TODO: create a proper pull towards distract spell center for distract
    DEBUG_LOG("WORLD: Spell Effect DUMMY");
}

void Spell::EffectDistract(SpellEffectIndex /*eff_idx*/)
{
    // Check for possible target
    if (!unitTarget || unitTarget->isInCombat())
        return;

    // target must be OK to do this
    if (unitTarget->hasUnitState(UNIT_STAT_CAN_NOT_REACT))
        return;

    unitTarget->SetFacingTo(unitTarget->GetAngle(m_targets.m_destX, m_targets.m_destY));
    unitTarget->clearUnitState(UNIT_STAT_MOVING);

    if (unitTarget->GetTypeId() == TYPEID_UNIT)
        unitTarget->GetMotionMaster()->MoveDistract(damage * IN_MILLISECONDS);
}

void Spell::EffectPickPocket(SpellEffectIndex /*eff_idx*/)
{
    if (m_caster->GetTypeId() != TYPEID_PLAYER)
        return;

    // victim must be creature and attackable
    if (!unitTarget || unitTarget->GetTypeId() != TYPEID_UNIT || m_caster->IsFriendlyTo(unitTarget))
        return;

    // victim have to be alive and humanoid or undead
    if (unitTarget->isAlive() && (unitTarget->GetCreatureTypeMask() & CREATURE_TYPEMASK_HUMANOID_OR_UNDEAD) != 0)
    {
        int32 chance = 10 + int32(m_caster->getLevel()) - int32(unitTarget->getLevel());

        if (chance > irand(0, 19))
        {
            // Stealing successful
            //DEBUG_LOG("Sending loot from pickpocket");
            ((Player*)m_caster)->SendLoot(unitTarget->GetObjectGuid(),LOOT_PICKPOCKETING);
        }
        else
        {
            // Reveal action + get attack
            m_caster->RemoveSpellsCausingAura(SPELL_AURA_MOD_STEALTH);
            unitTarget->AttackedBy(m_caster);
        }
    }
}

void Spell::EffectAddFarsight(SpellEffectIndex eff_idx)
{
    if (m_caster->GetTypeId() != TYPEID_PLAYER)
        return;

    DynamicObject* dynObj = new DynamicObject;

    // set radius to 0: spell not expected to work as persistent aura
    if(!dynObj->Create(m_caster->GetMap()->GenerateLocalLowGuid(HIGHGUID_DYNAMICOBJECT), m_caster,
        m_spellInfo->Id, eff_idx, m_targets.m_destX, m_targets.m_destY, m_targets.m_destZ, m_duration, 0, DYNAMIC_OBJECT_FARSIGHT_FOCUS))
    {
        delete dynObj;
        return;
    }

    m_caster->AddDynObject(dynObj);
    m_caster->GetMap()->Add(dynObj);

    ((Player*)m_caster)->GetCamera().SetView(dynObj);
}

void Spell::DoSummonWild(SpellEffectIndex eff_idx, uint32 forceFaction)
{
    uint32 creature_entry = m_spellInfo->EffectMiscValue[eff_idx];
    if (!creature_entry)
        return;

    uint32 level = m_caster->getLevel();

    // level of creature summoned using engineering item based at engineering skill level
    if (m_caster->GetTypeId()==TYPEID_PLAYER && m_CastItem)
    {
        ItemPrototype const *proto = m_CastItem->GetProto();
        if (proto && proto->RequiredSkill == SKILL_ENGINEERING)
        {
            uint16 skill202 = ((Player*)m_caster)->GetSkillValue(SKILL_ENGINEERING);
            if (skill202)
                level = skill202/5;
        }
    }

    // select center of summon position
    float center_x = m_targets.m_destX;
    float center_y = m_targets.m_destY;
    float center_z = m_targets.m_destZ;

    float radius = GetSpellRadius(sSpellRadiusStore.LookupEntry(m_spellInfo->EffectRadiusIndex[eff_idx]));
    TempSummonType summonType = (m_duration == 0) ? TEMPSUMMON_DEAD_DESPAWN : TEMPSUMMON_TIMED_OR_DEAD_DESPAWN;

    int32 amount = damage > 0 ? damage : 1;

    for(int32 count = 0; count < amount; ++count)
    {
        float px, py, pz;
        // If dest location if present
        if (m_targets.m_targetMask & TARGET_FLAG_DEST_LOCATION)
        {
            // Summon 1 unit in dest location
            if (count == 0)
            {
                px = m_targets.m_destX;
                py = m_targets.m_destY;
                pz = m_targets.m_destZ;
            }
            // Summon in random point all other units if location present
            else
                m_caster->GetRandomPoint(center_x, center_y, center_z, radius, px, py, pz);
        }
        // Summon if dest location not present near caster
        else
        {
            if (radius > 0.0f)
            {
                // not using bounding radius of caster here
                m_caster->GetClosePoint(px, py, pz, 0.0f, radius);
            }
            else
            {
                // EffectRadiusIndex 0 or 36
                px = m_caster->GetPositionX();
                py = m_caster->GetPositionY();
                pz = m_caster->GetPositionZ();
            }
        }

        if (Creature *summon = m_caster->SummonCreature(creature_entry, px, py, pz, m_caster->GetOrientation(), summonType, m_duration))
        {
            summon->SetUInt32Value(UNIT_CREATED_BY_SPELL, m_spellInfo->Id);

            // UNIT_FIELD_CREATEDBY are not set for these kind of spells.
            // Does exceptions exist? If so, what are they?
            summon->SetCreatorGuid(m_caster->GetObjectGuid());

            if (forceFaction)
                summon->setFaction(forceFaction);
        }
    }
}

void Spell::DoSummonGuardian(SpellEffectIndex eff_idx, uint32 forceFaction)
{
    uint32 pet_entry = m_spellInfo->EffectMiscValue[eff_idx];
    if (!pet_entry)
        return;

    SummonPropertiesEntry const* propEntry = sSummonPropertiesStore.LookupEntry(m_spellInfo->EffectMiscValueB[eff_idx]);
    if (!propEntry)
        return;

    CreatureInfo const* cInfo = sCreatureStorage.LookupEntry<CreatureInfo>(pet_entry);
    if (!cInfo)
    {
        sLog.outErrorDb("Spell::DoSummonGuardian: creature entry %u not found for spell %u.", pet_entry, m_spellInfo->Id);
        return;
    }

    PetType petType = propEntry->Title == UNITNAME_SUMMON_TITLE_COMPANION ? PROTECTOR_PET : GUARDIAN_PET;

    // second cast unsummon guardian(s) (guardians without like functionality have cooldown > spawn time)
    if (!m_IsTriggeredSpell && m_caster->GetTypeId() == TYPEID_PLAYER && m_CastItem)
    {
        bool found = false;
        // including protector
        while (Pet* old_summon = m_caster->FindGuardianWithEntry(pet_entry))
        {
            old_summon->Unsummon(PET_SAVE_AS_DELETED, m_caster);
            found = true;
        }

        if (found)
            return;
    }

    // protectors allowed only in single amount
    if (petType == PROTECTOR_PET && m_CastItem)
        if (Pet* old_protector = m_caster->GetProtectorPet())
            old_protector->Unsummon(PET_SAVE_AS_DELETED, m_caster);

    // in another case summon new
    uint32 level = m_caster->getLevel();

    // level of pet summoned using engineering item based at engineering skill level
    if (m_caster->GetTypeId() == TYPEID_PLAYER && m_CastItem)
    {
        ItemPrototype const *proto = m_CastItem->GetProto();
        if (proto && proto->RequiredSkill == SKILL_ENGINEERING)
        {
            uint16 skill202 = ((Player*)m_caster)->GetSkillValue(SKILL_ENGINEERING);
            if (skill202)
            {
                level = skill202 / 5;
            }
        }
    }

    // select center of summon position
    float center_x = m_targets.m_destX;
    float center_y = m_targets.m_destY;
    float center_z = m_targets.m_destZ;

    float radius = GetSpellRadius(sSpellRadiusStore.LookupEntry(m_spellInfo->EffectRadiusIndex[eff_idx]));

    uint32 originalSpellID = (m_IsTriggeredSpell && m_triggeredBySpellInfo) ? m_triggeredBySpellInfo->Id : m_spellInfo->Id;

    // cannot find any guardian group over 5. need correct?
    int32 amount = (damage > 0 && damage < 6) ? damage : 1;

    for (int32 count = 0; count < amount; ++count)
    {
        Pet* spawnCreature = new Pet(petType);

        spawnCreature->SetCreateSpellID(originalSpellID);
        spawnCreature->SetDuration(m_duration);
        spawnCreature->SetPetCounter(amount - count - 1);

        // If dest location if present
        // Summon 1 unit in dest location
        CreatureCreatePos pos(m_caster->GetMap(), m_targets.m_destX, m_targets.m_destY, m_targets.m_destZ, -m_caster->GetOrientation(), m_caster->GetPhaseMask());

        if (m_targets.m_targetMask & TARGET_FLAG_DEST_LOCATION)
        {
            // Summon in random point all other units if location present
            if (count > 0)
            {
                float x, y, z;
                m_caster->GetRandomPoint(center_x, center_y, center_z, radius, x, y, z);
                pos = CreatureCreatePos(m_caster->GetMap(), x, y, z, m_caster->GetOrientation(), m_caster->GetPhaseMask());
            }
        }
        // Summon if dest location not present near caster
        else
            pos = CreatureCreatePos(m_caster, m_caster->GetOrientation());

        if (!spawnCreature->Create(0, pos, cInfo, 0, m_caster))
        {
            sLog.outError("Spell::DoSummonGuardian: can't create creature entry %u for spell %u.", pet_entry, m_spellInfo->Id);
            delete spawnCreature;
            return;
        }
        spawnCreature->setFaction(forceFaction ? forceFaction : m_caster->getFaction());
        spawnCreature->SetLevel(level);

        if (!spawnCreature->Summon())
        {
            sLog.outError("Guardian pet (guidlow %d, entry %d) not summoned by undefined reason. ",
                spawnCreature->GetGUIDLow(), spawnCreature->GetEntry());
            delete spawnCreature;
            return;
        }

        spawnCreature->SetSummonPoint(pos);

        // Notify Summoner
        if (m_caster->GetTypeId() == TYPEID_UNIT && ((Creature*)m_caster)->AI())
            ((Creature*)m_caster)->AI()->JustSummoned(spawnCreature);

        DEBUG_LOG("Guardian pet (guidlow %d, entry %d) summoned (default). Counter is %d ", spawnCreature->GetGUIDLow(), spawnCreature->GetEntry(), spawnCreature->GetPetCounter());
    }
}

void Spell::DoSummonVehicle(SpellEffectIndex eff_idx, uint32 forceFaction)
{
    if (!m_caster)
        return;

    if (m_caster->hasUnitState(UNIT_STAT_ON_VEHICLE))
    {
        if (m_spellInfo->Attributes & SPELL_ATTR_HIDDEN_CLIENTSIDE)
            m_caster->RemoveSpellsCausingAura(SPELL_AURA_CONTROL_VEHICLE);
        else
            return;
    }
    uint32 vehicle_entry = m_spellInfo->EffectMiscValue[eff_idx];

    if (!vehicle_entry)
        return;

    SpellEntry const* m_mountspell = sSpellStore.LookupEntry(m_spellInfo->EffectBasePoints[eff_idx] != 0 ? m_spellInfo->CalculateSimpleValue(eff_idx) : 46598);

    if (!m_mountspell)
        m_mountspell = sSpellStore.LookupEntry(46598);
    // Used BasePoint mount spell, if not present - hardcoded (by Blzz).

    float px, py, pz;
    // If dest location present
    if (m_targets.m_targetMask & TARGET_FLAG_DEST_LOCATION)
    {
        px = m_targets.m_destX;
        py = m_targets.m_destY;
        pz = m_targets.m_destZ;
    }
    // Summon if dest location not present near caster
    else
        m_caster->GetClosePoint(px, py, pz,m_caster->GetObjectBoundingRadius());

    TempSummonType summonType = (GetSpellDuration(m_spellInfo) == 0) ? TEMPSUMMON_DEAD_DESPAWN : TEMPSUMMON_TIMED_OR_DEAD_DESPAWN;

    Creature* vehicle = m_caster->SummonCreature(vehicle_entry,px,py,pz,m_caster->GetOrientation(),summonType,GetSpellDuration(m_spellInfo),true);

    if (vehicle && !vehicle->GetObjectGuid().IsVehicle())
    {
        sLog.outError("DoSommonVehicle: Creature (guidlow %d, entry %d) summoned, but this is not vehicle. Correct VehicleId in creature_template.", vehicle->GetGUIDLow(), vehicle->GetEntry());
        vehicle->ForcedDespawn();
        return;
    }

    if (vehicle)
    {
        vehicle->setFaction(forceFaction ? forceFaction : m_caster->getFaction());
        vehicle->SetUInt32Value(UNIT_CREATED_BY_SPELL,m_spellInfo->Id);
        m_caster->CastSpell(vehicle, m_mountspell, true);
        DEBUG_LOG("Caster (guidlow %d) summon vehicle (guidlow %d, entry %d) and mounted with spell %d ", m_caster->GetGUIDLow(), vehicle->GetGUIDLow(), vehicle->GetEntry(), m_mountspell->Id);

        // Notify Summoner
        if (m_caster->GetTypeId() == TYPEID_UNIT && ((Creature*)m_caster)->AI())
            ((Creature*)m_caster)->AI()->JustSummoned(vehicle);
    }
    else
        sLog.outError("Vehicle (guidlow %d, entry %d) NOT summoned by undefined reason. ", vehicle->GetGUIDLow(), vehicle->GetEntry());
}

void Spell::EffectTeleUnitsFaceCaster(SpellEffectIndex eff_idx)
{
    if (!unitTarget)
        return;

    if (unitTarget->IsTaxiFlying())
        return;

    float dis = GetSpellRadius(sSpellRadiusStore.LookupEntry(m_spellInfo->EffectRadiusIndex[eff_idx]));

    float fx, fy, fz;
    m_caster->GetClosePoint(fx, fy, fz, unitTarget->GetObjectBoundingRadius(), dis);

    unitTarget->NearTeleportTo(fx, fy, fz, -m_caster->GetOrientation(), unitTarget==m_caster);
}

void Spell::EffectLearnSkill(SpellEffectIndex eff_idx)
{
    if (unitTarget->GetTypeId() != TYPEID_PLAYER)
        return;

    if (damage < 0)
        return;

    uint32 skillid =  m_spellInfo->EffectMiscValue[eff_idx];
    uint16 skillval = ((Player*)unitTarget)->GetPureSkillValue(skillid);
    ((Player*)unitTarget)->SetSkill(skillid, skillval ? skillval : 1, damage * 75, damage);
}

void Spell::EffectAddHonor(SpellEffectIndex /*eff_idx*/)
{
    if (unitTarget->GetTypeId() != TYPEID_PLAYER)
        return;

    // not scale value for item based reward (/10 value expected)
    if (m_CastItem)
    {
        ((Player*)unitTarget)->RewardHonor(NULL, 1, float(damage / 10));
        DEBUG_FILTER_LOG(LOG_FILTER_SPELL_CAST, "SpellEffect::AddHonor (spell_id %u) rewards %d honor points (item %u) for player: %u", m_spellInfo->Id, damage/10, m_CastItem->GetEntry(),((Player*)unitTarget)->GetGUIDLow());
        return;
    }

    // do not allow to add too many honor for player (50 * 21) = 1040 at level 70, or (50 * 31) = 1550 at level 80
    if (damage <= 50)
    {
        float honor_reward = MaNGOS::Honor::hk_honor_at_level(unitTarget->getLevel(), damage);
        ((Player*)unitTarget)->RewardHonor(NULL, 1, honor_reward);
        DEBUG_FILTER_LOG(LOG_FILTER_SPELL_CAST, "SpellEffect::AddHonor (spell_id %u) rewards %f honor points (scale) to player: %u", m_spellInfo->Id, honor_reward, ((Player*)unitTarget)->GetGUIDLow());
    }
    else
    {
        //maybe we have correct honor_gain in damage already
        ((Player*)unitTarget)->RewardHonor(NULL, 1, (float)damage);
        sLog.outError("SpellEffect::AddHonor (spell_id %u) rewards %u honor points (non scale) for player: %u", m_spellInfo->Id, damage, ((Player*)unitTarget)->GetGUIDLow());
    }
}

void Spell::EffectTradeSkill(SpellEffectIndex /*eff_idx*/)
{
    if (unitTarget->GetTypeId() != TYPEID_PLAYER)
        return;
    // uint32 skillid =  m_spellInfo->EffectMiscValue[i];
    // uint16 skillmax = ((Player*)unitTarget)->(skillid);
    // ((Player*)unitTarget)->SetSkill(skillid,skillval?skillval:1,skillmax+75);
}

void Spell::EffectEnchantItemPerm(SpellEffectIndex eff_idx)
{
    if (m_caster->GetTypeId() != TYPEID_PLAYER)
        return;
    if (!itemTarget)
        return;

    uint32 enchant_id = m_spellInfo->EffectMiscValue[eff_idx];
    if (!enchant_id)
        return;

    SpellItemEnchantmentEntry const *pEnchant = sSpellItemEnchantmentStore.LookupEntry(enchant_id);
    if (!pEnchant)
        return;

    // item can be in trade slot and have owner diff. from caster
    Player* item_owner = itemTarget->GetOwner();
    if (!item_owner)
        return;

    Player* p_caster = (Player*)m_caster;

    // Enchanting a vellum requires special handling, as it creates a new item
    // instead of modifying an existing one.
    ItemPrototype const* targetProto = itemTarget->GetProto();
    if (targetProto->IsVellum() && m_spellInfo->EffectItemType[eff_idx])
    {
        unitTarget = m_caster;
        DoCreateItem(eff_idx,m_spellInfo->EffectItemType[eff_idx]);
        // Vellum target case: Target becomes additional reagent, new scroll item created instead in Spell::EffectEnchantItemPerm()
        // cannot already delete in TakeReagents() unfortunately
        p_caster->DestroyItemCount(targetProto->ItemId, 1, true);
        return;
    }

    // Using enchant stored on scroll does not increase enchanting skill! (Already granted on scroll creation)
    if (!(m_CastItem && m_CastItem->GetProto()->Flags & ITEM_FLAG_ENCHANT_SCROLL))
        p_caster->UpdateCraftSkill(m_spellInfo->Id);

    if (item_owner!=p_caster && p_caster->GetSession()->GetSecurity() > SEC_PLAYER && sWorld.getConfig(CONFIG_BOOL_GM_LOG_TRADE) )
    {
        sLog.outCommand(p_caster->GetSession()->GetAccountId(),"GM %s (Account: %u) enchanting(perm): %s (Entry: %d) for player: %s (Account: %u)",
            p_caster->GetName(),p_caster->GetSession()->GetAccountId(),
            itemTarget->GetProto()->Name1,itemTarget->GetEntry(),
            item_owner->GetName(),item_owner->GetSession()->GetAccountId());
    }

    // remove old enchanting before applying new if equipped
    item_owner->ApplyEnchantment(itemTarget,PERM_ENCHANTMENT_SLOT,false);

    itemTarget->SetEnchantment(PERM_ENCHANTMENT_SLOT, enchant_id, 0, 0);

    // add new enchanting if equipped
    item_owner->ApplyEnchantment(itemTarget,PERM_ENCHANTMENT_SLOT,true);

    itemTarget->SetSoulboundTradeable(NULL, item_owner, false);
}

void Spell::EffectEnchantItemPrismatic(SpellEffectIndex eff_idx)
{
    if (m_caster->GetTypeId() != TYPEID_PLAYER)
        return;
    if (!itemTarget)
        return;

    Player* p_caster = (Player*)m_caster;

    uint32 enchant_id = m_spellInfo->EffectMiscValue[eff_idx];
    if (!enchant_id)
        return;

    SpellItemEnchantmentEntry const *pEnchant = sSpellItemEnchantmentStore.LookupEntry(enchant_id);
    if (!pEnchant)
        return;

    // support only enchantings with add socket in this slot
    {
        bool add_socket = false;
        for(int i = 0; i < 3; ++i)
        {
            if (pEnchant->type[i]==ITEM_ENCHANTMENT_TYPE_PRISMATIC_SOCKET)
            {
                add_socket = true;
                break;
            }
        }
        if (!add_socket)
        {
            sLog.outError("Spell::EffectEnchantItemPrismatic: attempt apply enchant spell %u with SPELL_EFFECT_ENCHANT_ITEM_PRISMATIC (%u) but without ITEM_ENCHANTMENT_TYPE_PRISMATIC_SOCKET (%u), not suppoted yet.",
                m_spellInfo->Id,SPELL_EFFECT_ENCHANT_ITEM_PRISMATIC,ITEM_ENCHANTMENT_TYPE_PRISMATIC_SOCKET);
            return;
        }
    }

    // item can be in trade slot and have owner diff. from caster
    Player* item_owner = itemTarget->GetOwner();
    if (!item_owner)
        return;

    if (item_owner!=p_caster && p_caster->GetSession()->GetSecurity() > SEC_PLAYER && sWorld.getConfig(CONFIG_BOOL_GM_LOG_TRADE) )
    {
        sLog.outCommand(p_caster->GetSession()->GetAccountId(),"GM %s (Account: %u) enchanting(perm): %s (Entry: %d) for player: %s (Account: %u)",
            p_caster->GetName(),p_caster->GetSession()->GetAccountId(),
            itemTarget->GetProto()->Name1,itemTarget->GetEntry(),
            item_owner->GetName(),item_owner->GetSession()->GetAccountId());
    }

    // remove old enchanting before applying new if equipped
    item_owner->ApplyEnchantment(itemTarget,PRISMATIC_ENCHANTMENT_SLOT,false);

    itemTarget->SetEnchantment(PRISMATIC_ENCHANTMENT_SLOT, enchant_id, 0, 0);

    // add new enchanting if equipped
    item_owner->ApplyEnchantment(itemTarget,PRISMATIC_ENCHANTMENT_SLOT,true);

    itemTarget->SetSoulboundTradeable(NULL, item_owner, false);
}

void Spell::EffectEnchantItemTmp(SpellEffectIndex eff_idx)
{
    if (m_caster->GetTypeId() != TYPEID_PLAYER)
        return;

    Player* p_caster = (Player*)m_caster;

    // Rockbiter Weapon
    if (m_spellInfo->SpellFamilyName == SPELLFAMILY_SHAMAN && m_spellInfo->SpellFamilyFlags.test<CF_SHAMAN_ROCKBITER_WEAPON>())
    {
        uint32 spell_id = 0;

        // enchanting spell selected by calculated damage-per-sec stored in Effect[1] base value
        // Note: damage calculated (correctly) with rounding int32(float(v)) but
        // RW enchantments applied damage int32(float(v)+0.5), this create  0..1 difference sometime
        switch(damage)
        {
            // Rank 1
            case  2: spell_id = 36744; break;               //  0% [ 7% ==  2, 14% == 2, 20% == 2]
            // Rank 2
            case  4: spell_id = 36753; break;               //  0% [ 7% ==  4, 14% == 4]
            case  5: spell_id = 36751; break;               // 20%
            // Rank 3
            case  6: spell_id = 36754; break;               //  0% [ 7% ==  6, 14% == 6]
            case  7: spell_id = 36755; break;               // 20%
            // Rank 4
            case  9: spell_id = 36761; break;               //  0% [ 7% ==  6]
            case 10: spell_id = 36758; break;               // 14%
            case 11: spell_id = 36760; break;               // 20%
            default:
                sLog.outError("Spell::EffectEnchantItemTmp: Damage %u not handled in S'RW",damage);
                return;
        }

        SpellEntry const *spellInfo = sSpellStore.LookupEntry(spell_id);
        if (!spellInfo)
        {
            sLog.outError("Spell::EffectEnchantItemTmp: unknown spell id %i", spell_id);
            return;
        }

        Spell *spell = new Spell(m_caster, spellInfo, true);
        SpellCastTargets targets;
        targets.setItemTarget( itemTarget );
        spell->prepare(&targets);
        return;
    }

    if (!itemTarget)
        return;

    uint32 enchant_id = m_spellInfo->EffectMiscValue[eff_idx];

    if (!enchant_id)
    {
        sLog.outError("Spell %u Effect %u (SPELL_EFFECT_ENCHANT_ITEM_TEMPORARY) have 0 as enchanting id",m_spellInfo->Id,eff_idx);
        return;
    }

    SpellItemEnchantmentEntry const *pEnchant = sSpellItemEnchantmentStore.LookupEntry(enchant_id);
    if (!pEnchant)
    {
        sLog.outError("Spell %u Effect %u (SPELL_EFFECT_ENCHANT_ITEM_TEMPORARY) have nonexistent enchanting id %u ",m_spellInfo->Id,eff_idx,enchant_id);
        return;
    }

    // select enchantment duration
    uint32 duration;

    // rogue family enchantments exception by duration
    if (m_spellInfo->Id == 38615)
        duration = 1800;                                    // 30 mins
    // other rogue family enchantments always 1 hour (some have spell damage=0, but some have wrong data in EffBasePoints)
    else if (m_spellInfo->SpellFamilyName == SPELLFAMILY_ROGUE)
        duration = 3600;                                    // 1 hour
    // shaman family enchantments
    else if (m_spellInfo->SpellFamilyName == SPELLFAMILY_SHAMAN)
        duration = 1800;                                    // 30 mins
    // other cases with this SpellVisual already selected
    else if (m_spellInfo->SpellVisual[0] == 215)
        duration = 1800;                                    // 30 mins
    // some fishing pole bonuses
    else if (m_spellInfo->SpellVisual[0] == 563 && m_spellInfo->Id != 64401)
        duration = 600;                                     // 10 mins
    // shaman rockbiter enchantments
    else if (m_spellInfo->SpellVisual[0] == 0)
        duration = 1800;                                    // 30 mins
    else if (m_spellInfo->Id == 29702)
        duration = 300;                                     // 5 mins
    else if (m_spellInfo->Id == 37360)
        duration = 300;                                     // 5 mins
    // default case
    else
        duration = 3600;                                    // 1 hour

    // item can be in trade slot and have owner diff. from caster
    Player* item_owner = itemTarget->GetOwner();
    if (!item_owner)
        return;

    if (item_owner!=p_caster && p_caster->GetSession()->GetSecurity() > SEC_PLAYER && sWorld.getConfig(CONFIG_BOOL_GM_LOG_TRADE) )
    {
        sLog.outCommand(p_caster->GetSession()->GetAccountId(),"GM %s (Account: %u) enchanting(temp): %s (Entry: %d) for player: %s (Account: %u)",
            p_caster->GetName(), p_caster->GetSession()->GetAccountId(),
            itemTarget->GetProto()->Name1, itemTarget->GetEntry(),
            item_owner->GetName(), item_owner->GetSession()->GetAccountId());
    }

    // remove old enchanting before applying new if equipped
    item_owner->ApplyEnchantment(itemTarget,TEMP_ENCHANTMENT_SLOT, false);

    itemTarget->SetEnchantment(TEMP_ENCHANTMENT_SLOT, enchant_id, duration * 1000, 0);

    // add new enchanting if equipped
    item_owner->ApplyEnchantment(itemTarget, TEMP_ENCHANTMENT_SLOT, true);
}

void Spell::EffectTameCreature(SpellEffectIndex /*eff_idx*/)
{
    // Caster must be player, checked in Spell::CheckCast
    // Spell can be triggered, we need to check original caster prior to caster
    Player* plr = (Player*)GetAffectiveCaster();

    Creature* creatureTarget = (Creature*)unitTarget;

    // cast finish successfully
    //SendChannelUpdate(0);
    finish();

    Pet* pet = new Pet(HUNTER_PET);

    pet->SetCreateSpellID(m_spellInfo->Id);

    if (!pet->CreateBaseAtCreature(creatureTarget, (Unit*)plr))
    {
        delete pet;
        return;
    }

    // level of hunter pet can't be less owner level at 5 levels
    uint32 level = creatureTarget->getLevel() + 5 < plr->getLevel() ? (plr->getLevel() - 5) : creatureTarget->getLevel();

    // prepare visual effect for levelup
    pet->SetLevel(level - 1);

    // add to world
    if (!pet->Summon())
    {
        sLog.outError("Pet (guidlow %d, entry %d) not summoned from tame effect by undefined reason. ",
            pet->GetGUIDLow(), pet->GetEntry());
        delete pet;
        return;
    }

    // "kill" original creature
    creatureTarget->ForcedDespawn();

    // visual effect for levelup
    pet->SetLevel(level);
}

void Spell::EffectSummonPet(SpellEffectIndex eff_idx)
{
    uint32 petentry = m_spellInfo->EffectMiscValue[eff_idx];

    Pet* OldSummon = m_caster->GetPet();

    // if pet requested type already exist
    if (OldSummon)
    {
        // Preview summon is loading or deleting
        if (!OldSummon->IsInWorld())
            return;

        if (m_caster->GetTypeId() == TYPEID_PLAYER && petentry == 0 || OldSummon->GetEntry() == petentry)
        {
            // pet in corpse state can't be summoned
            if (OldSummon->isDead())
                return;

            ((Player*)m_caster)->UnsummonPetTemporaryIfAny(false);

            ((Player*)m_caster)->ResummonPetTemporaryUnSummonedIfAny();

            return;
        }

        if (m_caster->GetTypeId() == TYPEID_PLAYER)
            OldSummon->Unsummon(OldSummon->getPetType() == HUNTER_PET ? PET_SAVE_AS_DELETED : PET_SAVE_NOT_IN_SLOT, m_caster);
        else
            return;
    }

    CreatureInfo const* cInfo = petentry ? sCreatureStorage.LookupEntry<CreatureInfo>(petentry) : NULL;

    // == 0 in case call current pet, check only real summon case
    if (petentry && !cInfo)
    {
        sLog.outErrorDb("EffectSummonPet: creature entry %u not found for spell %u.", petentry, m_spellInfo->Id);
        return;
    }

    Pet* NewSummon = new Pet;

    uint32 originalSpellID = (m_IsTriggeredSpell && m_triggeredBySpellInfo) ? m_triggeredBySpellInfo->Id : m_spellInfo->Id;
    NewSummon->SetCreateSpellID(originalSpellID);
    NewSummon->SetPetCounter(0);

    CreatureCreatePos pos(m_caster, m_caster->GetOrientation());

    if (m_targets.m_targetMask & TARGET_FLAG_DEST_LOCATION)
        pos = CreatureCreatePos(m_caster->GetMap(), m_targets.m_destX, m_targets.m_destY, m_targets.m_destZ, -m_caster->GetOrientation(), m_caster->GetPhaseMask());

    // petentry==0 for hunter "call pet" (current pet summoned if any)
    if (m_caster->GetTypeId() == TYPEID_PLAYER && NewSummon->LoadPetFromDB((Player*)m_caster, petentry, 0, false, &pos))
        return;

    // not error in case fail hunter call pet
    if (!petentry)
    {
        delete NewSummon;
        return;
    }

    NewSummon->setPetType(SUMMON_PET);

    if (!NewSummon->Create(0, pos, cInfo, 0, m_caster))
    {
        delete NewSummon;
        return;
    }

    if (!NewSummon->Summon())
    {
        sLog.outError("Pet (guidlow %d, entry %d) not summoned by undefined reason. ",
            NewSummon->GetGUIDLow(), NewSummon->GetEntry());
        delete NewSummon;
        return;
    }

    if (NewSummon->getPetType() == SUMMON_PET)
    {
        // Remove Demonic Sacrifice auras (new pet)
        Unit::AuraList const& auraClassScripts = m_caster->GetAurasByType(SPELL_AURA_OVERRIDE_CLASS_SCRIPTS);
        for(Unit::AuraList::const_iterator itr = auraClassScripts.begin(); itr != auraClassScripts.end();)
        {
            if((*itr)->GetModifier()->m_miscvalue == 2228)
            {
                m_caster->RemoveAurasDueToSpell((*itr)->GetId());
                itr = auraClassScripts.begin();
            }
            else
                ++itr;
        }
    }

    DEBUG_LOG("New Pet has guid %u", NewSummon->GetGUIDLow());
}

void Spell::EffectLearnPetSpell(SpellEffectIndex eff_idx)
{
    if (m_caster->GetTypeId() != TYPEID_PLAYER)
        return;

    Player *_player = (Player*)m_caster;

    Pet *pet = _player->GetPet();
    if (!pet)
        return;

    if (!pet->isAlive())
        return;

    SpellEntry const *learn_spellproto = sSpellStore.LookupEntry(m_spellInfo->EffectTriggerSpell[eff_idx]);
    if (!learn_spellproto)
        return;

    pet->learnSpell(learn_spellproto->Id);

    pet->SavePetToDB(PET_SAVE_AS_CURRENT);
    _player->PetSpellInitialize();
}

void Spell::EffectTaunt(SpellEffectIndex /*eff_idx*/)
{
    if (!unitTarget)
        return;

    // this effect use before aura Taunt apply for prevent taunt already attacking target
    // for spell as marked "non effective at already attacking target"
    if (unitTarget->GetTypeId() != TYPEID_PLAYER)
    {
        if (unitTarget->getVictim()==m_caster)
        {
            SendCastResult(SPELL_FAILED_DONT_REPORT);
            return;
        }
    }

    // if target immune to taunt don't change threat
    if (unitTarget->GetDiminishing(DIMINISHING_TAUNT) == DIMINISHING_LEVEL_IMMUNE)
        return;

    // Also use this effect to set the taunter's threat to the taunted creature's highest value
    if (unitTarget->CanHaveThreatList() && unitTarget->getThreatManager().getCurrentVictim())
        unitTarget->getThreatManager().addThreat(m_caster,unitTarget->getThreatManager().getCurrentVictim()->getThreat());
}

void Spell::EffectWeaponDmg(SpellEffectIndex eff_idx)
{
    if (!unitTarget)
        return;

    if (!unitTarget->isAlive())
        return;

    // multiple weapon dmg effect workaround
    // execute only the last weapon damage
    // and handle all effects at once
    for (int j = 0; j < MAX_EFFECT_INDEX; ++j)
    {
        switch(m_spellInfo->Effect[j])
        {
            case SPELL_EFFECT_WEAPON_DAMAGE:
            case SPELL_EFFECT_WEAPON_DAMAGE_NOSCHOOL:
            case SPELL_EFFECT_NORMALIZED_WEAPON_DMG:
            case SPELL_EFFECT_WEAPON_PERCENT_DAMAGE:
                if (j < int(eff_idx))                             // we must calculate only at last weapon effect
                    return;
            break;
        }
    }

    // some spell specific modifiers
    bool spellBonusNeedWeaponDamagePercentMod = false;      // if set applied weapon damage percent mode to spell bonus

    float weaponDamagePercentMod = 1.0f;                    // applied to weapon damage and to fixed effect damage bonus
    float totalDamagePercentMod  = 1.0f;                    // applied to final bonus+weapon damage
    bool normalized = false;

    int32 spell_bonus = 0;                                  // bonus specific for spell

    switch(m_spellInfo->SpellFamilyName)
    {
        case SPELLFAMILY_GENERIC:
        {
            switch(m_spellInfo->Id)
            {
                // for spells with divided damage to targets
                case 66765: case 66809: case 67331:         // Meteor Fists
                case 67333:                                 // Meteor Fists
                case 69055:                                 // Bone Slice (Icecrown Citadel, Lord Marrowgar, normal)
                case 70814:                                 // Bone Slice (Icecrown Citadel, Lord Marrowgar, heroic)
                case 71021:                                 // Saber Lash
                {
                    uint32 count = 0;
                    for(TargetList::const_iterator ihit = m_UniqueTargetInfo.begin(); ihit != m_UniqueTargetInfo.end(); ++ihit)
                        if (ihit->effectMask & (1<<eff_idx))
                            ++count;

                    totalDamagePercentMod /= float(count);  // divide to all targets
                    break;
                }
            }
            break;
        }
        case SPELLFAMILY_DRUID:
        {
            // Rend and Tear ( on Maul / Shred )
            if (m_spellInfo->SpellFamilyFlags.test<CF_DRUID_MAUL, CF_DRUID_SHRED>())
            {
                if (unitTarget && unitTarget->HasAuraState(AURA_STATE_BLEEDING))
                {
                    Unit::AuraList const& aura = m_caster->GetAurasByType(SPELL_AURA_DUMMY);
                    for(Unit::AuraList::const_iterator itr = aura.begin(); itr != aura.end(); ++itr)
                    {
                        if ((*itr)->GetSpellProto()->SpellIconID == 2859 && (*itr)->GetEffIndex() == 0)
                        {
                            totalDamagePercentMod += (totalDamagePercentMod * (*itr)->GetModifier()->m_amount) / 100;
                            break;
                        }
                    }
                }
            }
            break;
        }
        case SPELLFAMILY_WARRIOR:
        {
            // Devastate
            if (m_spellInfo->SpellVisual[0] == 12295 && m_spellInfo->SpellIconID == 1508)
            {
                // Sunder Armor
                Aura* sunder = unitTarget->GetAura<SPELL_AURA_MOD_RESISTANCE_PCT, SPELLFAMILY_WARRIOR, CF_WARRIOR_SUNDER_ARMOR>(m_caster->GetObjectGuid());

                // Devastate bonus and sunder armor refresh
                if (sunder)
                {
                    sunder->GetHolder()->RefreshHolder();
                    spell_bonus += sunder->GetStackAmount() * CalculateDamage(EFFECT_INDEX_2, unitTarget);
                }

                // Devastate causing Sunder Armor Effect
                // and no need to cast over max stack amount
                if (!sunder || sunder->GetStackAmount() < sunder->GetSpellProto()->StackAmount)
                    m_caster->CastSpell(unitTarget, 58567, true);
                    if (m_caster->GetDummyAura(58388))
                        m_caster->CastSpell (unitTarget, 58567, true);
            }
            break;
        }
        case SPELLFAMILY_ROGUE:
        {
            // Mutilate (for each hand)
            if (m_spellInfo->SpellFamilyFlags.test<CF_ROGUE_MUTILATE_MH, CF_ROGUE_MUTILATE_OH>())
            {
                bool found = false;
                // fast check
                if (unitTarget->HasAuraState(AURA_STATE_DEADLY_POISON))
                    found = true;
                // full aura scan
                else
                {
                    Unit::SpellAuraHolderMap const& auras = unitTarget->GetSpellAuraHolderMap();
                    for(Unit::SpellAuraHolderMap::const_iterator itr = auras.begin(); itr!=auras.end(); ++itr)
                    {
                        if (itr->second->GetSpellProto()->Dispel == DISPEL_POISON)
                        {
                            found = true;
                            break;
                        }
                    }
                }

                if (found)
                    totalDamagePercentMod *= 1.2f;          // 120% if poisoned
            }
            // Fan of Knives
            else if (m_caster->GetTypeId()==TYPEID_PLAYER && m_spellInfo->SpellFamilyFlags.test<CF_ROGUE_FAN_OF_KNIVES>())
            {
                Item* weapon = ((Player*)m_caster)->GetWeaponForAttack(m_attackType,true,true);
                if (weapon && weapon->GetProto()->SubClass == ITEM_SUBCLASS_WEAPON_DAGGER)
                    totalDamagePercentMod *= 1.5f;          // 150% to daggers
            }
            // Ghostly Strike
            else if (m_caster->GetTypeId() == TYPEID_PLAYER && m_spellInfo->Id == 14278)
            {
                Item* weapon = ((Player*)m_caster)->GetWeaponForAttack(m_attackType,true,true);
                if (weapon && weapon->GetProto()->SubClass == ITEM_SUBCLASS_WEAPON_DAGGER)
                    totalDamagePercentMod *= 1.44f;         // 144% to daggers
            }
            // Hemorrhage
            else if (m_caster->GetTypeId() == TYPEID_PLAYER && m_spellInfo->SpellFamilyFlags.test<CF_ROGUE_HEMORRHAGE>())
            {
                Item* weapon = ((Player*)m_caster)->GetWeaponForAttack(m_attackType,true,true);
                if (weapon && weapon->GetProto()->SubClass == ITEM_SUBCLASS_WEAPON_DAGGER)
                    totalDamagePercentMod *= 1.45f;         // 145% to daggers
            }
            break;
        }
        case SPELLFAMILY_PALADIN:
        {
            // Judgement of Command - receive benefit from Spell Damage and Attack Power
            if (m_spellInfo->SpellFamilyFlags.test<CF_PALADIN_JUDGEMENT_OF_COMMAND>())
            {
                float ap = m_caster->GetTotalAttackPowerValue(BASE_ATTACK);
                int32 holy = m_caster->SpellBaseDamageBonusDone(GetSpellSchoolMask(m_spellInfo));
                if (holy < 0)
                    holy = 0;
                spell_bonus += int32(ap * 0.08f) + int32(holy * 13 / 100);
            }
            break;
        }
        case SPELLFAMILY_HUNTER:
        {
            // Kill Shot
            if (m_spellInfo->SpellFamilyFlags.test<CF_HUNTER_KILL_SHOT>())
            {
                // 0.4*RAP added to damage (that is 0.2 if we apply PercentMod (200%) to spell_bonus, too)
                spellBonusNeedWeaponDamagePercentMod = true;
                spell_bonus += int32( 0.2f * m_caster->GetTotalAttackPowerValue(RANGED_ATTACK) );
            }
            break;
        }
        case SPELLFAMILY_SHAMAN:
        {
            // Skyshatter Harness item set bonus
            // Stormstrike
            if (m_spellInfo->SpellFamilyFlags.test<CF_SHAMAN_STORMSTRIKE1>())
            {
                Unit::AuraList const& m_OverrideClassScript = m_caster->GetAurasByType(SPELL_AURA_OVERRIDE_CLASS_SCRIPTS);
                for(Unit::AuraList::const_iterator citr = m_OverrideClassScript.begin(); citr != m_OverrideClassScript.end(); ++citr)
                {
                    // Stormstrike AP Buff
                    if ( (*citr)->GetModifier()->m_miscvalue == 5634 )
                    {
                        m_caster->CastSpell(m_caster, 38430, true, NULL, *citr);
                        break;
                    }
                }
            }
            break;
        }
        case SPELLFAMILY_DEATHKNIGHT:
        {
            // Blood Strike, Heart Strike, Obliterate
            // Blood-Caked Strike
            if (m_spellInfo->SpellFamilyFlags.test<CF_DEATHKNIGHT_BLOOD_STRIKE, CF_DEATHKNIGHT_HEART_STRIKE, CF_DEATHKNIGHT_OBLITERATE>() ||
                m_spellInfo->SpellIconID == 1736)
            {
                uint32 count = 0;
                Unit::SpellAuraHolderMap const& auras = unitTarget->GetSpellAuraHolderMap();
                for(Unit::SpellAuraHolderMap::const_iterator itr = auras.begin(); itr!=auras.end(); ++itr)
                {
                    if (itr->second->GetSpellProto()->Dispel == DISPEL_DISEASE &&
                        itr->second->GetCasterGuid() == m_caster->GetObjectGuid())
                        ++count;
                }

                if (count)
                {
                    // Effect 1(for Blood-Caked Strike)/3(other) damage is bonus
                    float bonus = count * CalculateDamage(m_spellInfo->SpellIconID == 1736 ? EFFECT_INDEX_0 : EFFECT_INDEX_2, unitTarget) / 100.0f;
                    // Blood Strike, Blood-Caked Strike and Obliterate store bonus*2
                    if (m_spellInfo->SpellFamilyFlags.test<CF_DEATHKNIGHT_BLOOD_STRIKE, CF_DEATHKNIGHT_OBLITERATE>() ||
                        m_spellInfo->SpellIconID == 1736)
                        bonus /= 2.0f;

                    totalDamagePercentMod *= 1.0f + bonus;
                }

                // Heart Strike secondary target
                if (m_spellInfo->SpellIconID == 3145)
                    if (m_targets.getUnitTarget() != unitTarget)
                        weaponDamagePercentMod /= 2.0f;
            }
            // Glyph of Blood Strike
            if (m_spellInfo->SpellFamilyFlags.test<CF_DEATHKNIGHT_BLOOD_STRIKE>() &&
                m_caster->HasAura(59332) &&
                unitTarget->HasAuraType(SPELL_AURA_MOD_DECREASE_SPEED))
            {
                totalDamagePercentMod *= 1.2f;              // 120% if snared
            }
            // Glyph of Death Strike
            if (m_spellInfo->SpellFamilyFlags.test<CF_DEATHKNIGHT_DEATH_STRIKE>() &&
                m_caster->HasAura(59336))
            {
                int32 rp = m_caster->GetPower(POWER_RUNIC_POWER) / 10;
                if (rp > 25)
                    rp = 25;
                totalDamagePercentMod *= 1.0f + rp / 100.0f;
            }
            // Glyph of Plague Strike
            if (m_spellInfo->SpellFamilyFlags.test<CF_DEATHKNIGHT_PLAGUE_STRIKE>() &&
                m_caster->HasAura(58657) )
            {
                totalDamagePercentMod *= 1.2f;
            }
            // Rune strike
            if ( m_spellInfo->SpellIconID == 3007)
            {
                int32 count = CalculateDamage(EFFECT_INDEX_2, unitTarget);
                spell_bonus += int32(count * m_caster->GetTotalAttackPowerValue(BASE_ATTACK) / 100.0f);
            }
            break;
        }
    }

    int32 fixed_bonus = 0;
    for (int j = 0; j < MAX_EFFECT_INDEX; ++j)
    {
        switch(m_spellInfo->Effect[j])
        {
            case SPELL_EFFECT_WEAPON_DAMAGE:
            case SPELL_EFFECT_WEAPON_DAMAGE_NOSCHOOL:
                fixed_bonus += CalculateDamage(SpellEffectIndex(j), unitTarget);
                break;
            case SPELL_EFFECT_NORMALIZED_WEAPON_DMG:
                fixed_bonus += CalculateDamage(SpellEffectIndex(j), unitTarget);
                normalized = true;
                break;
            case SPELL_EFFECT_WEAPON_PERCENT_DAMAGE:
                weaponDamagePercentMod *= float(CalculateDamage(SpellEffectIndex(j), unitTarget)) / 100.0f;

                // applied only to prev.effects fixed damage
                fixed_bonus = int32(fixed_bonus*weaponDamagePercentMod);
                break;
            default:
                break;                                      // not weapon damage effect, just skip
        }
    }

    // apply weaponDamagePercentMod to spell bonus also
    if (spellBonusNeedWeaponDamagePercentMod)
        spell_bonus = int32(spell_bonus*weaponDamagePercentMod);

    // non-weapon damage
    int32 bonus = spell_bonus + fixed_bonus;

    // apply to non-weapon bonus weapon total pct effect, weapon total flat effect included in weapon damage
    if (bonus)
    {
        UnitMods unitMod;
        switch(m_attackType)
        {
            default:
            case BASE_ATTACK:   unitMod = UNIT_MOD_DAMAGE_MAINHAND; break;
            case OFF_ATTACK:    unitMod = UNIT_MOD_DAMAGE_OFFHAND;  break;
            case RANGED_ATTACK: unitMod = UNIT_MOD_DAMAGE_RANGED;   break;
        }

        float weapon_total_pct  = m_caster->GetModifierValue(unitMod, TOTAL_PCT);
        bonus = int32(bonus*weapon_total_pct);
    }

    // + weapon damage with applied weapon% dmg to base weapon damage in call
    bonus += int32(m_caster->CalculateDamage(m_attackType, normalized)*weaponDamagePercentMod);

    // total damage
    bonus = int32(bonus*totalDamagePercentMod);

    // prevent negative damage
    m_damage+= uint32(bonus > 0 ? bonus : 0);

    // Hemorrhage
    if (m_spellInfo->IsFitToFamily<SPELLFAMILY_ROGUE, CF_ROGUE_HEMORRHAGE>())
    {
        if (m_caster->GetTypeId()==TYPEID_PLAYER)
            m_caster->AddComboPoints(unitTarget, 1);
    }
    // Mangle (Cat): CP
    else if (m_spellInfo->IsFitToFamily<SPELLFAMILY_DRUID, CF_DRUID_MANGLE_CAT>())
    {
        if (m_caster->GetTypeId()==TYPEID_PLAYER)
            m_caster->AddComboPoints(unitTarget, 1);
    }

    // take ammo
    if (m_attackType == RANGED_ATTACK && m_caster->GetTypeId() == TYPEID_PLAYER)
    {
        Item *pItem = ((Player*)m_caster)->GetWeaponForAttack(RANGED_ATTACK, true, false);

        // wands don't have ammo
        if (!pItem || pItem->GetProto()->SubClass == ITEM_SUBCLASS_WEAPON_WAND)
            return;

        if (pItem->GetProto()->InventoryType == INVTYPE_THROWN)
        {
            if (pItem->GetMaxStackCount()==1)
            {
                // decrease durability for non-stackable throw weapon
                ((Player*)m_caster)->DurabilityPointLossForEquipSlot(EQUIPMENT_SLOT_RANGED);
            }
            else
            {
                // decrease items amount for stackable throw weapon
                uint32 count = 1;
                ((Player*)m_caster)->DestroyItemCount( pItem, count, true);
            }
        }
        else if (uint32 ammo = ((Player*)m_caster)->GetUInt32Value(PLAYER_AMMO_ID))
            ((Player*)m_caster)->DestroyItemCount(ammo, 1, true);
    }
}

void Spell::EffectThreat(SpellEffectIndex /*eff_idx*/)
{
    if (!unitTarget || !unitTarget->isAlive() || !m_caster->isAlive())
        return;

    if (!unitTarget->CanHaveThreatList())
        return;

    int32 bonus=0;
    if (m_caster->GetTypeId()==TYPEID_PLAYER)
        if (m_spellInfo->SpellFamilyName==SPELLFAMILY_WARRIOR && m_spellInfo->SpellFamilyFlags.test<CF_WARRIOR_SUNDER_ARMOR>())
            bonus+=m_caster->GetTotalAttackPowerValue(BASE_ATTACK)/20; //Sunder Armor bonus threat

   unitTarget->AddThreat(m_caster, float(damage+bonus), false, GetSpellSchoolMask(m_spellInfo), m_spellInfo);
}

void Spell::EffectHealMaxHealth(SpellEffectIndex /*eff_idx*/)
{
    if (!unitTarget)
        return;

    if (!unitTarget->isAlive())
        return;

    uint32 heal = m_caster->GetMaxHealth();

    m_healing += heal;
}

void Spell::EffectInterruptCast(SpellEffectIndex eff_idx)
{
    if (!unitTarget)
        return;

    if (!unitTarget->isAlive())
        return;

    // TODO: not all spells that used this effect apply cooldown at school spells
    // also exist case: apply cooldown to interrupted cast only and to all spells
    for (uint32 i = CURRENT_FIRST_NON_MELEE_SPELL; i < CURRENT_MAX_SPELL; ++i)
    {
        if (Spell* spell = unitTarget->GetCurrentSpell(CurrentSpellTypes(i)))
        {
            SpellEntry const* curSpellInfo = spell->m_spellInfo;
            // check if we can interrupt spell
            if ((curSpellInfo->InterruptFlags & SPELL_INTERRUPT_FLAG_INTERRUPT) && curSpellInfo->PreventionType == SPELL_PREVENTION_TYPE_SILENCE )
            {
                unitTarget->ProhibitSpellSchool(GetSpellSchoolMask(curSpellInfo), unitTarget->CalculateAuraDuration(m_spellInfo, (1 << eff_idx), GetSpellDuration(m_spellInfo), m_caster));
                unitTarget->InterruptSpell(CurrentSpellTypes(i),false);
            }
        }
    }
}

void Spell::EffectSummonObjectWild(SpellEffectIndex eff_idx)
{
    uint32 gameobject_id = m_spellInfo->EffectMiscValue[eff_idx];

    GameObject* pGameObj = new GameObject;

    WorldObject* target = focusObject;
    if (!target)
        target = m_caster;

    float x, y, z;
    if (m_targets.m_targetMask & TARGET_FLAG_DEST_LOCATION)
    {
        x = m_targets.m_destX;
        y = m_targets.m_destY;
        z = m_targets.m_destZ;
    }
    else
        m_caster->GetClosePoint(x, y, z, DEFAULT_WORLD_OBJECT_SIZE);

    Map *map = target->GetMap();

    if (!pGameObj->Create(map->GenerateLocalLowGuid(HIGHGUID_GAMEOBJECT), gameobject_id, map,
        m_caster->GetPhaseMask(), x, y, z, target->GetOrientation(), 0.0f, 0.0f, 0.0f, 0.0f, GO_ANIMPROGRESS_DEFAULT, GO_STATE_READY))
    {
        delete pGameObj;
        return;
    }

    pGameObj->SetRespawnTime(m_duration > 0 ? m_duration/IN_MILLISECONDS : 0);
    pGameObj->SetSpellId(m_spellInfo->Id);

    // Wild object not have owner and check clickable by players
    map->Add(pGameObj);

    // Store the GO to the caster
    m_caster->AddWildGameObject(pGameObj);

    if (pGameObj->GetGoType() == GAMEOBJECT_TYPE_FLAGDROP && m_caster->GetTypeId() == TYPEID_PLAYER)
    {
        Player *pl = (Player*)m_caster;
        BattleGround* bg = ((Player *)m_caster)->GetBattleGround();

        switch(pGameObj->GetMapId())
        {
            case 489:                                       //WS
            {
                if (bg && bg->GetTypeID(true)==BATTLEGROUND_WS && bg->GetStatus() == STATUS_IN_PROGRESS)
                {
                    Team team = pl->GetTeam() == ALLIANCE ? HORDE : ALLIANCE;

                    ((BattleGroundWS*)bg)->SetDroppedFlagGuid(pGameObj->GetObjectGuid(), team);
                }
                break;
            }
            case 566:                                       //EY
            {
                if (bg && bg->GetTypeID(true)==BATTLEGROUND_EY && bg->GetStatus() == STATUS_IN_PROGRESS)
                {
                    ((BattleGroundEY*)bg)->SetDroppedFlagGuid(pGameObj->GetObjectGuid());
                }
                break;
            }
        }
    }

    pGameObj->SummonLinkedTrapIfAny();

    if (m_caster->GetTypeId() == TYPEID_UNIT && ((Creature*)m_caster)->AI())
        ((Creature*)m_caster)->AI()->JustSummoned(pGameObj);
}

void Spell::EffectScriptEffect(SpellEffectIndex eff_idx)
{
    // TODO: we must implement hunter pet summon at login there (spell 6962)

    switch(m_spellInfo->SpellFamilyName)
    {
        case SPELLFAMILY_GENERIC:
        {
            switch(m_spellInfo->Id)
            {
                case 6962:                                  // Called pet
                {
                    if (m_caster->GetTypeId() != TYPEID_PLAYER)
                        return;

                    if (((Player*)m_caster)->GetTemporaryUnsummonedPetCount())
                        ((Player*)m_caster)->ResummonPetTemporaryUnSummonedIfAny();
                    else
                        ((Player*)m_caster)->LoadPet();
                    return;
                }
                case 8856:                                  // Bending Shinbone
                {
                    if (!itemTarget && m_caster->GetTypeId()!=TYPEID_PLAYER)
                        return;

                    uint32 spell_id = 0;
                    switch(urand(1, 5))
                    {
                        case 1:  spell_id = 8854; break;
                        default: spell_id = 8855; break;
                    }

                    m_caster->CastSpell(m_caster,spell_id,true,NULL);
                    return;
                }
                case 17512:                                 // Piccolo of the Flaming Fire
                {
                    if (!unitTarget || unitTarget->GetTypeId() != TYPEID_PLAYER)
                        return;

                    unitTarget->HandleEmoteCommand(EMOTE_STATE_DANCE);
                    return;
                }
                case 20589:                                 // Escape artist
                {
                    if (!unitTarget)
                        return;

                    unitTarget->RemoveSpellsCausingAura(SPELL_AURA_MOD_ROOT);
                    unitTarget->RemoveSpellsCausingAura(SPELL_AURA_MOD_DECREASE_SPEED);
                    return;
                }
                case 22539:                                 // Shadow Flame (All script effects, not just end ones to
                case 22972:                                 // prevent player from dodging the last triggered spell)
                case 22975:
                case 22976:
                case 22977:
                case 22978:
                case 22979:
                case 22980:
                case 22981:
                case 22982:
                case 22983:
                case 22984:
                case 22985:
                {
                    if (!unitTarget || !unitTarget->isAlive())
                        return;

                    // Onyxia Scale Cloak
                    if (unitTarget->GetDummyAura(22683))
                        return;

                    // Shadow Flame
                    m_caster->CastSpell(unitTarget, 22682, true);
                    return;
                }
                case 24194:                                 // Uther's Tribute
                case 24195:                                 // Grom's Tribute
                {
                    if (m_caster->GetTypeId() != TYPEID_PLAYER)
                        return;

                    uint8 race = m_caster->getRace();
                    uint32 spellId = 0;

                    switch(m_spellInfo->Id)
                    {
                        case 24194:
                            switch(race)
                            {
                                case RACE_HUMAN:            spellId = 24105; break;
                                case RACE_DWARF:            spellId = 24107; break;
                                case RACE_NIGHTELF:         spellId = 24108; break;
                                case RACE_GNOME:            spellId = 24106; break;
                                case RACE_DRAENEI:          spellId = 69533; break;
                            }
                            break;
                        case 24195:
                            switch(race)
                            {
                                case RACE_ORC:              spellId = 24104; break;
                                case RACE_UNDEAD:           spellId = 24103; break;
                                case RACE_TAUREN:           spellId = 24102; break;
                                case RACE_TROLL:            spellId = 24101; break;
                                case RACE_BLOODELF:         spellId = 69530; break;
                            }
                            break;
                    }

                    if (spellId)
                        m_caster->CastSpell(m_caster, spellId, true);

                    return;
                }
                case 24320:                                 // Poisonous Blood
                {
                    unitTarget->CastSpell(unitTarget, 24321, true, NULL, NULL, m_caster->GetObjectGuid());
                    return;
                }
                case 24590:                                 // Brittle Armor - need remove one 24575 Brittle Armor aura
                    unitTarget->RemoveAuraHolderFromStack(24575);
                    return;
                case 24714:                                 // Trick
                {
                    if (m_caster->GetTypeId() != TYPEID_PLAYER)
                        return;

                    if (roll_chance_i(14))                  // Trick (can be different critter models). 14% since below can have 1 of 6
                        m_caster->CastSpell(m_caster, 24753, true);
                    else                                    // Random Costume, 6 different (plus add. for gender)
                        m_caster->CastSpell(m_caster, 24720, true);

                    return;
                }
                case 24717:                                 // Pirate Costume
                {
                    if (!unitTarget || unitTarget->GetTypeId() != TYPEID_PLAYER)
                        return;

                    // Pirate Costume (male or female)
                    m_caster->CastSpell(unitTarget, unitTarget->getGender() == GENDER_MALE ? 24708 : 24709, true);
                    return;
                }
                case 24718:                                 // Ninja Costume
                {
                    if (!unitTarget || unitTarget->GetTypeId() != TYPEID_PLAYER)
                        return;

                    // Ninja Costume (male or female)
                    m_caster->CastSpell(unitTarget, unitTarget->getGender() == GENDER_MALE ? 24711 : 24710, true);
                    return;
                }
                case 24719:                                 // Leper Gnome Costume
                {
                    if (!unitTarget || unitTarget->GetTypeId() != TYPEID_PLAYER)
                        return;

                    // Leper Gnome Costume (male or female)
                    m_caster->CastSpell(unitTarget, unitTarget->getGender() == GENDER_MALE ? 24712 : 24713, true);
                    return;
                }
                case 24720:                                 // Random Costume
                {
                    if (!unitTarget || unitTarget->GetTypeId() != TYPEID_PLAYER)
                        return;

                    uint32 spellId = 0;

                    switch(urand(0, 6))
                    {
                        case 0:
                            spellId = unitTarget->getGender() == GENDER_MALE ? 24708 : 24709;
                            break;
                        case 1:
                            spellId = unitTarget->getGender() == GENDER_MALE ? 24711 : 24710;
                            break;
                        case 2:
                            spellId = unitTarget->getGender() == GENDER_MALE ? 24712 : 24713;
                            break;
                        case 3:
                            spellId = 24723;
                            break;
                        case 4:
                            spellId = 24732;
                            break;
                        case 5:
                            spellId = unitTarget->getGender() == GENDER_MALE ? 24735 : 24736;
                            break;
                        case 6:
                            spellId = 24740;
                            break;
                    }

                    m_caster->CastSpell(unitTarget, spellId, true);
                    return;
                }
                case 24737:                                 // Ghost Costume
                {
                    if (!unitTarget || unitTarget->GetTypeId() != TYPEID_PLAYER)
                        return;

                    // Ghost Costume (male or female)
                    m_caster->CastSpell(unitTarget, unitTarget->getGender() == GENDER_MALE ? 24735 : 24736, true);
                    return;
                }
                case 24751:                                 // Trick or Treat
                {
                    if (!unitTarget || unitTarget->GetTypeId() != TYPEID_PLAYER)
                        return;

                    // Tricked or Treated
                    unitTarget->CastSpell(unitTarget, 24755, true);

                    // Treat / Trick
                    unitTarget->CastSpell(unitTarget, roll_chance_i(50) ? 24714 : 24715, true);
                    return;
                }
                case 25140:                                 // Orb teleport spells
                case 25143:
                case 25650:
                case 25652:
                case 29128:
                case 29129:
                case 35376:
                case 35727:
                {
                    if (!unitTarget)
                        return;

                    uint32 spellid;
                    switch(m_spellInfo->Id)
                    {
                        case 25140: spellid =  32571; break;
                        case 25143: spellid =  32572; break;
                        case 25650: spellid =  30140; break;
                        case 25652: spellid =  30141; break;
                        case 29128: spellid =  32568; break;
                        case 29129: spellid =  32569; break;
                        case 35376: spellid =  25649; break;
                        case 35727: spellid =  35730; break;
                        default:
                            return;
                    }

                    unitTarget->CastSpell(unitTarget,spellid,false);
                    return;
                }
                case 26004:                                 // Mistletoe
                {
                    if (!unitTarget)
                        return;

                    unitTarget->HandleEmote(EMOTE_ONESHOT_CHEER);
                    return;
                }
                case 26218:                                 // Mistletoe
                {
                    if (!unitTarget || unitTarget->GetTypeId() != TYPEID_PLAYER)
                        return;

                    uint32 spells[3] = {26206, 26207, 45036};

                    m_caster->CastSpell(unitTarget, spells[urand(0, 2)], true);
                    return;
                }
                case 26275:                                 // PX-238 Winter Wondervolt TRAP
                {
                    uint32 spells[4] = {26272, 26157, 26273, 26274};

                    // check presence
                    for(int j = 0; j < 4; ++j)
                        if (unitTarget->HasAura(spells[j], EFFECT_INDEX_0))
                            return;

                    // cast
                    unitTarget->CastSpell(unitTarget, spells[urand(0,3)], true);
                    return;
                }
                case 26465:                                 // Mercurial Shield - need remove one 26464 Mercurial Shield aura
                    unitTarget->RemoveAuraHolderFromStack(26464);
                    return;
                case 26656:                                 // Summon Black Qiraji Battle Tank
                {
                    if (!unitTarget)
                        return;

                    // Prevent stacking of mounts
                    unitTarget->RemoveSpellsCausingAura(SPELL_AURA_MOUNTED);

                    // Two separate mounts depending on area id (allows use both in and out of specific instance)
                    if (unitTarget->GetAreaId() == 3428)
                        unitTarget->CastSpell(unitTarget, 25863, false);
                    else
                        unitTarget->CastSpell(unitTarget, 26655, false);

                    return;
                }
                case 26678:                                 //Heart Candy
                {
                    uint32 item=0;
                    switch ( urand(0, 7) )
                    {
                        case 0:
                            item = 21816; break;
                        case 1:
                            item = 21817; break;
                        case 2:
                            item = 21818; break;
                        case 3:
                            item = 21819; break;
                        case 4:
                            item = 21820; break;
                        case 5:
                            item = 21821; break;
                        case 6:
                            item = 21822; break;
                        case 7:
                            item = 21823; break;
                    }
                    if (item)
                        DoCreateItem(eff_idx,item);
                    return;
                }
                case 28374:                                 // Decimate (Gluth encounter)
                {
                    if (unitTarget && unitTarget != m_caster)
                    {
                        if (unitTarget->GetHealthPercent() > 5.0f)
                            m_caster->CastSpell(unitTarget, 28375, true);
                    }
                    break;
                }
                case 28560:                                 // Summon Blizzard
                {
                    if (!unitTarget)
                        return;

                    m_caster->SummonCreature(16474, unitTarget->GetPositionX(), unitTarget->GetPositionY(), unitTarget->GetPositionZ(), 0.0f, TEMPSUMMON_TIMED_DESPAWN, 30000);
                    return;
                }
                case 29126:                                 // Cleansing Flames Darnassus
                {
                    if (!unitTarget)
                        return;
                    unitTarget->CastSpell(unitTarget, 29099, true); // Create Flame of Darnassus
                    break;
                }
                case 29135:                                 // Cleansing Flames Ironforge
                {
                    if (!unitTarget)
                        return;
                    unitTarget->CastSpell(unitTarget, 29102, true); // Create Flame of Ironforge
                    break;
                }
                case 29136:                                 // Cleansing Flames Orgrimmar
                {
                    if (!unitTarget)
                        return;
                    unitTarget->CastSpell(unitTarget, 29130, true); // Create Flame of Orgrimmar
                    break;
                }
                case 29137:                                 // Cleansing Flames Stormwind
                {
                    if (!unitTarget)
                        return;
                    unitTarget->CastSpell(unitTarget, 29101, true); // Create Flame of Stormwind
                    break;
                }
                case 29138:                                 // Cleansing Flames Thunder Bluff
                {
                    if (!unitTarget)
                        return;
                    unitTarget->CastSpell(unitTarget, 29132, true); // Create Flame of Thunder Bluff
                    break;
                }
                case 29139:                                 // Cleansing Flames Undercity
                {
                    if (!unitTarget)
                        return;
                    unitTarget->CastSpell(unitTarget, 29133, true); // Create Flame of The Undercity
                    break;
                }
                case 29830:                                 // Mirren's Drinking Hat
                {
                    uint32 item = 0;
                    switch ( urand(1, 6) )
                    {
                        case 1:
                        case 2:
                        case 3:
                            item = 23584; break;            // Loch Modan Lager
                        case 4:
                        case 5:
                            item = 23585; break;            // Stouthammer Lite
                        case 6:
                            item = 23586; break;            // Aerie Peak Pale Ale
                    }

                    if (item)
                        DoCreateItem(eff_idx,item);

                    break;
                }
                case 30918:                                 // Improved Sprint
                {
                    if (!unitTarget)
                        return;

                    // Removes snares and roots.
                    unitTarget->RemoveAurasAtMechanicImmunity(IMMUNE_TO_ROOT_AND_SNARE_MASK,30918,true);
                    break;
                }
                case 38358:                                 // Tidal Surge
                {
                    if (!unitTarget)
                        return;

                    unitTarget->CastSpell(unitTarget, 38353, true, NULL, NULL, m_caster->GetObjectGuid());
                    return;
                }
                case 39681:                                 // Summon Goblin Tonk
                {
                    if (!unitTarget || unitTarget->GetTypeId() != TYPEID_PLAYER)
                        return;

                    unitTarget->CastSpell(unitTarget, 39682, true);
                    break;
                }
                case 39684:                                 // Summon Gnomish Tonk
                {
                    if (!unitTarget || unitTarget->GetTypeId() != TYPEID_PLAYER)
                        return;

                    unitTarget->CastSpell(unitTarget, 39683, true);
                    break;
                }
                case 39835:                                 // Needle Spine (Warlord Najentus)
                {
                    if (!unitTarget)
                        return;

                    // TODO likely that this spell should have m_caster as Original caster, but conflicts atm with TARGET_ALL_FRIENDLY_UNITS_AROUND_CASTER
                    unitTarget->CastSpell(unitTarget, 39968, true);
                }
                case 41055:                                 // Copy Weapon
                {
                    if (m_caster->GetTypeId() != TYPEID_UNIT || !unitTarget || unitTarget->GetTypeId() != TYPEID_PLAYER)
                        return;

                    if (Item* pItem = ((Player*)unitTarget)->GetItemByPos(INVENTORY_SLOT_BAG_0, EQUIPMENT_SLOT_MAINHAND))
                    {
                        ((Creature*)m_caster)->SetVirtualItem(VIRTUAL_ITEM_SLOT_0, pItem->GetEntry());

                        // Unclear what this spell should do
                        unitTarget->CastSpell(m_caster, m_spellInfo->CalculateSimpleValue(eff_idx), true);
                    }

                    return;
                }
                case 41126:                                 // Flame Crash
                {
                    if (!unitTarget)
                        return;

                    unitTarget->CastSpell(unitTarget, 41131, true);
                    break;
                }
                case 42281:                                 // Sprout (Headless Horsemann spell)
                {
                    if (!unitTarget)
                        return;

                    unitTarget->CastSpell(unitTarget, 42285, true);
                    return;
                }
                case 43365:                                 // The Cleansing: Shrine Cast
                {
                    if (m_caster->GetTypeId() != TYPEID_PLAYER)
                        return;

                    // Script Effect Player Cast Mirror Image
                    m_caster->CastSpell(m_caster, 50217, true);
                    return;
                }
                case 44364:                                 // Rock Falcon Primer
                {
                    if (!unitTarget || unitTarget->GetTypeId() != TYPEID_PLAYER)
                        return;

                    // Are there anything special with this, a random chance or condition?
                    // Feeding Rock Falcon
                    unitTarget->CastSpell(unitTarget, m_spellInfo->CalculateSimpleValue(eff_idx), true, NULL, NULL, unitTarget->GetObjectGuid(), m_spellInfo);
                    return;
                }
                case 43375:
                case 43972:                                // Mixing Blood for Quest 11306
                {
                    switch(urand(0, 3))
                    {
                        case 0 : m_caster->CastSpell(m_caster, 43378, true); break;
                        case 1 : m_caster->CastSpell(m_caster, 43376, true); break;
                        case 2 : m_caster->CastSpell(m_caster, 43377, true); break;
                        case 3 : m_caster->CastSpell(m_caster, 43970, true); break;
                    }
                    break;
                }
                case 44455:                                 // Character Script Effect Reverse Cast
                {
                    if (!unitTarget || unitTarget->GetTypeId() != TYPEID_UNIT)
                        return;

                    Creature* pTarget = (Creature*)unitTarget;

                    if (const SpellEntry *pSpell = sSpellStore.LookupEntry(m_spellInfo->CalculateSimpleValue(eff_idx)))
                    {
                        // if we used item at least once...
                        if (pTarget->IsTemporarySummon() && int32(pTarget->GetEntry()) == pSpell->EffectMiscValue[eff_idx])
                        {
                            TemporarySummon* pSummon = (TemporarySummon*)pTarget;

                            // can only affect "own" summoned
                            if (pSummon->GetSummonerGuid() == m_caster->GetObjectGuid())
                            {
                                if (pTarget->hasUnitState(UNIT_STAT_ROAMING | UNIT_STAT_ROAMING_MOVE))
                                    pTarget->GetMotionMaster()->MovementExpired();

                                // trigger cast of quest complete script (see code for this spell below)
                                pTarget->CastSpell(pTarget, 44462, true);

                                pTarget->GetMotionMaster()->MovePoint(0, m_caster->GetPositionX(), m_caster->GetPositionY(), m_caster->GetPositionZ());
                            }

                            return;
                        }

                        // or if it is first time used item, cast summon and despawn the target
                        m_caster->CastSpell(pTarget, pSpell, true);
                        pTarget->ForcedDespawn();

                        // TODO: here we should get pointer to the just summoned and make it move.
                        // without, it will be one extra use of quest item
                    }

                    return;
                }
                case 44462:                                 // Cast Quest Complete on Master
                {
                    if (m_caster->GetTypeId() != TYPEID_UNIT)
                        return;

                    Creature* pQuestCow = NULL;

                    float range = 20.0f;

                    // search for a reef cow nearby
                    MaNGOS::NearestCreatureEntryWithLiveStateInObjectRangeCheck u_check(*m_caster, 24797, true, range);
                    MaNGOS::CreatureLastSearcher<MaNGOS::NearestCreatureEntryWithLiveStateInObjectRangeCheck> searcher(pQuestCow, u_check);

                    Cell::VisitGridObjects(m_caster, searcher, range);

                    // no cows found, so return
                    if (!pQuestCow)
                        return;

                    if (!((Creature*)m_caster)->IsTemporarySummon())
                        return;

                    if (const SpellEntry *pSpell = sSpellStore.LookupEntry(m_spellInfo->CalculateSimpleValue(eff_idx)))
                    {
                        TemporarySummon* pSummon = (TemporarySummon*)m_caster;

                        // all ok, so make summoner cast the quest complete
                        if (Unit* pSummoner = pSummon->GetSummoner())
                            pSummoner->CastSpell(pSummoner, pSpell, true);
                    }

                    return;
                }
                case 44876:                                 // Force Cast - Portal Effect: Sunwell Isle
                {
                    if (!unitTarget)
                        return;

                    unitTarget->CastSpell(unitTarget, 44870, true);
                    break;
                }
                case 45204: // Clone Me!
                    unitTarget->CastSpell(m_caster, damage, true);
                    break;
                case 45206:                                 // Copy Off-hand Weapon
                {
                    if (m_caster->GetTypeId() != TYPEID_UNIT || !unitTarget || unitTarget->GetTypeId() != TYPEID_PLAYER)
                        return;

                    if (Item* pItem = ((Player*)unitTarget)->GetItemByPos(INVENTORY_SLOT_BAG_0, EQUIPMENT_SLOT_OFFHAND))
                    {
                        ((Creature*)m_caster)->SetVirtualItem(VIRTUAL_ITEM_SLOT_1, pItem->GetEntry());

                        // Unclear what this spell should do
                        unitTarget->CastSpell(m_caster, m_spellInfo->CalculateSimpleValue(eff_idx), true);
                    }

                    return;
                }
                case 45668:                                 // Ultra-Advanced Proto-Typical Shortening Blaster
                {
                    if (!unitTarget || unitTarget->GetTypeId() != TYPEID_UNIT)
                        return;

                    if (roll_chance_i(25))                  // chance unknown, using 25
                        return;

                    static uint32 const spellPlayer[5] =
                    {
                        45674,                              // Bigger!
                        45675,                              // Shrunk
                        45678,                              // Yellow
                        45682,                              // Ghost
                        45684                               // Polymorph
                    };

                    static uint32 const spellTarget[5] =
                    {
                        45673,                              // Bigger!
                        45672,                              // Shrunk
                        45677,                              // Yellow
                        45681,                              // Ghost
                        45683                               // Polymorph
                    };

                    m_caster->CastSpell(m_caster, spellPlayer[urand(0,4)], true);
                    unitTarget->CastSpell(unitTarget, spellTarget[urand(0,4)], true);

                    return;
                }
                case 45691:                                 // Magnataur On Death 1
                {
                    // assuming caster is creature, if not, then return
                    if (m_caster->GetTypeId() != TYPEID_UNIT)
                        return;

                    Player* pPlayer = ((Creature*)m_caster)->GetOriginalLootRecipient();

                    if (!pPlayer)
                        return;

                    if (pPlayer->HasAura(45674) || pPlayer->HasAura(45675) || pPlayer->HasAura(45678) || pPlayer->HasAura(45682) || pPlayer->HasAura(45684))
                        pPlayer->CastSpell(pPlayer, 45686, true);

                    m_caster->CastSpell(m_caster, 45685, true);

                    return;
                }
                case 45713:                                 // Naked Caravan Guard - Master Transform
                {
                    if (m_caster->GetTypeId() != TYPEID_UNIT)
                        return;

                    const CreatureInfo* cTemplate = NULL;

                    switch(m_caster->GetEntry())
                    {
                        case 25342: cTemplate = ObjectMgr::GetCreatureTemplate(25340); break;
                        case 25343: cTemplate = ObjectMgr::GetCreatureTemplate(25341); break;
                    }

                    if (!cTemplate)
                        return;

                    uint32 display_id = 0;

                    // Spell is designed to be used in creature addon.
                    // This makes it possible to set proper model before adding to map.
                    // For later, spell is used in gossip (with following despawn,
                    // so addon can reload the default model and data again).

                    // It should be noted that additional spell id's have been seen in relation to this spell, but
                    // those does not exist in client (45701 (regular spell), 45705-45712 (auras), 45459-45460 (auras)).
                    // We can assume 45705-45712 are transform auras, used instead of hard coded models in the below code.

                    // not in map yet OR no npc flags yet (restored after LoadCreatureAddon for respawn cases)
                    if (!m_caster->IsInMap(m_caster) || m_caster->GetUInt32Value(UNIT_NPC_FLAGS) == UNIT_NPC_FLAG_NONE)
                    {
                        display_id = Creature::ChooseDisplayId(cTemplate);
                        ((Creature*)m_caster)->LoadEquipment(((Creature*)m_caster)->GetEquipmentId());
                    }
                    else
                    {
                        m_caster->SetUInt32Value(UNIT_NPC_FLAGS, cTemplate->npcflag);
                        ((Creature*)m_caster)->SetVirtualItem(VIRTUAL_ITEM_SLOT_0, 0);
                        ((Creature*)m_caster)->SetVirtualItem(VIRTUAL_ITEM_SLOT_1, 0);

                        switch(m_caster->GetDisplayId())
                        {
                            case 23246: display_id = 23245; break;
                            case 23247: display_id = 23250; break;
                            case 23248: display_id = 23251; break;
                            case 23249: display_id = 23252; break;
                            case 23124: display_id = 23253; break;
                            case 23125: display_id = 23254; break;
                            case 23126: display_id = 23255; break;
                            case 23127: display_id = 23256; break;
                        }
                    }

                    m_caster->SetDisplayId(display_id);
                    return;
                }
                case 45958:                                 // Signal Alliance
                {
                    // "escort" aura not present, so let nothing happen
                    if (!m_caster->HasAura(m_spellInfo->CalculateSimpleValue(eff_idx)))
                        return;
                    // "escort" aura is present so break; and let DB table spell_scripts be used and process further.
                    else
                        break;
                }

                case 46203:                                 // Goblin Weather Machine
                {
                    if (!unitTarget)
                        return;

                    uint32 spellId = 0;
                    switch(rand() % 4)
                    {
                        case 0: spellId = 46740; break;
                        case 1: spellId = 46739; break;
                        case 2: spellId = 46738; break;
                        case 3: spellId = 46736; break;
                    }
                    unitTarget->CastSpell(unitTarget, spellId, true);
                    break;
                }
                case 46642:                                 //5,000 Gold
                {
                    if (!unitTarget || unitTarget->GetTypeId() != TYPEID_PLAYER)
                        return;

                    ((Player*)unitTarget)->ModifyMoney(50000000);
                    break;
                }
                case 45625:                                 // Arcane Chains: Character Force Cast
                {
                    if (!unitTarget)
                        return;

                    unitTarget->CastSpell(m_caster, 45626, true);
                    break;
                }
                case 46671:                                 // Cleansing Flames Exodar
                {
                    if (!unitTarget)
                        return;

                    unitTarget->CastSpell(unitTarget, 46690, true); // Create Flame of the Exodar
                    break;
                }
                case 46672:                                 // Cleansing Flames Silvermoon
                {
                    if (!unitTarget)
                        return;

                    unitTarget->CastSpell(unitTarget, 46689, true); // Create Flame of The Silvermoon
                    break;
                }
                case 47097:                                 // Surge Needle Teleporter
                {
                    if (!unitTarget || unitTarget->GetTypeId() != TYPEID_PLAYER)
                        return;

                    if (unitTarget->GetAreaId() == 4157)
                        unitTarget->CastSpell(unitTarget, 47324, true);
                    else if (unitTarget->GetAreaId() == 4156)
                        unitTarget->CastSpell(unitTarget, 47325, true);

                    break;
                }
                case 47311:                                 // Quest - Jormungar Explosion Spell Spawner
                {
                    // Summons npc's. They are expected to summon GO from 47315
                    // but there is no way to get the summoned, to trigger a spell
                    // cast (workaround can be done with ai script).

                    // Quest - Jormungar Explosion Summon Object
                    for(int i = 0; i < 2; ++i)
                        m_caster->CastSpell(m_caster, 47309, true);

                    for(int i = 0; i < 2; ++i)
                        m_caster->CastSpell(m_caster, 47924, true);

                    for(int i = 0; i < 2; ++i)
                        m_caster->CastSpell(m_caster, 47925, true);

                    return;
                }
                case 47393:                                 // The Focus on the Beach: Quest Completion Script
                {
                    if (!unitTarget)
                        return;

                    // Ley Line Information
                    unitTarget->RemoveAurasDueToSpell(47391);
                    return;
                }
                case 47615:                                 // Atop the Woodlands: Quest Completion Script
                {
                    if (!unitTarget)
                        return;

                    // Ley Line Information
                    unitTarget->RemoveAurasDueToSpell(47473);
                    return;
                }
                case 47638:                                 // The End of the Line: Quest Completion Script
                {
                    if (!unitTarget)
                        return;

                    // Ley Line Information
                    unitTarget->RemoveAurasDueToSpell(47636);
                    return;
                }
                case 48679:                                 // Banshee's Magic Mirror
                {
                    if (!unitTarget || m_caster->GetTypeId() != TYPEID_PLAYER)
                        return;

                    unitTarget->CastSpell(m_caster, 48648, true);
                    return;
                }
                case 47958:                                 // Crystal Spikes
                {
                    // Summon Crystal Spike
                    m_caster->CastSpell(m_caster, 47954, true);
                    m_caster->CastSpell(m_caster, 47955, true);
                    m_caster->CastSpell(m_caster, 47956, true);
                    m_caster->CastSpell(m_caster, 47957, true);
                    return;
                }
                case 48603:                                 // High Executor's Branding Iron
                    // Torture the Torturer: High Executor's Branding Iron Impact
                    unitTarget->CastSpell(unitTarget, 48614, true);
                    return;
                case 48724:                                 // The Denouncement: Commander Jordan On Death
                case 48726:                                 // The Denouncement: Lead Cannoneer Zierhut On Death
                case 48728:                                 // The Denouncement: Blacksmith Goodman On Death
                case 48730:                                 // The Denouncement: Stable Master Mercer On Death
                {
                    // Compelled
                    if (!unitTarget || !m_caster->HasAura(48714))
                        return;

                    unitTarget->CastSpell(unitTarget, m_spellInfo->CalculateSimpleValue(eff_idx), true);
                    return;
                }
                // Gender spells
                case 48762:                                 // A Fall from Grace: Scarlet Raven Priest Image - Master
                case 45759:                                 // Warsong Orc Disguise
                case 69672:                                 // Sunreaver Disguise
                case 69673:                                 // Silver Covenant Disguise
                {
                    if (!unitTarget)
                        return;

                    uint8 gender = unitTarget->getGender();
                    uint32 spellId;
                    switch (m_spellInfo->Id)
                    {
                        case 48762: spellId = (gender == GENDER_MALE ? 48763 : 48761); break;
                        case 45759: spellId = (gender == GENDER_MALE ? 45760 : 45762); break;
                        case 69672: spellId = (gender == GENDER_MALE ? 70974 : 70973); break;
                        case 69673: spellId = (gender == GENDER_MALE ? 70972 : 70971); break;
                        default: return;
                    }
                    unitTarget->CastSpell(unitTarget, spellId, true);
                    return;
                }
                case 48810:                                 // Death's Door
                {
                    if (m_caster->GetTypeId() != TYPEID_PLAYER)
                        return;

                    // Spell effect order will summon creature first and then apply invisibility to caster.
                    // This result in that summoner/summoned can not see each other and that is not expected.
                    // Aura from 48814 can be used as a hack from creature_addon, but we can not get the
                    // summoned to cast this from this spell effect since we have no way to get pointer to creature.
                    // Most proper would be to summon to same visibility mask as summoner, and not use spell at all.

                    // Binding Life
                    m_caster->CastSpell(m_caster, 48809, true);

                    // After (after: meaning creature does not have auras at creation)
                    // creature is summoned and visible for player in map, it is expected to
                    // gain two auras. First from 29266(aura slot0) and then from 48808(aura slot1).
                    // We have no pointer to summoned, so only 48808 is possible from this spell effect.

                    // Binding Death
                    m_caster->CastSpell(m_caster, 48808, true);
                    return;
                }
                case 48811:                                 // Despawn Forgotten Soul
                {
                    if (!unitTarget || unitTarget->GetTypeId() != TYPEID_UNIT)
                        return;

                    if (!((Creature*)unitTarget)->IsTemporarySummon())
                        return;

                    TemporarySummon* pSummon = (TemporarySummon*)unitTarget;

                    Unit::AuraList const& images = unitTarget->GetAurasByType(SPELL_AURA_MIRROR_IMAGE);

                    if (images.empty())
                        return;

                    Unit* pCaster = images.front()->GetCaster();
                    Unit* pSummoner = unitTarget->GetMap()->GetUnit(pSummon->GetSummonerGuid());

                    if (pSummoner && pSummoner == pCaster)
                        pSummon->UnSummon();

                    return;
                }
                case 48917:                                 // Who Are They: Cast from Questgiver
                {
                    if (!unitTarget || unitTarget->GetTypeId() != TYPEID_PLAYER)
                        return;

                    // Male Shadowy Disguise / Female Shadowy Disguise
                    unitTarget->CastSpell(unitTarget, unitTarget->getGender() == GENDER_MALE ? 38080 : 38081, true);
                    // Shadowy Disguise
                    unitTarget->CastSpell(unitTarget, 32756, true);
                    return;
                }
                case 49380:                                 // Consume: Spell of Trollgore nonhero
                {
                    m_caster->CastSpell(m_caster,49381,true);
                    return;
                }
                case 49405:                                 // Taunt Invider Trigger (Trollgore - Drak'Tharon Keep)
                {
                    if (!unitTarget)
                        return;

                    //cast back Trollgore -> Taunt Invider
                    unitTarget->CastSpell(m_caster, 49406, true);
                    return;
                }
                case 48590:                                 // Avenging Spirits (summon Avenging Spirit Summoners)
                {
                    if (!unitTarget)
                        return;

                    unitTarget->CastSpell(unitTarget, 48586, true);
                    unitTarget->CastSpell(unitTarget, 48587, true);
                    unitTarget->CastSpell(unitTarget, 48588, true);
                    unitTarget->CastSpell(unitTarget, 48589, true);
                    return;
                }
                case 50217:                                 // The Cleansing: Script Effect Player Cast Mirror Image
                {
                    // Summon Your Inner Turmoil
                    m_caster->CastSpell(m_caster, 50167, true);

                    // Spell 50218 has TARGET_SCRIPT, but other wild summons near may exist, and then target can become wrong
                    // Only way to make this safe is to get the actual summoned by m_caster

                    // Your Inner Turmoil's Mirror Image Aura
                    m_caster->CastSpell(m_caster, 50218, true);

                    return;
                }
                case 50218:                                 // The Cleansing: Your Inner Turmoil's Mirror Image Aura
                {
                    if (!m_originalCaster || m_originalCaster->GetTypeId() != TYPEID_PLAYER || !unitTarget)
                        return;

                    // determine if and what weapons can be copied
                    switch(eff_idx)
                    {
                        case EFFECT_INDEX_1:
                            if (((Player*)m_originalCaster)->GetItemByPos(INVENTORY_SLOT_BAG_0, EQUIPMENT_SLOT_MAINHAND))
                                unitTarget->CastSpell(m_originalCaster, m_spellInfo->CalculateSimpleValue(eff_idx), true);

                            return;
                        case EFFECT_INDEX_2:
                            if (((Player*)m_originalCaster)->GetItemByPos(INVENTORY_SLOT_BAG_0, EQUIPMENT_SLOT_OFFHAND))
                                unitTarget->CastSpell(m_originalCaster, m_spellInfo->CalculateSimpleValue(eff_idx), true);

                            return;
                        default:
                            return;
                    }
                    return;
                }
                case 50238:                                 // The Cleansing: Your Inner Turmoil's On Death Cast on Master
                {
                    if (m_caster->GetTypeId() != TYPEID_UNIT)
                        return;

                    if (((Creature*)m_caster)->IsTemporarySummon())
                    {
                        TemporarySummon* pSummon = (TemporarySummon*)m_caster;

                        if (pSummon->GetSummonerGuid().IsPlayer())
                        {
                            if (Player* pSummoner = sObjectMgr.GetPlayer(pSummon->GetSummonerGuid()))
                                pSummoner->CastSpell(pSummoner, m_spellInfo->CalculateSimpleValue(eff_idx), true);
                        }
                    }

                    return;
                }
                case 50255:                                  // Skadi Poison Spear (N/H)
                case 59331:
                {
                    if (!unitTarget)
                        return;

                    unitTarget->CastSpell(unitTarget, m_spellInfo->CalculateSimpleValue(eff_idx), true);
                    return;
                }
                case 50439:                                 // Script Cast Summon Image of Drakuru 05
                {
                    // TODO: check if summon already exist, if it does in this instance, return.

                    // Summon Drakuru
                    m_caster->CastSpell(m_caster, 50446, true);
                    return;
                }
                case 50725:                                 // Vigilance - remove cooldown on Taunt
                {
                    Unit* caster = GetAffectiveCaster();
                    if (!caster || caster->GetTypeId() != TYPEID_PLAYER)
                        return;

                    ((Player*)caster)->RemoveSpellCategoryCooldown(82, true);
                    return;
                }
                case 50810:                                 // Shatter (Krystallus)
                case 61546:                                 // Shatter (h) (Krystallus)
                {
                    if (!unitTarget)
                        return;

                    unitTarget->CastSpell(unitTarget, m_spellInfo->Id + 1, true, NULL, NULL, m_caster->GetObjectGuid());
                    return;
                }
                case 50894:                                 // Zul'Drak Rat
                {
                    if (!unitTarget || unitTarget->GetTypeId() != TYPEID_UNIT)
                        return;

                    if (SpellAuraHolder* pHolder = unitTarget->GetSpellAuraHolder(m_spellInfo->Id))
                    {
                        if (pHolder->GetStackAmount() + 1 >= m_spellInfo->StackAmount)
                        {
                            // Gluttonous Lurkers: Summon Gorged Lurking Basilisk
                            unitTarget->CastSpell(m_caster, 50928, true);
                            ((Creature*)unitTarget)->ForcedDespawn(1);
                        }
                    }

                    return;
                }
                case 51770:                                 // Emblazon Runeblade
                {
                    Unit* caster = GetAffectiveCaster();
                    if (!caster)
                        return;

                    caster->CastSpell(caster, damage, false);
                    break;
                }
                case 51864:                                 // Player Summon Nass
                {
                    if (m_caster->GetTypeId() != TYPEID_PLAYER)
                        return;

                    // Summon Nass
                    if (const SpellEntry* pSpell = sSpellStore.LookupEntry(51865))
                    {
                        // Only if he is not already there
                        if (!m_caster->FindGuardianWithEntry(pSpell->EffectMiscValue[EFFECT_INDEX_0]))
                        {
                            m_caster->CastSpell(m_caster, pSpell, true);

                            if (Pet* pPet = m_caster->FindGuardianWithEntry(pSpell->EffectMiscValue[EFFECT_INDEX_0]))
                            {
                                // Nass Periodic Say aura
                                pPet->CastSpell(pPet, 51868, true);
                            }
                        }
                    }
                    return;
                }
                case 51889:                                 // Quest Accept Summon Nass
                {
                    // This is clearly for quest accept, is spell 51864 then for gossip and does pretty much the same thing?
                    // Just "jumping" to what may be the "gossip-spell" for now, doing the same thing
                    m_caster->CastSpell(m_caster, 51864, true);
                    return;
                }
                case 51910:                                 // Kickin' Nass: Quest Completion
                {
                    if (m_caster->GetTypeId() != TYPEID_PLAYER)
                        return;

                    if (const SpellEntry* pSpell = sSpellStore.LookupEntry(51865))
                    {
                        // Is this all to be done at completion?
                        if (Pet* pPet = m_caster->FindGuardianWithEntry(pSpell->EffectMiscValue[EFFECT_INDEX_0]))
                            pPet->Unsummon(PET_SAVE_AS_DELETED, m_caster);
                    }
                    return;
                }
                case 51904:                                 // Summon Ghouls Of Scarlet Crusade
                {
                    if (!unitTarget)
                        return;

                    unitTarget->CastSpell(unitTarget, 54522, true);
                    break;
                }
                case 52357:                                 // Into the realm of shadows
                {
                    if (!unitTarget)
                        return;

                    unitTarget->CastSpell(unitTarget, m_spellInfo->CalculateSimpleValue(eff_idx), true);
                    break;
                }
                case 52479:                                 // The Gift That Keeps On Giving
                {
                    if (!m_caster || !unitTarget)
                        return;

                    m_caster->CastSpell(m_caster, roll_chance_i(75) ? 52505 : m_spellInfo->CalculateSimpleValue(eff_idx), true);
                    ((Creature*)unitTarget)->ForcedDespawn();
                    break;
                }
                case 52124:                                 // Sky Darkener Assault
                {
                    if (unitTarget && unitTarget != m_caster)
                        m_caster->CastSpell(unitTarget, 52125, false);
                    break;
                }
                case 52694:                                 // Recall Eye of Acherus
                {
                    if (!m_caster || m_caster->GetTypeId() != TYPEID_UNIT)
                        return;
                    m_caster->RemoveAurasDueToSpell(530);
                    return;
                }
                case 52751:                                 // Death Gate
                {
                    if (!unitTarget || unitTarget->getClass() != CLASS_DEATH_KNIGHT)
                        return;

                    // triggered spell is stored in m_spellInfo->EffectBasePoints[0]
                    unitTarget->CastSpell(unitTarget, damage, false);
                    break;
                }
                case 52941:                                 // Song of Cleansing
                {
                    uint32 spellId = 0;

                    switch(m_caster->GetAreaId())
                    {
                        case 4385: spellId = 52954; break;  // Bittertide Lake
                        case 4290: spellId = 52958; break;  // River's Heart
                        case 4388: spellId = 52959; break;  // Wintergrasp River
                    }

                    if (spellId)
                        m_caster->CastSpell(m_caster, spellId, true);
                    break;
                }
                case 53110:                                 // Devour Humanoid
                {
                    unitTarget->CastSpell(m_caster, m_spellInfo->CalculateSimpleValue(eff_idx),true, NULL, NULL, m_caster->GetObjectGuid());
                    return;
                }
                case 53242:                                 // Clear Gift of Tharonja
                {
                    if (!unitTarget || !unitTarget->HasAura(52509))
                        return;

                    unitTarget->RemoveAurasDueToSpell(52509);
                    return;
                }
                case 54182:                                 // An End to the Suffering: Quest Completion Script
                {
                    if (!unitTarget)
                        return;

                    // Remove aura (Mojo of Rhunok) given at quest accept / gossip
                    unitTarget->RemoveAurasDueToSpell(51967);
                    return;
                }
                case 54248:                                 // Drakuru Overlord Death
                {
                    if (!unitTarget)
                        return;

                    unitTarget->CastSpell(unitTarget, 52578, true); // Meat
                    unitTarget->CastSpell(unitTarget, 52580, true); // Bones
                    unitTarget->CastSpell(unitTarget, 52575, true); // Bones II
                    unitTarget->CastSpell(unitTarget, 52578, true); // Meat
                    unitTarget->CastSpell(unitTarget, 52580, true); // Bones
                    unitTarget->CastSpell(unitTarget, 52575, true); // Bones II
                    unitTarget->CastSpell(unitTarget, 54250, true); // Skull Missile
                    return;
                }
                case 54581:                                 // Mammoth Explosion Spell Spawner
                {
                    if (m_caster->GetTypeId() != TYPEID_UNIT)
                        return;

                    // Summons misc npc's. They are expected to summon GO from 54625
                    // but there is no way to get the summoned, to trigger a spell
                    // cast (workaround can be done with ai script).

                    // Quest - Mammoth Explosion Summon Object
                    for(int i = 0; i < 2; ++i)
                        m_caster->CastSpell(m_caster, 54623, true);

                    for(int i = 0; i < 2; ++i)
                        m_caster->CastSpell(m_caster, 54627, true);

                    for(int i = 0; i < 2; ++i)
                        m_caster->CastSpell(m_caster, 54628, true);

                    // Summon Main Mammoth Meat
                    m_caster->CastSpell(m_caster, 57444, true);
                    return;
                }
                case 54269:                                 // Drakkari Colossus, Elemental Despawn
                {
                    if (!unitTarget || m_caster->GetTypeId() != TYPEID_UNIT)
                        return;

                    ((Creature*)m_caster)->ForcedDespawn(3000);
                    m_caster->CastSpell(unitTarget, 54878, true); // Set Scale 0.1 And Stun
                    return;
                }
                case 54436:                                 // Demonic Empowerment (succubus Vanish effect)
                {
                    if (!unitTarget)
                        return;

                    unitTarget->RemoveSpellsCausingAura(SPELL_AURA_MOD_ROOT);
                    unitTarget->RemoveSpellsCausingAura(SPELL_AURA_MOD_DECREASE_SPEED);
                    unitTarget->RemoveSpellsCausingAura(SPELL_AURA_MOD_STALKED);
                    unitTarget->RemoveSpellsCausingAura(SPELL_AURA_MOD_STUN);
                    return;
                }
                // Glyph of Starfire
                case 54846:
                {
                    if (Aura* aura = unitTarget->GetAura<SPELL_AURA_PERIODIC_DAMAGE, SPELLFAMILY_DRUID, CF_DRUID_MOONFIRE>(m_caster->GetObjectGuid()))
                    {
                        uint32 countMin = aura->GetAuraMaxDuration();
                        uint32 countMax = GetSpellMaxDuration(aura->GetSpellProto());
                        countMax += 9000;
                        countMax += m_caster->HasAura(38414) ? 3000 : 0;
                        countMax += m_caster->HasAura(57865) ? 3000 : 0;

                        if (countMin < countMax)
                        {
                            aura->GetHolder()->SetAuraDuration(aura->GetAuraDuration() + 3000);
                            aura->GetHolder()->SetAuraMaxDuration(countMin + 3000);
                            aura->GetHolder()->SendAuraUpdate(false);
                        }
                    }
                    return;
                }
                case 55328:                                    // Stoneclaw Totem I
                case 55329:                                    // Stoneclaw Totem II
                case 55330:                                    // Stoneclaw Totem III
                case 55332:                                    // Stoneclaw Totem IV
                case 55333:                                    // Stoneclaw Totem V
                case 55335:                                    // Stoneclaw Totem VI
                case 55278:                                    // Stoneclaw Totem VII
                case 58589:                                    // Stoneclaw Totem VIII
                case 58590:                                    // Stoneclaw Totem IX
                case 58591:                                    // Stoneclaw Totem X
                {
                    if (!unitTarget)    // Stoneclaw Totem owner
                        return;

                    // Absorb shield for totems
                    for(int itr = 0; itr < MAX_TOTEM_SLOT; ++itr)
                        if (Totem* totem = unitTarget->GetTotem(TotemSlot(itr)))
                            m_caster->CastCustomSpell(totem, 55277, &damage, NULL, NULL, true);
                    // Glyph of Stoneclaw Totem
                    if (Aura* auraGlyph = unitTarget->GetAura(63298, EFFECT_INDEX_0))
                    {
                        int32 playerAbsorb = damage * auraGlyph->GetModifier()->m_amount;
                        m_caster->CastCustomSpell(unitTarget, 55277, &playerAbsorb, NULL, NULL, true);
                    }
                    return;
                }
                case 55299:                                 // Galdarah Transform to Troll!
                {
                    m_caster->RemoveAurasDueToSpell(55297);
                    return;
                }
                case 55693:                                 // Remove Collapsing Cave Aura
                {
                    if (!unitTarget)
                        return;

                    unitTarget->RemoveAurasDueToSpell(m_spellInfo->CalculateSimpleValue(eff_idx));
                    break;
                }
                case 57337:                                 // Great Feast
                {
                    if (!unitTarget)
                        return;

                    unitTarget->CastSpell(unitTarget, 58067, true);
                    break;
                }
                case 57397:                                 // Fish Feast
                {
                    if (!unitTarget)
                        return;

                    unitTarget->CastSpell(unitTarget, 57292, true);
                    break;
                }
                case 58466:                                 // Gigantic Feast
                case 58475:                                 // Small Feast
                {
                    if (!unitTarget)
                        return;

                    unitTarget->CastSpell(unitTarget, 57085, true);
                    break;
                }
                case 58418:                                 // Portal to Orgrimmar
                case 58420:                                 // Portal to Stormwind
                {
                    if (!unitTarget || unitTarget->GetTypeId() != TYPEID_PLAYER || eff_idx != EFFECT_INDEX_0)
                        return;

                    uint32 spellID = m_spellInfo->CalculateSimpleValue(EFFECT_INDEX_0);
                    uint32 questID = m_spellInfo->CalculateSimpleValue(EFFECT_INDEX_1);

                    if (((Player*)unitTarget)->GetQuestStatus(questID) == QUEST_STATUS_COMPLETE && !((Player*)unitTarget)->GetQuestRewardStatus (questID))
                        unitTarget->CastSpell(unitTarget, spellID, true);
                    return;
                }
                case 58941:                                 // Rock Shards (Vault of Archavon, Archavon)
                {
                    if (Unit* pTarget = m_caster->GetMap()->GetUnit(m_caster->GetChannelObjectGuid()))
                    {
                        for (uint8 i = 0; i < 3; ++i)   // Trigger three spikes from each hand
                        {
                            m_caster->CastSpell(pTarget, 58689, true);
                            m_caster->CastSpell(pTarget, 58692, true);
                        }
                    }
                    return;
                }
                case 59317:                                 // Teleporting
                {
                    if (!unitTarget || unitTarget->GetTypeId() != TYPEID_PLAYER)
                        return;

                    // return from top
                    if (((Player*)unitTarget)->GetAreaId() == 4637)
                        unitTarget->CastSpell(unitTarget, 59316, true);
                    // teleport atop
                    else
                        unitTarget->CastSpell(unitTarget, 59314, true);
                    return;
                }
                case 58916:                                 // Gift of the Lich King
                {
                    if (!unitTarget || unitTarget->isAlive())
                        return;

                    m_caster->CastSpell(unitTarget, 58915, true);
                    if (unitTarget->GetTypeId() == TYPEID_UNIT)
                        ((Creature*)unitTarget)->RemoveCorpse();

                    if (Unit* master = m_caster->GetCharmerOrOwner())
                        master->CastSpell(master, 58987, true);
                    return;
                }
                case 58917:                                 // Consume minions
                {
                    if (!unitTarget || unitTarget->GetTypeId() != TYPEID_UNIT)
                        return;

                    m_caster->CastSpell(unitTarget, 58919, true);
                    return;
                }
                case 59803:                                 // Consume: Spell of Trollgore hero
                {
                    m_caster->CastSpell(m_caster,59805,true);
                    return;
                }
                case 62428:                                 // Load into Catapult
                {
                    if (VehicleKit *seat = m_caster->GetVehicleKit())
                    {
                        if (Unit *passenger = seat->GetPassenger(0))
                        {
                            if (Unit *demolisher = m_caster->GetVehicle()->GetBase())
                            {
                                passenger->EnterVehicle(demolisher->GetVehicleKit(), 3);
                                demolisher->CastSpell(demolisher, 62340, true);
                            }
                        }
                    }
                    return;
                }
                case 62524:                                 // Attuned to Nature 2 Dose Reduction
                case 62525:                                 // Attuned to Nature 10 Dose Reduction
                case 62521:                                 // Attuned to Nature 25 Dose Reduction
                {
                    if (!unitTarget)
                        return;

                    uint32 numStacks = 0;

                    switch(m_spellInfo->Id)
                    {
                        case 62524: numStacks = 2;  break;
                        case 62525: numStacks = 10; break;
                        case 62521: numStacks = 25; break;
                    };

                    uint32 spellId = m_spellInfo->CalculateSimpleValue(eff_idx);
                    unitTarget->RemoveAuraHolderFromStack(spellId, numStacks);
                    return;
                }
                case 62678:                                 // Summon Allies of Nature
                {
                    const uint32 randSpells[] =
                    {
                        62685,  // Summon Wave - 1 Mob
                        62686,  // Summon Wave - 3 Mob
                        62688,  // Summon Wave - 10 Mob
                    };

                    m_caster->CastSpell(m_caster, randSpells[urand(0, countof(randSpells)-1)], true);
                    return;
                }
                case 62688:                                 // Summon Wave - 10 Mob
                {
                    uint32 spellId = m_spellInfo->CalculateSimpleValue(eff_idx);

                    for (uint32 i = 0; i < 10; ++i)
                        m_caster->CastSpell(m_caster, spellId, true);
                    return;
                }
                case 63845:                                 // Create lance
                {
                    if (!unitTarget || unitTarget->GetTypeId() != TYPEID_PLAYER)
                        return;

                    uint32 spellid;

                    if (((Player*)unitTarget)->GetTeam() == HORDE)
                       spellid = 63919;
                    else
                       spellid = 63914;

                    unitTarget->CastSpell(unitTarget, spellid, true);
                    return;
                }
                                                            // random spell learn instead placeholder
                case 60893:                                 // Northrend Alchemy Research
                case 61177:                                 // Northrend Inscription Research
                case 61288:                                 // Minor Inscription Research
                case 61756:                                 // Northrend Inscription Research (FAST QA VERSION)
                case 64323:                                 // Book of Glyph Mastery
                {
                    if (m_caster->GetTypeId() != TYPEID_PLAYER)
                        return;

                    // learn random explicit discovery recipe (if any)
                    if (uint32 discoveredSpell = GetExplicitDiscoverySpell(m_spellInfo->Id, (Player*)m_caster))
                        ((Player*)m_caster)->learnSpell(discoveredSpell, false);
                    return;
                }
                case 69200:                                 // Raging Spirit
                {
                    if (!unitTarget)
                        return;

                    unitTarget->CastSpell(unitTarget, 69201, true);
                    return;
                }
                case 60123: // Lightwell
                {
                   if (m_caster->GetTypeId() != TYPEID_UNIT)
                       return;

                    uint32 spellID;
                    uint32 entry  = m_caster->GetEntry();

                    switch(entry)
                    {
                        case 31897: spellID = 7001; break;   // Lightwell Renew Rank 1
                        case 31896: spellID = 27873; break;  // Lightwell Renew Rank 2
                        case 31895: spellID = 27874; break;  // Lightwell Renew Rank 3
                        case 31894: spellID = 28276; break;  // Lightwell Renew Rank 4
                        case 31893: spellID = 48084; break;  // Lightwell Renew Rank 5
                        case 31883: spellID = 48085; break;  // Lightwell Renew Rank 6
                        default:
                            sLog.outError("Unknown Lightwell spell caster %u", m_caster->GetEntry());
                            return;
                    }
                    Aura* chargesaura = m_caster->GetAura(59907, EFFECT_INDEX_0);
                    if (chargesaura && chargesaura->GetHolder() && chargesaura->GetHolder()->GetAuraCharges() >= 1)
                    {
                        chargesaura->GetHolder()->SetAuraCharges(chargesaura->GetHolder()->GetAuraCharges() - 1);
                        m_caster->CastSpell(unitTarget, spellID, false, NULL, NULL);
                    }
                    else
                        ((TemporarySummon*)m_caster)->UnSummon();

                    return;
                }
                case 62217:                                 // Unstable Energy (Ulduar: Freya's elder)
                {
                    uint32 spellId = m_spellInfo->CalculateSimpleValue(eff_idx);
                    if (unitTarget && unitTarget->HasAura(spellId))
                        unitTarget->RemoveAurasDueToSpell(spellId);
                    return;
                }
                case 62262:                                 // Brightleaf Flux (Ulduar: Freya's elder)
                {
                    uint32 buffId = roll_chance_i(50) ? 62251 : 62252;

                    m_caster->CastSpell(m_caster, buffId, true);
                    if (buffId == 62252)
                    {
                        if (SpellAuraHolder *holder = m_caster->GetSpellAuraHolder(62239))
                            if (holder->ModStackAmount(-1))
                                m_caster->RemoveSpellAuraHolder(holder);
                    }
                    else
                        m_caster->CastSpell(m_caster, 62239, true);
                    return;
<<<<<<< HEAD
                }
                case 62536:                                 // Frog Kiss (quest Blade fit for a champion)
=======
                case 68871:                                 // Wailing Souls
                    // Left or Right direction?
                    m_caster->CastSpell(m_caster, urand(0, 1) ? 68875 : 68876, false);
                    // Clear TargetGuid for sweeping
                    m_caster->SetTargetGuid(ObjectGuid());
                    return;
                case 69048:                                 // Mirrored Soul
                {
                    if (!unitTarget)
                        return;

                    // This is extremely strange!
                    // The spell should send MSG_CHANNEL_START, SMSG_SPELL_START
                    // However it has cast time 2s, but should send SMSG_SPELL_GO instantly.
                    m_caster->CastSpell(unitTarget, 69051, true);
                    return;
                }
                case 69051:                                 // Mirrored Soul
                {
                    if (!unitTarget)
                        return;

                    // Actually this spell should be sent with SMSG_SPELL_START
                    unitTarget->CastSpell(m_caster, 69023, true);
                    return;
                }
                case 69377:                                 // Fortitude
>>>>>>> ef793da5
                {
                    if (!unitTarget)
                        return;
                                                            // remove Warts!
                    unitTarget->RemoveAurasDueToSpell(62581);
                    if (!unitTarget->HasAura(62574))        // if not protected by potion cast Warts!
                        m_caster->CastSpell(unitTarget, 62581, true);
                                                            // remove protective aura
                    unitTarget->RemoveAurasDueToSpell(62574);

                    m_caster->GetMotionMaster()->MoveFollow(unitTarget, PET_FOLLOW_DIST, unitTarget->GetAngle(m_caster));
                    break;
                }
                case 62707:                                 // Grab (Ulduar: Ignis)
                case 63535:                                 // Grab heroic
                {
                    if (!unitTarget || !m_caster)
                        return;

                    unitTarget->CastSpell(m_caster, 62708, true); // Control Vehicle aura
                    m_caster->CastSpell(unitTarget, (m_spellInfo->Id == 62707) ? 62717 : 63477, true); // DoT/Immunity
                    break;
                }
                case 63795:                                 // Psychosis normal (Ulduar - Yogg Saron)
                case 65301:                                 // Psychosis heroic (Ulduar - Yogg Saron)
                case 64164:                                 // Lunatic Gaze spell from Yogg Saron
                case 64168:                                 // Lunatic Gaze spell from Laughing Skull
                case 64059:                                 // Induce Madness
                case 63830:                                 // Malady of the Mind
                case 63881:
                case 63803:                                 // Brain Link
                {
                    if (!unitTarget)
                        return;

                    if (SpellAuraHolder* holder = unitTarget->GetSpellAuraHolder(63050))
                    {
                        int32 stacks = 0;
                        switch (m_spellInfo->Id)
                        {
                            case 63795: stacks = -9;
                                break;                      // Psychosis; remove!?, more script Effect basepoints 63988
                            case 65301: stacks = -12;
                                break;                      // Psychosis; remove!?, more script Effect basepoints 63988
                            case 64164: stacks = -4;
                                break;                      // Lunatic Gaze
                            case 64168:
                            case 63803: stacks = -2;
                                break;                      // Brain Link
                            case 63830:                     // Induce Madness; 65201 (Crush) as basepoints !?
                            case 63881: stacks = -3;
                                break;
                            case 64059:                     // remove!?, more script Effect basepoints 63988
                            {
                                if (unitTarget->GetPositionZ() > 245.0f)
                                    return;
                                stacks = -100; break;
                            }
                        }
                        int32 stackAmount = holder->GetStackAmount() + stacks;

                        if (stackAmount > 100)
                            stackAmount = 100;

                        else if (stackAmount <=0)           // Last aura from stack removed
                        {
                            stackAmount = 0;
                        }
                        holder->SetStackAmount(stackAmount);
                    }
                    return;
                }
                case 63122:                                 // Clear Insane (Ulduar - Yogg Saron)
                {
                    if (!unitTarget)
                        return;

                    unitTarget->RemoveAurasDueToSpell(63050);
                    unitTarget->RemoveAurasDueToSpell(63120);
                    return;
                }
                case 64123:                                 // Lunge (Ulduar - Yogg Saron)
                {
                    if (!unitTarget)
                        return;

                    uint32 spellid = 0;
                    unitTarget->GetMap()->IsRegularDifficulty() ? spellid = 64125 : spellid = 64126;
                    unitTarget->CastSpell(unitTarget, spellid, true);
                    break;
                }
                case 64466:                                 // Empowering Shadows (Ulduar - Yogg Saron)
                {
                    if (!unitTarget)
                        return;

                    // effect back to caster (Immortal Guardian)
                    unitTarget->CastSpell(m_caster, 64467, true);
                    break;
                }
                case 64467:                                 // Empowering Shadows (Ulduar - Yogg Saron)
                {
                    if (!unitTarget)
                        return;

                    uint32 spellid = 0;
                    unitTarget->GetMap()->IsRegularDifficulty() ? spellid = 64468 : spellid = 64469;
                    unitTarget->CastSpell(unitTarget, spellid, true);
                    break;
                }
                case 65238:                                 // Shattered Illusion (Ulduar - Yogg Saron)
                {
                    if (!unitTarget)
                        return;

                    unitTarget->RemoveAurasDueToSpell(m_spellInfo->EffectBasePoints[eff_idx]);
                    return;
                }
                case 65044:                                 // Flames Ulduar
                {
                    if (!unitTarget)
                        return;

                    if (unitTarget->HasAura(62297))
                        unitTarget->RemoveAurasDueToSpell(62297);   // Remove Hodir's Fury
                    break;
                }
                case 65917:                                 // Magic Rooster
                {
                    if (!unitTarget || unitTarget->GetTypeId() != TYPEID_PLAYER)
                        return;

                    // Prevent stacking of mounts
                    unitTarget->RemoveSpellsCausingAura(SPELL_AURA_MOUNTED);

                    uint32 spellId = 66122; // common case

                    if (((Player*)unitTarget)->getGender() == GENDER_MALE)
                    {
                        switch (((Player*)unitTarget)->getRace())
                        {
                            case RACE_TAUREN: spellId = 66124; break;
                            case RACE_DRAENEI: spellId = 66123; break;
                        }
                    }

                    unitTarget->CastSpell(unitTarget, spellId, true);
                    return;
                }
                case 64104:                                 // Quest Credit - Trigger - Dummy - 01
                case 64107:                                 // Quest Credit - Trigger - Dummy - 02
                {
                    if (!unitTarget)
                        return;

                    if (Unit* charmer = unitTarget->GetCharmer())
                        charmer->CastSpell(charmer, damage, true);
                    return;
                }
                case 66477:                                 // Bountiful Feast
                {
                    if (!unitTarget)
                        return;

                    unitTarget->CastSpell(unitTarget, 65422, true);
                    unitTarget->CastSpell(unitTarget, 66622, true);
                    break;
                }
                case 66741:                                 // Chum the Water
                {
                    // maybe this check should be done sooner?
                    if (!m_caster->IsInWater())
                        return;

                    uint32 spellId = 0;

                    // too low/high?
                    if (roll_chance_i(33))
                        spellId = 66737;                    // angry
                    else
                    {
                        switch(rand() % 3)
                        {
                            case 0: spellId = 66740; break; // blue
                            case 1: spellId = 66739; break; // tresher
                            case 2: spellId = 66738; break; // mako
                        }
                    }

                    if (spellId)
                        m_caster->CastSpell(m_caster, spellId, true);

                    return;
                }
                case 66744:                                 // Make Player Destroy Totems
                {
                    if (!unitTarget || unitTarget->GetTypeId() != TYPEID_PLAYER)
                        return;

                    // Totem of the Earthen Ring does not really require or take reagents.
                    // Expecting RewardQuest() to already destroy them or we need additional code here to destroy.
                    unitTarget->CastSpell(unitTarget, 66747, true);
                    return;
                }
                case 67398:                                 // Zergling Periodic Effect (Called by Zergling Passive)
                {
                    if (!unitTarget || !unitTarget->isAlive())
                        return;
                                                            // Only usable on Grunty companion
                    Unit* pGrunty = unitTarget->GetMiniPet();
                    if (pGrunty && pGrunty->GetEntry() == 34694)
                    {
                        if (m_caster->IsWithinDist(pGrunty, 2.0f))
                            m_caster->CastSpell(pGrunty, 67400, true); //zerg attack
                        else
                        {
                            m_caster->CastSpell(pGrunty, 67397, true); // zerg rush dummy aura
                            m_caster->GetMotionMaster()->MoveFollow(pGrunty,0,0);
                        }
                    }
                    return;
                }
                case 67369:                                 // Grunty Periodic usable only on Zergling companion
                {
                    if (!unitTarget)
                        return;

                    Unit* pZerg = unitTarget->GetMiniPet(); // Only usable on Grunty companion
                    if (pZerg && pZerg->isAlive() && pZerg->GetEntry() == 11327)
                    {
                        m_caster->CastSpell(unitTarget, m_spellInfo->CalculateSimpleValue(eff_idx), true);
                        m_caster->SetUInt32Value(UNIT_NPC_EMOTESTATE, EMOTE_STATE_ATTACK_UNARMED);
                        return;
                    }
                    return;
                }
                case 68861:                                 // Consume Soul (ICC FoS: Bronjahm)
                {
                    if (unitTarget)
                        unitTarget->CastSpell(unitTarget, m_spellInfo->CalculateSimpleValue(eff_idx), true);
                    return;
                }
                case 69377:                                 // Fortitude
                {
                    if (!unitTarget)
                        return;

                    m_caster->CastSpell(unitTarget, 72590, true);
                    return;
                }
                case 69378:                                 // Blessing of Forgotten Kings
                {
                    if (!unitTarget)
                        return;

                    m_caster->CastSpell(unitTarget, 72586, true);
                    return;
                }
                case 69381:                                 // Gift of the Wild
                {
                    if (!unitTarget)
                        return;

                    m_caster->CastSpell(unitTarget, 72588, true);
                    return;
                }
                //Glyph of Scourge Strike
                case 69961:
                {
                    Unit::SpellAuraHolderMap const& auras = unitTarget->GetSpellAuraHolderMap();
                    for(Unit::SpellAuraHolderMap::const_iterator itr = auras.begin(); itr!=auras.end(); ++itr)
                    {
                        if (itr->second->GetSpellProto()->Dispel == DISPEL_DISEASE &&
                            itr->second->GetCasterGuid() == m_caster->GetObjectGuid())
                        if (Aura* aura =itr->second->GetAuraByEffectIndex(EFFECT_INDEX_0))
                        {
                            uint32 countMin = aura->GetAuraMaxDuration();
                            uint32 countMax = GetSpellMaxDuration(aura->GetSpellProto());
                            countMax += 9000;
                            countMax += m_caster->HasAura(49036) ? 3000 : 0; //Epidemic (Rank 1)
                            countMax += m_caster->HasAura(49562) ? 6000 : 0; //Epidemic (Rank 2)

                            if (countMin < countMax)
                            {
                                aura->GetHolder()->SetAuraDuration(aura->GetAuraDuration() + 3000);
                                aura->GetHolder()->SetAuraMaxDuration(countMin + 3000);
                                aura->GetHolder()->SendAuraUpdate(false);
                            }
                        }
                    }
                return;
                }
                case 66336:                                 // Mistress' Kiss (Trial of the Crusader, ->
                case 67076:                                 // -> Lord Jaraxxus encounter, all difficulties)
                case 67077:                                 // ----- // -----
                case 67078:                                 // ----- // -----
                {
                    if (unitTarget)
                        unitTarget->CastSpell(unitTarget, 66334, true);
                    return;
                }
                case 69057:                                 // Bone Spike Graveyard (Icecrown Citadel, ->
                case 70826:                                 // -> Lord Marrowgar encounter, all difficulties)
                case 72088:                                 // ----- // -----
                case 72089:                                 // ----- // -----
                case 73142:                                 // Bone Spike Graveyard (during Bone Storm) ->
                case 73143:                                 // (Icecrown Citadel, -> Lord Marrowgar encounter, ->
                case 73144:                                 // all difficulties)
                case 73145:                                 // ----- // -----
                {
                    if (unitTarget)
                        unitTarget->CastSpell(unitTarget, 69062, true);
                    return;
                }
                case 69140:                                 // Coldflame (Lord Marrowgar - Icecrown Citadel)
                {
                    if (unitTarget)
                        unitTarget->CastSpell(m_caster, m_spellInfo->CalculateSimpleValue(eff_idx), true);
                    return;
                }
                case 69147:                                 // Coldflame (circle, Lord Marrowgar - Icecrown Citadel)
                {
                    m_caster->CastSpell(m_caster, m_spellInfo->CalculateSimpleValue(eff_idx), true);
                    return;
                }
                case 70117:                                 // Ice grip (Sindragosa pull effect)
                {
                    if (!unitTarget)
                        return;
                    float fPosX, fPosY, fPosZ;
                    m_caster->GetPosition(fPosX, fPosY, fPosZ);
                    m_caster->GetRandomPoint(fPosX, fPosY, fPosZ, m_caster->GetObjectBoundingRadius(), fPosX, fPosY, fPosZ);
                    unitTarget->NearTeleportTo(fPosX, fPosY, fPosZ+1.0f, -unitTarget->GetOrientation(), false);
                    return;
                }
                case 71446:                                 // Twilight Bloodbolt 10N
                {
                    if (!unitTarget)
                        return;

                    unitTarget->CastSpell(unitTarget, 71447, true);
                    return;
                }
                case 71478:                                 // Twilight Bloodbolt 25N
                {
                    if (!unitTarget)
                        return;

                    unitTarget->CastSpell(unitTarget, 71481, true);
                    return;
                }
                case 71479:                                 // Twilight Bloodbolt 10H
                {
                    if (!unitTarget)
                        return;

                    unitTarget->CastSpell(unitTarget, 71482, true);
                    return;
                }
                case 71480:                                 // Twilight Bloodbolt 25H
                {
                    if (!unitTarget)
                        return;

                    unitTarget->CastSpell(unitTarget, 71483, true);
                    return;
                }
                case 71899:                                 // Bloodbolt Whirl 10N
                {
                    if (!unitTarget)
                        return;

                    m_caster->CastSpell(unitTarget, 71446, true);
                    return;
                }
                case 71900:                                 // Bloodbolt Whirl 25N
                {
                    if (!unitTarget)
                        return;

                    m_caster->CastSpell(unitTarget, 71478, true);
                    return;
                }
                case 71901:                                 // Bloodbolt Whirl 10H
                {
                    if (!unitTarget)
                        return;

                    m_caster->CastSpell(unitTarget, 71479, true);
                    return;
                }
                case 71902:                                 // Bloodbolt Whirl 25H
                {
                    if (!unitTarget)
                        return;

                    m_caster->CastSpell(unitTarget, 71480, true);
                    return;
                }
                case 72034:                                 // Whiteout
                case 72096:                                 // Whiteout (heroic)
                {
                    // cast Whiteout visual
                    m_caster->CastSpell(unitTarget, 72036, true);
                    return;
                }
                case 72195:                                 // Blood link
                {
                    if (!unitTarget)
                        return;
                    if (unitTarget->HasAura(72371))
                    {
                        unitTarget->RemoveAurasDueToSpell(72371);
                        int32 power = unitTarget->GetPower(unitTarget->getPowerType());
                        unitTarget->CastCustomSpell(unitTarget, 72371, &power, &power, NULL, true);
                    }
                    return;
                }
                case 72219:
                case 72551:
                case 72552:
                case 72553:
                {
                    if (!unitTarget)
                        return;

                    if (SpellAuraHolder* pHolder = unitTarget->GetSpellAuraHolder(m_spellInfo->Id))
                    {
                        if (pHolder->GetStackAmount() + 1 >= m_spellInfo->StackAmount)
                        {
                            switch (m_spellInfo->Id)
                            {
                                case 72219:
                                    unitTarget->CastSpell(unitTarget, 72227, true);
                                    break;
                                case 72551:
                                    unitTarget->CastSpell(unitTarget, 72228, true);
                                    break;
                                case 72552:
                                    unitTarget->CastSpell(unitTarget, 72229, true);
                                    break;
                                case 72553:
                                    unitTarget->CastSpell(unitTarget, 72230, true);
                                    break;
                                default:
                                    break;

                                unitTarget->RemoveAurasDueToSpell(m_spellInfo->Id);
                                unitTarget->RemoveAurasDueToSpell(72231);
                                return;
                            }
                        }
                    }

                    unitTarget->CastSpell(unitTarget, 72231, true);

                    break;
                }
                case 72705:                                 // Coldflame (in bone storm, Lord Marrowgar - Icecrown Citadel)
                {
                    m_caster->CastSpell(m_caster, 72701, true);
                    m_caster->CastSpell(m_caster, 72702, true);
                    m_caster->CastSpell(m_caster, 72703, true);
                    m_caster->CastSpell(m_caster, 72704, true);
                    return;
                }
                case 72864:                                 // Death plague
                {
                    if (!unitTarget)
                        return;

                    if (unitTarget->GetObjectGuid() == m_caster->GetObjectGuid())
                    {
                        if ((int)m_UniqueTargetInfo.size() < 2)
                            m_caster->CastSpell(m_caster, 72867, true, NULL, NULL, m_originalCasterGUID);
                        else
                            m_caster->CastSpell(m_caster, 72884, true);
                    }
                    else
                        unitTarget->CastSpell(unitTarget, 72865, true, NULL, NULL, m_originalCasterGUID);
                    return;
                }
            }
            break;
        }
        case SPELLFAMILY_WARLOCK:
        {
            switch(m_spellInfo->Id)
            {
                case  6201:                                 // Healthstone creating spells
                case  6202:
                case  5699:
                case 11729:
                case 11730:
                case 27230:
                case 47871:
                case 47878:
                {
                    if (!unitTarget)
                        return;

                    uint32 itemtype;
                    uint32 rank = 0;
                    Unit::AuraList const& mDummyAuras = unitTarget->GetAurasByType(SPELL_AURA_DUMMY);
                    for(Unit::AuraList::const_iterator i = mDummyAuras.begin();i != mDummyAuras.end(); ++i)
                    {
                        if ((*i)->GetId() == 18692)
                        {
                            rank = 1;
                            break;
                        }
                        else if ((*i)->GetId() == 18693)
                        {
                            rank = 2;
                            break;
                        }
                    }

                    static uint32 const itypes[8][3] =
                    {
                        { 5512, 19004, 19005},              // Minor Healthstone
                        { 5511, 19006, 19007},              // Lesser Healthstone
                        { 5509, 19008, 19009},              // Healthstone
                        { 5510, 19010, 19011},              // Greater Healthstone
                        { 9421, 19012, 19013},              // Major Healthstone
                        {22103, 22104, 22105},              // Master Healthstone
                        {36889, 36890, 36891},              // Demonic Healthstone
                        {36892, 36893, 36894}               // Fel Healthstone
                    };

                    switch(m_spellInfo->Id)
                    {
                        case  6201:
                            itemtype=itypes[0][rank];break; // Minor Healthstone
                        case  6202:
                            itemtype=itypes[1][rank];break; // Lesser Healthstone
                        case  5699:
                            itemtype=itypes[2][rank];break; // Healthstone
                        case 11729:
                            itemtype=itypes[3][rank];break; // Greater Healthstone
                        case 11730:
                            itemtype=itypes[4][rank];break; // Major Healthstone
                        case 27230:
                            itemtype=itypes[5][rank];break; // Master Healthstone
                        case 47871:
                            itemtype=itypes[6][rank];break; // Demonic Healthstone
                        case 47878:
                            itemtype=itypes[7][rank];break; // Fel Healthstone
                        default:
                            return;
                    }
                    DoCreateItem( eff_idx, itemtype );
                    return;
                }
                case 47193:                                 // Demonic Empowerment
                {
                    if (!unitTarget)
                        return;

                    uint32 entry = unitTarget->GetEntry();
                    uint32 spellID;
                    switch(entry)
                    {
                        case   416: spellID = 54444; break; // imp
                        case   417: spellID = 54509; break; // fellhunter
                        case  1860: spellID = 54443; break; // void
                        case  1863: spellID = 54435; break; // succubus
                        case 17252: spellID = 54508; break; // fellguard
                        default:
                            return;
                    }
                    unitTarget->CastSpell(unitTarget, spellID, true);
                    return;
                }
                case 47422:                                 // Everlasting Affliction
                {
                    // Need refresh caster corruption auras on target
                    Unit::SpellAuraHolderMap& suAuras = unitTarget->GetSpellAuraHolderMap();
                    for(Unit::SpellAuraHolderMap::iterator itr = suAuras.begin(); itr != suAuras.end(); ++itr)
                    {
                        SpellEntry const *spellInfo = (*itr).second->GetSpellProto();
                        if (spellInfo->SpellFamilyName == SPELLFAMILY_WARLOCK &&
                           spellInfo->SpellFamilyFlags.test<CF_WARLOCK_CORRUPTION>() &&
                           (*itr).second->GetCasterGuid() == m_caster->GetObjectGuid())
                           (*itr).second->RefreshHolder();
                    }
                    return;
                }
                case 63521:                                 // Guarded by The Light (Paladin spell with SPELLFAMILY_WARLOCK)
                {
                    // Divine Plea, refresh on target (3 aura slots)
                    if (SpellAuraHolder* holder = unitTarget->GetSpellAuraHolder(54428))
                        holder->RefreshHolder();

                    return;
                }
            }
            break;
        }
        case SPELLFAMILY_PRIEST:
        {
            switch(m_spellInfo->Id)
            {
                case 47948:                                 // Pain and Suffering
                {
                    if (!unitTarget)
                        return;

                    // Refresh Shadow Word: Pain on target
                    Unit::SpellAuraHolderMap& auras = unitTarget->GetSpellAuraHolderMap();
                    for(Unit::SpellAuraHolderMap::iterator itr = auras.begin(); itr != auras.end(); ++itr)
                    {
                        SpellEntry const *spellInfo = (*itr).second->GetSpellProto();
                        if (spellInfo->SpellFamilyName == SPELLFAMILY_PRIEST &&
                            spellInfo->SpellFamilyFlags.test<CF_PRIEST_SHADOW_WORD_PAIN>() &&
                            (*itr).second->GetCasterGuid() == m_caster->GetObjectGuid())
                        {
                            (*itr).second->RefreshHolder();
                            return;
                        }
                    }
                    return;
                }
                default:
                    break;
            }
            break;
        }
        case SPELLFAMILY_HUNTER:
        {
            switch(m_spellInfo->Id)
            {
                case 53209:                                 // Chimera Shot
                {
                    if (!unitTarget)
                        return;

                    uint32 spellId = 0;
                    int32 basePoint = 0;
                    Unit* target = unitTarget;
                    Unit::SpellAuraHolderMap& Auras = unitTarget->GetSpellAuraHolderMap();
                    for(Unit::SpellAuraHolderMap::iterator i = Auras.begin(); i != Auras.end(); ++i)
                    {
                        SpellAuraHolder *holder = i->second;
                        if (holder->GetCasterGuid() != m_caster->GetObjectGuid())
                            continue;

                        // Search only Serpent Sting, Viper Sting, Scorpid Sting auras
                        ClassFamilyMask const& familyFlag = holder->GetSpellProto()->SpellFamilyFlags;
                        if (!familyFlag.test<CF_HUNTER_SERPENT_STING, CF_HUNTER_SCORPID_STING, CF_HUNTER_VIPER_STING>())
                            continue;

                        // Refresh aura duration
                        holder->RefreshHolder();

                        Aura *aura = holder->GetAuraByEffectIndex(EFFECT_INDEX_0);

                        if (!aura)
                            continue;

                        // Serpent Sting - Instantly deals 40% of the damage done by your Serpent Sting.
                        if (familyFlag.test<CF_HUNTER_SERPENT_STING>())
                        {
                            // m_amount already include RAP bonus
                            basePoint = aura->GetModifier()->m_amount * aura->GetAuraMaxTicks() * 40 / 100;
                            spellId = 53353;                // Chimera Shot - Serpent
                        }

                        // Viper Sting - Instantly restores mana to you equal to 60% of the total amount drained by your Viper Sting.
                        else if (familyFlag.test<CF_HUNTER_VIPER_STING>())
                        {
                            uint32 target_max_mana = unitTarget->GetMaxPower(POWER_MANA);
                            if (!target_max_mana)
                                continue;

                            // ignore non positive values (can be result apply spellmods to aura damage
                            uint32 pdamage = aura->GetModifier()->m_amount > 0 ? aura->GetModifier()->m_amount : 0;

                            // Special case: draining x% of mana (up to a maximum of 2*x% of the caster's maximum mana)
                            uint32 maxmana = m_caster->GetMaxPower(POWER_MANA)  * pdamage * 2 / 100;

                            pdamage = target_max_mana * pdamage / 100;
                            if (pdamage > maxmana)
                                pdamage = maxmana;

                            pdamage *= 4;                   // total aura damage
                            basePoint = pdamage * 60 / 100;
                            spellId = 53358;                // Chimera Shot - Viper
                            target = m_caster;
                        }

                        // Scorpid Sting - Attempts to Disarm the target for 10 sec. This effect cannot occur more than once per 1 minute.
                        else if (familyFlag.test<CF_HUNTER_SCORPID_STING>())
                            spellId = 53359;                // Chimera Shot - Scorpid
                        // ?? nothing say in spell desc (possibly need addition check)
                        //if (familyFlag.test<CF_HUNTER_WYVERN_STING1>() || // dot
                        //    familyFlag.test<CF_HUNTER_WYVERN_STING2>()   // stun
                        //{
                        //    spellId = 53366; // 53366 Chimera Shot - Wyvern
                        //}
                    }

                    if (spellId && m_caster->GetTypeId() == TYPEID_PLAYER && !((Player*)m_caster)->HasSpellCooldown(spellId))
                    {
                        m_caster->CastCustomSpell(target, spellId, &basePoint, 0, 0, true);

                        if (spellId == 53359) // Disarm from Chimera Shot should have 1 min cooldown
                            ((Player*)m_caster)->AddSpellCooldown(spellId, 0, uint32(time(NULL) + MINUTE));
                    }

                    return;
                }
                case 53412:                                 // Invigoration (pet triggered script, master targeted)
                {
                    if (!unitTarget)
                        return;

                    Unit::AuraList const& auras = unitTarget->GetAurasByType(SPELL_AURA_DUMMY);
                    for(Unit::AuraList::const_iterator i = auras.begin();i != auras.end(); ++i)
                    {
                        // Invigoration (master talent)
                        if ((*i)->GetModifier()->m_miscvalue == 8 && (*i)->GetSpellProto()->SpellIconID == 3487)
                        {
                            if (roll_chance_i((*i)->GetModifier()->m_amount))
                            {
                                unitTarget->CastSpell(unitTarget, 53398, true, NULL, (*i), m_caster->GetObjectGuid());
                                break;
                            }
                        }
                    }
                    return;
                }
                case 53271:                                 // Master's Call
                {
                    if (!unitTarget)
                        return;

                    // script effect have in value, but this outdated removed part
                    unitTarget->CastSpell(unitTarget, 62305, true);
                    return;
                }
                case 55709:                                 // Heart of the phoenix
                {
                    if (!unitTarget || !unitTarget->GetObjectGuid().IsPet())
                        return;

                    if (!unitTarget->HasAura(55711))
                    {
                        ((Pet*)unitTarget)->GetOwner()->CastSpell(unitTarget, 54114, true);
                        unitTarget->CastSpell(unitTarget, 55711, true);
                    }
                    else
                        SendCastResult(SPELL_FAILED_CASTER_AURASTATE);
                    return;
                }
                default:
                    break;
            }
            break;
        }
        case SPELLFAMILY_PALADIN:
        {
            // Judgement (seal trigger)
            if (m_spellInfo->Category == SPELLCATEGORY_JUDGEMENT)
            {
                if (!unitTarget || !unitTarget->isAlive())
                    return;

                uint32 spellId1 = 0;
                uint32 spellId2 = 0;

                // Judgement self add switch
                switch (m_spellInfo->Id)
                {
                    case 53407: spellId1 = 20184; break;    // Judgement of Justice
                    case 20271:                             // Judgement of Light
                    case 57774: spellId1 = 20185; break;    // Judgement of Light
                    case 53408: spellId1 = 20186; break;    // Judgement of Wisdom
                    default:
                        sLog.outError("Unsupported Judgement (seal trigger) spell (Id: %u) in Spell::EffectScriptEffect",m_spellInfo->Id);
                        return;
                }

                // offensive seals have aura dummy in 2 effect
                Unit::AuraList const& m_dummyAuras = m_caster->GetAurasByType(SPELL_AURA_DUMMY);
                for(Unit::AuraList::const_iterator itr = m_dummyAuras.begin(); itr != m_dummyAuras.end(); ++itr)
                {
                    // search seal (offensive seals have judgement's aura dummy spell id in 2 effect
                    if ((*itr)->GetEffIndex() != EFFECT_INDEX_2 || !IsSealSpell((*itr)->GetSpellProto()))
                        continue;
                    spellId2 = (*itr)->GetModifier()->m_amount;
                    SpellEntry const *judge = sSpellStore.LookupEntry(spellId2);
                    if (!judge)
                        continue;
                    break;
                }

                // if there were no offensive seals than there is seal with proc trigger aura
                if (!spellId2)
                {
                    Unit::AuraList const& procTriggerAuras = m_caster->GetAurasByType(SPELL_AURA_PROC_TRIGGER_SPELL);
                    for(Unit::AuraList::const_iterator itr = procTriggerAuras.begin(); itr != procTriggerAuras.end(); ++itr)
                    {
                        if ((*itr)->GetEffIndex() != EFFECT_INDEX_0 || !IsSealSpell((*itr)->GetSpellProto()))
                            continue;
                        spellId2 = 54158;
                        break;
                    }
                }

                if (spellId1)
                    m_caster->CastSpell(unitTarget, spellId1, true);

                if (spellId2)
                    m_caster->CastSpell(unitTarget, spellId2, true);

                return;
            }
        }
        case SPELLFAMILY_POTION:
        {
            switch(m_spellInfo->Id)
            {
                case 28698:                                 // Dreaming Glory
                {
                    if (!unitTarget)
                        return;

                    unitTarget->CastSpell(unitTarget, 28694, true);
                    break;
                }
                case 28702:                                 // Netherbloom
                {
                    if (!unitTarget)
                        return;

                    // 25% chance of casting a random buff
                    if (roll_chance_i(75))
                        return;

                    // triggered spells are 28703 to 28707
                    // Note: some sources say, that there was the possibility of
                    //       receiving a debuff. However, this seems to be removed by a patch.
                    const uint32 spellid = 28703;

                    // don't overwrite an existing aura
                    for(uint8 i = 0; i < 5; ++i)
                        if (unitTarget->HasAura(spellid + i, EFFECT_INDEX_0))
                            return;

                    unitTarget->CastSpell(unitTarget, spellid+urand(0, 4), true);
                    break;
                }
                case 28720:                                 // Nightmare Vine
                {
                    if (!unitTarget)
                        return;

                    // 25% chance of casting Nightmare Pollen
                    if (roll_chance_i(75))
                        return;

                    unitTarget->CastSpell(unitTarget, 28721, true);
                    break;
                }
            }
            break;
        }
        case SPELLFAMILY_DEATHKNIGHT:
        {
            switch(m_spellInfo->Id)
            {
                case 50842:                                 // Pestilence
                {
                    if (!unitTarget)
                        return;

                    Unit* mainTarget = m_targets.getUnitTarget();
                    if (!mainTarget)
                        return;

                    // do only refresh diseases on main target if caster has Glyph of Disease
                    if (mainTarget == unitTarget && !m_caster->HasAura(63334))
                        return;

                    // Blood Plague
                    if (mainTarget->HasAura(55078))
                        m_caster->CastSpell(unitTarget, 55078, true);

                    // Frost Fever
                    if (mainTarget->HasAura(55095))
                        m_caster->CastSpell(unitTarget, 55095, true);

                    break;
                }
                // Raise dead script effect
                case 46584:
                {
                    if (!unitTarget || m_caster->GetTypeId() != TYPEID_PLAYER)
                        return;

                    // If have 52143 spell - summoned pet from dummy effect
                    // Another case summoned guardian from script effect
                    uint32 triggered_spell_id = m_spellInfo->CalculateSimpleValue(SpellEffectIndex(m_caster->HasSpell(52143) ? EFFECT_INDEX_2 : EFFECT_INDEX_1));

                    float x,y,z;

                    m_caster->GetClosePoint(x, y, z, m_caster->GetObjectBoundingRadius(), PET_FOLLOW_DIST);

                    if (unitTarget != (Unit*)m_caster)
                    {
                        m_caster->CastSpell(unitTarget->GetPositionX(),unitTarget->GetPositionY(),unitTarget->GetPositionZ(),triggered_spell_id, true, NULL, NULL, m_caster->GetObjectGuid(), m_spellInfo);
                        if (unitTarget->GetTypeId() == TYPEID_UNIT)
                            ((Creature*)unitTarget)->RemoveCorpse();
                    }
                    else if (m_caster->HasAura(60200))
                    {
                        m_caster->CastSpell(x,y,z,triggered_spell_id, true, NULL, NULL, m_caster->GetObjectGuid(), m_spellInfo);
                    }
                    else  if (((Player*)m_caster)->HasItemCount(37201,1))
                    {
                        m_caster->CastSpell(m_caster,48289,true);
                        m_caster->CastSpell(x,y,z,triggered_spell_id, true, NULL, NULL, m_caster->GetObjectGuid(), m_spellInfo);
                    }
                    else
                    {
                        SendCastResult(SPELL_FAILED_REAGENTS);
                        finish(true);
                        CancelGlobalCooldown();
                        return;
                    }
                    finish(true);
                    ((Player*)m_caster)->RemoveSpellCooldown(m_spellInfo->CalculateSimpleValue(EFFECT_INDEX_2),true);
                    ((Player*)m_caster)->RemoveSpellCooldown(m_spellInfo->CalculateSimpleValue(EFFECT_INDEX_1),true);
                    CancelGlobalCooldown();
                    return;
                }

                // Raise ally
                case 61999:
                {
                    if (m_caster->GetTypeId() != TYPEID_PLAYER)
                        return;

                    if (!unitTarget || unitTarget->GetTypeId() != TYPEID_PLAYER || unitTarget->isAlive())
                    {
                        SendCastResult(SPELL_FAILED_TARGET_NOT_DEAD);
                        finish(true);
                        CancelGlobalCooldown();
                        return;
                    }

                    // hack remove death
                    unitTarget->CastSpell(unitTarget, m_spellInfo->CalculateSimpleValue(EFFECT_INDEX_0), true);
                    CancelGlobalCooldown();
                    return;
                }
                default:
                    break;
            }
            break;
        }
        case SPELLFAMILY_WARRIOR:
        {
            switch(m_spellInfo->Id)
            {
                case 47962:                                 // Resque  inquired soldier
                {
                    if (!unitTarget)
                        return;

                    unitTarget->CastSpell(m_caster, m_spellInfo->CalculateSimpleValue(eff_idx), true);
                    m_caster->CastSpell(m_caster, 47967, true);
                    return;
                }
                case 64380:                                 // Shattering Throw
                {
                    if (!unitTarget || !unitTarget->isAlive())
                        return;
                    // remove immunity effects
                    m_caster->CastSpell(unitTarget, 39897, true);
                    break;
                }
            }
            break;
        }
    }


    // normal DB scripted effect
    if (!unitTarget)
        return;

    DEBUG_FILTER_LOG(LOG_FILTER_SPELL_CAST, "Spell ScriptStart spellid %u in EffectScriptEffect ", m_spellInfo->Id);
    if (m_caster->IsInWorld())
        m_caster->GetMap()->ScriptsStart(sSpellScripts, m_spellInfo->Id, m_caster, unitTarget);
}

void Spell::EffectSanctuary(SpellEffectIndex /*eff_idx*/)
{
    if (!unitTarget)
        return;
    //unitTarget->CombatStop();

    unitTarget->CombatStop();
    unitTarget->getHostileRefManager().deleteReferences();  // stop all fighting

    // Vanish allows to remove all threat and cast regular stealth so other spells can be used
    if (m_spellInfo->IsFitToFamily<SPELLFAMILY_ROGUE, CF_ROGUE_VANISH>())
        ((Player *)m_caster)->RemoveSpellsCausingAura(SPELL_AURA_MOD_ROOT);
}

void Spell::EffectAddComboPoints(SpellEffectIndex /*eff_idx*/)
{
    if (!unitTarget)
        return;

    if (damage <= 0)
        return;

    m_caster->AddComboPoints(unitTarget, damage);
}

void Spell::EffectDuel(SpellEffectIndex eff_idx)
{
    if (!m_caster || !unitTarget || m_caster->GetTypeId() != TYPEID_PLAYER || unitTarget->GetTypeId() != TYPEID_PLAYER)
        return;

    Player *caster = (Player*)m_caster;
    Player *target = (Player*)unitTarget;

    // caster or target already have requested duel
    if (caster->duel || target->duel || !target->GetSocial() || target->GetSocial()->HasIgnore(caster->GetObjectGuid()))
        return;

    // Players can only fight a duel with each other outside (=not inside dungeons and not in capital cities)
    AreaTableEntry const* casterAreaEntry = GetAreaEntryByAreaID(caster->GetAreaId());
    if (casterAreaEntry && !(casterAreaEntry->flags & AREA_FLAG_DUEL))
    {
        SendCastResult(SPELL_FAILED_NO_DUELING);            // Dueling isn't allowed here
        return;
    }

    AreaTableEntry const* targetAreaEntry = GetAreaEntryByAreaID(target->GetAreaId());
    if (targetAreaEntry && !(targetAreaEntry->flags & AREA_FLAG_DUEL))
    {
        SendCastResult(SPELL_FAILED_NO_DUELING);            // Dueling isn't allowed here
        return;
    }

    //CREATE DUEL FLAG OBJECT
    GameObject* pGameObj = new GameObject;

    uint32 gameobject_id = m_spellInfo->EffectMiscValue[eff_idx];

    Map *map = m_caster->GetMap();
    if (!pGameObj->Create(map->GenerateLocalLowGuid(HIGHGUID_GAMEOBJECT), gameobject_id,
        map, m_caster->GetPhaseMask(),
        m_caster->GetPositionX()+(unitTarget->GetPositionX()-m_caster->GetPositionX())/2 ,
        m_caster->GetPositionY()+(unitTarget->GetPositionY()-m_caster->GetPositionY())/2 ,
        m_caster->GetPositionZ(),
        m_caster->GetOrientation(), 0.0f, 0.0f, 0.0f, 0.0f, GO_ANIMPROGRESS_DEFAULT, GO_STATE_READY))
    {
        delete pGameObj;
        return;
    }

    pGameObj->SetUInt32Value(GAMEOBJECT_FACTION, m_caster->getFaction() );
    pGameObj->SetUInt32Value(GAMEOBJECT_LEVEL, m_caster->getLevel()+1 );

    pGameObj->SetRespawnTime(m_duration > 0 ? m_duration/IN_MILLISECONDS : 0);
    pGameObj->SetSpellId(m_spellInfo->Id);

    m_caster->AddGameObject(pGameObj);
    map->Add(pGameObj);
    //END

    // Send request
    WorldPacket data(SMSG_DUEL_REQUESTED, 8 + 8);
    data << pGameObj->GetObjectGuid();
    data << caster->GetObjectGuid();
    caster->GetSession()->SendPacket(&data);
    target->GetSession()->SendPacket(&data);

    // create duel-info
    DuelInfo *duel   = new DuelInfo;
    duel->initiator  = caster;
    duel->opponent   = target;
    duel->startTime  = 0;
    duel->startTimer = 0;
    caster->duel     = duel;

    DuelInfo *duel2   = new DuelInfo;
    duel2->initiator  = caster;
    duel2->opponent   = caster;
    duel2->startTime  = 0;
    duel2->startTimer = 0;
    target->duel      = duel2;

    caster->SetGuidValue(PLAYER_DUEL_ARBITER, pGameObj->GetObjectGuid());
    target->SetGuidValue(PLAYER_DUEL_ARBITER, pGameObj->GetObjectGuid());
}

void Spell::EffectStuck(SpellEffectIndex /*eff_idx*/)
{
    if (!unitTarget || unitTarget->GetTypeId() != TYPEID_PLAYER)
        return;

    if (!sWorld.getConfig(CONFIG_BOOL_CAST_UNSTUCK))
        return;

    Player* pTarget = (Player*)unitTarget;

    DEBUG_LOG("Spell Effect: Stuck");
    DETAIL_LOG("Player %s (guid %u) used auto-unstuck future at map %u (%f, %f, %f)", pTarget->GetName(), pTarget->GetGUIDLow(), m_caster->GetMapId(), m_caster->GetPositionX(), pTarget->GetPositionY(), pTarget->GetPositionZ());

    if (pTarget->IsTaxiFlying() || pTarget->InBattleGround())
        return;

    pTarget->RepopAtGraveyard();

    // Stuck spell trigger Hearthstone cooldown
    SpellEntry const *spellInfo = sSpellStore.LookupEntry(8690);
    if (!spellInfo)
        return;

    Spell spell(pTarget, spellInfo, true);
    spell.SendSpellCooldown();
}

void Spell::EffectSummonPlayer(SpellEffectIndex /*eff_idx*/)
{
    if (!unitTarget || unitTarget->GetTypeId() != TYPEID_PLAYER)
        return;

    // Evil Twin (ignore player summon, but hide this for summoner)
    if (unitTarget->GetDummyAura(23445))
        return;

    float x, y, z;
    m_caster->GetClosePoint(x, y, z, unitTarget->GetObjectBoundingRadius());

    ((Player*)unitTarget)->SetSummonPoint(m_caster->GetMapId(),x,y,z);

    WorldPacket data(SMSG_SUMMON_REQUEST, 8+4+4);
    data << m_caster->GetObjectGuid();                      // summoner guid
    data << uint32(m_caster->GetZoneId());                  // summoner zone
    data << uint32(MAX_PLAYER_SUMMON_DELAY*IN_MILLISECONDS); // auto decline after msecs
    ((Player*)unitTarget)->GetSession()->SendPacket(&data);
}

static ScriptInfo generateActivateCommand()
{
    ScriptInfo si;
    si.command = SCRIPT_COMMAND_ACTIVATE_OBJECT;
    return si;
}

void Spell::EffectActivateObject(SpellEffectIndex eff_idx)
{
    if (!gameObjTarget)
        return;

    static ScriptInfo activateCommand = generateActivateCommand();

    int32 delay_secs = m_spellInfo->CalculateSimpleValue(eff_idx);

    gameObjTarget->GetMap()->ScriptCommandStart(activateCommand, delay_secs, m_caster, gameObjTarget);
}

void Spell::EffectApplyGlyph(SpellEffectIndex eff_idx)
{
    if (m_caster->GetTypeId() != TYPEID_PLAYER)
        return;

    Player *player = (Player*)m_caster;

    // apply new one
    if (uint32 glyph = m_spellInfo->EffectMiscValue[eff_idx])
    {
        if (GlyphPropertiesEntry const *gp = sGlyphPropertiesStore.LookupEntry(glyph))
        {
            if (GlyphSlotEntry const *gs = sGlyphSlotStore.LookupEntry(player->GetGlyphSlot(m_glyphIndex)))
            {
                if (gp->TypeFlags != gs->TypeFlags)
                {
                    SendCastResult(SPELL_FAILED_INVALID_GLYPH);
                    return;                                 // glyph slot mismatch
                }
            }

            // remove old glyph
            player->ApplyGlyph(m_glyphIndex, false);
            player->SetGlyph(m_glyphIndex, glyph);
            player->ApplyGlyph(m_glyphIndex, true);
            player->SendTalentsInfoData(false);
        }
    }
}

void Spell::DoSummonTotem(SpellEffectIndex eff_idx, uint8 slot_dbc)
{
    // DBC store slots starting from 1, with no slot 0 value)
    int slot = slot_dbc ? slot_dbc - 1 : TOTEM_SLOT_NONE;

    // unsummon old totem
    if (slot < MAX_TOTEM_SLOT)
        if (Totem *OldTotem = m_caster->GetTotem(TotemSlot(slot)))
            OldTotem->UnSummon();

    // FIXME: Setup near to finish point because GetObjectBoundingRadius set in Create but some Create calls can be dependent from proper position
    // if totem have creature_template_addon.auras with persistent point for example or script call
    float angle = slot < MAX_TOTEM_SLOT ? M_PI_F/MAX_TOTEM_SLOT - (slot*2*M_PI_F/MAX_TOTEM_SLOT) : 0;

    CreatureCreatePos pos(m_caster, m_caster->GetOrientation(), 2.0f, angle);

    CreatureInfo const *cinfo = ObjectMgr::GetCreatureTemplate(m_spellInfo->EffectMiscValue[eff_idx]);
    if (!cinfo)
    {
        sLog.outErrorDb("Creature entry %u does not exist but used in spell %u totem summon.", m_spellInfo->Id, m_spellInfo->EffectMiscValue[eff_idx]);
        return;
    }

    Totem* pTotem = new Totem;

    if (!pTotem->Create(m_caster->GetMap()->GenerateLocalLowGuid(HIGHGUID_UNIT), pos, cinfo, m_caster))
    {
        delete pTotem;
        return;
    }

    pTotem->SetSummonPoint(pos);

    if (slot < MAX_TOTEM_SLOT)
        m_caster->_AddTotem(TotemSlot(slot),pTotem);

    //pTotem->SetName("");                                  // generated by client
    pTotem->SetOwner(m_caster);
    pTotem->SetTypeBySummonSpell(m_spellInfo);              // must be after Create call where m_spells initialized

    pTotem->SetDuration(m_duration);

    if (m_spellInfo->Id == 16190)
        damage = m_caster->GetMaxHealth() * m_spellInfo->CalculateSimpleValue(EFFECT_INDEX_1) / 100;

    if (damage)                                             // if not spell info, DB values used
    {
        pTotem->SetMaxHealth(damage);
        pTotem->SetHealth(damage);
    }

    pTotem->SetUInt32Value(UNIT_CREATED_BY_SPELL, m_spellInfo->Id);

    if (m_caster->GetTypeId() == TYPEID_PLAYER)
        pTotem->SetFlag(UNIT_FIELD_FLAGS, UNIT_FLAG_PVP_ATTACKABLE);

    if (m_caster->IsPvP())
        pTotem->SetPvP(true);

    if (m_caster->IsFFAPvP())
        pTotem->SetFFAPvP(true);

    // sending SMSG_TOTEM_CREATED before add to map (done in Summon)
    if (slot < MAX_TOTEM_SLOT && m_caster->GetTypeId() == TYPEID_PLAYER)
    {
        WorldPacket data(SMSG_TOTEM_CREATED, 1 + 8 + 4 + 4);
        data << uint8(slot);
        data << pTotem->GetObjectGuid();
        data << uint32(m_duration);
        data << uint32(m_spellInfo->Id);
        ((Player*)m_caster)->SendDirectMessage(&data);
    }

    pTotem->Summon(m_caster);
}

void Spell::EffectEnchantHeldItem(SpellEffectIndex eff_idx)
{
    // this is only item spell effect applied to main-hand weapon of target player (players in area)
    if (!unitTarget || unitTarget->GetTypeId() != TYPEID_PLAYER)
        return;

    Player* item_owner = (Player*)unitTarget;
    Item* item = item_owner->GetItemByPos(INVENTORY_SLOT_BAG_0, EQUIPMENT_SLOT_MAINHAND);

    if (!item )
        return;

    // must be equipped
    if (!item ->IsEquipped())
        return;

    if (m_spellInfo->EffectMiscValue[eff_idx])
    {
        uint32 enchant_id = m_spellInfo->EffectMiscValue[eff_idx];
        int32 duration = m_duration;                        // Try duration index first...
        if(!duration)
            duration = m_currentBasePoints[eff_idx];        // Base points after...
        if (!duration)
            duration = 10;                                  // 10 seconds for enchants which don't have listed duration

        SpellItemEnchantmentEntry const *pEnchant = sSpellItemEnchantmentStore.LookupEntry(enchant_id);

        if (!pEnchant)
            return;

        // Always go to temp enchantment slot
        EnchantmentSlot slot = TEMP_ENCHANTMENT_SLOT;

        // Enchantment will not be applied if a different one already exists
        if (item->GetEnchantmentId(slot) && item->GetEnchantmentId(slot) != enchant_id)
            return;

        // Apply the temporary enchantment
        item->SetEnchantment(slot, enchant_id, duration*IN_MILLISECONDS, 0);
        item_owner->ApplyEnchantment(item, slot, true);
    }
}

void Spell::EffectDisEnchant(SpellEffectIndex /*eff_idx*/)
{
    if (m_caster->GetTypeId() != TYPEID_PLAYER)
        return;

    Player* p_caster = (Player*)m_caster;
    if (!itemTarget || !itemTarget->GetProto()->DisenchantID)
        return;

    p_caster->UpdateCraftSkill(m_spellInfo->Id);

    ((Player*)m_caster)->SendLoot(itemTarget->GetObjectGuid(),LOOT_DISENCHANTING);

    // item will be removed at disenchanting end
}

void Spell::EffectInebriate(SpellEffectIndex /*eff_idx*/)
{
    if (!unitTarget || unitTarget->GetTypeId() != TYPEID_PLAYER)
        return;

    Player *player = (Player*)unitTarget;
    uint16 currentDrunk = player->GetDrunkValue();
    uint16 drunkMod = damage * 256;
    if (currentDrunk + drunkMod > 0xFFFF)
        currentDrunk = 0xFFFF;
    else
        currentDrunk += drunkMod;
    player->SetDrunkValue(currentDrunk, m_CastItem ? m_CastItem->GetEntry() : 0);
}

void Spell::EffectFeedPet(SpellEffectIndex eff_idx)
{
    if (m_caster->GetTypeId() != TYPEID_PLAYER)
        return;

    Player *_player = (Player*)m_caster;

    Item* foodItem = m_targets.getItemTarget();
    if (!foodItem)
        return;

    Pet *pet = _player->GetPet();
    if (!pet)
        return;

    if (!pet->isAlive())
        return;

    int32 benefit = pet->GetCurrentFoodBenefitLevel(foodItem->GetProto()->ItemLevel);
    if (benefit <= 0)
        return;

    uint32 count = 1;
    _player->DestroyItemCount(foodItem,count,true);
    // TODO: fix crash when a spell has two effects, both pointed at the same item target

    m_caster->CastCustomSpell(pet, m_spellInfo->EffectTriggerSpell[eff_idx], &benefit, NULL, NULL, true);
}

void Spell::EffectDismissPet(SpellEffectIndex /*eff_idx*/)
{
    if (m_caster->GetTypeId() != TYPEID_PLAYER)
        return;

    Pet* pet = m_caster->GetPet();

    // not let dismiss dead pet
    if (!pet||!pet->isAlive())
        return;

    pet->Unsummon(PET_SAVE_NOT_IN_SLOT, m_caster);
}

void Spell::EffectSummonObject(SpellEffectIndex eff_idx)
{
    uint32 go_id = m_spellInfo->EffectMiscValue[eff_idx];

    uint8 slot = 0;
    switch (m_spellInfo->Effect[eff_idx])
    {
        case SPELL_EFFECT_SUMMON_OBJECT_SLOT1: slot = 0; break;
        case SPELL_EFFECT_SUMMON_OBJECT_SLOT2: slot = 1; break;
        case SPELL_EFFECT_SUMMON_OBJECT_SLOT3: slot = 2; break;
        case SPELL_EFFECT_SUMMON_OBJECT_SLOT4: slot = 3; break;
        default: return;
    }

    if (ObjectGuid guid = m_caster->m_ObjectSlotGuid[slot])
    {
        if (GameObject* obj = m_caster ? m_caster->GetMap()->GetGameObject(guid) : NULL)
            obj->SetLootState(GO_JUST_DEACTIVATED);
        m_caster->m_ObjectSlotGuid[slot].Clear();
    }

    GameObject* pGameObj = new GameObject;

    float x, y, z;
    // If dest location if present
    if (m_targets.m_targetMask & TARGET_FLAG_DEST_LOCATION)
    {
        x = m_targets.m_destX;
        y = m_targets.m_destY;
        z = m_targets.m_destZ;
    }
    // Summon in random point all other units if location present
    else
    {
        if (m_spellInfo->Id == 48018)
        {
            x = m_caster->GetPositionX();
            y = m_caster->GetPositionY();
            z = m_caster->GetPositionZ();
        }
        else
            m_caster->GetClosePoint(x, y, z, DEFAULT_WORLD_OBJECT_SIZE);
    }

    Map *map = m_caster->GetMap();
    if (!pGameObj->Create(map->GenerateLocalLowGuid(HIGHGUID_GAMEOBJECT), go_id, map,
        m_caster->GetPhaseMask(), x, y, z, m_caster->GetOrientation(), 0.0f, 0.0f, 0.0f, 0.0f, GO_ANIMPROGRESS_DEFAULT, GO_STATE_READY))
    {
        delete pGameObj;
        return;
    }

    pGameObj->SetUInt32Value(GAMEOBJECT_LEVEL, m_caster->getLevel());
    pGameObj->SetRespawnTime(m_duration > 0 ? m_duration/IN_MILLISECONDS : 0);
    pGameObj->SetSpellId(m_spellInfo->Id);
    m_caster->AddGameObject(pGameObj);

    map->Add(pGameObj);

    m_caster->m_ObjectSlotGuid[slot] = pGameObj->GetObjectGuid();

    pGameObj->SummonLinkedTrapIfAny();

    if (m_caster->GetTypeId() == TYPEID_UNIT && ((Creature*)m_caster)->AI())
        ((Creature*)m_caster)->AI()->JustSummoned(pGameObj);
}

void Spell::EffectResurrect(SpellEffectIndex /*eff_idx*/)
{
    if (!unitTarget)
        return;

    if (unitTarget->GetTypeId() != TYPEID_PLAYER)
        return;

    if (unitTarget->isAlive())
        return;

    if (!unitTarget->IsInWorld())
        return;

    switch (m_spellInfo->Id)
    {
        // Defibrillate (Goblin Jumper Cables) have 33% chance on success
        case 8342:
            if (roll_chance_i(67))
            {
                m_caster->CastSpell(m_caster, 8338, true, m_CastItem);
                return;
            }
            break;
        // Defibrillate (Goblin Jumper Cables XL) have 50% chance on success
        case 22999:
            if (roll_chance_i(50))
            {
                m_caster->CastSpell(m_caster, 23055, true, m_CastItem);
                return;
            }
            break;
        // Defibrillate (Gnomish Army Knife) has 67% chance of success
        case 54732:
            if (roll_chance_i(33))
                return;
            break;
        default:
            break;
    }

    Player* pTarget = ((Player*)unitTarget);

    if (pTarget->isRessurectRequested())       // already have one active request
        return;

    uint32 health = pTarget->GetMaxHealth() * damage / 100;
    uint32 mana   = pTarget->GetMaxPower(POWER_MANA) * damage / 100;

    pTarget->setResurrectRequestData(m_caster->GetObjectGuid(), m_caster->GetMapId(), m_caster->GetPositionX(), m_caster->GetPositionY(), m_caster->GetPositionZ(), health, mana);
    SendResurrectRequest(pTarget);
}

void Spell::EffectAddExtraAttacks(SpellEffectIndex /*eff_idx*/)
{
    if (!unitTarget || !unitTarget->isAlive())
        return;

    if (unitTarget->m_extraAttacks)
        return;

    unitTarget->m_extraAttacks = damage;
}

void Spell::EffectParry(SpellEffectIndex /*eff_idx*/)
{
    if (unitTarget && unitTarget->GetTypeId() == TYPEID_PLAYER)
        ((Player*)unitTarget)->SetCanParry(true);
}

void Spell::EffectBlock(SpellEffectIndex /*eff_idx*/)
{
    if (unitTarget && unitTarget->GetTypeId() == TYPEID_PLAYER)
        ((Player*)unitTarget)->SetCanBlock(true);
}

void Spell::EffectLeapForward(SpellEffectIndex eff_idx)
{
    if (unitTarget->IsTaxiFlying())
        return;

    if (m_spellInfo->rangeIndex == 1)                       //self range
    {
        TerrainInfo const* terrain = unitTarget->GetTerrain();
        if (!terrain)
            return;

        float distance = GetSpellRadius(sSpellRadiusStore.LookupEntry(m_spellInfo->EffectRadiusIndex[eff_idx]));

        //Glyph of blink
        if (m_caster->GetTypeId() == TYPEID_PLAYER)
            ((Player*)m_caster)->ApplySpellMod(m_spellInfo->Id, SPELLMOD_RADIUS, distance, this);

        float ox, oy, oz;
        unitTarget->GetPosition(ox, oy, oz);
        float fx, fy, fz;
        fz = oz+2.0;
        fx = unitTarget->GetPositionX() + distance * cos(unitTarget->GetOrientation());
        fy = unitTarget->GetPositionY() + distance * sin(unitTarget->GetOrientation());

        MaNGOS::NormalizeMapCoord(fx);
        MaNGOS::NormalizeMapCoord(fy);

        if (terrain->CheckPathAccurate(ox,oy,oz,fx,fy,fz, sWorld.getConfig(CONFIG_BOOL_CHECK_GO_IN_PATH) ? unitTarget : NULL ))
            DEBUG_LOG("Spell::EffectLeapForward unit %u forwarded on %f",unitTarget->GetObjectGuid().GetCounter(), unitTarget->GetDistance(fx,fy,fz));
        else
            DEBUG_LOG("Spell::EffectLeapForward unit %u NOT forwarded on %f, real distance is %f",unitTarget->GetObjectGuid().GetCounter(), distance, unitTarget->GetDistance(fx,fy,fz));

        //Prevent Falling during swap building/outerspace
        unitTarget->UpdateAllowedPositionZ(fx, fy, fz);

        unitTarget->NearTeleportTo(fx, fy, fz, unitTarget->GetOrientation(), unitTarget == m_caster);
    }
}

void Spell::EffectLeapBack(SpellEffectIndex eff_idx)
{
    if (unitTarget->IsTaxiFlying())
        return;

    m_caster->KnockBackFrom(unitTarget,float(m_spellInfo->EffectMiscValue[eff_idx])/10,float(damage)/10);
}

void Spell::EffectReputation(SpellEffectIndex eff_idx)
{
    if (!unitTarget || unitTarget->GetTypeId() != TYPEID_PLAYER)
        return;

    Player *_player = (Player*)unitTarget;

    int32  rep_change = m_currentBasePoints[eff_idx];
    uint32 faction_id = m_spellInfo->EffectMiscValue[eff_idx];

    FactionEntry const* factionEntry = sFactionStore.LookupEntry(faction_id);

    if (!factionEntry)
        return;

    rep_change = _player->CalculateReputationGain(REPUTATION_SOURCE_SPELL, rep_change, faction_id);

    _player->GetReputationMgr().ModifyReputation(factionEntry, rep_change);
}

void Spell::EffectQuestComplete(SpellEffectIndex eff_idx)
{
    if (!unitTarget || unitTarget->GetTypeId() != TYPEID_PLAYER)
        return;

    // A few spells has additional value from basepoints, check condition here.
    switch(m_spellInfo->Id)
    {
        case 43458:                                         // Secrets of Nifflevar
        {
            if (!unitTarget->HasAura(m_spellInfo->CalculateSimpleValue(eff_idx)))
                return;

            break;
        }
        // TODO: implement these!
        // "this spell awards credit for the entire raid (all spell targets as this is area target) if just ONE member has both auras (yes, both effect's basepoints)"
        //case 72155:                                         // Harvest Blight Specimen
        //case 72162:                                         // Harvest Blight Specimen
            //break;
        default:
            break;
    }

    uint32 quest_id = m_spellInfo->EffectMiscValue[eff_idx];
    ((Player*)unitTarget)->AreaExploredOrEventHappens(quest_id);
}

void Spell::EffectSelfResurrect(SpellEffectIndex eff_idx)
{
    if (!unitTarget || unitTarget->isAlive())
        return;

    if (unitTarget->GetTypeId() != TYPEID_PLAYER)
        return;

    if (!unitTarget->IsInWorld())
        return;

    uint32 health = 0;
    uint32 mana = 0;

    // flat case
    if (damage < 0)
    {
        health = uint32(-damage);
        mana = m_spellInfo->EffectMiscValue[eff_idx];
    }
    // percent case
    else
    {
        health = uint32(damage/100.0f*unitTarget->GetMaxHealth());
        if (unitTarget->GetMaxPower(POWER_MANA) > 0)
            mana = uint32(damage/100.0f*unitTarget->GetMaxPower(POWER_MANA));
    }

    Player *plr = ((Player*)unitTarget);
    plr->ResurrectPlayer(0.0f);

    plr->SetHealth( health );
    plr->SetPower(POWER_MANA, mana );
    plr->SetPower(POWER_RAGE, 0 );
    plr->SetPower(POWER_ENERGY, plr->GetMaxPower(POWER_ENERGY) );

    plr->SpawnCorpseBones();
}

void Spell::EffectSkinning(SpellEffectIndex /*eff_idx*/)
{
    if (unitTarget->GetTypeId() != TYPEID_UNIT )
        return;

    if (!m_caster || m_caster->GetTypeId() != TYPEID_PLAYER)
        return;

    Creature* creature = (Creature*) unitTarget;
    int32 targetLevel = creature->getLevel();

    uint32 skill = creature->GetCreatureInfo()->GetRequiredLootSkill();

    ((Player*)m_caster)->SendLoot(creature->GetObjectGuid(),LOOT_SKINNING);
    creature->RemoveFlag(UNIT_FIELD_FLAGS, UNIT_FLAG_SKINNABLE);

    int32 reqValue = targetLevel < 10 ? 0 : targetLevel < 20 ? (targetLevel-10)*10 : targetLevel*5;

    int32 skillValue = ((Player*)m_caster)->GetPureSkillValue(skill);

    // Double chances for elites
    ((Player*)m_caster)->UpdateGatherSkill(skill, skillValue, reqValue, creature->IsElite() ? 2 : 1 );
}

void Spell::EffectCharge(SpellEffectIndex /*eff_idx*/)
{
    if (!unitTarget)
        return;

    //TODO: research more ContactPoint/attack distance.
    //3.666666 instead of ATTACK_DISTANCE(5.0f) in below seem to give more accurate result.
    float x, y, z;
    unitTarget->GetContactPoint(m_caster, x, y, z, 3.666666f);

    // Try to normalize Z coord cuz GetContactPoint do nothing with Z axis
    unitTarget->UpdateGroundPositionZ(x, y, z);

    if (unitTarget->GetTypeId() != TYPEID_PLAYER)
        ((Creature *)unitTarget)->StopMoving();

    // Only send MOVEMENTFLAG_WALK_MODE, client has strange issues with other move flags
    m_caster->MonsterMoveWithSpeed(x, y, z, 24.f);

    // not all charge effects used in negative spells
    if (unitTarget != m_caster && !IsPositiveSpell(m_spellInfo->Id))
        m_caster->Attack(unitTarget, true);

   //Warbringer - remove movement imparing effects for Intervene
    if (m_spellInfo->Id == 3411 && m_caster->HasAura(57499) )
        m_caster->RemoveAurasAtMechanicImmunity(IMMUNE_TO_ROOT_AND_SNARE_MASK,57499,true);
}

void Spell::EffectCharge2(SpellEffectIndex /*eff_idx*/)
{
    float x, y, z;
    if (m_targets.m_targetMask & TARGET_FLAG_DEST_LOCATION)
    {
        x = m_targets.m_destX;
        y = m_targets.m_destY;
        z = m_targets.m_destZ;

        if (unitTarget->GetTypeId() != TYPEID_PLAYER)
            ((Creature *)unitTarget)->StopMoving();
    }
    else if (unitTarget && unitTarget != m_caster)
        unitTarget->GetContactPoint(m_caster, x, y, z, 3.666666f);
    else
        return;

    // Try to normalize Z coord cuz GetContactPoint do nothing with Z axis
    unitTarget->UpdateGroundPositionZ(x, y, z);

    // Only send MOVEMENTFLAG_WALK_MODE, client has strange issues with other move flags
    m_caster->MonsterMoveWithSpeed(x, y, z, 24.f);

    // not all charge effects used in negative spells
    if (unitTarget && unitTarget != m_caster && !IsPositiveSpell(m_spellInfo->Id))
        m_caster->Attack(unitTarget, true);
}

void Spell::DoSummonCritter(SpellEffectIndex eff_idx, uint32 forceFaction)
{
    uint32 pet_entry = m_spellInfo->EffectMiscValue[eff_idx];
    if (!pet_entry)
        return;

    CreatureInfo const* cInfo = sCreatureStorage.LookupEntry<CreatureInfo>(pet_entry);
    if (!cInfo)
    {
        sLog.outErrorDb("Spell::DoSummonCritter: creature entry %u not found for spell %u.", pet_entry, m_spellInfo->Id);
        return;
    }

    Pet* old_critter = m_caster->GetMiniPet();

    // for same pet just despawn (player unsummon command)
    if (m_caster->GetTypeId() == TYPEID_PLAYER && old_critter && old_critter->GetEntry() == pet_entry)
    {
        m_caster->RemoveMiniPet();
        return;
    }

    // despawn old pet before summon new
    if (old_critter)
        m_caster->RemoveMiniPet();

    // summon new pet
    Pet* critter = new Pet(MINI_PET);

    CreatureCreatePos pos(m_caster->GetMap(), m_targets.m_destX, m_targets.m_destY, m_targets.m_destZ, m_caster->GetOrientation(), m_caster->GetPhaseMask());
    if (!(m_targets.m_targetMask & TARGET_FLAG_DEST_LOCATION))
        pos = CreatureCreatePos(m_caster, m_caster->GetOrientation());

    uint32 originalSpellID = (m_IsTriggeredSpell && m_triggeredBySpellInfo) ? m_triggeredBySpellInfo->Id : m_spellInfo->Id;

    critter->SetCreateSpellID(originalSpellID);
    critter->SetDuration(m_duration);

    if (!critter->Create(0, pos, cInfo, 0, m_caster))
    {
        sLog.outError("Mini pet (guidlow %d, entry %d) not summoned",
            critter->GetGUIDLow(), critter->GetEntry());
        delete critter;
        return;
    }

    critter->setFaction(forceFaction ? forceFaction : m_caster->getFaction());

    if (!critter->Summon())
    {
        sLog.outError("Mini pet (guidlow %d, entry %d) not summoned by undefined reason. ",
            critter->GetGUIDLow(), critter->GetEntry());
        delete critter;
        return;
    }

    critter->SetSummonPoint(pos);

    // Notify Summoner
    if (m_caster->GetTypeId() == TYPEID_UNIT && ((Creature*)m_caster)->AI())
        ((Creature*)m_caster)->AI()->JustSummoned(critter);

    DEBUG_LOG("New mini pet has guid %u", critter->GetGUIDLow());

}

void Spell::EffectKnockBack(SpellEffectIndex eff_idx)
{
    if (!unitTarget)
        return;

    // Can't knockback unit underwater
    if (unitTarget->IsInWater())
        return;

    // Can't knockback rooted target
    if (unitTarget->hasUnitState(UNIT_STAT_ROOT))
        return;

    // Typhoon
    if (m_spellInfo->SpellFamilyName == SPELLFAMILY_DRUID && m_spellInfo->SpellFamilyFlags.test<CF_DRUID_TYPHOON>())
        if (m_caster->HasAura(62135)) // Glyph of Typhoon
            return;

    // Thunderstorm
    if (m_spellInfo->SpellFamilyName == SPELLFAMILY_SHAMAN && m_spellInfo->SpellFamilyFlags.test<CF_SHAMAN_THUNDERSTORM>())
        if (m_caster->HasAura(62132)) // Glyph of Thunderstorm
            return;

    // Blast Wave
    if (m_spellInfo->SpellFamilyName == SPELLFAMILY_MAGE && m_spellInfo->SpellFamilyFlags.test<CF_MAGE_BLAST_WAVE2, CF_MAGE_BLAST_WAVE1>())
        if (m_caster->HasAura(62126)) // Glyph of Blast Wave
            return;

    unitTarget->KnockBackFrom(m_caster,float(m_spellInfo->EffectMiscValue[eff_idx])/10,float(damage)/10);
}

void Spell::EffectSendTaxi(SpellEffectIndex eff_idx)
{
    if (!unitTarget || unitTarget->GetTypeId() != TYPEID_PLAYER)
        return;

    ((Player*)unitTarget)->ActivateTaxiPathTo(m_spellInfo->EffectMiscValue[eff_idx],m_spellInfo->Id);
}

void Spell::EffectPlayerPull(SpellEffectIndex eff_idx)
{
    if (!unitTarget)
        return;

    float dist = unitTarget->GetDistance2d(m_caster);
    if (damage && dist > damage)
        dist = float(damage);

    unitTarget->KnockBackFrom(m_caster,-dist,float(m_spellInfo->EffectMiscValue[eff_idx])/30);
}

void Spell::EffectDispelMechanic(SpellEffectIndex eff_idx)
{
    if (!unitTarget)
        return;

    uint32 mechanic = m_spellInfo->EffectMiscValue[eff_idx];

    Unit::SpellAuraHolderMap& Auras = unitTarget->GetSpellAuraHolderMap();
    for(Unit::SpellAuraHolderMap::iterator iter = Auras.begin(), next; iter != Auras.end(); iter = next)
    {
        next = iter;
        ++next;
        SpellEntry const *spell = iter->second->GetSpellProto();
        if (iter->second->HasMechanic(mechanic))
        {
            unitTarget->RemoveAurasDueToSpell(spell->Id);
            if (Auras.empty())
                break;
            else
                next = Auras.begin();
        }
    }
}

void Spell::EffectSummonDeadPet(SpellEffectIndex /*eff_idx*/)
{
    if (m_caster->GetTypeId() != TYPEID_PLAYER)
        return;

    Player *_player = (Player*)m_caster;
    Pet *pet = _player->GetPet();

    if (!pet)
        return;

    if (pet->isAlive())
        return;

    if (damage < 0)
        return;

    pet->SetUInt32Value(UNIT_DYNAMIC_FLAGS, UNIT_DYNFLAG_NONE);
    pet->RemoveFlag(UNIT_FIELD_FLAGS, UNIT_FLAG_SKINNABLE);
    pet->SetDeathState( ALIVE );
    pet->clearUnitState(UNIT_STAT_ALL_STATE);
    pet->SetHealth( uint32(pet->GetMaxHealth()*(float(damage)/100)));

    pet->AIM_Initialize();

    // _player->PetSpellInitialize(); -- action bar not removed at death and not required send at revive
    pet->SavePetToDB(PET_SAVE_AS_CURRENT);
}

void Spell::EffectSummonAllTotems(SpellEffectIndex eff_idx)
{
    if (m_caster->GetTypeId() != TYPEID_PLAYER)
        return;

    int32 start_button = ACTION_BUTTON_SHAMAN_TOTEMS_BAR + m_spellInfo->EffectMiscValue[eff_idx];
    int32 amount_buttons = m_spellInfo->EffectMiscValueB[eff_idx];

    for(int32 slot = 0; slot < amount_buttons; ++slot)
        if (ActionButton const* actionButton = ((Player*)m_caster)->GetActionButton(start_button+slot))
            if (actionButton->GetType()==ACTION_BUTTON_SPELL)
                if (uint32 spell_id = actionButton->GetAction())
                  if (!((Player*)m_caster)->HasSpellCooldown(spell_id))
                    m_caster->CastSpell(unitTarget,spell_id,true);
}

void Spell::EffectDestroyAllTotems(SpellEffectIndex /*eff_idx*/)
{
    int32 mana = 0;
    for(int slot = 0;  slot < MAX_TOTEM_SLOT; ++slot)
    {
        if (Totem* totem = m_caster->GetTotem(TotemSlot(slot)))
        {
            if (damage)
            {
                uint32 spell_id = totem->GetUInt32Value(UNIT_CREATED_BY_SPELL);
                if (SpellEntry const* spellInfo = sSpellStore.LookupEntry(spell_id))
                {
                    uint32 manacost = spellInfo->manaCost + m_caster->GetCreateMana() * spellInfo->ManaCostPercentage / 100;
                    mana += manacost * damage / 100;
                }
            }
            totem->UnSummon();
        }
    }

    if (mana)
        m_caster->CastCustomSpell(m_caster, 39104, &mana, NULL, NULL, true);
}

void Spell::EffectBreakPlayerTargeting (SpellEffectIndex /* eff_idx */)
{
    if (!unitTarget)
        return;

    WorldPacket data(SMSG_CLEAR_TARGET, 8);
    data << unitTarget->GetObjectGuid();
    unitTarget->SendMessageToSet(&data, false);
}

void Spell::EffectDurabilityDamage(SpellEffectIndex eff_idx)
{
    if (!unitTarget || unitTarget->GetTypeId() != TYPEID_PLAYER)
        return;

    int32 slot = m_spellInfo->EffectMiscValue[eff_idx];

    // FIXME: some spells effects have value -1/-2
    // Possibly its mean -1 all player equipped items and -2 all items
    if (slot < 0)
    {
        ((Player*)unitTarget)->DurabilityPointsLossAll(damage, (slot < -1));
        return;
    }

    // invalid slot value
    if (slot >= INVENTORY_SLOT_BAG_END)
        return;

    if (Item* item = ((Player*)unitTarget)->GetItemByPos(INVENTORY_SLOT_BAG_0, slot))
        ((Player*)unitTarget)->DurabilityPointsLoss(item, damage);
}

void Spell::EffectDurabilityDamagePCT(SpellEffectIndex eff_idx)
{
    if (!unitTarget || unitTarget->GetTypeId() != TYPEID_PLAYER)
        return;

    int32 slot = m_spellInfo->EffectMiscValue[eff_idx];

    // FIXME: some spells effects have value -1/-2
    // Possibly its mean -1 all player equipped items and -2 all items
    if (slot < 0)
    {
        ((Player*)unitTarget)->DurabilityLossAll(double(damage)/100.0f, (slot < -1));
        return;
    }

    // invalid slot value
    if (slot >= INVENTORY_SLOT_BAG_END)
        return;

    if (damage <= 0)
        return;

    if (Item* item = ((Player*)unitTarget)->GetItemByPos(INVENTORY_SLOT_BAG_0, slot))
        ((Player*)unitTarget)->DurabilityLoss(item, double(damage)/100.0f);
}

void Spell::EffectModifyThreatPercent(SpellEffectIndex /*eff_idx*/)
{
    if (!unitTarget)
        return;

    unitTarget->getThreatManager().modifyThreatPercent(m_caster, damage);
}

void Spell::EffectTransmitted(SpellEffectIndex eff_idx)
{
    uint32 name_id = m_spellInfo->EffectMiscValue[eff_idx];

    GameObjectInfo const* goinfo = ObjectMgr::GetGameObjectInfo(name_id);

    if (!goinfo)
    {
        sLog.outErrorDb("Gameobject (Entry: %u) not exist and not created at spell (ID: %u) cast",name_id, m_spellInfo->Id);
        return;
    }

    float fx, fy, fz;

    if (m_targets.m_targetMask & TARGET_FLAG_DEST_LOCATION)
    {
        fx = m_targets.m_destX;
        fy = m_targets.m_destY;
        fz = m_targets.m_destZ;
    }
    //FIXME: this can be better check for most objects but still hack
    else if (m_spellInfo->EffectRadiusIndex[eff_idx] && m_spellInfo->speed==0)
    {
        float dis = GetSpellRadius(sSpellRadiusStore.LookupEntry(m_spellInfo->EffectRadiusIndex[eff_idx]));
        m_caster->GetClosePoint(fx, fy, fz, DEFAULT_WORLD_OBJECT_SIZE, dis);
    }
    else
    {
        float min_dis = GetSpellMinRange(sSpellRangeStore.LookupEntry(m_spellInfo->rangeIndex));
        float max_dis = GetSpellMaxRange(sSpellRangeStore.LookupEntry(m_spellInfo->rangeIndex));
        float dis = rand_norm_f() * (max_dis - min_dis) + min_dis;

        // special code for fishing bobber (TARGET_SELF_FISHING), should not try to avoid objects
        // nor try to find ground level, but randomly vary in angle
        if (goinfo->type == GAMEOBJECT_TYPE_FISHINGNODE)
        {
            // calculate angle variation for roughly equal dimensions of target area
            float max_angle = (max_dis - min_dis)/(max_dis + m_caster->GetObjectBoundingRadius());
            float angle_offset = max_angle * (rand_norm_f() - 0.5f);
            m_caster->GetNearPoint2D(fx, fy, dis, m_caster->GetOrientation() + angle_offset);
            float waterZ = m_caster->GetTerrain()->GetWaterOrGroundLevel(fx, fy, m_caster->GetPositionZ());
            GridMapLiquidData liqData;
            if (!m_caster->GetTerrain()->IsInWater(fx, fy, waterZ, &liqData))
            {
                SendCastResult(SPELL_FAILED_NOT_FISHABLE);
                SendChannelUpdate(0);
                return;
            }

            fz = liqData.level;
            // finally, check LoS
            if (!m_caster->IsWithinLOS(fx, fy, fz))
            {
                SendCastResult(SPELL_FAILED_LINE_OF_SIGHT);
                SendChannelUpdate(0);
                return;
            }
        }
        else
            m_caster->GetClosePoint(fx, fy, fz, DEFAULT_WORLD_OBJECT_SIZE, dis);
    }

    Map *cMap = m_caster->GetMap();

    if (goinfo->type == GAMEOBJECT_TYPE_SUMMONING_RITUAL)
    {
        m_caster->GetPosition(fx, fy, fz);
    }

    GameObject* pGameObj = new GameObject;

    if (!pGameObj->Create(cMap->GenerateLocalLowGuid(HIGHGUID_GAMEOBJECT), name_id, cMap,
        m_caster->GetPhaseMask(), fx, fy, fz, m_caster->GetOrientation(), 0.0f, 0.0f, 0.0f, 0.0f, GO_ANIMPROGRESS_DEFAULT, GO_STATE_READY))
    {
        delete pGameObj;
        return;
    }

    int32 duration = m_duration;

    switch(goinfo->type)
    {
        case GAMEOBJECT_TYPE_FISHINGNODE:
        {
            m_caster->SetChannelObjectGuid(pGameObj->GetObjectGuid());
            m_caster->AddGameObject(pGameObj);              // will removed at spell cancel

            // end time of range when possible catch fish (FISHING_BOBBER_READY_TIME..GetDuration(m_spellInfo))
            // start time == fish-FISHING_BOBBER_READY_TIME (0..GetDuration(m_spellInfo)-FISHING_BOBBER_READY_TIME)
            int32 lastSec = 0;
            switch(urand(0, 3))
            {
                case 0: lastSec =  3; break;
                case 1: lastSec =  7; break;
                case 2: lastSec = 13; break;
                case 3: lastSec = 17; break;
            }

            duration = duration - lastSec*IN_MILLISECONDS + FISHING_BOBBER_READY_TIME*IN_MILLISECONDS;
            break;
        }
        case GAMEOBJECT_TYPE_SUMMONING_RITUAL:
        {
            if (m_caster->GetTypeId() == TYPEID_PLAYER)
            {
                pGameObj->AddUniqueUse((Player*)m_caster);
                m_caster->AddGameObject(pGameObj);          // will removed at spell cancel
            }
            break;
        }
        case GAMEOBJECT_TYPE_FISHINGHOLE:
        case GAMEOBJECT_TYPE_CHEST:
        default:
            break;
    }

    pGameObj->SetRespawnTime(duration > 0 ? duration/IN_MILLISECONDS : 0);

    pGameObj->SetOwnerGuid(m_caster->GetObjectGuid());

    pGameObj->SetUInt32Value(GAMEOBJECT_LEVEL, m_caster->getLevel());
    pGameObj->SetSpellId(m_spellInfo->Id);

    DEBUG_LOG("AddObject at SpellEfects.cpp EffectTransmitted");
    //m_caster->AddGameObject(pGameObj);
    //m_ObjToDel.push_back(pGameObj);

    cMap->Add(pGameObj);

    pGameObj->SummonLinkedTrapIfAny();

    if (m_caster->GetTypeId() == TYPEID_UNIT && ((Creature*)m_caster)->AI())
        ((Creature*)m_caster)->AI()->JustSummoned(pGameObj);
}

void Spell::EffectProspecting(SpellEffectIndex /*eff_idx*/)
{
    if (m_caster->GetTypeId() != TYPEID_PLAYER || !itemTarget)
        return;

    Player* p_caster = (Player*)m_caster;

    if (sWorld.getConfig(CONFIG_BOOL_SKILL_PROSPECTING))
    {
        uint32 SkillValue = p_caster->GetPureSkillValue(SKILL_JEWELCRAFTING);
        uint32 reqSkillValue = itemTarget->GetProto()->RequiredSkillRank;
        p_caster->UpdateGatherSkill(SKILL_JEWELCRAFTING, SkillValue, reqSkillValue);
    }

    ((Player*)m_caster)->SendLoot(itemTarget->GetObjectGuid(), LOOT_PROSPECTING);
}

void Spell::EffectMilling(SpellEffectIndex /*eff_idx*/)
{
    if (m_caster->GetTypeId() != TYPEID_PLAYER || !itemTarget)
        return;

    Player* p_caster = (Player*)m_caster;

    if ( sWorld.getConfig(CONFIG_BOOL_SKILL_MILLING))
    {
        uint32 SkillValue = p_caster->GetPureSkillValue(SKILL_INSCRIPTION);
        uint32 reqSkillValue = itemTarget->GetProto()->RequiredSkillRank;
        p_caster->UpdateGatherSkill(SKILL_INSCRIPTION, SkillValue, reqSkillValue);
    }

    ((Player*)m_caster)->SendLoot(itemTarget->GetObjectGuid(), LOOT_MILLING);
}

void Spell::EffectSkill(SpellEffectIndex /*eff_idx*/)
{
    DEBUG_LOG("WORLD: SkillEFFECT");
}

void Spell::EffectSpiritHeal(SpellEffectIndex /*eff_idx*/)
{
    // TODO player can't see the heal-animation - he should respawn some ticks later
    if (!unitTarget || unitTarget->isAlive())
        return;

    if (unitTarget->GetTypeId() != TYPEID_PLAYER)
        return;

    if (!unitTarget->IsInWorld())
        return;

    if (m_spellInfo->Id == 22012 && !unitTarget->HasAura(2584))
        return;

    ((Player*)unitTarget)->ResurrectPlayer(1.0f);
    ((Player*)unitTarget)->SpawnCorpseBones();

    ((Player*)unitTarget)->CastSpell(unitTarget, 6962, true);
}

// remove insignia spell effect
void Spell::EffectSkinPlayerCorpse(SpellEffectIndex /*eff_idx*/)
{
    DEBUG_LOG("Effect: SkinPlayerCorpse");
    if ((m_caster->GetTypeId() != TYPEID_PLAYER) || (unitTarget->GetTypeId() != TYPEID_PLAYER) || (unitTarget->isAlive()))
        return;

    ((Player*)unitTarget)->RemovedInsignia( (Player*)m_caster );
}

void Spell::EffectStealBeneficialBuff(SpellEffectIndex eff_idx)
{
    DEBUG_LOG("Effect: StealBeneficialBuff");

    if (!unitTarget || unitTarget==m_caster)                 // can't steal from self
        return;

    typedef std::vector<SpellAuraHolder*> StealList;
    StealList steal_list;
    // Create dispel mask by dispel type
    uint32 dispelMask  = GetDispellMask( DispelType(m_spellInfo->EffectMiscValue[eff_idx]) );
    Unit::SpellAuraHolderMap const& auras = unitTarget->GetSpellAuraHolderMap();
    for(Unit::SpellAuraHolderMap::const_iterator itr = auras.begin(); itr != auras.end(); ++itr)
    {
        SpellAuraHolder *holder = itr->second;
        if (holder && (1<<holder->GetSpellProto()->Dispel) & dispelMask)
        {
            // Need check for passive? this
            if (holder->IsPositive() && !holder->IsPassive() && !(holder->GetSpellProto()->AttributesEx4 & SPELL_ATTR_EX4_NOT_STEALABLE))
                steal_list.push_back(holder);
        }
    }
    // Ok if exist some buffs for dispel try dispel it
    if (!steal_list.empty())
    {
        typedef std::list < std::pair<uint32, ObjectGuid> > SuccessList;
        SuccessList success_list;
        int32 list_size = steal_list.size();
        // Dispell N = damage buffs (or while exist buffs for dispel)
        for (int32 count=0; count < damage && list_size > 0; ++count)
        {
            // Random select buff for dispel
            SpellAuraHolder *holder = steal_list[urand(0, list_size-1)];
            // Not use chance for steal
            // TODO possible need do it
            success_list.push_back(SuccessList::value_type(holder->GetId(),holder->GetCasterGuid()));

            // Remove buff from list for prevent doubles
            for (StealList::iterator j = steal_list.begin(); j != steal_list.end(); )
            {
                SpellAuraHolder *stealed = *j;
                if (stealed->GetId() == holder->GetId() && stealed->GetCasterGuid() == holder->GetCasterGuid())
                {
                    j = steal_list.erase(j);
                    --list_size;
                }
                else
                    ++j;
            }
        }
        // Really try steal and send log
        if (!success_list.empty())
        {
            int32 count = success_list.size();
            WorldPacket data(SMSG_SPELLSTEALLOG, 8+8+4+1+4+count*5);
            data << unitTarget->GetPackGUID();       // Victim GUID
            data << m_caster->GetPackGUID();         // Caster GUID
            data << uint32(m_spellInfo->Id);         // Dispell spell id
            data << uint8(0);                        // not used
            data << uint32(count);                   // count
            for (SuccessList::iterator j = success_list.begin(); j != success_list.end(); ++j)
            {
                SpellEntry const* spellInfo = sSpellStore.LookupEntry(j->first);
                data << uint32(spellInfo->Id);       // Spell Id
                data << uint8(0);                    // 0 - steals !=0 transfers
                unitTarget->RemoveAurasDueToSpellBySteal(spellInfo->Id, j->second, m_caster);
            }
            m_caster->SendMessageToSet(&data, true);
        }
    }
}

void Spell::EffectKillCreditPersonal(SpellEffectIndex eff_idx)
{
    if (!unitTarget || unitTarget->GetTypeId() != TYPEID_PLAYER)
        return;

    ((Player*)unitTarget)->KilledMonsterCredit(m_spellInfo->EffectMiscValue[eff_idx]);
}

void Spell::EffectKillCreditGroup(SpellEffectIndex eff_idx)
{
    if (!unitTarget || unitTarget->GetTypeId() != TYPEID_PLAYER)
        return;

    ((Player*)unitTarget)->RewardPlayerAndGroupAtEvent(m_spellInfo->EffectMiscValue[eff_idx], unitTarget);
}

void Spell::EffectQuestFail(SpellEffectIndex eff_idx)
{
    if (!unitTarget || unitTarget->GetTypeId() != TYPEID_PLAYER)
        return;

    ((Player*)unitTarget)->FailQuest(m_spellInfo->EffectMiscValue[eff_idx]);
}

void Spell::EffectActivateRune(SpellEffectIndex eff_idx)
{
    if (m_caster->GetTypeId() != TYPEID_PLAYER)
        return;

    Player *plr = (Player*)m_caster;

    if (plr->getClass() != CLASS_DEATH_KNIGHT)
        return;

    int32 count = damage;                                   // max amount of reset runes
    if (plr->ActivateRunes(RuneType(m_spellInfo->EffectMiscValue[eff_idx]), count))
        plr->ResyncRunes();
}

void Spell::EffectTitanGrip(SpellEffectIndex eff_idx)
{
    // Make sure "Titan's Grip" (49152) penalty spell does not silently change
    if (m_spellInfo->EffectMiscValue[eff_idx] != 49152)
        sLog.outError("Spell::EffectTitanGrip: Spell %u has unexpected EffectMiscValue '%u'", m_spellInfo->Id, m_spellInfo->EffectMiscValue[eff_idx]);
    if (unitTarget && unitTarget->GetTypeId() == TYPEID_PLAYER)
    {
        Player *plr = (Player*)m_caster;
        plr->SetCanTitanGrip(true);
        if (plr->HasTwoHandWeaponInOneHand() && !plr->HasAura(49152))
            plr->CastSpell(plr, 49152, true);
    }
}

void Spell::EffectRenamePet(SpellEffectIndex /*eff_idx*/)
{
    if (!unitTarget || unitTarget->GetTypeId() != TYPEID_UNIT ||
        !((Creature*)unitTarget)->IsPet() || ((Pet*)unitTarget)->getPetType() != HUNTER_PET)
        return;

    unitTarget->SetByteFlag(UNIT_FIELD_BYTES_2, 2, UNIT_CAN_BE_RENAMED | UNIT_CAN_BE_ABANDONED);
}

void Spell::EffectPlayMusic(SpellEffectIndex eff_idx)
{
    if (!unitTarget || unitTarget->GetTypeId() != TYPEID_PLAYER)
        return;

    uint32 soundid = m_spellInfo->EffectMiscValue[eff_idx];

    if (!sSoundEntriesStore.LookupEntry(soundid))
    {
        sLog.outError("EffectPlayMusic: Sound (Id: %u) not exist in spell %u.",soundid,m_spellInfo->Id);
        return;
    }

    WorldPacket data(SMSG_PLAY_MUSIC, 4);
    data << uint32(soundid);
    ((Player*)unitTarget)->GetSession()->SendPacket(&data);
}

void Spell::EffectSpecCount(SpellEffectIndex /*eff_idx*/)
{
    if (!unitTarget || unitTarget->GetTypeId() != TYPEID_PLAYER)
        return;

    ((Player*)unitTarget)->UpdateSpecCount(damage);
}

void Spell::EffectActivateSpec(SpellEffectIndex /*eff_idx*/)
{
    if (!unitTarget || unitTarget->GetTypeId() != TYPEID_PLAYER)
        return;

    uint32 spec = damage-1;

    ((Player*)unitTarget)->ActivateSpec(spec);
}

void Spell::EffectBind(SpellEffectIndex eff_idx)
{
    if (!unitTarget || unitTarget->GetTypeId() != TYPEID_PLAYER)
        return;

    Player* player = (Player*)unitTarget;

    uint32 area_id;
    WorldLocation loc;
    if (m_spellInfo->EffectImplicitTargetA[eff_idx] == TARGET_TABLE_X_Y_Z_COORDINATES ||
        m_spellInfo->EffectImplicitTargetB[eff_idx] == TARGET_TABLE_X_Y_Z_COORDINATES)
    {
        SpellTargetPosition const* st = sSpellMgr.GetSpellTargetPosition(m_spellInfo->Id);
        if (!st)
        {
            sLog.outError( "Spell::EffectBind - unknown Teleport coordinates for spell ID %u", m_spellInfo->Id );
            return;
        }

        loc.mapid       = st->target_mapId;
        loc.coord_x     = st->target_X;
        loc.coord_y     = st->target_Y;
        loc.coord_z     = st->target_Z;
        loc.orientation = st->target_Orientation;
        area_id = sTerrainMgr.GetAreaId(loc.mapid, loc.coord_x, loc.coord_y, loc.coord_z);
    }
    else
    {
        player->GetPosition(loc);
        area_id = player->GetAreaId();
    }

    player->SetHomebindToLocation(loc,area_id);

    // binding
    WorldPacket data( SMSG_BINDPOINTUPDATE, (4+4+4+4+4) );
    data << float(loc.coord_x);
    data << float(loc.coord_y);
    data << float(loc.coord_z);
    data << uint32(loc.mapid);
    data << uint32(area_id);
    player->SendDirectMessage( &data );

    DEBUG_LOG("New Home Position X is %f", loc.coord_x);
    DEBUG_LOG("New Home Position Y is %f", loc.coord_y);
    DEBUG_LOG("New Home Position Z is %f", loc.coord_z);
    DEBUG_LOG("New Home MapId is %u", loc.mapid);
    DEBUG_LOG("New Home AreaId is %u", area_id);

    // zone update
    data.Initialize(SMSG_PLAYERBOUND, 8+4);
    data << player->GetObjectGuid();
    data << uint32(area_id);
    player->SendDirectMessage( &data );
}

void Spell::EffectRestoreItemCharges( SpellEffectIndex eff_idx )
{
    if (unitTarget->GetTypeId() != TYPEID_PLAYER)
        return;

    Player* player = (Player*)unitTarget;

    ItemPrototype const* itemProto = ObjectMgr::GetItemPrototype(m_spellInfo->EffectItemType[eff_idx]);
    if (!itemProto)
        return;

    // In case item from limited category recharge any from category, is this valid checked early in spell checks
    Item* item;
    if (itemProto->ItemLimitCategory)
        item = player->GetItemByLimitedCategory(itemProto->ItemLimitCategory);
    else
        item = player->GetItemByEntry(m_spellInfo->EffectItemType[eff_idx]);

    if (!item)
        return;

    item->RestoreCharges();
}

void Spell::EffectRedirectThreat(SpellEffectIndex eff_idx)
{
    if (!unitTarget)
        return;

    if (m_spellInfo->Id == 59665)                           // Vigilance
        if (Aura *glyph = unitTarget->GetDummyAura(63326))  // Glyph of Vigilance
            damage += glyph->GetModifier()->m_amount;

    m_caster->getHostileRefManager().SetThreatRedirection(unitTarget->GetObjectGuid(), uint32(damage));
}

void Spell::EffectTeachTaxiNode( SpellEffectIndex eff_idx )
{
    if (unitTarget->GetTypeId() != TYPEID_PLAYER)
        return;

    Player* player = (Player*)unitTarget;

    uint32 taxiNodeId = m_spellInfo->EffectMiscValue[eff_idx];
    if (!sTaxiNodesStore.LookupEntry(taxiNodeId))
        return;

    if (player->m_taxi.SetTaximaskNode(taxiNodeId))
    {
        WorldPacket data(SMSG_NEW_TAXI_PATH, 0);
        player->SendDirectMessage( &data );

        data.Initialize( SMSG_TAXINODE_STATUS, 9 );
        data << m_caster->GetObjectGuid();
        data << uint8( 1 );
        player->SendDirectMessage( &data );
    }
}

void Spell::EffectQuestStart(SpellEffectIndex eff_idx)
{
    if (!unitTarget || unitTarget->GetTypeId() != TYPEID_PLAYER)
        return;

    Player * player = (Player*)unitTarget;

    if (Quest const* qInfo = sObjectMgr.GetQuestTemplate(m_spellInfo->EffectMiscValue[eff_idx]))
    {
        if (player->CanTakeQuest(qInfo, false) && player->CanAddQuest(qInfo, false))
            player->AddQuest(qInfo, NULL);
    }
}

void Spell::EffectWMODamage(SpellEffectIndex eff_idx)
{
    if (!gameObjTarget || gameObjTarget->GetGoType() != GAMEOBJECT_TYPE_DESTRUCTIBLE_BUILDING || !gameObjTarget->GetHealth())
    {
        DEBUG_LOG( "Spell::EffectWMODamage called, but no valid targets. Spell ID %u", m_spellInfo->Id );
        return;
    }

    Unit *caster = m_originalCaster;

    if (!caster)
        return;

    DEBUG_LOG( "Spell::EffectWMODamage,  spell ID %u, object %u, damage %u", m_spellInfo->Id,gameObjTarget->GetEntry(),uint32(damage));

    gameObjTarget->DamageTaken(caster, uint32(damage));

    WorldPacket data(SMSG_DESTRUCTIBLE_BUILDING_DAMAGE, 8+8+8+4+4);
    data << gameObjTarget->GetPackGUID();
    data << caster->GetPackGUID();

    if (Unit *who = caster->GetCharmerOrOwner()) //check for pet / vehicle
        data << who->GetPackGUID();
    else
        data << caster->GetPackGUID();

    data << uint32(damage);
    data << uint32(m_spellInfo->Id);

    gameObjTarget->SendMessageToSet(&data, false);
}

void Spell::EffectWMORepair(SpellEffectIndex eff_idx)
{
    if (gameObjTarget && gameObjTarget->GetGoType() == GAMEOBJECT_TYPE_DESTRUCTIBLE_BUILDING)
    {
        DEBUG_LOG( "Spell::EffectWMORepair,  spell ID %u, object %u", m_spellInfo->Id,gameObjTarget->GetEntry());
        gameObjTarget->Rebuild(m_caster);
    }
    else
        DEBUG_LOG( "Spell::EffectWMORepair called, but no valid targets. Spell ID %u", m_spellInfo->Id);

}

void Spell::EffectWMOChange(SpellEffectIndex eff_idx)
{
    if (gameObjTarget && gameObjTarget->GetGoType() == GAMEOBJECT_TYPE_DESTRUCTIBLE_BUILDING)
    {
        DEBUG_LOG( "Spell::EffectWMOChange,  spell ID %u, object %u, command %u", m_spellInfo->Id,gameObjTarget->GetEntry(), m_spellInfo->EffectMiscValue[eff_idx]);

        Unit* caster = m_originalCaster;

        if (!caster)
            return;

        switch (m_spellInfo->EffectMiscValue[eff_idx])
        {
            case 0: // intact
                if (gameObjTarget->HasFlag(GAMEOBJECT_FLAGS, GO_FLAG_DAMAGED))
                    gameObjTarget->RemoveFlag(GAMEOBJECT_FLAGS, GO_FLAG_DAMAGED);
                if (gameObjTarget->HasFlag(GAMEOBJECT_FLAGS, GO_FLAG_DESTROYED))
                    gameObjTarget->RemoveFlag(GAMEOBJECT_FLAGS, GO_FLAG_DESTROYED);
                break;
            case 1: // damaged
                gameObjTarget->SetFlag(GAMEOBJECT_FLAGS, GO_FLAG_DAMAGED);
                break;
            case 2: // destroyed
                gameObjTarget->SetFlag(GAMEOBJECT_FLAGS, GO_FLAG_DESTROYED);
                break;
            case 3: // rebuild
                gameObjTarget->Rebuild(caster);
                break;
            default:
                DEBUG_LOG( "Spell::EffectWMOChange,  spell ID %u with defined change value %u", m_spellInfo->Id,m_spellInfo->EffectMiscValue[eff_idx]);
                break;
        }
    }
    else
        DEBUG_LOG( "Spell::EffectWMORepair called, but no valid targets. Spell ID %u", m_spellInfo->Id);

}

void Spell::EffectFriendSummon( SpellEffectIndex eff_idx )
{
    if (m_caster->GetTypeId() != TYPEID_PLAYER)
        return;

    if (((Player*)m_caster)->GetSelectionGuid().IsEmpty() || !((Player*)m_caster)->GetSelectionGuid().IsPlayer())
    {
        DEBUG_LOG( "Spell::EffectFriendSummon is called, but no selection or selection is not player");
        return;
    }

    DEBUG_LOG( "Spell::EffectFriendSummon called for player %u", ((Player*)m_caster)->GetSelectionGuid().GetCounter());

    m_caster->CastSpell(m_caster, m_spellInfo->EffectTriggerSpell[eff_idx], true);
}

void Spell::EffectCancelAura(SpellEffectIndex eff_idx)
{
    if (!unitTarget)
        return;

    uint32 spellId = m_spellInfo->EffectTriggerSpell[eff_idx];

    if (!sSpellStore.LookupEntry(spellId))
    {
        sLog.outError("Spell::EffectCancelAura: spell %u doesn't exist", spellId);
        return;
    }

    unitTarget->RemoveAurasDueToSpell(spellId);
}

void Spell::EffectServerSide(SpellEffectIndex eff_idx)
{

    if (!unitTarget)
        return;

    if (!m_triggeredBySpellInfo && !m_triggeredByAuraSpell)
    {
        sLog.outError("Spell::EffectServerSide: spell %u if triggered, but not have trigger info!", m_spellInfo->Id);
        return;
    }

    uint32 triggerID = (m_triggeredBySpellInfo ? m_triggeredBySpellInfo->Id : m_triggeredByAuraSpell->Id);

    DEBUG_LOG("Spell::EffectServerSide: spell %u if triggered by %u", m_spellInfo->Id, triggerID);

    SpellEntry const* triggerSpell = sSpellStore.LookupEntry(triggerID);

    switch(m_spellInfo->Id)
    {
        case 18350:
        {

            switch (triggerID)
            {
                case 67712:
                case 67758:
                {
                    if (SpellAuraHolder* holder = unitTarget->GetSpellAuraHolder((triggerID == 67712 ? 67713 : 67759)))
                    {
                        if ( holder->GetStackAmount() + 1 > uint32(triggerSpell->EffectBasePoints[EFFECT_INDEX_0] ))
                        {
                            unitTarget->RemoveAurasDueToSpell(triggerID == 67712 ? 67713 : 67759);
                            if (unitTarget->getVictim())
                                unitTarget->CastSpell(unitTarget->getVictim(), (triggerID == 67712 ? 67714 : 67760), true);
                            return;
                        }
                    }
                    unitTarget->CastSpell(unitTarget,triggerID == 67712 ? 67713 : 67759, true);
                    return;
                }
                default:
                    break;
            }
            break;
        }
        case 8320:
        case 16630:
        case 19229:
        case 22904:
        case 23209:
        case 24606:
        case 31770:
        case 32184:
        case 32186:
        case 33801:
        case 33897:
        case 35256:
        case 37492:
        case 37503:
        case 40200:
        case 40426:
        case 41910:
        case 42686:
        case 42778:
        case 43537:
        case 47067:
        case 47531:
        case 47805:
        case 54437:
        case 62431:
        case 62474:
        case 64884:
        case 65095:
        case 65142:
        case 66319:
        case 69357:
        case 71382:
            break;
        default:
            break;
    }
}

void Spell::EffectSuspendGravity(SpellEffectIndex eff_idx)
{
    if (!unitTarget)
        return;

    float fTargetX, fTargetY, fTargetZ;
    unitTarget->GetPosition(fTargetX, fTargetY, fTargetZ);
    float mapZ = unitTarget->GetTerrain()->GetHeight(fTargetX, fTargetY, fTargetZ);
    float radius = m_spellInfo->EffectMiscValue[eff_idx]/10;
    if (fTargetZ < mapZ + 0.5)
        unitTarget->KnockBackFrom(m_caster, -radius, radius);
}<|MERGE_RESOLUTION|>--- conflicted
+++ resolved
@@ -8708,38 +8708,8 @@
                     else
                         m_caster->CastSpell(m_caster, 62239, true);
                     return;
-<<<<<<< HEAD
                 }
                 case 62536:                                 // Frog Kiss (quest Blade fit for a champion)
-=======
-                case 68871:                                 // Wailing Souls
-                    // Left or Right direction?
-                    m_caster->CastSpell(m_caster, urand(0, 1) ? 68875 : 68876, false);
-                    // Clear TargetGuid for sweeping
-                    m_caster->SetTargetGuid(ObjectGuid());
-                    return;
-                case 69048:                                 // Mirrored Soul
-                {
-                    if (!unitTarget)
-                        return;
-
-                    // This is extremely strange!
-                    // The spell should send MSG_CHANNEL_START, SMSG_SPELL_START
-                    // However it has cast time 2s, but should send SMSG_SPELL_GO instantly.
-                    m_caster->CastSpell(unitTarget, 69051, true);
-                    return;
-                }
-                case 69051:                                 // Mirrored Soul
-                {
-                    if (!unitTarget)
-                        return;
-
-                    // Actually this spell should be sent with SMSG_SPELL_START
-                    unitTarget->CastSpell(m_caster, 69023, true);
-                    return;
-                }
-                case 69377:                                 // Fortitude
->>>>>>> ef793da5
                 {
                     if (!unitTarget)
                         return;
@@ -8980,6 +8950,32 @@
                 {
                     if (unitTarget)
                         unitTarget->CastSpell(unitTarget, m_spellInfo->CalculateSimpleValue(eff_idx), true);
+                    return;
+                }
+                case 68871:                                 // Wailing Souls
+                    // Left or Right direction?
+                    m_caster->CastSpell(m_caster, urand(0, 1) ? 68875 : 68876, false);
+                    // Clear TargetGuid for sweeping
+                    m_caster->SetTargetGuid(ObjectGuid());
+                    return;
+                case 69048:                                 // Mirrored Soul
+                {
+                    if (!unitTarget)
+                        return;
+
+                    // This is extremely strange!
+                    // The spell should send MSG_CHANNEL_START, SMSG_SPELL_START
+                    // However it has cast time 2s, but should send SMSG_SPELL_GO instantly.
+                    m_caster->CastSpell(unitTarget, 69051, true);
+                    return;
+                }
+                case 69051:                                 // Mirrored Soul
+                {
+                    if (!unitTarget)
+                        return;
+
+                    // Actually this spell should be sent with SMSG_SPELL_START
+                    unitTarget->CastSpell(m_caster, 69023, true);
                     return;
                 }
                 case 69377:                                 // Fortitude
