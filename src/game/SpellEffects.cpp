--- conflicted
+++ resolved
@@ -2247,11 +2247,7 @@
                         if (spellInfo->SpellFamilyName == SPELLFAMILY_ROGUE && (spellInfo->SpellFamilyFlags & UI64LIT(0x0000024000000860)))
                             ((Player*)m_caster)->RemoveSpellCooldown((itr++)->first,true);
                         // Glyph of Preparation
-<<<<<<< HEAD
                         else if ((spellInfo->SpellFamilyName == SPELLFAMILY_ROGUE && (spellInfo->SpellFamilyFlags & 0x40000010 || spellInfo->Id == 51722)) && m_caster->HasAura(56819))
-=======
-                        else if (m_caster->HasAura(56819) && (spellInfo->SpellFamilyName == SPELLFAMILY_ROGUE && (spellInfo->SpellFamilyFlags & 0x40000010 || spellInfo->Id == 51722)))
->>>>>>> b30548c5
                             ((Player*)m_caster)->RemoveSpellCooldown((itr++)->first,true);
                         else
                             ++itr;
@@ -2263,7 +2259,6 @@
                     m_caster->CastSpell(m_caster, 45182, true);
                     return;
                 }
-<<<<<<< HEAD
                 case 51662:                                 // Hunger for Blood
                 {
                     m_caster->CastSpell(m_caster, 63848, true);
@@ -2272,16 +2267,11 @@
                 case 51690:                                 // Killing Spree
                 {
                     m_caster->CastSpell(m_caster, 61851, true);
-=======
-                case 51690:                                 // Killing Spree
-                {
-                    m_caster->CastSpell(m_caster, 61851, true);
                     return;
                 }
                 case 51662:                                 // Hunger for Blood
                 {
                     m_caster->CastSpell(m_caster, 63848, true);
->>>>>>> b30548c5
                     return;
                 }
             }
@@ -2697,7 +2687,6 @@
                 m_caster->CastCustomSpell(m_caster, 45470, &bp, NULL, NULL, true);
                 return;
             }
-<<<<<<< HEAD
             // Raise dead effect
             else if(m_spellInfo->Id == 46584) 
             {
@@ -2740,8 +2729,6 @@
                 }
                 return;
             }
-=======
->>>>>>> b30548c5
             // Death Grip
             else if (m_spellInfo->Id == 49576)
             {
@@ -5490,10 +5477,6 @@
                     }
                 }
             }
-<<<<<<< HEAD
-=======
-
->>>>>>> b30548c5
             break;
         }
         case SPELLFAMILY_WARRIOR:
@@ -8124,15 +8107,11 @@
     if(!unitTarget)
         return;
 
-<<<<<<< HEAD
     float dist = unitTarget->GetDistance2d(m_caster);
     if (damage && dist > damage)
         dist = float(damage);
 
     unitTarget->KnockBackFrom(m_caster,-dist,float(m_spellInfo->EffectMiscValue[eff_idx])/30);
-=======
-    unitTarget->KnockBackFrom(m_caster, -unitTarget->GetDistance2d(m_caster), float(m_spellInfo->EffectMiscValue[eff_idx])/30);
->>>>>>> b30548c5
 }
 
 void Spell::EffectDispelMechanic(SpellEffectIndex eff_idx)
