--- conflicted
+++ resolved
@@ -7112,7 +7112,6 @@
 
                     return;
                 }
-<<<<<<< HEAD
                 case 26678:                                 //Heart Candy
                 {
                     uint32 item=0;
@@ -7137,8 +7136,7 @@
                     }
                     if (item)
                         DoCreateItem(eff_idx,item);
-                    break;
-=======
+                }
                 case 28560:                                 // Summon Blizzard
                 {
                     if (!unitTarget)
@@ -7146,7 +7144,6 @@
 
                     m_caster->SummonCreature(16474, unitTarget->GetPositionX(), unitTarget->GetPositionY(), unitTarget->GetPositionZ(), 0.0f, TEMPSUMMON_TIMED_DESPAWN, 30000);
                     return;
->>>>>>> 8f86e312
                 }
                 case 29830:                                 // Mirren's Drinking Hat
                 {
