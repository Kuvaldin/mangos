/*
 * Copyright (C) 2005-2011 MaNGOS <http://getmangos.com/>
 *
 * This program is free software; you can redistribute it and/or modify
 * it under the terms of the GNU General Public License as published by
 * the Free Software Foundation; either version 2 of the License, or
 * (at your option) any later version.
 *
 * This program is distributed in the hope that it will be useful,
 * but WITHOUT ANY WARRANTY; without even the implied warranty of
 * MERCHANTABILITY or FITNESS FOR A PARTICULAR PURPOSE.  See the
 * GNU General Public License for more details.
 *
 * You should have received a copy of the GNU General Public License
 * along with this program; if not, write to the Free Software
 * Foundation, Inc., 59 Temple Place, Suite 330, Boston, MA  02111-1307  USA
 */

#include "Common.h"
#include "Database/DatabaseEnv.h"
#include "WorldPacket.h"
#include "Opcodes.h"
#include "Log.h"
#include "UpdateMask.h"
#include "World.h"
#include "ObjectMgr.h"
#include "SpellMgr.h"
#include "Player.h"
#include "SkillExtraItems.h"
#include "Unit.h"
#include "Spell.h"
#include "DynamicObject.h"
#include "SpellAuras.h"
#include "Group.h"
#include "UpdateData.h"
#include "MapManager.h"
#include "ObjectAccessor.h"
#include "SharedDefines.h"
#include "Pet.h"
#include "GameObject.h"
#include "GossipDef.h"
#include "Creature.h"
#include "Totem.h"
#include "CreatureAI.h"
#include "BattleGroundMgr.h"
#include "BattleGround.h"
#include "BattleGroundEY.h"
#include "BattleGroundWS.h"
#include "Language.h"
#include "SocialMgr.h"
#include "VMapFactory.h"
#include "Util.h"
#include "TemporarySummon.h"
#include "ScriptMgr.h"
#include "SkillDiscovery.h"
#include "Formulas.h"
#include "GridNotifiers.h"
#include "GridNotifiersImpl.h"
#include "CellImpl.h"

pEffect SpellEffects[TOTAL_SPELL_EFFECTS]=
{
    &Spell::EffectNULL,                                     //  0
    &Spell::EffectInstaKill,                                //  1 SPELL_EFFECT_INSTAKILL
    &Spell::EffectSchoolDMG,                                //  2 SPELL_EFFECT_SCHOOL_DAMAGE
    &Spell::EffectDummy,                                    //  3 SPELL_EFFECT_DUMMY
    &Spell::EffectUnused,                                   //  4 SPELL_EFFECT_PORTAL_TELEPORT          unused from pre-1.2.1
    &Spell::EffectTeleportUnits,                            //  5 SPELL_EFFECT_TELEPORT_UNITS
    &Spell::EffectApplyAura,                                //  6 SPELL_EFFECT_APPLY_AURA
    &Spell::EffectEnvironmentalDMG,                         //  7 SPELL_EFFECT_ENVIRONMENTAL_DAMAGE
    &Spell::EffectPowerDrain,                               //  8 SPELL_EFFECT_POWER_DRAIN
    &Spell::EffectHealthLeech,                              //  9 SPELL_EFFECT_HEALTH_LEECH
    &Spell::EffectHeal,                                     // 10 SPELL_EFFECT_HEAL
    &Spell::EffectBind,                                     // 11 SPELL_EFFECT_BIND
    &Spell::EffectUnused,                                   // 12 SPELL_EFFECT_PORTAL                   unused from pre-1.2.1, exist 2 spell, but not exist any data about its real usage
    &Spell::EffectUnused,                                   // 13 SPELL_EFFECT_RITUAL_BASE              unused from pre-1.2.1
    &Spell::EffectUnused,                                   // 14 SPELL_EFFECT_RITUAL_SPECIALIZE        unused from pre-1.2.1
    &Spell::EffectUnused,                                   // 15 SPELL_EFFECT_RITUAL_ACTIVATE_PORTAL   unused from pre-1.2.1
    &Spell::EffectQuestComplete,                            // 16 SPELL_EFFECT_QUEST_COMPLETE
    &Spell::EffectWeaponDmg,                                // 17 SPELL_EFFECT_WEAPON_DAMAGE_NOSCHOOL
    &Spell::EffectResurrect,                                // 18 SPELL_EFFECT_RESURRECT
    &Spell::EffectAddExtraAttacks,                          // 19 SPELL_EFFECT_ADD_EXTRA_ATTACKS
    &Spell::EffectEmpty,                                    // 20 SPELL_EFFECT_DODGE                    one spell: Dodge
    &Spell::EffectEmpty,                                    // 21 SPELL_EFFECT_EVADE                    one spell: Evade (DND)
    &Spell::EffectParry,                                    // 22 SPELL_EFFECT_PARRY
    &Spell::EffectBlock,                                    // 23 SPELL_EFFECT_BLOCK                    one spell: Block
    &Spell::EffectCreateItem,                               // 24 SPELL_EFFECT_CREATE_ITEM
    &Spell::EffectEmpty,                                    // 25 SPELL_EFFECT_WEAPON                   spell per weapon type, in ItemSubclassmask store mask that can be used for usability check at equip, but current way using skill also work.
    &Spell::EffectEmpty,                                    // 26 SPELL_EFFECT_DEFENSE                  one spell: Defense
    &Spell::EffectPersistentAA,                             // 27 SPELL_EFFECT_PERSISTENT_AREA_AURA
    &Spell::EffectSummonType,                               // 28 SPELL_EFFECT_SUMMON
    &Spell::EffectLeapForward,                              // 29 SPELL_EFFECT_LEAP
    &Spell::EffectEnergize,                                 // 30 SPELL_EFFECT_ENERGIZE
    &Spell::EffectWeaponDmg,                                // 31 SPELL_EFFECT_WEAPON_PERCENT_DAMAGE
    &Spell::EffectTriggerMissileSpell,                      // 32 SPELL_EFFECT_TRIGGER_MISSILE
    &Spell::EffectOpenLock,                                 // 33 SPELL_EFFECT_OPEN_LOCK
    &Spell::EffectSummonChangeItem,                         // 34 SPELL_EFFECT_SUMMON_CHANGE_ITEM
    &Spell::EffectApplyAreaAura,                            // 35 SPELL_EFFECT_APPLY_AREA_AURA_PARTY
    &Spell::EffectLearnSpell,                               // 36 SPELL_EFFECT_LEARN_SPELL
    &Spell::EffectEmpty,                                    // 37 SPELL_EFFECT_SPELL_DEFENSE            one spell: SPELLDEFENSE (DND)
    &Spell::EffectDispel,                                   // 38 SPELL_EFFECT_DISPEL
    &Spell::EffectEmpty,                                    // 39 SPELL_EFFECT_LANGUAGE                 misc store lang id
    &Spell::EffectDualWield,                                // 40 SPELL_EFFECT_DUAL_WIELD
    &Spell::EffectJump,                                     // 41 SPELL_EFFECT_JUMP
    &Spell::EffectJump,                                     // 42 SPELL_EFFECT_JUMP2
    &Spell::EffectTeleUnitsFaceCaster,                      // 43 SPELL_EFFECT_TELEPORT_UNITS_FACE_CASTER
    &Spell::EffectLearnSkill,                               // 44 SPELL_EFFECT_SKILL_STEP
    &Spell::EffectAddHonor,                                 // 45 SPELL_EFFECT_ADD_HONOR                honor/pvp related
    &Spell::EffectNULL,                                     // 46 SPELL_EFFECT_SPAWN                    spawn/login animation, expected by spawn unit cast, also base points store some dynflags
    &Spell::EffectTradeSkill,                               // 47 SPELL_EFFECT_TRADE_SKILL
    &Spell::EffectUnused,                                   // 48 SPELL_EFFECT_STEALTH                  one spell: Base Stealth
    &Spell::EffectUnused,                                   // 49 SPELL_EFFECT_DETECT                   one spell: Detect
    &Spell::EffectTransmitted,                              // 50 SPELL_EFFECT_TRANS_DOOR
    &Spell::EffectUnused,                                   // 51 SPELL_EFFECT_FORCE_CRITICAL_HIT       unused from pre-1.2.1
    &Spell::EffectUnused,                                   // 52 SPELL_EFFECT_GUARANTEE_HIT            unused from pre-1.2.1
    &Spell::EffectEnchantItemPerm,                          // 53 SPELL_EFFECT_ENCHANT_ITEM
    &Spell::EffectEnchantItemTmp,                           // 54 SPELL_EFFECT_ENCHANT_ITEM_TEMPORARY
    &Spell::EffectTameCreature,                             // 55 SPELL_EFFECT_TAMECREATURE
    &Spell::EffectSummonPet,                                // 56 SPELL_EFFECT_SUMMON_PET
    &Spell::EffectLearnPetSpell,                            // 57 SPELL_EFFECT_LEARN_PET_SPELL
    &Spell::EffectWeaponDmg,                                // 58 SPELL_EFFECT_WEAPON_DAMAGE
    &Spell::EffectCreateRandomItem,                         // 59 SPELL_EFFECT_CREATE_RANDOM_ITEM       create item base at spell specific loot
    &Spell::EffectProficiency,                              // 60 SPELL_EFFECT_PROFICIENCY
    &Spell::EffectSendEvent,                                // 61 SPELL_EFFECT_SEND_EVENT
    &Spell::EffectPowerBurn,                                // 62 SPELL_EFFECT_POWER_BURN
    &Spell::EffectThreat,                                   // 63 SPELL_EFFECT_THREAT
    &Spell::EffectTriggerSpell,                             // 64 SPELL_EFFECT_TRIGGER_SPELL
    &Spell::EffectApplyAreaAura,                            // 65 SPELL_EFFECT_APPLY_AREA_AURA_RAID
    &Spell::EffectRestoreItemCharges,                       // 66 SPELL_EFFECT_RESTORE_ITEM_CHARGES     itemtype - is affected item ID
    &Spell::EffectHealMaxHealth,                            // 67 SPELL_EFFECT_HEAL_MAX_HEALTH
    &Spell::EffectInterruptCast,                            // 68 SPELL_EFFECT_INTERRUPT_CAST
    &Spell::EffectDistract,                                 // 69 SPELL_EFFECT_DISTRACT
    &Spell::EffectPull,                                     // 70 SPELL_EFFECT_PULL                     one spell: Distract Move
    &Spell::EffectPickPocket,                               // 71 SPELL_EFFECT_PICKPOCKET
    &Spell::EffectAddFarsight,                              // 72 SPELL_EFFECT_ADD_FARSIGHT
    &Spell::EffectNULL,                                     // 73 SPELL_EFFECT_UNTRAIN_TALENTS          one spell: Trainer: Untrain Talents
    &Spell::EffectApplyGlyph,                               // 74 SPELL_EFFECT_APPLY_GLYPH
    &Spell::EffectHealMechanical,                           // 75 SPELL_EFFECT_HEAL_MECHANICAL          one spell: Mechanical Patch Kit
    &Spell::EffectSummonObjectWild,                         // 76 SPELL_EFFECT_SUMMON_OBJECT_WILD
    &Spell::EffectScriptEffect,                             // 77 SPELL_EFFECT_SCRIPT_EFFECT
    &Spell::EffectUnused,                                   // 78 SPELL_EFFECT_ATTACK
    &Spell::EffectSanctuary,                                // 79 SPELL_EFFECT_SANCTUARY
    &Spell::EffectAddComboPoints,                           // 80 SPELL_EFFECT_ADD_COMBO_POINTS
    &Spell::EffectUnused,                                   // 81 SPELL_EFFECT_CREATE_HOUSE             one spell: Create House (TEST)
    &Spell::EffectNULL,                                     // 82 SPELL_EFFECT_BIND_SIGHT
    &Spell::EffectDuel,                                     // 83 SPELL_EFFECT_DUEL
    &Spell::EffectStuck,                                    // 84 SPELL_EFFECT_STUCK
    &Spell::EffectSummonPlayer,                             // 85 SPELL_EFFECT_SUMMON_PLAYER
    &Spell::EffectActivateObject,                           // 86 SPELL_EFFECT_ACTIVATE_OBJECT
    &Spell::EffectWMODamage,                                // 87 SPELL_EFFECT_WMO_DAMAGE (57 spells in 3.3.2)
    &Spell::EffectWMORepair,                                // 88 SPELL_EFFECT_WMO_REPAIR (2 spells in 3.3.2)
    &Spell::EffectWMOChange,                                // 89 SPELL_EFFECT_WMO_CHANGE (7 spells in 3.3.2)
    &Spell::EffectKillCreditPersonal,                       // 90 SPELL_EFFECT_KILL_CREDIT_PERSONAL     Kill credit but only for single person
    &Spell::EffectUnused,                                   // 91 SPELL_EFFECT_THREAT_ALL               one spell: zzOLDBrainwash
    &Spell::EffectEnchantHeldItem,                          // 92 SPELL_EFFECT_ENCHANT_HELD_ITEM
    &Spell::EffectBreakPlayerTargeting,                     // 93 SPELL_EFFECT_BREAK_PLAYER_TARGETING
    &Spell::EffectSelfResurrect,                            // 94 SPELL_EFFECT_SELF_RESURRECT
    &Spell::EffectSkinning,                                 // 95 SPELL_EFFECT_SKINNING
    &Spell::EffectCharge,                                   // 96 SPELL_EFFECT_CHARGE
    &Spell::EffectSummonAllTotems,                          // 97 SPELL_EFFECT_SUMMON_ALL_TOTEMS
    &Spell::EffectKnockBack,                                // 98 SPELL_EFFECT_KNOCK_BACK
    &Spell::EffectDisEnchant,                               // 99 SPELL_EFFECT_DISENCHANT
    &Spell::EffectInebriate,                                //100 SPELL_EFFECT_INEBRIATE
    &Spell::EffectFeedPet,                                  //101 SPELL_EFFECT_FEED_PET
    &Spell::EffectDismissPet,                               //102 SPELL_EFFECT_DISMISS_PET
    &Spell::EffectReputation,                               //103 SPELL_EFFECT_REPUTATION
    &Spell::EffectSummonObject,                             //104 SPELL_EFFECT_SUMMON_OBJECT_SLOT1
    &Spell::EffectSummonObject,                             //105 SPELL_EFFECT_SUMMON_OBJECT_SLOT2
    &Spell::EffectSummonObject,                             //106 SPELL_EFFECT_SUMMON_OBJECT_SLOT3
    &Spell::EffectSummonObject,                             //107 SPELL_EFFECT_SUMMON_OBJECT_SLOT4
    &Spell::EffectDispelMechanic,                           //108 SPELL_EFFECT_DISPEL_MECHANIC
    &Spell::EffectSummonDeadPet,                            //109 SPELL_EFFECT_SUMMON_DEAD_PET
    &Spell::EffectDestroyAllTotems,                         //110 SPELL_EFFECT_DESTROY_ALL_TOTEMS
    &Spell::EffectDurabilityDamage,                         //111 SPELL_EFFECT_DURABILITY_DAMAGE
    &Spell::EffectUnused,                                   //112 SPELL_EFFECT_112 (old SPELL_EFFECT_SUMMON_DEMON)
    &Spell::EffectResurrectNew,                             //113 SPELL_EFFECT_RESURRECT_NEW
    &Spell::EffectTaunt,                                    //114 SPELL_EFFECT_ATTACK_ME
    &Spell::EffectDurabilityDamagePCT,                      //115 SPELL_EFFECT_DURABILITY_DAMAGE_PCT
    &Spell::EffectSkinPlayerCorpse,                         //116 SPELL_EFFECT_SKIN_PLAYER_CORPSE       one spell: Remove Insignia, bg usage, required special corpse flags...
    &Spell::EffectSpiritHeal,                               //117 SPELL_EFFECT_SPIRIT_HEAL              one spell: Spirit Heal
    &Spell::EffectSkill,                                    //118 SPELL_EFFECT_SKILL                    professions and more
    &Spell::EffectApplyAreaAura,                            //119 SPELL_EFFECT_APPLY_AREA_AURA_PET
    &Spell::EffectUnused,                                   //120 SPELL_EFFECT_TELEPORT_GRAVEYARD       one spell: Graveyard Teleport Test
    &Spell::EffectWeaponDmg,                                //121 SPELL_EFFECT_NORMALIZED_WEAPON_DMG
    &Spell::EffectUnused,                                   //122 SPELL_EFFECT_122                      unused
    &Spell::EffectSendTaxi,                                 //123 SPELL_EFFECT_SEND_TAXI                taxi/flight related (misc value is taxi path id)
    &Spell::EffectPlayerPull,                               //124 SPELL_EFFECT_PLAYER_PULL              opposite of knockback effect (pulls player twoard caster)
    &Spell::EffectModifyThreatPercent,                      //125 SPELL_EFFECT_MODIFY_THREAT_PERCENT
    &Spell::EffectStealBeneficialBuff,                      //126 SPELL_EFFECT_STEAL_BENEFICIAL_BUFF    spell steal effect?
    &Spell::EffectProspecting,                              //127 SPELL_EFFECT_PROSPECTING              Prospecting spell
    &Spell::EffectApplyAreaAura,                            //128 SPELL_EFFECT_APPLY_AREA_AURA_FRIEND
    &Spell::EffectApplyAreaAura,                            //129 SPELL_EFFECT_APPLY_AREA_AURA_ENEMY
    &Spell::EffectRedirectThreat,                           //130 SPELL_EFFECT_REDIRECT_THREAT
    &Spell::EffectUnused,                                   //131 SPELL_EFFECT_131                      used in some test spells
    &Spell::EffectPlayMusic,                                //132 SPELL_EFFECT_PLAY_MUSIC               sound id in misc value (SoundEntries.dbc)
    &Spell::EffectUnlearnSpecialization,                    //133 SPELL_EFFECT_UNLEARN_SPECIALIZATION   unlearn profession specialization
    &Spell::EffectKillCreditGroup,                          //134 SPELL_EFFECT_KILL_CREDIT_GROUP        misc value is creature entry
    &Spell::EffectNULL,                                     //135 SPELL_EFFECT_CALL_PET
    &Spell::EffectHealPct,                                  //136 SPELL_EFFECT_HEAL_PCT
    &Spell::EffectEnergisePct,                              //137 SPELL_EFFECT_ENERGIZE_PCT
    &Spell::EffectLeapBack,                                 //138 SPELL_EFFECT_LEAP_BACK                Leap back
    &Spell::EffectClearQuest,                               //139 SPELL_EFFECT_CLEAR_QUEST              (misc - is quest ID)
    &Spell::EffectForceCast,                                //140 SPELL_EFFECT_FORCE_CAST
    &Spell::EffectNULL,                                     //141 SPELL_EFFECT_141                      damage and reduce speed?
    &Spell::EffectTriggerSpellWithValue,                    //142 SPELL_EFFECT_TRIGGER_SPELL_WITH_VALUE
    &Spell::EffectApplyAreaAura,                            //143 SPELL_EFFECT_APPLY_AREA_AURA_OWNER
    &Spell::EffectNULL,                                     //144 SPELL_EFFECT_144                      Spectral Blast
    &Spell::EffectNULL,                                     //145 SPELL_EFFECT_145                      Black Hole Effect
    &Spell::EffectActivateRune,                             //146 SPELL_EFFECT_ACTIVATE_RUNE
    &Spell::EffectQuestFail,                                //147 SPELL_EFFECT_QUEST_FAIL               quest fail
    &Spell::EffectNULL,                                     //148 SPELL_EFFECT_148                      single spell: Inflicts Fire damage to an enemy.
    &Spell::EffectCharge2,                                  //149 SPELL_EFFECT_CHARGE2                  swoop
    &Spell::EffectQuestStart,                               //150 SPELL_EFFECT_QUEST_START
    &Spell::EffectTriggerRitualOfSummoning,                 //151 SPELL_EFFECT_TRIGGER_SPELL_2
    &Spell::EffectFriendSummon,                             //152 SPELL_EFFECT_FRIEND_SUMMON    summon Refer-a-Friend
    &Spell::EffectNULL,                                     //153 SPELL_EFFECT_CREATE_PET               misc value is creature entry
    &Spell::EffectTeachTaxiNode,                            //154 SPELL_EFFECT_TEACH_TAXI_NODE          single spell: Teach River's Heart Taxi Path
    &Spell::EffectTitanGrip,                                //155 SPELL_EFFECT_TITAN_GRIP Allows you to equip two-handed axes, maces and swords in one hand, but you attack $49152s1% slower than normal.
    &Spell::EffectEnchantItemPrismatic,                     //156 SPELL_EFFECT_ENCHANT_ITEM_PRISMATIC
    &Spell::EffectCreateItem2,                              //157 SPELL_EFFECT_CREATE_ITEM_2            create item or create item template and replace by some randon spell loot item
    &Spell::EffectMilling,                                  //158 SPELL_EFFECT_MILLING                  milling
    &Spell::EffectRenamePet,                                //159 SPELL_EFFECT_ALLOW_RENAME_PET         allow rename pet once again
    &Spell::EffectNULL,                                     //160 SPELL_EFFECT_160                      single spell: Nerub'ar Web Random Unit
    &Spell::EffectSpecCount,                                //161 SPELL_EFFECT_TALENT_SPEC_COUNT        second talent spec (learn/revert)
    &Spell::EffectActivateSpec,                             //162 SPELL_EFFECT_TALENT_SPEC_SELECT       activate primary/secondary spec
    &Spell::EffectNULL,                                     //163
    &Spell::EffectRemoveAura,                               //164 SPELL_EFFECT_REMOVE_AURA
};

void Spell::EffectEmpty(SpellEffectIndex /*eff_idx*/)
{
    // NOT NEED ANY IMPLEMENTATION CODE, EFFECT POSISBLE USED AS MARKER OR CLIENT INFORM
}

void Spell::EffectNULL(SpellEffectIndex /*eff_idx*/)
{
    DEBUG_LOG("WORLD: Spell Effect DUMMY");
}

void Spell::EffectUnused(SpellEffectIndex /*eff_idx*/)
{
    // NOT USED BY ANY SPELL OR USELESS OR IMPLEMENTED IN DIFFERENT WAY IN MANGOS
}

void Spell::EffectResurrectNew(SpellEffectIndex eff_idx)
{
    if(!unitTarget || unitTarget->isAlive())
        return;

    if(unitTarget->GetTypeId() != TYPEID_PLAYER)
        return;

    if(!unitTarget->IsInWorld())
        return;

    Player* pTarget = ((Player*)unitTarget);

    if(pTarget->isRessurectRequested())       // already have one active request
        return;

    uint32 health = damage;
    if( m_caster->HasAura(54733, EFFECT_INDEX_0) ) // Glyph of Rebirth
        health = pTarget->GetMaxHealth();
    uint32 mana = m_spellInfo->EffectMiscValue[eff_idx];
    pTarget->setResurrectRequestData(m_caster->GetObjectGuid(), m_caster->GetMapId(), m_caster->GetPositionX(), m_caster->GetPositionY(), m_caster->GetPositionZ(), health, mana);
    SendResurrectRequest(pTarget);
}

void Spell::EffectInstaKill(SpellEffectIndex /*eff_idx*/)
{
    if (!unitTarget || !unitTarget->isAlive())
        return;

    if(m_spellInfo->Id==52479 && unitTarget->GetTypeId()==TYPEID_PLAYER)
        return;

    if (m_caster == unitTarget)                              // prevent interrupt message
        finish();

    WorldObject* caster = GetCastingObject();               // we need the original casting object

    WorldPacket data(SMSG_SPELLINSTAKILLLOG, (8+8+4));
    data << (caster && caster->GetTypeId() != TYPEID_GAMEOBJECT ? m_caster->GetObjectGuid() : ObjectGuid()); // Caster GUID
    data << unitTarget->GetObjectGuid();                    // Victim GUID
    data << uint32(m_spellInfo->Id);
    m_caster->SendMessageToSet(&data, true);

    m_caster->DealDamage(unitTarget, unitTarget->GetHealth(), NULL, DIRECT_DAMAGE, SPELL_SCHOOL_MASK_NORMAL, NULL, false);
}

void Spell::EffectEnvironmentalDMG(SpellEffectIndex eff_idx)
{
    uint32 absorb = 0;
    uint32 resist = 0;

    // Note: this hack with damage replace required until GO casting not implemented
    // environment damage spells already have around enemies targeting but this not help in case nonexistent GO casting support
    // currently each enemy selected explicitly and self cast damage, we prevent apply self casted spell bonuses/etc
    damage = m_spellInfo->CalculateSimpleValue(eff_idx);

    m_caster->CalculateDamageAbsorbAndResist(m_caster, GetSpellSchoolMask(m_spellInfo), SPELL_DIRECT_DAMAGE, damage, &absorb, &resist);

    m_caster->SendSpellNonMeleeDamageLog(m_caster, m_spellInfo->Id, damage, GetSpellSchoolMask(m_spellInfo), absorb, resist, false, 0, false);
    if(m_caster->GetTypeId() == TYPEID_PLAYER)
        ((Player*)m_caster)->EnvironmentalDamage(DAMAGE_FIRE, damage);
}

void Spell::EffectSchoolDMG(SpellEffectIndex effect_idx)
{
    if( unitTarget && unitTarget->isAlive())
    {
        switch(m_spellInfo->SpellFamilyName)
        {
            case SPELLFAMILY_GENERIC:
            {
                switch(m_spellInfo->Id)                     // better way to check unknown
                {
                    // Meteor like spells (divided damage to targets)
                    case 24340: case 26558: case 28884:     // Meteor
                    case 36837: case 38903: case 41276:     // Meteor
                    case 57467:                             // Meteor
                    case 26789:                             // Shard of the Fallen Star
                    case 31436:                             // Malevolent Cleave
                    case 35181:                             // Dive Bomb
                    case 40810: case 43267: case 43268:     // Saber Lash
                    case 42384:                             // Brutal Swipe
                    case 45150:                             // Meteor Slash
                    case 64422: case 64688:                 // Sonic Screech
                    case 70492: case 72505:                 // Ooze Eruption
                    case 71904:                             // Chaos Bane
                    case 72624: case 72625:                 // Ooze Eruption
                    {
                        uint32 count = 0;
                        for(std::list<TargetInfo>::iterator ihit= m_UniqueTargetInfo.begin();ihit != m_UniqueTargetInfo.end();++ihit)
                            if(ihit->effectMask & (1<<effect_idx))
                                ++count;

                        damage /= count;                    // divide to all targets
                        break;
                    }
                    // AoE spells, which damage is reduced with distance from the initial hit point 
                    case 62598: case 62937:     // Detonate 
                    case 65279:                 // Lightning Nova 
                    case 62311: case 64596:     // Cosmic Smash 
                    { 
                        float distance = unitTarget->GetDistance2d(m_targets.m_destX, m_targets.m_destY); 
                        damage *= exp(-distance/15.0f); 
                        break; 
                    }
                    // percent from health with min
                    case 25599:                             // Thundercrash
                    {
                        damage = unitTarget->GetHealth() / 2;
                        if(damage < 200)
                            damage = 200;
                        break;
                    }
                    // Intercept (warrior spell trigger)
                    case 20253:
                    case 61491:
                    {
                        damage+= uint32(m_caster->GetTotalAttackPowerValue(BASE_ATTACK) * 0.12f);
                        break;
                    }
                    // percent max target health
                    case 29142:                             // Eyesore Blaster
                    case 35139:                             // Throw Boom's Doom
                    case 49882:                             // Leviroth Self-Impale
                    case 55269:                             // Deathly Stare
                    {
                        damage = damage * unitTarget->GetMaxHealth() / 100;
                        break;
                    }
                    // Cataclysmic Bolt
                    case 38441:
                    {
                        damage = unitTarget->GetMaxHealth() / 2;
                        break;
                    }
                    // Explode
                    case 47496:
                    {
                        // Special Effect only for caster (ghoul in this case)
                        if (unitTarget->GetEntry() == 26125 && (unitTarget->GetGUID() == m_caster->GetGUID()))
                        {
                            // After explode the ghoul must be killed
                            unitTarget->DealDamage(unitTarget, unitTarget->GetMaxHealth(), NULL, DIRECT_DAMAGE, SPELL_SCHOOL_MASK_NORMAL, NULL, false);
                        }
                        break;
                    }
                    // Touch the Nightmare
                    case 50341:
                    {
                        if (effect_idx == EFFECT_INDEX_2)
                            damage = int32(unitTarget->GetMaxHealth() * 0.3f);
                        break;
                    }
                    // Tympanic Tantrum
                    case 62775:
                    {
                        damage = unitTarget->GetMaxHealth() / 10;
                        break;
                    }
                    // Hand of Rekoning (name not have typos ;) )
                    case 67485:
                        damage += uint32(0.5f * m_caster->GetTotalAttackPowerValue(BASE_ATTACK));
                        break;
                    //Magic Bane normal (Forge of Souls - Bronjahm)
                    case 68793:
                    {
                        damage += uint32(unitTarget->GetMaxPower(POWER_MANA) / 2);
                        damage = std::min(damage, 10000);
                        break;
                    }
                    //Magic Bane heroic (Forge of Souls - Bronjahm)
                    case 69050:
                    {
                        damage += uint32(unitTarget->GetMaxPower(POWER_MANA) / 2);
                        damage = std::min(damage, 15000);
                    }
                    // Defile damage depending from scale.
                    case 72754:
                    case 73708:
                    case 73709:
                    case 73710:
                        damage = damage * m_caster->GetObjectScale();
                        break;
                    // Growling ooze puddle
                    case 70346:
                    case 72456:
                    case 72868:
                    case 72869:
                    {
                        float distance = unitTarget->GetDistance2d(m_caster); 
                        damage *= exp(-distance/(5.0f*m_caster->GetObjectScale()));
                        break;
                    }
                    // Bone Storm
                    case 69075:
                    case 70834:
                    case 70835:
                    case 70836:
                    {
                        float distance = unitTarget->GetDistance2d(m_caster); 
                        damage *= exp(-distance/(10.0f));
                        break;
                    }
                    case 74607:
                    // SPELL_FIERY_COMBUSTION_EXPLODE - Ruby sanctum boss Halion,
                    // damage proportional number of mark (74567, dummy)
                    {
                        if (Aura* aura = m_caster->GetAura(74567, EFFECT_INDEX_0))
                        {
                            if (aura->GetStackAmount() > 0)
                                damage = 1000 * aura->GetStackAmount();
                            m_caster->RemoveAurasDueToSpell(74567);
                        }
                        else damage = 0;
                        break;
                    }
                    // Blade of Twilight
                    case 74769:
                    case 77844:
                    case 77845:
                    case 77846:
                    {
                        float distance = unitTarget->GetDistance2d(m_caster); 
                        damage *= exp(-distance/(10.0f));
                        break;
                    }
                    case 74799:
                    // SPELL_SOUL_CONSUMPTION_EXPLODE - Ruby sanctum boss Halion,
                    // damage proportional number of mark (74795, dummy)
                    {
                        if (Aura* aura = m_caster->GetAura(74795, EFFECT_INDEX_0))
                        {
                            if (aura->GetStackAmount() > 0)
                                damage = 1000 * aura->GetStackAmount();
                            m_caster->RemoveAurasDueToSpell(74795);
                        }
                        else damage = 0;
                        break;
                    }
                }
                break;
            }
            case SPELLFAMILY_MAGE:
                // remove Arcane Blast buffs at any non-Arcane Blast arcane damage spell.
                // NOTE: it removed at hit instead cast because currently spell done-damage calculated at hit instead cast
                if ((m_spellInfo->SchoolMask & SPELL_SCHOOL_MASK_ARCANE) && !(m_spellInfo->SpellFamilyFlags & UI64LIT(0x20000000)))
                    m_caster->RemoveAurasDueToSpell(36032); // Arcane Blast buff
                break;
            case SPELLFAMILY_WARRIOR:
            {
                // Bloodthirst
                if (m_spellInfo->SpellFamilyFlags & UI64LIT(0x40000000000))
                {
                    damage = uint32(damage * (m_caster->GetTotalAttackPowerValue(BASE_ATTACK)) / 100);
                }
                // Shield Slam
                else if ((m_spellInfo->SpellFamilyFlags & UI64LIT(0x0000020000000000)) && m_spellInfo->Category==1209)
                    damage += int32(m_caster->GetShieldBlockValue());
                // Victory Rush
                else if (m_spellInfo->SpellFamilyFlags & UI64LIT(0x10000000000))
                {
                    damage = uint32(damage * m_caster->GetTotalAttackPowerValue(BASE_ATTACK) / 100);
                    m_caster->ModifyAuraState(AURA_STATE_WARRIOR_VICTORY_RUSH, false);
                }
                // Revenge ${$m1+$AP*0.310} to ${$M1+$AP*0.310}
                else if (m_spellInfo->SpellFamilyFlags & UI64LIT(0x0000000000000400))
                    damage+= uint32(m_caster->GetTotalAttackPowerValue(BASE_ATTACK) * 0.310f);
                // Heroic Throw ${$m1+$AP*.50}
                else if (m_spellInfo->SpellFamilyFlags & UI64LIT(0x0000000100000000))
                    damage+= uint32(m_caster->GetTotalAttackPowerValue(BASE_ATTACK) * 0.5f);
                // Shattering Throw ${$m1+$AP*.50}
                else if (m_spellInfo->SpellFamilyFlags & UI64LIT(0x0040000000000000))
                    damage+= uint32(m_caster->GetTotalAttackPowerValue(BASE_ATTACK) * 0.5f);
                // Shockwave ${$m3/100*$AP}
                else if (m_spellInfo->SpellFamilyFlags & UI64LIT(0x0000800000000000))
                {
                    int32 pct = m_caster->CalculateSpellDamage(unitTarget, m_spellInfo, EFFECT_INDEX_2);
                    if (pct > 0)
                        damage+= int32(m_caster->GetTotalAttackPowerValue(BASE_ATTACK) * pct / 100);
                    break;
                }
                // Thunder Clap
                else if (m_spellInfo->SpellFamilyFlags & UI64LIT(0x0000000000000080))
                {
                    damage+=int32(m_caster->GetTotalAttackPowerValue(BASE_ATTACK) * 12 / 100);
                }
                break;
            }
            case SPELLFAMILY_WARLOCK:
            {
                // Incinerate Rank 1 & 2
                if ((m_spellInfo->SpellFamilyFlags & UI64LIT(0x00004000000000)) && m_spellInfo->SpellIconID==2128)
                {
                    // Incinerate does more dmg (dmg*0.25) if the target have Immolate debuff.
                    // Check aura state for speed but aura state set not only for Immolate spell
                    if(unitTarget->HasAuraState(AURA_STATE_CONFLAGRATE))
                    {
                        Unit::AuraList const& RejorRegr = unitTarget->GetAurasByType(SPELL_AURA_PERIODIC_DAMAGE);
                        for(Unit::AuraList::const_iterator i = RejorRegr.begin(); i != RejorRegr.end(); ++i)
                        {
                            // Immolate
                            if((*i)->GetSpellProto()->SpellFamilyName == SPELLFAMILY_WARLOCK &&
                                ((*i)->GetSpellProto()->SpellFamilyFlags & UI64LIT(0x00000000000004)))
                            {
                                damage += damage/4;
                                break;
                            }
                        }
                    }
                }
                // Shadowflame
                else if (m_spellInfo->SpellFamilyFlags & UI64LIT(0x0001000000000000))
                {
                    // Apply DOT part
                    switch(m_spellInfo->Id)
                    {
                        case 47897: m_caster->CastSpell(unitTarget, 47960, true); break;
                        case 61290: m_caster->CastSpell(unitTarget, 61291, true); break;
                        default:
                            sLog.outError("Spell::EffectDummy: Unhandeled Shadowflame spell rank %u",m_spellInfo->Id);
                        break;
                    }
                }
                // Shadow Bite
                else if (m_spellInfo->SpellFamilyFlags & UI64LIT(0x0040000000000000))
                {
                    Unit *owner = m_caster->GetOwner();
                    if (!owner)
                        break;

                    uint32 counter = 0;
                    Unit::AuraList const& dotAuras = unitTarget->GetAurasByType(SPELL_AURA_PERIODIC_DAMAGE);
                    for(Unit::AuraList::const_iterator itr = dotAuras.begin(); itr!=dotAuras.end(); ++itr)
                        if ((*itr)->GetCasterGuid() == owner->GetObjectGuid())
                            ++counter;

                    if (counter)
                        damage += (counter * owner->CalculateSpellDamage(unitTarget, m_spellInfo, EFFECT_INDEX_2) * damage) / 100.0f;
                }
                // Conflagrate - consumes Immolate or Shadowflame
                else if (m_spellInfo->TargetAuraState == AURA_STATE_CONFLAGRATE)
                {
                    Aura const* aura = NULL;                // found req. aura for damage calculation

                    Unit::AuraList const &mPeriodic = unitTarget->GetAurasByType(SPELL_AURA_PERIODIC_DAMAGE);
                    for(Unit::AuraList::const_iterator i = mPeriodic.begin(); i != mPeriodic.end(); ++i)
                    {
                        // for caster applied auras only
                        if ((*i)->GetSpellProto()->SpellFamilyName != SPELLFAMILY_WARLOCK ||
                            (*i)->GetCasterGuid() != m_caster->GetObjectGuid())
                            continue;

                        // Immolate
                        if ((*i)->GetSpellProto()->SpellFamilyFlags & UI64LIT(0x0000000000000004))
                        {
                            aura = *i;                      // it selected always if exist
                            break;
                        }

                        // Shadowflame
                        if ((*i)->GetSpellProto()->SpellFamilyFlags2 & 0x00000002)
                            aura = *i;                      // remember but wait possible Immolate as primary priority
                    }

                    // found Immolate or Shadowflame
                    if (aura)
                    {
                        int32 damagetick = aura->GetModifier()->m_amount;
                        // Save value of further damage
                        m_currentBasePoints[1] = damagetick * 2 / 3;
                        damage += damagetick * 3;

                        // Glyph of Conflagrate
                        if (!m_caster->HasAura(56235))
                            unitTarget->RemoveAurasByCasterSpell(aura->GetId(), m_caster->GetGUID());
                        break;
                    }
                }
                break;
            }
            case SPELLFAMILY_PRIEST:
            {
                // Shadow Word: Death - deals damage equal to damage done to caster
                if (m_spellInfo->SpellFamilyFlags & UI64LIT(0x0000000200000000))
                {
                    // Glyph of Shadow Word: Death
                    if (Aura* pAura = m_caster->GetAura(55682, EFFECT_INDEX_1))
                        if (unitTarget->HasAuraState(AURA_STATE_HEALTHLESS_35_PERCENT))
                            damage += int32(damage / 100 * pAura->GetModifier()->m_amount);
                    m_caster->CastCustomSpell(m_caster, 32409, &damage, 0, 0, true);
                }
                // Improved Mind Blast (Mind Blast in shadow form bonus)
                else if (m_caster->GetShapeshiftForm() == FORM_SHADOW && (m_spellInfo->SpellFamilyFlags & UI64LIT(0x00002000)))
                {
                    Unit::AuraList const& ImprMindBlast = m_caster->GetAurasByType(SPELL_AURA_ADD_FLAT_MODIFIER);
                    for(Unit::AuraList::const_iterator i = ImprMindBlast.begin(); i != ImprMindBlast.end(); ++i)
                    {
                        if ((*i)->GetSpellProto()->SpellFamilyName == SPELLFAMILY_PRIEST &&
                            ((*i)->GetSpellProto()->SpellIconID == 95))
                        {
                            int chance = (*i)->GetSpellProto()->CalculateSimpleValue(EFFECT_INDEX_1);
                            if (roll_chance_i(chance))
                                // Mind Trauma
                                m_caster->CastSpell(unitTarget, 48301, true);
                            break;
                        }
                    }
                }
                break;
            }
            case SPELLFAMILY_DRUID:
            {
                // Ferocious Bite
                if (m_caster->GetTypeId()==TYPEID_PLAYER && (m_spellInfo->SpellFamilyFlags & UI64LIT(0x000800000)) && m_spellInfo->SpellVisual[0]==6587)
                {
                    // converts up to 30 points of energy into ($f1+$AP/410) additional damage
                    float ap = m_caster->GetTotalAttackPowerValue(BASE_ATTACK);
                    float multiple = ap / 410 + m_spellInfo->DmgMultiplier[effect_idx];
                    damage += int32(m_caster->GetComboPoints() * ap * 7 / 100);
                    uint32 energy = m_caster->GetPower(POWER_ENERGY);
                    uint32 used_energy = energy > 30 ? 30 : energy;
                    damage += int32(used_energy * multiple);
                    m_caster->SetPower(POWER_ENERGY,energy-used_energy);
                }
                // Rake
                else if (m_spellInfo->SpellFamilyFlags & UI64LIT(0x0000000000001000) && m_spellInfo->Effect[EFFECT_INDEX_2] == SPELL_EFFECT_ADD_COMBO_POINTS)
                {
                    // $AP*0.01 bonus
                    damage += int32(m_caster->GetTotalAttackPowerValue(BASE_ATTACK) / 100);
                }
                // Swipe
                else if (m_spellInfo->SpellFamilyFlags & UI64LIT(0x0010000000000000))
                {
                    damage += int32(m_caster->GetTotalAttackPowerValue(BASE_ATTACK)*0.08f);
                }
                break;
            }
            case SPELLFAMILY_ROGUE:
            {
                // Envenom
                if (m_caster->GetTypeId()==TYPEID_PLAYER && (m_spellInfo->SpellFamilyFlags & UI64LIT(0x800000000)))
                {
                    // consume from stack dozes not more that have combo-points
                    if(uint32 combo = m_caster->GetComboPoints())
                    {
                        Aura *poison = 0;
                        // Lookup for Deadly poison (only attacker applied)
                        Unit::AuraList const& auras = unitTarget->GetAurasByType(SPELL_AURA_PERIODIC_DAMAGE);
                        for(Unit::AuraList::const_iterator itr = auras.begin(); itr!=auras.end(); ++itr)
                            if ((*itr)->GetSpellProto()->SpellFamilyName==SPELLFAMILY_ROGUE &&
                                ((*itr)->GetSpellProto()->SpellFamilyFlags & UI64LIT(0x10000)) &&
                                (*itr)->GetCasterGuid() == m_caster->GetObjectGuid())
                            {
                                poison = *itr;
                                break;
                            }
                        // count consumed deadly poison doses at target
                        if (poison)
                        {
                            bool needConsume = true;
                            uint32 spellId = poison->GetId();
                            uint32 doses = poison->GetStackAmount();
                            if (doses > combo)
                                doses = combo;

                            // Master Poisoner
                            Unit::AuraList const& auraList = ((Player*)m_caster)->GetAurasByType(SPELL_AURA_MOD_DURATION_OF_EFFECTS_BY_DISPEL);
                            for(Unit::AuraList::const_iterator iter = auraList.begin(); iter!=auraList.end(); ++iter)
                            {
                                if ((*iter)->GetSpellProto()->SpellFamilyName == SPELLFAMILY_ROGUE && (*iter)->GetSpellProto()->SpellIconID == 1960)
                                {
                                    if (int32 chance = (*iter)->GetSpellProto()->CalculateSimpleValue(EFFECT_INDEX_2))
                                        if (roll_chance_i(chance))
                                            needConsume = false;

                                    break;
                                }
                            }

                            if (needConsume)
                                unitTarget->RemoveAuraHolderFromStack(spellId, doses, m_caster->GetGUID());

                            damage *= doses;
                            damage += int32(((Player*)m_caster)->GetTotalAttackPowerValue(BASE_ATTACK) * 0.09f * doses);
                        }
                        // Eviscerate and Envenom Bonus Damage (item set effect)
                        if (m_caster->GetDummyAura(37169))
                            damage += m_caster->GetComboPoints()*40;
                    }
                }
                // Eviscerate
                else if ((m_spellInfo->SpellFamilyFlags & UI64LIT(0x00020000)) && m_caster->GetTypeId()==TYPEID_PLAYER)
                {
                    if(uint32 combo = m_caster->GetComboPoints())
                    {
                        float ap = m_caster->GetTotalAttackPowerValue(BASE_ATTACK);
                        damage += irand(int32(ap * combo * 0.03f), int32(ap * combo * 0.07f));

                        // Eviscerate and Envenom Bonus Damage (item set effect)
                        if(m_caster->GetDummyAura(37169))
                            damage += combo*40;

                        // Apply spell mods
                        if (Player* modOwner = m_caster->GetSpellModOwner())
                            modOwner->ApplySpellMod(m_spellInfo->Id, SPELLMOD_DAMAGE, damage);
                    }
                }
                // Thrash (Raise ally ghoul spell)
                else if (m_spellInfo->Id == 47480)
                {
                    if (Aura* aura = m_caster->GetAura(62218, EFFECT_INDEX_0))
                    {
                        if (aura->GetStackAmount() > 0)
                            damage += m_caster->GetTotalAttackPowerValue(BASE_ATTACK) *
                                     m_spellInfo->CalculateSimpleValue(EFFECT_INDEX_0)/100 +
                                     m_caster->GetTotalAttackPowerValue(BASE_ATTACK) /10 *
                                     aura->GetStackAmount();
                        m_caster->RemoveAurasDueToSpell(62218);

                        if (Unit* owner = m_caster->GetCharmerOrOwner())
                           owner->RemoveAurasDueToSpell(62218);
                    }
                    else
                        damage += m_caster->GetTotalAttackPowerValue(BASE_ATTACK) * m_spellInfo->CalculateSimpleValue(EFFECT_INDEX_0)/100;
                }
                break;
            }
            case SPELLFAMILY_HUNTER:
            {
                //Gore
                if (m_spellInfo->SpellIconID == 1578)
                {
                    if (m_caster->HasAura(57627))           // Charge 6 sec post-affect
                        damage *= 2;
                }
                // Steady Shot
                else if (m_spellInfo->SpellFamilyFlags & UI64LIT(0x100000000))
                {
                    int32 base = irand((int32)m_caster->GetWeaponDamageRange(RANGED_ATTACK, MINDAMAGE),(int32)m_caster->GetWeaponDamageRange(RANGED_ATTACK, MAXDAMAGE));
                    float ap = m_caster->GetTotalAttackPowerValue(RANGED_ATTACK);
                    ap += unitTarget->GetTotalAuraModifier(SPELL_AURA_RANGED_ATTACK_POWER_ATTACKER_BONUS);
                    ap += m_caster->GetTotalAuraModifierByMiscMask(SPELL_AURA_MOD_RANGED_ATTACK_POWER_VERSUS, unitTarget->GetCreatureTypeMask());
                    if(m_caster->GetTypeId()==TYPEID_PLAYER)
                        base += ((Player*)m_caster)->GetAmmoDPS();
                    damage += int32(float(base)/m_caster->GetAttackTime(RANGED_ATTACK)*2800 + ap*0.1f);
                }
                break;
            }
            case SPELLFAMILY_PALADIN:
            {
                // Judgement of Righteousness - receive benefit from Spell Damage and Attack power
                if (m_spellInfo->Id == 20187)
                {
                    float ap = m_caster->GetTotalAttackPowerValue(BASE_ATTACK);
                    int32 holy = m_caster->SpellBaseDamageBonusDone(GetSpellSchoolMask(m_spellInfo));
                    if (holy < 0)
                        holy = 0;
                    damage += int32(ap * 0.2f) + int32(holy * 32 / 100);
                }
                // Judgement of Vengeance/Corruption ${1+0.22*$SPH+0.14*$AP} + 10% for each application of Holy Vengeance/Blood Corruption on the target
                else if ((m_spellInfo->SpellFamilyFlags & UI64LIT(0x800000000)) && m_spellInfo->SpellIconID==2292)
                {
                    uint32 debuf_id;
                    switch(m_spellInfo->Id)
                    {
                        case 53733: debuf_id = 53742; break;// Judgement of Corruption -> Blood Corruption
                        case 31804: debuf_id = 31803; break;// Judgement of Vengeance -> Holy Vengeance
                        default: return;
                    }

                    float ap = m_caster->GetTotalAttackPowerValue(BASE_ATTACK);
                    int32 holy = m_caster->SpellBaseDamageBonusDone(GetSpellSchoolMask(m_spellInfo));
                    if (holy < 0)
                        holy = 0;
                    damage+=int32(ap * 0.14f) + int32(holy * 22 / 100);
                    // Get stack of Holy Vengeance on the target added by caster
                    uint32 stacks = 0;
                    Unit::AuraList const& auras = unitTarget->GetAurasByType(SPELL_AURA_PERIODIC_DAMAGE);
                    for(Unit::AuraList::const_iterator itr = auras.begin(); itr!=auras.end(); ++itr)
                    {
                        if (((*itr)->GetId() == debuf_id) && (*itr)->GetCasterGuid()==m_caster->GetObjectGuid())
                        {
                            stacks = (*itr)->GetStackAmount();
                            break;
                        }
                    }
                    // + 10% for each application of Holy Vengeance on the target
                    if(stacks)
                        damage += damage * stacks * 10 /100;
                }
                // Avenger's Shield ($m1+0.07*$SPH+0.07*$AP) - ranged sdb for future
                else if (m_spellInfo->SpellFamilyFlags & UI64LIT(0x0000000000004000))
                {
                    float ap = m_caster->GetTotalAttackPowerValue(BASE_ATTACK);
                    int32 holy = m_caster->SpellBaseDamageBonusDone(GetSpellSchoolMask(m_spellInfo));
                    if (holy < 0)
                        holy = 0;
                    damage += int32(ap * 0.07f) + int32(holy * 7 / 100);
                }
                // Hammer of Wrath ($m1+0.15*$SPH+0.15*$AP) - ranged type sdb future fix
                else if (m_spellInfo->SpellFamilyFlags & UI64LIT(0x0000008000000000))
                {
                    float ap = m_caster->GetTotalAttackPowerValue(BASE_ATTACK);
                    int32 holy = m_caster->SpellBaseDamageBonusDone(GetSpellSchoolMask(m_spellInfo));
                    if (holy < 0)
                        holy = 0;
                    damage += int32(ap * 0.15f) + int32(holy * 15 / 100);
                }
                // Hammer of the Righteous
                else if (m_spellInfo->SpellFamilyFlags & UI64LIT(0x0004000000000000))
                {
                    // Add main hand dps * effect[2] amount
                    float average = (m_caster->GetFloatValue(UNIT_FIELD_MINDAMAGE) + m_caster->GetFloatValue(UNIT_FIELD_MAXDAMAGE)) / 2;
                    int32 count = m_caster->CalculateSpellDamage(unitTarget, m_spellInfo, EFFECT_INDEX_2);
                    damage += count * int32(average * IN_MILLISECONDS) / m_caster->GetAttackTime(BASE_ATTACK);
                }
                // Shield of Righteousness
                else if (m_spellInfo->SpellFamilyFlags & UI64LIT(0x0010000000000000))
                {
                    damage+=int32(m_caster->GetShieldBlockValue());
                }
                // Judgement
                else if (m_spellInfo->Id == 54158)
                {
                    // [1 + 0.27 * SPH + 0.175 * AP]
                    float ap = m_caster->GetTotalAttackPowerValue(BASE_ATTACK);
                    int32 holy = m_caster->SpellBaseDamageBonusDone(GetSpellSchoolMask(m_spellInfo));
                    if (holy < 0)
                        holy = 0;
                    damage += int32(ap * 0.175f) + int32(holy * 27 / 100);
                }
                break;
            }
            case SPELLFAMILY_DEATHKNIGHT:
            {
                // Blood Boil - bonus for diseased targets
                if (m_spellInfo->SpellFamilyFlags & 0x00040000 && unitTarget->GetAura(SPELL_AURA_PERIODIC_DAMAGE, SPELLFAMILY_DEATHKNIGHT, 0, 0x00000002, m_caster->GetGUID()))
                {
                    damage += damage / 2;
                    damage += int32(m_caster->GetTotalAttackPowerValue(BASE_ATTACK)* 0.035f);
                }
                break;
            }
        }

        if(damage >= 0)
            m_damage += damage;
    }
}

void Spell::EffectDummy(SpellEffectIndex eff_idx)
{
    if (!unitTarget && !gameObjTarget && !itemTarget)
        return;

    // selection by spell family
    switch(m_spellInfo->SpellFamilyName)
    {
        case SPELLFAMILY_GENERIC:
        {
            switch(m_spellInfo->Id)
            {
                case 3360:                                  // Curse of the Eye
                {
                    if(!unitTarget)
                        return;

                    uint32 spell_id = (unitTarget->getGender() == GENDER_MALE) ? 10651: 10653;

                    m_caster->CastSpell(unitTarget, spell_id, true);
                    return;
                }
                case 7671:                                  // Transformation (human<->worgen)
                {
                    if (!unitTarget)
                        return;

                    // Transform Visual
                    unitTarget->CastSpell(unitTarget, 24085, true);
                    return;
                }
                case 8063:                                  // Deviate Fish
                {
                    if (m_caster->GetTypeId() != TYPEID_PLAYER)
                        return;

                    uint32 spell_id = 0;
                    switch(urand(1,5))
                    {
                        case 1: spell_id = 8064; break;     // Sleepy
                        case 2: spell_id = 8065; break;     // Invigorate
                        case 3: spell_id = 8066; break;     // Shrink
                        case 4: spell_id = 8067; break;     // Party Time!
                        case 5: spell_id = 8068; break;     // Healthy Spirit
                    }
                    m_caster->CastSpell(m_caster, spell_id, true, NULL);
                    return;
                }
                case 8213:                                  // Savory Deviate Delight
                {
                    if (m_caster->GetTypeId() != TYPEID_PLAYER)
                        return;

                    uint32 spell_id = 0;
                    switch(urand(1,2))
                    {
                        // Flip Out - ninja
                        case 1: spell_id = (m_caster->getGender() == GENDER_MALE ? 8219 : 8220); break;
                        // Yaaarrrr - pirate
                        case 2: spell_id = (m_caster->getGender() == GENDER_MALE ? 8221 : 8222); break;
                    }

                    m_caster->CastSpell(m_caster,spell_id,true,NULL);
                    return;
                }
                case 8593:                                  // Symbol of life (restore creature to life)
                case 31225:                                 // Shimmering Vessel (restore creature to life)
                {
                    if (!unitTarget || unitTarget->GetTypeId() != TYPEID_UNIT)
                        return;

                    ((Creature*)unitTarget)->SetDeathState(JUST_ALIVED);
                    return;
                }
                case 9976:                                  // Polly Eats the E.C.A.C.
                {
                    if (!unitTarget || unitTarget->GetTypeId() != TYPEID_UNIT)
                        return;

                    // Summon Polly Jr.
                    unitTarget->CastSpell(unitTarget, 9998, true);

                    ((Creature*)unitTarget)->ForcedDespawn(100);
                    return;
                }
                case 10254:                                 // Stone Dwarf Awaken Visual
                {
                    if (m_caster->GetTypeId() != TYPEID_UNIT)
                        return;

                    // see spell 10255 (aura dummy)
                    m_caster->clearUnitState(UNIT_STAT_ROOT);
                    m_caster->RemoveFlag(UNIT_FIELD_FLAGS, UNIT_FLAG_NOT_SELECTABLE);
                    return;
                }
                case 13120:                                 // net-o-matic
                {
                    if (!unitTarget)
                        return;

                    uint32 spell_id = 0;

                    uint32 roll = urand(0, 99);

                    if (roll < 2)                           // 2% for 30 sec self root (off-like chance unknown)
                        spell_id = 16566;
                    else if (roll < 4)                      // 2% for 20 sec root, charge to target (off-like chance unknown)
                        spell_id = 13119;
                    else                                    // normal root
                        spell_id = 13099;

                    m_caster->CastSpell(unitTarget,spell_id,true,NULL);
                    return;
                }
                case 13567:                                 // Dummy Trigger
                {
                    // can be used for different aura triggering, so select by aura
                    if (!m_triggeredByAuraSpell || !unitTarget)
                        return;

                    switch(m_triggeredByAuraSpell->Id)
                    {
                        case 26467:                         // Persistent Shield
                            m_caster->CastCustomSpell(unitTarget, 26470, &damage, NULL, NULL, true);
                            break;
                        default:
                            sLog.outError("EffectDummy: Non-handled case for spell 13567 for triggered aura %u",m_triggeredByAuraSpell->Id);
                            break;
                    }
                    return;
                }
                case 14537:
                {
                    if (!unitTarget)
                        return;

                    if (urand(0, 99) < 10)                  //10% chance for rare effects
                        switch(urand(1, 4))
                        {
                            case 1: m_caster->CastSpell(unitTarget, 31718, true); break; //enveloping winds
                            case 2: m_caster->CastSpell(unitTarget, 118, true); break;   //polymorph target
                            case 3: m_caster->CastSpell(m_caster, 118, true); break;     //polymorph self
                            case 4: m_caster->CastSpell(m_caster, 8176, true); break;    //summon fellhunter
                        }
                    else                                    //common effects
                        switch(urand(1, 3))
                        {
                            case 1: m_caster->CastSpell(unitTarget, 8401, true); break;  //fireball
                            case 2: m_caster->CastSpell(unitTarget, 8407, true); break;  //frostbolt
                            case 3: m_caster->CastSpell(unitTarget, 421, true); break;   //chain lightning

                        }
                    return;
                }
                case 15998:                                 // Capture Worg Pup
                case 29435:                                 // Capture Female Kaliri Hatchling
                {
                    if (!unitTarget || unitTarget->GetTypeId() != TYPEID_UNIT)
                        return;

                    Creature* creatureTarget = (Creature*)unitTarget;

                    creatureTarget->ForcedDespawn();
                    return;
                }
                case 16589:                                 // Noggenfogger Elixir
                {
                    if (m_caster->GetTypeId() != TYPEID_PLAYER)
                        return;

                    uint32 spell_id = 0;
                    switch(urand(1, 3))
                    {
                        case 1: spell_id = 16595; break;
                        case 2: spell_id = 16593; break;
                        default:spell_id = 16591; break;
                    }

                    m_caster->CastSpell(m_caster, spell_id, true, NULL);
                    return;
                }
                case 17251:                                 // Spirit Healer Res
                {
                    if (!unitTarget)
                        return;

                    Unit* caster = GetAffectiveCaster();

                    if (caster && caster->GetTypeId() == TYPEID_PLAYER)
                    {
                        WorldPacket data(SMSG_SPIRIT_HEALER_CONFIRM, 8);
                        data << unitTarget->GetObjectGuid();
                        ((Player*)caster)->GetSession()->SendPacket( &data );
                    }
                    return;
                }
                case 17271:                                 // Test Fetid Skull
                {
                    if (!itemTarget && m_caster->GetTypeId()!=TYPEID_PLAYER)
                        return;

                    uint32 spell_id = roll_chance_i(50)
                        ? 17269                             // Create Resonating Skull
                        : 17270;                            // Create Bone Dust

                    m_caster->CastSpell(m_caster, spell_id, true, NULL);
                    return;
                }
                case 19411:                                 // Lava Bomb
                case 20474:                                 // Lava Bomb
                {
                    if (!unitTarget)
                        return;

                    // Hack alert!
                    // This dummy are expected to cast spell 20494 to summon GO entry 177704
                    // Spell does not exist client side, so we have to make a hack, creating the GO (SPELL_EFFECT_SUMMON_OBJECT_WILD)
                    // Spell should appear in both SMSG_SPELL_START/GO and SMSG_SPELLLOGEXECUTE

                    // For later, creating custom spell
                    // _START: packguid: target, cast flags: 0xB, TARGET_FLAG_SELF
                    // _GO: packGuid: target, cast flags: 0x4309, TARGET_FLAG_DEST_LOCATION
                    // LOG: spell: 20494, effect, pguid: goguid

                    GameObject* pGameObj = new GameObject;

                    Map *map = unitTarget->GetMap();

                    if (!pGameObj->Create(map->GenerateLocalLowGuid(HIGHGUID_GAMEOBJECT), 177704,
                        map, m_caster->GetPhaseMask(),
                        unitTarget->GetPositionX(), unitTarget->GetPositionY(), unitTarget->GetPositionZ(),
                        unitTarget->GetOrientation(), 0.0f, 0.0f, 0.0f, 0.0f, GO_ANIMPROGRESS_DEFAULT, GO_STATE_READY))
                    {
                        delete pGameObj;
                        return;
                    }

                    DEBUG_LOG("Gameobject, create custom in SpellEffects.cpp EffectDummy");

                    // Expect created without owner, but with level from _template
                    pGameObj->SetRespawnTime(MINUTE/2);
                    pGameObj->SetUInt32Value(GAMEOBJECT_LEVEL, pGameObj->GetGOInfo()->trap.level);
                    pGameObj->SetSpellId(m_spellInfo->Id);

                    map->Add(pGameObj);

                    return;
                }
                case 20577:                                 // Cannibalize
                {
                    if (unitTarget)
                        m_caster->CastSpell(m_caster, 20578, false, NULL);

                    return;
                }
                case 23019:                                 // Crystal Prison Dummy DND
                {
                    if (!unitTarget || !unitTarget->isAlive() || unitTarget->GetTypeId() != TYPEID_UNIT || ((Creature*)unitTarget)->IsPet())
                        return;

                    Creature* creatureTarget = (Creature*)unitTarget;
                    if (creatureTarget->IsPet())
                        return;

                    GameObject* pGameObj = new GameObject;

                    Map *map = creatureTarget->GetMap();

                    // create before death for get proper coordinates
                    if (!pGameObj->Create(map->GenerateLocalLowGuid(HIGHGUID_GAMEOBJECT), 179644, map, m_caster->GetPhaseMask(),
                        creatureTarget->GetPositionX(), creatureTarget->GetPositionY(), creatureTarget->GetPositionZ(),
                        creatureTarget->GetOrientation(), 0.0f, 0.0f, 0.0f, 0.0f, GO_ANIMPROGRESS_DEFAULT, GO_STATE_READY) )
                    {
                        delete pGameObj;
                        return;
                    }

                    pGameObj->SetRespawnTime(creatureTarget->GetRespawnTime()-time(NULL));
                    pGameObj->SetOwnerGuid(m_caster->GetObjectGuid() );
                    pGameObj->SetUInt32Value(GAMEOBJECT_LEVEL, m_caster->getLevel() );
                    pGameObj->SetSpellId(m_spellInfo->Id);

                    creatureTarget->ForcedDespawn();

                    DEBUG_LOG("AddObject at SpellEfects.cpp EffectDummy");
                    map->Add(pGameObj);

                    return;
                }
                case 23074:                                 // Arcanite Dragonling
                {
                    if (!m_CastItem)
                        return;

                    m_caster->CastSpell(m_caster, 19804, true, m_CastItem);
                    return;
                }
                case 23075:                                 // Mithril Mechanical Dragonling
                {
                    if (!m_CastItem)
                        return;

                    m_caster->CastSpell(m_caster, 12749, true, m_CastItem);
                    return;
                }
                case 23076:                                 // Mechanical Dragonling
                {
                    if (!m_CastItem)
                        return;

                    m_caster->CastSpell(m_caster, 4073, true, m_CastItem);
                    return;
                }
                case 23133:                                 // Gnomish Battle Chicken
                {
                    if (!m_CastItem)
                        return;

                    m_caster->CastSpell(m_caster, 13166, true, m_CastItem);
                    return;
                }
                case 23138:                                 // Gate of Shazzrah
                {
                    if (!unitTarget)
                        return;

                    // Effect probably include a threat change, but it is unclear if fully
                    // reset or just forced upon target for teleport (SMSG_HIGHEST_THREAT_UPDATE)

                    // Gate of Shazzrah
                    m_caster->CastSpell(unitTarget, 23139, true);
                    return;
                }
                case 23448:                                 // Transporter Arrival - Ultrasafe Transporter: Gadgetzan - backfires
                {
                    int32 r = irand(0, 119);
                    if (r < 20)                             // Transporter Malfunction - 1/6 polymorph
                        m_caster->CastSpell(m_caster, 23444, true);
                    else if (r < 100)                       // Evil Twin               - 4/6 evil twin
                        m_caster->CastSpell(m_caster, 23445, true);
                    else                                    // Transporter Malfunction - 1/6 miss the target
                        m_caster->CastSpell(m_caster, 36902, true);

                    return;
                }
                case 23453:                                 // Gnomish Transporter - Ultrasafe Transporter: Gadgetzan
                {
                    if (roll_chance_i(50))                  // Gadgetzan Transporter         - success
                        m_caster->CastSpell(m_caster, 23441, true);
                    else                                    // Gadgetzan Transporter Failure - failure
                        m_caster->CastSpell(m_caster, 23446, true);

                    return;
                }
                case 23645:                                 // Hourglass Sand
                    m_caster->RemoveAurasDueToSpell(23170); // Brood Affliction: Bronze
                    return;
                case 23725:                                 // Gift of Life (warrior bwl trinket)
                    m_caster->CastSpell(m_caster, 23782, true);
                    m_caster->CastSpell(m_caster, 23783, true);
                    return;
                case 24930:                                 // Hallow's End Treat
                {
                    uint32 spell_id = 0;

                    switch(urand(1,4))
                    {
                        case 1: spell_id = 24924; break;    // Larger and Orange
                        case 2: spell_id = 24925; break;    // Skeleton
                        case 3: spell_id = 24926; break;    // Pirate
                        case 4: spell_id = 24927; break;    // Ghost
                    }

                    m_caster->CastSpell(m_caster, spell_id, true);
                    return;
                }
                case 25860:                                 // Reindeer Transformation
                {
                    if (!m_caster->HasAuraType(SPELL_AURA_MOUNTED))
                        return;

                    float flyspeed = m_caster->GetSpeedRate(MOVE_FLIGHT);
                    float speed = m_caster->GetSpeedRate(MOVE_RUN);

                    m_caster->RemoveSpellsCausingAura(SPELL_AURA_MOUNTED);

                    //5 different spells used depending on mounted speed and if mount can fly or not
                    if (flyspeed >= 4.1f)
                        // Flying Reindeer
                        m_caster->CastSpell(m_caster, 44827, true); //310% flying Reindeer
                    else if (flyspeed >= 3.8f)
                        // Flying Reindeer
                        m_caster->CastSpell(m_caster, 44825, true); //280% flying Reindeer
                    else if (flyspeed >= 1.6f)
                        // Flying Reindeer
                        m_caster->CastSpell(m_caster, 44824, true); //60% flying Reindeer
                    else if (speed >= 2.0f)
                        // Reindeer
                        m_caster->CastSpell(m_caster, 25859, true); //100% ground Reindeer
                    else
                        // Reindeer
                        m_caster->CastSpell(m_caster, 25858, true); //60% ground Reindeer

                    return;
                }
                case 26074:                                 // Holiday Cheer
                    // implemented at client side
                    return;
                case 28006:                                 // Arcane Cloaking
                {
                    if (unitTarget && unitTarget->GetTypeId() == TYPEID_PLAYER )
                        // Naxxramas Entry Flag Effect DND
                        m_caster->CastSpell(unitTarget, 29294, true);

                    return;
                }
                case 29200:                                 // Purify Helboar Meat
                {
                    if (m_caster->GetTypeId() != TYPEID_PLAYER)
                        return;

                    uint32 spell_id = roll_chance_i(50)
                        ? 29277                             // Summon Purified Helboar Meat
                        : 29278;                            // Summon Toxic Helboar Meat

                    m_caster->CastSpell(m_caster,spell_id,true,NULL);
                    return;
                }
                case 29858:                                 // Soulshatter
                {
                    if (unitTarget && unitTarget->GetTypeId() == TYPEID_UNIT && unitTarget->IsHostileTo(m_caster))
                        m_caster->CastSpell(unitTarget,32835,true);

                    return;
                }
                case 30458:                                 // Nigh Invulnerability
                {
                    if (!m_CastItem)
                        return;

                    if (roll_chance_i(86))                  // Nigh-Invulnerability   - success
                        m_caster->CastSpell(m_caster, 30456, true, m_CastItem);
                    else                                    // Complete Vulnerability - backfire in 14% casts
                        m_caster->CastSpell(m_caster, 30457, true, m_CastItem);

                    return;
                }
                case 30507:                                 // Poultryizer
                {
                    if (!m_CastItem)
                        return;

                    if (roll_chance_i(80))                  // Poultryized! - success
                        m_caster->CastSpell(unitTarget, 30501, true, m_CastItem);
                    else                                    // Poultryized! - backfire 20%
                        m_caster->CastSpell(unitTarget, 30504, true, m_CastItem);

                    return;
                }
                case 33060:                                 // Make a Wish
                {
                    if (m_caster->GetTypeId()!=TYPEID_PLAYER)
                        return;

                    uint32 spell_id = 0;

                    switch(urand(1,5))
                    {
                        case 1: spell_id = 33053; break;    // Mr Pinchy's Blessing
                        case 2: spell_id = 33057; break;    // Summon Mighty Mr. Pinchy
                        case 3: spell_id = 33059; break;    // Summon Furious Mr. Pinchy
                        case 4: spell_id = 33062; break;    // Tiny Magical Crawdad
                        case 5: spell_id = 33064; break;    // Mr. Pinchy's Gift
                    }

                    m_caster->CastSpell(m_caster, spell_id, true, NULL);
                    return;
                }
                case 35745:                                 // Socrethar's Stone
                {
                    uint32 spell_id;
                    switch(m_caster->GetAreaId())
                    {
                        case 3900: spell_id = 35743; break; // Socrethar Portal
                        case 3742: spell_id = 35744; break; // Socrethar Portal
                        default: return;
                    }

                    m_caster->CastSpell(m_caster, spell_id, true);
                    return;
                }
                case 37674:                                 // Chaos Blast
                {
                    if (!unitTarget)
                        return;

                    int32 basepoints0 = 100;
                    m_caster->CastCustomSpell(unitTarget, 37675, &basepoints0, NULL, NULL, true);
                    return;
                }
                case 38194:                                 // Blink
                {
                    // Blink
                    if (unitTarget)
                        m_caster->CastSpell(unitTarget, 38203, true);

                    return;
                }
                case 39189:                                 // Sha'tari Torch
                {
                    if (!unitTarget || unitTarget->GetTypeId() != TYPEID_UNIT || m_caster->GetTypeId() != TYPEID_PLAYER)
                        return;

                    // Flames
                    if (unitTarget->HasAura(39199))
                        return;

                    unitTarget->CastSpell(unitTarget, 39199, true);
                    ((Player*)m_caster)->KilledMonsterCredit(unitTarget->GetEntry(), unitTarget->GetObjectGuid());
                    ((Creature*)unitTarget)->ForcedDespawn(10000);
                    return;
                }
                case 39992:                                 // High Warlord Naj'entus: Needle Spine Targeting
                {
                    if (!unitTarget)
                        return;

                    // TODO - Cone Targeting; along wowwiki this spell should target "three random targets in a cone"
                    m_caster->CastSpell(unitTarget, 39835, true);
                    return;
                }
                case 40802:                                 // Mingo's Fortune Generator (Mingo's Fortune Giblets)
                {
                    // selecting one from Bloodstained Fortune item
                    uint32 newitemid;
                    switch(urand(1, 20))
                    {
                        case 1:  newitemid = 32688; break;
                        case 2:  newitemid = 32689; break;
                        case 3:  newitemid = 32690; break;
                        case 4:  newitemid = 32691; break;
                        case 5:  newitemid = 32692; break;
                        case 6:  newitemid = 32693; break;
                        case 7:  newitemid = 32700; break;
                        case 8:  newitemid = 32701; break;
                        case 9:  newitemid = 32702; break;
                        case 10: newitemid = 32703; break;
                        case 11: newitemid = 32704; break;
                        case 12: newitemid = 32705; break;
                        case 13: newitemid = 32706; break;
                        case 14: newitemid = 32707; break;
                        case 15: newitemid = 32708; break;
                        case 16: newitemid = 32709; break;
                        case 17: newitemid = 32710; break;
                        case 18: newitemid = 32711; break;
                        case 19: newitemid = 32712; break;
                        case 20: newitemid = 32713; break;
                        default:
                            return;
                    }

                    DoCreateItem(eff_idx, newitemid);
                    return;
                }
                case 42287:                                 // Salvage Wreckage
                {
                    if (m_caster->GetTypeId() != TYPEID_PLAYER)
                        return;

                    if (roll_chance_i(66))
                        m_caster->CastSpell(m_caster, 42289, true, m_CastItem);
                    else
                        m_caster->CastSpell(m_caster, 42288, true);

                    return;
                }
                case 42793:                                 // Burn Body
                {
                    if (!unitTarget || unitTarget->GetTypeId() != TYPEID_UNIT || m_caster->GetTypeId() != TYPEID_PLAYER)
                        return;

                    Creature* pCreature = (Creature*)unitTarget;

                    // Spell can be used in combat and may affect different target than the expected.
                    // If target is not the expected we need to prevent this effect.
                    if (pCreature->HasLootRecipient() || pCreature->isInCombat())
                        return;

                    // set loot recipient, prevent re-use same target
                    pCreature->SetLootRecipient(m_caster);

                    pCreature->ForcedDespawn(GetSpellDuration(m_spellInfo));

                    // EFFECT_INDEX_2 has 0 miscvalue for effect 134, doing the killcredit here instead (only one known case exist where 0)
                    ((Player*)m_caster)->KilledMonster(pCreature->GetCreatureInfo(), pCreature->GetObjectGuid());
                    return;
                }
                case 43014:                                 // Despawn Self
                {
                    if (m_caster->GetTypeId() != TYPEID_UNIT)
                        return;

                    ((Creature*)m_caster)->ForcedDespawn();
                    return;
                }
                case 43036:                                 // Dismembering Corpse
                {
                    if (!unitTarget || m_caster->GetTypeId() != TYPEID_PLAYER)
                        return;

                    if (unitTarget->HasAura(43059, EFFECT_INDEX_0))
                        return;

                    unitTarget->CastSpell(m_caster, 43037, true);
                    unitTarget->CastSpell(unitTarget, 43059, true);
                    return;
                }
                case 43069:                                 // Towers of Certain Doom: Skorn Cannonfire
                {
                    // Towers of Certain Doom: Tower Caster Instakill
                    m_caster->CastSpell(m_caster, 43072, true);
                    return;
                }
                case 43572:                                 // Send Them Packing: On /Raise Emote Dummy to Player
                {
                    if (!unitTarget)
                        return;

                    // m_caster (creature) should start walking back to it's "home" here, no clear way how to do that

                    // Send Them Packing: On Successful Dummy Spell Kill Credit
                    m_caster->CastSpell(unitTarget, 42721, true);
                    return;
                }
                // Demon Broiled Surprise
                case 43723:
                {
                    if (m_caster->GetTypeId() != TYPEID_PLAYER)
                        return;

                    ((Player*)m_caster)->CastSpell(unitTarget, 43753, true, m_CastItem, NULL, m_originalCasterGUID, m_spellInfo);
                    return;
                }
                case 43882:                                 // Scourging Crystal Controller Dummy
                {
                    if (!unitTarget || unitTarget->GetTypeId() != TYPEID_UNIT)
                        return;

                    // see spell dummy 50133
                    unitTarget->RemoveAurasDueToSpell(43874);
                    return;
                }
                case 44454:                                 // Tasty Reef Fish
                {
                    if (!unitTarget || unitTarget->GetTypeId() != TYPEID_UNIT)
                        return;

                    m_caster->CastSpell(unitTarget, 44455, true, m_CastItem);
                    return;
                }
                case 44875:                                 // Complete Raptor Capture
                {
                    if (!unitTarget || unitTarget->GetTypeId() != TYPEID_UNIT)
                        return;

                    Creature* creatureTarget = (Creature*)unitTarget;

                    creatureTarget->ForcedDespawn();

                    //cast spell Raptor Capture Credit
                    m_caster->CastSpell(m_caster, 42337, true, NULL);
                    return;
                }
                case 44997:                                 // Converting Sentry
                {
                    //Converted Sentry Credit
                    m_caster->CastSpell(m_caster, 45009, true);
                    return;
                }
                case 45030:                                 // Impale Emissary
                {
                    // Emissary of Hate Credit
                    m_caster->CastSpell(m_caster, 45088, true);
                    return;
                }
                case 45449:                                // Arcane Prisoner Rescue
                {
                    uint32 spellId=0;
                    switch(rand() % 2)
                    {
                        case 0: spellId = 45446; break;    // Summon Arcane Prisoner - Male
                        case 1: spellId = 45448; break;    // Summon Arcane Prisoner - Female
                    }
                    //Spawn
                    m_caster->CastSpell(m_caster, spellId, true);
                    //Arcane Prisoner Kill Credit
                    unitTarget->CastSpell(m_caster, 45456, true);

                    break;
                }
                case 45980:                                 // Re-Cursive Transmatter Injection
                {
                    if (m_caster->GetTypeId() == TYPEID_PLAYER && unitTarget)
                    {
                        if (const SpellEntry *pSpell = sSpellStore.LookupEntry(46022))
                        {
                            m_caster->CastSpell(unitTarget, pSpell, true);
                            ((Player*)m_caster)->KilledMonsterCredit(pSpell->EffectMiscValue[EFFECT_INDEX_0]);
                        }

                        if (unitTarget->GetTypeId() == TYPEID_UNIT)
                            ((Creature*)unitTarget)->ForcedDespawn();
                    }

                    return;
                }
                case 45685:                                 // Magnataur On Death 2
                {
                    m_caster->RemoveAurasDueToSpell(45673);
                    m_caster->RemoveAurasDueToSpell(45672);
                    m_caster->RemoveAurasDueToSpell(45677);
                    m_caster->RemoveAurasDueToSpell(45681);
                    m_caster->RemoveAurasDueToSpell(45683);
                    return;
                }
                case 45990:                                 // Collect Oil
                {
                    if (!unitTarget || unitTarget->GetTypeId() != TYPEID_UNIT)
                        return;

                    if (const SpellEntry *pSpell = sSpellStore.LookupEntry(45991))
                    {
                        unitTarget->CastSpell(unitTarget, pSpell, true);
                        ((Creature*)unitTarget)->ForcedDespawn(GetSpellDuration(pSpell) + 1);
                    }

                    return;
                }
                case 46167:                                 // Planning for the Future: Create Snowfall Glade Pup Cover
                case 50918:                                 // Gluttonous Lurkers: Create Basilisk Crystals Cover
                case 50926:                                 // Gluttonous Lurkers: Create Zul'Drak Rat Cover
                case 51026:                                 // Create Drakkari Medallion Cover
                case 51592:                                 // Pickup Primordial Hatchling
                case 51961:                                 // Captured Chicken Cover
                case 55364:                                 // Create Ghoul Drool Cover
                case 61832:                                 // Rifle the Bodies: Create Magehunter Personal Effects Cover
                case 74904:                                 // Pickup Sen'jin Frog
                {
                    if (!unitTarget || unitTarget->GetTypeId() != TYPEID_UNIT || m_caster->GetTypeId() != TYPEID_PLAYER)
                        return;

                    uint32 spellId = 0;

                    switch(m_spellInfo->Id)
                    {
                        case 46167: spellId = 46773; break;
                        case 50918: spellId = 50919; break;
                        case 50926: spellId = 50927; break;
                        case 51026: spellId = 50737; break;
                        case 51592: spellId = 51593; break;
                        case 51961: spellId = 51037; break;
                        case 55364: spellId = 55363; break;
                        case 61832: spellId = 47096; break;
                        case 74904: spellId = 74905; break;
                    }

                    if (const SpellEntry *pSpell = sSpellStore.LookupEntry(spellId))
                    {
                        unitTarget->CastSpell(m_caster, spellId, true);

                        Creature* creatureTarget = (Creature*)unitTarget;

                        if (const SpellCastTimesEntry *pCastTime = sSpellCastTimesStore.LookupEntry(pSpell->CastingTimeIndex))
                            creatureTarget->ForcedDespawn(pCastTime->CastTime + 1);
                    }
                    return;
                }
                case 46485:                                 // Greatmother's Soulcatcher
                {
                    if (!unitTarget || unitTarget->GetTypeId() != TYPEID_UNIT)
                        return;

                    if (const SpellEntry *pSpell = sSpellStore.LookupEntry(46486))
                    {
                        m_caster->CastSpell(unitTarget, pSpell, true);

                        if (const SpellEntry *pSpellCredit = sSpellStore.LookupEntry(pSpell->EffectMiscValue[EFFECT_INDEX_0]))
                            ((Player*)m_caster)->KilledMonsterCredit(pSpellCredit->EffectMiscValue[EFFECT_INDEX_0]);

                        ((Creature*)unitTarget)->ForcedDespawn();
                    }

                    return;
                }
                case 46606:                                 // Plague Canister Dummy
                {
                    if (!unitTarget || unitTarget->GetTypeId() != TYPEID_UNIT)
                        return;

                    unitTarget->CastSpell(m_caster, 43160, true);
                    unitTarget->SetDeathState(JUST_DIED);
                    unitTarget->SetHealth(0);
                    return;
                }
                case 46797:                                 // Quest - Borean Tundra - Set Explosives Cart
                {
                    if (!unitTarget)
                        return;

                    // Quest - Borean Tundra - Summon Explosives Cart
                    unitTarget->CastSpell(unitTarget,46798,true,m_CastItem,NULL,m_originalCasterGUID);
                    break;
                }
                case 47110:                                 // Summon Drakuru's Image
                {
                    uint32 spellId = 0;

                    // Spell 47117,47149,47316,47405,50439 exist, are these used to check area/meet requirement
                    // and to cast correct spell in correct area?

                    switch(m_caster->GetAreaId())
                    {
                        case 4255: spellId = 47381; break;  // Reagent Check (Frozen Mojo)
                        case 4209: spellId = 47386; break;  // Reagent Check (Zim'Bo's Mojo)
                        case 4270: spellId = 47389; break;  // Reagent Check (Desperate Mojo)
                        case 4216: spellId = 47408; break;  // Reagent Check (Sacred Mojo)
                        case 4196: spellId = 50441; break;  // Reagent Check (Survival Mojo)
                    }

                    // The additional castspell arguments are needed here to remove reagents for triggered spells
                    if (spellId)
                        m_caster->CastSpell(m_caster, spellId, true, m_CastItem, NULL, m_caster->GetObjectGuid(), m_spellInfo);

                    return;
                }
                case 47170:                                 // Impale Leviroth
                {
                    if (!unitTarget || unitTarget->GetTypeId() != TYPEID_UNIT)
                        return;

                    unitTarget->SetHealthPercent(8.0f);

                    // Cosmetic - Underwater Blood (no sound)
                    unitTarget->CastSpell(unitTarget, 47172, true);

                    ((Creature*)unitTarget)->AI()->AttackStart(m_caster);
                    return;
                }
                case 47176:                                 // Infect Ice Troll
                {
                    // Spell has wrong areaGroupid, so it can not be casted where expected.
                    // TODO: research if spells casted by NPC, having TARGET_SCRIPT, can have disabled area check
                    if (!unitTarget)
                        return;

                    // Plague Effect Self
                    unitTarget->CastSpell(unitTarget, 47178, true);
                    return;
                }
                case 47305:                                 // Potent Explosive Charge
                {
                    if (!unitTarget || unitTarget->GetTypeId() != TYPEID_UNIT)
                        return;

                    // only if below 80% hp
                    if (unitTarget->GetHealthPercent() > 80.0f)
                        return;

                    // Issues with explosion animation (remove insta kill spell resolves the issue)

                    // Quest - Jormungar Explosion Spell Spawner
                    unitTarget->CastSpell(unitTarget, 47311, true);

                    // Potent Explosive Charge
                    unitTarget->CastSpell(unitTarget, 47306, true);

                    return;
                }
                case 47381:                                 // Reagent Check (Frozen Mojo)
                case 47386:                                 // Reagent Check (Zim'Bo's Mojo)
                case 47389:                                 // Reagent Check (Desperate Mojo)
                case 47408:                                 // Reagent Check (Sacred Mojo)
                case 50441:                                 // Reagent Check (Survival Mojo)
                {
                    if (m_caster->GetTypeId() != TYPEID_PLAYER)
                        return;

                    switch(m_spellInfo->Id)
                    {
                        case 47381:
                            // Envision Drakuru
                            m_caster->CastSpell(m_caster, 47118, true);
                            break;
                        case 47386:
                            m_caster->CastSpell(m_caster, 47150, true);
                            break;
                        case 47389:
                            m_caster->CastSpell(m_caster, 47317, true);
                            break;
                        case 47408:
                            m_caster->CastSpell(m_caster, 47406, true);
                            break;
                        case 50441:
                            m_caster->CastSpell(m_caster, 50440, true);
                            break;
                    }

                    return;
                }
                case 48046:                                 // Use Camera
                {
                    if (!unitTarget)
                        return;

                    // No despawn expected, nor any change in dynamic flags/other flags.
                    // Need internal way to track if credit has been given for this object.

                    // Iron Dwarf Snapshot Credit
                    m_caster->CastSpell(m_caster, 48047, true, m_CastItem, NULL, unitTarget->GetObjectGuid());
                    return;
                }
                case 49357:                                 // Brewfest Mount Transformation
                {
                    if (m_caster->GetTypeId() != TYPEID_PLAYER)
                        return;

                    if (!m_caster->HasAuraType(SPELL_AURA_MOUNTED))
                        return;

                    m_caster->RemoveSpellsCausingAura(SPELL_AURA_MOUNTED);

                    // Ram for Alliance, Kodo for Horde
                    if (((Player *)m_caster)->GetTeam() == ALLIANCE)
                    {
                        if (m_caster->GetSpeedRate(MOVE_RUN) >= 2.0f)
                            // 100% Ram
                            m_caster->CastSpell(m_caster, 43900, true);
                        else
                            // 60% Ram
                            m_caster->CastSpell(m_caster, 43899, true);
                    }
                    else
                    {
                        if (((Player *)m_caster)->GetSpeedRate(MOVE_RUN) >= 2.0f)
                            // 100% Kodo
                            m_caster->CastSpell(m_caster, 49379, true);
                        else
                            // 60% Kodo
                            m_caster->CastSpell(m_caster, 49378, true);
                    }
                    return;
                }
                case 49634:                                 // Sergeant's Flare
                {
                    if (!unitTarget || unitTarget->GetTypeId() != TYPEID_UNIT)
                        return;

                    // Towers of Certain Doom: Tower Bunny Smoke Flare Effect
                    // TODO: MaNGOS::DynamicObjectUpdater::VisitHelper prevent aura to be applied to dummy creature (see HandleAuraDummy for effect of aura)
                    m_caster->CastSpell(unitTarget, 56511, true);

                    static uint32 const spellCredit[4] =
                    {
                        43077,                              // E Kill Credit
                        43067,                              // NW Kill Credit
                        43087,                              // SE Kill Credit
                        43086,                              // SW Kill Credit
                    };

                    // for sizeof(spellCredit)
                    for (int i = 0; i < 4; ++i)
                    {
                        const SpellEntry *pSpell = sSpellStore.LookupEntry(spellCredit[i]);

                        if (pSpell->EffectMiscValue[EFFECT_INDEX_0] == unitTarget->GetEntry())
                        {
                            m_caster->CastSpell(m_caster, spellCredit[i], true);
                            break;
                        }
                    }

                    return;
                }
                case 49859:                                 // Rune of Command
                {
                    if (!unitTarget || unitTarget->GetTypeId() != TYPEID_UNIT)
                        return;

                    // Captive Stone Giant Kill Credit
                    unitTarget->CastSpell(m_caster, 43564, true);
                    // Is it supposed to despawn?
                    ((Creature*)unitTarget)->ForcedDespawn();
                    return;
                }
                case 50133:                                 // Scourging Crystal Controller
                {
                    if (!unitTarget || unitTarget->GetTypeId() != TYPEID_UNIT)
                        return;

                    // Scourge Mur'gul Camp: Force Shield Arcane Purple x3
                    if (unitTarget->HasAura(43874))
                    {
                        // someone else is already channeling target
                        if (unitTarget->HasAura(43878))
                            return;

                        // Scourging Crystal Controller
                        m_caster->CastSpell(unitTarget, 43878, true, m_CastItem);
                    }

                    return;
                }
                case 50243:                                 // Teach Language
                {
                    if (m_caster->GetTypeId() != TYPEID_PLAYER)
                        return;

                    // spell has a 1/3 chance to trigger one of the below
                    if (roll_chance_i(66))
                        return;

                    if (((Player*)m_caster)->GetTeam() == ALLIANCE)
                    {
                        // 1000001 - gnomish binary
                        m_caster->CastSpell(m_caster, 50242, true);
                    }
                    else
                    {
                        // 01001000 - goblin binary
                        m_caster->CastSpell(m_caster, 50246, true);
                    }

                    return;
                }
                case 50440:                                 // Envision Drakuru
                {
                    if (!unitTarget)
                        return;

                    // Script Cast Summon Image of Drakuru 05
                    unitTarget->CastSpell(unitTarget, 50439, true);
                    return;
                }
                case 50546:                                 // Ley Line Focus Control Ring Effect
                case 50547:                                 // Ley Line Focus Control Amulet Effect
                case 50548:                                 // Ley Line Focus Control Talisman Effect
                {
                    if (!m_originalCaster || !unitTarget || unitTarget->GetTypeId() != TYPEID_UNIT)
                        return;

                    switch(m_spellInfo->Id)
                    {
                        case 50546: unitTarget->CastSpell(m_originalCaster, 47390, true); break;
                        case 50547: unitTarget->CastSpell(m_originalCaster, 47472, true); break;
                        case 50548: unitTarget->CastSpell(m_originalCaster, 47635, true); break;
                    }

                    return;
                }
                case 51276:                                 // Incinerate Corpse
                {
                    if (!unitTarget || unitTarget->GetTypeId() != TYPEID_UNIT)
                        return;

                    unitTarget->CastSpell(unitTarget, 51278, true);
                    unitTarget->CastSpell(m_caster, 51279, true);

                    unitTarget->SetDeathState(JUST_DIED);
                    return;
                }
                case 51330:                                 // Shoot RJR
                {
                    if (!unitTarget)
                        return;

                    // guessed chances
                    if (roll_chance_i(75))
                        m_caster->CastSpell(unitTarget, roll_chance_i(50) ? 51332 : 51366, true, m_CastItem);
                    else
                        m_caster->CastSpell(unitTarget, 51331, true, m_CastItem);

                    return;
                }
                case 51333:                                 // Dig For Treasure
                {
                    if (!unitTarget)
                        return;

                    if (roll_chance_i(75))
                        m_caster->CastSpell(unitTarget, 51370, true, m_CastItem);
                    else
                        m_caster->CastSpell(m_caster, 51345, true);

                    return;
                }
                case 51420:                                 // Digging for Treasure Ping
                {
                    if (!unitTarget || unitTarget->GetTypeId() != TYPEID_UNIT)
                        return;

                    // only spell related protector pets exist currently
                    Pet* pPet = m_caster->GetProtectorPet();
                    if (!pPet)
                        return;

                    pPet->SetFacingToObject(unitTarget);

                    // Digging for Treasure
                    pPet->CastSpell(unitTarget, 51405, true);

                    ((Creature*)unitTarget)->ForcedDespawn(1);
                    return;
                }
                case 51582:                                 // Rocket Boots Engaged (Rocket Boots Xtreme and Rocket Boots Xtreme Lite)
                {
                    if (m_caster->GetTypeId() != TYPEID_PLAYER)
                        return;

                    if (BattleGround* bg = ((Player*)m_caster)->GetBattleGround())
                        bg->EventPlayerDroppedFlag((Player*)m_caster);

                    m_caster->CastSpell(m_caster, 30452, true, NULL);
                    return;
                }
                case 51840:                                 // Despawn Fruit Tosser
                {
                    if (!unitTarget || unitTarget->GetTypeId() != TYPEID_UNIT)
                        return;

                    if (roll_chance_i(20))
                    {
                        // summon NPC, or...
                        unitTarget->CastSpell(m_caster, 52070, true);
                    }
                    else
                    {
                        // ...drop banana, orange or papaya
                        switch(urand(0,2))
                        {
                            case 0: unitTarget->CastSpell(m_caster, 51836, true); break;
                            case 1: unitTarget->CastSpell(m_caster, 51837, true); break;
                            case 2: unitTarget->CastSpell(m_caster, 51839, true); break;
                        }
                    }

                    ((Creature*)unitTarget)->ForcedDespawn(5000);
                    return;
                }
                case 51866:                                 // Kick Nass
                {
                    // It is possible that Nass Heartbeat (spell id 61438) is involved in this
                    // If so, unclear how it should work and using the below instead (even though it could be a bit hack-ish)

                    if (!unitTarget || unitTarget->GetTypeId() != TYPEID_UNIT)
                        return;

                    // Only own guardian pet
                    if (m_caster != unitTarget->GetOwner())
                        return;

                    // This means we already set state (see below) and need to wait.
                    if (unitTarget->hasUnitState(UNIT_STAT_ROOT))
                        return;

                    // Expecting pTargetDummy to be summoned by AI at death of target creatures.

                    Creature* pTargetDummy = NULL;
                    float fRange = GetSpellMaxRange(sSpellRangeStore.LookupEntry(m_spellInfo->rangeIndex));

                    MaNGOS::NearestCreatureEntryWithLiveStateInObjectRangeCheck u_check(*m_caster, 28523, true, fRange*2);
                    MaNGOS::CreatureLastSearcher<MaNGOS::NearestCreatureEntryWithLiveStateInObjectRangeCheck> searcher(pTargetDummy, u_check);

                    Cell::VisitGridObjects(m_caster, searcher, fRange*2);

                    if (pTargetDummy)
                    {
                        if (unitTarget->hasUnitState(UNIT_STAT_FOLLOW | UNIT_STAT_FOLLOW_MOVE))
                            unitTarget->GetMotionMaster()->MovementExpired();

                        unitTarget->MonsterMove(pTargetDummy->GetPositionX(), pTargetDummy->GetPositionY(), pTargetDummy->GetPositionZ(), IN_MILLISECONDS);

                        // Add state to temporarily prevent follow
                        unitTarget->addUnitState(UNIT_STAT_ROOT);

                        // Collect Hair Sample
                        unitTarget->CastSpell(pTargetDummy, 51870, true);
                    }

                    return;
                }
                case 51872:                                 // Hair Sample Collected
                {
                    if (!unitTarget || unitTarget->GetTypeId() != TYPEID_UNIT)
                        return;

                    // clear state to allow follow again
                    m_caster->clearUnitState(UNIT_STAT_ROOT);

                    // Nass Kill Credit
                    m_caster->CastSpell(m_caster, 51871, true);

                    // Despawn dummy creature
                    ((Creature*)unitTarget)->ForcedDespawn();

                    return;
                }
                case 51964:                                 // Tormentor's Incense
                {
                    if (!unitTarget || unitTarget->GetTypeId() != TYPEID_UNIT)
                        return;

                    // This might not be the best way, and effect may need some adjustment. Removal of any aura from surrounding dummy creatures?
                    if (((Creature*)unitTarget)->AI())
                        ((Creature*)unitTarget)->AI()->AttackStart(m_caster);

                    return;
                }
                case 52308:                                 // Take Sputum Sample
                {
                    switch(eff_idx)
                    {
                        case EFFECT_INDEX_0:
                        {
                            uint32 spellID = m_spellInfo->CalculateSimpleValue(EFFECT_INDEX_0);
                            uint32 reqAuraID = m_spellInfo->CalculateSimpleValue(EFFECT_INDEX_1);

                            if (m_caster->HasAura(reqAuraID, EFFECT_INDEX_0))
                                m_caster->CastSpell(m_caster, spellID, true, NULL);
                            return;
                        }
                        case EFFECT_INDEX_1:                // additional data for dummy[0]
                        case EFFECT_INDEX_2:
                            return;
                    }
                    return;
                }
                case 52759:                                 // Ancestral Awakening
                {
                    if (!unitTarget)
                        return;

                    m_caster->CastCustomSpell(unitTarget, 52752, &damage, NULL, NULL, true);
                    return;
                }
                case 54171:                                 //Divine Storm
                {
                    // split between targets
                    int32 bp = damage / m_UniqueTargetInfo.size();
                    m_caster->CastCustomSpell(unitTarget, 54172, &bp, NULL, NULL, true);
                    return;
                }
                case 52845:                                 // Brewfest Mount Transformation (Faction Swap)
                {
                    if (m_caster->GetTypeId() != TYPEID_PLAYER)
                        return;

                    if (!m_caster->HasAuraType(SPELL_AURA_MOUNTED))
                        return;

                    m_caster->RemoveSpellsCausingAura(SPELL_AURA_MOUNTED);

                    // Ram for Horde, Kodo for Alliance
                    if (((Player *)m_caster)->GetTeam() == HORDE)
                    {
                        if (m_caster->GetSpeedRate(MOVE_RUN) >= 2.0f)
                            // Swift Brewfest Ram, 100% Ram
                            m_caster->CastSpell(m_caster, 43900, true);
                        else
                            // Brewfest Ram, 60% Ram
                            m_caster->CastSpell(m_caster, 43899, true);
                    }
                    else
                    {
                        if (((Player *)m_caster)->GetSpeedRate(MOVE_RUN) >= 2.0f)
                            // Great Brewfest Kodo, 100% Kodo
                            m_caster->CastSpell(m_caster, 49379, true);
                        else
                            // Brewfest Riding Kodo, 60% Kodo
                            m_caster->CastSpell(m_caster, 49378, true);
                    }
                    return;
                }
                case 53341:                                 // Rune of Cinderglacier
                case 53343:                                 // Rune of Razorice
                {
                    // Runeforging Credit
                    m_caster->CastSpell(m_caster, 54586, true);
                    return;
                }
                case 53475:                                 // Set Oracle Faction Friendly
                case 53487:                                 // Set Wolvar Faction Honored
                case 54015:                                 // Set Oracle Faction Honored
                {
                    if (m_caster->GetTypeId() != TYPEID_PLAYER)
                        return;

                    if (eff_idx == EFFECT_INDEX_0)
                    {
                        Player* pPlayer = (Player*)m_caster;

                        uint32 faction_id = m_currentBasePoints[eff_idx];
                        int32  rep_change = m_currentBasePoints[EFFECT_INDEX_1];

                        FactionEntry const* factionEntry = sFactionStore.LookupEntry(faction_id);

                        if (!factionEntry)
                            return;

                        // Set rep to baserep + basepoints (expecting spillover for oposite faction -> become hated)
                        // Not when player already has equal or higher rep with this faction
                        if (pPlayer->GetReputationMgr().GetBaseReputation(factionEntry) < rep_change)
                            pPlayer->GetReputationMgr().SetReputation(factionEntry, rep_change);

                        // EFFECT_INDEX_2 most likely update at war state, we already handle this in SetReputation
                    }

                    return;
                }
                case 53808:                                 // Pygmy Oil
                {
                    const uint32 spellShrink = 53805;
                    const uint32 spellTransf = 53806;

                    if (Aura* pAura = m_caster->GetAura(spellShrink, EFFECT_INDEX_0))
                    {
                        uint32 stackNum = pAura->GetStackAmount();

                        // chance to become pygmified (5, 10, 15 etc)
                        if (roll_chance_i(stackNum*5))
                        {
                            m_caster->RemoveAurasDueToSpell(spellShrink);
                            m_caster->CastSpell(m_caster, spellTransf, true);
                            return;
                        }
                    }

                    if (m_caster->HasAura(spellTransf, EFFECT_INDEX_0))
                        return;

                    m_caster->CastSpell(m_caster, spellShrink, true);
                    return;
                }
                case 54577:                                 // Throw U.D.E.D.
                {
                    if (!unitTarget || unitTarget->GetTypeId() != TYPEID_UNIT)
                        return;

                    // Sometimes issues with explosion animation. Unclear why
                    // but possibly caused by the order of spells.

                    // Permanent Feign Death
                    unitTarget->CastSpell(unitTarget, 29266, true);

                    // need to despawn later
                    ((Creature*)unitTarget)->ForcedDespawn(2000);

                    // Mammoth Explosion Spell Spawner
                    unitTarget->CastSpell(unitTarget, 54581, true, m_CastItem);
                    return;
                }
                case 55004:                                 // Nitro Boosts
                {
                    if (!m_CastItem)
                        return;

                    if (roll_chance_i(95))                  // Nitro Boosts - success
                        m_caster->CastSpell(m_caster, 54861, true, m_CastItem);
                    else                                    // Knocked Up   - backfire 5%
                        m_caster->CastSpell(m_caster, 46014, true, m_CastItem);

                    return;
                }
                case 55818:                                 // Hurl Boulder
                {
                    // unclear how many summon min/max random, best guess below
                    uint32 random = urand(3,5);

                    for(uint32 i = 0; i < random; ++i)
                        m_caster->CastSpell(m_caster, 55528, true);

                    return;
                }
                case 57908:                                 // Stain Cloth
                {
                    // nothing do more
                    finish();

                    m_caster->CastSpell(m_caster, 57915, false, m_CastItem);

                    // cast item deleted
                    ClearCastItem();
                    break;
                }
                case 58418:                                 // Portal to Orgrimmar
                case 58420:                                 // Portal to Stormwind
                    return;                                 // implemented in EffectScript[0]
                case 58601:                                 // Remove Flight Auras
                {
                    m_caster->RemoveSpellsCausingAura(SPELL_AURA_FLY);
                    m_caster->RemoveSpellsCausingAura(SPELL_AURA_MOD_FLIGHT_SPEED_MOUNTED);
                    return;
                }
                case 59640:                                 // Underbelly Elixir
                {
                    if (m_caster->GetTypeId() != TYPEID_PLAYER)
                        return;

                    uint32 spell_id = 0;
                    switch(urand(1,3))
                    {
                        case 1: spell_id = 59645; break;
                        case 2: spell_id = 59831; break;
                        case 3: spell_id = 59843; break;
                    }

                    m_caster->CastSpell(m_caster,spell_id,true,NULL);
                    return;
                }
                case 60932:                                 // Disengage (one from creature versions)
                {
                    if (!unitTarget)
                        return;

                    m_caster->CastSpell(unitTarget,60934,true,NULL);
                    return;
                }
                case 64385:                                 // Spinning (from Unusual Compass)
                {
                    m_caster->SetFacingTo(frand(0, M_PI_F*2), true);
                    return;
                }
                case 64981:                                 // Summon Random Vanquished Tentacle
                {
                    uint32 spell_id = 0;

                    switch(urand(0, 2))
                    {
                        case 0: spell_id = 64982; break;    // Summon Vanquished Crusher Tentacle
                        case 1: spell_id = 64983; break;    // Summon Vanquished Constrictor Tentacle
                        case 2: spell_id = 64984; break;    // Summon Vanquished Corruptor Tentacle
                    }

                    m_caster->CastSpell(m_caster, spell_id, true);
                    return;
                }
                case 66390:                                 // Read Last Rites
                {
                    if (!unitTarget || unitTarget->GetTypeId() != TYPEID_UNIT || m_caster->GetTypeId() != TYPEID_PLAYER)
                        return;

                    // Summon Tualiq Proxy
                    // Not known what purpose this has
                    unitTarget->CastSpell(unitTarget, 66411, true);

                    // Summon Tualiq Spirit
                    // Offtopic note: the summoned has aura from spell 37119 and 66419. One of them should
                    // most likely make summoned "rise", hover up/sideways in the air (MOVEFLAG_LEVITATING + MOVEFLAG_HOVER)
                    unitTarget->CastSpell(unitTarget, 66412, true);

                    ((Player*)m_caster)->KilledMonsterCredit(unitTarget->GetEntry(), unitTarget->GetObjectGuid());

                    // Must have a delay for proper spell animation
                    ((Creature*)unitTarget)->ForcedDespawn(1000);
                    return;
                }
                case 67019:                                 // Flask of the North
                {
                    if (m_caster->GetTypeId() != TYPEID_PLAYER)
                        return;

                    uint32 spell_id = 0;
                    switch(m_caster->getClass())
                    {
                        case CLASS_WARRIOR:
                        case CLASS_DEATH_KNIGHT:
                            spell_id = 67018;               // STR for Warriors, Death Knights
                            break;
                        case CLASS_ROGUE:
                        case CLASS_HUNTER:
                            spell_id = 67017;               // AP for Rogues, Hunters
                            break;
                        case CLASS_PRIEST:
                        case CLASS_MAGE:
                        case CLASS_WARLOCK:
                            spell_id = 67016;               // SPD for Priests, Mages, Warlocks
                            break;
                        case CLASS_SHAMAN:
                            // random (SPD, AP)
                            spell_id = roll_chance_i(50) ? 67016 : 67017;
                            break;
                        case CLASS_PALADIN:
                        case CLASS_DRUID:
                        default:
                            // random (SPD, STR)
                            spell_id = roll_chance_i(50) ? 67016 : 67018;
                            break;
                    }
                    m_caster->CastSpell(m_caster, spell_id, true);
                    return;
                }
                case 69922:                                 // Temper Quel'Delar
                {
                    if (!unitTarget)
                        return;

                    // Return Tempered Quel'Delar
                    unitTarget->CastSpell(m_caster, 69956, true);
                    return;
                }
                case 70769:                                 // Divine Storm!
                {
                    ((Player*)m_caster)->RemoveSpellCooldown(53385, true);
                    return;
                }
                case 71390:                                 // Pact of darkfallen
                {
                    if (!unitTarget)
                        return;

                    unitTarget->CastSpell(unitTarget, 71341, true);
                    break;
                }
                case 72202:                                 // Blade power
                {
                    if (!unitTarget)
                        return;

                    unitTarget->CastSpell(unitTarget, 72195, true);
                    break;
                }
                default:                                   // DBC encounters main check
                {
                    if (unitTarget && unitTarget->GetTypeId() == TYPEID_PLAYER)
                    {
                        if (m_caster->GetMap()->IsDungeon())
                        {
                            Player* creditedPlayer = unitTarget->GetCharmerOrOwnerPlayerOrPlayerItself();
                            DungeonMap* dungeon = (DungeonMap*)m_caster->GetMap();;
                            if (DungeonPersistentState* state = dungeon->GetPersistanceState())
                            {
                                dungeon->PermBindAllPlayers(creditedPlayer);
                                state->UpdateEncounterState(ENCOUNTER_CREDIT_CAST_SPELL, m_spellInfo->Id, creditedPlayer);
                            }
                        }
                    }
                }
            }
            break;
        }
        case SPELLFAMILY_MAGE:
        {
            switch(m_spellInfo->Id)
            {
                case 11958:                                 // Cold Snap
                {
                    if (m_caster->GetTypeId()!=TYPEID_PLAYER)
                        return;

                    // immediately finishes the cooldown on Frost spells
                    const SpellCooldowns& cm = ((Player *)m_caster)->GetSpellCooldownMap();
                    for (SpellCooldowns::const_iterator itr = cm.begin(); itr != cm.end();)
                    {
                        SpellEntry const *spellInfo = sSpellStore.LookupEntry(itr->first);

                        if (spellInfo->SpellFamilyName == SPELLFAMILY_MAGE &&
                            (GetSpellSchoolMask(spellInfo) & SPELL_SCHOOL_MASK_FROST) &&
                            spellInfo->Id != 11958 && GetSpellRecoveryTime(spellInfo) > 0)
                        {
                            ((Player*)m_caster)->RemoveSpellCooldown((itr++)->first, true);
                        }
                        else
                            ++itr;
                    }
                    return;
                }
                case 31687:                                 // Summon Water Elemental
                {
                    if (m_caster->HasAura(70937))           // Glyph of Eternal Water (permanent limited by known spells version)
                        m_caster->CastSpell(m_caster, 70908, true);
                    else                                    // temporary version
                        m_caster->CastSpell(m_caster, 70907, true);

                    return;
                }
                case 32826:                                 // Polymorph Cast Visual
                {
                    if (unitTarget && unitTarget->GetTypeId() == TYPEID_UNIT)
                    {
                        //Polymorph Cast Visual Rank 1
                        const uint32 spell_list[6] =
                        {
                            32813,                          // Squirrel Form
                            32816,                          // Giraffe Form
                            32817,                          // Serpent Form
                            32818,                          // Dragonhawk Form
                            32819,                          // Worgen Form
                            32820                           // Sheep Form
                        };
                        unitTarget->CastSpell( unitTarget, spell_list[urand(0, 5)], true);
                    }
                    return;
                }


            }

            // Conjure Mana Gem
            if (eff_idx == EFFECT_INDEX_1 && m_spellInfo->Effect[EFFECT_INDEX_0] == SPELL_EFFECT_CREATE_ITEM)
            {
                if (m_caster->GetTypeId()!=TYPEID_PLAYER)
                    return;

                // checked in create item check, avoid unexpected
                if (Item* item = ((Player*)m_caster)->GetItemByLimitedCategory(ITEM_LIMIT_CATEGORY_MANA_GEM))
                    if (item->HasMaxCharges())
                        return;

                unitTarget->CastSpell( unitTarget, m_spellInfo->CalculateSimpleValue(eff_idx), true, m_CastItem);
                return;
            }
            break;
        }
        case SPELLFAMILY_WARRIOR:
        {
            // Charge
            if ((m_spellInfo->SpellFamilyFlags & UI64LIT(0x1)) && m_spellInfo->SpellVisual[0] == 867)
            {
                int32 chargeBasePoints0 = damage;
                m_caster->CastCustomSpell(m_caster, 34846, &chargeBasePoints0, NULL, NULL, true);
                return;
            }
            // Execute
            if (m_spellInfo->SpellFamilyFlags & UI64LIT(0x20000000))
            {
                if (!unitTarget)
                    return;

                uint32 rage = m_caster->GetPower(POWER_RAGE);

                // up to max 30 rage cost
                if (rage > 300)
                    rage = 300;

                // Glyph of Execution bonus
                uint32 rage_modified = rage;

                if (Aura *aura = m_caster->GetDummyAura(58367))
                    rage_modified +=  aura->GetModifier()->m_amount*10;

                int32 basePoints0 = damage+int32(rage_modified * m_spellInfo->DmgMultiplier[eff_idx] +
                                                 m_caster->GetTotalAttackPowerValue(BASE_ATTACK)*0.2f);

                m_caster->CastCustomSpell(unitTarget, 20647, &basePoints0, NULL, NULL, true, 0);

                // Sudden Death
                if (m_caster->HasAura(52437))
                {
                    Unit::AuraList const& auras = m_caster->GetAurasByType(SPELL_AURA_PROC_TRIGGER_SPELL);
                    for (Unit::AuraList::const_iterator itr = auras.begin(); itr != auras.end(); ++itr)
                    {
                        // Only Sudden Death have this SpellIconID with SPELL_AURA_PROC_TRIGGER_SPELL
                        if ((*itr)->GetSpellProto()->SpellIconID == 1989)
                        {
                            // saved rage top stored in next affect
                            uint32 lastrage = (*itr)->GetSpellProto()->CalculateSimpleValue(EFFECT_INDEX_1)*10;
                            if(lastrage < rage)
                                rage -= lastrage;
                            break;
                        }
                    }
                }

                m_caster->SetPower(POWER_RAGE,m_caster->GetPower(POWER_RAGE)-rage);
                return;
            }
            // Slam
            if (m_spellInfo->SpellFamilyFlags & UI64LIT(0x0000000000200000))
            {
                if(!unitTarget)
                    return;

                // dummy cast itself ignored by client in logs
                m_caster->CastCustomSpell(unitTarget,50782,&damage,NULL,NULL,true);
                return;
            }
            // Concussion Blow
            if (m_spellInfo->SpellFamilyFlags & UI64LIT(0x0000000004000000))
            {
                m_damage+= uint32(damage * m_caster->GetTotalAttackPowerValue(BASE_ATTACK) / 100);
                return;
            }

            switch(m_spellInfo->Id)
            {
                // Warrior's Wrath
                case 21977:
                {
                    if (!unitTarget)
                        return;
                    m_caster->CastSpell(unitTarget, 21887, true);// spell mod
                    return;
                }
                // Last Stand
                case 12975:
                {
                    int32 healthModSpellBasePoints0 = int32(m_caster->GetMaxHealth()*0.3);
                    m_caster->CastCustomSpell(m_caster, 12976, &healthModSpellBasePoints0, NULL, NULL, true, NULL);
                    return;
                }
                // Bloodthirst
                case 23881:
                {
                    m_caster->CastCustomSpell(unitTarget, 23885, &damage, NULL, NULL, true, NULL);
                    return;
                }
            }
            break;
        }
        case SPELLFAMILY_WARLOCK:
        {
            // Life Tap
            if (m_spellInfo->SpellFamilyFlags & UI64LIT(0x0000000000040000))
            {
                if (unitTarget && (int32(unitTarget->GetHealth()) > damage))
                {
                    // Shouldn't Appear in Combat Log
                    unitTarget->ModifyHealth(-damage);

                    int32 spell_power = m_caster->SpellBaseDamageBonusDone(GetSpellSchoolMask(m_spellInfo));
                    int32 mana = damage + spell_power / 2;

                    // Improved Life Tap mod
                    Unit::AuraList const& auraDummy = m_caster->GetAurasByType(SPELL_AURA_DUMMY);
                    for(Unit::AuraList::const_iterator itr = auraDummy.begin(); itr != auraDummy.end(); ++itr)
                        if((*itr)->GetSpellProto()->SpellFamilyName==SPELLFAMILY_WARLOCK && (*itr)->GetSpellProto()->SpellIconID == 208)
                            mana = ((*itr)->GetModifier()->m_amount + 100)* mana / 100;

                    m_caster->CastCustomSpell(unitTarget, 31818, &mana, NULL, NULL, true);

                    // Mana Feed
                    int32 manaFeedVal = 0;
                    Unit::AuraList const& mod = m_caster->GetAurasByType(SPELL_AURA_ADD_FLAT_MODIFIER);
                    for(Unit::AuraList::const_iterator itr = mod.begin(); itr != mod.end(); ++itr)
                    {
                        if((*itr)->GetSpellProto()->SpellFamilyName==SPELLFAMILY_WARLOCK && (*itr)->GetSpellProto()->SpellIconID == 1982)
                            manaFeedVal+= (*itr)->GetModifier()->m_amount;
                    }
                    if (manaFeedVal > 0)
                    {
                        manaFeedVal = manaFeedVal * mana / 100;
                        m_caster->CastCustomSpell(m_caster, 32553, &manaFeedVal, NULL, NULL, true, NULL);
                    }
                }
                else
                    SendCastResult(SPELL_FAILED_FIZZLE);

                return;
            }
            break;
        }
        case SPELLFAMILY_PRIEST:
        {
            // Penance
            if (m_spellInfo->SpellFamilyFlags & UI64LIT(0x0080000000000000))
            {
                if (!unitTarget)
                    return;

                int hurt = 0;
                int heal = 0;
                switch(m_spellInfo->Id)
                {
                    case 47540: hurt = 47758; heal = 47757; break;
                    case 53005: hurt = 53001; heal = 52986; break;
                    case 53006: hurt = 53002; heal = 52987; break;
                    case 53007: hurt = 53003; heal = 52988; break;
                    default:
                        sLog.outError("Spell::EffectDummy: Spell %u Penance need set correct heal/damage spell", m_spellInfo->Id);
                        return;
                }

                // prevent interrupted message for main spell
                finish(true);

                // replace cast by selected spell, this also make it interruptible including target death case
                if (m_caster->IsFriendlyTo(unitTarget))
                    m_caster->CastSpell(unitTarget, heal, false);
                else
                    m_caster->CastSpell(unitTarget, hurt, false);

                return;
            }
            break;
        }
        case SPELLFAMILY_DRUID:
        {
            // Starfall
            if (m_spellInfo->SpellFamilyFlags2 & 0x00000100)
            {
                //Shapeshifting into an animal form or mounting cancels the effect.
                if(m_caster->GetCreatureType() == CREATURE_TYPE_BEAST || m_caster->IsMounted())
                {
                    if(m_triggeredByAuraSpell)
                        m_caster->RemoveAurasDueToSpell(m_triggeredByAuraSpell->Id);
                    return;
                }

                //Any effect which causes you to lose control of your character will supress the starfall effect.
                if (m_caster->hasUnitState(UNIT_STAT_NO_FREE_MOVE))
                    return;

                switch(m_spellInfo->Id)
                {
                    case 50286: m_caster->CastSpell(unitTarget, 50288, true); return;
                    case 53196: m_caster->CastSpell(unitTarget, 53191, true); return;
                    case 53197: m_caster->CastSpell(unitTarget, 53194, true); return;
                    case 53198: m_caster->CastSpell(unitTarget, 53195, true); return;
                    default:
                        sLog.outError("Spell::EffectDummy: Unhandeled Starfall spell rank %u",m_spellInfo->Id);
                        return;
                }
            }
            break;
        }
        case SPELLFAMILY_ROGUE:
        {
            switch(m_spellInfo->Id)
            {
                case 5938:                                  // Shiv
                {
                    if (m_caster->GetTypeId() != TYPEID_PLAYER)
                        return;

                    Player *pCaster = ((Player*)m_caster);

                    Item *item = pCaster->GetWeaponForAttack(OFF_ATTACK);
                    if (!item)
                        return;

                    // all poison enchantments is temporary
                    uint32 enchant_id = item->GetEnchantmentId(TEMP_ENCHANTMENT_SLOT);
                    if (!enchant_id)
                        return;

                    SpellItemEnchantmentEntry const *pEnchant = sSpellItemEnchantmentStore.LookupEntry(enchant_id);
                    if (!pEnchant)
                        return;

                    for (int s = 0; s < 3; ++s)
                    {
                        if (pEnchant->type[s]!=ITEM_ENCHANTMENT_TYPE_COMBAT_SPELL)
                            continue;

                        SpellEntry const* combatEntry = sSpellStore.LookupEntry(pEnchant->spellid[s]);
                        if (!combatEntry || combatEntry->Dispel != DISPEL_POISON)
                            continue;

                        m_caster->CastSpell(unitTarget, combatEntry, true, item);
                    }

                    m_caster->CastSpell(unitTarget, 5940, true);
                    return;
                }
                case 14185:                                 // Preparation
                {
                    if (m_caster->GetTypeId()!=TYPEID_PLAYER)
                        return;

                    //immediately finishes the cooldown on certain Rogue abilities
                    const SpellCooldowns& cm = ((Player *)m_caster)->GetSpellCooldownMap();
                    for (SpellCooldowns::const_iterator itr = cm.begin(); itr != cm.end();)
                    {
                        SpellEntry const *spellInfo = sSpellStore.LookupEntry(itr->first);

                        if (spellInfo->SpellFamilyName == SPELLFAMILY_ROGUE && (spellInfo->SpellFamilyFlags & UI64LIT(0x0000024000000860)))
                            ((Player*)m_caster)->RemoveSpellCooldown((itr++)->first,true);
                        // Glyph of Preparation
                        else if ((spellInfo->SpellFamilyName == SPELLFAMILY_ROGUE && (spellInfo->SpellFamilyFlags & 0x40000010 || spellInfo->Id == 51722)) && m_caster->HasAura(56819))
                            ((Player*)m_caster)->RemoveSpellCooldown((itr++)->first,true);
                        else
                            ++itr;
                    }
                    return;
                }
                case 31231:                                 // Cheat Death
                {
                    m_caster->CastSpell(m_caster, 45182, true);
                    return;
                }
                case 51662:                                 // Hunger for Blood
                {
                    m_caster->CastSpell(m_caster, 63848, true);
                    return;
                }
                case 51690:                                 // Killing Spree
                {
                    m_caster->CastSpell(m_caster, 61851, true);
                    return;
                }
            }
            break;
        }
        case SPELLFAMILY_HUNTER:
        {
            // Steady Shot
            if (m_spellInfo->SpellFamilyFlags & UI64LIT(0x100000000))
            {
                if (!unitTarget || !unitTarget->isAlive())
                    return;

                bool found = false;

                // check dazed affect
                Unit::AuraList const& decSpeedList = unitTarget->GetAurasByType(SPELL_AURA_MOD_DECREASE_SPEED);
                for(Unit::AuraList::const_iterator iter = decSpeedList.begin(); iter != decSpeedList.end(); ++iter)
                {
                    if ((*iter)->GetSpellProto()->SpellIconID==15 && (*iter)->GetSpellProto()->Dispel==0)
                    {
                        found = true;
                        break;
                    }
                }

                if (found)
                    m_damage+= damage;
                return;
            }

            // Disengage
            if (m_spellInfo->SpellFamilyFlags & UI64LIT(0x0000400000000000))
            {
                Unit* target = unitTarget;
                uint32 spellid;
                switch(m_spellInfo->Id)
                {
                    case 57635: spellid = 57636; break;     // one from creature cases
                    case 61507: spellid = 61508; break;     // one from creature cases
                    default:
                        sLog.outError("Spell %u not handled propertly in EffectDummy(Disengage)",m_spellInfo->Id);
                        return;
                }
                if (!target || !target->isAlive())
                    return;
                m_caster->CastSpell(target,spellid,true,NULL);
            }

            switch(m_spellInfo->Id)
            {
                case 23989:                                 // Readiness talent
                {
                    if (m_caster->GetTypeId()!=TYPEID_PLAYER)
                        return;

                    //immediately finishes the cooldown for hunter abilities
                    const SpellCooldowns& cm = ((Player*)m_caster)->GetSpellCooldownMap();
                    for (SpellCooldowns::const_iterator itr = cm.begin(); itr != cm.end();)
                    {
                        SpellEntry const *spellInfo = sSpellStore.LookupEntry(itr->first);

                        if (spellInfo->SpellFamilyName == SPELLFAMILY_HUNTER && spellInfo->Id != 23989 && GetSpellRecoveryTime(spellInfo) > 0 )
                            ((Player*)m_caster)->RemoveSpellCooldown((itr++)->first,true);
                        else
                            ++itr;
                    }
                    return;
                }
                case 37506:                                 // Scatter Shot
                {
                    if (m_caster->GetTypeId()!=TYPEID_PLAYER)
                        return;

                    // break Auto Shot and autohit
                    m_caster->InterruptSpell(CURRENT_AUTOREPEAT_SPELL);
                    m_caster->AttackStop();
                    ((Player*)m_caster)->SendAttackSwingCancelAttack();
                    return;
                }
                // Last Stand
                case 53478:
                {
                    if (!unitTarget)
                        return;
                    int32 healthModSpellBasePoints0 = int32(unitTarget->GetMaxHealth() * 0.3);
                    unitTarget->CastCustomSpell(unitTarget, 53479, &healthModSpellBasePoints0, NULL, NULL, true, NULL);
                    return;
                }
                // Master's Call
                case 53271:
                {
                    Pet* pet = m_caster->GetPet();
                    if (!pet || !unitTarget)
                        return;

                    pet->CastSpell(unitTarget, m_spellInfo->CalculateSimpleValue(eff_idx), true);
                    return;
                }
            }
            break;
        }
        case SPELLFAMILY_PALADIN:
        {
            switch(m_spellInfo->SpellIconID)
            {
                case 156:                                   // Holy Shock
                {
                    if (!unitTarget)
                        return;

                    int hurt = 0;
                    int heal = 0;

                    switch(m_spellInfo->Id)
                    {
                        case 20473: hurt = 25912; heal = 25914; break;
                        case 20929: hurt = 25911; heal = 25913; break;
                        case 20930: hurt = 25902; heal = 25903; break;
                        case 27174: hurt = 27176; heal = 27175; break;
                        case 33072: hurt = 33073; heal = 33074; break;
                        case 48824: hurt = 48822; heal = 48820; break;
                        case 48825: hurt = 48823; heal = 48821; break;
                        default:
                            sLog.outError("Spell::EffectDummy: Spell %u not handled in HS",m_spellInfo->Id);
                            return;
                    }

                    if (m_caster->IsFriendlyTo(unitTarget))
                        m_caster->CastSpell(unitTarget, heal, true);
                    else
                        m_caster->CastSpell(unitTarget, hurt, true);

                    return;
                }
                case 561:                                   // Judgement of command
                {
                    if (!unitTarget)
                        return;

                    uint32 spell_id = m_currentBasePoints[eff_idx];
                    SpellEntry const* spell_proto = sSpellStore.LookupEntry(spell_id);
                    if (!spell_proto)
                        return;

                    m_caster->CastSpell(unitTarget, spell_proto, true, NULL);
                    return;
                }
            }

            switch(m_spellInfo->Id)
            {
                case 31789:                                 // Righteous Defense (step 1)
                {
                    if (m_caster->GetTypeId() != TYPEID_PLAYER)
                    {
                        SendCastResult(SPELL_FAILED_TARGET_AFFECTING_COMBAT);
                        return;
                    }

                    // 31989 -> dummy effect (step 1) + dummy effect (step 2) -> 31709 (taunt like spell for each target)
                    Unit* friendTarget = !unitTarget || unitTarget->IsFriendlyTo(m_caster) ? unitTarget : unitTarget->getVictim();
                    if (friendTarget)
                    {
                        Player* player = friendTarget->GetCharmerOrOwnerPlayerOrPlayerItself();
                        if (!player || !player->IsInSameRaidWith((Player*)m_caster))
                            friendTarget = NULL;
                    }

                    // non-standard cast requirement check
                    if (!friendTarget || friendTarget->getAttackers().empty())
                    {
                        ((Player*)m_caster)->RemoveSpellCooldown(m_spellInfo->Id,true);
                        SendCastResult(SPELL_FAILED_TARGET_AFFECTING_COMBAT);
                        return;
                    }

                    // Righteous Defense (step 2) (in old version 31980 dummy effect)
                    // Clear targets for eff 1
                    for(std::list<TargetInfo>::iterator ihit= m_UniqueTargetInfo.begin();ihit != m_UniqueTargetInfo.end();++ihit)
                        ihit->effectMask &= ~(1<<1);

                    // not empty (checked), copy
                    Unit::AttackerSet attackers = friendTarget->getAttackers();

                    // selected from list 3
                    for(uint32 i = 0; i < std::min(size_t(3),attackers.size()); ++i)
                    {
                        Unit::AttackerSet::iterator aItr = attackers.begin();
                        std::advance(aItr, rand() % attackers.size());
                        AddUnitTarget((*aItr), EFFECT_INDEX_1);
                        attackers.erase(aItr);
                    }

                    // now let next effect cast spell at each target.
                    return;
                }
                case 37877:                                 // Blessing of Faith
                {
                    if (!unitTarget)
                        return;

                    uint32 spell_id = 0;
                    switch(unitTarget->getClass())
                    {
                        case CLASS_DRUID:   spell_id = 37878; break;
                        case CLASS_PALADIN: spell_id = 37879; break;
                        case CLASS_PRIEST:  spell_id = 37880; break;
                        case CLASS_SHAMAN:  spell_id = 37881; break;
                        default: return;                    // ignore for not healing classes
                    }

                    m_caster->CastSpell(m_caster, spell_id, true);
                    return;
                }
            }
            break;
        }
        case SPELLFAMILY_SHAMAN:
        {
            // Cleansing Totem
            if ((m_spellInfo->SpellFamilyFlags & UI64LIT(0x0000000004000000)) && m_spellInfo->SpellIconID==1673)
            {
                if (unitTarget)
                    m_caster->CastSpell(unitTarget, 52025, true);
                return;
            }
            // Healing Stream Totem
            if (m_spellInfo->SpellFamilyFlags & UI64LIT(0x0000000000002000))
            {
                if (unitTarget)
                {
                    if (Unit *owner = m_caster->GetOwner())
                    {
                        // spell have SPELL_DAMAGE_CLASS_NONE and not get bonuses from owner, use main spell for bonuses
                        if (m_triggeredBySpellInfo)
                        {
                            damage = int32(owner->SpellHealingBonusDone(unitTarget, m_triggeredBySpellInfo, damage, HEAL));
                            damage = int32(unitTarget->SpellHealingBonusTaken(owner, m_triggeredBySpellInfo, damage, HEAL));
                        }

                        // Restorative Totems
                        Unit::AuraList const& mDummyAuras = owner->GetAurasByType(SPELL_AURA_DUMMY);
                        for(Unit::AuraList::const_iterator i = mDummyAuras.begin(); i != mDummyAuras.end(); ++i)
                            // only its have dummy with specific icon
                            if ((*i)->GetSpellProto()->SpellFamilyName == SPELLFAMILY_SHAMAN && (*i)->GetSpellProto()->SpellIconID == 338)
                                damage += (*i)->GetModifier()->m_amount * damage / 100;

                        // Glyph of Healing Stream Totem
                        if (Aura *dummy = owner->GetDummyAura(55456))
                            damage += dummy->GetModifier()->m_amount * damage / 100;
                    }
                    m_caster->CastCustomSpell(unitTarget, 52042, &damage, NULL, NULL, true, 0, 0, m_originalCasterGUID);
                }
                return;
            }
            // Mana Spring Totem
            if (m_spellInfo->SpellFamilyFlags & UI64LIT(0x0000000000004000))
            {
                if (!unitTarget || unitTarget->getPowerType()!=POWER_MANA)
                    return;
                m_caster->CastCustomSpell(unitTarget, 52032, &damage, 0, 0, true, 0, 0, m_originalCasterGUID);
                return;
            }
            // Flametongue Weapon Proc, Ranks
            if (m_spellInfo->SpellFamilyFlags & UI64LIT(0x0000000000200000))
            {
                if (!m_CastItem)
                {
                    sLog.outError("Spell::EffectDummy: spell %i requires cast Item", m_spellInfo->Id);
                    return;
                }
                // found spelldamage coefficients of 0.381% per 0.1 speed and 15.244 per 4.0 speed
                // but own calculation say 0.385 gives at most one point difference to published values
                int32 spellDamage = m_caster->SpellBaseDamageBonusDone(GetSpellSchoolMask(m_spellInfo));
                float weaponSpeed = (1.0f/IN_MILLISECONDS) * m_CastItem->GetProto()->Delay;
                int32 totalDamage = int32((damage + 3.85f * spellDamage) * 0.01 * weaponSpeed);

                m_caster->CastCustomSpell(unitTarget, 10444, &totalDamage, NULL, NULL, true, m_CastItem);
                return;
            }
            if (m_spellInfo->Id == 39610)                   // Mana Tide Totem effect
            {
                if (!unitTarget || unitTarget->getPowerType() != POWER_MANA)
                    return;
                // Glyph of Mana Tide
                if (Unit *owner = m_caster->GetOwner())
                    if (Aura *dummy = owner->GetDummyAura(55441))
                        damage+=dummy->GetModifier()->m_amount;
                // Regenerate 6% of Total Mana Every 3 secs
                int32 EffectBasePoints0 = unitTarget->GetMaxPower(POWER_MANA)  * damage / 100;
                m_caster->CastCustomSpell(unitTarget, 39609, &EffectBasePoints0, NULL, NULL, true, NULL, NULL, m_originalCasterGUID);
                return;
            }
            // Lava Lash
            if (m_spellInfo->SpellFamilyFlags2 & 0x00000004)
            {
                if (m_caster->GetTypeId()!=TYPEID_PLAYER)
                    return;
                Item *item = ((Player*)m_caster)->GetItemByPos(INVENTORY_SLOT_BAG_0, EQUIPMENT_SLOT_OFFHAND);
                if (item)
                {
                    // Damage is increased if your off-hand weapon is enchanted with Flametongue.
                    Unit::AuraList const& auraDummy = m_caster->GetAurasByType(SPELL_AURA_DUMMY);
                    for(Unit::AuraList::const_iterator itr = auraDummy.begin(); itr != auraDummy.end(); ++itr)
                    {
                        if ((*itr)->GetSpellProto()->SpellFamilyName==SPELLFAMILY_SHAMAN &&
                            ((*itr)->GetSpellProto()->SpellFamilyFlags & UI64LIT(0x0000000000200000)) &&
                            (*itr)->GetCastItemGuid() == item->GetObjectGuid())
                        {
                            m_damage += m_damage * damage / 100;
                            return;
                        }
                    }
                }
                return;
            }
            // Fire Nova
            if (m_spellInfo->SpellIconID == 33)
            {
                // fire totems slot
                Totem* totem = m_caster->GetTotem(TOTEM_SLOT_FIRE);
                if (!totem)
                    return;

                uint32 triggered_spell_id;
                switch(m_spellInfo->Id)
                {
                    case 1535:  triggered_spell_id = 8349;  break;
                    case 8498:  triggered_spell_id = 8502;  break;
                    case 8499:  triggered_spell_id = 8503;  break;
                    case 11314: triggered_spell_id = 11306; break;
                    case 11315: triggered_spell_id = 11307; break;
                    case 25546: triggered_spell_id = 25535; break;
                    case 25547: triggered_spell_id = 25537; break;
                    case 61649: triggered_spell_id = 61650; break;
                    case 61657: triggered_spell_id = 61654; break;
                    default: return;
                }

                totem->CastSpell(totem, triggered_spell_id, true, NULL, NULL, m_caster->GetGUID());

                // Fire Nova Visual
                totem->CastSpell(totem, 19823, true, NULL, NULL, m_caster->GetGUID());
                return;
            }
            break;
        }
        case SPELLFAMILY_DEATHKNIGHT:
        {
            // Corpse Explosion
            if(m_spellInfo->SpellIconID == 1737)
            {
                // Living ghoul as a target
                if (unitTarget->GetEntry() == 26125 && unitTarget->isAlive())
                {
                    int32 bp = unitTarget->GetMaxHealth()*0.25f;
                    unitTarget->CastCustomSpell(unitTarget,47496,&bp,NULL,NULL,true);
                }
                else
                    return;
            }
            // Death Coil
            if (m_spellInfo->SpellFamilyFlags & UI64LIT(0x002000))
            {
                if (m_caster->IsFriendlyTo(unitTarget))
                {
                    if (!unitTarget || unitTarget->GetCreatureType() != CREATURE_TYPE_UNDEAD)
                        return;

                    int32 bp = int32(damage * 1.5f);
                    m_caster->CastCustomSpell(unitTarget, 47633, &bp, NULL, NULL, true);
                }
                else
                {
                    int32 bp = m_caster->SpellDamageBonusDone(unitTarget, m_spellInfo, uint32(damage), SPELL_DIRECT_DAMAGE);
                          bp = unitTarget->SpellDamageBonusTaken(m_caster, m_spellInfo, uint32(bp), SPELL_DIRECT_DAMAGE);
                    m_caster->CastCustomSpell(unitTarget, 47632, &bp, NULL, NULL, true);
                }
                return;
            }
            // Hungering Cold
            else if (m_spellInfo->SpellFamilyFlags & UI64LIT(0x0000100000000000))
            {
                m_caster->CastSpell(m_caster, 51209, true);
                return;
            }
            // Death Strike
            else if (m_spellInfo->SpellFamilyFlags & UI64LIT(0x0000000000000010))
            {
                uint32 count = 0;
                Unit::SpellAuraHolderMap const& auras = unitTarget->GetSpellAuraHolderMap();
                for(Unit::SpellAuraHolderMap::const_iterator itr = auras.begin(); itr!=auras.end(); ++itr)
                {
                    if (itr->second->GetSpellProto()->Dispel == DISPEL_DISEASE &&
                        itr->second->GetCasterGuid() == m_caster->GetObjectGuid())
                    {
                        ++count;
                        // max. 15%
                        if (count == 3)
                            break;
                    }
                }

                int32 bp = int32(count * m_caster->GetMaxHealth() * m_spellInfo->DmgMultiplier[EFFECT_INDEX_0] / 100);

                // Improved Death Strike (percent stored in nonexistent EFFECT_INDEX_2 effect base points)
                Unit::AuraList const& auraMod = m_caster->GetAurasByType(SPELL_AURA_ADD_FLAT_MODIFIER);
                for(Unit::AuraList::const_iterator iter = auraMod.begin(); iter != auraMod.end(); ++iter)
                {
                    // only required spell have spellicon for SPELL_AURA_ADD_FLAT_MODIFIER
                    if ((*iter)->GetSpellProto()->SpellIconID == 2751 && (*iter)->GetSpellProto()->SpellFamilyName == SPELLFAMILY_DEATHKNIGHT)
                    {
                        bp += (*iter)->GetSpellProto()->CalculateSimpleValue(EFFECT_INDEX_2) * bp / 100;
                        break;
                    }
                }

                m_caster->CastCustomSpell(m_caster, 45470, &bp, NULL, NULL, true);
                return;
            }
            // Death Grip
            else if (m_spellInfo->Id == 49576)
            {
                if (!unitTarget)
                    return;

                m_caster->CastSpell(unitTarget, 49560, true);
                return;
            }
            else if (m_spellInfo->Id == 49560)
            {
                if (!unitTarget)
                    return;

                uint32 spellId = m_spellInfo->CalculateSimpleValue(EFFECT_INDEX_0);
                unitTarget->CastSpell(m_caster->GetPositionX(), m_caster->GetPositionY(), m_caster->GetPositionZ(), spellId, true);
                return;
            }
            // Obliterate
            else if (m_spellInfo->SpellFamilyFlags & UI64LIT(0x0002000000000000))
            {
                // search for Annihilation
                Unit::AuraList const& dummyList = m_caster->GetAurasByType(SPELL_AURA_DUMMY);
                for (Unit::AuraList::const_iterator itr = dummyList.begin(); itr != dummyList.end(); ++itr)
                {
                    if ((*itr)->GetSpellProto()->SpellFamilyName == SPELLFAMILY_DEATHKNIGHT && (*itr)->GetSpellProto()->SpellIconID == 2710)
                    {
                        if (roll_chance_i((*itr)->GetModifier()->m_amount)) // don't consume if found
                            return;
                        else
                            break;
                    }
                }

                // consume diseases
                unitTarget->RemoveAurasWithDispelType(DISPEL_DISEASE, m_caster->GetGUID());
            }
            break;
        }
    }

    // pet auras
    if (PetAura const* petSpell = sSpellMgr.GetPetAura(m_spellInfo->Id, eff_idx))
    {
        m_caster->AddPetAura(petSpell);
        return;
    }

    // Script based implementation. Must be used only for not good for implementation in core spell effects
    // So called only for not processed cases
    if (gameObjTarget)
        sScriptMgr.OnEffectDummy(m_caster, m_spellInfo->Id, eff_idx, gameObjTarget);
    else if (unitTarget && unitTarget->GetTypeId() == TYPEID_UNIT)
        sScriptMgr.OnEffectDummy(m_caster, m_spellInfo->Id, eff_idx, (Creature*)unitTarget);
    else if (itemTarget)
        sScriptMgr.OnEffectDummy(m_caster, m_spellInfo->Id, eff_idx, itemTarget);
}

void Spell::EffectTriggerSpellWithValue(SpellEffectIndex eff_idx)
{
    uint32 triggered_spell_id = m_spellInfo->EffectTriggerSpell[eff_idx];

    // normal case
    SpellEntry const *spellInfo = sSpellStore.LookupEntry( triggered_spell_id );

    if(!spellInfo)
    {
        sLog.outError("EffectTriggerSpellWithValue of spell %u: triggering unknown spell id %i", m_spellInfo->Id,triggered_spell_id);
        return;
    }

    int32 bp = damage;
    m_caster->CastCustomSpell(unitTarget,triggered_spell_id,&bp,&bp,&bp,true,NULL,NULL,m_originalCasterGUID);
}

void Spell::EffectTriggerRitualOfSummoning(SpellEffectIndex eff_idx)
{
    uint32 triggered_spell_id = m_spellInfo->EffectTriggerSpell[eff_idx];
    SpellEntry const *spellInfo = sSpellStore.LookupEntry( triggered_spell_id );

    if(!spellInfo)
    {
        sLog.outError("EffectTriggerRitualOfSummoning of spell %u: triggering unknown spell id %i", m_spellInfo->Id,triggered_spell_id);
        return;
    }

    finish();

    m_caster->CastSpell(unitTarget,spellInfo,false);
}

void Spell::EffectClearQuest(SpellEffectIndex eff_idx)
{
    if (m_caster->GetTypeId() != TYPEID_PLAYER)
        return;

    Player *player = (Player*)m_caster;

    uint32 quest_id = m_spellInfo->EffectMiscValue[eff_idx];

    if (!sObjectMgr.GetQuestTemplate(quest_id))
    {
        sLog.outError("Spell::EffectClearQuest spell entry %u attempt clear quest entry %u but this quest does not exist.", m_spellInfo->Id, quest_id);
        return;
    }

    // remove quest possibly in quest log (is that expected?)
    for(uint16 slot = 0; slot < MAX_QUEST_LOG_SIZE; ++slot)
    {
        uint32 quest = player->GetQuestSlotQuestId(slot);

        if (quest == quest_id)
        {
            player->SetQuestSlot(slot, 0);
            // ignore unequippable quest items in this case, it will still be equipped
            player->TakeQuestSourceItem(quest_id, false);
        }
    }

    player->SetQuestStatus(quest_id, QUEST_STATUS_NONE);
    player->getQuestStatusMap()[quest_id].m_rewarded = false;
}

void Spell::EffectForceCast(SpellEffectIndex eff_idx)
{
    if( !unitTarget )
        return;

    uint32 triggered_spell_id = m_spellInfo->EffectTriggerSpell[eff_idx];

    // normal case
    SpellEntry const *spellInfo = sSpellStore.LookupEntry( triggered_spell_id );

    if(!spellInfo)
    {
        sLog.outError("EffectForceCast of spell %u: triggering unknown spell id %i", m_spellInfo->Id,triggered_spell_id);
        return;
    }

    unitTarget->CastSpell(unitTarget, spellInfo, true, NULL, NULL, m_originalCasterGUID);
}

void Spell::EffectTriggerSpell(SpellEffectIndex effIndex)
{
    // only unit case known
    if (!unitTarget)
    {
        if(gameObjTarget || itemTarget)
            sLog.outError("Spell::EffectTriggerSpell (Spell: %u): Unsupported non-unit case!",m_spellInfo->Id);
        return;
    }

    uint32 triggered_spell_id = m_spellInfo->EffectTriggerSpell[effIndex];

    // special cases
    switch(triggered_spell_id)
    {
        // Vanish (not exist)
        case 18461:
        {
            unitTarget->RemoveSpellsCausingAura(SPELL_AURA_MOD_ROOT);
            unitTarget->RemoveSpellsCausingAura(SPELL_AURA_MOD_DECREASE_SPEED);
            unitTarget->RemoveSpellsCausingAura(SPELL_AURA_MOD_STALKED);

            // if this spell is given to NPC it must handle rest by it's own AI
            if (unitTarget->GetTypeId() != TYPEID_PLAYER)
                return;

            uint32 spellId = 1784;
            // reset cooldown on it if needed
            if (((Player*)unitTarget)->HasSpellCooldown(spellId))
                ((Player*)unitTarget)->RemoveSpellCooldown(spellId);

            m_caster->CastSpell(unitTarget, spellId, true);
            return;
        }
        // just skip
        case 23770:                                         // Sayge's Dark Fortune of *
            // not exist, common cooldown can be implemented in scripts if need.
            return;
        // Brittle Armor - (need add max stack of 24575 Brittle Armor)
        case 29284:
            m_caster->CastSpell(unitTarget, 24575, true, m_CastItem, NULL, m_originalCasterGUID);
            return;
        // Mercurial Shield - (need add max stack of 26464 Mercurial Shield)
        case 29286:
            m_caster->CastSpell(unitTarget, 26464, true, m_CastItem, NULL, m_originalCasterGUID);
            return;
        // Righteous Defense
        case 31980:
        {
            m_caster->CastSpell(unitTarget, 31790, true, m_CastItem, NULL, m_originalCasterGUID);
            return;
        }
        // Cloak of Shadows
        case 35729:
        {
            Unit::SpellAuraHolderMap& Auras = unitTarget->GetSpellAuraHolderMap();
            for(Unit::SpellAuraHolderMap::iterator iter = Auras.begin(); iter != Auras.end(); ++iter)
            {
                // Remove all harmful spells on you except positive/passive/physical auras
                if (!iter->second->IsPositive() &&
                    !iter->second->IsPassive() &&
                    !iter->second->IsDeathPersistent() &&
                    (GetSpellSchoolMask(iter->second->GetSpellProto()) & SPELL_SCHOOL_MASK_NORMAL) == 0)
                {
                    m_caster->RemoveAurasDueToSpell(iter->second->GetSpellProto()->Id);
                    iter = Auras.begin();
                }
            }
            return;
        }
        // Priest Shadowfiend (34433) need apply mana gain trigger aura on pet
        case 41967:
        {
            if (Unit *pet = unitTarget->GetPet())
                pet->CastSpell(pet, 28305, true);
            return;
        }
        // Glyph of Mirror Image
        case 58832:
        {
            if (m_caster->HasAura(63093))
                m_caster->CastSpell(m_caster, 65047, true); // Mirror Image
            break;
        }
        // Empower Rune Weapon
        case 53258:
        {
            // remove cooldown of frost/death, undead/blood activated in main spell
            if (unitTarget->GetTypeId() == TYPEID_PLAYER)
            {
                bool res1 = ((Player*)unitTarget)->ActivateRunes(RUNE_FROST, 2);
                bool res2 = ((Player*)unitTarget)->ActivateRunes(RUNE_DEATH, 2);
                if (res1 || res2)
                    ((Player*)unitTarget)->ResyncRunes();
            }
            return;
        }
    }

    // normal case
    SpellEntry const *spellInfo = sSpellStore.LookupEntry( triggered_spell_id );
    if (!spellInfo)
    {
        sLog.outError("EffectTriggerSpell of spell %u: triggering unknown spell id %i", m_spellInfo->Id,triggered_spell_id);
        return;
    }

    // select formal caster for triggered spell
    Unit* caster = m_caster;

    // some triggered spells require specific equipment
    if (spellInfo->EquippedItemClass >=0 && m_caster->GetTypeId()==TYPEID_PLAYER)
    {
        // main hand weapon required
        if (spellInfo->AttributesEx3 & SPELL_ATTR_EX3_MAIN_HAND)
        {
            Item* item = ((Player*)m_caster)->GetWeaponForAttack(BASE_ATTACK, true, false);

            // skip spell if no weapon in slot or broken
            if (!item)
                return;

            // skip spell if weapon not fit to triggered spell
            if (!item->IsFitToSpellRequirements(spellInfo))
                return;
        }

        // offhand hand weapon required
        if (spellInfo->AttributesEx3 & SPELL_ATTR_EX3_REQ_OFFHAND)
        {
            Item* item = ((Player*)m_caster)->GetWeaponForAttack(OFF_ATTACK, true, false);

            // skip spell if no weapon in slot or broken
            if (!item)
                return;

            // skip spell if weapon not fit to triggered spell
            if (!item->IsFitToSpellRequirements(spellInfo))
                return;
        }
    }
    else
    {
        // Note: not exist spells with weapon req. and IsSpellHaveCasterSourceTargets == true
        // so this just for speedup places in else
        caster = IsSpellWithCasterSourceTargetsOnly(spellInfo) ? unitTarget : m_caster;
    }

    caster->CastSpell(unitTarget,spellInfo,true,NULL,NULL,m_originalCasterGUID);
}

void Spell::EffectTriggerMissileSpell(SpellEffectIndex effect_idx)
{
    uint32 triggered_spell_id = m_spellInfo->EffectTriggerSpell[effect_idx];

    // normal case
    SpellEntry const *spellInfo = sSpellStore.LookupEntry( triggered_spell_id );

    if(!spellInfo)
    {
        sLog.outError("EffectTriggerMissileSpell of spell %u (eff: %u): triggering unknown spell id %u",
            m_spellInfo->Id,effect_idx,triggered_spell_id);
        return;
    }

    if (m_CastItem)
        DEBUG_FILTER_LOG(LOG_FILTER_SPELL_CAST, "WORLD: cast Item spellId - %i", spellInfo->Id);

    if (m_caster->GetTypeId() == TYPEID_PLAYER)
        ((Player*)m_caster)->RemoveSpellCooldown(triggered_spell_id);

    m_caster->CastSpell(m_targets.m_destX, m_targets.m_destY, m_targets.m_destZ, spellInfo, true, m_CastItem, 0, m_originalCasterGUID);
}

void Spell::EffectJump(SpellEffectIndex eff_idx)
{
    if(m_caster->IsTaxiFlying())
        return;

    // Init dest coordinates
    float x,y,z,o;
    if(m_targets.m_targetMask & TARGET_FLAG_DEST_LOCATION)
    {
        x = m_targets.m_destX;
        y = m_targets.m_destY;
        z = m_targets.m_destZ;

        if(m_spellInfo->EffectImplicitTargetA[eff_idx] == TARGET_BEHIND_VICTIM)
        {
            // explicit cast data from client or server-side cast
            // some spell at client send caster
            Unit* pTarget = NULL;
            if(m_targets.getUnitTarget() && m_targets.getUnitTarget()!=m_caster)
                pTarget = m_targets.getUnitTarget();
            else if(unitTarget->getVictim())
                pTarget = m_caster->getVictim();
            else if(m_caster->GetTypeId() == TYPEID_PLAYER)
                pTarget = m_caster->GetMap()->GetUnit(((Player*)m_caster)->GetSelectionGuid());

            o = pTarget ? pTarget->GetOrientation() : m_caster->GetOrientation();
        }
        else
            o = m_caster->GetOrientation();
    }
    else if(unitTarget)
    {
        unitTarget->GetContactPoint(m_caster,x,y,z,CONTACT_DISTANCE);
        o = m_caster->GetOrientation();
    }
    else if(gameObjTarget)
    {
        gameObjTarget->GetContactPoint(m_caster,x,y,z,CONTACT_DISTANCE);
        o = m_caster->GetOrientation();
    }
    else
    {
        sLog.outError( "Spell::EffectJump - unsupported target mode for spell ID %u", m_spellInfo->Id );
        return;
    }

    uint32 speed_z = m_spellInfo->EffectMiscValue[eff_idx];
    if (!speed_z)
        speed_z = 10;
    uint32 time = m_spellInfo->EffectMiscValueB[eff_idx];
    if (!time)
        time = speed_z * 10;

    m_caster->MonsterJump(x, y, z, o, time, speed_z);
}

void Spell::EffectTeleportUnits(SpellEffectIndex eff_idx)
{
    if(!unitTarget || unitTarget->IsTaxiFlying())
        return;

    switch (m_spellInfo->EffectImplicitTargetB[eff_idx])
    {
        case TARGET_INNKEEPER_COORDINATES:
        {
            // Only players can teleport to innkeeper
            if (unitTarget->GetTypeId() != TYPEID_PLAYER)
                return;

            ((Player*)unitTarget)->TeleportToHomebind(unitTarget==m_caster ? TELE_TO_SPELL : 0);
            return;
        }
        case TARGET_AREAEFFECT_INSTANT:                     // in all cases first TARGET_TABLE_X_Y_Z_COORDINATES
        case TARGET_TABLE_X_Y_Z_COORDINATES:
        case TARGET_SELF2:
        {
            SpellTargetPosition const* st = sSpellMgr.GetSpellTargetPosition(m_spellInfo->Id);
            if(!st)
            {
                sLog.outError( "Spell::EffectTeleportUnits - unknown Teleport coordinates for spell ID %u", m_spellInfo->Id );
                return;
            }

            if(st->target_mapId==unitTarget->GetMapId())
                unitTarget->NearTeleportTo(st->target_X,st->target_Y,st->target_Z,st->target_Orientation,unitTarget==m_caster);
            else if(unitTarget->GetTypeId()==TYPEID_PLAYER)
                ((Player*)unitTarget)->TeleportTo(st->target_mapId,st->target_X,st->target_Y,st->target_Z,st->target_Orientation,unitTarget==m_caster ? TELE_TO_SPELL : 0);
            break;
        }
        case TARGET_EFFECT_SELECT:
        {
            // m_destN filled, but sometimes for wrong dest and does not have TARGET_FLAG_DEST_LOCATION

            float x = unitTarget->GetPositionX();
            float y = unitTarget->GetPositionY();
            float z = unitTarget->GetPositionZ();
            float orientation = m_caster->GetOrientation();

            m_caster->NearTeleportTo(x, y, z, orientation, unitTarget == m_caster);
            return;
        }
        case TARGET_BEHIND_VICTIM:
        {
            Unit *pTarget = NULL;

            // explicit cast data from client or server-side cast
            // some spell at client send caster
            if(m_targets.getUnitTarget() && m_targets.getUnitTarget()!=unitTarget)
                pTarget = m_targets.getUnitTarget();
            else if(unitTarget->getVictim())
                pTarget = unitTarget->getVictim();
            else if(unitTarget->GetTypeId() == TYPEID_PLAYER)
                pTarget = unitTarget->GetMap()->GetUnit(((Player*)unitTarget)->GetSelectionGuid());

            // Init dest coordinates
            float x = m_targets.m_destX;
            float y = m_targets.m_destY;
            float z = m_targets.m_destZ;
            float orientation = pTarget ? pTarget->GetOrientation() : unitTarget->GetOrientation();
            unitTarget->NearTeleportTo(x,y,z,orientation,unitTarget==m_caster);
            return;
        }
        default:
        {
            // If not exist data for dest location - return
            if(!(m_targets.m_targetMask & TARGET_FLAG_DEST_LOCATION))
            {
                sLog.outError( "Spell::EffectTeleportUnits - unknown EffectImplicitTargetB[%u] = %u for spell ID %u", eff_idx, m_spellInfo->EffectImplicitTargetB[eff_idx], m_spellInfo->Id );
                return;
            }
            // Init dest coordinates
            float x = m_targets.m_destX;
            float y = m_targets.m_destY;
            float z = m_targets.m_destZ;
            float orientation = unitTarget->GetOrientation();
            // Teleport
            unitTarget->NearTeleportTo(x,y,z,orientation,unitTarget==m_caster);
            return;
        }
    }

    // post effects for TARGET_TABLE_X_Y_Z_COORDINATES
    switch ( m_spellInfo->Id )
    {
        // Dimensional Ripper - Everlook
        case 23442:
        {
            int32 r = irand(0, 119);
            if ( r >= 70 )                                  // 7/12 success
            {
                if ( r < 100 )                              // 4/12 evil twin
                    m_caster->CastSpell(m_caster, 23445, true);
                else                                        // 1/12 fire
                    m_caster->CastSpell(m_caster, 23449, true);
            }
            return;
        }
        // Ultrasafe Transporter: Toshley's Station
        case 36941:
        {
            if ( roll_chance_i(50) )                        // 50% success
            {
                int32 rand_eff = urand(1, 7);
                switch ( rand_eff )
                {
                    case 1:
                        // soul split - evil
                        m_caster->CastSpell(m_caster, 36900, true);
                        break;
                    case 2:
                        // soul split - good
                        m_caster->CastSpell(m_caster, 36901, true);
                        break;
                    case 3:
                        // Increase the size
                        m_caster->CastSpell(m_caster, 36895, true);
                        break;
                    case 4:
                        // Decrease the size
                        m_caster->CastSpell(m_caster, 36893, true);
                        break;
                    case 5:
                    // Transform
                    {
                        if (((Player*)m_caster)->GetTeam() == ALLIANCE )
                            m_caster->CastSpell(m_caster, 36897, true);
                        else
                            m_caster->CastSpell(m_caster, 36899, true);
                        break;
                    }
                    case 6:
                        // chicken
                        m_caster->CastSpell(m_caster, 36940, true);
                        break;
                    case 7:
                        // evil twin
                        m_caster->CastSpell(m_caster, 23445, true);
                        break;
                }
            }
            return;
        }
        // Dimensional Ripper - Area 52
        case 36890:
        {
            if ( roll_chance_i(50) )                        // 50% success
            {
                int32 rand_eff = urand(1, 4);
                switch ( rand_eff )
                {
                    case 1:
                        // soul split - evil
                        m_caster->CastSpell(m_caster, 36900, true);
                        break;
                    case 2:
                        // soul split - good
                        m_caster->CastSpell(m_caster, 36901, true);
                        break;
                    case 3:
                        // Increase the size
                        m_caster->CastSpell(m_caster, 36895, true);
                        break;
                    case 4:
                    // Transform
                    {
                        if (((Player*)m_caster)->GetTeam() == ALLIANCE )
                            m_caster->CastSpell(m_caster, 36897, true);
                        else
                            m_caster->CastSpell(m_caster, 36899, true);
                        break;
                    }
                }
            }
            return;
        }
    }
}

void Spell::EffectApplyAura(SpellEffectIndex eff_idx)
{
    if(!unitTarget)
        return;

    // ghost spell check, allow apply any auras at player loading in ghost mode (will be cleanup after load)
    if ( (!unitTarget->isAlive() && !(IsDeathOnlySpell(m_spellInfo) || IsDeathPersistentSpell(m_spellInfo))) &&
        (unitTarget->GetTypeId() != TYPEID_PLAYER || !((Player*)unitTarget)->GetSession()->PlayerLoading()) )
        return;

    Unit* caster = GetAffectiveCaster();
    if(!caster)
    {
        // FIXME: currently we can't have auras applied explIcitly by gameobjects
        // so for auras from wild gameobjects (no owner) target used
        if (m_originalCasterGUID.IsGameObject())
            caster = unitTarget;
        else
            return;
    }

    DEBUG_FILTER_LOG(LOG_FILTER_SPELL_CAST, "Spell: Aura is: %u", m_spellInfo->EffectApplyAuraName[eff_idx]);

    Aura* Aur = CreateAura(m_spellInfo, eff_idx, &m_currentBasePoints[eff_idx], spellAuraHolder, unitTarget, caster, m_CastItem);

    // Now Reduce spell duration using data received at spell hit
    int32 duration = Aur->GetAuraMaxDuration();
    int32 limitduration = GetDiminishingReturnsLimitDuration(m_diminishGroup,m_spellInfo);
    unitTarget->ApplyDiminishingToDuration(m_diminishGroup, duration, m_caster, m_diminishLevel,limitduration);
    spellAuraHolder->setDiminishGroup(m_diminishGroup);

    // if Aura removed and deleted, do not continue.
    if(duration== 0 && !(spellAuraHolder->IsPermanent()))
    {
        delete Aur;
        return;
    }

    // Mixology - increase effect and duration of alchemy spells which the caster has
    if(caster->GetTypeId() == TYPEID_PLAYER && Aur->GetSpellProto()->SpellFamilyName == SPELLFAMILY_POTION
        && caster->HasAura(53042))
    {
        SpellSpecific spellSpec = GetSpellSpecific(Aur->GetSpellProto()->Id);
        if(spellSpec == SPELL_BATTLE_ELIXIR || spellSpec == SPELL_GUARDIAN_ELIXIR || spellSpec == SPELL_FLASK_ELIXIR)
        {
            if(caster->HasSpell(Aur->GetSpellProto()->EffectTriggerSpell[0]))
            {
               duration *= 2.0f;
               Aur->GetModifier()->m_amount *= 1.3f;
            }
        }
    }

    if(duration != Aur->GetAuraMaxDuration())
    {
        Aur->SetAuraMaxDuration(duration);
        Aur->SetAuraDuration(duration);
    }

    spellAuraHolder->AddAura(Aur, eff_idx);
}

void Spell::EffectUnlearnSpecialization(SpellEffectIndex eff_idx)
{
    if(!unitTarget || unitTarget->GetTypeId() != TYPEID_PLAYER)
        return;

    Player *_player = (Player*)unitTarget;
    uint32 spellToUnlearn = m_spellInfo->EffectTriggerSpell[eff_idx];

    _player->removeSpell(spellToUnlearn);

    DEBUG_LOG( "Spell: Player %u has unlearned spell %u from NpcGUID: %u", _player->GetGUIDLow(), spellToUnlearn, m_caster->GetGUIDLow() );
}

void Spell::EffectPowerDrain(SpellEffectIndex eff_idx)
{
    if(m_spellInfo->EffectMiscValue[eff_idx] < 0 || m_spellInfo->EffectMiscValue[eff_idx] >= MAX_POWERS)
        return;

    Powers drain_power = Powers(m_spellInfo->EffectMiscValue[eff_idx]);

    if(!unitTarget)
        return;
    if(!unitTarget->isAlive())
        return;
    if(unitTarget->getPowerType() != drain_power)
        return;
    if(damage < 0)
        return;

    uint32 curPower = unitTarget->GetPower(drain_power);

    //add spell damage bonus
    damage = m_caster->SpellDamageBonusDone(unitTarget,m_spellInfo,uint32(damage),SPELL_DIRECT_DAMAGE);
    damage = unitTarget->SpellDamageBonusTaken(m_caster, m_spellInfo, uint32(damage),SPELL_DIRECT_DAMAGE);

    // resilience reduce mana draining effect at spell crit damage reduction (added in 2.4)
    uint32 power = damage;
    if (drain_power == POWER_MANA)
        power -= unitTarget->GetSpellCritDamageReduction(power);

    int32 new_damage;
    if(curPower < power)
        new_damage = curPower;
    else
        new_damage = power;

    unitTarget->ModifyPower(drain_power,-new_damage);

    // Don`t restore from self drain
    if(drain_power == POWER_MANA && m_caster != unitTarget)
    {
        float manaMultiplier = m_spellInfo->EffectMultipleValue[eff_idx];
        if(manaMultiplier==0)
            manaMultiplier = 1;

        if(Player *modOwner = m_caster->GetSpellModOwner())
            modOwner->ApplySpellMod(m_spellInfo->Id, SPELLMOD_MULTIPLE_VALUE, manaMultiplier);

        int32 gain = int32(new_damage * manaMultiplier);

        m_caster->EnergizeBySpell(m_caster, m_spellInfo->Id, gain, POWER_MANA);
    }
}

void Spell::EffectSendEvent(SpellEffectIndex effectIndex)
{
    /*
    we do not handle a flag dropping or clicking on flag in battleground by sendevent system
    */
    DEBUG_FILTER_LOG(LOG_FILTER_SPELL_CAST, "Spell ScriptStart %u for spellid %u in EffectSendEvent ", m_spellInfo->EffectMiscValue[effectIndex], m_spellInfo->Id);

    if (!sScriptMgr.OnProcessEvent(m_spellInfo->EffectMiscValue[effectIndex], m_caster, focusObject, true))
        m_caster->GetMap()->ScriptsStart(sEventScripts, m_spellInfo->EffectMiscValue[effectIndex], m_caster, focusObject);
}

void Spell::EffectPowerBurn(SpellEffectIndex eff_idx)
{
    if (m_spellInfo->EffectMiscValue[eff_idx] < 0 || m_spellInfo->EffectMiscValue[eff_idx] >= MAX_POWERS)
        return;

    Powers powertype = Powers(m_spellInfo->EffectMiscValue[eff_idx]);

    if (!unitTarget)
        return;
    if (!unitTarget->isAlive())
        return;
    if (unitTarget->getPowerType()!=powertype)
        return;
    if (damage < 0)
        return;

    // burn x% of target's mana, up to maximum of 2x% of caster's mana (Mana Burn)
    if (m_spellInfo->ManaCostPercentage)
    {
        int32 maxdamage = m_caster->GetMaxPower(powertype) * damage * 2 / 100;
        damage = unitTarget->GetMaxPower(powertype) * damage / 100;
        if(damage > maxdamage)
            damage = maxdamage;
    }

    int32 curPower = int32(unitTarget->GetPower(powertype));

    // resilience reduce mana draining effect at spell crit damage reduction (added in 2.4)
    int32 power = damage;
    if (powertype == POWER_MANA)
        power -= unitTarget->GetSpellCritDamageReduction(power);

    int32 new_damage = (curPower < power) ? curPower : power;

    unitTarget->ModifyPower(powertype, -new_damage);
    float multiplier = m_spellInfo->EffectMultipleValue[eff_idx];

    if (Player *modOwner = m_caster->GetSpellModOwner())
        modOwner->ApplySpellMod(m_spellInfo->Id, SPELLMOD_MULTIPLE_VALUE, multiplier);

    new_damage = int32(new_damage * multiplier);
    m_damage += new_damage;

    // "Mana Burn now causes Fear, Hex and Psychic Scream to break early when used."
    if (m_spellInfo->SpellFamilyName == SPELLFAMILY_PRIEST)
    {
        // Hex
        if (SpellAuraHolder *holder = unitTarget->GetSpellAuraHolder(51514))
            unitTarget->RemoveSpellAuraHolder(holder, AURA_REMOVE_BY_CANCEL);

        Unit::AuraList const& fearAuras = unitTarget->GetAurasByType(SPELL_AURA_MOD_FEAR);
        for (Unit::AuraList::const_iterator itr = fearAuras.begin(); itr != fearAuras.end();)
        {
            if (*itr)
            {
                SpellEntry const *spellInfo = (*itr)->GetSpellProto();
                if ((spellInfo->SpellFamilyName == SPELLFAMILY_WARLOCK && spellInfo->SpellIconID == 98) || // Fear
                    (spellInfo->SpellFamilyName == SPELLFAMILY_PRIEST &&                                   // Psychic Scream
                    (spellInfo->SpellFamilyFlags & UI64LIT(0x0000000000010000))))
                {
                    ++itr;
                    unitTarget->RemoveAurasDueToSpell(spellInfo->Id, 0, AURA_REMOVE_BY_CANCEL);
                    continue;
                }
            }
            ++itr;
        }
    }
}

void Spell::EffectHeal(SpellEffectIndex /*eff_idx*/)
{
    if (unitTarget && unitTarget->isAlive() && damage >= 0)
    {
        // Try to get original caster
        Unit *caster = GetAffectiveCaster();
        if (!caster)
            return;

        int32 addhealth = damage;

        // Seal of Light proc
        if (m_spellInfo->Id == 20167)
        {
            float ap = caster->GetTotalAttackPowerValue(BASE_ATTACK);
            int32 holy = caster->SpellBaseHealingBonusDone(GetSpellSchoolMask(m_spellInfo));
            if (holy < 0)
                holy = 0;
            addhealth += int32(ap * 0.15) + int32(holy * 15 / 100);
        }
        // Vessel of the Naaru (Vial of the Sunwell trinket)
        else if (m_spellInfo->Id == 45064)
        {
            // Amount of heal - depends from stacked Holy Energy
            int damageAmount = 0;
            Unit::AuraList const& mDummyAuras = m_caster->GetAurasByType(SPELL_AURA_DUMMY);
            for(Unit::AuraList::const_iterator i = mDummyAuras.begin(); i != mDummyAuras.end(); ++i)
                if ((*i)->GetId() == 45062)
                    damageAmount+=(*i)->GetModifier()->m_amount;
            if (damageAmount)
                m_caster->RemoveAurasDueToSpell(45062);

            addhealth += damageAmount;
        }
        // Death Pact (percent heal)
        else if (m_spellInfo->Id==48743)
            addhealth = addhealth * unitTarget->GetMaxHealth() / 100;
        // Swiftmend - consumes Regrowth or Rejuvenation
        else if (m_spellInfo->TargetAuraState == AURA_STATE_SWIFTMEND && unitTarget->HasAuraState(AURA_STATE_SWIFTMEND))
        {
            Unit::AuraList const& RejorRegr = unitTarget->GetAurasByType(SPELL_AURA_PERIODIC_HEAL);
            // find most short by duration
            Aura *targetAura = NULL;
            for(Unit::AuraList::const_iterator i = RejorRegr.begin(); i != RejorRegr.end(); ++i)
            {
                if ((*i)->GetSpellProto()->SpellFamilyName == SPELLFAMILY_DRUID &&
                    // Regrowth or Rejuvenation 0x40 | 0x10
                    ((*i)->GetSpellProto()->SpellFamilyFlags & UI64LIT(0x0000000000000050)))
                {
                    if (!targetAura || (*i)->GetAuraDuration() < targetAura->GetAuraDuration())
                        targetAura = *i;
                }
            }

            if (!targetAura)
            {
                sLog.outError("Target (GUID: %u TypeId: %u) has aurastate AURA_STATE_SWIFTMEND but no matching aura.", unitTarget->GetGUIDLow(), unitTarget->GetTypeId());
                return;
            }
            int idx = 0;
            while(idx < 3)
            {
                if(targetAura->GetSpellProto()->EffectApplyAuraName[idx] == SPELL_AURA_PERIODIC_HEAL)
                    break;
                idx++;
            }

            int32 tickheal = targetAura->GetModifier()->m_amount;
            int32 tickcount = GetSpellDuration(targetAura->GetSpellProto()) / targetAura->GetSpellProto()->EffectAmplitude[idx] - 1;

            // Glyph of Swiftmend
            if (!caster->HasAura(54824))
                unitTarget->RemoveAurasDueToSpell(targetAura->GetId());

            addhealth += tickheal * tickcount;
        }
        // Runic Healing Injector & Healing Potion Injector effect increase for engineers
        else if ((m_spellInfo->Id == 67486 || m_spellInfo->Id == 67489) && unitTarget->GetTypeId() == TYPEID_PLAYER)
        {
            Player* player = (Player*)unitTarget;
            if (player->HasSkill(SKILL_ENGINEERING))
                addhealth += int32(addhealth * 0.25);
        }

        // Chain Healing
        if (m_spellInfo->SpellFamilyName == SPELLFAMILY_SHAMAN && m_spellInfo->SpellFamilyFlags & UI64LIT(0x0000000000000100))
        {
            if (unitTarget == m_targets.getUnitTarget())
            {
                // check for Riptide
                Aura* riptide = unitTarget->GetAura(SPELL_AURA_PERIODIC_HEAL, SPELLFAMILY_SHAMAN, UI64LIT(0x0), 0x00000010, caster->GetGUID());
                if (riptide)
                {
                    addhealth += addhealth/4;
                    unitTarget->RemoveAurasDueToSpell(riptide->GetId());
                }
            }
        }

        addhealth = caster->SpellHealingBonusDone(unitTarget, m_spellInfo, addhealth, HEAL);
        addhealth = unitTarget->SpellHealingBonusTaken(caster, m_spellInfo, addhealth, HEAL);

        m_healing += addhealth;
    }
}

void Spell::EffectHealPct(SpellEffectIndex /*eff_idx*/)
{
    if (unitTarget && unitTarget->isAlive() && damage >= 0)
    {
        // Try to get original caster
        Unit *caster = GetAffectiveCaster();
        if (!caster)
            return;

        uint32 addhealth = unitTarget->GetMaxHealth() * damage / 100;

        addhealth = caster->SpellHealingBonusDone(unitTarget, m_spellInfo, addhealth, HEAL);
        addhealth = unitTarget->SpellHealingBonusTaken(caster, m_spellInfo, addhealth, HEAL);

        uint32 absorb = 0;
        unitTarget->CalculateHealAbsorb(addhealth, &absorb);

        int32 gain = caster->DealHeal(unitTarget, addhealth - absorb, m_spellInfo, false, absorb);
        unitTarget->getHostileRefManager().threatAssist(caster, float(gain) * 0.5f * sSpellMgr.GetSpellThreatMultiplier(m_spellInfo), m_spellInfo);
    }
}

void Spell::EffectHealMechanical(SpellEffectIndex /*eff_idx*/)
{
    // Mechanic creature type should be correctly checked by targetCreatureType field
    if (unitTarget && unitTarget->isAlive() && damage >= 0)
    {
        // Try to get original caster
        Unit *caster = GetAffectiveCaster();
        if (!caster)
            return;

        uint32 addhealth = caster->SpellHealingBonusDone(unitTarget, m_spellInfo, damage, HEAL);
        addhealth = unitTarget->SpellHealingBonusTaken(caster, m_spellInfo, addhealth, HEAL);

        uint32 absorb = 0;
        unitTarget->CalculateHealAbsorb(addhealth, &absorb);

        caster->DealHeal(unitTarget, addhealth - absorb, m_spellInfo, false, absorb);
    }
}

void Spell::EffectHealthLeech(SpellEffectIndex eff_idx)
{
    if (!unitTarget)
        return;
    if (!unitTarget->isAlive())
        return;

    if (damage < 0)
        return;

    DEBUG_FILTER_LOG(LOG_FILTER_SPELL_CAST, "HealthLeech :%i", damage);

    uint32 curHealth = unitTarget->GetHealth();
    damage = m_caster->SpellNonMeleeDamageLog(unitTarget, m_spellInfo->Id, damage );
    if ((int32)curHealth < damage)
        damage = curHealth;

    float multiplier = m_spellInfo->EffectMultipleValue[eff_idx];

    if (Player *modOwner = m_caster->GetSpellModOwner())
        modOwner->ApplySpellMod(m_spellInfo->Id, SPELLMOD_MULTIPLE_VALUE, multiplier);

    int32 heal = int32(damage*multiplier);
    if (m_caster->isAlive())
    {
        heal = m_caster->SpellHealingBonusTaken(m_caster, m_spellInfo, heal, HEAL);

        uint32 absorb = 0;
        m_caster->CalculateHealAbsorb(heal, &absorb);

        m_caster->DealHeal(m_caster, heal - absorb, m_spellInfo, false, absorb);
    }
}

void Spell::DoCreateItem(SpellEffectIndex eff_idx, uint32 itemtype)
{
    if (!unitTarget || unitTarget->GetTypeId() != TYPEID_PLAYER)
        return;

    Player* player = (Player*)unitTarget;

    uint32 newitemid = itemtype;
    ItemPrototype const *pProto = ObjectMgr::GetItemPrototype( newitemid );
    if(!pProto)
    {
        player->SendEquipError( EQUIP_ERR_ITEM_NOT_FOUND, NULL, NULL );
        return;
    }

    // bg reward have some special in code work
    bool bg_mark = false;
    switch(m_spellInfo->Id)
    {
        case SPELL_WG_MARK_VICTORY:
        case SPELL_WG_MARK_DEFEAT:
            bg_mark = true;
            break;
        default:
            break;
    }

    uint32 num_to_add = damage;

    if (num_to_add < 1)
        num_to_add = 1;
    if (num_to_add > pProto->GetMaxStackSize())
        num_to_add = pProto->GetMaxStackSize();

    // init items_count to 1, since 1 item will be created regardless of specialization
    int items_count=1;
    // the chance to create additional items
    float additionalCreateChance=0.0f;
    // the maximum number of created additional items
    uint8 additionalMaxNum=0;
    // get the chance and maximum number for creating extra items
    if ( canCreateExtraItems(player, m_spellInfo->Id, additionalCreateChance, additionalMaxNum) )
    {
        // roll with this chance till we roll not to create or we create the max num
        while ( roll_chance_f(additionalCreateChance) && items_count<=additionalMaxNum )
            ++items_count;
    }

    // really will be created more items
    num_to_add *= items_count;

    // can the player store the new item?
    ItemPosCountVec dest;
    uint32 no_space = 0;
    uint8 msg = player->CanStoreNewItem( NULL_BAG, NULL_SLOT, dest, newitemid, num_to_add, &no_space );
    if( msg != EQUIP_ERR_OK )
    {
        // convert to possible store amount
        if( msg == EQUIP_ERR_INVENTORY_FULL || msg == EQUIP_ERR_CANT_CARRY_MORE_OF_THIS )
            num_to_add -= no_space;
        else
        {
            // ignore mana gem case (next effect will recharge existing example)
            if (eff_idx == EFFECT_INDEX_0 && m_spellInfo->Effect[EFFECT_INDEX_1] == SPELL_EFFECT_DUMMY )
                return;

            // if not created by another reason from full inventory or unique items amount limitation
            player->SendEquipError( msg, NULL, NULL, newitemid );
            return;
        }
    }

    if(num_to_add)
    {
        // create the new item and store it
        Item* pItem = player->StoreNewItem( dest, newitemid, true, Item::GenerateItemRandomPropertyId(newitemid));

        // was it successful? return error if not
        if(!pItem)
        {
            player->SendEquipError( EQUIP_ERR_ITEM_NOT_FOUND, NULL, NULL );
            return;
        }

        // set the "Crafted by ..." property of the item
        if( pItem->GetProto()->Class != ITEM_CLASS_CONSUMABLE && pItem->GetProto()->Class != ITEM_CLASS_QUEST)
            pItem->SetGuidValue(ITEM_FIELD_CREATOR, player->GetObjectGuid());

        // send info to the client
        if(pItem)
            player->SendNewItem(pItem, num_to_add, true, !bg_mark);

        // we succeeded in creating at least one item, so a levelup is possible
        if(!bg_mark)
            player->UpdateCraftSkill(m_spellInfo->Id);
    }
}

void Spell::EffectCreateItem(SpellEffectIndex eff_idx)
{
    DoCreateItem(eff_idx,m_spellInfo->EffectItemType[eff_idx]);
}

void Spell::EffectCreateItem2(SpellEffectIndex eff_idx)
{
    if (m_caster->GetTypeId()!=TYPEID_PLAYER)
        return;
    Player* player = (Player*)m_caster;

    // explicit item (possible fake)
    uint32 item_id = m_spellInfo->EffectItemType[eff_idx];

    if (item_id)
        DoCreateItem(eff_idx, item_id);

    // not explicit loot (with fake item drop if need)
    if (IsLootCraftingSpell(m_spellInfo))
    {
        if(item_id)
        {
            if (!player->HasItemCount(item_id, 1))
                return;

            // remove reagent
            uint32 count = 1;
            player->DestroyItemCount(item_id, count, true);
        }

        // create some random items
        player->AutoStoreLoot(m_spellInfo->Id, LootTemplates_Spell);
    }
}

void Spell::EffectCreateRandomItem(SpellEffectIndex /*eff_idx*/)
{
    if (m_caster->GetTypeId()!=TYPEID_PLAYER)
        return;
    Player* player = (Player*)m_caster;

    // create some random items
    player->AutoStoreLoot(m_spellInfo->Id, LootTemplates_Spell);
}

void Spell::EffectPersistentAA(SpellEffectIndex eff_idx)
{
    float radius = GetSpellRadius(sSpellRadiusStore.LookupEntry(m_spellInfo->EffectRadiusIndex[eff_idx]));

    if (Player* modOwner = m_caster->GetSpellModOwner())
        modOwner->ApplySpellMod(m_spellInfo->Id, SPELLMOD_RADIUS, radius);

    int32 duration = GetSpellDuration(m_spellInfo);
    DynamicObject* dynObj = new DynamicObject;
    if (!dynObj->Create(m_caster->GetMap()->GenerateLocalLowGuid(HIGHGUID_DYNAMICOBJECT), m_caster, m_spellInfo->Id, eff_idx, m_targets.m_destX, m_targets.m_destY, m_targets.m_destZ, duration, radius))
    {
        delete dynObj;
        return;
    }

    m_caster->AddDynObject(dynObj);
    m_caster->GetMap()->Add(dynObj);
}

void Spell::EffectEnergize(SpellEffectIndex eff_idx)
{
    if(!unitTarget)
        return;
    if(!unitTarget->isAlive())
        return;

    if(m_spellInfo->EffectMiscValue[eff_idx] < 0 || m_spellInfo->EffectMiscValue[eff_idx] >= MAX_POWERS)
        return;

    Powers power = Powers(m_spellInfo->EffectMiscValue[eff_idx]);

    // Some level depends spells
    int level_multiplier = 0;
    int level_diff = 0;
    switch (m_spellInfo->Id)
    {
        case 2687:                                          // Bloodrage
            if (m_caster->HasAura(70844))
                m_caster->CastSpell(m_caster,70845,true);
            break;
        case 9512:                                          // Restore Energy
            level_diff = m_caster->getLevel() - 40;
            level_multiplier = 2;
            break;
        case 24571:                                         // Blood Fury
            level_diff = m_caster->getLevel() - 60;
            level_multiplier = 10;
            break;
        case 24532:                                         // Burst of Energy
            level_diff = m_caster->getLevel() - 60;
            level_multiplier = 4;
            break;
        case 31930:                                         // Judgements of the Wise
        case 48542:                                         // Revitalize (mana restore case)
            damage = damage * unitTarget->GetMaxPower(POWER_MANA) / 100;
            break;
        case 63375:                                         // Improved Stormstrike
        case 67545:                                         // Empowered Fire
        case 68082:                                         // Glyph of Seal of Command
        case 71132:                                         // Glyph of Shadow Word: Pain
            damage = damage * unitTarget->GetCreateMana() / 100;
            break;
        case 67487:                                         // Mana Potion Injector
        case 67490:                                         // Runic Mana Injector
        {
            if (unitTarget->GetTypeId() == TYPEID_PLAYER)
            {
                Player* player = (Player*)unitTarget;
                if (player->HasSkill(SKILL_ENGINEERING))
                    damage += int32(damage * 0.25);
            }
            break;
        }
        default:
            break;
    }

    if (level_diff > 0)
        damage -= level_multiplier * level_diff;

    if(damage < 0)
        return;

    if(unitTarget->GetMaxPower(power) == 0)
        return;

    m_caster->EnergizeBySpell(unitTarget, m_spellInfo->Id, damage, power);

    // Mad Alchemist's Potion
    if (m_spellInfo->Id == 45051)
    {
        // find elixirs on target
        uint32 elixir_mask = 0;
        Unit::SpellAuraHolderMap& Auras = unitTarget->GetSpellAuraHolderMap();
        for(Unit::SpellAuraHolderMap::iterator itr = Auras.begin(); itr != Auras.end(); ++itr)
        {
            uint32 spell_id = itr->second->GetId();
            if(uint32 mask = sSpellMgr.GetSpellElixirMask(spell_id))
                elixir_mask |= mask;
        }

        // get available elixir mask any not active type from battle/guardian (and flask if no any)
        elixir_mask = (elixir_mask & ELIXIR_FLASK_MASK) ^ ELIXIR_FLASK_MASK;

        // get all available elixirs by mask and spell level
        std::vector<uint32> elixirs;
        SpellElixirMap const& m_spellElixirs = sSpellMgr.GetSpellElixirMap();
        for(SpellElixirMap::const_iterator itr = m_spellElixirs.begin(); itr != m_spellElixirs.end(); ++itr)
        {
            if (itr->second & elixir_mask)
            {
                if (itr->second & (ELIXIR_UNSTABLE_MASK | ELIXIR_SHATTRATH_MASK))
                    continue;

                SpellEntry const *spellInfo = sSpellStore.LookupEntry(itr->first);
                if (spellInfo && (spellInfo->spellLevel < m_spellInfo->spellLevel || spellInfo->spellLevel > unitTarget->getLevel()))
                    continue;

                elixirs.push_back(itr->first);
            }
        }

        if (!elixirs.empty())
        {
            // cast random elixir on target
            uint32 rand_spell = urand(0,elixirs.size()-1);
            m_caster->CastSpell(unitTarget,elixirs[rand_spell],true,m_CastItem);
        }
    }
}

void Spell::EffectEnergisePct(SpellEffectIndex eff_idx)
{
    if (!unitTarget)
        return;
    if (!unitTarget->isAlive())
        return;

    if (m_spellInfo->EffectMiscValue[eff_idx] < 0 || m_spellInfo->EffectMiscValue[eff_idx] >= MAX_POWERS)
        return;

    Powers power = Powers(m_spellInfo->EffectMiscValue[eff_idx]);

    uint32 maxPower = unitTarget->GetMaxPower(power);
    if (maxPower == 0)
        return;

    uint32 gain = damage * maxPower / 100;
    m_caster->EnergizeBySpell(unitTarget, m_spellInfo->Id, gain, power);
}

void Spell::SendLoot(uint64 guid, LootType loottype)
{
    if (gameObjTarget)
    {
        switch (gameObjTarget->GetGoType())
        {
            case GAMEOBJECT_TYPE_DOOR:
            case GAMEOBJECT_TYPE_BUTTON:
            case GAMEOBJECT_TYPE_QUESTGIVER:
            case GAMEOBJECT_TYPE_SPELL_FOCUS:
            case GAMEOBJECT_TYPE_GOOBER:
                gameObjTarget->Use(m_caster);
                return;

            case GAMEOBJECT_TYPE_CHEST:
                gameObjTarget->Use(m_caster);
                // Don't return, let loots been taken
                break;

            default:
                sLog.outError("Spell::SendLoot unhandled GameObject type %u (entry %u).", gameObjTarget->GetGoType(), gameObjTarget->GetEntry());
                return;
        }
    }

    if (m_caster->GetTypeId() != TYPEID_PLAYER)
        return;

    // Send loot
    ((Player*)m_caster)->SendLoot(guid, loottype);
}

void Spell::EffectOpenLock(SpellEffectIndex eff_idx)
{
    if (!m_caster || m_caster->GetTypeId() != TYPEID_PLAYER)
    {
        DEBUG_LOG( "WORLD: Open Lock - No Player Caster!");
        return;
    }

    Player* player = (Player*)m_caster;

    uint32 lockId = 0;
    uint64 guid = 0;

    // Get lockId
    if (gameObjTarget)
    {
        GameObjectInfo const* goInfo = gameObjTarget->GetGOInfo();
        // Arathi Basin banner opening !
        if ((goInfo->type == GAMEOBJECT_TYPE_BUTTON && goInfo->button.noDamageImmune) ||
            (goInfo->type == GAMEOBJECT_TYPE_GOOBER && goInfo->goober.losOK))
        {
            //CanUseBattleGroundObject() already called in CheckCast()
            // in battleground check
            if (BattleGround *bg = player->GetBattleGround())
            {
                // check if it's correct bg
                if (bg->GetTypeID(true) == BATTLEGROUND_AB || bg->GetTypeID(true) == BATTLEGROUND_AV)
                    bg->EventPlayerClickedOnFlag(player, gameObjTarget);
                return;
            }
        }
        else if (goInfo->type == GAMEOBJECT_TYPE_FLAGSTAND)
        {
            //CanUseBattleGroundObject() already called in CheckCast()
            // in battleground check
            if (BattleGround *bg = player->GetBattleGround())
            {
                if (bg->GetTypeID(true) == BATTLEGROUND_EY)
                    bg->EventPlayerClickedOnFlag(player, gameObjTarget);
                return;
            }
        }
        lockId = goInfo->GetLockId();
        guid = gameObjTarget->GetGUID();
    }
    else if (itemTarget)
    {
        lockId = itemTarget->GetProto()->LockID;
        guid = itemTarget->GetGUID();
    }
    else
    {
        DEBUG_LOG( "WORLD: Open Lock - No GameObject/Item Target!");
        return;
    }

    SkillType skillId = SKILL_NONE;
    int32 reqSkillValue = 0;
    int32 skillValue;

    SpellCastResult res = CanOpenLock(eff_idx, lockId, skillId, reqSkillValue, skillValue);
    if (res != SPELL_CAST_OK)
    {
        SendCastResult(res);
        return;
    }

    // mark item as unlocked
    if (itemTarget)
        itemTarget->SetFlag(ITEM_FIELD_FLAGS, ITEM_DYNFLAG_UNLOCKED);

    SendLoot(guid, LOOT_SKINNING);

    // not allow use skill grow at item base open
    if (!m_CastItem && skillId != SKILL_NONE)
    {
        // update skill if really known
        if (uint32 pureSkillValue = player->GetPureSkillValue(skillId))
        {
            if (gameObjTarget)
            {
                // Allow one skill-up until respawned
                if (!gameObjTarget->IsInSkillupList(player) &&
                    player->UpdateGatherSkill(skillId, pureSkillValue, reqSkillValue))
                    gameObjTarget->AddToSkillupList(player);
            }
            else if (itemTarget)
            {
                // Do one skill-up
                player->UpdateGatherSkill(skillId, pureSkillValue, reqSkillValue);
            }
        }
    }
}

void Spell::EffectSummonChangeItem(SpellEffectIndex eff_idx)
{
    if (m_caster->GetTypeId() != TYPEID_PLAYER)
        return;

    Player *player = (Player*)m_caster;

    // applied only to using item
    if (!m_CastItem)
        return;

    // ... only to item in own inventory/bank/equip_slot
    if (m_CastItem->GetOwnerGuid() != player->GetObjectGuid())
        return;

    uint32 newitemid = m_spellInfo->EffectItemType[eff_idx];
    if (!newitemid)
        return;

    uint16 pos = m_CastItem->GetPos();

    Item *pNewItem = Item::CreateItem( newitemid, 1, player);
    if (!pNewItem)
        return;

    for(uint8 j= PERM_ENCHANTMENT_SLOT; j<=TEMP_ENCHANTMENT_SLOT; ++j)
    {
        if (m_CastItem->GetEnchantmentId(EnchantmentSlot(j)))
            pNewItem->SetEnchantment(EnchantmentSlot(j), m_CastItem->GetEnchantmentId(EnchantmentSlot(j)), m_CastItem->GetEnchantmentDuration(EnchantmentSlot(j)), m_CastItem->GetEnchantmentCharges(EnchantmentSlot(j)));
    }

    if (m_CastItem->GetUInt32Value(ITEM_FIELD_DURABILITY) < m_CastItem->GetUInt32Value(ITEM_FIELD_MAXDURABILITY))
    {
        double loosePercent = 1 - m_CastItem->GetUInt32Value(ITEM_FIELD_DURABILITY) / double(m_CastItem->GetUInt32Value(ITEM_FIELD_MAXDURABILITY));
        player->DurabilityLoss(pNewItem, loosePercent);
    }

    if (player->IsInventoryPos(pos))
    {
        ItemPosCountVec dest;
        uint8 msg = player->CanStoreItem( m_CastItem->GetBagSlot(), m_CastItem->GetSlot(), dest, pNewItem, true );
        if (msg == EQUIP_ERR_OK)
        {
            player->DestroyItem(m_CastItem->GetBagSlot(), m_CastItem->GetSlot(), true);

            // prevent crash at access and unexpected charges counting with item update queue corrupt
            ClearCastItem();

            player->StoreItem( dest, pNewItem, true);
            return;
        }
    }
    else if (player->IsBankPos (pos))
    {
        ItemPosCountVec dest;
        uint8 msg = player->CanBankItem( m_CastItem->GetBagSlot(), m_CastItem->GetSlot(), dest, pNewItem, true );
        if (msg == EQUIP_ERR_OK)
        {
            player->DestroyItem(m_CastItem->GetBagSlot(), m_CastItem->GetSlot(), true);

            // prevent crash at access and unexpected charges counting with item update queue corrupt
            ClearCastItem();

            player->BankItem( dest, pNewItem, true);
            return;
        }
    }
    else if (player->IsEquipmentPos (pos))
    {
        uint16 dest;
        uint8 msg = player->CanEquipItem( m_CastItem->GetSlot(), dest, pNewItem, true );
        if (msg == EQUIP_ERR_OK)
        {
            player->DestroyItem(m_CastItem->GetBagSlot(), m_CastItem->GetSlot(), true);

            // prevent crash at access and unexpected charges counting with item update queue corrupt
            ClearCastItem();

            player->EquipItem( dest, pNewItem, true);
            player->AutoUnequipOffhandIfNeed();
            return;
        }
    }

    // fail
    delete pNewItem;
}

void Spell::EffectProficiency(SpellEffectIndex /*eff_idx*/)
{
    if (!unitTarget || unitTarget->GetTypeId() != TYPEID_PLAYER)
        return;
    Player *p_target = (Player*)unitTarget;

    uint32 subClassMask = m_spellInfo->EquippedItemSubClassMask;
    if (m_spellInfo->EquippedItemClass == ITEM_CLASS_WEAPON && !(p_target->GetWeaponProficiency() & subClassMask))
    {
        p_target->AddWeaponProficiency(subClassMask);
        p_target->SendProficiency(ITEM_CLASS_WEAPON, p_target->GetWeaponProficiency());
    }
    if (m_spellInfo->EquippedItemClass == ITEM_CLASS_ARMOR && !(p_target->GetArmorProficiency() & subClassMask))
    {
        p_target->AddArmorProficiency(subClassMask);
        p_target->SendProficiency(ITEM_CLASS_ARMOR, p_target->GetArmorProficiency());
    }
}

void Spell::EffectApplyAreaAura(SpellEffectIndex eff_idx)
{
    if (!unitTarget)
        return;
    if (!unitTarget->isAlive())
        return;

    AreaAura* Aur = new AreaAura(m_spellInfo, eff_idx, &m_currentBasePoints[eff_idx], spellAuraHolder, unitTarget, m_caster, m_CastItem);
    spellAuraHolder->AddAura(Aur, eff_idx);
}

void Spell::EffectSummonType(SpellEffectIndex eff_idx)
{
    uint32 prop_id = m_spellInfo->EffectMiscValueB[eff_idx];
    SummonPropertiesEntry const *summon_prop = sSummonPropertiesStore.LookupEntry(prop_id);
    if(!summon_prop)
    {
        sLog.outError("EffectSummonType: Unhandled summon type %u", prop_id);
        return;
    }

    switch(summon_prop->Group)
    {
        // faction handled later on, or loaded from template
        case SUMMON_PROP_GROUP_WILD:
        case SUMMON_PROP_GROUP_FRIENDLY:
        {
            switch(summon_prop->Title)                      // better from known way sorting summons by AI types
            {
                case UNITNAME_SUMMON_TITLE_NONE:
                {
                    // those are classical totems - effectbasepoints is their hp and not summon ammount!
                    //121: 23035, battlestands
                    //647: 52893, Anti-Magic Zone (npc used)
                    if (prop_id == 121 || prop_id == 647)
                        DoSummonTotem(eff_idx);
                   // Snake trap exception
                    else if (m_spellInfo->EffectMiscValueB[eff_idx] == 2301)
                        DoSummonSnakes(eff_idx);
                    else if (prop_id == 1021)
                        DoSummonGuardian(eff_idx, summon_prop->FactionId);
                    else
                        DoSummonWild(eff_idx, summon_prop->FactionId);
                    break;
                }
                case UNITNAME_SUMMON_TITLE_PET:
                case UNITNAME_SUMMON_TITLE_MINION:
                case UNITNAME_SUMMON_TITLE_RUNEBLADE:
                    DoSummonGuardian(eff_idx, summon_prop->FactionId);
                    break;
                case UNITNAME_SUMMON_TITLE_GUARDIAN:
                {
                    if (prop_id == 61)                      // mixed guardians, totems, statues
                    {
                        // * Stone Statue, etc  -- fits much better totem AI
                        if (m_spellInfo->SpellIconID == 2056)
                            DoSummonTotem(eff_idx);
                        else
                        {
                            // possible sort totems/guardians only by summon creature type
                            CreatureInfo const* cInfo = ObjectMgr::GetCreatureTemplate(m_spellInfo->EffectMiscValue[eff_idx]);

                            if (!cInfo)
                                return;

                            // FIXME: not all totems and similar cases seelcted by this check...
                            if (cInfo->type == CREATURE_TYPE_TOTEM)
                                DoSummonTotem(eff_idx);
                            else
                                DoSummonGuardian(eff_idx, summon_prop->FactionId);
                        }
                    }
                    else
                        DoSummonGuardian(eff_idx, summon_prop->FactionId);
                    break;
                }
                case UNITNAME_SUMMON_TITLE_CONSTRUCT:
                {
                    if (prop_id == 2913)                    // Scrapbot
                        DoSummonWild(eff_idx, summon_prop->FactionId);
                    else
                        DoSummonGuardian(eff_idx, summon_prop->FactionId);
                    break;
                }
                case UNITNAME_SUMMON_TITLE_TOTEM:
                    DoSummonTotem(eff_idx, summon_prop->Slot);
                    break;
                case UNITNAME_SUMMON_TITLE_COMPANION:
                    // slot 6 set for critters that can help to player in fighting
                    if (summon_prop->Slot == 6)
                        DoSummonGuardian(eff_idx, summon_prop->FactionId);
                    else
                        DoSummonCritter(eff_idx, summon_prop->FactionId);
                    break;
                case UNITNAME_SUMMON_TITLE_OPPONENT:
                case UNITNAME_SUMMON_TITLE_LIGHTWELL:
                case UNITNAME_SUMMON_TITLE_BUTLER:
                case UNITNAME_SUMMON_TITLE_MOUNT:
                    DoSummonWild(eff_idx, summon_prop->FactionId);
                    break;
                case UNITNAME_SUMMON_TITLE_VEHICLE:
                    // TODO
                    // EffectSummonVehicle(i);
                    break;
                default:
                    sLog.outError("EffectSummonType: Unhandled summon title %u", summon_prop->Title);
                break;
            }
            break;
        }
        case SUMMON_PROP_GROUP_PETS:
        {
            //1562 - force of nature  - sid 33831
            //1161 - feral spirit - sid 51533
            //89 - Infernal - sid 1122
            DoSummonGroupPets(eff_idx);
            break;
        }
        case SUMMON_PROP_GROUP_CONTROLLABLE:
        {
            switch(prop_id)
            {
                case 65:
                case 428:
                    EffectSummonPossessed(eff_idx);
                    break;
                default:
                    DoSummonGuardian(eff_idx, summon_prop->FactionId);
                break;
            }
            break;
        }
        case SUMMON_PROP_GROUP_VEHICLE:
        case SUMMON_PROP_GROUP_UNCONTROLLABLE_VEHICLE:
        {
            // TODO
            // EffectSummonVehicle(i);
               DoSummonVehicle(eff_idx, summon_prop->FactionId);
//            sLog.outDebug("EffectSummonType: Unhandled summon group type SUMMON_PROP_GROUP_VEHICLE(%u)", summon_prop->Group);
//            Mangos developers thinking - this summon is not supported. But in this his worked fine :)
            break;
        }
        default:
            sLog.outError("EffectSummonType: Unhandled summon group type %u", summon_prop->Group);
            break;
    }
}

void Spell::DoSummonGroupPets(SpellEffectIndex eff_idx)
{
    if (!m_caster->GetPetGuid().IsEmpty())
        return;

    if (!unitTarget)
        return;

    uint32 pet_entry = m_spellInfo->EffectMiscValue[eff_idx];

    if (!pet_entry)
        return;

    uint32 level = m_caster->getLevel();

    int32 duration = GetSpellDuration(m_spellInfo);

    if (pet_entry == 37994)    // Mage: Water Elemental from Glyph
        duration = 86400000;   // 24 hours

    if (duration > 0)
        if (Player* modOwner = m_caster->GetSpellModOwner())
            modOwner->ApplySpellMod(m_spellInfo->Id, SPELLMOD_DURATION, duration);

    uint32 amount = damage;

    uint32 originalSpellID = (m_IsTriggeredSpell && m_triggeredBySpellInfo) ? m_triggeredBySpellInfo->Id : m_spellInfo->Id;

    if (amount > 5)
        amount = 1;  // Don't find any cast, summons over 3 pet.

    if (m_caster->GetTypeId()==TYPEID_PLAYER)
    {
        QueryResult* result = CharacterDatabase.PQuery("SELECT id FROM character_pet WHERE owner = '%u' AND entry = '%u'",
            m_caster->GetGUIDLow(), pet_entry);

        std::vector<uint32> petnumber;

        if (result)
        {
            do
            {
               Field* fields = result->Fetch();
               uint32 petnum = fields[0].GetUInt32();
               if (petnum) petnumber.push_back(petnum);
            }
            while (result->NextRow());

            delete result;
        }

        if (!petnumber.empty())
        {
            for(uint8 i = 0; i < petnumber.size() && amount > 0; ++i)
            {
                if (petnumber[i])
                {
                    Pet* pet = new Pet(SUMMON_PET);
                    // set timer for unsummon
                    pet->SetDuration(duration);
                    pet->SetCreateSpellID(originalSpellID);
                    pet->SetPetCounter(amount-1);
                    bool _summoned = false;

                    if (pet->LoadPetFromDB((Player*)m_caster,pet_entry, petnumber[i]))
                    {
                         --amount;
                        DEBUG_LOG("Pet (guidlow %d, entry %d) summoned (from database). Counter is %d ",
                                     pet->GetGUIDLow(), pet->GetEntry(), pet->GetPetCounter());
                    }
                    else
                    {
                        DEBUG_LOG("Pet (guidlow %d, entry %d) found in database, but not loaded. Counter is %d ",
                                     pet->GetGUIDLow(), pet->GetEntry(), pet->GetPetCounter());
                        delete pet;
                    }
                }
            }
        }
    }

    // Pet not found in database
    for (uint32 count = 0; count < amount; ++count)
    {
        Pet* pet = new Pet(SUMMON_PET);
        pet->SetPetCounter(amount - count - 1);
        pet->SetCreateSpellID(originalSpellID);
        pet->SetDuration(duration);

        CreatureCreatePos pos (m_caster->GetMap(), m_targets.m_destX, m_targets.m_destY, m_targets.m_destZ, -m_caster->GetOrientation(), m_caster->GetPhaseMask());

        if (!(m_targets.m_targetMask & TARGET_FLAG_DEST_LOCATION))
            pos = CreatureCreatePos(m_caster, -m_caster->GetOrientation());

        if (!pet->Create(0, pos, m_spellInfo->EffectMiscValue[eff_idx], 0, m_caster))
        {
            sLog.outErrorDb("Spell::EffectSummonGroupPets: not possible create creature entry %u",m_spellInfo->EffectMiscValue[eff_idx]);
            delete pet;
            return;
        }

        if (!pet->Summon())
        {
            sLog.outError("Pet (guidlow %d, entry %d) not summoned by undefined reason. ",
                pet->GetGUIDLow(), pet->GetEntry());
            delete pet;
            return;
        }
        DEBUG_LOG("New Pet (guidlow %d, entry %d) summoned (default). Counter is %d ", pet->GetGUIDLow(), pet->GetEntry(), pet->GetPetCounter());
    }

}

void Spell::EffectSummonPossessed(SpellEffectIndex eff_idx)
{
    if (!m_caster || m_caster->GetTypeId() != TYPEID_PLAYER)
        return;

    uint32 creature_entry = m_spellInfo->EffectMiscValue[eff_idx];
    if(!creature_entry)
        return;

    int32 duration = GetSpellDuration(m_spellInfo);

        float px, py, pz;
    // If dest location if present
    if (m_targets.m_targetMask & TARGET_FLAG_DEST_LOCATION)
    {
        // Summon 1 unit in dest location
        px = m_targets.m_destX;
        py = m_targets.m_destY;
        pz = m_targets.m_destZ;
    }
    // Summon if dest location not present near caster
    else
        m_caster->GetClosePoint(px,py,pz,1.0f);


    TempSummonType summonType = (duration == 0) ? TEMPSUMMON_DEAD_DESPAWN : TEMPSUMMON_TIMED_OR_DEAD_DESPAWN;
    Creature* summon = m_caster->SummonCreature(creature_entry,px,py,pz,m_caster->GetOrientation(),summonType,duration,true);

    if (summon)
    {
        summon->SetLevel(m_caster->getLevel());

        if(CreatureAI* scriptedAI = sScriptMgr.GetCreatureAI(summon))
        {
            // Prevent from ScriptedAI reinitialized
            summon->LockAI(true);
            m_caster->CastSpell(summon, 530, true);
            summon->LockAI(false);
        }
        else
            m_caster->CastSpell(summon, 530, true);

        DEBUG_LOG("New possessed creature (guidlow %d, entry %d) summoned. Owner is %d ", summon->GetGUIDLow(), summon->GetEntry(), m_caster->GetGUIDLow());
    }
    else
        sLog.outError("New possessed creature (entry %d) NOT summoned. Owner is %d ", summon->GetEntry(), m_caster->GetGUIDLow());

}

void Spell::EffectLearnSpell(SpellEffectIndex eff_idx)
{
    if (!unitTarget)
        return;

    if (unitTarget->GetTypeId() != TYPEID_PLAYER)
    {
        if (m_caster->GetTypeId() == TYPEID_PLAYER)
            EffectLearnPetSpell(eff_idx);

        return;
    }

    Player *player = (Player*)unitTarget;

    uint32 spellToLearn = ((m_spellInfo->Id==SPELL_ID_GENERIC_LEARN) || (m_spellInfo->Id==SPELL_ID_GENERIC_LEARN_PET)) ? damage : m_spellInfo->EffectTriggerSpell[eff_idx];
    player->learnSpell(spellToLearn, false);

    DEBUG_LOG( "Spell: Player %u has learned spell %u from NpcGUID=%u", player->GetGUIDLow(), spellToLearn, m_caster->GetGUIDLow() );
}

void Spell::EffectDispel(SpellEffectIndex eff_idx)
{
    if (!unitTarget)
        return;

    // Fill possible dispel list
    std::list <std::pair<SpellAuraHolder* ,uint32> > dispel_list;

    // Create dispel mask by dispel type
    uint32 dispel_type = m_spellInfo->EffectMiscValue[eff_idx];
    uint32 dispelMask  = GetDispellMask( DispelType(dispel_type) );
    Unit::SpellAuraHolderMap const& auras = unitTarget->GetSpellAuraHolderMap();
    for(Unit::SpellAuraHolderMap::const_iterator itr = auras.begin(); itr != auras.end(); ++itr)
    {
        SpellAuraHolder *holder = itr->second;
        if ((1<<holder->GetSpellProto()->Dispel) & dispelMask)
        {
            if(holder->GetSpellProto()->Dispel == DISPEL_MAGIC)
            {
                bool positive = true;
                if (!holder->IsPositive())
                    positive = false;
                else
                    positive = (holder->GetSpellProto()->AttributesEx & SPELL_ATTR_EX_NEGATIVE)==0;

                // do not remove positive auras if friendly target
                //               negative auras if non-friendly target
                if (positive == unitTarget->IsFriendlyTo(m_caster))
                    continue;
            }
            // Unholy Blight prevents dispel of diseases from target
            else if (holder->GetSpellProto()->Dispel == DISPEL_DISEASE)
                if (unitTarget->HasAura(50536))
                    continue;

            if (holder->GetAuraCharges() > 1)
                dispel_list.push_back(std::pair<SpellAuraHolder* ,uint32>(holder, holder->GetAuraCharges()));
            else
                dispel_list.push_back(std::pair<SpellAuraHolder* ,uint32>(holder, holder->GetStackAmount()));
        }
    }
    // Ok if exist some buffs for dispel try dispel it
    if (!dispel_list.empty())
    {
        std::list<std::pair<SpellAuraHolder* ,uint32> > success_list;// (spell_id,casterGuid)
        std::list < uint32 > fail_list;                     // spell_id

        // some spells have effect value = 0 and all from its by meaning expect 1
        if(!damage)
            damage = 1;

        // Dispel N = damage buffs (or while exist buffs for dispel)
        for (int32 count=0; count < damage && !dispel_list.empty(); ++count)
        {
            // Random select buff for dispel
            std::list<std::pair<SpellAuraHolder* ,uint32> >::iterator dispel_itr = dispel_list.begin();
            std::advance(dispel_itr,urand(0, dispel_list.size()-1));

            SpellAuraHolder *holder = dispel_itr->first;

            dispel_itr->second -= 1;

            // remove entry from dispel_list if nothing left in stack
            if (dispel_itr->second == 0)
                dispel_list.erase(dispel_itr);

            SpellEntry const* spellInfo = holder->GetSpellProto();
            // Base dispel chance
            // TODO: possible chance depend from spell level??
            int32 miss_chance = 0;
            // Apply dispel mod from aura caster
            if (Unit *caster = holder->GetCaster())
            {
                if ( Player* modOwner = caster->GetSpellModOwner() )
                    modOwner->ApplySpellMod(spellInfo->Id, SPELLMOD_RESIST_DISPEL_CHANCE, miss_chance, this);
            }
            // Try dispel
            if (roll_chance_i(miss_chance))
                fail_list.push_back(spellInfo->Id);
            else
            {
                bool foundDispelled = false;
                for (std::list<std::pair<SpellAuraHolder* ,uint32> >::iterator success_iter = success_list.begin(); success_iter != success_list.end(); ++success_iter)
                {
                    if (success_iter->first->GetId() == holder->GetId() && success_iter->first->GetCasterGUID() == holder->GetCasterGUID())
                    {
                        success_iter->second += 1;
                        foundDispelled = true;
                        break;
                    }
                }
                if (!foundDispelled)
                    success_list.push_back(std::pair<SpellAuraHolder* ,uint32>(holder, 1));
            }
        }
        // Send success log and really remove auras
        if (!success_list.empty())
        {
            int32 count = success_list.size();
            WorldPacket data(SMSG_SPELLDISPELLOG, 8+8+4+1+4+count*5);
            data << unitTarget->GetPackGUID();              // Victim GUID
            data << m_caster->GetPackGUID();                // Caster GUID
            data << uint32(m_spellInfo->Id);                // Dispel spell id
            data << uint8(0);                               // not used
            data << uint32(count);                          // count
            for (std::list<std::pair<SpellAuraHolder* ,uint32> >::iterator j = success_list.begin(); j != success_list.end(); ++j)
            {
                SpellAuraHolder* dispelledHolder = j->first;
                data << uint32(dispelledHolder->GetId());   // Spell Id
                data << uint8(0);                           // 0 - dispelled !=0 cleansed
                unitTarget->RemoveAuraHolderDueToSpellByDispel(dispelledHolder->GetId(), j->second, dispelledHolder->GetCasterGUID(), m_caster);
            }
            m_caster->SendMessageToSet(&data, true);

            // On success dispel
            // Devour Magic
            if (m_spellInfo->SpellFamilyName == SPELLFAMILY_WARLOCK && m_spellInfo->Category == SPELLCATEGORY_DEVOUR_MAGIC)
            {
                int32 heal_amount = m_spellInfo->CalculateSimpleValue(EFFECT_INDEX_1);
                m_caster->CastCustomSpell(m_caster, 19658, &heal_amount, NULL, NULL, true);

                // Glyph of Felhunter
                if (Unit *owner = m_caster->GetOwner())
                    if (owner->HasAura(56249))
                        m_caster->CastCustomSpell(owner, 19658, &heal_amount, NULL, NULL, true);
            }
        }
        // Send fail log to client
        if (!fail_list.empty())
        {
            // Failed to dispel
            WorldPacket data(SMSG_DISPEL_FAILED, 8+8+4+4*fail_list.size());
            data << m_caster->GetObjectGuid();              // Caster GUID
            data << unitTarget->GetObjectGuid();            // Victim GUID
            data << uint32(m_spellInfo->Id);                // Dispel spell id
            for (std::list< uint32 >::iterator j = fail_list.begin(); j != fail_list.end(); ++j)
                data << uint32(*j);                         // Spell Id
            m_caster->SendMessageToSet(&data, true);
        }
    }
}

void Spell::EffectDualWield(SpellEffectIndex /*eff_idx*/)
{
    if (unitTarget && unitTarget->GetTypeId() == TYPEID_PLAYER)
        ((Player*)unitTarget)->SetCanDualWield(true);
}

void Spell::EffectPull(SpellEffectIndex /*eff_idx*/)
{
    // TODO: create a proper pull towards distract spell center for distract
    DEBUG_LOG("WORLD: Spell Effect DUMMY");
}

void Spell::EffectDistract(SpellEffectIndex /*eff_idx*/)
{
    // Check for possible target
    if (!unitTarget || unitTarget->isInCombat())
        return;

    // target must be OK to do this
    if (unitTarget->hasUnitState(UNIT_STAT_CAN_NOT_REACT))
        return;

    float angle = unitTarget->GetAngle(m_targets.m_destX, m_targets.m_destY);

    unitTarget->clearUnitState(UNIT_STAT_MOVING);
    unitTarget->SetOrientation(angle);
    unitTarget->SendMonsterMove(unitTarget->GetPositionX(), unitTarget->GetPositionY(), unitTarget->GetPositionZ(), SPLINETYPE_FACINGANGLE, SPLINEFLAG_WALKMODE, 0, NULL, angle);

    if (unitTarget->GetTypeId() == TYPEID_UNIT)
        unitTarget->GetMotionMaster()->MoveDistract(damage * IN_MILLISECONDS);
}

void Spell::EffectPickPocket(SpellEffectIndex /*eff_idx*/)
{
    if (m_caster->GetTypeId() != TYPEID_PLAYER)
        return;

    // victim must be creature and attackable
    if (!unitTarget || unitTarget->GetTypeId() != TYPEID_UNIT || m_caster->IsFriendlyTo(unitTarget))
        return;

    // victim have to be alive and humanoid or undead
    if (unitTarget->isAlive() && (unitTarget->GetCreatureTypeMask() & CREATURE_TYPEMASK_HUMANOID_OR_UNDEAD) != 0)
    {
        int32 chance = 10 + int32(m_caster->getLevel()) - int32(unitTarget->getLevel());

        if (chance > irand(0, 19))
        {
            // Stealing successful
            //DEBUG_LOG("Sending loot from pickpocket");
            ((Player*)m_caster)->SendLoot(unitTarget->GetObjectGuid(),LOOT_PICKPOCKETING);
        }
        else
        {
            // Reveal action + get attack
            m_caster->RemoveSpellsCausingAura(SPELL_AURA_MOD_STEALTH);
            unitTarget->AttackedBy(m_caster);
        }
    }
}

void Spell::EffectAddFarsight(SpellEffectIndex eff_idx)
{
    if(m_caster->GetTypeId() != TYPEID_PLAYER)
        return;

    int32 duration = GetSpellDuration(m_spellInfo);
    DynamicObject* dynObj = new DynamicObject;

    // set radius to 0: spell not expected to work as persistent aura
    if(!dynObj->Create(m_caster->GetMap()->GenerateLocalLowGuid(HIGHGUID_DYNAMICOBJECT), m_caster, m_spellInfo->Id, eff_idx, m_targets.m_destX, m_targets.m_destY, m_targets.m_destZ, duration, 0))
    {
        delete dynObj;
        return;
    }

    // DYNAMICOBJECT_BYTES is apparently different from the default bytes set in ::Create
    dynObj->SetUInt32Value(DYNAMICOBJECT_BYTES, 0x80000002);

    m_caster->AddDynObject(dynObj);
    m_caster->GetMap()->Add(dynObj);

    ((Player*)m_caster)->GetCamera().SetView(dynObj);
}

void Spell::DoSummonWild(SpellEffectIndex eff_idx, uint32 forceFaction)
{
    uint32 creature_entry = m_spellInfo->EffectMiscValue[eff_idx];
    if (!creature_entry)
        return;

    uint32 level = m_caster->getLevel();

    // level of creature summoned using engineering item based at engineering skill level
    if (m_caster->GetTypeId()==TYPEID_PLAYER && m_CastItem)
    {
        ItemPrototype const *proto = m_CastItem->GetProto();
        if (proto && proto->RequiredSkill == SKILL_ENGINEERING)
        {
            uint16 skill202 = ((Player*)m_caster)->GetSkillValue(SKILL_ENGINEERING);
            if (skill202)
                level = skill202/5;
        }
    }

    // select center of summon position
    float center_x = m_targets.m_destX;
    float center_y = m_targets.m_destY;
    float center_z = m_targets.m_destZ;

    float radius = GetSpellRadius(sSpellRadiusStore.LookupEntry(m_spellInfo->EffectRadiusIndex[eff_idx]));
    int32 duration = GetSpellDuration(m_spellInfo);
    TempSummonType summonType = (duration == 0) ? TEMPSUMMON_DEAD_DESPAWN : TEMPSUMMON_TIMED_OR_DEAD_DESPAWN;

    int32 amount = damage > 0 ? damage : 1;

    for(int32 count = 0; count < amount; ++count)
    {
        float px, py, pz;
        // If dest location if present
        if (m_targets.m_targetMask & TARGET_FLAG_DEST_LOCATION)
        {
            // Summon 1 unit in dest location
            if (count == 0)
            {
                px = m_targets.m_destX;
                py = m_targets.m_destY;
                pz = m_targets.m_destZ;
            }
            // Summon in random point all other units if location present
            else
                m_caster->GetRandomPoint(center_x, center_y, center_z, radius, px, py, pz);
        }
        // Summon if dest location not present near caster
        else
        {
            if (radius > 0.0f)
            {
                // not using bounding radius of caster here
                m_caster->GetClosePoint(px, py, pz, 0.0f, radius);
            }
            else
            {
                // EffectRadiusIndex 0 or 36
                px = m_caster->GetPositionX();
                py = m_caster->GetPositionY();
                pz = m_caster->GetPositionZ();
            }
        }

        if(Creature *summon = m_caster->SummonCreature(creature_entry, px, py, pz, m_caster->GetOrientation(), summonType, duration))
        {
            summon->SetUInt32Value(UNIT_CREATED_BY_SPELL, m_spellInfo->Id);

            // UNIT_FIELD_CREATEDBY are not set for these kind of spells.
            // Does exceptions exist? If so, what are they?
            summon->SetCreatorGuid(m_caster->GetObjectGuid());

            if(forceFaction)
                summon->setFaction(forceFaction);
        }
    }
}

void Spell::DoSummonGuardian(SpellEffectIndex eff_idx, uint32 forceFaction)
{
    uint32 pet_entry = m_spellInfo->EffectMiscValue[eff_idx];
    if (!pet_entry)
        return;

    SummonPropertiesEntry const* propEntry = sSummonPropertiesStore.LookupEntry(m_spellInfo->EffectMiscValueB[eff_idx]);
    if (!propEntry)
        return;

    PetType petType = propEntry->Title == UNITNAME_SUMMON_TITLE_COMPANION ? PROTECTOR_PET : GUARDIAN_PET;

    // second cast unsummon guardian(s) (guardians without like functionality have cooldown > spawn time)
    if (!m_IsTriggeredSpell && m_caster->GetTypeId() == TYPEID_PLAYER && m_CastItem)
    {
        bool found = false;
        // including protector
        while (Pet* old_summon = m_caster->FindGuardianWithEntry(pet_entry))
        {
            old_summon->Unsummon(PET_SAVE_AS_DELETED, m_caster);
            found = true;
        }

        if (found)
            return;
    }

    // protectors allowed only in single amount
    if (petType == PROTECTOR_PET && m_CastItem)
        if (Pet* old_protector = m_caster->GetProtectorPet())
            old_protector->Unsummon(PET_SAVE_AS_DELETED, m_caster);

    // in another case summon new
    uint32 level = m_caster->getLevel();

    // level of pet summoned using engineering item based at engineering skill level
    if (m_caster->GetTypeId() == TYPEID_PLAYER && m_CastItem)
    {
        ItemPrototype const *proto = m_CastItem->GetProto();
        if (proto && proto->RequiredSkill == SKILL_ENGINEERING)
        {
            uint16 skill202 = ((Player*)m_caster)->GetSkillValue(SKILL_ENGINEERING);
            if (skill202)
            {
                level = skill202 / 5;
            }
        }
    }

    // select center of summon position
    float center_x = m_targets.m_destX;
    float center_y = m_targets.m_destY;
    float center_z = m_targets.m_destZ;

    float radius = GetSpellRadius(sSpellRadiusStore.LookupEntry(m_spellInfo->EffectRadiusIndex[eff_idx]));
    int32 duration = GetSpellDuration(m_spellInfo);
    if (duration > 0)
        if (Player* modOwner = m_caster->GetSpellModOwner())
            modOwner->ApplySpellMod(m_spellInfo->Id, SPELLMOD_DURATION, duration);

    uint32 originalSpellID = (m_IsTriggeredSpell && m_triggeredBySpellInfo) ? m_triggeredBySpellInfo->Id : m_spellInfo->Id;

    int32 amount = damage > 0 ? damage : 1;

    for (int32 count = 0; count < amount; ++count)
    {
        Pet* spawnCreature = new Pet(petType);

        spawnCreature->SetCreateSpellID(originalSpellID);
        spawnCreature->SetDuration(duration);
        spawnCreature->SetPetCounter(amount - count - 1);

        // If dest location if present
        // Summon 1 unit in dest location
        CreatureCreatePos pos(m_caster->GetMap(), m_targets.m_destX, m_targets.m_destY, m_targets.m_destZ, -m_caster->GetOrientation(), m_caster->GetPhaseMask());

        if (m_targets.m_targetMask & TARGET_FLAG_DEST_LOCATION)
        {
            // Summon in random point all other units if location present
            if (count > 0)
            {
                float x, y, z;
                m_caster->GetRandomPoint(center_x, center_y, center_z, radius, x, y, z);
                pos = CreatureCreatePos(m_caster->GetMap(), x, y, z, m_caster->GetOrientation(), m_caster->GetPhaseMask());
            }
        }
        // Summon if dest location not present near caster
        else
            pos = CreatureCreatePos(m_caster, m_caster->GetOrientation());

        if (!spawnCreature->Create(0, pos, m_spellInfo->EffectMiscValue[eff_idx], 0, m_caster))
        {
            sLog.outError("Guardian pet (guidlow %d, entry %d) not summoned.",
                spawnCreature->GetGUIDLow(), spawnCreature->GetEntry());
            delete spawnCreature;
            return;
        }

        spawnCreature->setFaction(forceFaction ? forceFaction : m_caster->getFaction());
        spawnCreature->SetLevel(level);

        if (!spawnCreature->Summon())
        {
            sLog.outError("Guardian pet (guidlow %d, entry %d) not summoned by undefined reason. ",
                spawnCreature->GetGUIDLow(), spawnCreature->GetEntry());
            delete spawnCreature;
            return;
        }

        spawnCreature->SetSummonPoint(pos);

        DEBUG_LOG("Guardian pet (guidlow %d, entry %d) summoned (default). Counter is %d ", spawnCreature->GetGUIDLow(), spawnCreature->GetEntry(), spawnCreature->GetPetCounter());
    }
}

void Spell::DoSummonVehicle(SpellEffectIndex eff_idx, uint32 forceFaction)
{
    if (!m_caster)
        return;

    if (m_caster->hasUnitState(UNIT_STAT_ON_VEHICLE))
    {
        if (m_spellInfo->Attributes & SPELL_ATTR_UNK7)
            m_caster->RemoveSpellsCausingAura(SPELL_AURA_CONTROL_VEHICLE);
        else 
            return;
    }
    uint32 vehicle_entry = m_spellInfo->EffectMiscValue[eff_idx];

    if (!vehicle_entry)
        return;

    SpellEntry const* m_mountspell = sSpellStore.LookupEntry(m_spellInfo->EffectBasePoints[eff_idx] != 0 ? m_spellInfo->CalculateSimpleValue(eff_idx) : 46598);

    if (!m_mountspell)
        m_mountspell = sSpellStore.LookupEntry(46598);
    // Used BasePoint mount spell, if not present - hardcoded (by Blzz).

    float px, py, pz;
    // If dest location present
    if (m_targets.m_targetMask & TARGET_FLAG_DEST_LOCATION)
    {
        px = m_targets.m_destX;
        py = m_targets.m_destY;
        pz = m_targets.m_destZ;
    }
    // Summon if dest location not present near caster
    else
        m_caster->GetClosePoint(px, py, pz,m_caster->GetObjectBoundingRadius());

    TempSummonType summonType = (GetSpellDuration(m_spellInfo) == 0) ? TEMPSUMMON_DEAD_DESPAWN : TEMPSUMMON_TIMED_OR_DEAD_DESPAWN;

    Creature* vehicle = m_caster->SummonCreature(vehicle_entry,px,py,pz,m_caster->GetOrientation(),summonType,GetSpellDuration(m_spellInfo),true);

    if (vehicle && !vehicle->GetObjectGuid().IsVehicle())
    {
        sLog.outError("DoSommonVehicle: Creature (guidlow %d, entry %d) summoned, but this is not vehicle. Correct VehicleId in creature_template.", vehicle->GetGUIDLow(), vehicle->GetEntry());
        vehicle->ForcedDespawn();
        return;
    }

<<<<<<< HEAD
    if (vehicle)
    {
        vehicle->setFaction(forceFaction ? forceFaction : m_caster->getFaction());
        vehicle->SetUInt32Value(UNIT_CREATED_BY_SPELL,m_spellInfo->Id);
        m_caster->CastSpell(vehicle, m_mountspell, true);
        DEBUG_LOG("Caster (guidlow %d) summon vehicle (guidlow %d, entry %d) and mounted with spell %d ", m_caster->GetGUIDLow(), vehicle->GetGUIDLow(), vehicle->GetEntry(), m_mountspell->Id);
=======
        map->Add((Creature*)spawnCreature);

        // Notify Summoner
        if (m_caster->GetTypeId() == TYPEID_UNIT && ((Creature*)m_caster)->AI())
            ((Creature*)m_caster)->AI()->JustSummoned(spawnCreature);
>>>>>>> dd65961a
    }
    else
        sLog.outError("Vehicle (guidlow %d, entry %d) NOT summoned by undefined reason. ", vehicle->GetGUIDLow(), vehicle->GetEntry());
}

void Spell::EffectTeleUnitsFaceCaster(SpellEffectIndex eff_idx)
{
    if (!unitTarget)
        return;

    if (unitTarget->IsTaxiFlying())
        return;

    float dis = GetSpellRadius(sSpellRadiusStore.LookupEntry(m_spellInfo->EffectRadiusIndex[eff_idx]));

    float fx, fy, fz;
    m_caster->GetClosePoint(fx, fy, fz, unitTarget->GetObjectBoundingRadius(), dis);

    unitTarget->NearTeleportTo(fx, fy, fz, -m_caster->GetOrientation(), unitTarget==m_caster);
}

void Spell::EffectLearnSkill(SpellEffectIndex eff_idx)
{
    if (unitTarget->GetTypeId() != TYPEID_PLAYER)
        return;

    if (damage < 0)
        return;

    uint32 skillid =  m_spellInfo->EffectMiscValue[eff_idx];
    uint16 skillval = ((Player*)unitTarget)->GetPureSkillValue(skillid);
    ((Player*)unitTarget)->SetSkill(skillid, skillval ? skillval : 1, damage * 75, damage);
}

void Spell::EffectAddHonor(SpellEffectIndex /*eff_idx*/)
{
    if (unitTarget->GetTypeId() != TYPEID_PLAYER)
        return;

    // not scale value for item based reward (/10 value expected)
    if (m_CastItem)
    {
        ((Player*)unitTarget)->RewardHonor(NULL, 1, float(damage / 10));
        DEBUG_FILTER_LOG(LOG_FILTER_SPELL_CAST, "SpellEffect::AddHonor (spell_id %u) rewards %d honor points (item %u) for player: %u", m_spellInfo->Id, damage/10, m_CastItem->GetEntry(),((Player*)unitTarget)->GetGUIDLow());
        return;
    }

    // do not allow to add too many honor for player (50 * 21) = 1040 at level 70, or (50 * 31) = 1550 at level 80
    if (damage <= 50)
    {
        float honor_reward = MaNGOS::Honor::hk_honor_at_level(unitTarget->getLevel(), damage);
        ((Player*)unitTarget)->RewardHonor(NULL, 1, honor_reward);
        DEBUG_FILTER_LOG(LOG_FILTER_SPELL_CAST, "SpellEffect::AddHonor (spell_id %u) rewards %f honor points (scale) to player: %u", m_spellInfo->Id, honor_reward, ((Player*)unitTarget)->GetGUIDLow());
    }
    else
    {
        //maybe we have correct honor_gain in damage already
        ((Player*)unitTarget)->RewardHonor(NULL, 1, (float)damage);
        sLog.outError("SpellEffect::AddHonor (spell_id %u) rewards %u honor points (non scale) for player: %u", m_spellInfo->Id, damage, ((Player*)unitTarget)->GetGUIDLow());
    }
}

void Spell::EffectTradeSkill(SpellEffectIndex /*eff_idx*/)
{
    if (unitTarget->GetTypeId() != TYPEID_PLAYER)
        return;
    // uint32 skillid =  m_spellInfo->EffectMiscValue[i];
    // uint16 skillmax = ((Player*)unitTarget)->(skillid);
    // ((Player*)unitTarget)->SetSkill(skillid,skillval?skillval:1,skillmax+75);
}

void Spell::EffectEnchantItemPerm(SpellEffectIndex eff_idx)
{
    if (m_caster->GetTypeId() != TYPEID_PLAYER)
        return;
    if (!itemTarget)
        return;

    uint32 enchant_id = m_spellInfo->EffectMiscValue[eff_idx];
    if (!enchant_id)
        return;

    SpellItemEnchantmentEntry const *pEnchant = sSpellItemEnchantmentStore.LookupEntry(enchant_id);
    if (!pEnchant)
        return;

    // item can be in trade slot and have owner diff. from caster
    Player* item_owner = itemTarget->GetOwner();
    if (!item_owner)
        return;

    Player* p_caster = (Player*)m_caster;

    // Enchanting a vellum requires special handling, as it creates a new item
    // instead of modifying an existing one.
    ItemPrototype const* targetProto = itemTarget->GetProto();
    if (targetProto->IsVellum() && m_spellInfo->EffectItemType[eff_idx])
    {
        unitTarget = m_caster;
        DoCreateItem(eff_idx,m_spellInfo->EffectItemType[eff_idx]);
        // Vellum target case: Target becomes additional reagent, new scroll item created instead in Spell::EffectEnchantItemPerm()
        // cannot already delete in TakeReagents() unfortunately
        p_caster->DestroyItemCount(targetProto->ItemId, 1, true);
        return;
    }

    // Using enchant stored on scroll does not increase enchanting skill! (Already granted on scroll creation)
    if (!(m_CastItem && m_CastItem->GetProto()->Flags & ITEM_FLAG_ENCHANT_SCROLL))
        p_caster->UpdateCraftSkill(m_spellInfo->Id);

    if (item_owner!=p_caster && p_caster->GetSession()->GetSecurity() > SEC_PLAYER && sWorld.getConfig(CONFIG_BOOL_GM_LOG_TRADE) )
    {
        sLog.outCommand(p_caster->GetSession()->GetAccountId(),"GM %s (Account: %u) enchanting(perm): %s (Entry: %d) for player: %s (Account: %u)",
            p_caster->GetName(),p_caster->GetSession()->GetAccountId(),
            itemTarget->GetProto()->Name1,itemTarget->GetEntry(),
            item_owner->GetName(),item_owner->GetSession()->GetAccountId());
    }

    // remove old enchanting before applying new if equipped
    item_owner->ApplyEnchantment(itemTarget,PERM_ENCHANTMENT_SLOT,false);

    itemTarget->SetEnchantment(PERM_ENCHANTMENT_SLOT, enchant_id, 0, 0);

    // add new enchanting if equipped
    item_owner->ApplyEnchantment(itemTarget,PERM_ENCHANTMENT_SLOT,true);

    itemTarget->SetSoulboundTradeable(NULL, item_owner, false);
}

void Spell::EffectEnchantItemPrismatic(SpellEffectIndex eff_idx)
{
    if (m_caster->GetTypeId() != TYPEID_PLAYER)
        return;
    if (!itemTarget)
        return;

    Player* p_caster = (Player*)m_caster;

    uint32 enchant_id = m_spellInfo->EffectMiscValue[eff_idx];
    if (!enchant_id)
        return;

    SpellItemEnchantmentEntry const *pEnchant = sSpellItemEnchantmentStore.LookupEntry(enchant_id);
    if (!pEnchant)
        return;

    // support only enchantings with add socket in this slot
    {
        bool add_socket = false;
        for(int i = 0; i < 3; ++i)
        {
            if (pEnchant->type[i]==ITEM_ENCHANTMENT_TYPE_PRISMATIC_SOCKET)
            {
                add_socket = true;
                break;
            }
        }
        if (!add_socket)
        {
            sLog.outError("Spell::EffectEnchantItemPrismatic: attempt apply enchant spell %u with SPELL_EFFECT_ENCHANT_ITEM_PRISMATIC (%u) but without ITEM_ENCHANTMENT_TYPE_PRISMATIC_SOCKET (%u), not suppoted yet.",
                m_spellInfo->Id,SPELL_EFFECT_ENCHANT_ITEM_PRISMATIC,ITEM_ENCHANTMENT_TYPE_PRISMATIC_SOCKET);
            return;
        }
    }

    // item can be in trade slot and have owner diff. from caster
    Player* item_owner = itemTarget->GetOwner();
    if (!item_owner)
        return;

    if (item_owner!=p_caster && p_caster->GetSession()->GetSecurity() > SEC_PLAYER && sWorld.getConfig(CONFIG_BOOL_GM_LOG_TRADE) )
    {
        sLog.outCommand(p_caster->GetSession()->GetAccountId(),"GM %s (Account: %u) enchanting(perm): %s (Entry: %d) for player: %s (Account: %u)",
            p_caster->GetName(),p_caster->GetSession()->GetAccountId(),
            itemTarget->GetProto()->Name1,itemTarget->GetEntry(),
            item_owner->GetName(),item_owner->GetSession()->GetAccountId());
    }

    // remove old enchanting before applying new if equipped
    item_owner->ApplyEnchantment(itemTarget,PRISMATIC_ENCHANTMENT_SLOT,false);

    itemTarget->SetEnchantment(PRISMATIC_ENCHANTMENT_SLOT, enchant_id, 0, 0);

    // add new enchanting if equipped
    item_owner->ApplyEnchantment(itemTarget,PRISMATIC_ENCHANTMENT_SLOT,true);

    itemTarget->SetSoulboundTradeable(NULL, item_owner, false);
}

void Spell::EffectEnchantItemTmp(SpellEffectIndex eff_idx)
{
    if (m_caster->GetTypeId() != TYPEID_PLAYER)
        return;

    Player* p_caster = (Player*)m_caster;

    // Rockbiter Weapon
    if (m_spellInfo->SpellFamilyName == SPELLFAMILY_SHAMAN && m_spellInfo->SpellFamilyFlags & UI64LIT(0x0000000000400000))
    {
        uint32 spell_id = 0;

        // enchanting spell selected by calculated damage-per-sec stored in Effect[1] base value
        // Note: damage calculated (correctly) with rounding int32(float(v)) but
        // RW enchantments applied damage int32(float(v)+0.5), this create  0..1 difference sometime
        switch(damage)
        {
            // Rank 1
            case  2: spell_id = 36744; break;               //  0% [ 7% ==  2, 14% == 2, 20% == 2]
            // Rank 2
            case  4: spell_id = 36753; break;               //  0% [ 7% ==  4, 14% == 4]
            case  5: spell_id = 36751; break;               // 20%
            // Rank 3
            case  6: spell_id = 36754; break;               //  0% [ 7% ==  6, 14% == 6]
            case  7: spell_id = 36755; break;               // 20%
            // Rank 4
            case  9: spell_id = 36761; break;               //  0% [ 7% ==  6]
            case 10: spell_id = 36758; break;               // 14%
            case 11: spell_id = 36760; break;               // 20%
            default:
                sLog.outError("Spell::EffectEnchantItemTmp: Damage %u not handled in S'RW",damage);
                return;
        }

        SpellEntry const *spellInfo = sSpellStore.LookupEntry(spell_id);
        if (!spellInfo)
        {
            sLog.outError("Spell::EffectEnchantItemTmp: unknown spell id %i", spell_id);
            return;
        }

        Spell *spell = new Spell(m_caster, spellInfo, true);
        SpellCastTargets targets;
        targets.setItemTarget( itemTarget );
        spell->prepare(&targets);
        return;
    }

    if (!itemTarget)
        return;

    uint32 enchant_id = m_spellInfo->EffectMiscValue[eff_idx];

    if (!enchant_id)
    {
        sLog.outError("Spell %u Effect %u (SPELL_EFFECT_ENCHANT_ITEM_TEMPORARY) have 0 as enchanting id",m_spellInfo->Id,eff_idx);
        return;
    }

    SpellItemEnchantmentEntry const *pEnchant = sSpellItemEnchantmentStore.LookupEntry(enchant_id);
    if(!pEnchant)
    {
        sLog.outError("Spell %u Effect %u (SPELL_EFFECT_ENCHANT_ITEM_TEMPORARY) have nonexistent enchanting id %u ",m_spellInfo->Id,eff_idx,enchant_id);
        return;
    }

    // select enchantment duration
    uint32 duration;

    // rogue family enchantments exception by duration
    if(m_spellInfo->Id == 38615)
        duration = 1800;                                    // 30 mins
    // other rogue family enchantments always 1 hour (some have spell damage=0, but some have wrong data in EffBasePoints)
    else if(m_spellInfo->SpellFamilyName == SPELLFAMILY_ROGUE)
        duration = 3600;                                    // 1 hour
    // shaman family enchantments
    else if(m_spellInfo->SpellFamilyName == SPELLFAMILY_SHAMAN)
        duration = 1800;                                    // 30 mins
    // other cases with this SpellVisual already selected
    else if(m_spellInfo->SpellVisual[0] == 215)
        duration = 1800;                                    // 30 mins
    // some fishing pole bonuses
    else if(m_spellInfo->SpellVisual[0] == 563)
        duration = 600;                                     // 10 mins
    // shaman rockbiter enchantments
    else if(m_spellInfo->SpellVisual[0] == 0)
        duration = 1800;                                    // 30 mins
    else if(m_spellInfo->Id == 29702)
        duration = 300;                                     // 5 mins
    else if(m_spellInfo->Id == 37360)
        duration = 300;                                     // 5 mins
    // default case
    else
        duration = 3600;                                    // 1 hour

    // item can be in trade slot and have owner diff. from caster
    Player* item_owner = itemTarget->GetOwner();
    if(!item_owner)
        return;

    if(item_owner!=p_caster && p_caster->GetSession()->GetSecurity() > SEC_PLAYER && sWorld.getConfig(CONFIG_BOOL_GM_LOG_TRADE) )
    {
        sLog.outCommand(p_caster->GetSession()->GetAccountId(),"GM %s (Account: %u) enchanting(temp): %s (Entry: %d) for player: %s (Account: %u)",
            p_caster->GetName(), p_caster->GetSession()->GetAccountId(),
            itemTarget->GetProto()->Name1, itemTarget->GetEntry(),
            item_owner->GetName(), item_owner->GetSession()->GetAccountId());
    }

    // remove old enchanting before applying new if equipped
    item_owner->ApplyEnchantment(itemTarget,TEMP_ENCHANTMENT_SLOT, false);

    itemTarget->SetEnchantment(TEMP_ENCHANTMENT_SLOT, enchant_id, duration * 1000, 0);

    // add new enchanting if equipped
    item_owner->ApplyEnchantment(itemTarget, TEMP_ENCHANTMENT_SLOT, true);
}

void Spell::EffectTameCreature(SpellEffectIndex /*eff_idx*/)
{
    // Caster must be player, checked in Spell::CheckCast
    // Spell can be triggered, we need to check original caster prior to caster
    Player* plr = (Player*)GetAffectiveCaster();

    Creature* creatureTarget = (Creature*)unitTarget;

    // cast finish successfully
    //SendChannelUpdate(0);
    finish();

    Pet* pet = new Pet(HUNTER_PET);

    pet->SetCreateSpellID(m_spellInfo->Id);

    if(!pet->CreateBaseAtCreature(creatureTarget, (Unit*)plr))
    {
        delete pet;
        return;
    }

    // level of hunter pet can't be less owner level at 5 levels
    uint32 level = creatureTarget->getLevel() + 5 < plr->getLevel() ? (plr->getLevel() - 5) : creatureTarget->getLevel();

    // prepare visual effect for levelup
    pet->SetLevel(level - 1);

    // add to world
    if (!pet->Summon())
    {
        sLog.outError("Pet (guidlow %d, entry %d) not summoned from tame effect by undefined reason. ",
            pet->GetGUIDLow(), pet->GetEntry());
        delete pet;
        return;
    }

    // "kill" original creature
    creatureTarget->ForcedDespawn();

    // visual effect for levelup
    pet->SetLevel(level);
}

void Spell::EffectSummonPet(SpellEffectIndex eff_idx)
{
    uint32 petentry = m_spellInfo->EffectMiscValue[eff_idx];

    Pet *OldSummon = m_caster->GetPet();

    // if pet requested type already exist
    if( OldSummon )
    {
        // Preview summon is loading or deleting
        if(!OldSummon->IsInWorld())
            return;

        if(petentry == 0 || OldSummon->GetEntry() == petentry)
        {
            // pet in corpse state can't be summoned
            if( OldSummon->isDead() )
                return;

            OldSummon->GetMap()->Remove((Creature*)OldSummon,false);

            OldSummon->SetMap(m_caster->GetMap());

            m_caster->GetMap()->Add((Creature*)OldSummon);

            if(m_caster->GetTypeId() == TYPEID_PLAYER && OldSummon->isControlled() )
            {
                ((Player*)m_caster)->PetSpellInitialize();
            }
            return;
        }

        if(m_caster->GetTypeId() == TYPEID_PLAYER)
            OldSummon->Unsummon(OldSummon->getPetType() == HUNTER_PET ? PET_SAVE_AS_DELETED : PET_SAVE_NOT_IN_SLOT, m_caster);
        else
            return;
    }

    Pet* NewSummon = new Pet;

    uint32 originalSpellID = (m_IsTriggeredSpell && m_triggeredBySpellInfo) ? m_triggeredBySpellInfo->Id : m_spellInfo->Id;
    NewSummon->SetCreateSpellID(originalSpellID);

    // petentry==0 for hunter "call pet" (current pet summoned if any)
    if(m_caster->GetTypeId() == TYPEID_PLAYER && NewSummon->LoadPetFromDB((Player*)m_caster, petentry))
        return;

    // not error in case fail hunter call pet
    if (!petentry)
    {
        delete NewSummon;
        return;
    }

    CreatureInfo const* cInfo = sCreatureStorage.LookupEntry<CreatureInfo>(petentry);

    if(!cInfo)
    {
        sLog.outError("EffectSummonPet: creature entry %u not found.", petentry);
        delete NewSummon;
        return;
    }


    NewSummon->setPetType(SUMMON_PET);
    NewSummon->SetPetCounter(0);

    CreatureCreatePos pos(m_caster, m_caster->GetOrientation());

    if (!NewSummon->Create(0, pos, petentry, 0, m_caster))
    {
        delete NewSummon;
        return;
    }

    if (!NewSummon->Summon())
    {
        sLog.outError("Pet (guidlow %d, entry %d) not summoned by undefined reason. ",
            NewSummon->GetGUIDLow(), NewSummon->GetEntry());
        delete NewSummon;
        return;
    }

    if (NewSummon->getPetType() == SUMMON_PET)
    {
        // Remove Demonic Sacrifice auras (new pet)
        Unit::AuraList const& auraClassScripts = m_caster->GetAurasByType(SPELL_AURA_OVERRIDE_CLASS_SCRIPTS);
        for(Unit::AuraList::const_iterator itr = auraClassScripts.begin(); itr != auraClassScripts.end();)
        {
            if((*itr)->GetModifier()->m_miscvalue == 2228)
            {
                m_caster->RemoveAurasDueToSpell((*itr)->GetId());
                itr = auraClassScripts.begin();
            }
            else
                ++itr;
        }
    }

    DEBUG_LOG("New Pet has guid %u", NewSummon->GetGUIDLow());
}

void Spell::EffectLearnPetSpell(SpellEffectIndex eff_idx)
{
    if(m_caster->GetTypeId() != TYPEID_PLAYER)
        return;

    Player *_player = (Player*)m_caster;

    Pet *pet = _player->GetPet();
    if(!pet)
        return;
    if(!pet->isAlive())
        return;

    SpellEntry const *learn_spellproto = sSpellStore.LookupEntry(m_spellInfo->EffectTriggerSpell[eff_idx]);
    if(!learn_spellproto)
        return;

    pet->learnSpell(learn_spellproto->Id);

    pet->SavePetToDB(PET_SAVE_AS_CURRENT);
    _player->PetSpellInitialize();
}

void Spell::EffectTaunt(SpellEffectIndex /*eff_idx*/)
{
    if (!unitTarget)
        return;

    // this effect use before aura Taunt apply for prevent taunt already attacking target
    // for spell as marked "non effective at already attacking target"
    if (unitTarget->GetTypeId() != TYPEID_PLAYER)
    {
        if (unitTarget->getVictim()==m_caster)
        {
            SendCastResult(SPELL_FAILED_DONT_REPORT);
            return;
        }
    }

    // Also use this effect to set the taunter's threat to the taunted creature's highest value
    if (unitTarget->CanHaveThreatList() && unitTarget->getThreatManager().getCurrentVictim())
        unitTarget->getThreatManager().addThreat(m_caster,unitTarget->getThreatManager().getCurrentVictim()->getThreat());
}

void Spell::EffectWeaponDmg(SpellEffectIndex eff_idx)
{
    if(!unitTarget)
        return;
    if(!unitTarget->isAlive())
        return;

    // multiple weapon dmg effect workaround
    // execute only the last weapon damage
    // and handle all effects at once
    for (int j = 0; j < MAX_EFFECT_INDEX; ++j)
    {
        switch(m_spellInfo->Effect[j])
        {
            case SPELL_EFFECT_WEAPON_DAMAGE:
            case SPELL_EFFECT_WEAPON_DAMAGE_NOSCHOOL:
            case SPELL_EFFECT_NORMALIZED_WEAPON_DMG:
            case SPELL_EFFECT_WEAPON_PERCENT_DAMAGE:
                if (j < int(eff_idx))                             // we must calculate only at last weapon effect
                    return;
            break;
        }
    }

    // some spell specific modifiers
    bool spellBonusNeedWeaponDamagePercentMod = false;      // if set applied weapon damage percent mode to spell bonus

    float weaponDamagePercentMod = 1.0f;                    // applied to weapon damage and to fixed effect damage bonus
    float totalDamagePercentMod  = 1.0f;                    // applied to final bonus+weapon damage
    bool normalized = false;

    int32 spell_bonus = 0;                                  // bonus specific for spell

    switch(m_spellInfo->SpellFamilyName)
    {
        case SPELLFAMILY_GENERIC:
        {
            switch(m_spellInfo->Id)
            {
                // for spells with divided damage to targets
                case 66765: case 66809: case 67331:         // Meteor Fists
                case 67333:                                 // Meteor Fists
                case 69055:                                 // Bone Slice
                case 71021:                                 // Saber Lash
                {
                    uint32 count = 0;
                    for(std::list<TargetInfo>::iterator ihit = m_UniqueTargetInfo.begin(); ihit != m_UniqueTargetInfo.end(); ++ihit)
                        if(ihit->effectMask & (1<<eff_idx))
                            ++count;

                    totalDamagePercentMod /= float(count);  // divide to all targets
                    break;
                }
            }
            break;
        }
        case SPELLFAMILY_DRUID:
        {
            // Rend and Tear ( on Maul / Shred )
            if (m_spellInfo->SpellFamilyFlags & UI64LIT(0x0000000000008800))
            {
                if(unitTarget && unitTarget->HasAuraState(AURA_STATE_BLEEDING))
                {
                    Unit::AuraList const& aura = m_caster->GetAurasByType(SPELL_AURA_DUMMY);
                    for(Unit::AuraList::const_iterator itr = aura.begin(); itr != aura.end(); ++itr)
                    {
                        if ((*itr)->GetSpellProto()->SpellIconID == 2859 && (*itr)->GetEffIndex() == 0)
                        {
                            totalDamagePercentMod += (totalDamagePercentMod * (*itr)->GetModifier()->m_amount) / 100;
                            break;
                        }
                    }
                }
            }
            break;
        }
        case SPELLFAMILY_WARRIOR:
        {
            // Devastate
            if(m_spellInfo->SpellVisual[0] == 12295 && m_spellInfo->SpellIconID == 1508)
            {
                // Sunder Armor
                Aura* sunder = unitTarget->GetAura(SPELL_AURA_MOD_RESISTANCE_PCT, SPELLFAMILY_WARRIOR, UI64LIT(0x0000000000004000), 0x00000000, m_caster->GetObjectGuid());

                // Devastate bonus and sunder armor refresh
                if (sunder)
                {
                    sunder->GetHolder()->RefreshHolder();
                    spell_bonus += sunder->GetStackAmount() * CalculateDamage(EFFECT_INDEX_2, unitTarget);
                }

                // Devastate causing Sunder Armor Effect
                // and no need to cast over max stack amount
                if (!sunder || sunder->GetStackAmount() < sunder->GetSpellProto()->StackAmount)
                    m_caster->CastSpell(unitTarget, 58567, true);
                    if (Aura *aura = m_caster->GetDummyAura(58388))
                        m_caster->CastSpell (unitTarget, 58567, true);
            }
            break;
        }
        case SPELLFAMILY_ROGUE:
        {
            // Mutilate (for each hand)
            if(m_spellInfo->SpellFamilyFlags & UI64LIT(0x600000000))
            {
                bool found = false;
                // fast check
                if(unitTarget->HasAuraState(AURA_STATE_DEADLY_POISON))
                    found = true;
                // full aura scan
                else
                {
                    Unit::SpellAuraHolderMap const& auras = unitTarget->GetSpellAuraHolderMap();
                    for(Unit::SpellAuraHolderMap::const_iterator itr = auras.begin(); itr!=auras.end(); ++itr)
                    {
                        if(itr->second->GetSpellProto()->Dispel == DISPEL_POISON)
                        {
                            found = true;
                            break;
                        }
                    }
                }

                if(found)
                    totalDamagePercentMod *= 1.2f;          // 120% if poisoned
            }
            // Fan of Knives
            else if (m_caster->GetTypeId()==TYPEID_PLAYER && (m_spellInfo->SpellFamilyFlags & UI64LIT(0x0004000000000000)))
            {
                Item* weapon = ((Player*)m_caster)->GetWeaponForAttack(m_attackType,true,true);
                if (weapon && weapon->GetProto()->SubClass == ITEM_SUBCLASS_WEAPON_DAGGER)
                    totalDamagePercentMod *= 1.5f;          // 150% to daggers
            }
            // Ghostly Strike
            else if (m_caster->GetTypeId() == TYPEID_PLAYER && m_spellInfo->Id == 14278)
            {
                Item* weapon = ((Player*)m_caster)->GetWeaponForAttack(m_attackType,true,true);
                if (weapon && weapon->GetProto()->SubClass == ITEM_SUBCLASS_WEAPON_DAGGER)
                    totalDamagePercentMod *= 1.44f;         // 144% to daggers
            }
            // Hemorrhage
            else if (m_caster->GetTypeId() == TYPEID_PLAYER && (m_spellInfo->SpellFamilyFlags & UI64LIT(0x2000000)))
            {
                Item* weapon = ((Player*)m_caster)->GetWeaponForAttack(m_attackType,true,true);
                if (weapon && weapon->GetProto()->SubClass == ITEM_SUBCLASS_WEAPON_DAGGER)
                    totalDamagePercentMod *= 1.45f;         // 145% to daggers
            }
            break;
        }
        case SPELLFAMILY_PALADIN:
        {
            // Judgement of Command - receive benefit from Spell Damage and Attack Power
            if(m_spellInfo->SpellFamilyFlags & UI64LIT(0x00020000000000))
            {
                float ap = m_caster->GetTotalAttackPowerValue(BASE_ATTACK);
                int32 holy = m_caster->SpellBaseDamageBonusDone(GetSpellSchoolMask(m_spellInfo));
                if (holy < 0)
                    holy = 0;
                spell_bonus += int32(ap * 0.08f) + int32(holy * 13 / 100);
            }
            break;
        }
        case SPELLFAMILY_HUNTER:
        {
            // Kill Shot
            if (m_spellInfo->SpellFamilyFlags & UI64LIT(0x80000000000000))
            {
                // 0.4*RAP added to damage (that is 0.2 if we apply PercentMod (200%) to spell_bonus, too)
                spellBonusNeedWeaponDamagePercentMod = true;
                spell_bonus += int32( 0.2f * m_caster->GetTotalAttackPowerValue(RANGED_ATTACK) );
            }
            break;
        }
        case SPELLFAMILY_SHAMAN:
        {
            // Skyshatter Harness item set bonus
            // Stormstrike
            if(m_spellInfo->SpellFamilyFlags & UI64LIT(0x001000000000))
            {
                Unit::AuraList const& m_OverrideClassScript = m_caster->GetAurasByType(SPELL_AURA_OVERRIDE_CLASS_SCRIPTS);
                for(Unit::AuraList::const_iterator citr = m_OverrideClassScript.begin(); citr != m_OverrideClassScript.end(); ++citr)
                {
                    // Stormstrike AP Buff
                    if ( (*citr)->GetModifier()->m_miscvalue == 5634 )
                    {
                        m_caster->CastSpell(m_caster, 38430, true, NULL, *citr);
                        break;
                    }
                }
            }
            break;
        }
        case SPELLFAMILY_DEATHKNIGHT:
        {
            // Blood Strike, Heart Strike, Obliterate
            // Blood-Caked Strike
            if (m_spellInfo->SpellFamilyFlags & UI64LIT(0x0002000001400000) ||
                m_spellInfo->SpellIconID == 1736)
            {
                uint32 count = 0;
                Unit::SpellAuraHolderMap const& auras = unitTarget->GetSpellAuraHolderMap();
                for(Unit::SpellAuraHolderMap::const_iterator itr = auras.begin(); itr!=auras.end(); ++itr)
                {
                    if(itr->second->GetSpellProto()->Dispel == DISPEL_DISEASE &&
                        itr->second->GetCasterGuid() == m_caster->GetObjectGuid())
                        ++count;
                }

                if (count)
                {
                    // Effect 1(for Blood-Caked Strike)/3(other) damage is bonus
                    float bonus = count * CalculateDamage(m_spellInfo->SpellIconID == 1736 ? EFFECT_INDEX_0 : EFFECT_INDEX_2, unitTarget) / 100.0f;
                    // Blood Strike, Blood-Caked Strike and Obliterate store bonus*2
                    if (m_spellInfo->SpellFamilyFlags & UI64LIT(0x0002000000400000) ||
                        m_spellInfo->SpellIconID == 1736)
                        bonus /= 2.0f;

                    totalDamagePercentMod *= 1.0f + bonus;
                }

                // Heart Strike secondary target
                if (m_spellInfo->SpellIconID == 3145)
                    if (m_targets.getUnitTarget() != unitTarget)
                        weaponDamagePercentMod /= 2.0f;
            }
            // Glyph of Blood Strike
            if( m_spellInfo->SpellFamilyFlags & UI64LIT(0x0000000000400000) &&
                m_caster->HasAura(59332) &&
                unitTarget->HasAuraType(SPELL_AURA_MOD_DECREASE_SPEED))
            {
                totalDamagePercentMod *= 1.2f;              // 120% if snared
            }
            // Glyph of Death Strike
            if( m_spellInfo->SpellFamilyFlags & UI64LIT(0x0000000000000010) &&
                m_caster->HasAura(59336))
            {
                int32 rp = m_caster->GetPower(POWER_RUNIC_POWER) / 10;
                if(rp > 25)
                    rp = 25;
                totalDamagePercentMod *= 1.0f + rp / 100.0f;
            }
            // Glyph of Plague Strike
            if( m_spellInfo->SpellFamilyFlags & UI64LIT(0x0000000000000001) &&
                m_caster->HasAura(58657) )
            {
                totalDamagePercentMod *= 1.2f;
            }
            // Rune strike
            if( m_spellInfo->SpellIconID == 3007)
            {
                int32 count = CalculateDamage(EFFECT_INDEX_2, unitTarget);
                spell_bonus += int32(count * m_caster->GetTotalAttackPowerValue(BASE_ATTACK) / 100.0f);
            }
            break;
        }
    }

    int32 fixed_bonus = 0;
    for (int j = 0; j < MAX_EFFECT_INDEX; ++j)
    {
        switch(m_spellInfo->Effect[j])
        {
            case SPELL_EFFECT_WEAPON_DAMAGE:
            case SPELL_EFFECT_WEAPON_DAMAGE_NOSCHOOL:
                fixed_bonus += CalculateDamage(SpellEffectIndex(j), unitTarget);
                break;
            case SPELL_EFFECT_NORMALIZED_WEAPON_DMG:
                fixed_bonus += CalculateDamage(SpellEffectIndex(j), unitTarget);
                normalized = true;
                break;
            case SPELL_EFFECT_WEAPON_PERCENT_DAMAGE:
                weaponDamagePercentMod *= float(CalculateDamage(SpellEffectIndex(j), unitTarget)) / 100.0f;

                // applied only to prev.effects fixed damage
                fixed_bonus = int32(fixed_bonus*weaponDamagePercentMod);
                break;
            default:
                break;                                      // not weapon damage effect, just skip
        }
    }

    // apply weaponDamagePercentMod to spell bonus also
    if(spellBonusNeedWeaponDamagePercentMod)
        spell_bonus = int32(spell_bonus*weaponDamagePercentMod);

    // non-weapon damage
    int32 bonus = spell_bonus + fixed_bonus;

    // apply to non-weapon bonus weapon total pct effect, weapon total flat effect included in weapon damage
    if(bonus)
    {
        UnitMods unitMod;
        switch(m_attackType)
        {
            default:
            case BASE_ATTACK:   unitMod = UNIT_MOD_DAMAGE_MAINHAND; break;
            case OFF_ATTACK:    unitMod = UNIT_MOD_DAMAGE_OFFHAND;  break;
            case RANGED_ATTACK: unitMod = UNIT_MOD_DAMAGE_RANGED;   break;
        }

        float weapon_total_pct  = m_caster->GetModifierValue(unitMod, TOTAL_PCT);
        bonus = int32(bonus*weapon_total_pct);
    }

    // + weapon damage with applied weapon% dmg to base weapon damage in call
    bonus += int32(m_caster->CalculateDamage(m_attackType, normalized)*weaponDamagePercentMod);

    // total damage
    bonus = int32(bonus*totalDamagePercentMod);

    // prevent negative damage
    m_damage+= uint32(bonus > 0 ? bonus : 0);

    // Hemorrhage
    if (m_spellInfo->SpellFamilyName==SPELLFAMILY_ROGUE && (m_spellInfo->SpellFamilyFlags & UI64LIT(0x2000000)))
    {
        if(m_caster->GetTypeId()==TYPEID_PLAYER)
            m_caster->AddComboPoints(unitTarget, 1);
    }
    // Mangle (Cat): CP
    else if (m_spellInfo->SpellFamilyName==SPELLFAMILY_DRUID && (m_spellInfo->SpellFamilyFlags==UI64LIT(0x0000040000000000)))
    {
        if(m_caster->GetTypeId()==TYPEID_PLAYER)
            m_caster->AddComboPoints(unitTarget, 1);
    }

    // take ammo
    if(m_attackType == RANGED_ATTACK && m_caster->GetTypeId() == TYPEID_PLAYER)
    {
        Item *pItem = ((Player*)m_caster)->GetWeaponForAttack(RANGED_ATTACK, true, false);

        // wands don't have ammo
        if (!pItem || pItem->GetProto()->SubClass == ITEM_SUBCLASS_WEAPON_WAND)
            return;

        if (pItem->GetProto()->InventoryType == INVTYPE_THROWN)
        {
            if(pItem->GetMaxStackCount()==1)
            {
                // decrease durability for non-stackable throw weapon
                ((Player*)m_caster)->DurabilityPointLossForEquipSlot(EQUIPMENT_SLOT_RANGED);
            }
            else
            {
                // decrease items amount for stackable throw weapon
                uint32 count = 1;
                ((Player*)m_caster)->DestroyItemCount( pItem, count, true);
            }
        }
        else if(uint32 ammo = ((Player*)m_caster)->GetUInt32Value(PLAYER_AMMO_ID))
            ((Player*)m_caster)->DestroyItemCount(ammo, 1, true);
    }
}

void Spell::EffectThreat(SpellEffectIndex /*eff_idx*/)
{
    if(!unitTarget || !unitTarget->isAlive() || !m_caster->isAlive())
        return;

    if(!unitTarget->CanHaveThreatList())
        return;

    unitTarget->AddThreat(m_caster, float(damage), false, GetSpellSchoolMask(m_spellInfo), m_spellInfo);
}

void Spell::EffectHealMaxHealth(SpellEffectIndex /*eff_idx*/)
{
    if(!unitTarget)
        return;
    if(!unitTarget->isAlive())
        return;

    uint32 heal = m_caster->GetMaxHealth();

    m_healing += heal;
}

void Spell::EffectInterruptCast(SpellEffectIndex eff_idx)
{
    if(!unitTarget)
        return;
    if(!unitTarget->isAlive())
        return;

    // TODO: not all spells that used this effect apply cooldown at school spells
    // also exist case: apply cooldown to interrupted cast only and to all spells
    for (uint32 i = CURRENT_FIRST_NON_MELEE_SPELL; i < CURRENT_MAX_SPELL; ++i)
    {
        if (Spell* spell = unitTarget->GetCurrentSpell(CurrentSpellTypes(i)))
        {
            SpellEntry const* curSpellInfo = spell->m_spellInfo;
            // check if we can interrupt spell
            if ((curSpellInfo->InterruptFlags & SPELL_INTERRUPT_FLAG_INTERRUPT) && curSpellInfo->PreventionType == SPELL_PREVENTION_TYPE_SILENCE )
            {
                unitTarget->ProhibitSpellSchool(GetSpellSchoolMask(curSpellInfo), unitTarget->CalculateSpellDuration(m_caster, GetSpellDuration(m_spellInfo), m_spellInfo, eff_idx));
                unitTarget->InterruptSpell(CurrentSpellTypes(i),false);
            }
        }
    }
}

void Spell::EffectSummonObjectWild(SpellEffectIndex eff_idx)
{
    uint32 gameobject_id = m_spellInfo->EffectMiscValue[eff_idx];

    GameObject* pGameObj = new GameObject;

    WorldObject* target = focusObject;
    if( !target )
        target = m_caster;

    float x, y, z;
    if(m_targets.m_targetMask & TARGET_FLAG_DEST_LOCATION)
    {
        x = m_targets.m_destX;
        y = m_targets.m_destY;
        z = m_targets.m_destZ;
    }
    else
        m_caster->GetClosePoint(x, y, z, DEFAULT_WORLD_OBJECT_SIZE);

    Map *map = target->GetMap();

    if(!pGameObj->Create(map->GenerateLocalLowGuid(HIGHGUID_GAMEOBJECT), gameobject_id, map,
        m_caster->GetPhaseMask(), x, y, z, target->GetOrientation(), 0.0f, 0.0f, 0.0f, 0.0f, GO_ANIMPROGRESS_DEFAULT, GO_STATE_READY))
    {
        delete pGameObj;
        return;
    }

    int32 duration = GetSpellDuration(m_spellInfo);

    pGameObj->SetRespawnTime(duration > 0 ? duration/IN_MILLISECONDS : 0);
    pGameObj->SetSpellId(m_spellInfo->Id);

    // Wild object not have owner and check clickable by players
    map->Add(pGameObj);

    if(pGameObj->GetGoType() == GAMEOBJECT_TYPE_FLAGDROP && m_caster->GetTypeId() == TYPEID_PLAYER)
    {
        Player *pl = (Player*)m_caster;
        BattleGround* bg = ((Player *)m_caster)->GetBattleGround();

        switch(pGameObj->GetMapId())
        {
            case 489:                                       //WS
            {
                if(bg && bg->GetTypeID(true)==BATTLEGROUND_WS && bg->GetStatus() == STATUS_IN_PROGRESS)
                {
                    Team team = pl->GetTeam() == ALLIANCE ? HORDE : ALLIANCE;

                    ((BattleGroundWS*)bg)->SetDroppedFlagGuid(pGameObj->GetObjectGuid(), team);
                }
                break;
            }
            case 566:                                       //EY
            {
                if(bg && bg->GetTypeID(true)==BATTLEGROUND_EY && bg->GetStatus() == STATUS_IN_PROGRESS)
                {
                    ((BattleGroundEY*)bg)->SetDroppedFlagGuid(pGameObj->GetObjectGuid());
                }
                break;
            }
        }
    }

    pGameObj->SummonLinkedTrapIfAny();
}

void Spell::EffectScriptEffect(SpellEffectIndex eff_idx)
{
    // TODO: we must implement hunter pet summon at login there (spell 6962)

    switch(m_spellInfo->SpellFamilyName)
    {
        case SPELLFAMILY_GENERIC:
        {
            switch(m_spellInfo->Id)
            {
                case 6962:                                  // Called pet
                {
                    if (m_caster->GetTypeId() != TYPEID_PLAYER)
                        return;

                    if (((Player*)m_caster)->GetTemporaryUnsummonedPetNumber() != 0 )
                        ((Player*)m_caster)->ResummonPetTemporaryUnSummonedIfAny();
                    else
                        ((Player*)m_caster)->LoadPet();
                    return;
                }
                case 8856:                                  // Bending Shinbone
                {
                    if (!itemTarget && m_caster->GetTypeId()!=TYPEID_PLAYER)
                        return;

                    uint32 spell_id = 0;
                    switch(urand(1, 5))
                    {
                        case 1:  spell_id = 8854; break;
                        default: spell_id = 8855; break;
                    }

                    m_caster->CastSpell(m_caster,spell_id,true,NULL);
                    return;
                }
                case 17512:                                 // Piccolo of the Flaming Fire
                {
                    if (!unitTarget || unitTarget->GetTypeId() != TYPEID_PLAYER)
                        return;

                    unitTarget->HandleEmoteCommand(EMOTE_STATE_DANCE);
                    return;
                }
                case 20589:                                 // Escape artist
                {
                    if (!unitTarget)
                        return;

                    unitTarget->RemoveSpellsCausingAura(SPELL_AURA_MOD_ROOT);
                    unitTarget->RemoveSpellsCausingAura(SPELL_AURA_MOD_DECREASE_SPEED);
                    return;
                }
                case 22539:                                 // Shadow Flame (All script effects, not just end ones to
                case 22972:                                 // prevent player from dodging the last triggered spell)
                case 22975:
                case 22976:
                case 22977:
                case 22978:
                case 22979:
                case 22980:
                case 22981:
                case 22982:
                case 22983:
                case 22984:
                case 22985:
                {
                    if (!unitTarget || !unitTarget->isAlive())
                        return;

                    // Onyxia Scale Cloak
                    if (unitTarget->GetDummyAura(22683))
                        return;

                    // Shadow Flame
                    m_caster->CastSpell(unitTarget, 22682, true);
                    return;
                }
                case 24194:                                 // Uther's Tribute
                case 24195:                                 // Grom's Tribute
                {
                    if (m_caster->GetTypeId() != TYPEID_PLAYER)
                        return;

                    uint8 race = m_caster->getRace();
                    uint32 spellId = 0;

                    switch(m_spellInfo->Id)
                    {
                        case 24194:
                            switch(race)
                            {
                                case RACE_HUMAN:            spellId = 24105; break;
                                case RACE_DWARF:            spellId = 24107; break;
                                case RACE_NIGHTELF:         spellId = 24108; break;
                                case RACE_GNOME:            spellId = 24106; break;
                                case RACE_DRAENEI:          spellId = 69533; break;
                            }
                            break;
                        case 24195:
                            switch(race)
                            {
                                case RACE_ORC:              spellId = 24104; break;
                                case RACE_UNDEAD:           spellId = 24103; break;
                                case RACE_TAUREN:           spellId = 24102; break;
                                case RACE_TROLL:            spellId = 24101; break;
                                case RACE_BLOODELF:         spellId = 69530; break;
                            }
                            break;
                    }

                    if (spellId)
                        m_caster->CastSpell(m_caster, spellId, true);

                    return;
                }
                case 24590:                                 // Brittle Armor - need remove one 24575 Brittle Armor aura
                    unitTarget->RemoveAuraHolderFromStack(24575);
                    return;
                case 24717:                                 // Pirate Costume
                {
                    if (!unitTarget || unitTarget->GetTypeId() != TYPEID_PLAYER)
                        return;

                    // Pirate Costume (male or female)
                    m_caster->CastSpell(unitTarget, unitTarget->getGender() == GENDER_MALE ? 24708 : 24709, true);
                    return;
                }
                case 24718:                                 // Ninja Costume
                {
                    if (!unitTarget || unitTarget->GetTypeId() != TYPEID_PLAYER)
                        return;

                    // Ninja Costume (male or female)
                    m_caster->CastSpell(unitTarget, unitTarget->getGender() == GENDER_MALE ? 24711 : 24710, true);
                    return;
                }
                case 24719:                                 // Leper Gnome Costume
                {
                    if (!unitTarget || unitTarget->GetTypeId() != TYPEID_PLAYER)
                        return;

                    // Leper Gnome Costume (male or female)
                    m_caster->CastSpell(unitTarget, unitTarget->getGender() == GENDER_MALE ? 24712 : 24713, true);
                    return;
                }
                case 24720:                                 // Random Costume
                {
                    if (!unitTarget || unitTarget->GetTypeId() != TYPEID_PLAYER)
                        return;

                    uint32 spellId = 0;

                    switch(urand(0, 6))
                    {
                        case 0:
                            spellId = unitTarget->getGender() == GENDER_MALE ? 24708 : 24709;
                            break;
                        case 1:
                            spellId = unitTarget->getGender() == GENDER_MALE ? 24711 : 24710;
                            break;
                        case 2:
                            spellId = unitTarget->getGender() == GENDER_MALE ? 24712 : 24713;
                            break;
                        case 3:
                            spellId = 24723;
                            break;
                        case 4:
                            spellId = 24732;
                            break;
                        case 5:
                            spellId = unitTarget->getGender() == GENDER_MALE ? 24735 : 24736;
                            break;
                        case 6:
                            spellId = 24740;
                            break;
                    }

                    m_caster->CastSpell(unitTarget, spellId, true);
                    return;
                }
                case 24737:                                 // Ghost Costume
                {
                    if (!unitTarget || unitTarget->GetTypeId() != TYPEID_PLAYER)
                        return;

                    // Ghost Costume (male or female)
                    m_caster->CastSpell(unitTarget, unitTarget->getGender() == GENDER_MALE ? 24735 : 24736, true);
                    return;
                }
                case 24751:                                 // Trick or Treat
                {
                    if (!unitTarget || unitTarget->GetTypeId() != TYPEID_PLAYER)
                        return;

                    // Tricked or Treated
                    unitTarget->CastSpell(unitTarget, 24755, true);

                    if (roll_chance_i(50))
                    {
                        // Treat
                        unitTarget->CastSpell(unitTarget, 24715, true);
                    }
                    else
                    {
                        if (roll_chance_i(14))              // Trick (can be different critter models). 14% since below can have 1 of 6
                            unitTarget->CastSpell(unitTarget, 24753, true);
                        else                                // Random Costume, 6 different (plus add. for gender)
                            unitTarget->CastSpell(unitTarget, 24720, true);
                    }

                    return;
                }
                case 26275:                                 // PX-238 Winter Wondervolt TRAP
                {
                    uint32 spells[4] = { 26272, 26157, 26273, 26274 };

                    // check presence
                    for(int j = 0; j < 4; ++j)
                        if (unitTarget->HasAura(spells[j], EFFECT_INDEX_0))
                            return;

                    // select spell
                    uint32 iTmpSpellId = spells[urand(0,3)];

                    // cast
                    unitTarget->CastSpell(unitTarget, iTmpSpellId, true);
                    return;
                }
                case 25140:                                 // Orb teleport spells
                case 25143:
                case 25650:
                case 25652:
                case 29128:
                case 29129:
                case 35376:
                case 35727:
                {
                    if (!unitTarget)
                        return;

                    uint32 spellid;
                    switch(m_spellInfo->Id)
                    {
                        case 25140: spellid =  32571; break;
                        case 25143: spellid =  32572; break;
                        case 25650: spellid =  30140; break;
                        case 25652: spellid =  30141; break;
                        case 29128: spellid =  32568; break;
                        case 29129: spellid =  32569; break;
                        case 35376: spellid =  25649; break;
                        case 35727: spellid =  35730; break;
                        default:
                            return;
                    }

                    unitTarget->CastSpell(unitTarget,spellid,false);
                    return;
                }
                case 26004:                                 // Mistletoe (stat buff)
                {
                    if(!unitTarget)
                        return;

                    unitTarget->HandleEmoteCommand(EMOTE_ONESHOT_CHEER);
                    return;
                }
                case 26218:                                 // Mistletoe (creation)
                {
                    if (!unitTarget || unitTarget->GetTypeId() != TYPEID_PLAYER)
                        return;

                    uint32 spells[3] = {26206, 26207, 45036};

                    m_caster->CastSpell(unitTarget, spells[urand(0, 2)], true);
                    return;
                }
                case 26465:                                 // Mercurial Shield - need remove one 26464 Mercurial Shield aura
                    unitTarget->RemoveAuraHolderFromStack(26464);
                    return;
                case 26656:                                 // Summon Black Qiraji Battle Tank
                {
                    if (!unitTarget)
                        return;

                    // Prevent stacking of mounts
                    unitTarget->RemoveSpellsCausingAura(SPELL_AURA_MOUNTED);

                    // Two separate mounts depending on area id (allows use both in and out of specific instance)
                    if (unitTarget->GetAreaId() == 3428)
                        unitTarget->CastSpell(unitTarget, 25863, false);
                    else
                        unitTarget->CastSpell(unitTarget, 26655, false);

                    return;
                }
                case 26678:                                 //Heart Candy
                {
                    uint32 item=0;
                    switch ( urand(0, 7) )
                    {
                        case 0:
                            item = 21816; break;
                        case 1:
                            item = 21817; break;
                        case 2:
                            item = 21818; break;
                        case 3:
                            item = 21819; break;
                        case 4:
                            item = 21820; break;
                        case 5:
                            item = 21821; break;
                        case 6:
                            item = 21822; break;
                        case 7: 
                            item = 21823; break;
                    }
                    if (item)
                        DoCreateItem(eff_idx,item);
                    break;
                }
                case 29830:                                 // Mirren's Drinking Hat
                {
                    uint32 item = 0;
                    switch ( urand(1, 6) )
                    {
                        case 1:
                        case 2:
                        case 3:
                            item = 23584; break;            // Loch Modan Lager
                        case 4:
                        case 5:
                            item = 23585; break;            // Stouthammer Lite
                        case 6:
                            item = 23586; break;            // Aerie Peak Pale Ale
                    }

                    if (item)
                        DoCreateItem(eff_idx,item);

                    break;
                }
                case 30918:                                 // Improved Sprint
                {
                    if (!unitTarget)
                        return;

                    // Removes snares and roots.
                    unitTarget->RemoveAurasAtMechanicImmunity(IMMUNE_TO_ROOT_AND_SNARE_MASK,30918,true);
                    break;
                }
                case 39835:                                 // Needle Spine (Warlord Najentus)
                {
                    if (!unitTarget)
                        return;

                    // TODO likely that this spell should have m_caster as Original caster, but conflicts atm with TARGET_ALL_FRIENDLY_UNITS_AROUND_CASTER
                    unitTarget->CastSpell(unitTarget, 39968, true);
                }
                case 41055:                                 // Copy Weapon
                {
                    if (m_caster->GetTypeId() != TYPEID_UNIT || !unitTarget || unitTarget->GetTypeId() != TYPEID_PLAYER)
                        return;

                    if (Item* pItem = ((Player*)unitTarget)->GetWeaponForAttack(BASE_ATTACK))
                    {
                        ((Creature*)m_caster)->SetVirtualItem(VIRTUAL_ITEM_SLOT_0, pItem->GetEntry());

                        // Unclear what this spell should do
                        unitTarget->CastSpell(m_caster, m_spellInfo->CalculateSimpleValue(eff_idx), true);
                    }

                    return;
                }
                case 41126:                                 // Flame Crash
                {
                    if (!unitTarget)
                        return;

                    unitTarget->CastSpell(unitTarget, 41131, true);
                    break;
                }
                case 43365:                                 // The Cleansing: Shrine Cast
                {
                    if (m_caster->GetTypeId() != TYPEID_PLAYER)
                        return;

                    // Script Effect Player Cast Mirror Image
                    m_caster->CastSpell(m_caster, 50217, true);
                    return;
                }
                case 44364:                                 // Rock Falcon Primer
                {
                    if (!unitTarget || unitTarget->GetTypeId() != TYPEID_PLAYER)
                        return;

                    // Are there anything special with this, a random chance or condition?
                    // Feeding Rock Falcon
                    unitTarget->CastSpell(unitTarget, m_spellInfo->CalculateSimpleValue(eff_idx), true, NULL, NULL, unitTarget->GetObjectGuid(), m_spellInfo);
                    return;
                }
                case 43375:
                case 43972:                                // Mixing Blood for Quest 11306 
                {
                    switch(urand(0, 3))
                    {
                        case 0 : m_caster->CastSpell(m_caster, 43378, true); break;
                        case 1 : m_caster->CastSpell(m_caster, 43376, true); break;
                        case 2 : m_caster->CastSpell(m_caster, 43377, true); break;
                        case 3 : m_caster->CastSpell(m_caster, 43970, true); break;
                    }
                    break;
                }
                case 44455:                                 // Character Script Effect Reverse Cast
                {
                    if (!unitTarget || unitTarget->GetTypeId() != TYPEID_UNIT)
                        return;

                    Creature* pTarget = (Creature*)unitTarget;

                    if (const SpellEntry *pSpell = sSpellStore.LookupEntry(m_spellInfo->CalculateSimpleValue(eff_idx)))
                    {
                        // if we used item at least once...
                        if (pTarget->IsTemporarySummon() && int32(pTarget->GetEntry()) == pSpell->EffectMiscValue[eff_idx])
                        {
                            TemporarySummon* pSummon = (TemporarySummon*)pTarget;

                            // can only affect "own" summoned
                            if (pSummon->GetSummonerGuid() == m_caster->GetObjectGuid())
                            {
                                if (pTarget->hasUnitState(UNIT_STAT_ROAMING | UNIT_STAT_ROAMING_MOVE))
                                    pTarget->GetMotionMaster()->MovementExpired();

                                // trigger cast of quest complete script (see code for this spell below)
                                pTarget->CastSpell(pTarget, 44462, true);

                                pTarget->GetMotionMaster()->MovePoint(0, m_caster->GetPositionX(), m_caster->GetPositionY(), m_caster->GetPositionZ());
                            }

                            return;
                        }

                        // or if it is first time used item, cast summon and despawn the target
                        m_caster->CastSpell(pTarget, pSpell, true);
                        pTarget->ForcedDespawn();

                        // TODO: here we should get pointer to the just summoned and make it move.
                        // without, it will be one extra use of quest item
                    }

                    return;
                }
                case 44462:                                 // Cast Quest Complete on Master
                {
                    if (m_caster->GetTypeId() != TYPEID_UNIT)
                        return;

                    Creature* pQuestCow = NULL;

                    float range = 20.0f;

                    // search for a reef cow nearby
                    MaNGOS::NearestCreatureEntryWithLiveStateInObjectRangeCheck u_check(*m_caster, 24797, true, range);
                    MaNGOS::CreatureLastSearcher<MaNGOS::NearestCreatureEntryWithLiveStateInObjectRangeCheck> searcher(pQuestCow, u_check);

                    Cell::VisitGridObjects(m_caster, searcher, range);

                    // no cows found, so return
                    if (!pQuestCow)
                        return;

                    if (!((Creature*)m_caster)->IsTemporarySummon())
                        return;

                    if (const SpellEntry *pSpell = sSpellStore.LookupEntry(m_spellInfo->CalculateSimpleValue(eff_idx)))
                    {
                        TemporarySummon* pSummon = (TemporarySummon*)m_caster;

                        // all ok, so make summoner cast the quest complete
                        if (Unit* pSummoner = pSummon->GetSummoner())
                            pSummoner->CastSpell(pSummoner, pSpell, true);
                    }

                    return;
                }
                case 44876:                                 // Force Cast - Portal Effect: Sunwell Isle
                {
                    if (!unitTarget)
                        return;

                    unitTarget->CastSpell(unitTarget, 44870, true);
                    break;
                }
                case 45204: // Clone Me!
                    unitTarget->CastSpell(m_caster, damage, true);
                    break;
                case 45206:                                 // Copy Off-hand Weapon
                {
                    if (m_caster->GetTypeId() != TYPEID_UNIT || !unitTarget || unitTarget->GetTypeId() != TYPEID_PLAYER)
                        return;

                    if (Item* pItem = ((Player*)unitTarget)->GetWeaponForAttack(OFF_ATTACK))
                    {
                        ((Creature*)m_caster)->SetVirtualItem(VIRTUAL_ITEM_SLOT_1, pItem->GetEntry());

                        // Unclear what this spell should do
                        unitTarget->CastSpell(m_caster, m_spellInfo->CalculateSimpleValue(eff_idx), true);
                    }

                    return;
                }
                case 45668:                                 // Ultra-Advanced Proto-Typical Shortening Blaster
                {
                    if (!unitTarget || unitTarget->GetTypeId() != TYPEID_UNIT)
                        return;

                    if (roll_chance_i(25))                  // chance unknown, using 25
                        return;

                    static uint32 const spellPlayer[5] =
                    {
                        45674,                              // Bigger!
                        45675,                              // Shrunk
                        45678,                              // Yellow
                        45682,                              // Ghost
                        45684                               // Polymorph
                    };

                    static uint32 const spellTarget[5] =
                    {
                        45673,                              // Bigger!
                        45672,                              // Shrunk
                        45677,                              // Yellow
                        45681,                              // Ghost
                        45683                               // Polymorph
                    };

                    m_caster->CastSpell(m_caster, spellPlayer[urand(0,4)], true);
                    unitTarget->CastSpell(unitTarget, spellTarget[urand(0,4)], true);

                    return;
                }
                case 45691:                                 // Magnataur On Death 1
                {
                    // assuming caster is creature, if not, then return
                    if (m_caster->GetTypeId() != TYPEID_UNIT)
                        return;

                    Player* pPlayer = ((Creature*)m_caster)->GetOriginalLootRecipient();

                    if (!pPlayer)
                        return;

                    if (pPlayer->HasAura(45674) || pPlayer->HasAura(45675) || pPlayer->HasAura(45678) || pPlayer->HasAura(45682) || pPlayer->HasAura(45684))
                        pPlayer->CastSpell(pPlayer, 45686, true);

                    m_caster->CastSpell(m_caster, 45685, true);

                    return;
                }
                case 46203:                                 // Goblin Weather Machine
                {
                    if (!unitTarget)
                        return;

                    uint32 spellId = 0;
                    switch(rand() % 4)
                    {
                        case 0: spellId = 46740; break;
                        case 1: spellId = 46739; break;
                        case 2: spellId = 46738; break;
                        case 3: spellId = 46736; break;
                    }
                    unitTarget->CastSpell(unitTarget, spellId, true);
                    break;
                }
                case 46642:                                 //5,000 Gold
                {
                    if (!unitTarget || unitTarget->GetTypeId() != TYPEID_PLAYER)
                        return;

                    ((Player*)unitTarget)->ModifyMoney(50000000);
                    break;
                }
                case 47097:                                 // Surge Needle Teleporter
                {
                    if (!unitTarget || unitTarget->GetTypeId() != TYPEID_PLAYER)
                        return;

                    if (unitTarget->GetAreaId() == 4156)
                        unitTarget->CastSpell(unitTarget, 47324, true);
                    else if (unitTarget->GetAreaId() == 4157)
                        unitTarget->CastSpell(unitTarget, 47325, true);

                    break;
                }
                case 47311:                                 // Quest - Jormungar Explosion Spell Spawner
                {
                    // Summons npc's. They are expected to summon GO from 47315
                    // but there is no way to get the summoned, to trigger a spell
                    // cast (workaround can be done with ai script).

                    // Quest - Jormungar Explosion Summon Object
                    for(int i = 0; i < 2; ++i)
                        m_caster->CastSpell(m_caster, 47309, true);

                    for(int i = 0; i < 2; ++i)
                        m_caster->CastSpell(m_caster, 47924, true);

                    for(int i = 0; i < 2; ++i)
                        m_caster->CastSpell(m_caster, 47925, true);

                    return;
                }
                case 47393:                                 // The Focus on the Beach: Quest Completion Script
                {
                    if (!unitTarget)
                        return;

                    // Ley Line Information
                    unitTarget->RemoveAurasDueToSpell(47391);
                    return;
                }
                case 47615:                                 // Atop the Woodlands: Quest Completion Script
                {
                    if (!unitTarget)
                        return;

                    // Ley Line Information
                    unitTarget->RemoveAurasDueToSpell(47473);
                    return;
                }
                case 47638:                                 // The End of the Line: Quest Completion Script
                {
                    if (!unitTarget)
                        return;

                    // Ley Line Information
                    unitTarget->RemoveAurasDueToSpell(47636);
                    return;
                }
                case 48603:                                 // High Executor's Branding Iron
                    // Torture the Torturer: High Executor's Branding Iron Impact
                    unitTarget->CastSpell(unitTarget, 48614, true);
                    return;

                // Gender spells
                case 48762:                                 // A Fall from Grace: Scarlet Raven Priest Image - Master
                case 45759:                                 // Warsong Orc Disguise
                case 69672:                                 // Sunreaver Disguise
                case 69673:                                 // Silver Covenant Disguise
                {
                    if (!unitTarget)
                        return;

                    uint8 gender = unitTarget->getGender();
                    uint32 spellId;
                    switch (m_spellInfo->Id)
                    {
                        case 48762: spellId = (gender == GENDER_MALE ? 48763 : 48761); break;
                        case 45759: spellId = (gender == GENDER_MALE ? 45760 : 45762); break;
                        case 69672: spellId = (gender == GENDER_MALE ? 70974 : 70973); break;
                        case 69673: spellId = (gender == GENDER_MALE ? 70972 : 70971); break;
                        default: return;
                    }
                    unitTarget->CastSpell(unitTarget, spellId, true);
                    return;
                }
                case 48917:                                 // Who Are They: Cast from Questgiver
                {
                    if (!unitTarget || unitTarget->GetTypeId() != TYPEID_PLAYER)
                        return;

                    // Male Shadowy Disguise / Female Shadowy Disguise
                    unitTarget->CastSpell(unitTarget, unitTarget->getGender() == GENDER_MALE ? 38080 : 38081, true);
                    // Shadowy Disguise
                    unitTarget->CastSpell(unitTarget, 32756, true);
                    return;
                }
                case 49380:                                 // Consume: Spell of Trollgore nonhero
                {
                    m_caster->CastSpell(m_caster,49381,true);
                    return;
                }
                case 50217:                                 // The Cleansing: Script Effect Player Cast Mirror Image
                {
                    // Summon Your Inner Turmoil
                    m_caster->CastSpell(m_caster, 50167, true);

                    // Spell 50218 has TARGET_SCRIPT, but other wild summons near may exist, and then target can become wrong
                    // Only way to make this safe is to get the actual summoned by m_caster

                    // Your Inner Turmoil's Mirror Image Aura
                    m_caster->CastSpell(m_caster, 50218, true);

                    return;
                }
                case 50218:                                 // The Cleansing: Your Inner Turmoil's Mirror Image Aura
                {
                    if (!m_originalCaster || m_originalCaster->GetTypeId() != TYPEID_PLAYER || !unitTarget)
                        return;

                    // determine if and what weapons can be copied
                    switch(eff_idx)
                    {
                        case EFFECT_INDEX_1:
                            if (((Player*)m_originalCaster)->GetWeaponForAttack(BASE_ATTACK))
                                unitTarget->CastSpell(m_originalCaster, m_spellInfo->CalculateSimpleValue(eff_idx), true);

                            return;
                        case EFFECT_INDEX_2:
                            if (((Player*)m_originalCaster)->GetWeaponForAttack(OFF_ATTACK))
                                unitTarget->CastSpell(m_originalCaster, m_spellInfo->CalculateSimpleValue(eff_idx), true);

                            return;
                        default:
                            return;
                    }
                    return;
                }
                case 50238:                                 // The Cleansing: Your Inner Turmoil's On Death Cast on Master
                {
                    if (m_caster->GetTypeId() != TYPEID_UNIT)
                        return;

                    if (((Creature*)m_caster)->IsTemporarySummon())
                    {
                        TemporarySummon* pSummon = (TemporarySummon*)m_caster;

                        if (pSummon->GetSummonerGuid().IsPlayer())
                        {
                            if (Player* pSummoner = sObjectMgr.GetPlayer(pSummon->GetSummonerGuid()))
                                pSummoner->CastSpell(pSummoner, m_spellInfo->CalculateSimpleValue(eff_idx), true);
                        }
                    }

                    return;
                }
                case 50439:                                 // Script Cast Summon Image of Drakuru 05
                {
                    // TODO: check if summon already exist, if it does in this instance, return.

                    // Summon Drakuru
                    m_caster->CastSpell(m_caster, 50446, true);
                    return;
                }
                case 50725:                                 // Vigilance - remove cooldown on Taunt
                {
                    Unit* caster = GetAffectiveCaster();
                    if (!caster || caster->GetTypeId() != TYPEID_PLAYER)
                        return;

                    ((Player*)caster)->RemoveSpellCategoryCooldown(82, true);
                    return;
                }
                case 50894:                                 // Zul'Drak Rat
                {
                    if (!unitTarget || unitTarget->GetTypeId() != TYPEID_UNIT)
                        return;

                    if (SpellAuraHolder* pHolder = unitTarget->GetSpellAuraHolder(m_spellInfo->Id))
                    {
                        if (pHolder->GetStackAmount() + 1 >= m_spellInfo->StackAmount)
                        {
                            // Gluttonous Lurkers: Summon Gorged Lurking Basilisk
                            unitTarget->CastSpell(m_caster, 50928, true);
                            ((Creature*)unitTarget)->ForcedDespawn(1);
                        }
                    }

                    return;
                }
                case 51770:                                 // Emblazon Runeblade
                {
                    Unit* caster = GetAffectiveCaster();
                    if (!caster)
                        return;

                    caster->CastSpell(caster, damage, false);
                    break;
                }
                case 51864:                                 // Player Summon Nass
                {
                    if (m_caster->GetTypeId() != TYPEID_PLAYER)
                        return;

                    // Summon Nass
                    if (const SpellEntry* pSpell = sSpellStore.LookupEntry(51865))
                    {
                        // Only if he is not already there
                        if (!m_caster->FindGuardianWithEntry(pSpell->EffectMiscValue[EFFECT_INDEX_0]))
                        {
                            m_caster->CastSpell(m_caster, pSpell, true);

                            if (Pet* pPet = m_caster->FindGuardianWithEntry(pSpell->EffectMiscValue[EFFECT_INDEX_0]))
                            {
                                // Nass Periodic Say aura
                                pPet->CastSpell(pPet, 51868, true);
                            }
                        }
                    }
                    return;
                }
                case 51889:                                 // Quest Accept Summon Nass
                {
                    // This is clearly for quest accept, is spell 51864 then for gossip and does pretty much the same thing?
                    // Just "jumping" to what may be the "gossip-spell" for now, doing the same thing
                    m_caster->CastSpell(m_caster, 51864, true);
                    return;
                }
                case 51910:                                 // Kickin' Nass: Quest Completion
                {
                    if (m_caster->GetTypeId() != TYPEID_PLAYER)
                        return;

                    if (const SpellEntry* pSpell = sSpellStore.LookupEntry(51865))
                    {
                        // Is this all to be done at completion?
                        if (Pet* pPet = m_caster->FindGuardianWithEntry(pSpell->EffectMiscValue[EFFECT_INDEX_0]))
                            pPet->Unsummon(PET_SAVE_AS_DELETED, m_caster);
                    }
                    return;
                }
                case 51904:                                 // Summon Ghouls Of Scarlet Crusade
                {
                    if(!unitTarget)
                        return;

                    unitTarget->CastSpell(unitTarget, 54522, true);
                    break;
                }
                case 52357:                                 // Into the realm of shadows
                {
                    if(!unitTarget)
                        return;
                    unitTarget->CastSpell(unitTarget, m_spellInfo->EffectBasePoints[eff_idx]+1, true);
                    break;
                }
                case 52479:                                 // The Gift That Keeps On Giving - trigger Scarlet Miner Ghoul Transform
                {
                    if (m_caster->GetTypeId() != TYPEID_PLAYER || unitTarget->GetTypeId() == TYPEID_PLAYER)
                        return;

                    m_caster->CastSpell(m_caster, m_spellInfo->EffectBasePoints[eff_idx]+1, true);
                    break;
                }
                case 52694:                                 // Recall Eye of Acherus
                {
                    if (!m_caster || m_caster->GetTypeId() != TYPEID_UNIT)
                        return;
                    m_caster->RemoveAurasDueToSpell(530);
                    return;
                }
                case 52751:                                 // Death Gate
                {
                    if (!unitTarget || unitTarget->getClass() != CLASS_DEATH_KNIGHT)
                        return;

                    // triggered spell is stored in m_spellInfo->EffectBasePoints[0]
                    unitTarget->CastSpell(unitTarget, damage, false);
                    break;
                }
                case 52941:                                 // Song of Cleansing
                {
                    uint32 spellId = 0;

                    switch(m_caster->GetAreaId())
                    {
                        case 4385: spellId = 52954; break;  // Bittertide Lake
                        case 4290: spellId = 52958; break;  // River's Heart
                        case 4388: spellId = 52959; break;  // Wintergrasp River
                    }

                    if (spellId)
                        m_caster->CastSpell(m_caster, spellId, true);

                    break;
                }
                case 54182:                                 // An End to the Suffering: Quest Completion Script
                {
                    if (!unitTarget)
                        return;

                    // Remove aura (Mojo of Rhunok) given at quest accept / gossip
                    unitTarget->RemoveAurasDueToSpell(51967);
                    return;
                }
                case 54581:                                 // Mammoth Explosion Spell Spawner
                {
                    if (m_caster->GetTypeId() != TYPEID_UNIT)
                        return;

                    // Summons misc npc's. They are expected to summon GO from 54625
                    // but there is no way to get the summoned, to trigger a spell
                    // cast (workaround can be done with ai script).

                    // Quest - Mammoth Explosion Summon Object
                    for(int i = 0; i < 2; ++i)
                        m_caster->CastSpell(m_caster, 54623, true);

                    for(int i = 0; i < 2; ++i)
                        m_caster->CastSpell(m_caster, 54627, true);

                    for(int i = 0; i < 2; ++i)
                        m_caster->CastSpell(m_caster, 54628, true);

                    // Summon Main Mammoth Meat
                    m_caster->CastSpell(m_caster, 57444, true);
                    return;
                }
                case 54436:                                 // Demonic Empowerment (succubus Vanish effect)
                {
                    if (!unitTarget)
                        return;

                    unitTarget->RemoveSpellsCausingAura(SPELL_AURA_MOD_ROOT);
                    unitTarget->RemoveSpellsCausingAura(SPELL_AURA_MOD_DECREASE_SPEED);
                    unitTarget->RemoveSpellsCausingAura(SPELL_AURA_MOD_STALKED);
                    unitTarget->RemoveSpellsCausingAura(SPELL_AURA_MOD_STUN);
                    return;
                }
                // Glyph of Starfire
                case 54846:
                {
                    if (Aura* aura = unitTarget->GetAura(SPELL_AURA_PERIODIC_DAMAGE, SPELLFAMILY_DRUID, UI64LIT(0x00000002), 0, m_caster->GetGUID()))
                    {
                        uint32 countMin = aura->GetAuraMaxDuration();
                        uint32 countMax = GetSpellMaxDuration(aura->GetSpellProto());
                        countMax += 9000;
                        countMax += m_caster->HasAura(38414) ? 3000 : 0;
                        countMax += m_caster->HasAura(57865) ? 3000 : 0;

                        if (countMin < countMax)
                        {
                            aura->SetAuraDuration(aura->GetAuraDuration() + 3000);
                            aura->SetAuraMaxDuration(countMin + 3000);
                            aura->GetHolder()->SendAuraUpdate(false);
                        }
                    }
                    return;
                }
                case 55328:                                    // Stoneclaw Totem I
                case 55329:                                    // Stoneclaw Totem II
                case 55330:                                    // Stoneclaw Totem III
                case 55332:                                    // Stoneclaw Totem IV
                case 55333:                                    // Stoneclaw Totem V
                case 55335:                                    // Stoneclaw Totem VI
                case 55278:                                    // Stoneclaw Totem VII
                case 58589:                                    // Stoneclaw Totem VIII
                case 58590:                                    // Stoneclaw Totem IX
                case 58591:                                    // Stoneclaw Totem X
                {
                    if (!unitTarget)    // Stoneclaw Totem owner
                        return;
                    // Absorb shield for totems
                    for(int itr = 0; itr < MAX_TOTEM_SLOT; ++itr)
                        if (Totem* totem = unitTarget->GetTotem(TotemSlot(itr)))
                            m_caster->CastCustomSpell(totem, 55277, &damage, NULL, NULL, true);
                    // Glyph of Stoneclaw Totem
                    if(Aura* auraGlyph = unitTarget->GetAura(63298, EFFECT_INDEX_0))
                    {
                        int32 playerAbsorb = damage * auraGlyph->GetModifier()->m_amount;
                        m_caster->CastCustomSpell(unitTarget, 55277, &playerAbsorb, NULL, NULL, true);
                    }
                    return;
                }
                case 55693:                                 // Remove Collapsing Cave Aura
                {
                    if (!unitTarget)
                        return;

                    unitTarget->RemoveAurasDueToSpell(m_spellInfo->CalculateSimpleValue(eff_idx));
                    break;
                }
                case 57337:                                 // Great Feast
                {
                    if (!unitTarget)
                        return;

                    unitTarget->CastSpell(unitTarget, 58067, true);
                    break;
                }
                case 57397:                                 // Fish Feast
                {
                    if (!unitTarget)
                        return;

                    unitTarget->CastSpell(unitTarget, 57292, true);
                    break;
                }
                case 58466:                                 // Gigantic Feast
                case 58475:                                 // Small Feast
                {
                    if (!unitTarget)
                        return;

                    unitTarget->CastSpell(unitTarget, 57085, true);
                    break;
                }
                case 58418:                                 // Portal to Orgrimmar
                case 58420:                                 // Portal to Stormwind
                {
                    if (!unitTarget || unitTarget->GetTypeId() != TYPEID_PLAYER || eff_idx != EFFECT_INDEX_0)
                        return;

                    uint32 spellID = m_spellInfo->CalculateSimpleValue(EFFECT_INDEX_0);
                    uint32 questID = m_spellInfo->CalculateSimpleValue(EFFECT_INDEX_1);

                    if (((Player*)unitTarget)->GetQuestStatus(questID) == QUEST_STATUS_COMPLETE && !((Player*)unitTarget)->GetQuestRewardStatus (questID))
                        unitTarget->CastSpell(unitTarget, spellID, true);

                    return;
                }
                case 59317:                                 // Teleporting
                {
                    if (!unitTarget || unitTarget->GetTypeId() != TYPEID_PLAYER)
                        return;

                    // return from top
                    if (((Player*)unitTarget)->GetAreaId() == 4637)
                        unitTarget->CastSpell(unitTarget, 59316, true);
                    // teleport atop
                    else
                        unitTarget->CastSpell(unitTarget, 59314, true);

                    return;
                }
                case 58916:                                 // Gift of the Lich King
                {
                    if (!unitTarget || unitTarget->isAlive())
                        return;

                    m_caster->CastSpell(unitTarget, 58915, true);

                    unitTarget->RemoveFromWorld();

                    if (Unit* master = m_caster->GetCharmerOrOwner())
                        master->CastSpell(master, 58987, true);

                    return;
                }
                case 58917:                                 // Consume minions
                {
                    if (!unitTarget || unitTarget->GetTypeId() != TYPEID_UNIT)
                        return;

                    m_caster->CastSpell(unitTarget, 58919, true);
                    return;
                }
                case 59803:                                 // Consume: Spell of Trollgore hero
                {
                    m_caster->CastSpell(m_caster,59805,true);
                    return;
                }
                                                            // random spell learn instead placeholder
                case 60893:                                 // Northrend Alchemy Research
                case 61177:                                 // Northrend Inscription Research
                case 61288:                                 // Minor Inscription Research
                case 61756:                                 // Northrend Inscription Research (FAST QA VERSION)
                case 64323:                                 // Book of Glyph Mastery
                {
                    if (m_caster->GetTypeId() != TYPEID_PLAYER)
                        return;

                    // learn random explicit discovery recipe (if any)
                    if (uint32 discoveredSpell = GetExplicitDiscoverySpell(m_spellInfo->Id, (Player*)m_caster))
                        ((Player*)m_caster)->learnSpell(discoveredSpell, false);

                    return;
                }
                case 69200:                                 // Raging Spirit
                {
                    if (!unitTarget)
                        return;

                    unitTarget->CastSpell(unitTarget, 69201, true);
                    return;
                }
                case 60123: // Lightwell
                {
                   if (m_caster->GetTypeId() != TYPEID_UNIT)
                       return;

                    uint32 spellID;
                    uint32 entry  = m_caster->GetEntry();
 
                    switch(entry)
                    {
                        case 31897: spellID = 7001; break;   // Lightwell Renew	Rank 1
                        case 31896: spellID = 27873; break;  // Lightwell Renew	Rank 2
                        case 31895: spellID = 27874; break;  // Lightwell Renew	Rank 3
                        case 31894: spellID = 28276; break;  // Lightwell Renew	Rank 4
                        case 31893: spellID = 48084; break;  // Lightwell Renew	Rank 5
                        case 31883: spellID = 48085; break;  // Lightwell Renew	Rank 6
                        default:
                            sLog.outError("Unknown Lightwell spell caster %u", m_caster->GetEntry());
                            return;
                    }

                    if (SpellAuraHolder* chargesholder = m_caster->GetSpellAuraHolder(59907))
                    {
                        if (Unit *owner = m_caster->GetOwner())
                        {
                            if (const SpellEntry *pSpell = sSpellStore.LookupEntry(spellID))
                            {
                                damage = owner->SpellHealingBonusDone(unitTarget, pSpell, pSpell->EffectBasePoints[EFFECT_INDEX_0], DOT);
                                damage = unitTarget->SpellHealingBonusTaken(owner, pSpell, damage, DOT);

                                if (Aura *dummy = owner->GetDummyAura(55673))
                                    damage += damage * dummy->GetModifier()->m_amount /100.0f;
                            }
                        }

                        uint8 charges = chargesholder->GetAuraCharges();

                        if (charges >= 1)
                            m_caster->CastCustomSpell(unitTarget, spellID, &damage, NULL, NULL, true, NULL, NULL, m_originalCasterGUID);
                        if (charges <= 1)
                            ((TemporarySummon*)m_caster)->UnSummon();
                    }
                    return;
                }
                case 65917:                                 // Magic Rooster 
                { 
                    if (!unitTarget || unitTarget->GetTypeId() != TYPEID_PLAYER) 
                        return; 
 
                    // Prevent stacking of mounts 
                    unitTarget->RemoveSpellsCausingAura(SPELL_AURA_MOUNTED); 
 
                    uint32 spellId = 66122; // common case 
 
                    if (((Player*)unitTarget)->getGender() == GENDER_MALE) 
                    { 
                        switch (((Player*)unitTarget)->getRace()) 
                        { 
                            case RACE_TAUREN: spellId = 66124; break; 
                            case RACE_DRAENEI: spellId = 66123; break; 
                        } 
                    } 
 
                    unitTarget->CastSpell(unitTarget, spellId, true); 
                    return; 
                }
                case 64104:                                 // Quest Credit - Trigger - Dummy - 01
                case 64107:                                 // Quest Credit - Trigger - Dummy - 02
                {
                    if (!unitTarget)
                        return;

                    if (Unit* charmer = unitTarget->GetCharmer())
                        charmer->CastSpell(charmer, damage, true);

                    return;
                }
                case 66477:                                 // Bountiful Feast
                {
                    if (!unitTarget)
                        return;

                    unitTarget->CastSpell(unitTarget, 65422, true);
                    unitTarget->CastSpell(unitTarget, 66622, true);
                    break;
                }
                case 66741:                                 // Chum the Water
                {
                    // maybe this check should be done sooner?
                    if (!m_caster->IsInWater())
                        return;

                    uint32 spellId = 0;

                    // too low/high?
                    if (roll_chance_i(33))
                        spellId = 66737;                    // angry
                    else
                    {
                        switch(rand() % 3)
                        {
                            case 0: spellId = 66740; break; // blue
                            case 1: spellId = 66739; break; // tresher
                            case 2: spellId = 66738; break; // mako
                        }
                    }

                    if (spellId)
                        m_caster->CastSpell(m_caster, spellId, true);

                    return;
                }
                case 66744:                                 // Make Player Destroy Totems
                {
                    if (!unitTarget || unitTarget->GetTypeId() != TYPEID_PLAYER)
                        return;

                    // Totem of the Earthen Ring does not really require or take reagents.
                    // Expecting RewardQuest() to already destroy them or we need additional code here to destroy.
                    unitTarget->CastSpell(unitTarget, 66747, true);
                    return;
                }
                case 68861:                                 // Consume Soul (ICC FoS: Bronjahm)
                    if (unitTarget)
                        unitTarget->CastSpell(unitTarget, 68858, true);
                    return;
                case 69377:                                 // Fortitude
                {
                    if (!unitTarget)
                        return;

                    m_caster->CastSpell(unitTarget, 72590, true);
                    return;
                }
                case 69378:                                 // Blessing of Forgotten Kings
                {
                    if (!unitTarget)
                        return;

                    m_caster->CastSpell(unitTarget, 72586, true);
                    return;
                }
                case 69381:                                 // Gift of the Wild
                {
                    if (!unitTarget)
                        return;

                    m_caster->CastSpell(unitTarget, 72588, true);
                    return;
                }
                //Glyph of Scourge Strike
                case 69961:
                {
                    Unit::SpellAuraHolderMap const& auras = unitTarget->GetSpellAuraHolderMap();
                    for(Unit::SpellAuraHolderMap::const_iterator itr = auras.begin(); itr!=auras.end(); ++itr)
                    {
                        if (itr->second->GetSpellProto()->Dispel == DISPEL_DISEASE &&
                            itr->second->GetCasterGuid() == m_caster->GetGUID())
                        if (Aura* aura =itr->second->GetAuraByEffectIndex(EFFECT_INDEX_0))
                        {
                            uint32 countMin = aura->GetAuraMaxDuration();
                            uint32 countMax = GetSpellMaxDuration(aura->GetSpellProto());
                            countMax += 9000;
                            countMax += m_caster->HasAura(49036) ? 3000 : 0; //Epidemic (Rank 1)
                            countMax += m_caster->HasAura(49562) ? 6000 : 0; //Epidemic (Rank 2)

                            if (countMin < countMax)
                            {
                                aura->SetAuraDuration(aura->GetAuraDuration() + 3000);
                                aura->SetAuraMaxDuration(countMin + 3000);
                                aura->GetHolder()->SendAuraUpdate(false);
                            }
                        }
                    }
                return;
                }
                case 70117:                                 // Ice grip (Sindragosa pull effect)
                {
                    if (!unitTarget)
                        return;
                    float fPosX, fPosY, fPosZ;
                    m_caster->GetPosition(fPosX, fPosY, fPosZ);
                    m_caster->GetRandomPoint(fPosX, fPosY, fPosZ, m_caster->GetObjectBoundingRadius(), fPosX, fPosY, fPosZ);
                    unitTarget->NearTeleportTo(fPosX, fPosY, fPosZ+1.0f, -unitTarget->GetOrientation(), false);
                    return;
                }
                case 71446:                                 // Twilight Bloodbolt 10N
                {
                    if (!unitTarget)
                        return;

                    unitTarget->CastSpell(unitTarget, 71447, true);
                    return;
                }
                case 71478:                                 // Twilight Bloodbolt 25N
                {
                    if (!unitTarget)
                        return;

                    unitTarget->CastSpell(unitTarget, 71481, true);
                    return;
                }
                case 71479:                                 // Twilight Bloodbolt 10H
                {
                    if (!unitTarget)
                        return;

                    unitTarget->CastSpell(unitTarget, 71482, true);
                    return;
                }
                case 71480:                                 // Twilight Bloodbolt 25H
                {
                    if (!unitTarget)
                        return;

                    unitTarget->CastSpell(unitTarget, 71483, true);
                    return;
                }
                case 71899:                                 // Bloodbolt Whirl 10N
                {
                    if (!unitTarget)
                        return;

                    m_caster->CastSpell(unitTarget, 71446, true);
                    return;
                }
                case 71900:                                 // Bloodbolt Whirl 25N
                {
                    if (!unitTarget)
                        return;

                    m_caster->CastSpell(unitTarget, 71478, true);
                    return;
                }
                case 71901:                                 // Bloodbolt Whirl 10H
                {
                    if (!unitTarget)
                        return;

                    m_caster->CastSpell(unitTarget, 71479, true);
                    return;
                }
                case 71902:                                 // Bloodbolt Whirl 25H
                {
                    if (!unitTarget)
                        return;

                    m_caster->CastSpell(unitTarget, 71480, true);
                    return;
                }
                case 72195:                                 // Blood link
                {
                    if (!unitTarget)
                        return;
                    if (unitTarget->HasAura(72371))
                    {
                        unitTarget->RemoveAurasDueToSpell(72371);
                        int32 power = unitTarget->GetPower(unitTarget->getPowerType());
                        unitTarget->CastCustomSpell(unitTarget, 72371, &power, &power, NULL, true);
                    }
                    return;
                }
                case 72864:                                 // Death plague
                {
                    if (!unitTarget)
                        return;

                    if (unitTarget->GetObjectGuid() == m_caster->GetObjectGuid())
                    {
                        if ((int)m_UniqueTargetInfo.size() < 2)
                            m_caster->CastSpell(m_caster, 72867, true, NULL, NULL, m_originalCasterGUID);
                        else
                            m_caster->CastSpell(m_caster, 72884, true);
                    }
                    else
                        unitTarget->CastSpell(unitTarget, 72865, true, NULL, NULL, m_originalCasterGUID);
                    return;
                }
            }
            break;
        }
        case SPELLFAMILY_WARLOCK:
        {
            switch(m_spellInfo->Id)
            {
                case  6201:                                 // Healthstone creating spells
                case  6202:
                case  5699:
                case 11729:
                case 11730:
                case 27230:
                case 47871:
                case 47878:
                {
                    if (!unitTarget)
                        return;

                    uint32 itemtype;
                    uint32 rank = 0;
                    Unit::AuraList const& mDummyAuras = unitTarget->GetAurasByType(SPELL_AURA_DUMMY);
                    for(Unit::AuraList::const_iterator i = mDummyAuras.begin();i != mDummyAuras.end(); ++i)
                    {
                        if ((*i)->GetId() == 18692)
                        {
                            rank = 1;
                            break;
                        }
                        else if ((*i)->GetId() == 18693)
                        {
                            rank = 2;
                            break;
                        }
                    }

                    static uint32 const itypes[8][3] =
                    {
                        { 5512, 19004, 19005},              // Minor Healthstone
                        { 5511, 19006, 19007},              // Lesser Healthstone
                        { 5509, 19008, 19009},              // Healthstone
                        { 5510, 19010, 19011},              // Greater Healthstone
                        { 9421, 19012, 19013},              // Major Healthstone
                        {22103, 22104, 22105},              // Master Healthstone
                        {36889, 36890, 36891},              // Demonic Healthstone
                        {36892, 36893, 36894}               // Fel Healthstone
                    };

                    switch(m_spellInfo->Id)
                    {
                        case  6201:
                            itemtype=itypes[0][rank];break; // Minor Healthstone
                        case  6202:
                            itemtype=itypes[1][rank];break; // Lesser Healthstone
                        case  5699:
                            itemtype=itypes[2][rank];break; // Healthstone
                        case 11729:
                            itemtype=itypes[3][rank];break; // Greater Healthstone
                        case 11730:
                            itemtype=itypes[4][rank];break; // Major Healthstone
                        case 27230:
                            itemtype=itypes[5][rank];break; // Master Healthstone
                        case 47871:
                            itemtype=itypes[6][rank];break; // Demonic Healthstone
                        case 47878:
                            itemtype=itypes[7][rank];break; // Fel Healthstone
                        default:
                            return;
                    }
                    DoCreateItem( eff_idx, itemtype );
                    return;
                }
                case 47193:                                 // Demonic Empowerment
                {
                    if (!unitTarget)
                        return;

                    uint32 entry = unitTarget->GetEntry();
                    uint32 spellID;
                    switch(entry)
                    {
                        case   416: spellID = 54444; break; // imp
                        case   417: spellID = 54509; break; // fellhunter
                        case  1860: spellID = 54443; break; // void
                        case  1863: spellID = 54435; break; // succubus
                        case 17252: spellID = 54508; break; // fellguard
                        default:
                            return;
                    }
                    unitTarget->CastSpell(unitTarget, spellID, true);
                    return;
                }
                case 47422:                                 // Everlasting Affliction
                {
                    // Need refresh caster corruption auras on target
                    Unit::SpellAuraHolderMap& suAuras = unitTarget->GetSpellAuraHolderMap();
                    for(Unit::SpellAuraHolderMap::iterator itr = suAuras.begin(); itr != suAuras.end(); ++itr)
                    {
                        SpellEntry const *spellInfo = (*itr).second->GetSpellProto();
                        if(spellInfo->SpellFamilyName == SPELLFAMILY_WARLOCK &&
                           (spellInfo->SpellFamilyFlags & UI64LIT(0x0000000000000002)) &&
                           (*itr).second->GetCasterGUID() == m_caster->GetGUID())
                           (*itr).second->RefreshHolder();
                    }
                    return;
                }
                case 63521:                                 // Guarded by The Light (Paladin spell with SPELLFAMILY_WARLOCK)
                {
                    // Divine Plea, refresh on target (3 aura slots)
                    if (SpellAuraHolder* holder = unitTarget->GetSpellAuraHolder(54428))
                        holder->RefreshHolder();

                    return;
                }
            }
            break;
        }
        case SPELLFAMILY_PRIEST:
        {
            switch(m_spellInfo->Id)
            {
                case 47948:                                 // Pain and Suffering
                {
                    if (!unitTarget)
                        return;

                    // Refresh Shadow Word: Pain on target
                    Unit::SpellAuraHolderMap& auras = unitTarget->GetSpellAuraHolderMap();
                    for(Unit::SpellAuraHolderMap::iterator itr = auras.begin(); itr != auras.end(); ++itr)
                    {
                        SpellEntry const *spellInfo = (*itr).second->GetSpellProto();
                        if (spellInfo->SpellFamilyName == SPELLFAMILY_PRIEST &&
                            (spellInfo->SpellFamilyFlags & UI64LIT(0x0000000000008000)) &&
                            (*itr).second->GetCasterGUID() == m_caster->GetGUID())
                        {
                            (*itr).second->RefreshHolder();
                            return;
                        }
                    }
                    return;
                }
                default:
                    break;
            }
            break;
        }
        case SPELLFAMILY_HUNTER:
        {
            switch(m_spellInfo->Id)
            {
                case 53209:                                 // Chimera Shot
                {
                    if (!unitTarget)
                        return;

                    uint32 spellId = 0;
                    int32 basePoint = 0;
                    Unit* target = unitTarget;
                    Unit::SpellAuraHolderMap& Auras = unitTarget->GetSpellAuraHolderMap();
                    for(Unit::SpellAuraHolderMap::iterator i = Auras.begin(); i != Auras.end(); ++i)
                    {
                        SpellAuraHolder *holder = i->second;
                        if (holder->GetCasterGUID() != m_caster->GetGUID())
                            continue;

                        // Search only Serpent Sting, Viper Sting, Scorpid Sting auras
                        uint64 familyFlag = holder->GetSpellProto()->SpellFamilyFlags;
                        if (!(familyFlag & UI64LIT(0x000000800000C000)))
                            continue;

                        // Refresh aura duration
                        holder->RefreshHolder();

                        Aura *aura = holder->GetAuraByEffectIndex(EFFECT_INDEX_0);

                        if (!aura)
                            continue;

                        // Serpent Sting - Instantly deals 40% of the damage done by your Serpent Sting.
                        if ((familyFlag & UI64LIT(0x0000000000004000)))
                        {
                            // m_amount already include RAP bonus
                            basePoint = aura->GetModifier()->m_amount * aura->GetAuraMaxTicks() * 40 / 100;
                            spellId = 53353;                // Chimera Shot - Serpent
                        }

                        // Viper Sting - Instantly restores mana to you equal to 60% of the total amount drained by your Viper Sting.
                        if ((familyFlag & UI64LIT(0x0000008000000000)))
                        {
                            uint32 target_max_mana = unitTarget->GetMaxPower(POWER_MANA);
                            if (!target_max_mana)
                                continue;

                            // ignore non positive values (can be result apply spellmods to aura damage
                            uint32 pdamage = aura->GetModifier()->m_amount > 0 ? aura->GetModifier()->m_amount : 0;

                            // Special case: draining x% of mana (up to a maximum of 2*x% of the caster's maximum mana)
                            uint32 maxmana = m_caster->GetMaxPower(POWER_MANA)  * pdamage * 2 / 100;

                            pdamage = target_max_mana * pdamage / 100;
                            if (pdamage > maxmana)
                                pdamage = maxmana;

                            pdamage *= 4;                   // total aura damage
                            basePoint = pdamage * 60 / 100;
                            spellId = 53358;                // Chimera Shot - Viper
                            target = m_caster;
                        }

                        // Scorpid Sting - Attempts to Disarm the target for 10 sec. This effect cannot occur more than once per 1 minute.
                        if (familyFlag & UI64LIT(0x0000000000008000))
                            spellId = 53359;                // Chimera Shot - Scorpid
                        // ?? nothing say in spell desc (possibly need addition check)
                        //if ((familyFlag & UI64LIT(0x0000010000000000)) || // dot
                        //    (familyFlag & UI64LIT(0x0000100000000000)))   // stun
                        //{
                        //    spellId = 53366; // 53366 Chimera Shot - Wyvern
                        //}
                    }

                    if (spellId && m_caster->GetTypeId() == TYPEID_PLAYER && !((Player*)m_caster)->HasSpellCooldown(spellId))
                    {
                        m_caster->CastCustomSpell(target, spellId, &basePoint, 0, 0, true);
 
                        if (spellId == 53359) // Disarm from Chimera Shot should have 1 min cooldown
                            ((Player*)m_caster)->AddSpellCooldown(spellId, 0, uint32(time(NULL) + MINUTE));
                    }

                    return;
                }
                case 53412:                                 // Invigoration (pet triggered script, master targeted)
                {
                    if (!unitTarget)
                        return;

                    Unit::AuraList const& auras = unitTarget->GetAurasByType(SPELL_AURA_DUMMY);
                    for(Unit::AuraList::const_iterator i = auras.begin();i != auras.end(); ++i)
                    {
                        // Invigoration (master talent)
                        if ((*i)->GetModifier()->m_miscvalue == 8 && (*i)->GetSpellProto()->SpellIconID == 3487)
                        {
                            if (roll_chance_i((*i)->GetModifier()->m_amount))
                            {
                                unitTarget->CastSpell(unitTarget, 53398, true, NULL, (*i), m_caster->GetGUID());
                                break;
                            }
                        }
                    }
                    return;
                }
                case 53271:                                 // Master's Call
                {
                    if (!unitTarget)
                        return;

                    // script effect have in value, but this outdated removed part
                    unitTarget->CastSpell(unitTarget, 62305, true);
                    return;
                }
                default:
                    break;
            }
            break;
        }
        case SPELLFAMILY_PALADIN:
        {
            // Judgement (seal trigger)
            if (m_spellInfo->Category == SPELLCATEGORY_JUDGEMENT)
            {
                if (!unitTarget || !unitTarget->isAlive())
                    return;

                uint32 spellId1 = 0;
                uint32 spellId2 = 0;

                // Judgement self add switch
                switch (m_spellInfo->Id)
                {
                    case 53407: spellId1 = 20184; break;    // Judgement of Justice
                    case 20271:                             // Judgement of Light
                    case 57774: spellId1 = 20185; break;    // Judgement of Light
                    case 53408: spellId1 = 20186; break;    // Judgement of Wisdom
                    default:
                        sLog.outError("Unsupported Judgement (seal trigger) spell (Id: %u) in Spell::EffectScriptEffect",m_spellInfo->Id);
                        return;
                }

                // offensive seals have aura dummy in 2 effect
                Unit::AuraList const& m_dummyAuras = m_caster->GetAurasByType(SPELL_AURA_DUMMY);
                for(Unit::AuraList::const_iterator itr = m_dummyAuras.begin(); itr != m_dummyAuras.end(); ++itr)
                {
                    // search seal (offensive seals have judgement's aura dummy spell id in 2 effect
                    if ((*itr)->GetEffIndex() != EFFECT_INDEX_2 || !IsSealSpell((*itr)->GetSpellProto()))
                        continue;
                    spellId2 = (*itr)->GetModifier()->m_amount;
                    SpellEntry const *judge = sSpellStore.LookupEntry(spellId2);
                    if (!judge)
                        continue;
                    break;
                }

                // if there were no offensive seals than there is seal with proc trigger aura
                if (!spellId2)
                {
                    Unit::AuraList const& procTriggerAuras = m_caster->GetAurasByType(SPELL_AURA_PROC_TRIGGER_SPELL);
                    for(Unit::AuraList::const_iterator itr = procTriggerAuras.begin(); itr != procTriggerAuras.end(); ++itr)
                    {
                        if ((*itr)->GetEffIndex() != EFFECT_INDEX_0 || !IsSealSpell((*itr)->GetSpellProto()))
                            continue;
                        spellId2 = 54158;
                        break;
                    }
                }

                if (spellId1)
                    m_caster->CastSpell(unitTarget, spellId1, true);

                if (spellId2)
                    m_caster->CastSpell(unitTarget, spellId2, true);

                return;
            }
        }
        case SPELLFAMILY_POTION:
        {
            switch(m_spellInfo->Id)
            {
                case 28698:                                 // Dreaming Glory
                {
                    if (!unitTarget)
                        return;

                    unitTarget->CastSpell(unitTarget, 28694, true);
                    break;
                }
                case 28702:                                 // Netherbloom
                {
                    if (!unitTarget)
                        return;

                    // 25% chance of casting a random buff
                    if (roll_chance_i(75))
                        return;

                    // triggered spells are 28703 to 28707
                    // Note: some sources say, that there was the possibility of
                    //       receiving a debuff. However, this seems to be removed by a patch.
                    const uint32 spellid = 28703;

                    // don't overwrite an existing aura
                    for(uint8 i = 0; i < 5; ++i)
                        if (unitTarget->HasAura(spellid + i, EFFECT_INDEX_0))
                            return;

                    unitTarget->CastSpell(unitTarget, spellid+urand(0, 4), true);
                    break;
                }
                case 28720:                                 // Nightmare Vine
                {
                    if (!unitTarget)
                        return;

                    // 25% chance of casting Nightmare Pollen
                    if (roll_chance_i(75))
                        return;

                    unitTarget->CastSpell(unitTarget, 28721, true);
                    break;
                }
            }
            break;
        }
        case SPELLFAMILY_DEATHKNIGHT:
        {
            switch(m_spellInfo->Id)
            {
                case 50842:                                 // Pestilence
                {
                    if (!unitTarget)
                        return;

                    Unit* mainTarget = m_targets.getUnitTarget();
                    if (!mainTarget)
                        return;

                    // do only refresh diseases on main target if caster has Glyph of Disease
                    if (mainTarget == unitTarget && !m_caster->HasAura(63334))
                        return;

                    // Blood Plague
                    if (mainTarget->HasAura(55078))
                        m_caster->CastSpell(unitTarget, 55078, true);

                    // Frost Fever
                    if (mainTarget->HasAura(55095))
                        m_caster->CastSpell(unitTarget, 55095, true);

                    break;
                }
                // Raise dead script effect
                case 46584:
                {
                    if ( !unitTarget || m_caster->GetTypeId() != TYPEID_PLAYER)
                        return;

                    // If have 52143 spell - summoned pet from dummy effect
                    // Another case summoned guardian from script effect
                    uint32 triggered_spell_id = m_spellInfo->CalculateSimpleValue(SpellEffectIndex(m_caster->HasSpell(52143) ? EFFECT_INDEX_2 : EFFECT_INDEX_1));

                    float x,y,z;

                    m_caster->GetClosePoint(x, y, z, m_caster->GetObjectBoundingRadius(), PET_FOLLOW_DIST);

                    if ( unitTarget != (Unit*)m_caster )
                    {
                        m_caster->CastSpell(unitTarget->GetPositionX(),unitTarget->GetPositionY(),unitTarget->GetPositionZ(),triggered_spell_id, true, NULL, NULL, m_caster->GetObjectGuid(), m_spellInfo);
                        unitTarget->RemoveFromWorld();
                    }
                    else if (m_caster->HasAura(60200))
                    {
                        m_caster->CastSpell(x,y,z,triggered_spell_id, true, NULL, NULL, m_caster->GetObjectGuid(), m_spellInfo);
                    }
                    else  if (((Player*)m_caster)->HasItemCount(37201,1))
                    {
                        ((Player*)m_caster)->DestroyItemCount(37201,1,true);
                        m_caster->CastSpell(x,y,z,triggered_spell_id, true, NULL, NULL, m_caster->GetObjectGuid(), m_spellInfo);
                    }
                    else
                    {
                        SendCastResult(SPELL_FAILED_REAGENTS);
                        finish(true);
                        CancelGlobalCooldown();
                        return;
                    }
                    finish(true);
                    ((Player*)m_caster)->RemoveSpellCooldown(m_spellInfo->CalculateSimpleValue(EFFECT_INDEX_2),true);
                    ((Player*)m_caster)->RemoveSpellCooldown(m_spellInfo->CalculateSimpleValue(EFFECT_INDEX_1),true);
                    CancelGlobalCooldown();
                    return;
                }
                // Raise ally
                case 61999:
                {
                    if (m_caster->GetTypeId() != TYPEID_PLAYER)
                        return;

                    if (!unitTarget || unitTarget->GetTypeId() != TYPEID_PLAYER || unitTarget->isAlive())
                    {
                        SendCastResult(SPELL_FAILED_TARGET_NOT_DEAD);
                        finish(true);
                        CancelGlobalCooldown();
                        return;
                    }

                    // hack remove death
                    unitTarget->CastSpell(unitTarget, m_spellInfo->CalculateSimpleValue(EFFECT_INDEX_0), true);
                    CancelGlobalCooldown();
                    return;
                }
                default:
                    break;
            }
            break;
        }
        case SPELLFAMILY_WARRIOR:
        {
            switch(m_spellInfo->Id)
            {
                case 47962:                                 // Resque  inquired soldier
                {
                    if (!unitTarget)
                        return;

                    unitTarget->CastSpell(m_caster, m_spellInfo->CalculateSimpleValue(eff_idx), true);
                    m_caster->CastSpell(m_caster, 47967, true);
                    return;
                }
                case 64380:                                 // Shattering Throw
                {
                    if (!unitTarget || !unitTarget->isAlive())
                        return;
                    // remove immunity effects
                    m_caster->CastSpell(unitTarget, 39897, true);
                    break;
                }
            }
            break;
        }
    }


    // normal DB scripted effect
    if (!unitTarget)
        return;

    DEBUG_FILTER_LOG(LOG_FILTER_SPELL_CAST, "Spell ScriptStart spellid %u in EffectScriptEffect ", m_spellInfo->Id);
    if (m_caster->IsInWorld())
        m_caster->GetMap()->ScriptsStart(sSpellScripts, m_spellInfo->Id, m_caster, unitTarget);
}

void Spell::EffectSanctuary(SpellEffectIndex /*eff_idx*/)
{
    if(!unitTarget)
        return;
    //unitTarget->CombatStop();

    unitTarget->CombatStop();
    unitTarget->getHostileRefManager().deleteReferences();  // stop all fighting
    // Vanish allows to remove all threat and cast regular stealth so other spells can be used
    if(m_spellInfo->SpellFamilyName == SPELLFAMILY_ROGUE && (m_spellInfo->SpellFamilyFlags & SPELLFAMILYFLAG_ROGUE_VANISH))
    {
        ((Player *)m_caster)->RemoveSpellsCausingAura(SPELL_AURA_MOD_ROOT);
    }
}

void Spell::EffectAddComboPoints(SpellEffectIndex /*eff_idx*/)
{
    if(!unitTarget)
        return;

    if(damage <= 0)
        return;

    m_caster->AddComboPoints(unitTarget, damage);
}

void Spell::EffectDuel(SpellEffectIndex eff_idx)
{
    if(!m_caster || !unitTarget || m_caster->GetTypeId() != TYPEID_PLAYER || unitTarget->GetTypeId() != TYPEID_PLAYER)
        return;

    Player *caster = (Player*)m_caster;
    Player *target = (Player*)unitTarget;

    // caster or target already have requested duel
    if( caster->duel || target->duel || !target->GetSocial() || target->GetSocial()->HasIgnore(caster->GetObjectGuid()) )
        return;

    // Players can only fight a duel with each other outside (=not inside dungeons and not in capital cities)
    // Don't have to check the target's map since you cannot challenge someone across maps
    uint32 mapid = caster->GetMapId();
    if( mapid != 0 && mapid != 1 && mapid != 530 && mapid != 571 && mapid != 609)
    {
        SendCastResult(SPELL_FAILED_NO_DUELING);            // Dueling isn't allowed here
        return;
    }

    AreaTableEntry const* casterAreaEntry = GetAreaEntryByAreaID(caster->GetZoneId());
    if(casterAreaEntry && (casterAreaEntry->flags & AREA_FLAG_CAPITAL) )
    {
        SendCastResult(SPELL_FAILED_NO_DUELING);            // Dueling isn't allowed here
        return;
    }

    AreaTableEntry const* targetAreaEntry = GetAreaEntryByAreaID(target->GetZoneId());
    if(targetAreaEntry && (targetAreaEntry->flags & AREA_FLAG_CAPITAL) )
    {
        SendCastResult(SPELL_FAILED_NO_DUELING);            // Dueling isn't allowed here
        return;
    }

    //CREATE DUEL FLAG OBJECT
    GameObject* pGameObj = new GameObject;

    uint32 gameobject_id = m_spellInfo->EffectMiscValue[eff_idx];

    Map *map = m_caster->GetMap();
    if(!pGameObj->Create(map->GenerateLocalLowGuid(HIGHGUID_GAMEOBJECT), gameobject_id,
        map, m_caster->GetPhaseMask(),
        m_caster->GetPositionX()+(unitTarget->GetPositionX()-m_caster->GetPositionX())/2 ,
        m_caster->GetPositionY()+(unitTarget->GetPositionY()-m_caster->GetPositionY())/2 ,
        m_caster->GetPositionZ(),
        m_caster->GetOrientation(), 0.0f, 0.0f, 0.0f, 0.0f, GO_ANIMPROGRESS_DEFAULT, GO_STATE_READY))
    {
        delete pGameObj;
        return;
    }

    pGameObj->SetUInt32Value(GAMEOBJECT_FACTION, m_caster->getFaction() );
    pGameObj->SetUInt32Value(GAMEOBJECT_LEVEL, m_caster->getLevel()+1 );
    int32 duration = GetSpellDuration(m_spellInfo);
    pGameObj->SetRespawnTime(duration > 0 ? duration/IN_MILLISECONDS : 0);
    pGameObj->SetSpellId(m_spellInfo->Id);

    m_caster->AddGameObject(pGameObj);
    map->Add(pGameObj);
    //END

    // Send request
    WorldPacket data(SMSG_DUEL_REQUESTED, 8 + 8);
    data << pGameObj->GetObjectGuid();
    data << caster->GetObjectGuid();
    caster->GetSession()->SendPacket(&data);
    target->GetSession()->SendPacket(&data);

    // create duel-info
    DuelInfo *duel   = new DuelInfo;
    duel->initiator  = caster;
    duel->opponent   = target;
    duel->startTime  = 0;
    duel->startTimer = 0;
    caster->duel     = duel;

    DuelInfo *duel2   = new DuelInfo;
    duel2->initiator  = caster;
    duel2->opponent   = caster;
    duel2->startTime  = 0;
    duel2->startTimer = 0;
    target->duel      = duel2;

    caster->SetUInt64Value(PLAYER_DUEL_ARBITER, pGameObj->GetGUID());
    target->SetUInt64Value(PLAYER_DUEL_ARBITER, pGameObj->GetGUID());
}

void Spell::EffectStuck(SpellEffectIndex /*eff_idx*/)
{
    if(!unitTarget || unitTarget->GetTypeId() != TYPEID_PLAYER)
        return;

    if(!sWorld.getConfig(CONFIG_BOOL_CAST_UNSTUCK))
        return;

    Player* pTarget = (Player*)unitTarget;

    DEBUG_LOG("Spell Effect: Stuck");
    DETAIL_LOG("Player %s (guid %u) used auto-unstuck future at map %u (%f, %f, %f)", pTarget->GetName(), pTarget->GetGUIDLow(), m_caster->GetMapId(), m_caster->GetPositionX(), pTarget->GetPositionY(), pTarget->GetPositionZ());

    if(pTarget->IsTaxiFlying() || pTarget->InBattleGround())
        return;

    pTarget->RepopAtGraveyard();

    // Stuck spell trigger Hearthstone cooldown
    SpellEntry const *spellInfo = sSpellStore.LookupEntry(8690);
    if(!spellInfo)
        return;
    Spell spell(pTarget, spellInfo, true);
    spell.SendSpellCooldown();
}

void Spell::EffectSummonPlayer(SpellEffectIndex /*eff_idx*/)
{
    if(!unitTarget || unitTarget->GetTypeId() != TYPEID_PLAYER)
        return;

    // Evil Twin (ignore player summon, but hide this for summoner)
    if(unitTarget->GetDummyAura(23445))
        return;

    float x, y, z;
    m_caster->GetClosePoint(x, y, z, unitTarget->GetObjectBoundingRadius());

    ((Player*)unitTarget)->SetSummonPoint(m_caster->GetMapId(),x,y,z);

    WorldPacket data(SMSG_SUMMON_REQUEST, 8+4+4);
    data << m_caster->GetObjectGuid();                      // summoner guid
    data << uint32(m_caster->GetZoneId());                  // summoner zone
    data << uint32(MAX_PLAYER_SUMMON_DELAY*IN_MILLISECONDS); // auto decline after msecs
    ((Player*)unitTarget)->GetSession()->SendPacket(&data);
}

static ScriptInfo generateActivateCommand()
{
    ScriptInfo si;
    si.command = SCRIPT_COMMAND_ACTIVATE_OBJECT;
    return si;
}

void Spell::EffectActivateObject(SpellEffectIndex eff_idx)
{
    if(!gameObjTarget)
        return;

    static ScriptInfo activateCommand = generateActivateCommand();

    int32 delay_secs = m_spellInfo->CalculateSimpleValue(eff_idx);

    gameObjTarget->GetMap()->ScriptCommandStart(activateCommand, delay_secs, m_caster, gameObjTarget);
}

void Spell::EffectApplyGlyph(SpellEffectIndex eff_idx)
{
    if(m_caster->GetTypeId() != TYPEID_PLAYER)
        return;

    Player *player = (Player*)m_caster;

    // apply new one
    if(uint32 glyph = m_spellInfo->EffectMiscValue[eff_idx])
    {
        if(GlyphPropertiesEntry const *gp = sGlyphPropertiesStore.LookupEntry(glyph))
        {
            if(GlyphSlotEntry const *gs = sGlyphSlotStore.LookupEntry(player->GetGlyphSlot(m_glyphIndex)))
            {
                if(gp->TypeFlags != gs->TypeFlags)
                {
                    SendCastResult(SPELL_FAILED_INVALID_GLYPH);
                    return;                                 // glyph slot mismatch
                }
            }

            // remove old glyph
            player->ApplyGlyph(m_glyphIndex, false);
            player->SetGlyph(m_glyphIndex, glyph);
            player->ApplyGlyph(m_glyphIndex, true);
            player->SendTalentsInfoData(false);
        }
    }
}

void Spell::DoSummonTotem(SpellEffectIndex eff_idx, uint8 slot_dbc)
{
    // DBC store slots starting from 1, with no slot 0 value)
    int slot = slot_dbc ? slot_dbc - 1 : TOTEM_SLOT_NONE;

    // unsummon old totem
    if (slot < MAX_TOTEM_SLOT)
        if (Totem *OldTotem = m_caster->GetTotem(TotemSlot(slot)))
            OldTotem->UnSummon();

    // FIXME: Setup near to finish point because GetObjectBoundingRadius set in Create but some Create calls can be dependent from proper position
    // if totem have creature_template_addon.auras with persistent point for example or script call
    float angle = slot < MAX_TOTEM_SLOT ? M_PI_F/MAX_TOTEM_SLOT - (slot*2*M_PI_F/MAX_TOTEM_SLOT) : 0;

    CreatureCreatePos pos(m_caster, m_caster->GetOrientation(), 2.0f, angle);

    Totem* pTotem = new Totem;

    if (!pTotem->Create(m_caster->GetMap()->GenerateLocalLowGuid(HIGHGUID_UNIT), pos, m_spellInfo->EffectMiscValue[eff_idx], m_caster))
    {
        delete pTotem;
        return;
    }

    pTotem->SetSummonPoint(pos);

    if (slot < MAX_TOTEM_SLOT)
        m_caster->_AddTotem(TotemSlot(slot),pTotem);

    //pTotem->SetName("");                                  // generated by client
    pTotem->SetOwner(m_caster);
    pTotem->SetTypeBySummonSpell(m_spellInfo);              // must be after Create call where m_spells initialized

    int32 duration=GetSpellDuration(m_spellInfo);
    if (duration > 0)
        if (Player* modOwner = m_caster->GetSpellModOwner())
            modOwner->ApplySpellMod(m_spellInfo->Id, SPELLMOD_DURATION, duration);
    pTotem->SetDuration(duration);

    if (m_spellInfo->Id == 16190)
        damage = m_caster->GetMaxHealth() * m_spellInfo->CalculateSimpleValue(EFFECT_INDEX_1) / 100;

    if (damage)                                             // if not spell info, DB values used
    {
        pTotem->SetMaxHealth(damage);
        pTotem->SetHealth(damage);
    }

    pTotem->SetUInt32Value(UNIT_CREATED_BY_SPELL, m_spellInfo->Id);

    if (m_caster->GetTypeId() == TYPEID_PLAYER)
        pTotem->SetFlag(UNIT_FIELD_FLAGS, UNIT_FLAG_PVP_ATTACKABLE);

    if (m_caster->IsPvP())
        pTotem->SetPvP(true);

    if (m_caster->IsFFAPvP())
        pTotem->SetFFAPvP(true);

    pTotem->Summon(m_caster);

    if (slot < MAX_TOTEM_SLOT && m_caster->GetTypeId() == TYPEID_PLAYER)
    {
        WorldPacket data(SMSG_TOTEM_CREATED, 1 + 8 + 4 + 4);
        data << uint8(slot);
        data << pTotem->GetObjectGuid();
        data << uint32(duration);
        data << uint32(m_spellInfo->Id);
        ((Player*)m_caster)->SendDirectMessage(&data);
    }
}

void Spell::EffectEnchantHeldItem(SpellEffectIndex eff_idx)
{
    // this is only item spell effect applied to main-hand weapon of target player (players in area)
    if(!unitTarget || unitTarget->GetTypeId() != TYPEID_PLAYER)
        return;

    Player* item_owner = (Player*)unitTarget;
    Item* item = item_owner->GetItemByPos(INVENTORY_SLOT_BAG_0, EQUIPMENT_SLOT_MAINHAND);

    if(!item )
        return;

    // must be equipped
    if(!item ->IsEquipped())
        return;

    if (m_spellInfo->EffectMiscValue[eff_idx])
    {
        uint32 enchant_id = m_spellInfo->EffectMiscValue[eff_idx];
        int32 duration = GetSpellDuration(m_spellInfo);     // Try duration index first...
        if(!duration)
            duration = m_currentBasePoints[eff_idx];        // Base points after...
        if(!duration)
            duration = 10;                                  // 10 seconds for enchants which don't have listed duration

        SpellItemEnchantmentEntry const *pEnchant = sSpellItemEnchantmentStore.LookupEntry(enchant_id);
        if(!pEnchant)
            return;

        // Always go to temp enchantment slot
        EnchantmentSlot slot = TEMP_ENCHANTMENT_SLOT;

        // Enchantment will not be applied if a different one already exists
        if(item->GetEnchantmentId(slot) && item->GetEnchantmentId(slot) != enchant_id)
            return;

        // Apply the temporary enchantment
        item->SetEnchantment(slot, enchant_id, duration*IN_MILLISECONDS, 0);
        item_owner->ApplyEnchantment(item, slot, true);
    }
}

void Spell::EffectDisEnchant(SpellEffectIndex /*eff_idx*/)
{
    if(m_caster->GetTypeId() != TYPEID_PLAYER)
        return;

    Player* p_caster = (Player*)m_caster;
    if(!itemTarget || !itemTarget->GetProto()->DisenchantID)
        return;

    p_caster->UpdateCraftSkill(m_spellInfo->Id);

    ((Player*)m_caster)->SendLoot(itemTarget->GetObjectGuid(),LOOT_DISENCHANTING);

    // item will be removed at disenchanting end
}

void Spell::EffectInebriate(SpellEffectIndex /*eff_idx*/)
{
    if(!unitTarget || unitTarget->GetTypeId() != TYPEID_PLAYER)
        return;

    Player *player = (Player*)unitTarget;
    uint16 currentDrunk = player->GetDrunkValue();
    uint16 drunkMod = damage * 256;
    if (currentDrunk + drunkMod > 0xFFFF)
        currentDrunk = 0xFFFF;
    else
        currentDrunk += drunkMod;
    player->SetDrunkValue(currentDrunk, m_CastItem ? m_CastItem->GetEntry() : 0);
}

void Spell::EffectFeedPet(SpellEffectIndex eff_idx)
{
    if(m_caster->GetTypeId() != TYPEID_PLAYER)
        return;

    Player *_player = (Player*)m_caster;

    Item* foodItem = m_targets.getItemTarget();
    if(!foodItem)
        return;

    Pet *pet = _player->GetPet();
    if(!pet)
        return;

    if(!pet->isAlive())
        return;

    int32 benefit = pet->GetCurrentFoodBenefitLevel(foodItem->GetProto()->ItemLevel);
    if(benefit <= 0)
        return;

    uint32 count = 1;
    _player->DestroyItemCount(foodItem,count,true);
    // TODO: fix crash when a spell has two effects, both pointed at the same item target

    m_caster->CastCustomSpell(pet, m_spellInfo->EffectTriggerSpell[eff_idx], &benefit, NULL, NULL, true);
}

void Spell::EffectDismissPet(SpellEffectIndex /*eff_idx*/)
{
    if(m_caster->GetTypeId() != TYPEID_PLAYER)
        return;

    Pet* pet = m_caster->GetPet();

    // not let dismiss dead pet
    if(!pet||!pet->isAlive())
        return;

    pet->Unsummon(PET_SAVE_NOT_IN_SLOT, m_caster);
}

void Spell::EffectSummonObject(SpellEffectIndex eff_idx)
{
    uint32 go_id = m_spellInfo->EffectMiscValue[eff_idx];

    uint8 slot = 0;
    switch(m_spellInfo->Effect[eff_idx])
    {
        case SPELL_EFFECT_SUMMON_OBJECT_SLOT1: slot = 0; break;
        case SPELL_EFFECT_SUMMON_OBJECT_SLOT2: slot = 1; break;
        case SPELL_EFFECT_SUMMON_OBJECT_SLOT3: slot = 2; break;
        case SPELL_EFFECT_SUMMON_OBJECT_SLOT4: slot = 3; break;
        default: return;
    }

    if(uint64 guid = m_caster->m_ObjectSlot[slot])
    {
        if(GameObject* obj = m_caster ? m_caster->GetMap()->GetGameObject(guid) : NULL)
            obj->SetLootState(GO_JUST_DEACTIVATED);
        m_caster->m_ObjectSlot[slot] = 0;
    }

    GameObject* pGameObj = new GameObject;

    float x, y, z;
    // If dest location if present
    if (m_targets.m_targetMask & TARGET_FLAG_DEST_LOCATION)
    {
        x = m_targets.m_destX;
        y = m_targets.m_destY;
        z = m_targets.m_destZ;
    }
    // Summon in random point all other units if location present
    else
    {
        if(m_spellInfo->Id == 48018)
        {
            x = m_caster->GetPositionX();
            y = m_caster->GetPositionY();
            z = m_caster->GetPositionZ();
        }
        else
            m_caster->GetClosePoint(x, y, z, DEFAULT_WORLD_OBJECT_SIZE);
    }

    Map *map = m_caster->GetMap();
    if(!pGameObj->Create(map->GenerateLocalLowGuid(HIGHGUID_GAMEOBJECT), go_id, map,
        m_caster->GetPhaseMask(), x, y, z, m_caster->GetOrientation(), 0.0f, 0.0f, 0.0f, 0.0f, GO_ANIMPROGRESS_DEFAULT, GO_STATE_READY))
    {
        delete pGameObj;
        return;
    }

    pGameObj->SetUInt32Value(GAMEOBJECT_LEVEL,m_caster->getLevel());
    int32 duration = GetSpellDuration(m_spellInfo);
    pGameObj->SetRespawnTime(duration > 0 ? duration/IN_MILLISECONDS : 0);
    pGameObj->SetSpellId(m_spellInfo->Id);
    m_caster->AddGameObject(pGameObj);

    map->Add(pGameObj);

    m_caster->m_ObjectSlot[slot] = pGameObj->GetGUID();

    pGameObj->SummonLinkedTrapIfAny();
}

void Spell::EffectResurrect(SpellEffectIndex /*eff_idx*/)
{
    if(!unitTarget)
        return;
    if(unitTarget->GetTypeId() != TYPEID_PLAYER)
        return;

    if(unitTarget->isAlive())
        return;
    if(!unitTarget->IsInWorld())
        return;

    switch (m_spellInfo->Id)
    {
        // Defibrillate (Goblin Jumper Cables) have 33% chance on success
        case 8342:
            if (roll_chance_i(67))
            {
                m_caster->CastSpell(m_caster, 8338, true, m_CastItem);
                return;
            }
            break;
        // Defibrillate (Goblin Jumper Cables XL) have 50% chance on success
        case 22999:
            if (roll_chance_i(50))
            {
                m_caster->CastSpell(m_caster, 23055, true, m_CastItem);
                return;
            }
            break;
        default:
            break;
    }

    Player* pTarget = ((Player*)unitTarget);

    if(pTarget->isRessurectRequested())       // already have one active request
        return;

    uint32 health = pTarget->GetMaxHealth() * damage / 100;
    uint32 mana   = pTarget->GetMaxPower(POWER_MANA) * damage / 100;

    pTarget->setResurrectRequestData(m_caster->GetObjectGuid(), m_caster->GetMapId(), m_caster->GetPositionX(), m_caster->GetPositionY(), m_caster->GetPositionZ(), health, mana);
    SendResurrectRequest(pTarget);
}

void Spell::EffectAddExtraAttacks(SpellEffectIndex /*eff_idx*/)
{
    if(!unitTarget || !unitTarget->isAlive())
        return;

    if( unitTarget->m_extraAttacks )
        return;

    unitTarget->m_extraAttacks = damage;
}

void Spell::EffectParry(SpellEffectIndex /*eff_idx*/)
{
    if (unitTarget && unitTarget->GetTypeId() == TYPEID_PLAYER)
        ((Player*)unitTarget)->SetCanParry(true);
}

void Spell::EffectBlock(SpellEffectIndex /*eff_idx*/)
{
    if (unitTarget && unitTarget->GetTypeId() == TYPEID_PLAYER)
        ((Player*)unitTarget)->SetCanBlock(true);
}

void Spell::EffectLeapForward(SpellEffectIndex eff_idx)
{
    if(unitTarget->IsTaxiFlying())
        return;

    if( m_spellInfo->rangeIndex == 1)                       //self range
    {
        TerrainInfo const* map = unitTarget->GetTerrain();
        float dis = GetSpellRadius(sSpellRadiusStore.LookupEntry(m_spellInfo->EffectRadiusIndex[eff_idx]));
        //For glyph of blink
        if(m_caster->GetTypeId() == TYPEID_PLAYER)
            ((Player*)m_caster)->ApplySpellMod(m_spellInfo->Id, SPELLMOD_RADIUS, dis, this);

        // Start Info //
        float cx,cy,cz;
        float dx,dy,dz;
        float angle = unitTarget->GetOrientation();
        unitTarget->GetPosition(cx,cy,cz);
          
        //Check use of vmaps//
        bool useVmap = false;
        bool swapZone = true;

        if (map->GetHeight(cx, cy, cz, false) < map->GetHeight(cx, cy, cz, true))
            useVmap = true;

        const int itr = int(dis/0.5f);
        const float _dx = 0.5f * cos(angle);
        const float _dy = 0.5f * sin(angle);
        dx = cx;
        dy = cy;

        //Going foward 0.5f until max distance
        for (float i=0.5f; i<dis; i+=0.5f)
        {
            //unitTarget->GetNearPoint2D(dx,dy,i,angle);
            dx += _dx;
            dy += _dy;
            MaNGOS::NormalizeMapCoord(dx);
            MaNGOS::NormalizeMapCoord(dy);
            dz = cz;
             
            //Prevent climbing and go around object maybe 2.0f is to small? use 3.0f?
            if (map->IsNextZcoordOK(dx, dy, dz, 3.0f) && (unitTarget->IsWithinLOS(dx, dy, dz)))
            {
                //No climb, the z differenze between this and prev step is ok. Store this destination for future use or check.
                cx = dx;
                cy = dy;
                unitTarget->UpdateGroundPositionZ(cx, cy, cz, 3.0f);
            }
            else
            {
                //Something wrong with los or z differenze... maybe we are going from outer world inside a building or viceversa
                if(swapZone)
                {
                    //so... change use of vamp and go back 1 step backward and recheck again.
                    swapZone = false;
                    useVmap = !useVmap;
                    //i-=0.5f;
                    --i;
                    dx -= _dx;
                    dy -= _dy;
                }
                else
                {
                    //bad recheck result... so break this and use last good coord for teleport player...
                    dz += 0.5f;
                    break;
                }
            }
        }

        //Prevent Falling during swap building/outerspace
        unitTarget->UpdateGroundPositionZ(cx, cy, cz);

        if(unitTarget->GetTypeId() == TYPEID_PLAYER)
            ((Player*)unitTarget)->TeleportTo(map->GetMapId(), cx, cy, cz, unitTarget->GetOrientation(), TELE_TO_NOT_LEAVE_COMBAT | TELE_TO_NOT_UNSUMMON_PET | (unitTarget==m_caster ? TELE_TO_SPELL : 0));
        else
            unitTarget->GetMap()->CreatureRelocation((Creature*)unitTarget, cx, cy, cz, unitTarget->GetOrientation());
    }
}

void Spell::EffectLeapBack(SpellEffectIndex eff_idx)
{
    if(unitTarget->IsTaxiFlying())
        return;

    m_caster->KnockBackFrom(unitTarget,float(m_spellInfo->EffectMiscValue[eff_idx])/10,float(damage)/10);
}

void Spell::EffectReputation(SpellEffectIndex eff_idx)
{
    if(!unitTarget || unitTarget->GetTypeId() != TYPEID_PLAYER)
        return;

    Player *_player = (Player*)unitTarget;

    int32  rep_change = m_currentBasePoints[eff_idx];
    uint32 faction_id = m_spellInfo->EffectMiscValue[eff_idx];

    FactionEntry const* factionEntry = sFactionStore.LookupEntry(faction_id);

    if(!factionEntry)
        return;

    rep_change = _player->CalculateReputationGain(REPUTATION_SOURCE_SPELL, rep_change, faction_id);

    _player->GetReputationMgr().ModifyReputation(factionEntry, rep_change);
}

void Spell::EffectQuestComplete(SpellEffectIndex eff_idx)
{
    if (!unitTarget || unitTarget->GetTypeId() != TYPEID_PLAYER)
        return;

    // A few spells has additional value from basepoints, check condition here.
    switch(m_spellInfo->Id)
    {
        case 43458:                                         // Secrets of Nifflevar
        {
            if (!unitTarget->HasAura(m_spellInfo->CalculateSimpleValue(eff_idx)))
                return;

            break;
        }
        // TODO: implement these!
        // "this spell awards credit for the entire raid (all spell targets as this is area target) if just ONE member has both auras (yes, both effect's basepoints)"
        //case 72155:                                         // Harvest Blight Specimen
        //case 72162:                                         // Harvest Blight Specimen
            //break;
        default:
            break;
    }

    uint32 quest_id = m_spellInfo->EffectMiscValue[eff_idx];
    ((Player*)unitTarget)->AreaExploredOrEventHappens(quest_id);
}

void Spell::EffectSelfResurrect(SpellEffectIndex eff_idx)
{
    if(!unitTarget || unitTarget->isAlive())
        return;
    if(unitTarget->GetTypeId() != TYPEID_PLAYER)
        return;
    if(!unitTarget->IsInWorld())
        return;

    uint32 health = 0;
    uint32 mana = 0;

    // flat case
    if(damage < 0)
    {
        health = uint32(-damage);
        mana = m_spellInfo->EffectMiscValue[eff_idx];
    }
    // percent case
    else
    {
        health = uint32(damage/100.0f*unitTarget->GetMaxHealth());
        if(unitTarget->GetMaxPower(POWER_MANA) > 0)
            mana = uint32(damage/100.0f*unitTarget->GetMaxPower(POWER_MANA));
    }

    Player *plr = ((Player*)unitTarget);
    plr->ResurrectPlayer(0.0f);

    plr->SetHealth( health );
    plr->SetPower(POWER_MANA, mana );
    plr->SetPower(POWER_RAGE, 0 );
    plr->SetPower(POWER_ENERGY, plr->GetMaxPower(POWER_ENERGY) );

    plr->SpawnCorpseBones();
}

void Spell::EffectSkinning(SpellEffectIndex /*eff_idx*/)
{
    if(unitTarget->GetTypeId() != TYPEID_UNIT )
        return;
    if(!m_caster || m_caster->GetTypeId() != TYPEID_PLAYER)
        return;

    Creature* creature = (Creature*) unitTarget;
    int32 targetLevel = creature->getLevel();

    uint32 skill = creature->GetCreatureInfo()->GetRequiredLootSkill();

    ((Player*)m_caster)->SendLoot(creature->GetObjectGuid(),LOOT_SKINNING);
    creature->RemoveFlag(UNIT_FIELD_FLAGS, UNIT_FLAG_SKINNABLE);

    int32 reqValue = targetLevel < 10 ? 0 : targetLevel < 20 ? (targetLevel-10)*10 : targetLevel*5;

    int32 skillValue = ((Player*)m_caster)->GetPureSkillValue(skill);

    // Double chances for elites
    ((Player*)m_caster)->UpdateGatherSkill(skill, skillValue, reqValue, creature->IsElite() ? 2 : 1 );
}

void Spell::EffectCharge(SpellEffectIndex /*eff_idx*/)
{
    if (!unitTarget)
        return;

    //TODO: research more ContactPoint/attack distance.
    //3.666666 instead of ATTACK_DISTANCE(5.0f) in below seem to give more accurate result.
    float x, y, z;
    unitTarget->GetContactPoint(m_caster, x, y, z, 3.6f);

    // Try to normalize Z coord cuz GetContactPoint do nothing with Z axis
    unitTarget->UpdateGroundPositionZ(x, y, z, 5.0f);

    if (unitTarget->GetTypeId() != TYPEID_PLAYER)
        ((Creature *)unitTarget)->StopMoving();

    // Only send MOVEMENTFLAG_WALK_MODE, client has strange issues with other move flags
    m_caster->MonsterMove(x, y, z, 1);

    // not all charge effects used in negative spells
    if (unitTarget != m_caster && !IsPositiveSpell(m_spellInfo->Id))
        m_caster->Attack(unitTarget, true);

   //Warbringer - remove movement imparing effects for Intervene
    if( m_spellInfo->Id == 3411 && m_caster->HasAura(57499) )
        m_caster->RemoveAurasAtMechanicImmunity(IMMUNE_TO_ROOT_AND_SNARE_MASK,57499,true);
}

void Spell::EffectCharge2(SpellEffectIndex /*eff_idx*/)
{
    float x, y, z;
    if (m_targets.m_targetMask & TARGET_FLAG_DEST_LOCATION)
    {
        x = m_targets.m_destX;
        y = m_targets.m_destY;
        z = m_targets.m_destZ;

        if (unitTarget->GetTypeId() != TYPEID_PLAYER)
            ((Creature *)unitTarget)->StopMoving();
    }
    else if (unitTarget && unitTarget != m_caster)
        unitTarget->GetContactPoint(m_caster, x, y, z, 3.6f);
    else
        return;

    // Try to normalize Z coord cuz GetContactPoint do nothing with Z axis
    unitTarget->UpdateGroundPositionZ(x, y, z, 5.0f);

    // Only send MOVEMENTFLAG_WALK_MODE, client has strange issues with other move flags
    m_caster->MonsterMove(x, y, z, 1);

    // not all charge effects used in negative spells
    if (unitTarget && unitTarget != m_caster && !IsPositiveSpell(m_spellInfo->Id))
        m_caster->Attack(unitTarget, true);
}

void Spell::DoSummonCritter(SpellEffectIndex eff_idx, uint32 forceFaction)
{
    uint32 pet_entry = m_spellInfo->EffectMiscValue[eff_idx];
    if(!pet_entry)
        return;

    Pet* old_critter = m_caster->GetMiniPet();

    // for same pet just despawn (player unsummon command)
    if (m_caster->GetTypeId() == TYPEID_PLAYER && old_critter && old_critter->GetEntry() == pet_entry)
    {
        m_caster->RemoveMiniPet();
        return;
    }

    // despawn old pet before summon new
    if (old_critter)
        m_caster->RemoveMiniPet();

    // summon new pet
    Pet* critter = new Pet(MINI_PET);

    CreatureCreatePos pos(m_caster->GetMap(), m_targets.m_destX, m_targets.m_destY, m_targets.m_destZ, m_caster->GetOrientation(), m_caster->GetPhaseMask());
    if (!(m_targets.m_targetMask & TARGET_FLAG_DEST_LOCATION))
        pos = CreatureCreatePos(m_caster, m_caster->GetOrientation());

    uint32 originalSpellID = (m_IsTriggeredSpell && m_triggeredBySpellInfo) ? m_triggeredBySpellInfo->Id : m_spellInfo->Id;

    critter->SetCreateSpellID(originalSpellID);
    critter->SetDuration(GetSpellDuration(m_spellInfo));

    if (!critter->Create(0, pos, pet_entry, 0, m_caster))
    {
        sLog.outError("Mini pet (guidlow %d, entry %d) not summoned",
            critter->GetGUIDLow(), critter->GetEntry());
        delete critter;
        return;
    }

    critter->setFaction(forceFaction ? forceFaction : m_caster->getFaction());

    if (!critter->Summon())
    {
        sLog.outError("Mini pet (guidlow %d, entry %d) not summoned by undefined reason. ",
            critter->GetGUIDLow(), critter->GetEntry());
        delete critter;
        return;
    }

    critter->SetSummonPoint(pos);

<<<<<<< HEAD
    DEBUG_LOG("New mini pet has guid %u", critter->GetGUIDLow());
=======
    map->Add((Creature*)critter);

    // Notify Summoner
    if (m_caster->GetTypeId() == TYPEID_UNIT && ((Creature*)m_caster)->AI())
        ((Creature*)m_caster)->AI()->JustSummoned(critter);
>>>>>>> dd65961a
}

void Spell::EffectKnockBack(SpellEffectIndex eff_idx)
{
    if(!unitTarget)
        return;

    unitTarget->KnockBackFrom(m_caster,float(m_spellInfo->EffectMiscValue[eff_idx])/10,float(damage)/10);
}

void Spell::EffectSendTaxi(SpellEffectIndex eff_idx)
{
    if(!unitTarget || unitTarget->GetTypeId() != TYPEID_PLAYER)
        return;

    ((Player*)unitTarget)->ActivateTaxiPathTo(m_spellInfo->EffectMiscValue[eff_idx],m_spellInfo->Id);
}

void Spell::EffectPlayerPull(SpellEffectIndex eff_idx)
{
    if(!unitTarget)
        return;

    float dist = unitTarget->GetDistance2d(m_caster);
    if (damage && dist > damage)
        dist = float(damage);

    unitTarget->KnockBackFrom(m_caster,-dist,float(m_spellInfo->EffectMiscValue[eff_idx])/30);
}

void Spell::EffectDispelMechanic(SpellEffectIndex eff_idx)
{
    if (!unitTarget)
        return;

    uint32 mechanic = m_spellInfo->EffectMiscValue[eff_idx];

    Unit::SpellAuraHolderMap& Auras = unitTarget->GetSpellAuraHolderMap();
    for(Unit::SpellAuraHolderMap::iterator iter = Auras.begin(), next; iter != Auras.end(); iter = next)
    {
        next = iter;
        ++next;
        SpellEntry const *spell = iter->second->GetSpellProto();
        if (iter->second->HasMechanic(mechanic))
        {
            unitTarget->RemoveAurasDueToSpell(spell->Id);
            if (Auras.empty())
                break;
            else
                next = Auras.begin();
        }
    }
}

void Spell::EffectSummonDeadPet(SpellEffectIndex /*eff_idx*/)
{
    if(m_caster->GetTypeId() != TYPEID_PLAYER)
        return;
    Player *_player = (Player*)m_caster;
    Pet *pet = _player->GetPet();
    if(!pet)
        return;
    if(pet->isAlive())
        return;
    if(damage < 0)
        return;
    pet->SetUInt32Value(UNIT_DYNAMIC_FLAGS, 0);
    pet->RemoveFlag (UNIT_FIELD_FLAGS, UNIT_FLAG_SKINNABLE);
    pet->SetDeathState( ALIVE );
    pet->clearUnitState(UNIT_STAT_ALL_STATE);
    pet->SetHealth( uint32(pet->GetMaxHealth()*(float(damage)/100)));

    pet->AIM_Initialize();

    // _player->PetSpellInitialize(); -- action bar not removed at death and not required send at revive
    pet->SavePetToDB(PET_SAVE_AS_CURRENT);
}

void Spell::EffectSummonAllTotems(SpellEffectIndex eff_idx)
{
    if(m_caster->GetTypeId() != TYPEID_PLAYER)
        return;

    int32 start_button = ACTION_BUTTON_SHAMAN_TOTEMS_BAR + m_spellInfo->EffectMiscValue[eff_idx];
    int32 amount_buttons = m_spellInfo->EffectMiscValueB[eff_idx];

    for(int32 slot = 0; slot < amount_buttons; ++slot)
        if (ActionButton const* actionButton = ((Player*)m_caster)->GetActionButton(start_button+slot))
            if (actionButton->GetType()==ACTION_BUTTON_SPELL)
                if (uint32 spell_id = actionButton->GetAction())
                  if (!((Player*)m_caster)->HasSpellCooldown(spell_id))
                    m_caster->CastSpell(unitTarget,spell_id,true);
}

void Spell::EffectDestroyAllTotems(SpellEffectIndex /*eff_idx*/)
{
    int32 mana = 0;
    for(int slot = 0;  slot < MAX_TOTEM_SLOT; ++slot)
    {
        if (Totem* totem = m_caster->GetTotem(TotemSlot(slot)))
        {
            if (damage)
            {
                uint32 spell_id = totem->GetUInt32Value(UNIT_CREATED_BY_SPELL);
                if (SpellEntry const* spellInfo = sSpellStore.LookupEntry(spell_id))
                {
                    uint32 manacost = spellInfo->manaCost + m_caster->GetCreateMana() * spellInfo->ManaCostPercentage / 100;
                    mana += manacost * damage / 100;
                }
            }
            totem->UnSummon();
        }
    }

    if (mana)
        m_caster->CastCustomSpell(m_caster, 39104, &mana, NULL, NULL, true);
}

void Spell::EffectBreakPlayerTargeting (SpellEffectIndex /* eff_idx */)
{
    if (!unitTarget)
        return;

    WorldPacket data(SMSG_CLEAR_TARGET, 8);
    data << unitTarget->GetObjectGuid();
    unitTarget->SendMessageToSet(&data, false);
}

void Spell::EffectDurabilityDamage(SpellEffectIndex eff_idx)
{
    if(!unitTarget || unitTarget->GetTypeId() != TYPEID_PLAYER)
        return;

    int32 slot = m_spellInfo->EffectMiscValue[eff_idx];

    // FIXME: some spells effects have value -1/-2
    // Possibly its mean -1 all player equipped items and -2 all items
    if(slot < 0)
    {
        ((Player*)unitTarget)->DurabilityPointsLossAll(damage, (slot < -1));
        return;
    }

    // invalid slot value
    if(slot >= INVENTORY_SLOT_BAG_END)
        return;

    if(Item* item = ((Player*)unitTarget)->GetItemByPos(INVENTORY_SLOT_BAG_0, slot))
        ((Player*)unitTarget)->DurabilityPointsLoss(item, damage);
}

void Spell::EffectDurabilityDamagePCT(SpellEffectIndex eff_idx)
{
    if(!unitTarget || unitTarget->GetTypeId() != TYPEID_PLAYER)
        return;

    int32 slot = m_spellInfo->EffectMiscValue[eff_idx];

    // FIXME: some spells effects have value -1/-2
    // Possibly its mean -1 all player equipped items and -2 all items
    if(slot < 0)
    {
        ((Player*)unitTarget)->DurabilityLossAll(double(damage)/100.0f, (slot < -1));
        return;
    }

    // invalid slot value
    if(slot >= INVENTORY_SLOT_BAG_END)
        return;

    if(damage <= 0)
        return;

    if(Item* item = ((Player*)unitTarget)->GetItemByPos(INVENTORY_SLOT_BAG_0, slot))
        ((Player*)unitTarget)->DurabilityLoss(item, double(damage)/100.0f);
}

void Spell::EffectModifyThreatPercent(SpellEffectIndex /*eff_idx*/)
{
    if(!unitTarget)
        return;

    unitTarget->getThreatManager().modifyThreatPercent(m_caster, damage);
}

void Spell::EffectTransmitted(SpellEffectIndex eff_idx)
{
    uint32 name_id = m_spellInfo->EffectMiscValue[eff_idx];

    GameObjectInfo const* goinfo = ObjectMgr::GetGameObjectInfo(name_id);

    if (!goinfo)
    {
        sLog.outErrorDb("Gameobject (Entry: %u) not exist and not created at spell (ID: %u) cast",name_id, m_spellInfo->Id);
        return;
    }

    float fx, fy, fz;

    if(m_targets.m_targetMask & TARGET_FLAG_DEST_LOCATION)
    {
        fx = m_targets.m_destX;
        fy = m_targets.m_destY;
        fz = m_targets.m_destZ;
    }
    //FIXME: this can be better check for most objects but still hack
    else if(m_spellInfo->EffectRadiusIndex[eff_idx] && m_spellInfo->speed==0)
    {
        float dis = GetSpellRadius(sSpellRadiusStore.LookupEntry(m_spellInfo->EffectRadiusIndex[eff_idx]));
        m_caster->GetClosePoint(fx, fy, fz, DEFAULT_WORLD_OBJECT_SIZE, dis);
    }
    else
    {
        float min_dis = GetSpellMinRange(sSpellRangeStore.LookupEntry(m_spellInfo->rangeIndex));
        float max_dis = GetSpellMaxRange(sSpellRangeStore.LookupEntry(m_spellInfo->rangeIndex));
        float dis = rand_norm_f() * (max_dis - min_dis) + min_dis;

        m_caster->GetClosePoint(fx, fy, fz, DEFAULT_WORLD_OBJECT_SIZE, dis);
    }

    Map *cMap = m_caster->GetMap();

    if(goinfo->type==GAMEOBJECT_TYPE_FISHINGNODE)
    {
        GridMapLiquidData liqData;
        if ( !m_caster->GetTerrain()->IsInWater(fx, fy, fz + 1.f/* -0.5f */, &liqData))             // Hack to prevent fishing bobber from failing to land on fishing hole
        { // but this is not proper, we really need to ignore not materialized objects
            SendCastResult(SPELL_FAILED_NOT_HERE);
            SendChannelUpdate(0);
            return;
        }

        // replace by water level in this case
        //fz = cMap->GetWaterLevel(fx, fy);
        fz = liqData.level;
    }
    // if gameobject is summoning object, it should be spawned right on caster's position
    else if(goinfo->type==GAMEOBJECT_TYPE_SUMMONING_RITUAL)
    {
        m_caster->GetPosition(fx, fy, fz);
    }

    GameObject* pGameObj = new GameObject;

    if(!pGameObj->Create(cMap->GenerateLocalLowGuid(HIGHGUID_GAMEOBJECT), name_id, cMap,
        m_caster->GetPhaseMask(), fx, fy, fz, m_caster->GetOrientation(), 0.0f, 0.0f, 0.0f, 0.0f, GO_ANIMPROGRESS_DEFAULT, GO_STATE_READY))
    {
        delete pGameObj;
        return;
    }

    int32 duration = GetSpellDuration(m_spellInfo);

    switch(goinfo->type)
    {
        case GAMEOBJECT_TYPE_FISHINGNODE:
        {
            m_caster->SetChannelObjectGuid(pGameObj->GetObjectGuid());
            m_caster->AddGameObject(pGameObj);              // will removed at spell cancel

            // end time of range when possible catch fish (FISHING_BOBBER_READY_TIME..GetDuration(m_spellInfo))
            // start time == fish-FISHING_BOBBER_READY_TIME (0..GetDuration(m_spellInfo)-FISHING_BOBBER_READY_TIME)
            int32 lastSec = 0;
            switch(urand(0, 3))
            {
                case 0: lastSec =  3; break;
                case 1: lastSec =  7; break;
                case 2: lastSec = 13; break;
                case 3: lastSec = 17; break;
            }

            duration = duration - lastSec*IN_MILLISECONDS + FISHING_BOBBER_READY_TIME*IN_MILLISECONDS;
            break;
        }
        case GAMEOBJECT_TYPE_SUMMONING_RITUAL:
        {
            if(m_caster->GetTypeId() == TYPEID_PLAYER)
            {
                pGameObj->AddUniqueUse((Player*)m_caster);
                m_caster->AddGameObject(pGameObj);          // will removed at spell cancel
            }
            break;
        }
        case GAMEOBJECT_TYPE_FISHINGHOLE:
        case GAMEOBJECT_TYPE_CHEST:
        default:
            break;
    }

    pGameObj->SetRespawnTime(duration > 0 ? duration/IN_MILLISECONDS : 0);

    pGameObj->SetOwnerGuid(m_caster->GetObjectGuid());

    pGameObj->SetUInt32Value(GAMEOBJECT_LEVEL, m_caster->getLevel());
    pGameObj->SetSpellId(m_spellInfo->Id);

    DEBUG_LOG("AddObject at SpellEfects.cpp EffectTransmitted");
    //m_caster->AddGameObject(pGameObj);
    //m_ObjToDel.push_back(pGameObj);

    cMap->Add(pGameObj);

    pGameObj->SummonLinkedTrapIfAny();
}

void Spell::EffectProspecting(SpellEffectIndex /*eff_idx*/)
{
    if (m_caster->GetTypeId() != TYPEID_PLAYER || !itemTarget)
        return;

    Player* p_caster = (Player*)m_caster;

    if (sWorld.getConfig(CONFIG_BOOL_SKILL_PROSPECTING))
    {
        uint32 SkillValue = p_caster->GetPureSkillValue(SKILL_JEWELCRAFTING);
        uint32 reqSkillValue = itemTarget->GetProto()->RequiredSkillRank;
        p_caster->UpdateGatherSkill(SKILL_JEWELCRAFTING, SkillValue, reqSkillValue);
    }

    ((Player*)m_caster)->SendLoot(itemTarget->GetGUID(), LOOT_PROSPECTING);
}

void Spell::EffectMilling(SpellEffectIndex /*eff_idx*/)
{
    if (m_caster->GetTypeId() != TYPEID_PLAYER || !itemTarget)
        return;

    Player* p_caster = (Player*)m_caster;

    if( sWorld.getConfig(CONFIG_BOOL_SKILL_MILLING))
    {
        uint32 SkillValue = p_caster->GetPureSkillValue(SKILL_INSCRIPTION);
        uint32 reqSkillValue = itemTarget->GetProto()->RequiredSkillRank;
        p_caster->UpdateGatherSkill(SKILL_INSCRIPTION, SkillValue, reqSkillValue);
    }

    ((Player*)m_caster)->SendLoot(itemTarget->GetObjectGuid(), LOOT_MILLING);
}

void Spell::EffectSkill(SpellEffectIndex /*eff_idx*/)
{
    DEBUG_LOG("WORLD: SkillEFFECT");
}

void Spell::EffectSpiritHeal(SpellEffectIndex /*eff_idx*/)
{
    // TODO player can't see the heal-animation - he should respawn some ticks later
    if (!unitTarget || unitTarget->isAlive())
        return;
    if (unitTarget->GetTypeId() != TYPEID_PLAYER)
        return;
    if (!unitTarget->IsInWorld())
        return;
    if (m_spellInfo->Id == 22012 && !unitTarget->HasAura(2584))
        return;

    ((Player*)unitTarget)->ResurrectPlayer(1.0f);
    ((Player*)unitTarget)->SpawnCorpseBones();

    ((Player*)unitTarget)->CastSpell(unitTarget, 6962, true);
}

// remove insignia spell effect
void Spell::EffectSkinPlayerCorpse(SpellEffectIndex /*eff_idx*/)
{
    DEBUG_LOG("Effect: SkinPlayerCorpse");
    if ( (m_caster->GetTypeId() != TYPEID_PLAYER) || (unitTarget->GetTypeId() != TYPEID_PLAYER) || (unitTarget->isAlive()) )
        return;

    ((Player*)unitTarget)->RemovedInsignia( (Player*)m_caster );
}

void Spell::EffectStealBeneficialBuff(SpellEffectIndex eff_idx)
{
    DEBUG_LOG("Effect: StealBeneficialBuff");

    if(!unitTarget || unitTarget==m_caster)                 // can't steal from self
        return;

    std::vector <SpellAuraHolder *> steal_list;
    // Create dispel mask by dispel type
    uint32 dispelMask  = GetDispellMask( DispelType(m_spellInfo->EffectMiscValue[eff_idx]) );
    Unit::SpellAuraHolderMap const& auras = unitTarget->GetSpellAuraHolderMap();
    for(Unit::SpellAuraHolderMap::const_iterator itr = auras.begin(); itr != auras.end(); ++itr)
    {
        SpellAuraHolder *holder = itr->second;
        if (holder && (1<<holder->GetSpellProto()->Dispel) & dispelMask)
        {
            // Need check for passive? this
            if (holder->IsPositive() && !holder->IsPassive() && !(holder->GetSpellProto()->AttributesEx4 & SPELL_ATTR_EX4_NOT_STEALABLE))
                steal_list.push_back(holder);
        }
    }
    // Ok if exist some buffs for dispel try dispel it
    if (!steal_list.empty())
    {
        std::list < std::pair<uint32,uint64> > success_list;
        int32 list_size = steal_list.size();
        // Dispell N = damage buffs (or while exist buffs for dispel)
        for (int32 count=0; count < damage && list_size > 0; ++count)
        {
            // Random select buff for dispel
            SpellAuraHolder *holder = steal_list[urand(0, list_size-1)];
            // Not use chance for steal
            // TODO possible need do it
            success_list.push_back( std::pair<uint32,uint64>(holder->GetId(),holder->GetCasterGUID()));

            // Remove buff from list for prevent doubles
            for (std::vector<SpellAuraHolder *>::iterator j = steal_list.begin(); j != steal_list.end(); )
            {
                SpellAuraHolder *stealed = *j;
                if (stealed->GetId() == holder->GetId() && stealed->GetCasterGUID() == holder->GetCasterGUID())
                {
                    j = steal_list.erase(j);
                    --list_size;
                }
                else
                    ++j;
            }
        }
        // Really try steal and send log
        if (!success_list.empty())
        {
            int32 count = success_list.size();
            WorldPacket data(SMSG_SPELLSTEALLOG, 8+8+4+1+4+count*5);
            data << unitTarget->GetPackGUID();       // Victim GUID
            data << m_caster->GetPackGUID();         // Caster GUID
            data << uint32(m_spellInfo->Id);         // Dispell spell id
            data << uint8(0);                        // not used
            data << uint32(count);                   // count
            for (std::list<std::pair<uint32,uint64> >::iterator j = success_list.begin(); j != success_list.end(); ++j)
            {
                SpellEntry const* spellInfo = sSpellStore.LookupEntry(j->first);
                data << uint32(spellInfo->Id);       // Spell Id
                data << uint8(0);                    // 0 - steals !=0 transfers
                unitTarget->RemoveAurasDueToSpellBySteal(spellInfo->Id, j->second, m_caster);
            }
            m_caster->SendMessageToSet(&data, true);
        }
    }
}

void Spell::EffectKillCreditPersonal(SpellEffectIndex eff_idx)
{
    if(!unitTarget || unitTarget->GetTypeId() != TYPEID_PLAYER)
        return;

    ((Player*)unitTarget)->KilledMonsterCredit(m_spellInfo->EffectMiscValue[eff_idx]);
}

void Spell::EffectKillCreditGroup(SpellEffectIndex eff_idx)
{
    if(!unitTarget || unitTarget->GetTypeId() != TYPEID_PLAYER)
        return;

    ((Player*)unitTarget)->RewardPlayerAndGroupAtEvent(m_spellInfo->EffectMiscValue[eff_idx], unitTarget);
}

void Spell::EffectQuestFail(SpellEffectIndex eff_idx)
{
    if(!unitTarget || unitTarget->GetTypeId() != TYPEID_PLAYER)
        return;

    ((Player*)unitTarget)->FailQuest(m_spellInfo->EffectMiscValue[eff_idx]);
}

void Spell::EffectActivateRune(SpellEffectIndex eff_idx)
{
    if(m_caster->GetTypeId() != TYPEID_PLAYER)
        return;

    Player *plr = (Player*)m_caster;

    if(plr->getClass() != CLASS_DEATH_KNIGHT)
        return;

    int32 count = damage;                                   // max amount of reset runes
    if (plr->ActivateRunes(RuneType(m_spellInfo->EffectMiscValue[eff_idx]), count))
        plr->ResyncRunes();
}

void Spell::EffectTitanGrip(SpellEffectIndex eff_idx)
{
    // Make sure "Titan's Grip" (49152) penalty spell does not silently change
    if (m_spellInfo->EffectMiscValue[eff_idx] != 49152)
        sLog.outError("Spell::EffectTitanGrip: Spell %u has unexpected EffectMiscValue '%u'", m_spellInfo->Id, m_spellInfo->EffectMiscValue[eff_idx]);
    if (unitTarget && unitTarget->GetTypeId() == TYPEID_PLAYER)
    {
        Player *plr = (Player*)m_caster;
        plr->SetCanTitanGrip(true);
        if (plr->HasTwoHandWeaponInOneHand() && !plr->HasAura(49152))
            plr->CastSpell(plr, 49152, true);
    }
}

void Spell::EffectRenamePet(SpellEffectIndex /*eff_idx*/)
{
    if (!unitTarget || unitTarget->GetTypeId() != TYPEID_UNIT ||
        !((Creature*)unitTarget)->IsPet() || ((Pet*)unitTarget)->getPetType() != HUNTER_PET)
        return;

    unitTarget->SetByteFlag(UNIT_FIELD_BYTES_2, 2, UNIT_CAN_BE_RENAMED | UNIT_CAN_BE_ABANDONED);
}

void Spell::EffectPlayMusic(SpellEffectIndex eff_idx)
{
    if(!unitTarget || unitTarget->GetTypeId() != TYPEID_PLAYER)
        return;

    uint32 soundid = m_spellInfo->EffectMiscValue[eff_idx];

    if (!sSoundEntriesStore.LookupEntry(soundid))
    {
        sLog.outError("EffectPlayMusic: Sound (Id: %u) not exist in spell %u.",soundid,m_spellInfo->Id);
        return;
    }

    WorldPacket data(SMSG_PLAY_MUSIC, 4);
    data << uint32(soundid);
    ((Player*)unitTarget)->GetSession()->SendPacket(&data);
}

void Spell::EffectSpecCount(SpellEffectIndex /*eff_idx*/)
{
    if (!unitTarget || unitTarget->GetTypeId() != TYPEID_PLAYER)
        return;

    ((Player*)unitTarget)->UpdateSpecCount(damage);
}

void Spell::EffectActivateSpec(SpellEffectIndex /*eff_idx*/)
{
    if (!unitTarget || unitTarget->GetTypeId() != TYPEID_PLAYER)
        return;

    uint32 spec = damage-1;

    ((Player*)unitTarget)->ActivateSpec(spec);
}

void Spell::EffectBind(SpellEffectIndex eff_idx)
{
    if (!unitTarget || unitTarget->GetTypeId() != TYPEID_PLAYER)
        return;

    Player* player = (Player*)unitTarget;

    uint32 area_id;
    WorldLocation loc;
    if (m_spellInfo->EffectImplicitTargetA[eff_idx] == TARGET_TABLE_X_Y_Z_COORDINATES ||
        m_spellInfo->EffectImplicitTargetB[eff_idx] == TARGET_TABLE_X_Y_Z_COORDINATES)
    {
        SpellTargetPosition const* st = sSpellMgr.GetSpellTargetPosition(m_spellInfo->Id);
        if (!st)
        {
            sLog.outError( "Spell::EffectBind - unknown Teleport coordinates for spell ID %u", m_spellInfo->Id );
            return;
        }

        loc.mapid       = st->target_mapId;
        loc.coord_x     = st->target_X;
        loc.coord_y     = st->target_Y;
        loc.coord_z     = st->target_Z;
        loc.orientation = st->target_Orientation;
        area_id = sTerrainMgr.GetAreaId(loc.mapid, loc.coord_x, loc.coord_y, loc.coord_z);
    }
    else
    {
        player->GetPosition(loc);
        area_id = player->GetAreaId();
    }

    player->SetHomebindToLocation(loc,area_id);

    // binding
    WorldPacket data( SMSG_BINDPOINTUPDATE, (4+4+4+4+4) );
    data << float(loc.coord_x);
    data << float(loc.coord_y);
    data << float(loc.coord_z);
    data << uint32(loc.mapid);
    data << uint32(area_id);
    player->SendDirectMessage( &data );

    DEBUG_LOG("New Home Position X is %f", loc.coord_x);
    DEBUG_LOG("New Home Position Y is %f", loc.coord_y);
    DEBUG_LOG("New Home Position Z is %f", loc.coord_z);
    DEBUG_LOG("New Home MapId is %u", loc.mapid);
    DEBUG_LOG("New Home AreaId is %u", area_id);

    // zone update
    data.Initialize(SMSG_PLAYERBOUND, 8+4);
    data << player->GetObjectGuid();
    data << uint32(area_id);
    player->SendDirectMessage( &data );
}

void Spell::EffectRestoreItemCharges( SpellEffectIndex eff_idx )
{
    if (unitTarget->GetTypeId() != TYPEID_PLAYER)
        return;

    Player* player = (Player*)unitTarget;

    ItemPrototype const* itemProto = ObjectMgr::GetItemPrototype(m_spellInfo->EffectItemType[eff_idx]);
    if (!itemProto)
        return;

    // In case item from limited category recharge any from category, is this valid checked early in spell checks
    Item* item;
    if (itemProto->ItemLimitCategory)
        item = player->GetItemByLimitedCategory(itemProto->ItemLimitCategory);
    else
        item = player->GetItemByEntry(m_spellInfo->EffectItemType[eff_idx]);

    if (!item)
        return;

    item->RestoreCharges();
}

void Spell::EffectRedirectThreat(SpellEffectIndex eff_idx)
{
    if (!unitTarget)
        return;

    if (m_spellInfo->Id == 59665)                           // Vigilance
        if (Aura *glyph = unitTarget->GetDummyAura(63326))  // Glyph of Vigilance
            damage += glyph->GetModifier()->m_amount;

    m_caster->getHostileRefManager().SetThreatRedirection(unitTarget->GetObjectGuid(), uint32(damage));
}

void Spell::EffectTeachTaxiNode( SpellEffectIndex eff_idx )
{
    if (unitTarget->GetTypeId() != TYPEID_PLAYER)
        return;

    Player* player = (Player*)unitTarget;

    uint32 taxiNodeId = m_spellInfo->EffectMiscValue[eff_idx];
    if (!sTaxiNodesStore.LookupEntry(taxiNodeId))
        return;

    if (player->m_taxi.SetTaximaskNode(taxiNodeId))
    {
        WorldPacket data(SMSG_NEW_TAXI_PATH, 0);
        player->SendDirectMessage( &data );

        data.Initialize( SMSG_TAXINODE_STATUS, 9 );
        data << m_caster->GetObjectGuid();
        data << uint8( 1 );
        player->SendDirectMessage( &data );
    }
}

void Spell::EffectRemoveAura(SpellEffectIndex eff_idx)
{
    if (unitTarget)
        return;
    // there may be need of specifying casterguid of removed auras
    unitTarget->RemoveAurasDueToSpell(m_spellInfo->EffectTriggerSpell[eff_idx]);
}

void Spell::EffectQuestStart(SpellEffectIndex eff_idx)
{
    if (!unitTarget || unitTarget->GetTypeId() != TYPEID_PLAYER)
        return;

    Player * player = (Player*)unitTarget;

    if (Quest const* qInfo = sObjectMgr.GetQuestTemplate(m_spellInfo->EffectMiscValue[eff_idx]))
    {
        if (player->CanTakeQuest(qInfo, false) && player->CanAddQuest(qInfo, false))
            player->AddQuest(qInfo, NULL);
    }
}

void Spell::EffectWMODamage(SpellEffectIndex eff_idx)
{
    if (!gameObjTarget || gameObjTarget->GetGoType() != GAMEOBJECT_TYPE_DESTRUCTIBLE_BUILDING || !gameObjTarget->GetHealth())
    {
        DEBUG_LOG( "Spell::EffectWMODamage called, but no valid targets. Spell ID %u", m_spellInfo->Id );
        return;
    }

    Unit *caster = m_originalCaster;

    if (!caster)
        return;

    DEBUG_LOG( "Spell::EffectWMODamage,  spell ID %u, object %u, damage %u", m_spellInfo->Id,gameObjTarget->GetEntry(),uint32(damage));

    gameObjTarget->DamageTaken(caster, uint32(damage));

    WorldPacket data(SMSG_DESTRUCTIBLE_BUILDING_DAMAGE, 8+8+8+4+4);
    data << gameObjTarget->GetPackGUID();
    data << caster->GetPackGUID();

    if (Unit *who = caster->GetCharmerOrOwner()) //check for pet / vehicle
        data << who->GetPackGUID();
    else
        data << caster->GetPackGUID();

    data << uint32(damage);
    data << uint32(m_spellInfo->Id);

    gameObjTarget->SendMessageToSet(&data, false);
}

void Spell::EffectWMORepair(SpellEffectIndex eff_idx)
{
    if (gameObjTarget && gameObjTarget->GetGoType() == GAMEOBJECT_TYPE_DESTRUCTIBLE_BUILDING)
    {
        DEBUG_LOG( "Spell::EffectWMORepair,  spell ID %u, object %u", m_spellInfo->Id,gameObjTarget->GetEntry());
        gameObjTarget->Rebuild(m_caster);
    }
    else
        DEBUG_LOG( "Spell::EffectWMORepair called, but no valid targets. Spell ID %u", m_spellInfo->Id);

}

void Spell::EffectWMOChange(SpellEffectIndex eff_idx)
{
    if (gameObjTarget && gameObjTarget->GetGoType() == GAMEOBJECT_TYPE_DESTRUCTIBLE_BUILDING)
    {
        DEBUG_LOG( "Spell::EffectWMOChange,  spell ID %u, object %u, command %u", m_spellInfo->Id,gameObjTarget->GetEntry(), m_spellInfo->EffectMiscValue[eff_idx]);

        Unit* caster = m_originalCaster;

        if (!caster)
            return;

        switch (m_spellInfo->EffectMiscValue[eff_idx])
        {
            case 0: // intact
                if (gameObjTarget->HasFlag(GAMEOBJECT_FLAGS, GO_FLAG_DAMAGED))
                    gameObjTarget->RemoveFlag(GAMEOBJECT_FLAGS, GO_FLAG_DAMAGED);
                if (gameObjTarget->HasFlag(GAMEOBJECT_FLAGS, GO_FLAG_DESTROYED))
                    gameObjTarget->RemoveFlag(GAMEOBJECT_FLAGS, GO_FLAG_DESTROYED);
                break;
            case 1: // damaged
                gameObjTarget->SetFlag(GAMEOBJECT_FLAGS, GO_FLAG_DAMAGED);
                break;
            case 2: // destroyed
                gameObjTarget->SetFlag(GAMEOBJECT_FLAGS, GO_FLAG_DESTROYED);
                break;
            case 3: // rebuild
                gameObjTarget->Rebuild(caster);
                break;
            default:
                DEBUG_LOG( "Spell::EffectWMOChange,  spell ID %u with defined change value %u", m_spellInfo->Id,m_spellInfo->EffectMiscValue[eff_idx]);
                break;
        }
    }
    else
        DEBUG_LOG( "Spell::EffectWMORepair called, but no valid targets. Spell ID %u", m_spellInfo->Id);

}

void Spell::EffectFriendSummon( SpellEffectIndex eff_idx )
{
    if (m_caster->GetTypeId() != TYPEID_PLAYER)
        return;

    if (((Player*)m_caster)->GetSelectionGuid().IsEmpty() || !((Player*)m_caster)->GetSelectionGuid().IsPlayer())
    {
        DEBUG_LOG( "Spell::EffectFriendSummon is called, but no selection or selection is not player");
        return;
    }

    DEBUG_LOG( "Spell::EffectFriendSummon called for player %u", ((Player*)m_caster)->GetSelectionGuid().GetCounter());

    m_caster->CastSpell(m_caster, m_spellInfo->EffectTriggerSpell[eff_idx], true);
}<|MERGE_RESOLUTION|>--- conflicted
+++ resolved
@@ -5429,6 +5429,10 @@
 
         spawnCreature->SetSummonPoint(pos);
 
+        // Notify Summoner
+        if (m_caster->GetTypeId() == TYPEID_UNIT && ((Creature*)m_caster)->AI())
+            ((Creature*)m_caster)->AI()->JustSummoned(spawnCreature);
+
         DEBUG_LOG("Guardian pet (guidlow %d, entry %d) summoned (default). Counter is %d ", spawnCreature->GetGUIDLow(), spawnCreature->GetEntry(), spawnCreature->GetPetCounter());
     }
 }
@@ -5479,20 +5483,16 @@
         return;
     }
 
-<<<<<<< HEAD
     if (vehicle)
     {
         vehicle->setFaction(forceFaction ? forceFaction : m_caster->getFaction());
         vehicle->SetUInt32Value(UNIT_CREATED_BY_SPELL,m_spellInfo->Id);
         m_caster->CastSpell(vehicle, m_mountspell, true);
         DEBUG_LOG("Caster (guidlow %d) summon vehicle (guidlow %d, entry %d) and mounted with spell %d ", m_caster->GetGUIDLow(), vehicle->GetGUIDLow(), vehicle->GetEntry(), m_mountspell->Id);
-=======
-        map->Add((Creature*)spawnCreature);
 
         // Notify Summoner
         if (m_caster->GetTypeId() == TYPEID_UNIT && ((Creature*)m_caster)->AI())
-            ((Creature*)m_caster)->AI()->JustSummoned(spawnCreature);
->>>>>>> dd65961a
+            ((Creature*)m_caster)->AI()->JustSummoned(vehicle);
     }
     else
         sLog.outError("Vehicle (guidlow %d, entry %d) NOT summoned by undefined reason. ", vehicle->GetGUIDLow(), vehicle->GetEntry());
@@ -9152,15 +9152,12 @@
 
     critter->SetSummonPoint(pos);
 
-<<<<<<< HEAD
-    DEBUG_LOG("New mini pet has guid %u", critter->GetGUIDLow());
-=======
-    map->Add((Creature*)critter);
-
     // Notify Summoner
     if (m_caster->GetTypeId() == TYPEID_UNIT && ((Creature*)m_caster)->AI())
         ((Creature*)m_caster)->AI()->JustSummoned(critter);
->>>>>>> dd65961a
+
+    DEBUG_LOG("New mini pet has guid %u", critter->GetGUIDLow());
+
 }
 
 void Spell::EffectKnockBack(SpellEffectIndex eff_idx)
