--- conflicted
+++ resolved
@@ -2041,14 +2041,11 @@
                     m_caster->CastSpell(m_caster, 63848, true);
                     return;
                 }
-<<<<<<< HEAD
-=======
                 case 51690:                                 // Killing Spree
                 {
                     m_caster->CastSpell(m_caster, 61851, true);
                     return;
                 }
->>>>>>> 45e0ec2b
             }
             break;
         }
@@ -2432,7 +2429,6 @@
                 m_caster->CastCustomSpell(m_caster, 45470, &bp, NULL, NULL, true);
                 return;
             }
-<<<<<<< HEAD
             // Raise dead effect
             else if(m_spellInfo->Id == 46584) 
             {
@@ -2475,8 +2471,6 @@
                 }
                 return;
             }
-=======
->>>>>>> 45e0ec2b
             switch(m_spellInfo->Id)
             {
                 // Death Grip
@@ -5270,11 +5264,7 @@
             {
                 int32 count = CalculateDamage(EFFECT_INDEX_2, unitTarget);
                 spell_bonus += int32(count * m_caster->GetTotalAttackPowerValue(BASE_ATTACK) / 100.0f);
-<<<<<<< HEAD
-
-=======
-                
->>>>>>> 45e0ec2b
+
                 if( Aura * pAura = m_caster->GetAura(56816, EFFECT_INDEX_0))
                     pAura->SendFakeAuraUpdate(56817, true);
             }
@@ -6485,27 +6475,6 @@
             }
             break;
         }
-        case SPELLFAMILY_WARRIOR:
-        {
-            switch(m_spellInfo->Id)
-            {
-                case 64380:                                 // Shattering Throw
-                {
-                    if (!unitTarget || !unitTarget->isAlive())
-                        return;
-
-                    // remove immunity effects
-                    unitTarget->RemoveAurasDueToSpell(642); // Divine Shield
-                    unitTarget->RemoveAurasDueToSpell(1022); // Hand of Protection rank 1
-                    unitTarget->RemoveAurasDueToSpell(5599); // Hand of Protection rank 2
-                    unitTarget->RemoveAurasDueToSpell(10278); // Hand of Protection rank 3
-                    unitTarget->RemoveAurasDueToSpell(19753); // Divine Intervention
-                    unitTarget->RemoveAurasDueToSpell(45438); // Ice Block
-                    break;
-                }
-            }
-            break;
-        }
     }
 
     // normal DB scripted effect
