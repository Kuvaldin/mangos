--- conflicted
+++ resolved
@@ -7441,7 +7441,6 @@
     {
         uint32 mapid = m_caster->GetMapId();
         float dis = GetSpellRadius(sSpellRadiusStore.LookupEntry(m_spellInfo->EffectRadiusIndex[eff_idx]));
-<<<<<<< HEAD
         //For glyph of blink
         if(m_caster->GetTypeId() == TYPEID_PLAYER)
             ((Player*)m_caster)->ApplySpellMod(m_spellInfo->Id, SPELLMOD_RADIUS, dis, this);
@@ -7451,7 +7450,7 @@
         float dx,dy,dz;
         float angle = unitTarget->GetOrientation();
         unitTarget->GetPosition(cx,cy,cz);
-          
+ 
         //Check use of vmaps//
         bool useVmap = false;
         bool swapZone = true;
@@ -7467,17 +7466,6 @@
 
         //Going foward 0.5f until max distance
         for(float i=0.5f; i<dis; i+=0.5f)
-=======
-
-        // before caster
-        float fx, fy, fz;
-        unitTarget->GetClosePoint(fx, fy, fz, unitTarget->GetObjectBoundingRadius(), dis);
-        float ox, oy, oz;
-        unitTarget->GetPosition(ox, oy, oz);
-
-        float fx2, fy2, fz2;                                // getObjectHitPos overwrite last args in any result case
-        if(VMAP::VMapFactory::createOrGetVMapManager()->getObjectHitPos(unitTarget->GetMapId(), ox,oy,oz+0.5f, fx,fy,oz+0.5f,fx2,fy2,fz2, -0.5f))
->>>>>>> d8adc74e
         {
             //unitTarget->GetNearPoint2D(dx,dy,i,angle);
             dx += _dx;
@@ -7485,7 +7473,7 @@
             MaNGOS::NormalizeMapCoord(dx);
             MaNGOS::NormalizeMapCoord(dy);
             dz = cz;
-             
+
             //Prevent climbing and go around object maybe 2.0f is to small? use 3.0f?
             if( unitTarget->GetMap()->IsNextZcoordOK(dx, dy, dz, 3.0f) && (unitTarget->IsWithinLOS(dx, dy, dz)))
             {
@@ -7515,7 +7503,7 @@
                 }
             }
         }
-            
+
         //Prevent Falling during swap building/outerspace
         unitTarget->UpdateGroundPositionZ(cx, cy, cz);
 
